--- conflicted
+++ resolved
@@ -222,13 +222,10 @@
 	    filenames_mode == FSCRYPT_MODE_AES_256_CTS)
 		return true;
 
-<<<<<<< HEAD
-=======
 	if (contents_mode == FSCRYPT_MODE_ADIANTUM &&
 	    filenames_mode == FSCRYPT_MODE_ADIANTUM)
 		return true;
 
->>>>>>> f7688b48
 	return false;
 }
 
