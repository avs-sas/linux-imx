// SPDX-License-Identifier: GPL-2.0
/*
 * Key setup facility for FS encryption support.
 *
 * Copyright (C) 2015, Google, Inc.
 *
 * Originally written by Michael Halcrow, Ildar Muslukhov, and Uday Savagaonkar.
 * Heavily modified since then.
 */

#include <crypto/skcipher.h>
#include <linux/key.h>

#include "fscrypt_private.h"

struct fscrypt_mode fscrypt_modes[] = {
	[FSCRYPT_MODE_AES_256_XTS] = {
		.friendly_name = "AES-256-XTS",
		.cipher_str = "xts(aes)",
		.keysize = 64,
		.ivsize = 16,
		.blk_crypto_mode = BLK_ENCRYPTION_MODE_AES_256_XTS,
	},
	[FSCRYPT_MODE_AES_256_CTS] = {
		.friendly_name = "AES-256-CTS-CBC",
		.cipher_str = "cts(cbc(aes))",
		.keysize = 32,
		.ivsize = 16,
	},
	[FSCRYPT_MODE_AES_128_CBC] = {
		.friendly_name = "AES-128-CBC-ESSIV",
		.cipher_str = "essiv(cbc(aes),sha256)",
		.keysize = 16,
		.ivsize = 16,
<<<<<<< HEAD
=======
		.blk_crypto_mode = BLK_ENCRYPTION_MODE_AES_128_CBC_ESSIV,
>>>>>>> c24d7797
	},
	[FSCRYPT_MODE_AES_128_CTS] = {
		.friendly_name = "AES-128-CTS-CBC",
		.cipher_str = "cts(cbc(aes))",
		.keysize = 16,
		.ivsize = 16,
	},
	[FSCRYPT_MODE_ADIANTUM] = {
		.friendly_name = "Adiantum",
		.cipher_str = "adiantum(xchacha12,aes)",
		.keysize = 32,
		.ivsize = 32,
		.blk_crypto_mode = BLK_ENCRYPTION_MODE_ADIANTUM,
	},
};

static struct fscrypt_mode *
select_encryption_mode(const union fscrypt_policy *policy,
		       const struct inode *inode)
{
	if (S_ISREG(inode->i_mode))
		return &fscrypt_modes[fscrypt_policy_contents_mode(policy)];

	if (S_ISDIR(inode->i_mode) || S_ISLNK(inode->i_mode))
		return &fscrypt_modes[fscrypt_policy_fnames_mode(policy)];

	WARN_ONCE(1, "fscrypt: filesystem tried to load encryption info for inode %lu, which is not encryptable (file type %d)\n",
		  inode->i_ino, (inode->i_mode & S_IFMT));
	return ERR_PTR(-EINVAL);
}

/* Create a symmetric cipher object for the given encryption mode and key */
static struct crypto_skcipher *
fscrypt_allocate_skcipher(struct fscrypt_mode *mode, const u8 *raw_key,
			  const struct inode *inode)
{
	struct crypto_skcipher *tfm;
	int err;

	tfm = crypto_alloc_skcipher(mode->cipher_str, 0, 0);
	if (IS_ERR(tfm)) {
		if (PTR_ERR(tfm) == -ENOENT) {
			fscrypt_warn(inode,
				     "Missing crypto API support for %s (API name: \"%s\")",
				     mode->friendly_name, mode->cipher_str);
			return ERR_PTR(-ENOPKG);
		}
		fscrypt_err(inode, "Error allocating '%s' transform: %ld",
			    mode->cipher_str, PTR_ERR(tfm));
		return tfm;
	}
	if (!xchg(&mode->logged_impl_name, 1)) {
		/*
		 * fscrypt performance can vary greatly depending on which
		 * crypto algorithm implementation is used.  Help people debug
		 * performance problems by logging the ->cra_driver_name the
		 * first time a mode is used.
		 */
		pr_info("fscrypt: %s using implementation \"%s\"\n",
			mode->friendly_name, crypto_skcipher_driver_name(tfm));
	}
	if (WARN_ON(crypto_skcipher_ivsize(tfm) != mode->ivsize)) {
		err = -EINVAL;
		goto err_free_tfm;
	}
	crypto_skcipher_set_flags(tfm, CRYPTO_TFM_REQ_FORBID_WEAK_KEYS);
	err = crypto_skcipher_setkey(tfm, raw_key, mode->keysize);
	if (err)
		goto err_free_tfm;

	return tfm;

err_free_tfm:
	crypto_free_skcipher(tfm);
	return ERR_PTR(err);
}

<<<<<<< HEAD
/* Given the per-file key, set up the file's crypto transform object */
int fscrypt_set_derived_key(struct fscrypt_info *ci, const u8 *derived_key)
{
	struct crypto_skcipher *tfm;

	if (fscrypt_should_use_inline_encryption(ci))
		return fscrypt_set_inline_crypt_key(ci, derived_key);

	tfm = fscrypt_allocate_skcipher(ci->ci_mode, derived_key, ci->ci_inode);
	if (IS_ERR(tfm))
		return PTR_ERR(tfm);

	ci->ci_ctfm = tfm;
	ci->ci_owns_key = true;
	return 0;
}

static int setup_per_mode_key(struct fscrypt_info *ci,
			      struct fscrypt_master_key *mk,
			      struct crypto_skcipher **tfms,
			      u8 hkdf_context, bool include_fs_uuid)
{
	const struct inode *inode = ci->ci_inode;
	const struct super_block *sb = inode->i_sb;
	struct fscrypt_mode *mode = ci->ci_mode;
	const u8 mode_num = mode - fscrypt_modes;
	struct crypto_skcipher *tfm, *prev_tfm;
	u8 mode_key[FSCRYPT_MAX_KEY_SIZE];
	u8 hkdf_info[sizeof(mode_num) + sizeof(sb->s_uuid)];
	unsigned int hkdf_infolen = 0;
	int err;

	if (WARN_ON(mode_num > __FSCRYPT_MODE_MAX))
		return -EINVAL;

	/* pairs with cmpxchg() below */
	tfm = READ_ONCE(tfms[mode_num]);
	if (likely(tfm != NULL))
		goto done;

	BUILD_BUG_ON(sizeof(mode_num) != 1);
	BUILD_BUG_ON(sizeof(sb->s_uuid) != 16);
	BUILD_BUG_ON(sizeof(hkdf_info) != 17);
	hkdf_info[hkdf_infolen++] = mode_num;
	if (include_fs_uuid) {
		memcpy(&hkdf_info[hkdf_infolen], &sb->s_uuid,
		       sizeof(sb->s_uuid));
		hkdf_infolen += sizeof(sb->s_uuid);
	}
	err = fscrypt_hkdf_expand(&mk->mk_secret.hkdf,
				  hkdf_context, hkdf_info, hkdf_infolen,
				  mode_key, mode->keysize);
	if (err)
		return err;
	tfm = fscrypt_allocate_skcipher(mode, mode_key, inode);
	memzero_explicit(mode_key, mode->keysize);
	if (IS_ERR(tfm))
		return PTR_ERR(tfm);

	/* pairs with READ_ONCE() above */
	prev_tfm = cmpxchg(&tfms[mode_num], NULL, tfm);
	if (prev_tfm != NULL) {
		crypto_free_skcipher(tfm);
		tfm = prev_tfm;
	}
done:
	ci->ci_ctfm = tfm;
=======
/*
 * Prepare the crypto transform object or blk-crypto key in @prep_key, given the
 * raw key, encryption mode, and flag indicating which encryption implementation
 * (fs-layer or blk-crypto) will be used.
 */
int fscrypt_prepare_key(struct fscrypt_prepared_key *prep_key,
			const u8 *raw_key, unsigned int raw_key_size,
			bool is_hw_wrapped, const struct fscrypt_info *ci)
{
	struct crypto_skcipher *tfm;

	if (fscrypt_using_inline_encryption(ci))
		return fscrypt_prepare_inline_crypt_key(prep_key,
				raw_key, raw_key_size, is_hw_wrapped, ci);

	if (WARN_ON(is_hw_wrapped || raw_key_size != ci->ci_mode->keysize))
		return -EINVAL;

	tfm = fscrypt_allocate_skcipher(ci->ci_mode, raw_key, ci->ci_inode);
	if (IS_ERR(tfm))
		return PTR_ERR(tfm);
	/*
	 * Pairs with READ_ONCE() in fscrypt_is_key_prepared().  (Only matters
	 * for the per-mode keys, which are shared by multiple inodes.)
	 */
	smp_store_release(&prep_key->tfm, tfm);
	return 0;
}

/* Destroy a crypto transform object and/or blk-crypto key. */
void fscrypt_destroy_prepared_key(struct fscrypt_prepared_key *prep_key)
{
	crypto_free_skcipher(prep_key->tfm);
	fscrypt_destroy_inline_crypt_key(prep_key);
}

/* Given a per-file encryption key, set up the file's crypto transform object */
int fscrypt_set_per_file_enc_key(struct fscrypt_info *ci, const u8 *raw_key)
{
	ci->ci_owns_key = true;
	return fscrypt_prepare_key(&ci->ci_key, raw_key, ci->ci_mode->keysize,
				   false /*is_hw_wrapped*/, ci);
}

static int setup_per_mode_enc_key(struct fscrypt_info *ci,
				  struct fscrypt_master_key *mk,
				  struct fscrypt_prepared_key *keys,
				  u8 hkdf_context, bool include_fs_uuid)
{
	static DEFINE_MUTEX(mode_key_setup_mutex);
	const struct inode *inode = ci->ci_inode;
	const struct super_block *sb = inode->i_sb;
	struct fscrypt_mode *mode = ci->ci_mode;
	const u8 mode_num = mode - fscrypt_modes;
	struct fscrypt_prepared_key *prep_key;
	u8 mode_key[FSCRYPT_MAX_KEY_SIZE];
	u8 hkdf_info[sizeof(mode_num) + sizeof(sb->s_uuid)];
	unsigned int hkdf_infolen = 0;
	int err;

	if (WARN_ON(mode_num > __FSCRYPT_MODE_MAX))
		return -EINVAL;

	prep_key = &keys[mode_num];
	if (fscrypt_is_key_prepared(prep_key, ci)) {
		ci->ci_key = *prep_key;
		return 0;
	}

	mutex_lock(&mode_key_setup_mutex);

	if (fscrypt_is_key_prepared(prep_key, ci))
		goto done_unlock;

	if (mk->mk_secret.is_hw_wrapped && S_ISREG(inode->i_mode)) {
		int i;

		if (!fscrypt_using_inline_encryption(ci)) {
			fscrypt_warn(ci->ci_inode,
				     "Hardware-wrapped keys require inline encryption (-o inlinecrypt)");
			err = -EINVAL;
			goto out_unlock;
		}
		for (i = 0; i <= __FSCRYPT_MODE_MAX; i++) {
			if (fscrypt_is_key_prepared(&keys[i], ci)) {
				fscrypt_warn(ci->ci_inode,
					     "Each hardware-wrapped key can only be used with one encryption mode");
				err = -EINVAL;
				goto out_unlock;
			}
		}
		err = fscrypt_prepare_key(prep_key, mk->mk_secret.raw,
					  mk->mk_secret.size, true, ci);
		if (err)
			goto out_unlock;
	} else {
		BUILD_BUG_ON(sizeof(mode_num) != 1);
		BUILD_BUG_ON(sizeof(sb->s_uuid) != 16);
		BUILD_BUG_ON(sizeof(hkdf_info) != 17);
		hkdf_info[hkdf_infolen++] = mode_num;
		if (include_fs_uuid) {
			memcpy(&hkdf_info[hkdf_infolen], &sb->s_uuid,
				   sizeof(sb->s_uuid));
			hkdf_infolen += sizeof(sb->s_uuid);
		}
		err = fscrypt_hkdf_expand(&mk->mk_secret.hkdf,
					  hkdf_context, hkdf_info, hkdf_infolen,
					  mode_key, mode->keysize);
		if (err)
			goto out_unlock;
		err = fscrypt_prepare_key(prep_key, mode_key, mode->keysize,
					  false /*is_hw_wrapped*/, ci);
		memzero_explicit(mode_key, mode->keysize);
		if (err)
			goto out_unlock;
	}
done_unlock:
	ci->ci_key = *prep_key;
	err = 0;
out_unlock:
	mutex_unlock(&mode_key_setup_mutex);
	return err;
}

int fscrypt_derive_dirhash_key(struct fscrypt_info *ci,
			       const struct fscrypt_master_key *mk)
{
	int err;

	err = fscrypt_hkdf_expand(&mk->mk_secret.hkdf, HKDF_CONTEXT_DIRHASH_KEY,
				  ci->ci_nonce, FS_KEY_DERIVATION_NONCE_SIZE,
				  (u8 *)&ci->ci_dirhash_key,
				  sizeof(ci->ci_dirhash_key));
	if (err)
		return err;
	ci->ci_dirhash_key_initialized = true;
>>>>>>> c24d7797
	return 0;
}

static int fscrypt_setup_v2_file_key(struct fscrypt_info *ci,
				     struct fscrypt_master_key *mk)
{
	int err;

	if (mk->mk_secret.is_hw_wrapped &&
	    !(ci->ci_policy.v2.flags & FSCRYPT_POLICY_FLAG_IV_INO_LBLK_64)) {
		fscrypt_warn(ci->ci_inode,
			     "Hardware-wrapped keys are only supported with IV_INO_LBLK_64 policies");
		return -EINVAL;
	}

	if (ci->ci_policy.v2.flags & FSCRYPT_POLICY_FLAG_DIRECT_KEY) {
		/*
		 * DIRECT_KEY: instead of deriving per-file encryption keys, the
		 * per-file nonce will be included in all the IVs.  But unlike
		 * v1 policies, for v2 policies in this case we don't encrypt
		 * with the master key directly but rather derive a per-mode
		 * encryption key.  This ensures that the master key is
		 * consistently used only for HKDF, avoiding key reuse issues.
		 */
<<<<<<< HEAD
		if (!fscrypt_mode_supports_direct_key(ci->ci_mode)) {
			fscrypt_warn(ci->ci_inode,
				     "Direct key flag not allowed with %s",
				     ci->ci_mode->friendly_name);
			return -EINVAL;
		}
		return setup_per_mode_key(ci, mk, mk->mk_direct_tfms,
					  HKDF_CONTEXT_DIRECT_KEY, false);
=======
		err = setup_per_mode_enc_key(ci, mk, mk->mk_direct_keys,
					     HKDF_CONTEXT_DIRECT_KEY, false);
>>>>>>> c24d7797
	} else if (ci->ci_policy.v2.flags &
		   FSCRYPT_POLICY_FLAG_IV_INO_LBLK_64) {
		/*
		 * IV_INO_LBLK_64: encryption keys are derived from (master_key,
		 * mode_num, filesystem_uuid), and inode number is included in
		 * the IVs.  This format is optimized for use with inline
		 * encryption hardware compliant with the UFS or eMMC standards.
		 */
<<<<<<< HEAD
		if (fscrypt_should_use_inline_encryption(ci))
			return fscrypt_setup_per_mode_inline_crypt_key(ci, mk);
		return setup_per_mode_key(ci, mk, mk->mk_iv_ino_lblk_64_tfms,
					  HKDF_CONTEXT_IV_INO_LBLK_64_KEY,
					  true);
	}
=======
		err = setup_per_mode_enc_key(ci, mk, mk->mk_iv_ino_lblk_64_keys,
					     HKDF_CONTEXT_IV_INO_LBLK_64_KEY,
					     true);
	} else {
		u8 derived_key[FSCRYPT_MAX_KEY_SIZE];

		err = fscrypt_hkdf_expand(&mk->mk_secret.hkdf,
					  HKDF_CONTEXT_PER_FILE_ENC_KEY,
					  ci->ci_nonce,
					  FS_KEY_DERIVATION_NONCE_SIZE,
					  derived_key, ci->ci_mode->keysize);
		if (err)
			return err;
>>>>>>> c24d7797

		err = fscrypt_set_per_file_enc_key(ci, derived_key);
		memzero_explicit(derived_key, ci->ci_mode->keysize);
	}
	if (err)
		return err;

	/* Derive a secret dirhash key for directories that need it. */
	if (S_ISDIR(ci->ci_inode->i_mode) && IS_CASEFOLDED(ci->ci_inode)) {
		err = fscrypt_derive_dirhash_key(ci, mk);
		if (err)
			return err;
	}

	return 0;
}

/*
 * Find the master key, then set up the inode's actual encryption key.
 *
 * If the master key is found in the filesystem-level keyring, then the
 * corresponding 'struct key' is returned in *master_key_ret with
 * ->mk_secret_sem read-locked.  This is needed to ensure that only one task
 * links the fscrypt_info into ->mk_decrypted_inodes (as multiple tasks may race
 * to create an fscrypt_info for the same inode), and to synchronize the master
 * key being removed with a new inode starting to use it.
 */
static int setup_file_encryption_key(struct fscrypt_info *ci,
				     struct key **master_key_ret)
{
	struct key *key;
	struct fscrypt_master_key *mk = NULL;
	struct fscrypt_key_specifier mk_spec;
	int err;

	fscrypt_select_encryption_impl(ci);

	switch (ci->ci_policy.version) {
	case FSCRYPT_POLICY_V1:
		mk_spec.type = FSCRYPT_KEY_SPEC_TYPE_DESCRIPTOR;
		memcpy(mk_spec.u.descriptor,
		       ci->ci_policy.v1.master_key_descriptor,
		       FSCRYPT_KEY_DESCRIPTOR_SIZE);
		break;
	case FSCRYPT_POLICY_V2:
		mk_spec.type = FSCRYPT_KEY_SPEC_TYPE_IDENTIFIER;
		memcpy(mk_spec.u.identifier,
		       ci->ci_policy.v2.master_key_identifier,
		       FSCRYPT_KEY_IDENTIFIER_SIZE);
		break;
	default:
		WARN_ON(1);
		return -EINVAL;
	}

	key = fscrypt_find_master_key(ci->ci_inode->i_sb, &mk_spec);
	if (IS_ERR(key)) {
		if (key != ERR_PTR(-ENOKEY) ||
		    ci->ci_policy.version != FSCRYPT_POLICY_V1)
			return PTR_ERR(key);

		/*
		 * As a legacy fallback for v1 policies, search for the key in
		 * the current task's subscribed keyrings too.  Don't move this
		 * to before the search of ->s_master_keys, since users
		 * shouldn't be able to override filesystem-level keys.
		 */
		return fscrypt_setup_v1_file_key_via_subscribed_keyrings(ci);
	}

	mk = key->payload.data[0];
	down_read(&mk->mk_secret_sem);

	/* Has the secret been removed (via FS_IOC_REMOVE_ENCRYPTION_KEY)? */
	if (!is_master_key_secret_present(&mk->mk_secret)) {
		err = -ENOKEY;
		goto out_release_key;
	}

	/*
	 * Require that the master key be at least as long as the derived key.
	 * Otherwise, the derived key cannot possibly contain as much entropy as
	 * that required by the encryption mode it will be used for.  For v1
	 * policies it's also required for the KDF to work at all.
	 */
	if (mk->mk_secret.size < ci->ci_mode->keysize) {
		fscrypt_warn(NULL,
			     "key with %s %*phN is too short (got %u bytes, need %u+ bytes)",
			     master_key_spec_type(&mk_spec),
			     master_key_spec_len(&mk_spec), (u8 *)&mk_spec.u,
			     mk->mk_secret.size, ci->ci_mode->keysize);
		err = -ENOKEY;
		goto out_release_key;
	}

	switch (ci->ci_policy.version) {
	case FSCRYPT_POLICY_V1:
		err = fscrypt_setup_v1_file_key(ci, mk->mk_secret.raw);
		break;
	case FSCRYPT_POLICY_V2:
		err = fscrypt_setup_v2_file_key(ci, mk);
		break;
	default:
		WARN_ON(1);
		err = -EINVAL;
		break;
	}
	if (err)
		goto out_release_key;

	*master_key_ret = key;
	return 0;

out_release_key:
	up_read(&mk->mk_secret_sem);
	key_put(key);
	return err;
}

static void put_crypt_info(struct fscrypt_info *ci)
{
	struct key *key;

	if (!ci)
		return;

	if (ci->ci_direct_key)
		fscrypt_put_direct_key(ci->ci_direct_key);
<<<<<<< HEAD
	else if (ci->ci_owns_key) {
		crypto_free_skcipher(ci->ci_ctfm);
		fscrypt_free_inline_crypt_key(ci);
	}
=======
	else if (ci->ci_owns_key)
		fscrypt_destroy_prepared_key(&ci->ci_key);
>>>>>>> c24d7797

	key = ci->ci_master_key;
	if (key) {
		struct fscrypt_master_key *mk = key->payload.data[0];

		/*
		 * Remove this inode from the list of inodes that were unlocked
		 * with the master key.
		 *
		 * In addition, if we're removing the last inode from a key that
		 * already had its secret removed, invalidate the key so that it
		 * gets removed from ->s_master_keys.
		 */
		spin_lock(&mk->mk_decrypted_inodes_lock);
		list_del(&ci->ci_master_key_link);
		spin_unlock(&mk->mk_decrypted_inodes_lock);
		if (refcount_dec_and_test(&mk->mk_refcount))
			key_invalidate(key);
		key_put(key);
	}
	memzero_explicit(ci, sizeof(*ci));
	kmem_cache_free(fscrypt_info_cachep, ci);
}

int fscrypt_get_encryption_info(struct inode *inode)
{
	struct fscrypt_info *crypt_info;
	union fscrypt_context ctx;
	struct fscrypt_mode *mode;
	struct key *master_key = NULL;
	int res;

	if (fscrypt_has_encryption_key(inode))
		return 0;

	res = fscrypt_initialize(inode->i_sb->s_cop->flags);
	if (res)
		return res;

	res = inode->i_sb->s_cop->get_context(inode, &ctx, sizeof(ctx));
	if (res < 0) {
		if (!fscrypt_dummy_context_enabled(inode) ||
		    IS_ENCRYPTED(inode)) {
			fscrypt_warn(inode,
				     "Error %d getting encryption context",
				     res);
			return res;
		}
		/* Fake up a context for an unencrypted directory */
		memset(&ctx, 0, sizeof(ctx));
		ctx.version = FSCRYPT_CONTEXT_V1;
		ctx.v1.contents_encryption_mode = FSCRYPT_MODE_AES_256_XTS;
		ctx.v1.filenames_encryption_mode = FSCRYPT_MODE_AES_256_CTS;
		memset(ctx.v1.master_key_descriptor, 0x42,
		       FSCRYPT_KEY_DESCRIPTOR_SIZE);
		res = sizeof(ctx.v1);
	}

	crypt_info = kmem_cache_zalloc(fscrypt_info_cachep, GFP_NOFS);
	if (!crypt_info)
		return -ENOMEM;

	crypt_info->ci_inode = inode;

	res = fscrypt_policy_from_context(&crypt_info->ci_policy, &ctx, res);
	if (res) {
		fscrypt_warn(inode,
			     "Unrecognized or corrupt encryption context");
		goto out;
	}

	switch (ctx.version) {
	case FSCRYPT_CONTEXT_V1:
		memcpy(crypt_info->ci_nonce, ctx.v1.nonce,
		       FS_KEY_DERIVATION_NONCE_SIZE);
		break;
	case FSCRYPT_CONTEXT_V2:
		memcpy(crypt_info->ci_nonce, ctx.v2.nonce,
		       FS_KEY_DERIVATION_NONCE_SIZE);
		break;
	default:
		WARN_ON(1);
		res = -EINVAL;
		goto out;
	}

	if (!fscrypt_supported_policy(&crypt_info->ci_policy, inode)) {
		res = -EINVAL;
		goto out;
	}

	mode = select_encryption_mode(&crypt_info->ci_policy, inode);
	if (IS_ERR(mode)) {
		res = PTR_ERR(mode);
		goto out;
	}
	WARN_ON(mode->ivsize > FSCRYPT_MAX_IV_SIZE);
	crypt_info->ci_mode = mode;

	res = setup_file_encryption_key(crypt_info, &master_key);
	if (res)
		goto out;

	if (cmpxchg_release(&inode->i_crypt_info, NULL, crypt_info) == NULL) {
		if (master_key) {
			struct fscrypt_master_key *mk =
				master_key->payload.data[0];

			refcount_inc(&mk->mk_refcount);
			crypt_info->ci_master_key = key_get(master_key);
			spin_lock(&mk->mk_decrypted_inodes_lock);
			list_add(&crypt_info->ci_master_key_link,
				 &mk->mk_decrypted_inodes);
			spin_unlock(&mk->mk_decrypted_inodes_lock);
		}
		crypt_info = NULL;
	}
	res = 0;
out:
	if (master_key) {
		struct fscrypt_master_key *mk = master_key->payload.data[0];

		up_read(&mk->mk_secret_sem);
		key_put(master_key);
	}
	if (res == -ENOKEY)
		res = 0;
	put_crypt_info(crypt_info);
	return res;
}
EXPORT_SYMBOL(fscrypt_get_encryption_info);

/**
 * fscrypt_put_encryption_info - free most of an inode's fscrypt data
 *
 * Free the inode's fscrypt_info.  Filesystems must call this when the inode is
 * being evicted.  An RCU grace period need not have elapsed yet.
 */
void fscrypt_put_encryption_info(struct inode *inode)
{
	put_crypt_info(inode->i_crypt_info);
	inode->i_crypt_info = NULL;
}
EXPORT_SYMBOL(fscrypt_put_encryption_info);

/**
 * fscrypt_free_inode - free an inode's fscrypt data requiring RCU delay
 *
 * Free the inode's cached decrypted symlink target, if any.  Filesystems must
 * call this after an RCU grace period, just before they free the inode.
 */
void fscrypt_free_inode(struct inode *inode)
{
	if (IS_ENCRYPTED(inode) && S_ISLNK(inode->i_mode)) {
		kfree(inode->i_link);
		inode->i_link = NULL;
	}
}
EXPORT_SYMBOL(fscrypt_free_inode);

/**
 * fscrypt_drop_inode - check whether the inode's master key has been removed
 *
 * Filesystems supporting fscrypt must call this from their ->drop_inode()
 * method so that encrypted inodes are evicted as soon as they're no longer in
 * use and their master key has been removed.
 *
 * Return: 1 if fscrypt wants the inode to be evicted now, otherwise 0
 */
int fscrypt_drop_inode(struct inode *inode)
{
	const struct fscrypt_info *ci = READ_ONCE(inode->i_crypt_info);
	const struct fscrypt_master_key *mk;

	/*
	 * If ci is NULL, then the inode doesn't have an encryption key set up
	 * so it's irrelevant.  If ci_master_key is NULL, then the master key
	 * was provided via the legacy mechanism of the process-subscribed
	 * keyrings, so we don't know whether it's been removed or not.
	 */
	if (!ci || !ci->ci_master_key)
		return 0;
	mk = ci->ci_master_key->payload.data[0];

	/*
	 * Note: since we aren't holding ->mk_secret_sem, the result here can
	 * immediately become outdated.  But there's no correctness problem with
	 * unnecessarily evicting.  Nor is there a correctness problem with not
	 * evicting while iput() is racing with the key being removed, since
	 * then the thread removing the key will either evict the inode itself
	 * or will correctly detect that it wasn't evicted due to the race.
	 */
	return !is_master_key_secret_present(&mk->mk_secret);
}
EXPORT_SYMBOL_GPL(fscrypt_drop_inode);<|MERGE_RESOLUTION|>--- conflicted
+++ resolved
@@ -32,10 +32,7 @@
 		.cipher_str = "essiv(cbc(aes),sha256)",
 		.keysize = 16,
 		.ivsize = 16,
-<<<<<<< HEAD
-=======
 		.blk_crypto_mode = BLK_ENCRYPTION_MODE_AES_128_CBC_ESSIV,
->>>>>>> c24d7797
 	},
 	[FSCRYPT_MODE_AES_128_CTS] = {
 		.friendly_name = "AES-128-CTS-CBC",
@@ -113,75 +110,6 @@
 	return ERR_PTR(err);
 }
 
-<<<<<<< HEAD
-/* Given the per-file key, set up the file's crypto transform object */
-int fscrypt_set_derived_key(struct fscrypt_info *ci, const u8 *derived_key)
-{
-	struct crypto_skcipher *tfm;
-
-	if (fscrypt_should_use_inline_encryption(ci))
-		return fscrypt_set_inline_crypt_key(ci, derived_key);
-
-	tfm = fscrypt_allocate_skcipher(ci->ci_mode, derived_key, ci->ci_inode);
-	if (IS_ERR(tfm))
-		return PTR_ERR(tfm);
-
-	ci->ci_ctfm = tfm;
-	ci->ci_owns_key = true;
-	return 0;
-}
-
-static int setup_per_mode_key(struct fscrypt_info *ci,
-			      struct fscrypt_master_key *mk,
-			      struct crypto_skcipher **tfms,
-			      u8 hkdf_context, bool include_fs_uuid)
-{
-	const struct inode *inode = ci->ci_inode;
-	const struct super_block *sb = inode->i_sb;
-	struct fscrypt_mode *mode = ci->ci_mode;
-	const u8 mode_num = mode - fscrypt_modes;
-	struct crypto_skcipher *tfm, *prev_tfm;
-	u8 mode_key[FSCRYPT_MAX_KEY_SIZE];
-	u8 hkdf_info[sizeof(mode_num) + sizeof(sb->s_uuid)];
-	unsigned int hkdf_infolen = 0;
-	int err;
-
-	if (WARN_ON(mode_num > __FSCRYPT_MODE_MAX))
-		return -EINVAL;
-
-	/* pairs with cmpxchg() below */
-	tfm = READ_ONCE(tfms[mode_num]);
-	if (likely(tfm != NULL))
-		goto done;
-
-	BUILD_BUG_ON(sizeof(mode_num) != 1);
-	BUILD_BUG_ON(sizeof(sb->s_uuid) != 16);
-	BUILD_BUG_ON(sizeof(hkdf_info) != 17);
-	hkdf_info[hkdf_infolen++] = mode_num;
-	if (include_fs_uuid) {
-		memcpy(&hkdf_info[hkdf_infolen], &sb->s_uuid,
-		       sizeof(sb->s_uuid));
-		hkdf_infolen += sizeof(sb->s_uuid);
-	}
-	err = fscrypt_hkdf_expand(&mk->mk_secret.hkdf,
-				  hkdf_context, hkdf_info, hkdf_infolen,
-				  mode_key, mode->keysize);
-	if (err)
-		return err;
-	tfm = fscrypt_allocate_skcipher(mode, mode_key, inode);
-	memzero_explicit(mode_key, mode->keysize);
-	if (IS_ERR(tfm))
-		return PTR_ERR(tfm);
-
-	/* pairs with READ_ONCE() above */
-	prev_tfm = cmpxchg(&tfms[mode_num], NULL, tfm);
-	if (prev_tfm != NULL) {
-		crypto_free_skcipher(tfm);
-		tfm = prev_tfm;
-	}
-done:
-	ci->ci_ctfm = tfm;
-=======
 /*
  * Prepare the crypto transform object or blk-crypto key in @prep_key, given the
  * raw key, encryption mode, and flag indicating which encryption implementation
@@ -318,7 +246,6 @@
 	if (err)
 		return err;
 	ci->ci_dirhash_key_initialized = true;
->>>>>>> c24d7797
 	return 0;
 }
 
@@ -343,19 +270,8 @@
 		 * encryption key.  This ensures that the master key is
 		 * consistently used only for HKDF, avoiding key reuse issues.
 		 */
-<<<<<<< HEAD
-		if (!fscrypt_mode_supports_direct_key(ci->ci_mode)) {
-			fscrypt_warn(ci->ci_inode,
-				     "Direct key flag not allowed with %s",
-				     ci->ci_mode->friendly_name);
-			return -EINVAL;
-		}
-		return setup_per_mode_key(ci, mk, mk->mk_direct_tfms,
-					  HKDF_CONTEXT_DIRECT_KEY, false);
-=======
 		err = setup_per_mode_enc_key(ci, mk, mk->mk_direct_keys,
 					     HKDF_CONTEXT_DIRECT_KEY, false);
->>>>>>> c24d7797
 	} else if (ci->ci_policy.v2.flags &
 		   FSCRYPT_POLICY_FLAG_IV_INO_LBLK_64) {
 		/*
@@ -364,14 +280,6 @@
 		 * the IVs.  This format is optimized for use with inline
 		 * encryption hardware compliant with the UFS or eMMC standards.
 		 */
-<<<<<<< HEAD
-		if (fscrypt_should_use_inline_encryption(ci))
-			return fscrypt_setup_per_mode_inline_crypt_key(ci, mk);
-		return setup_per_mode_key(ci, mk, mk->mk_iv_ino_lblk_64_tfms,
-					  HKDF_CONTEXT_IV_INO_LBLK_64_KEY,
-					  true);
-	}
-=======
 		err = setup_per_mode_enc_key(ci, mk, mk->mk_iv_ino_lblk_64_keys,
 					     HKDF_CONTEXT_IV_INO_LBLK_64_KEY,
 					     true);
@@ -385,7 +293,6 @@
 					  derived_key, ci->ci_mode->keysize);
 		if (err)
 			return err;
->>>>>>> c24d7797
 
 		err = fscrypt_set_per_file_enc_key(ci, derived_key);
 		memzero_explicit(derived_key, ci->ci_mode->keysize);
@@ -514,15 +421,8 @@
 
 	if (ci->ci_direct_key)
 		fscrypt_put_direct_key(ci->ci_direct_key);
-<<<<<<< HEAD
-	else if (ci->ci_owns_key) {
-		crypto_free_skcipher(ci->ci_ctfm);
-		fscrypt_free_inline_crypt_key(ci);
-	}
-=======
 	else if (ci->ci_owns_key)
 		fscrypt_destroy_prepared_key(&ci->ci_key);
->>>>>>> c24d7797
 
 	key = ci->ci_master_key;
 	if (key) {
