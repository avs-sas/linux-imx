--- conflicted
+++ resolved
@@ -18,11 +18,7 @@
 #include <crypto/skcipher.h>
 #include "fscrypt_private.h"
 
-<<<<<<< HEAD
-/**
-=======
 /*
->>>>>>> de198b0f
  * struct fscrypt_nokey_name - identifier for directory entry when key is absent
  *
  * When userspace lists an encrypted directory without access to the key, the
@@ -109,18 +105,12 @@
 
 /**
  * fscrypt_fname_encrypt() - encrypt a filename
-<<<<<<< HEAD
- *
- * The output buffer must be at least as large as the input buffer.
- * Any extra space is filled with NUL padding before encryption.
-=======
  * @inode: inode of the parent directory (for regular filenames)
  *	   or of the symlink (for symlink targets)
  * @iname: the filename to encrypt
  * @out: (output) the encrypted filename
  * @olen: size of the encrypted filename.  It must be at least @iname->len.
  *	  Any extra space is filled with NUL padding before encryption.
->>>>>>> de198b0f
  *
  * Return: 0 on success, -errno on failure
  */
