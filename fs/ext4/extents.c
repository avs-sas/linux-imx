--- conflicted
+++ resolved
@@ -4699,15 +4699,7 @@
 
 	ext4_fc_start_update(inode);
 
-<<<<<<< HEAD
-	if (mode & FALLOC_FL_PUNCH_HOLE) {
-		ret = ext4_punch_hole(file, offset, len);
-		goto exit;
-	}
-
-=======
 	inode_lock(inode);
->>>>>>> 77ce497c
 	ret = ext4_convert_inline_data(inode);
 	inode_unlock(inode);
 	if (ret)
