--- conflicted
+++ resolved
@@ -232,17 +232,6 @@
 }
 
 /**
-<<<<<<< HEAD
- * __vfs_setxattr_locked: set an extended attribute while holding the inode
- * lock
- *
- *  @dentry - object to perform setxattr on
- *  @name - xattr name to set
- *  @value - value to set @name to
- *  @size - size of @value
- *  @flags - flags to pass into filesystem operations
- *  @delegated_inode - on return, will contain an inode pointer that
-=======
  * __vfs_setxattr_locked - set an extended attribute while holding the inode
  * lock
  *
@@ -252,7 +241,6 @@
  *  @size: size of @value
  *  @flags: flags to pass into filesystem operations
  *  @delegated_inode: on return, will contain an inode pointer that
->>>>>>> d1988041
  *  a delegation was broken on, NULL if none.
  */
 int
@@ -455,21 +443,12 @@
 EXPORT_SYMBOL(__vfs_removexattr);
 
 /**
-<<<<<<< HEAD
- * __vfs_removexattr_locked: set an extended attribute while holding the inode
- * lock
- *
- *  @dentry - object to perform setxattr on
- *  @name - name of xattr to remove
- *  @delegated_inode - on return, will contain an inode pointer that
-=======
  * __vfs_removexattr_locked - set an extended attribute while holding the inode
  * lock
  *
  *  @dentry: object to perform setxattr on
  *  @name: name of xattr to remove
  *  @delegated_inode: on return, will contain an inode pointer that
->>>>>>> d1988041
  *  a delegation was broken on, NULL if none.
  */
 int
