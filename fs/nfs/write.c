// SPDX-License-Identifier: GPL-2.0-only
/*
 * linux/fs/nfs/write.c
 *
 * Write file data over NFS.
 *
 * Copyright (C) 1996, 1997, Olaf Kirch <okir@monad.swb.de>
 */

#include <linux/types.h>
#include <linux/slab.h>
#include <linux/mm.h>
#include <linux/pagemap.h>
#include <linux/file.h>
#include <linux/writeback.h>
#include <linux/swap.h>
#include <linux/migrate.h>

#include <linux/sunrpc/clnt.h>
#include <linux/nfs_fs.h>
#include <linux/nfs_mount.h>
#include <linux/nfs_page.h>
#include <linux/backing-dev.h>
#include <linux/export.h>
#include <linux/freezer.h>
#include <linux/wait.h>
#include <linux/iversion.h>

#include <linux/uaccess.h>
#include <linux/sched/mm.h>

#include "delegation.h"
#include "internal.h"
#include "iostat.h"
#include "nfs4_fs.h"
#include "fscache.h"
#include "pnfs.h"

#include "nfstrace.h"

#define NFSDBG_FACILITY		NFSDBG_PAGECACHE

#define MIN_POOL_WRITE		(32)
#define MIN_POOL_COMMIT		(4)

struct nfs_io_completion {
	void (*complete)(void *data);
	void *data;
	struct kref refcount;
};

/*
 * Local function declarations
 */
static void nfs_redirty_request(struct nfs_page *req);
static const struct rpc_call_ops nfs_commit_ops;
static const struct nfs_pgio_completion_ops nfs_async_write_completion_ops;
static const struct nfs_commit_completion_ops nfs_commit_completion_ops;
static const struct nfs_rw_ops nfs_rw_write_ops;
static void nfs_inode_remove_request(struct nfs_page *req);
static void nfs_clear_request_commit(struct nfs_page *req);
static void nfs_init_cinfo_from_inode(struct nfs_commit_info *cinfo,
				      struct inode *inode);
static struct nfs_page *
nfs_page_search_commits_for_head_request_locked(struct nfs_inode *nfsi,
						struct page *page);

static struct kmem_cache *nfs_wdata_cachep;
static mempool_t *nfs_wdata_mempool;
static struct kmem_cache *nfs_cdata_cachep;
static mempool_t *nfs_commit_mempool;

struct nfs_commit_data *nfs_commitdata_alloc(bool never_fail)
{
	struct nfs_commit_data *p;

	if (never_fail)
		p = mempool_alloc(nfs_commit_mempool, GFP_NOIO);
	else {
		/* It is OK to do some reclaim, not no safe to wait
		 * for anything to be returned to the pool.
		 * mempool_alloc() cannot handle that particular combination,
		 * so we need two separate attempts.
		 */
		p = mempool_alloc(nfs_commit_mempool, GFP_NOWAIT);
		if (!p)
			p = kmem_cache_alloc(nfs_cdata_cachep, GFP_NOIO |
					     __GFP_NOWARN | __GFP_NORETRY);
		if (!p)
			return NULL;
	}

	memset(p, 0, sizeof(*p));
	INIT_LIST_HEAD(&p->pages);
	return p;
}
EXPORT_SYMBOL_GPL(nfs_commitdata_alloc);

void nfs_commit_free(struct nfs_commit_data *p)
{
	mempool_free(p, nfs_commit_mempool);
}
EXPORT_SYMBOL_GPL(nfs_commit_free);

static struct nfs_pgio_header *nfs_writehdr_alloc(void)
{
	struct nfs_pgio_header *p = mempool_alloc(nfs_wdata_mempool, GFP_KERNEL);

	memset(p, 0, sizeof(*p));
	p->rw_mode = FMODE_WRITE;
	return p;
}

static void nfs_writehdr_free(struct nfs_pgio_header *hdr)
{
	mempool_free(hdr, nfs_wdata_mempool);
}

static struct nfs_io_completion *nfs_io_completion_alloc(gfp_t gfp_flags)
{
	return kmalloc(sizeof(struct nfs_io_completion), gfp_flags);
}

static void nfs_io_completion_init(struct nfs_io_completion *ioc,
		void (*complete)(void *), void *data)
{
	ioc->complete = complete;
	ioc->data = data;
	kref_init(&ioc->refcount);
}

static void nfs_io_completion_release(struct kref *kref)
{
	struct nfs_io_completion *ioc = container_of(kref,
			struct nfs_io_completion, refcount);
	ioc->complete(ioc->data);
	kfree(ioc);
}

static void nfs_io_completion_get(struct nfs_io_completion *ioc)
{
	if (ioc != NULL)
		kref_get(&ioc->refcount);
}

static void nfs_io_completion_put(struct nfs_io_completion *ioc)
{
	if (ioc != NULL)
		kref_put(&ioc->refcount, nfs_io_completion_release);
}

static void
nfs_page_set_inode_ref(struct nfs_page *req, struct inode *inode)
{
	if (!test_and_set_bit(PG_INODE_REF, &req->wb_flags)) {
		kref_get(&req->wb_kref);
		atomic_long_inc(&NFS_I(inode)->nrequests);
	}
}

static int
nfs_cancel_remove_inode(struct nfs_page *req, struct inode *inode)
{
	int ret;

	if (!test_bit(PG_REMOVE, &req->wb_flags))
		return 0;
	ret = nfs_page_group_lock(req);
	if (ret)
		return ret;
	if (test_and_clear_bit(PG_REMOVE, &req->wb_flags))
		nfs_page_set_inode_ref(req, inode);
	nfs_page_group_unlock(req);
	return 0;
}

static struct nfs_page *
nfs_page_private_request(struct page *page)
{
	if (!PagePrivate(page))
		return NULL;
	return (struct nfs_page *)page_private(page);
}

/*
 * nfs_page_find_head_request_locked - find head request associated with @page
 *
 * must be called while holding the inode lock.
 *
 * returns matching head request with reference held, or NULL if not found.
 */
static struct nfs_page *
nfs_page_find_private_request(struct page *page)
{
	struct address_space *mapping = page_file_mapping(page);
	struct nfs_page *req;

	if (!PagePrivate(page))
		return NULL;
	spin_lock(&mapping->private_lock);
	req = nfs_page_private_request(page);
	if (req) {
		WARN_ON_ONCE(req->wb_head != req);
		kref_get(&req->wb_kref);
	}
	spin_unlock(&mapping->private_lock);
	return req;
}

static struct nfs_page *
nfs_page_find_swap_request(struct page *page)
{
	struct inode *inode = page_file_mapping(page)->host;
	struct nfs_inode *nfsi = NFS_I(inode);
	struct nfs_page *req = NULL;
	if (!PageSwapCache(page))
		return NULL;
	mutex_lock(&nfsi->commit_mutex);
	if (PageSwapCache(page)) {
		req = nfs_page_search_commits_for_head_request_locked(nfsi,
			page);
		if (req) {
			WARN_ON_ONCE(req->wb_head != req);
			kref_get(&req->wb_kref);
		}
	}
	mutex_unlock(&nfsi->commit_mutex);
	return req;
}

/*
 * nfs_page_find_head_request - find head request associated with @page
 *
 * returns matching head request with reference held, or NULL if not found.
 */
static struct nfs_page *nfs_page_find_head_request(struct page *page)
{
	struct nfs_page *req;

	req = nfs_page_find_private_request(page);
	if (!req)
		req = nfs_page_find_swap_request(page);
	return req;
}

static struct nfs_page *nfs_find_and_lock_page_request(struct page *page)
{
	struct inode *inode = page_file_mapping(page)->host;
	struct nfs_page *req, *head;
	int ret;

	for (;;) {
		req = nfs_page_find_head_request(page);
		if (!req)
			return req;
		head = nfs_page_group_lock_head(req);
		if (head != req)
			nfs_release_request(req);
		if (IS_ERR(head))
			return head;
		ret = nfs_cancel_remove_inode(head, inode);
		if (ret < 0) {
			nfs_unlock_and_release_request(head);
			return ERR_PTR(ret);
		}
		/* Ensure that nobody removed the request before we locked it */
		if (head == nfs_page_private_request(page))
			break;
		if (PageSwapCache(page))
			break;
		nfs_unlock_and_release_request(head);
	}
	return head;
}

/* Adjust the file length if we're writing beyond the end */
static void nfs_grow_file(struct page *page, unsigned int offset, unsigned int count)
{
	struct inode *inode = page_file_mapping(page)->host;
	loff_t end, i_size;
	pgoff_t end_index;

	spin_lock(&inode->i_lock);
	i_size = i_size_read(inode);
	end_index = (i_size - 1) >> PAGE_SHIFT;
	if (i_size > 0 && page_index(page) < end_index)
		goto out;
	end = page_file_offset(page) + ((loff_t)offset+count);
	if (i_size >= end)
		goto out;
	i_size_write(inode, end);
	NFS_I(inode)->cache_validity &= ~NFS_INO_INVALID_SIZE;
	nfs_inc_stats(inode, NFSIOS_EXTENDWRITE);
out:
	spin_unlock(&inode->i_lock);
}

/* A writeback failed: mark the page as bad, and invalidate the page cache */
static void nfs_set_pageerror(struct address_space *mapping)
{
	struct inode *inode = mapping->host;

	nfs_zap_mapping(mapping->host, mapping);
	/* Force file size revalidation */
	spin_lock(&inode->i_lock);
	nfs_set_cache_invalid(inode, NFS_INO_REVAL_FORCED |
					     NFS_INO_REVAL_PAGECACHE |
					     NFS_INO_INVALID_SIZE);
	spin_unlock(&inode->i_lock);
}

static void nfs_mapping_set_error(struct page *page, int error)
{
	struct address_space *mapping = page_file_mapping(page);

	SetPageError(page);
	mapping_set_error(mapping, error);
	nfs_set_pageerror(mapping);
}

/*
 * nfs_page_group_search_locked
 * @head - head request of page group
 * @page_offset - offset into page
 *
 * Search page group with head @head to find a request that contains the
 * page offset @page_offset.
 *
 * Returns a pointer to the first matching nfs request, or NULL if no
 * match is found.
 *
 * Must be called with the page group lock held
 */
static struct nfs_page *
nfs_page_group_search_locked(struct nfs_page *head, unsigned int page_offset)
{
	struct nfs_page *req;

	req = head;
	do {
		if (page_offset >= req->wb_pgbase &&
		    page_offset < (req->wb_pgbase + req->wb_bytes))
			return req;

		req = req->wb_this_page;
	} while (req != head);

	return NULL;
}

/*
 * nfs_page_group_covers_page
 * @head - head request of page group
 *
 * Return true if the page group with head @head covers the whole page,
 * returns false otherwise
 */
static bool nfs_page_group_covers_page(struct nfs_page *req)
{
	struct nfs_page *tmp;
	unsigned int pos = 0;
	unsigned int len = nfs_page_length(req->wb_page);

	nfs_page_group_lock(req);

	for (;;) {
		tmp = nfs_page_group_search_locked(req->wb_head, pos);
		if (!tmp)
			break;
		pos = tmp->wb_pgbase + tmp->wb_bytes;
	}

	nfs_page_group_unlock(req);
	return pos >= len;
}

/* We can set the PG_uptodate flag if we see that a write request
 * covers the full page.
 */
static void nfs_mark_uptodate(struct nfs_page *req)
{
	if (PageUptodate(req->wb_page))
		return;
	if (!nfs_page_group_covers_page(req))
		return;
	SetPageUptodate(req->wb_page);
}

static int wb_priority(struct writeback_control *wbc)
{
	int ret = 0;

	if (wbc->sync_mode == WB_SYNC_ALL)
		ret = FLUSH_COND_STABLE;
	return ret;
}

/*
 * NFS congestion control
 */

int nfs_congestion_kb;

#define NFS_CONGESTION_ON_THRESH 	(nfs_congestion_kb >> (PAGE_SHIFT-10))
#define NFS_CONGESTION_OFF_THRESH	\
	(NFS_CONGESTION_ON_THRESH - (NFS_CONGESTION_ON_THRESH >> 2))

static void nfs_set_page_writeback(struct page *page)
{
	struct inode *inode = page_file_mapping(page)->host;
	struct nfs_server *nfss = NFS_SERVER(inode);
	int ret = test_set_page_writeback(page);

	WARN_ON_ONCE(ret != 0);

	if (atomic_long_inc_return(&nfss->writeback) >
			NFS_CONGESTION_ON_THRESH)
		set_bdi_congested(inode_to_bdi(inode), BLK_RW_ASYNC);
}

static void nfs_end_page_writeback(struct nfs_page *req)
{
	struct inode *inode = page_file_mapping(req->wb_page)->host;
	struct nfs_server *nfss = NFS_SERVER(inode);
	bool is_done;

	is_done = nfs_page_group_sync_on_bit(req, PG_WB_END);
	nfs_unlock_request(req);
	if (!is_done)
		return;

	end_page_writeback(req->wb_page);
	if (atomic_long_dec_return(&nfss->writeback) < NFS_CONGESTION_OFF_THRESH)
		clear_bdi_congested(inode_to_bdi(inode), BLK_RW_ASYNC);
}

/*
 * nfs_destroy_unlinked_subrequests - destroy recently unlinked subrequests
 *
 * @destroy_list - request list (using wb_this_page) terminated by @old_head
 * @old_head - the old head of the list
 *
 * All subrequests must be locked and removed from all lists, so at this point
 * they are only "active" in this function, and possibly in nfs_wait_on_request
 * with a reference held by some other context.
 */
static void
nfs_destroy_unlinked_subrequests(struct nfs_page *destroy_list,
				 struct nfs_page *old_head,
				 struct inode *inode)
{
	while (destroy_list) {
		struct nfs_page *subreq = destroy_list;

		destroy_list = (subreq->wb_this_page == old_head) ?
				   NULL : subreq->wb_this_page;

		/* Note: lock subreq in order to change subreq->wb_head */
		nfs_page_set_headlock(subreq);
		WARN_ON_ONCE(old_head != subreq->wb_head);

		/* make sure old group is not used */
		subreq->wb_this_page = subreq;
		subreq->wb_head = subreq;

		clear_bit(PG_REMOVE, &subreq->wb_flags);

		/* Note: races with nfs_page_group_destroy() */
		if (!kref_read(&subreq->wb_kref)) {
			/* Check if we raced with nfs_page_group_destroy() */
			if (test_and_clear_bit(PG_TEARDOWN, &subreq->wb_flags)) {
				nfs_page_clear_headlock(subreq);
				nfs_free_request(subreq);
			} else
				nfs_page_clear_headlock(subreq);
			continue;
		}
		nfs_page_clear_headlock(subreq);

		nfs_release_request(old_head);

		if (test_and_clear_bit(PG_INODE_REF, &subreq->wb_flags)) {
			nfs_release_request(subreq);
			atomic_long_dec(&NFS_I(inode)->nrequests);
		}

		/* subreq is now totally disconnected from page group or any
		 * write / commit lists. last chance to wake any waiters */
		nfs_unlock_and_release_request(subreq);
	}
}

/*
 * nfs_join_page_group - destroy subrequests of the head req
 * @head: the page used to lookup the "page group" of nfs_page structures
 * @inode: Inode to which the request belongs.
 *
 * This function joins all sub requests to the head request by first
 * locking all requests in the group, cancelling any pending operations
 * and finally updating the head request to cover the whole range covered by
 * the (former) group.  All subrequests are removed from any write or commit
 * lists, unlinked from the group and destroyed.
 */
void
nfs_join_page_group(struct nfs_page *head, struct inode *inode)
{
	struct nfs_page *subreq;
	struct nfs_page *destroy_list = NULL;
	unsigned int pgbase, off, bytes;

	pgbase = head->wb_pgbase;
	bytes = head->wb_bytes;
	off = head->wb_offset;
	for (subreq = head->wb_this_page; subreq != head;
			subreq = subreq->wb_this_page) {
		/* Subrequests should always form a contiguous range */
		if (pgbase > subreq->wb_pgbase) {
			off -= pgbase - subreq->wb_pgbase;
			bytes += pgbase - subreq->wb_pgbase;
			pgbase = subreq->wb_pgbase;
		}
		bytes = max(subreq->wb_pgbase + subreq->wb_bytes
				- pgbase, bytes);
	}

	/* Set the head request's range to cover the former page group */
	head->wb_pgbase = pgbase;
	head->wb_bytes = bytes;
	head->wb_offset = off;

	/* Now that all requests are locked, make sure they aren't on any list.
	 * Commit list removal accounting is done after locks are dropped */
	subreq = head;
	do {
		nfs_clear_request_commit(subreq);
		subreq = subreq->wb_this_page;
	} while (subreq != head);

	/* unlink subrequests from head, destroy them later */
	if (head->wb_this_page != head) {
		/* destroy list will be terminated by head */
		destroy_list = head->wb_this_page;
		head->wb_this_page = head;
	}

	nfs_destroy_unlinked_subrequests(destroy_list, head, inode);
}

/*
 * nfs_lock_and_join_requests - join all subreqs to the head req
 * @page: the page used to lookup the "page group" of nfs_page structures
 *
 * This function joins all sub requests to the head request by first
 * locking all requests in the group, cancelling any pending operations
 * and finally updating the head request to cover the whole range covered by
 * the (former) group.  All subrequests are removed from any write or commit
 * lists, unlinked from the group and destroyed.
 *
 * Returns a locked, referenced pointer to the head request - which after
 * this call is guaranteed to be the only request associated with the page.
 * Returns NULL if no requests are found for @page, or a ERR_PTR if an
 * error was encountered.
 */
static struct nfs_page *
nfs_lock_and_join_requests(struct page *page)
{
	struct inode *inode = page_file_mapping(page)->host;
	struct nfs_page *head;
	int ret;

	/*
	 * A reference is taken only on the head request which acts as a
	 * reference to the whole page group - the group will not be destroyed
	 * until the head reference is released.
	 */
	head = nfs_find_and_lock_page_request(page);
	if (IS_ERR_OR_NULL(head))
		return head;

	/* lock each request in the page group */
	ret = nfs_page_group_lock_subrequests(head);
	if (ret < 0) {
		nfs_unlock_and_release_request(head);
		return ERR_PTR(ret);
	}

	nfs_join_page_group(head, inode);

	return head;
}

static void nfs_write_error(struct nfs_page *req, int error)
{
	trace_nfs_write_error(req, error);
	nfs_mapping_set_error(req->wb_page, error);
	nfs_inode_remove_request(req);
	nfs_end_page_writeback(req);
	nfs_release_request(req);
}

/*
 * Find an associated nfs write request, and prepare to flush it out
 * May return an error if the user signalled nfs_wait_on_request().
 */
static int nfs_page_async_flush(struct nfs_pageio_descriptor *pgio,
				struct page *page)
{
	struct nfs_page *req;
	int ret = 0;

	req = nfs_lock_and_join_requests(page);
	if (!req)
		goto out;
	ret = PTR_ERR(req);
	if (IS_ERR(req))
		goto out;

	nfs_set_page_writeback(page);
	WARN_ON_ONCE(test_bit(PG_CLEAN, &req->wb_flags));

	/* If there is a fatal error that covers this write, just exit */
	ret = pgio->pg_error;
	if (nfs_error_is_fatal_on_server(ret))
		goto out_launder;

	ret = 0;
	if (!nfs_pageio_add_request(pgio, req)) {
		ret = pgio->pg_error;
		/*
		 * Remove the problematic req upon fatal errors on the server
		 */
		if (nfs_error_is_fatal(ret)) {
			if (nfs_error_is_fatal_on_server(ret))
				goto out_launder;
		} else
			ret = -EAGAIN;
		nfs_redirty_request(req);
		pgio->pg_error = 0;
	} else
		nfs_add_stats(page_file_mapping(page)->host,
				NFSIOS_WRITEPAGES, 1);
out:
	return ret;
out_launder:
	nfs_write_error(req, ret);
	return 0;
}

static int nfs_do_writepage(struct page *page, struct writeback_control *wbc,
			    struct nfs_pageio_descriptor *pgio)
{
	int ret;

	nfs_pageio_cond_complete(pgio, page_index(page));
	ret = nfs_page_async_flush(pgio, page);
	if (ret == -EAGAIN) {
		redirty_page_for_writepage(wbc, page);
		ret = AOP_WRITEPAGE_ACTIVATE;
	}
	return ret;
}

/*
 * Write an mmapped page to the server.
 */
static int nfs_writepage_locked(struct page *page,
				struct writeback_control *wbc)
{
	struct nfs_pageio_descriptor pgio;
	struct inode *inode = page_file_mapping(page)->host;
	int err;

	nfs_inc_stats(inode, NFSIOS_VFSWRITEPAGE);
	nfs_pageio_init_write(&pgio, inode, 0,
				false, &nfs_async_write_completion_ops);
	err = nfs_do_writepage(page, wbc, &pgio);
	pgio.pg_error = 0;
	nfs_pageio_complete(&pgio);
	if (err < 0)
		return err;
	if (nfs_error_is_fatal(pgio.pg_error))
		return pgio.pg_error;
	return 0;
}

int nfs_writepage(struct page *page, struct writeback_control *wbc)
{
	int ret;

	ret = nfs_writepage_locked(page, wbc);
	if (ret != AOP_WRITEPAGE_ACTIVATE)
		unlock_page(page);
	return ret;
}

static int nfs_writepages_callback(struct page *page, struct writeback_control *wbc, void *data)
{
	int ret;

	ret = nfs_do_writepage(page, wbc, data);
	if (ret != AOP_WRITEPAGE_ACTIVATE)
		unlock_page(page);
	return ret;
}

static void nfs_io_completion_commit(void *inode)
{
	nfs_commit_inode(inode, 0);
}

int nfs_writepages(struct address_space *mapping, struct writeback_control *wbc)
{
	struct inode *inode = mapping->host;
	struct nfs_pageio_descriptor pgio;
	struct nfs_io_completion *ioc = NULL;
	unsigned int mntflags = NFS_SERVER(inode)->flags;
	int priority = 0;
	int err;

	nfs_inc_stats(inode, NFSIOS_VFSWRITEPAGES);

	if (!(mntflags & NFS_MOUNT_WRITE_EAGER) || wbc->for_kupdate ||
	    wbc->for_background || wbc->for_sync || wbc->for_reclaim) {
		ioc = nfs_io_completion_alloc(GFP_KERNEL);
		if (ioc)
			nfs_io_completion_init(ioc, nfs_io_completion_commit,
					       inode);
		priority = wb_priority(wbc);
	}

	nfs_pageio_init_write(&pgio, inode, priority, false,
				&nfs_async_write_completion_ops);
	pgio.pg_io_completion = ioc;
	err = write_cache_pages(mapping, wbc, nfs_writepages_callback, &pgio);
	pgio.pg_error = 0;
	nfs_pageio_complete(&pgio);
	nfs_io_completion_put(ioc);

	if (err < 0)
		goto out_err;
	err = pgio.pg_error;
	if (nfs_error_is_fatal(err))
		goto out_err;
	return 0;
out_err:
	return err;
}

/*
 * Insert a write request into an inode
 */
static void nfs_inode_add_request(struct inode *inode, struct nfs_page *req)
{
	struct address_space *mapping = page_file_mapping(req->wb_page);
	struct nfs_inode *nfsi = NFS_I(inode);

	WARN_ON_ONCE(req->wb_this_page != req);

	/* Lock the request! */
	nfs_lock_request(req);

	/*
	 * Swap-space should not get truncated. Hence no need to plug the race
	 * with invalidate/truncate.
	 */
	spin_lock(&mapping->private_lock);
	if (likely(!PageSwapCache(req->wb_page))) {
		set_bit(PG_MAPPED, &req->wb_flags);
		SetPagePrivate(req->wb_page);
		set_page_private(req->wb_page, (unsigned long)req);
	}
	spin_unlock(&mapping->private_lock);
	atomic_long_inc(&nfsi->nrequests);
	/* this a head request for a page group - mark it as having an
	 * extra reference so sub groups can follow suit.
	 * This flag also informs pgio layer when to bump nrequests when
	 * adding subrequests. */
	WARN_ON(test_and_set_bit(PG_INODE_REF, &req->wb_flags));
	kref_get(&req->wb_kref);
}

/*
 * Remove a write request from an inode
 */
static void nfs_inode_remove_request(struct nfs_page *req)
{
	struct address_space *mapping = page_file_mapping(req->wb_page);
	struct inode *inode = mapping->host;
	struct nfs_inode *nfsi = NFS_I(inode);
	struct nfs_page *head;

	if (nfs_page_group_sync_on_bit(req, PG_REMOVE)) {
		head = req->wb_head;

		spin_lock(&mapping->private_lock);
		if (likely(head->wb_page && !PageSwapCache(head->wb_page))) {
			set_page_private(head->wb_page, 0);
			ClearPagePrivate(head->wb_page);
			clear_bit(PG_MAPPED, &head->wb_flags);
		}
		spin_unlock(&mapping->private_lock);
	}

	if (test_and_clear_bit(PG_INODE_REF, &req->wb_flags)) {
		nfs_release_request(req);
		atomic_long_dec(&nfsi->nrequests);
	}
}

static void
nfs_mark_request_dirty(struct nfs_page *req)
{
	if (req->wb_page)
		__set_page_dirty_nobuffers(req->wb_page);
}

/*
 * nfs_page_search_commits_for_head_request_locked
 *
 * Search through commit lists on @inode for the head request for @page.
 * Must be called while holding the inode (which is cinfo) lock.
 *
 * Returns the head request if found, or NULL if not found.
 */
static struct nfs_page *
nfs_page_search_commits_for_head_request_locked(struct nfs_inode *nfsi,
						struct page *page)
{
	struct nfs_page *freq, *t;
	struct nfs_commit_info cinfo;
	struct inode *inode = &nfsi->vfs_inode;

	nfs_init_cinfo_from_inode(&cinfo, inode);

	/* search through pnfs commit lists */
	freq = pnfs_search_commit_reqs(inode, &cinfo, page);
	if (freq)
		return freq->wb_head;

	/* Linearly search the commit list for the correct request */
	list_for_each_entry_safe(freq, t, &cinfo.mds->list, wb_list) {
		if (freq->wb_page == page)
			return freq->wb_head;
	}

	return NULL;
}

/**
 * nfs_request_add_commit_list_locked - add request to a commit list
 * @req: pointer to a struct nfs_page
 * @dst: commit list head
 * @cinfo: holds list lock and accounting info
 *
 * This sets the PG_CLEAN bit, updates the cinfo count of
 * number of outstanding requests requiring a commit as well as
 * the MM page stats.
 *
 * The caller must hold NFS_I(cinfo->inode)->commit_mutex, and the
 * nfs_page lock.
 */
void
nfs_request_add_commit_list_locked(struct nfs_page *req, struct list_head *dst,
			    struct nfs_commit_info *cinfo)
{
	set_bit(PG_CLEAN, &req->wb_flags);
	nfs_list_add_request(req, dst);
	atomic_long_inc(&cinfo->mds->ncommit);
}
EXPORT_SYMBOL_GPL(nfs_request_add_commit_list_locked);

/**
 * nfs_request_add_commit_list - add request to a commit list
 * @req: pointer to a struct nfs_page
 * @cinfo: holds list lock and accounting info
 *
 * This sets the PG_CLEAN bit, updates the cinfo count of
 * number of outstanding requests requiring a commit as well as
 * the MM page stats.
 *
 * The caller must _not_ hold the cinfo->lock, but must be
 * holding the nfs_page lock.
 */
void
nfs_request_add_commit_list(struct nfs_page *req, struct nfs_commit_info *cinfo)
{
	mutex_lock(&NFS_I(cinfo->inode)->commit_mutex);
	nfs_request_add_commit_list_locked(req, &cinfo->mds->list, cinfo);
	mutex_unlock(&NFS_I(cinfo->inode)->commit_mutex);
	if (req->wb_page)
		nfs_mark_page_unstable(req->wb_page, cinfo);
}
EXPORT_SYMBOL_GPL(nfs_request_add_commit_list);

/**
 * nfs_request_remove_commit_list - Remove request from a commit list
 * @req: pointer to a nfs_page
 * @cinfo: holds list lock and accounting info
 *
 * This clears the PG_CLEAN bit, and updates the cinfo's count of
 * number of outstanding requests requiring a commit
 * It does not update the MM page stats.
 *
 * The caller _must_ hold the cinfo->lock and the nfs_page lock.
 */
void
nfs_request_remove_commit_list(struct nfs_page *req,
			       struct nfs_commit_info *cinfo)
{
	if (!test_and_clear_bit(PG_CLEAN, &(req)->wb_flags))
		return;
	nfs_list_remove_request(req);
	atomic_long_dec(&cinfo->mds->ncommit);
}
EXPORT_SYMBOL_GPL(nfs_request_remove_commit_list);

static void nfs_init_cinfo_from_inode(struct nfs_commit_info *cinfo,
				      struct inode *inode)
{
	cinfo->inode = inode;
	cinfo->mds = &NFS_I(inode)->commit_info;
	cinfo->ds = pnfs_get_ds_info(inode);
	cinfo->dreq = NULL;
	cinfo->completion_ops = &nfs_commit_completion_ops;
}

void nfs_init_cinfo(struct nfs_commit_info *cinfo,
		    struct inode *inode,
		    struct nfs_direct_req *dreq)
{
	if (dreq)
		nfs_init_cinfo_from_dreq(cinfo, dreq);
	else
		nfs_init_cinfo_from_inode(cinfo, inode);
}
EXPORT_SYMBOL_GPL(nfs_init_cinfo);

/*
 * Add a request to the inode's commit list.
 */
void
nfs_mark_request_commit(struct nfs_page *req, struct pnfs_layout_segment *lseg,
			struct nfs_commit_info *cinfo, u32 ds_commit_idx)
{
	if (pnfs_mark_request_commit(req, lseg, cinfo, ds_commit_idx))
		return;
	nfs_request_add_commit_list(req, cinfo);
}

static void
nfs_clear_page_commit(struct page *page)
{
	dec_node_page_state(page, NR_WRITEBACK);
	dec_wb_stat(&inode_to_bdi(page_file_mapping(page)->host)->wb,
		    WB_WRITEBACK);
}

/* Called holding the request lock on @req */
static void
nfs_clear_request_commit(struct nfs_page *req)
{
	if (test_bit(PG_CLEAN, &req->wb_flags)) {
		struct nfs_open_context *ctx = nfs_req_openctx(req);
		struct inode *inode = d_inode(ctx->dentry);
		struct nfs_commit_info cinfo;

		nfs_init_cinfo_from_inode(&cinfo, inode);
		mutex_lock(&NFS_I(inode)->commit_mutex);
		if (!pnfs_clear_request_commit(req, &cinfo)) {
			nfs_request_remove_commit_list(req, &cinfo);
		}
		mutex_unlock(&NFS_I(inode)->commit_mutex);
		nfs_clear_page_commit(req->wb_page);
	}
}

int nfs_write_need_commit(struct nfs_pgio_header *hdr)
{
	if (hdr->verf.committed == NFS_DATA_SYNC)
		return hdr->lseg == NULL;
	return hdr->verf.committed != NFS_FILE_SYNC;
}

static void nfs_async_write_init(struct nfs_pgio_header *hdr)
{
	nfs_io_completion_get(hdr->io_completion);
}

static void nfs_write_completion(struct nfs_pgio_header *hdr)
{
	struct nfs_commit_info cinfo;
	unsigned long bytes = 0;

	if (test_bit(NFS_IOHDR_REDO, &hdr->flags))
		goto out;
	nfs_init_cinfo_from_inode(&cinfo, hdr->inode);
	while (!list_empty(&hdr->pages)) {
		struct nfs_page *req = nfs_list_entry(hdr->pages.next);

		bytes += req->wb_bytes;
		nfs_list_remove_request(req);
		if (test_bit(NFS_IOHDR_ERROR, &hdr->flags) &&
		    (hdr->good_bytes < bytes)) {
			trace_nfs_comp_error(req, hdr->error);
			nfs_mapping_set_error(req->wb_page, hdr->error);
			goto remove_req;
		}
		if (nfs_write_need_commit(hdr)) {
			/* Reset wb_nio, since the write was successful. */
			req->wb_nio = 0;
			memcpy(&req->wb_verf, &hdr->verf.verifier, sizeof(req->wb_verf));
			nfs_mark_request_commit(req, hdr->lseg, &cinfo,
				hdr->pgio_mirror_idx);
			goto next;
		}
remove_req:
		nfs_inode_remove_request(req);
next:
		nfs_end_page_writeback(req);
		nfs_release_request(req);
	}
out:
	nfs_io_completion_put(hdr->io_completion);
	hdr->release(hdr);
}

unsigned long
nfs_reqs_to_commit(struct nfs_commit_info *cinfo)
{
	return atomic_long_read(&cinfo->mds->ncommit);
}

/* NFS_I(cinfo->inode)->commit_mutex held by caller */
int
nfs_scan_commit_list(struct list_head *src, struct list_head *dst,
		     struct nfs_commit_info *cinfo, int max)
{
	struct nfs_page *req, *tmp;
	int ret = 0;

	list_for_each_entry_safe(req, tmp, src, wb_list) {
		kref_get(&req->wb_kref);
		if (!nfs_lock_request(req)) {
			nfs_release_request(req);
			continue;
		}
		nfs_request_remove_commit_list(req, cinfo);
		clear_bit(PG_COMMIT_TO_DS, &req->wb_flags);
		nfs_list_add_request(req, dst);
		ret++;
		if ((ret == max) && !cinfo->dreq)
			break;
		cond_resched();
	}
	return ret;
}
EXPORT_SYMBOL_GPL(nfs_scan_commit_list);

/*
 * nfs_scan_commit - Scan an inode for commit requests
 * @inode: NFS inode to scan
 * @dst: mds destination list
 * @cinfo: mds and ds lists of reqs ready to commit
 *
 * Moves requests from the inode's 'commit' request list.
 * The requests are *not* checked to ensure that they form a contiguous set.
 */
int
nfs_scan_commit(struct inode *inode, struct list_head *dst,
		struct nfs_commit_info *cinfo)
{
	int ret = 0;

	if (!atomic_long_read(&cinfo->mds->ncommit))
		return 0;
	mutex_lock(&NFS_I(cinfo->inode)->commit_mutex);
	if (atomic_long_read(&cinfo->mds->ncommit) > 0) {
		const int max = INT_MAX;

		ret = nfs_scan_commit_list(&cinfo->mds->list, dst,
					   cinfo, max);
		ret += pnfs_scan_commit_lists(inode, cinfo, max - ret);
	}
	mutex_unlock(&NFS_I(cinfo->inode)->commit_mutex);
	return ret;
}

/*
 * Search for an existing write request, and attempt to update
 * it to reflect a new dirty region on a given page.
 *
 * If the attempt fails, then the existing request is flushed out
 * to disk.
 */
static struct nfs_page *nfs_try_to_update_request(struct inode *inode,
		struct page *page,
		unsigned int offset,
		unsigned int bytes)
{
	struct nfs_page *req;
	unsigned int rqend;
	unsigned int end;
	int error;

	end = offset + bytes;

	req = nfs_lock_and_join_requests(page);
	if (IS_ERR_OR_NULL(req))
		return req;

	rqend = req->wb_offset + req->wb_bytes;
	/*
	 * Tell the caller to flush out the request if
	 * the offsets are non-contiguous.
	 * Note: nfs_flush_incompatible() will already
	 * have flushed out requests having wrong owners.
	 */
	if (offset > rqend || end < req->wb_offset)
		goto out_flushme;

	/* Okay, the request matches. Update the region */
	if (offset < req->wb_offset) {
		req->wb_offset = offset;
		req->wb_pgbase = offset;
	}
	if (end > rqend)
		req->wb_bytes = end - req->wb_offset;
	else
		req->wb_bytes = rqend - req->wb_offset;
	req->wb_nio = 0;
	return req;
out_flushme:
	/*
	 * Note: we mark the request dirty here because
	 * nfs_lock_and_join_requests() cannot preserve
	 * commit flags, so we have to replay the write.
	 */
	nfs_mark_request_dirty(req);
	nfs_unlock_and_release_request(req);
	error = nfs_wb_page(inode, page);
	return (error < 0) ? ERR_PTR(error) : NULL;
}

/*
 * Try to update an existing write request, or create one if there is none.
 *
 * Note: Should always be called with the Page Lock held to prevent races
 * if we have to add a new request. Also assumes that the caller has
 * already called nfs_flush_incompatible() if necessary.
 */
static struct nfs_page * nfs_setup_write_request(struct nfs_open_context* ctx,
		struct page *page, unsigned int offset, unsigned int bytes)
{
	struct inode *inode = page_file_mapping(page)->host;
	struct nfs_page	*req;

	req = nfs_try_to_update_request(inode, page, offset, bytes);
	if (req != NULL)
		goto out;
	req = nfs_create_request(ctx, page, offset, bytes);
	if (IS_ERR(req))
		goto out;
	nfs_inode_add_request(inode, req);
out:
	return req;
}

static int nfs_writepage_setup(struct nfs_open_context *ctx, struct page *page,
		unsigned int offset, unsigned int count)
{
	struct nfs_page	*req;

	req = nfs_setup_write_request(ctx, page, offset, count);
	if (IS_ERR(req))
		return PTR_ERR(req);
	/* Update file length */
	nfs_grow_file(page, offset, count);
	nfs_mark_uptodate(req);
	nfs_mark_request_dirty(req);
	nfs_unlock_and_release_request(req);
	return 0;
}

int nfs_flush_incompatible(struct file *file, struct page *page)
{
	struct nfs_open_context *ctx = nfs_file_open_context(file);
	struct nfs_lock_context *l_ctx;
	struct file_lock_context *flctx = file_inode(file)->i_flctx;
	struct nfs_page	*req;
	int do_flush, status;
	/*
	 * Look for a request corresponding to this page. If there
	 * is one, and it belongs to another file, we flush it out
	 * before we try to copy anything into the page. Do this
	 * due to the lack of an ACCESS-type call in NFSv2.
	 * Also do the same if we find a request from an existing
	 * dropped page.
	 */
	do {
		req = nfs_page_find_head_request(page);
		if (req == NULL)
			return 0;
		l_ctx = req->wb_lock_context;
		do_flush = req->wb_page != page ||
			!nfs_match_open_context(nfs_req_openctx(req), ctx);
		if (l_ctx && flctx &&
		    !(list_empty_careful(&flctx->flc_posix) &&
		      list_empty_careful(&flctx->flc_flock))) {
			do_flush |= l_ctx->lockowner != current->files;
		}
		nfs_release_request(req);
		if (!do_flush)
			return 0;
		status = nfs_wb_page(page_file_mapping(page)->host, page);
	} while (status == 0);
	return status;
}

/*
 * Avoid buffered writes when a open context credential's key would
 * expire soon.
 *
 * Returns -EACCES if the key will expire within RPC_KEY_EXPIRE_FAIL.
 *
 * Return 0 and set a credential flag which triggers the inode to flush
 * and performs  NFS_FILE_SYNC writes if the key will expired within
 * RPC_KEY_EXPIRE_TIMEO.
 */
int
nfs_key_timeout_notify(struct file *filp, struct inode *inode)
{
	struct nfs_open_context *ctx = nfs_file_open_context(filp);

	if (nfs_ctx_key_to_expire(ctx, inode) &&
	    !ctx->ll_cred)
		/* Already expired! */
		return -EACCES;
	return 0;
}

/*
 * Test if the open context credential key is marked to expire soon.
 */
bool nfs_ctx_key_to_expire(struct nfs_open_context *ctx, struct inode *inode)
{
	struct rpc_auth *auth = NFS_SERVER(inode)->client->cl_auth;
	struct rpc_cred *cred = ctx->ll_cred;
	struct auth_cred acred = {
		.cred = ctx->cred,
	};

	if (cred && !cred->cr_ops->crmatch(&acred, cred, 0)) {
		put_rpccred(cred);
		ctx->ll_cred = NULL;
		cred = NULL;
	}
	if (!cred)
		cred = auth->au_ops->lookup_cred(auth, &acred, 0);
	if (!cred || IS_ERR(cred))
		return true;
	ctx->ll_cred = cred;
	return !!(cred->cr_ops->crkey_timeout &&
		  cred->cr_ops->crkey_timeout(cred));
}

/*
 * If the page cache is marked as unsafe or invalid, then we can't rely on
 * the PageUptodate() flag. In this case, we will need to turn off
 * write optimisations that depend on the page contents being correct.
 */
static bool nfs_write_pageuptodate(struct page *page, struct inode *inode,
				   unsigned int pagelen)
{
	struct nfs_inode *nfsi = NFS_I(inode);

	if (nfs_have_delegated_attributes(inode))
		goto out;
	if (nfsi->cache_validity &
	    (NFS_INO_INVALID_CHANGE | NFS_INO_INVALID_SIZE))
		return false;
	smp_rmb();
	if (test_bit(NFS_INO_INVALIDATING, &nfsi->flags) && pagelen != 0)
		return false;
out:
	if (nfsi->cache_validity & NFS_INO_INVALID_DATA && pagelen != 0)
		return false;
	return PageUptodate(page) != 0;
}

static bool
is_whole_file_wrlock(struct file_lock *fl)
{
	return fl->fl_start == 0 && fl->fl_end == OFFSET_MAX &&
			fl->fl_type == F_WRLCK;
}

/* If we know the page is up to date, and we're not using byte range locks (or
 * if we have the whole file locked for writing), it may be more efficient to
 * extend the write to cover the entire page in order to avoid fragmentation
 * inefficiencies.
 *
 * If the file is opened for synchronous writes then we can just skip the rest
 * of the checks.
 */
static int nfs_can_extend_write(struct file *file, struct page *page,
				struct inode *inode, unsigned int pagelen)
{
	int ret;
	struct file_lock_context *flctx = inode->i_flctx;
	struct file_lock *fl;

	if (file->f_flags & O_DSYNC)
		return 0;
	if (!nfs_write_pageuptodate(page, inode, pagelen))
		return 0;
	if (NFS_PROTO(inode)->have_delegation(inode, FMODE_WRITE))
		return 1;
	if (!flctx || (list_empty_careful(&flctx->flc_flock) &&
		       list_empty_careful(&flctx->flc_posix)))
		return 1;

	/* Check to see if there are whole file write locks */
	ret = 0;
	spin_lock(&flctx->flc_lock);
	if (!list_empty(&flctx->flc_posix)) {
		fl = list_first_entry(&flctx->flc_posix, struct file_lock,
					fl_list);
		if (is_whole_file_wrlock(fl))
			ret = 1;
	} else if (!list_empty(&flctx->flc_flock)) {
		fl = list_first_entry(&flctx->flc_flock, struct file_lock,
					fl_list);
		if (fl->fl_type == F_WRLCK)
			ret = 1;
	}
	spin_unlock(&flctx->flc_lock);
	return ret;
}

/*
 * Update and possibly write a cached page of an NFS file.
 *
 * XXX: Keep an eye on generic_file_read to make sure it doesn't do bad
 * things with a page scheduled for an RPC call (e.g. invalidate it).
 */
int nfs_updatepage(struct file *file, struct page *page,
		unsigned int offset, unsigned int count)
{
	struct nfs_open_context *ctx = nfs_file_open_context(file);
	struct address_space *mapping = page_file_mapping(page);
	struct inode	*inode = mapping->host;
	unsigned int	pagelen = nfs_page_length(page);
	int		status = 0;

	nfs_inc_stats(inode, NFSIOS_VFSUPDATEPAGE);

	dprintk("NFS:       nfs_updatepage(%pD2 %d@%lld)\n",
		file, count, (long long)(page_file_offset(page) + offset));

	if (!count)
		goto out;

	if (nfs_can_extend_write(file, page, inode, pagelen)) {
		count = max(count + offset, pagelen);
		offset = 0;
	}

	status = nfs_writepage_setup(ctx, page, offset, count);
	if (status < 0)
		nfs_set_pageerror(mapping);
	else
		__set_page_dirty_nobuffers(page);
out:
	dprintk("NFS:       nfs_updatepage returns %d (isize %lld)\n",
			status, (long long)i_size_read(inode));
	return status;
}

static int flush_task_priority(int how)
{
	switch (how & (FLUSH_HIGHPRI|FLUSH_LOWPRI)) {
		case FLUSH_HIGHPRI:
			return RPC_PRIORITY_HIGH;
		case FLUSH_LOWPRI:
			return RPC_PRIORITY_LOW;
	}
	return RPC_PRIORITY_NORMAL;
}

static void nfs_initiate_write(struct nfs_pgio_header *hdr,
			       struct rpc_message *msg,
			       const struct nfs_rpc_ops *rpc_ops,
			       struct rpc_task_setup *task_setup_data, int how)
{
	int priority = flush_task_priority(how);

	task_setup_data->priority = priority;
	rpc_ops->write_setup(hdr, msg, &task_setup_data->rpc_client);
	trace_nfs_initiate_write(hdr);
}

/* If a nfs_flush_* function fails, it should remove reqs from @head and
 * call this on each, which will prepare them to be retried on next
 * writeback using standard nfs.
 */
static void nfs_redirty_request(struct nfs_page *req)
{
	/* Bump the transmission count */
	req->wb_nio++;
	nfs_mark_request_dirty(req);
	set_bit(NFS_CONTEXT_RESEND_WRITES, &nfs_req_openctx(req)->flags);
	nfs_end_page_writeback(req);
	nfs_release_request(req);
}

static void nfs_async_write_error(struct list_head *head, int error)
{
	struct nfs_page	*req;

	while (!list_empty(head)) {
		req = nfs_list_entry(head->next);
		nfs_list_remove_request(req);
		if (nfs_error_is_fatal(error))
			nfs_write_error(req, error);
		else
			nfs_redirty_request(req);
	}
}

static void nfs_async_write_reschedule_io(struct nfs_pgio_header *hdr)
{
	nfs_async_write_error(&hdr->pages, 0);
	filemap_fdatawrite_range(hdr->inode->i_mapping, hdr->args.offset,
			hdr->args.offset + hdr->args.count - 1);
}

static const struct nfs_pgio_completion_ops nfs_async_write_completion_ops = {
	.init_hdr = nfs_async_write_init,
	.error_cleanup = nfs_async_write_error,
	.completion = nfs_write_completion,
	.reschedule_io = nfs_async_write_reschedule_io,
};

void nfs_pageio_init_write(struct nfs_pageio_descriptor *pgio,
			       struct inode *inode, int ioflags, bool force_mds,
			       const struct nfs_pgio_completion_ops *compl_ops)
{
	struct nfs_server *server = NFS_SERVER(inode);
	const struct nfs_pageio_ops *pg_ops = &nfs_pgio_rw_ops;

#ifdef CONFIG_NFS_V4_1
	if (server->pnfs_curr_ld && !force_mds)
		pg_ops = server->pnfs_curr_ld->pg_write_ops;
#endif
	nfs_pageio_init(pgio, inode, pg_ops, compl_ops, &nfs_rw_write_ops,
			server->wsize, ioflags);
}
EXPORT_SYMBOL_GPL(nfs_pageio_init_write);

void nfs_pageio_reset_write_mds(struct nfs_pageio_descriptor *pgio)
{
	struct nfs_pgio_mirror *mirror;

	if (pgio->pg_ops && pgio->pg_ops->pg_cleanup)
		pgio->pg_ops->pg_cleanup(pgio);

	pgio->pg_ops = &nfs_pgio_rw_ops;

	nfs_pageio_stop_mirroring(pgio);

	mirror = &pgio->pg_mirrors[0];
	mirror->pg_bsize = NFS_SERVER(pgio->pg_inode)->wsize;
}
EXPORT_SYMBOL_GPL(nfs_pageio_reset_write_mds);


void nfs_commit_prepare(struct rpc_task *task, void *calldata)
{
	struct nfs_commit_data *data = calldata;

	NFS_PROTO(data->inode)->commit_rpc_prepare(task, data);
}

/*
 * Special version of should_remove_suid() that ignores capabilities.
 */
static int nfs_should_remove_suid(const struct inode *inode)
{
	umode_t mode = inode->i_mode;
	int kill = 0;

	/* suid always must be killed */
	if (unlikely(mode & S_ISUID))
		kill = ATTR_KILL_SUID;

	/*
	 * sgid without any exec bits is just a mandatory locking mark; leave
	 * it alone.  If some exec bits are set, it's a real sgid; kill it.
	 */
	if (unlikely((mode & S_ISGID) && (mode & S_IXGRP)))
		kill |= ATTR_KILL_SGID;

	if (unlikely(kill && S_ISREG(mode)))
		return kill;

	return 0;
}

static void nfs_writeback_check_extend(struct nfs_pgio_header *hdr,
		struct nfs_fattr *fattr)
{
	struct nfs_pgio_args *argp = &hdr->args;
	struct nfs_pgio_res *resp = &hdr->res;
	u64 size = argp->offset + resp->count;

	if (!(fattr->valid & NFS_ATTR_FATTR_SIZE))
		fattr->size = size;
	if (nfs_size_to_loff_t(fattr->size) < i_size_read(hdr->inode)) {
		fattr->valid &= ~NFS_ATTR_FATTR_SIZE;
		return;
	}
	if (size != fattr->size)
		return;
	/* Set attribute barrier */
	nfs_fattr_set_barrier(fattr);
	/* ...and update size */
	fattr->valid |= NFS_ATTR_FATTR_SIZE;
}

void nfs_writeback_update_inode(struct nfs_pgio_header *hdr)
{
	struct nfs_fattr *fattr = &hdr->fattr;
	struct inode *inode = hdr->inode;

	spin_lock(&inode->i_lock);
	nfs_writeback_check_extend(hdr, fattr);
	nfs_post_op_update_inode_force_wcc_locked(inode, fattr);
	spin_unlock(&inode->i_lock);
}
EXPORT_SYMBOL_GPL(nfs_writeback_update_inode);

/*
 * This function is called when the WRITE call is complete.
 */
static int nfs_writeback_done(struct rpc_task *task,
			      struct nfs_pgio_header *hdr,
			      struct inode *inode)
{
	int status;

	/*
	 * ->write_done will attempt to use post-op attributes to detect
	 * conflicting writes by other clients.  A strict interpretation
	 * of close-to-open would allow us to continue caching even if
	 * another writer had changed the file, but some applications
	 * depend on tighter cache coherency when writing.
	 */
	status = NFS_PROTO(inode)->write_done(task, hdr);
	if (status != 0)
		return status;

	nfs_add_stats(inode, NFSIOS_SERVERWRITTENBYTES, hdr->res.count);
	trace_nfs_writeback_done(task, hdr);

	if (hdr->res.verf->committed < hdr->args.stable &&
	    task->tk_status >= 0) {
		/* We tried a write call, but the server did not
		 * commit data to stable storage even though we
		 * requested it.
		 * Note: There is a known bug in Tru64 < 5.0 in which
		 *	 the server reports NFS_DATA_SYNC, but performs
		 *	 NFS_FILE_SYNC. We therefore implement this checking
		 *	 as a dprintk() in order to avoid filling syslog.
		 */
		static unsigned long    complain;

		/* Note this will print the MDS for a DS write */
		if (time_before(complain, jiffies)) {
			dprintk("NFS:       faulty NFS server %s:"
				" (committed = %d) != (stable = %d)\n",
				NFS_SERVER(inode)->nfs_client->cl_hostname,
				hdr->res.verf->committed, hdr->args.stable);
			complain = jiffies + 300 * HZ;
		}
	}

	/* Deal with the suid/sgid bit corner case */
	if (nfs_should_remove_suid(inode)) {
		spin_lock(&inode->i_lock);
		nfs_set_cache_invalid(inode, NFS_INO_INVALID_MODE);
		spin_unlock(&inode->i_lock);
	}
	return 0;
}

/*
 * This function is called when the WRITE call is complete.
 */
static void nfs_writeback_result(struct rpc_task *task,
				 struct nfs_pgio_header *hdr)
{
	struct nfs_pgio_args	*argp = &hdr->args;
	struct nfs_pgio_res	*resp = &hdr->res;

	if (resp->count < argp->count) {
		static unsigned long    complain;

		/* This a short write! */
		nfs_inc_stats(hdr->inode, NFSIOS_SHORTWRITE);

		/* Has the server at least made some progress? */
		if (resp->count == 0) {
			if (time_before(complain, jiffies)) {
				printk(KERN_WARNING
				       "NFS: Server wrote zero bytes, expected %u.\n",
				       argp->count);
				complain = jiffies + 300 * HZ;
			}
			nfs_set_pgio_error(hdr, -EIO, argp->offset);
			task->tk_status = -EIO;
			return;
		}

		/* For non rpc-based layout drivers, retry-through-MDS */
		if (!task->tk_ops) {
			hdr->pnfs_error = -EAGAIN;
			return;
		}

		/* Was this an NFSv2 write or an NFSv3 stable write? */
		if (resp->verf->committed != NFS_UNSTABLE) {
			/* Resend from where the server left off */
			hdr->mds_offset += resp->count;
			argp->offset += resp->count;
			argp->pgbase += resp->count;
			argp->count -= resp->count;
		} else {
			/* Resend as a stable write in order to avoid
			 * headaches in the case of a server crash.
			 */
			argp->stable = NFS_FILE_SYNC;
		}
		resp->count = 0;
		resp->verf->committed = 0;
		rpc_restart_call_prepare(task);
	}
}

static int wait_on_commit(struct nfs_mds_commit_info *cinfo)
{
	return wait_var_event_killable(&cinfo->rpcs_out,
				       !atomic_read(&cinfo->rpcs_out));
}

static void nfs_commit_begin(struct nfs_mds_commit_info *cinfo)
{
	atomic_inc(&cinfo->rpcs_out);
}

bool nfs_commit_end(struct nfs_mds_commit_info *cinfo)
{
	if (atomic_dec_and_test(&cinfo->rpcs_out)) {
		wake_up_var(&cinfo->rpcs_out);
		return true;
	}
	return false;
}

void nfs_commitdata_release(struct nfs_commit_data *data)
{
	put_nfs_open_context(data->context);
	nfs_commit_free(data);
}
EXPORT_SYMBOL_GPL(nfs_commitdata_release);

int nfs_initiate_commit(struct rpc_clnt *clnt, struct nfs_commit_data *data,
			const struct nfs_rpc_ops *nfs_ops,
			const struct rpc_call_ops *call_ops,
			int how, int flags)
{
	struct rpc_task *task;
	int priority = flush_task_priority(how);
	struct rpc_message msg = {
		.rpc_argp = &data->args,
		.rpc_resp = &data->res,
		.rpc_cred = data->cred,
	};
	struct rpc_task_setup task_setup_data = {
		.task = &data->task,
		.rpc_client = clnt,
		.rpc_message = &msg,
		.callback_ops = call_ops,
		.callback_data = data,
		.workqueue = nfsiod_workqueue,
		.flags = RPC_TASK_ASYNC | flags,
		.priority = priority,
	};
	/* Set up the initial task struct.  */
	nfs_ops->commit_setup(data, &msg, &task_setup_data.rpc_client);
	trace_nfs_initiate_commit(data);

	dprintk("NFS: initiated commit call\n");

	task = rpc_run_task(&task_setup_data);
	if (IS_ERR(task))
		return PTR_ERR(task);
	if (how & FLUSH_SYNC)
		rpc_wait_for_completion_task(task);
	rpc_put_task(task);
	return 0;
}
EXPORT_SYMBOL_GPL(nfs_initiate_commit);

static loff_t nfs_get_lwb(struct list_head *head)
{
	loff_t lwb = 0;
	struct nfs_page *req;

	list_for_each_entry(req, head, wb_list)
		if (lwb < (req_offset(req) + req->wb_bytes))
			lwb = req_offset(req) + req->wb_bytes;

	return lwb;
}

/*
 * Set up the argument/result storage required for the RPC call.
 */
void nfs_init_commit(struct nfs_commit_data *data,
		     struct list_head *head,
		     struct pnfs_layout_segment *lseg,
		     struct nfs_commit_info *cinfo)
{
	struct nfs_page *first;
	struct nfs_open_context *ctx;
	struct inode *inode;

	/* Set up the RPC argument and reply structs
	 * NB: take care not to mess about with data->commit et al. */

	if (head)
		list_splice_init(head, &data->pages);

	first = nfs_list_entry(data->pages.next);
	ctx = nfs_req_openctx(first);
	inode = d_inode(ctx->dentry);

	data->inode	  = inode;
	data->cred	  = ctx->cred;
	data->lseg	  = lseg; /* reference transferred */
	/* only set lwb for pnfs commit */
	if (lseg)
		data->lwb = nfs_get_lwb(&data->pages);
	data->mds_ops     = &nfs_commit_ops;
	data->completion_ops = cinfo->completion_ops;
	data->dreq	  = cinfo->dreq;

	data->args.fh     = NFS_FH(data->inode);
	/* Note: we always request a commit of the entire inode */
	data->args.offset = 0;
	data->args.count  = 0;
	data->context     = get_nfs_open_context(ctx);
	data->res.fattr   = &data->fattr;
	data->res.verf    = &data->verf;
	nfs_fattr_init(&data->fattr);
	nfs_commit_begin(cinfo->mds);
}
EXPORT_SYMBOL_GPL(nfs_init_commit);

void nfs_retry_commit(struct list_head *page_list,
		      struct pnfs_layout_segment *lseg,
		      struct nfs_commit_info *cinfo,
		      u32 ds_commit_idx)
{
	struct nfs_page *req;

	while (!list_empty(page_list)) {
		req = nfs_list_entry(page_list->next);
		nfs_list_remove_request(req);
		nfs_mark_request_commit(req, lseg, cinfo, ds_commit_idx);
		if (!cinfo->dreq)
			nfs_clear_page_commit(req->wb_page);
		nfs_unlock_and_release_request(req);
	}
}
EXPORT_SYMBOL_GPL(nfs_retry_commit);

static void
nfs_commit_resched_write(struct nfs_commit_info *cinfo,
		struct nfs_page *req)
{
	__set_page_dirty_nobuffers(req->wb_page);
}

/*
 * Commit dirty pages
 */
static int
nfs_commit_list(struct inode *inode, struct list_head *head, int how,
		struct nfs_commit_info *cinfo)
{
	struct nfs_commit_data	*data;
	unsigned short task_flags = 0;

	/* another commit raced with us */
	if (list_empty(head))
		return 0;

	data = nfs_commitdata_alloc(true);

	/* Set up the argument struct */
	nfs_init_commit(data, head, NULL, cinfo);
<<<<<<< HEAD
=======
	if (NFS_SERVER(inode)->nfs_client->cl_minorversion)
		task_flags = RPC_TASK_MOVEABLE;
>>>>>>> 3b17187f
	return nfs_initiate_commit(NFS_CLIENT(inode), data, NFS_PROTO(inode),
				   data->mds_ops, how,
				   RPC_TASK_CRED_NOREF | task_flags);
}

/*
 * COMMIT call returned
 */
static void nfs_commit_done(struct rpc_task *task, void *calldata)
{
	struct nfs_commit_data	*data = calldata;

        dprintk("NFS: %5u nfs_commit_done (status %d)\n",
                                task->tk_pid, task->tk_status);

	/* Call the NFS version-specific code */
	NFS_PROTO(data->inode)->commit_done(task, data);
	trace_nfs_commit_done(task, data);
}

static void nfs_commit_release_pages(struct nfs_commit_data *data)
{
	const struct nfs_writeverf *verf = data->res.verf;
	struct nfs_page	*req;
	int status = data->task.tk_status;
	struct nfs_commit_info cinfo;
	struct nfs_server *nfss;

	while (!list_empty(&data->pages)) {
		req = nfs_list_entry(data->pages.next);
		nfs_list_remove_request(req);
		if (req->wb_page)
			nfs_clear_page_commit(req->wb_page);

		dprintk("NFS:       commit (%s/%llu %d@%lld)",
			nfs_req_openctx(req)->dentry->d_sb->s_id,
			(unsigned long long)NFS_FILEID(d_inode(nfs_req_openctx(req)->dentry)),
			req->wb_bytes,
			(long long)req_offset(req));
		if (status < 0) {
			if (req->wb_page) {
				trace_nfs_commit_error(req, status);
				nfs_mapping_set_error(req->wb_page, status);
				nfs_inode_remove_request(req);
			}
			dprintk_cont(", error = %d\n", status);
			goto next;
		}

		/* Okay, COMMIT succeeded, apparently. Check the verifier
		 * returned by the server against all stored verfs. */
		if (nfs_write_match_verf(verf, req)) {
			/* We have a match */
			if (req->wb_page)
				nfs_inode_remove_request(req);
			dprintk_cont(" OK\n");
			goto next;
		}
		/* We have a mismatch. Write the page again */
		dprintk_cont(" mismatch\n");
		nfs_mark_request_dirty(req);
		set_bit(NFS_CONTEXT_RESEND_WRITES, &nfs_req_openctx(req)->flags);
	next:
		nfs_unlock_and_release_request(req);
		/* Latency breaker */
		cond_resched();
	}
	nfss = NFS_SERVER(data->inode);
	if (atomic_long_read(&nfss->writeback) < NFS_CONGESTION_OFF_THRESH)
		clear_bdi_congested(inode_to_bdi(data->inode), BLK_RW_ASYNC);

	nfs_init_cinfo(&cinfo, data->inode, data->dreq);
	nfs_commit_end(cinfo.mds);
}

static void nfs_commit_release(void *calldata)
{
	struct nfs_commit_data *data = calldata;

	data->completion_ops->completion(data);
	nfs_commitdata_release(calldata);
}

static const struct rpc_call_ops nfs_commit_ops = {
	.rpc_call_prepare = nfs_commit_prepare,
	.rpc_call_done = nfs_commit_done,
	.rpc_release = nfs_commit_release,
};

static const struct nfs_commit_completion_ops nfs_commit_completion_ops = {
	.completion = nfs_commit_release_pages,
	.resched_write = nfs_commit_resched_write,
};

int nfs_generic_commit_list(struct inode *inode, struct list_head *head,
			    int how, struct nfs_commit_info *cinfo)
{
	int status;

	status = pnfs_commit_list(inode, head, how, cinfo);
	if (status == PNFS_NOT_ATTEMPTED)
		status = nfs_commit_list(inode, head, how, cinfo);
	return status;
}

static int __nfs_commit_inode(struct inode *inode, int how,
		struct writeback_control *wbc)
{
	LIST_HEAD(head);
	struct nfs_commit_info cinfo;
	int may_wait = how & FLUSH_SYNC;
	int ret, nscan;

	how &= ~FLUSH_SYNC;
	nfs_init_cinfo_from_inode(&cinfo, inode);
	nfs_commit_begin(cinfo.mds);
	for (;;) {
		ret = nscan = nfs_scan_commit(inode, &head, &cinfo);
		if (ret <= 0)
			break;
		ret = nfs_generic_commit_list(inode, &head, how, &cinfo);
		if (ret < 0)
			break;
		ret = 0;
		if (wbc && wbc->sync_mode == WB_SYNC_NONE) {
			if (nscan < wbc->nr_to_write)
				wbc->nr_to_write -= nscan;
			else
				wbc->nr_to_write = 0;
		}
		if (nscan < INT_MAX)
			break;
		cond_resched();
	}
	nfs_commit_end(cinfo.mds);
	if (ret || !may_wait)
		return ret;
	return wait_on_commit(cinfo.mds);
}

int nfs_commit_inode(struct inode *inode, int how)
{
	return __nfs_commit_inode(inode, how, NULL);
}
EXPORT_SYMBOL_GPL(nfs_commit_inode);

int nfs_write_inode(struct inode *inode, struct writeback_control *wbc)
{
	struct nfs_inode *nfsi = NFS_I(inode);
	int flags = FLUSH_SYNC;
	int ret = 0;

	if (wbc->sync_mode == WB_SYNC_NONE) {
		/* no commits means nothing needs to be done */
		if (!atomic_long_read(&nfsi->commit_info.ncommit))
			goto check_requests_outstanding;

		/* Don't commit yet if this is a non-blocking flush and there
		 * are a lot of outstanding writes for this mapping.
		 */
		if (mapping_tagged(inode->i_mapping, PAGECACHE_TAG_WRITEBACK))
			goto out_mark_dirty;

		/* don't wait for the COMMIT response */
		flags = 0;
	}

	ret = __nfs_commit_inode(inode, flags, wbc);
	if (!ret) {
		if (flags & FLUSH_SYNC)
			return 0;
	} else if (atomic_long_read(&nfsi->commit_info.ncommit))
		goto out_mark_dirty;

check_requests_outstanding:
	if (!atomic_read(&nfsi->commit_info.rpcs_out))
		return ret;
out_mark_dirty:
	__mark_inode_dirty(inode, I_DIRTY_DATASYNC);
	return ret;
}
EXPORT_SYMBOL_GPL(nfs_write_inode);

/*
 * Wrapper for filemap_write_and_wait_range()
 *
 * Needed for pNFS in order to ensure data becomes visible to the
 * client.
 */
int nfs_filemap_write_and_wait_range(struct address_space *mapping,
		loff_t lstart, loff_t lend)
{
	int ret;

	ret = filemap_write_and_wait_range(mapping, lstart, lend);
	if (ret == 0)
		ret = pnfs_sync_inode(mapping->host, true);
	return ret;
}
EXPORT_SYMBOL_GPL(nfs_filemap_write_and_wait_range);

/*
 * flush the inode to disk.
 */
int nfs_wb_all(struct inode *inode)
{
	int ret;

	trace_nfs_writeback_inode_enter(inode);

	ret = filemap_write_and_wait(inode->i_mapping);
	if (ret)
		goto out;
	ret = nfs_commit_inode(inode, FLUSH_SYNC);
	if (ret < 0)
		goto out;
	pnfs_sync_inode(inode, true);
	ret = 0;

out:
	trace_nfs_writeback_inode_exit(inode, ret);
	return ret;
}
EXPORT_SYMBOL_GPL(nfs_wb_all);

int nfs_wb_page_cancel(struct inode *inode, struct page *page)
{
	struct nfs_page *req;
	int ret = 0;

	wait_on_page_writeback(page);

	/* blocking call to cancel all requests and join to a single (head)
	 * request */
	req = nfs_lock_and_join_requests(page);

	if (IS_ERR(req)) {
		ret = PTR_ERR(req);
	} else if (req) {
		/* all requests from this page have been cancelled by
		 * nfs_lock_and_join_requests, so just remove the head
		 * request from the inode / page_private pointer and
		 * release it */
		nfs_inode_remove_request(req);
		nfs_unlock_and_release_request(req);
	}

	return ret;
}

/*
 * Write back all requests on one page - we do this before reading it.
 */
int nfs_wb_page(struct inode *inode, struct page *page)
{
	loff_t range_start = page_file_offset(page);
	loff_t range_end = range_start + (loff_t)(PAGE_SIZE - 1);
	struct writeback_control wbc = {
		.sync_mode = WB_SYNC_ALL,
		.nr_to_write = 0,
		.range_start = range_start,
		.range_end = range_end,
	};
	int ret;

	trace_nfs_writeback_page_enter(inode);

	for (;;) {
		wait_on_page_writeback(page);
		if (clear_page_dirty_for_io(page)) {
			ret = nfs_writepage_locked(page, &wbc);
			if (ret < 0)
				goto out_error;
			continue;
		}
		ret = 0;
		if (!PagePrivate(page))
			break;
		ret = nfs_commit_inode(inode, FLUSH_SYNC);
		if (ret < 0)
			goto out_error;
	}
out_error:
	trace_nfs_writeback_page_exit(inode, ret);
	return ret;
}

#ifdef CONFIG_MIGRATION
int nfs_migrate_page(struct address_space *mapping, struct page *newpage,
		struct page *page, enum migrate_mode mode)
{
	/*
	 * If PagePrivate is set, then the page is currently associated with
	 * an in-progress read or write request. Don't try to migrate it.
	 *
	 * FIXME: we could do this in principle, but we'll need a way to ensure
	 *        that we can safely release the inode reference while holding
	 *        the page lock.
	 */
	if (PagePrivate(page))
		return -EBUSY;

	if (!nfs_fscache_release_page(page, GFP_KERNEL))
		return -EBUSY;

	return migrate_page(mapping, newpage, page, mode);
}
#endif

int __init nfs_init_writepagecache(void)
{
	nfs_wdata_cachep = kmem_cache_create("nfs_write_data",
					     sizeof(struct nfs_pgio_header),
					     0, SLAB_HWCACHE_ALIGN,
					     NULL);
	if (nfs_wdata_cachep == NULL)
		return -ENOMEM;

	nfs_wdata_mempool = mempool_create_slab_pool(MIN_POOL_WRITE,
						     nfs_wdata_cachep);
	if (nfs_wdata_mempool == NULL)
		goto out_destroy_write_cache;

	nfs_cdata_cachep = kmem_cache_create("nfs_commit_data",
					     sizeof(struct nfs_commit_data),
					     0, SLAB_HWCACHE_ALIGN,
					     NULL);
	if (nfs_cdata_cachep == NULL)
		goto out_destroy_write_mempool;

	nfs_commit_mempool = mempool_create_slab_pool(MIN_POOL_COMMIT,
						      nfs_cdata_cachep);
	if (nfs_commit_mempool == NULL)
		goto out_destroy_commit_cache;

	/*
	 * NFS congestion size, scale with available memory.
	 *
	 *  64MB:    8192k
	 * 128MB:   11585k
	 * 256MB:   16384k
	 * 512MB:   23170k
	 *   1GB:   32768k
	 *   2GB:   46340k
	 *   4GB:   65536k
	 *   8GB:   92681k
	 *  16GB:  131072k
	 *
	 * This allows larger machines to have larger/more transfers.
	 * Limit the default to 256M
	 */
	nfs_congestion_kb = (16*int_sqrt(totalram_pages())) << (PAGE_SHIFT-10);
	if (nfs_congestion_kb > 256*1024)
		nfs_congestion_kb = 256*1024;

	return 0;

out_destroy_commit_cache:
	kmem_cache_destroy(nfs_cdata_cachep);
out_destroy_write_mempool:
	mempool_destroy(nfs_wdata_mempool);
out_destroy_write_cache:
	kmem_cache_destroy(nfs_wdata_cachep);
	return -ENOMEM;
}

void nfs_destroy_writepagecache(void)
{
	mempool_destroy(nfs_commit_mempool);
	kmem_cache_destroy(nfs_cdata_cachep);
	mempool_destroy(nfs_wdata_mempool);
	kmem_cache_destroy(nfs_wdata_cachep);
}

static const struct nfs_rw_ops nfs_rw_write_ops = {
	.rw_alloc_header	= nfs_writehdr_alloc,
	.rw_free_header		= nfs_writehdr_free,
	.rw_done		= nfs_writeback_done,
	.rw_result		= nfs_writeback_result,
	.rw_initiate		= nfs_initiate_write,
};<|MERGE_RESOLUTION|>--- conflicted
+++ resolved
@@ -1810,11 +1810,8 @@
 
 	/* Set up the argument struct */
 	nfs_init_commit(data, head, NULL, cinfo);
-<<<<<<< HEAD
-=======
 	if (NFS_SERVER(inode)->nfs_client->cl_minorversion)
 		task_flags = RPC_TASK_MOVEABLE;
->>>>>>> 3b17187f
 	return nfs_initiate_commit(NFS_CLIENT(inode), data, NFS_PROTO(inode),
 				   data->mds_ops, how,
 				   RPC_TASK_CRED_NOREF | task_flags);
