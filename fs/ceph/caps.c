--- conflicted
+++ resolved
@@ -3106,18 +3106,12 @@
 	dout("put_cap_refs %p had %s%s%s\n", inode, ceph_cap_string(had),
 	     last ? " last" : "", put ? " put" : "");
 
-<<<<<<< HEAD
-	if (!skip_checking_caps) {
-=======
 	switch (mode) {
 	case PUT_CAP_REFS_SYNC:
->>>>>>> 4bcf3b75
 		if (last)
 			ceph_check_caps(ci, 0, NULL);
 		else if (flushsnaps)
 			ceph_flush_snaps(ci, NULL);
-<<<<<<< HEAD
-=======
 		break;
 	case PUT_CAP_REFS_ASYNC:
 		if (last)
@@ -3127,7 +3121,6 @@
 		break;
 	default:
 		break;
->>>>>>> 4bcf3b75
 	}
 	if (wake)
 		wake_up_all(&ci->i_cap_wq);
