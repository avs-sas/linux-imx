--- conflicted
+++ resolved
@@ -876,15 +876,10 @@
 		 * We don't want to zero nd->root for scoped-lookups or
 		 * externally-managed nd->root.
 		 */
-<<<<<<< HEAD
-		if (!(nd->flags & (LOOKUP_ROOT | LOOKUP_IS_SCOPED)))
-			nd->root.mnt = NULL;
-=======
 		if (!(nd->state & ND_ROOT_PRESET))
 			if (!(nd->flags & LOOKUP_IS_SCOPED))
 				nd->root.mnt = NULL;
 		nd->flags &= ~LOOKUP_CACHED;
->>>>>>> 3b17187f
 		if (!try_to_unlazy(nd))
 			return -ECHILD;
 	}
@@ -1685,11 +1680,7 @@
 			     struct nameidata *nd)
 {
 	if (nd->flags & LOOKUP_RCU) {
-<<<<<<< HEAD
-		int err = inode_permission(nd->inode, MAY_EXEC|MAY_NOT_BLOCK);
-=======
 		int err = inode_permission(mnt_userns, nd->inode, MAY_EXEC|MAY_NOT_BLOCK);
->>>>>>> 3b17187f
 		if (err != -ECHILD || !try_to_unlazy(nd))
 			return err;
 	}
@@ -2459,11 +2450,7 @@
 		;
 	if (!err && unlikely(nd->flags & LOOKUP_MOUNTPOINT)) {
 		err = handle_lookup_down(nd);
-<<<<<<< HEAD
-		nd->flags &= ~LOOKUP_JUMPED; // no d_weak_revalidate(), please...
-=======
 		nd->state &= ~ND_JUMPED; // no d_weak_revalidate(), please...
->>>>>>> 3b17187f
 	}
 	if (!err)
 		err = complete_walk(nd);
