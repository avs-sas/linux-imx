--- conflicted
+++ resolved
@@ -63,11 +63,8 @@
 struct erofs_sb_lz4_info {
 	/* # of pages needed for EROFS lz4 rolling decompression */
 	u16 max_distance_pages;
-<<<<<<< HEAD
-=======
 	/* maximum possible blocks for pclusters in the filesystem */
 	u16 max_pclusterblks;
->>>>>>> 8a30a2ca
 };
 
 struct erofs_sb_info {
@@ -447,12 +444,8 @@
 int erofs_try_to_free_cached_page(struct address_space *mapping,
 				  struct page *page);
 int z_erofs_load_lz4_config(struct super_block *sb,
-<<<<<<< HEAD
-			    struct erofs_super_block *dsb);
-=======
 			    struct erofs_super_block *dsb,
 			    struct z_erofs_lz4_cfgs *lz4, int len);
->>>>>>> 8a30a2ca
 #else
 static inline void erofs_shrinker_register(struct super_block *sb) {}
 static inline void erofs_shrinker_unregister(struct super_block *sb) {}
@@ -461,16 +454,10 @@
 static inline int z_erofs_init_zip_subsystem(void) { return 0; }
 static inline void z_erofs_exit_zip_subsystem(void) {}
 static inline int z_erofs_load_lz4_config(struct super_block *sb,
-<<<<<<< HEAD
-				struct erofs_super_block *dsb)
-{
-	if (dsb->lz4_max_distance) {
-=======
 				  struct erofs_super_block *dsb,
 				  struct z_erofs_lz4_cfgs *lz4, int len)
 {
 	if (lz4 || dsb->u1.lz4_max_distance) {
->>>>>>> 8a30a2ca
 		erofs_err(sb, "lz4 algorithm isn't enabled");
 		return -EINVAL;
 	}
