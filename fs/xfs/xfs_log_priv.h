/*
 * Copyright (c) 2000-2003,2005 Silicon Graphics, Inc.
 * All Rights Reserved.
 *
 * This program is free software; you can redistribute it and/or
 * modify it under the terms of the GNU General Public License as
 * published by the Free Software Foundation.
 *
 * This program is distributed in the hope that it would be useful,
 * but WITHOUT ANY WARRANTY; without even the implied warranty of
 * MERCHANTABILITY or FITNESS FOR A PARTICULAR PURPOSE.  See the
 * GNU General Public License for more details.
 *
 * You should have received a copy of the GNU General Public License
 * along with this program; if not, write the Free Software Foundation,
 * Inc.,  51 Franklin St, Fifth Floor, Boston, MA  02110-1301  USA
 */
#ifndef	__XFS_LOG_PRIV_H__
#define __XFS_LOG_PRIV_H__

struct xfs_buf;
struct xlog;
struct xlog_ticket;
struct xfs_mount;

/*
 * Macros, structures, prototypes for internal log manager use.
 */

#define XLOG_MIN_ICLOGS		2
#define XLOG_MAX_ICLOGS		8
#define XLOG_HEADER_MAGIC_NUM	0xFEEDbabe	/* Invalid cycle number */
#define XLOG_VERSION_1		1
#define XLOG_VERSION_2		2		/* Large IClogs, Log sunit */
#define XLOG_VERSION_OKBITS	(XLOG_VERSION_1 | XLOG_VERSION_2)
#define XLOG_MIN_RECORD_BSIZE	(16*1024)	/* eventually 32k */
#define XLOG_BIG_RECORD_BSIZE	(32*1024)	/* 32k buffers */
#define XLOG_MAX_RECORD_BSIZE	(256*1024)
#define XLOG_HEADER_CYCLE_SIZE	(32*1024)	/* cycle data in header */
#define XLOG_MIN_RECORD_BSHIFT	14		/* 16384 == 1 << 14 */
#define XLOG_BIG_RECORD_BSHIFT	15		/* 32k == 1 << 15 */
#define XLOG_MAX_RECORD_BSHIFT	18		/* 256k == 1 << 18 */
#define XLOG_BTOLSUNIT(log, b)  (((b)+(log)->l_mp->m_sb.sb_logsunit-1) / \
                                 (log)->l_mp->m_sb.sb_logsunit)
#define XLOG_LSUNITTOB(log, su) ((su) * (log)->l_mp->m_sb.sb_logsunit)

#define XLOG_HEADER_SIZE	512

#define XLOG_REC_SHIFT(log) \
	BTOBB(1 << (xfs_sb_version_haslogv2(&log->l_mp->m_sb) ? \
	 XLOG_MAX_RECORD_BSHIFT : XLOG_BIG_RECORD_BSHIFT))
#define XLOG_TOTAL_REC_SHIFT(log) \
	BTOBB(XLOG_MAX_ICLOGS << (xfs_sb_version_haslogv2(&log->l_mp->m_sb) ? \
	 XLOG_MAX_RECORD_BSHIFT : XLOG_BIG_RECORD_BSHIFT))

static inline xfs_lsn_t xlog_assign_lsn(uint cycle, uint block)
{
	return ((xfs_lsn_t)cycle << 32) | block;
}

static inline uint xlog_get_cycle(char *ptr)
{
	if (be32_to_cpu(*(__be32 *)ptr) == XLOG_HEADER_MAGIC_NUM)
		return be32_to_cpu(*((__be32 *)ptr + 1));
	else
		return be32_to_cpu(*(__be32 *)ptr);
}

#define BLK_AVG(blk1, blk2)	((blk1+blk2) >> 1)

#ifdef __KERNEL__

/*
 * get client id from packed copy.
 *
 * this hack is here because the xlog_pack code copies four bytes
 * of xlog_op_header containing the fields oh_clientid, oh_flags
 * and oh_res2 into the packed copy.
 *
 * later on this four byte chunk is treated as an int and the
 * client id is pulled out.
 *
 * this has endian issues, of course.
 */
static inline uint xlog_get_client_id(__be32 i)
{
	return be32_to_cpu(i) >> 24;
}

/*
 * In core log state
 */
#define XLOG_STATE_ACTIVE    0x0001 /* Current IC log being written to */
#define XLOG_STATE_WANT_SYNC 0x0002 /* Want to sync this iclog; no more writes */
#define XLOG_STATE_SYNCING   0x0004 /* This IC log is syncing */
#define XLOG_STATE_DONE_SYNC 0x0008 /* Done syncing to disk */
#define XLOG_STATE_DO_CALLBACK \
			     0x0010 /* Process callback functions */
#define XLOG_STATE_CALLBACK  0x0020 /* Callback functions now */
#define XLOG_STATE_DIRTY     0x0040 /* Dirty IC log, not ready for ACTIVE status*/
#define XLOG_STATE_IOERROR   0x0080 /* IO error happened in sync'ing log */
#define XLOG_STATE_ALL	     0x7FFF /* All possible valid flags */
#define XLOG_STATE_NOTUSED   0x8000 /* This IC log not being used */
#endif	/* __KERNEL__ */

/*
 * Flags to log operation header
 *
 * The first write of a new transaction will be preceded with a start
 * record, XLOG_START_TRANS.  Once a transaction is committed, a commit
 * record is written, XLOG_COMMIT_TRANS.  If a single region can not fit into
 * the remainder of the current active in-core log, it is split up into
 * multiple regions.  Each partial region will be marked with a
 * XLOG_CONTINUE_TRANS until the last one, which gets marked with XLOG_END_TRANS.
 *
 */
#define XLOG_START_TRANS	0x01	/* Start a new transaction */
#define XLOG_COMMIT_TRANS	0x02	/* Commit this transaction */
#define XLOG_CONTINUE_TRANS	0x04	/* Cont this trans into new region */
#define XLOG_WAS_CONT_TRANS	0x08	/* Cont this trans into new region */
#define XLOG_END_TRANS		0x10	/* End a continued transaction */
#define XLOG_UNMOUNT_TRANS	0x20	/* Unmount a filesystem transaction */

#ifdef __KERNEL__
/*
 * Flags to log ticket
 */
#define XLOG_TIC_INITED		0x1	/* has been initialized */
#define XLOG_TIC_PERM_RESERV	0x2	/* permanent reservation */

#define XLOG_TIC_FLAGS \
	{ XLOG_TIC_INITED,	"XLOG_TIC_INITED" }, \
	{ XLOG_TIC_PERM_RESERV,	"XLOG_TIC_PERM_RESERV" }

#endif	/* __KERNEL__ */

#define XLOG_UNMOUNT_TYPE	0x556e	/* Un for Unmount */

/*
 * Flags for log structure
 */
#define XLOG_CHKSUM_MISMATCH	0x1	/* used only during recovery */
#define XLOG_ACTIVE_RECOVERY	0x2	/* in the middle of recovery */
#define	XLOG_RECOVERY_NEEDED	0x4	/* log was recovered */
#define XLOG_IO_ERROR		0x8	/* log hit an I/O error, and being
					   shutdown */
#define XLOG_TAIL_WARN		0x10	/* log tail verify warning issued */

typedef __uint32_t xlog_tid_t;

#ifdef __KERNEL__
/*
 * Below are states for covering allocation transactions.
 * By covering, we mean changing the h_tail_lsn in the last on-disk
 * log write such that no allocation transactions will be re-done during
 * recovery after a system crash. Recovery starts at the last on-disk
 * log write.
 *
 * These states are used to insert dummy log entries to cover
 * space allocation transactions which can undo non-transactional changes
 * after a crash. Writes to a file with space
 * already allocated do not result in any transactions. Allocations
 * might include space beyond the EOF. So if we just push the EOF a
 * little, the last transaction for the file could contain the wrong
 * size. If there is no file system activity, after an allocation
 * transaction, and the system crashes, the allocation transaction
 * will get replayed and the file will be truncated. This could
 * be hours/days/... after the allocation occurred.
 *
 * The fix for this is to do two dummy transactions when the
 * system is idle. We need two dummy transaction because the h_tail_lsn
 * in the log record header needs to point beyond the last possible
 * non-dummy transaction. The first dummy changes the h_tail_lsn to
 * the first transaction before the dummy. The second dummy causes
 * h_tail_lsn to point to the first dummy. Recovery starts at h_tail_lsn.
 *
 * These dummy transactions get committed when everything
 * is idle (after there has been some activity).
 *
 * There are 5 states used to control this.
 *
 *  IDLE -- no logging has been done on the file system or
 *		we are done covering previous transactions.
 *  NEED -- logging has occurred and we need a dummy transaction
 *		when the log becomes idle.
 *  DONE -- we were in the NEED state and have committed a dummy
 *		transaction.
 *  NEED2 -- we detected that a dummy transaction has gone to the
 *		on disk log with no other transactions.
 *  DONE2 -- we committed a dummy transaction when in the NEED2 state.
 *
 * There are two places where we switch states:
 *
 * 1.) In xfs_sync, when we detect an idle log and are in NEED or NEED2.
 *	We commit the dummy transaction and switch to DONE or DONE2,
 *	respectively. In all other states, we don't do anything.
 *
 * 2.) When we finish writing the on-disk log (xlog_state_clean_log).
 *
 *	No matter what state we are in, if this isn't the dummy
 *	transaction going out, the next state is NEED.
 *	So, if we aren't in the DONE or DONE2 states, the next state
 *	is NEED. We can't be finishing a write of the dummy record
 *	unless it was committed and the state switched to DONE or DONE2.
 *
 *	If we are in the DONE state and this was a write of the
 *		dummy transaction, we move to NEED2.
 *
 *	If we are in the DONE2 state and this was a write of the
 *		dummy transaction, we move to IDLE.
 *
 *
 * Writing only one dummy transaction can get appended to
 * one file space allocation. When this happens, the log recovery
 * code replays the space allocation and a file could be truncated.
 * This is why we have the NEED2 and DONE2 states before going idle.
 */

#define XLOG_STATE_COVER_IDLE	0
#define XLOG_STATE_COVER_NEED	1
#define XLOG_STATE_COVER_DONE	2
#define XLOG_STATE_COVER_NEED2	3
#define XLOG_STATE_COVER_DONE2	4

#define XLOG_COVER_OPS		5


/* Ticket reservation region accounting */ 
#define XLOG_TIC_LEN_MAX	15

/*
 * Reservation region
 * As would be stored in xfs_log_iovec but without the i_addr which
 * we don't care about.
 */
typedef struct xlog_res {
	uint	r_len;	/* region length		:4 */
	uint	r_type;	/* region's transaction type	:4 */
} xlog_res_t;

typedef struct xlog_ticket {
	struct list_head   t_queue;	 /* reserve/write queue */
	struct task_struct *t_task;	 /* task that owns this ticket */
	xlog_tid_t	   t_tid;	 /* transaction identifier	 : 4  */
	atomic_t	   t_ref;	 /* ticket reference count       : 4  */
	int		   t_curr_res;	 /* current reservation in bytes : 4  */
	int		   t_unit_res;	 /* unit reservation in bytes    : 4  */
	char		   t_ocnt;	 /* original count		 : 1  */
	char		   t_cnt;	 /* current count		 : 1  */
	char		   t_clientid;	 /* who does this belong to;	 : 1  */
	char		   t_flags;	 /* properties of reservation	 : 1  */
	uint		   t_trans_type; /* transaction type             : 4  */

        /* reservation array fields */
	uint		   t_res_num;                    /* num in array : 4 */
	uint		   t_res_num_ophdrs;		 /* num op hdrs  : 4 */
	uint		   t_res_arr_sum;		 /* array sum    : 4 */
	uint		   t_res_o_flow;		 /* sum overflow : 4 */
	xlog_res_t	   t_res_arr[XLOG_TIC_LEN_MAX];  /* array of res : 8 * 15 */ 
} xlog_ticket_t;

#endif


typedef struct xlog_op_header {
	__be32	   oh_tid;	/* transaction id of operation	:  4 b */
	__be32	   oh_len;	/* bytes in data region		:  4 b */
	__u8	   oh_clientid;	/* who sent me this		:  1 b */
	__u8	   oh_flags;	/*				:  1 b */
	__u16	   oh_res2;	/* 32 bit align			:  2 b */
} xlog_op_header_t;


/* valid values for h_fmt */
#define XLOG_FMT_UNKNOWN  0
#define XLOG_FMT_LINUX_LE 1
#define XLOG_FMT_LINUX_BE 2
#define XLOG_FMT_IRIX_BE  3

/* our fmt */
#ifdef XFS_NATIVE_HOST
#define XLOG_FMT XLOG_FMT_LINUX_BE
#else
#define XLOG_FMT XLOG_FMT_LINUX_LE
#endif

typedef struct xlog_rec_header {
	__be32	  h_magicno;	/* log record (LR) identifier		:  4 */
	__be32	  h_cycle;	/* write cycle of log			:  4 */
	__be32	  h_version;	/* LR version				:  4 */
	__be32	  h_len;	/* len in bytes; should be 64-bit aligned: 4 */
	__be64	  h_lsn;	/* lsn of this LR			:  8 */
	__be64	  h_tail_lsn;	/* lsn of 1st LR w/ buffers not committed: 8 */
	__be32	  h_chksum;	/* may not be used; non-zero if used	:  4 */
	__be32	  h_prev_block; /* block number to previous LR		:  4 */
	__be32	  h_num_logops;	/* number of log operations in this LR	:  4 */
	__be32	  h_cycle_data[XLOG_HEADER_CYCLE_SIZE / BBSIZE];
	/* new fields */
	__be32    h_fmt;        /* format of log record                 :  4 */
	uuid_t	  h_fs_uuid;    /* uuid of FS                           : 16 */
	__be32	  h_size;	/* iclog size				:  4 */
} xlog_rec_header_t;

typedef struct xlog_rec_ext_header {
	__be32	  xh_cycle;	/* write cycle of log			: 4 */
	__be32	  xh_cycle_data[XLOG_HEADER_CYCLE_SIZE / BBSIZE]; /*	: 256 */
} xlog_rec_ext_header_t;

#ifdef __KERNEL__

/*
 * Quite misnamed, because this union lays out the actual on-disk log buffer.
 */
typedef union xlog_in_core2 {
	xlog_rec_header_t	hic_header;
	xlog_rec_ext_header_t	hic_xheader;
	char			hic_sector[XLOG_HEADER_SIZE];
} xlog_in_core_2_t;

/*
 * - A log record header is 512 bytes.  There is plenty of room to grow the
 *	xlog_rec_header_t into the reserved space.
 * - ic_data follows, so a write to disk can start at the beginning of
 *	the iclog.
 * - ic_forcewait is used to implement synchronous forcing of the iclog to disk.
 * - ic_next is the pointer to the next iclog in the ring.
 * - ic_bp is a pointer to the buffer used to write this incore log to disk.
 * - ic_log is a pointer back to the global log structure.
 * - ic_callback is a linked list of callback function/argument pairs to be
 *	called after an iclog finishes writing.
 * - ic_size is the full size of the header plus data.
 * - ic_offset is the current number of bytes written to in this iclog.
 * - ic_refcnt is bumped when someone is writing to the log.
 * - ic_state is the state of the iclog.
 *
 * Because of cacheline contention on large machines, we need to separate
 * various resources onto different cachelines. To start with, make the
 * structure cacheline aligned. The following fields can be contended on
 * by independent processes:
 *
 *	- ic_callback_*
 *	- ic_refcnt
 *	- fields protected by the global l_icloglock
 *
 * so we need to ensure that these fields are located in separate cachelines.
 * We'll put all the read-only and l_icloglock fields in the first cacheline,
 * and move everything else out to subsequent cachelines.
 */
typedef struct xlog_in_core {
	wait_queue_head_t	ic_force_wait;
	wait_queue_head_t	ic_write_wait;
	struct xlog_in_core	*ic_next;
	struct xlog_in_core	*ic_prev;
	struct xfs_buf		*ic_bp;
	struct xlog		*ic_log;
	int			ic_size;
	int			ic_offset;
	int			ic_bwritecnt;
	unsigned short		ic_state;
	char			*ic_datap;	/* pointer to iclog data */

	/* Callback structures need their own cacheline */
	spinlock_t		ic_callback_lock ____cacheline_aligned_in_smp;
	xfs_log_callback_t	*ic_callback;
	xfs_log_callback_t	**ic_callback_tail;

	/* reference counts need their own cacheline */
	atomic_t		ic_refcnt ____cacheline_aligned_in_smp;
	xlog_in_core_2_t	*ic_data;
#define ic_header	ic_data->hic_header
} xlog_in_core_t;

/*
 * The CIL context is used to aggregate per-transaction details as well be
 * passed to the iclog for checkpoint post-commit processing.  After being
 * passed to the iclog, another context needs to be allocated for tracking the
 * next set of transactions to be aggregated into a checkpoint.
 */
struct xfs_cil;

struct xfs_cil_ctx {
	struct xfs_cil		*cil;
	xfs_lsn_t		sequence;	/* chkpt sequence # */
	xfs_lsn_t		start_lsn;	/* first LSN of chkpt commit */
	xfs_lsn_t		commit_lsn;	/* chkpt commit record lsn */
	struct xlog_ticket	*ticket;	/* chkpt ticket */
	int			nvecs;		/* number of regions */
	int			space_used;	/* aggregate size of regions */
	struct list_head	busy_extents;	/* busy extents in chkpt */
	struct xfs_log_vec	*lv_chain;	/* logvecs being pushed */
	xfs_log_callback_t	log_cb;		/* completion callback hook. */
	struct list_head	committing;	/* ctx committing list */
};

/*
 * Committed Item List structure
 *
 * This structure is used to track log items that have been committed but not
 * yet written into the log. It is used only when the delayed logging mount
 * option is enabled.
 *
 * This structure tracks the list of committing checkpoint contexts so
 * we can avoid the problem of having to hold out new transactions during a
 * flush until we have a the commit record LSN of the checkpoint. We can
 * traverse the list of committing contexts in xlog_cil_push_lsn() to find a
 * sequence match and extract the commit LSN directly from there. If the
 * checkpoint is still in the process of committing, we can block waiting for
 * the commit LSN to be determined as well. This should make synchronous
 * operations almost as efficient as the old logging methods.
 */
struct xfs_cil {
	struct xlog		*xc_log;
	struct list_head	xc_cil;
	spinlock_t		xc_cil_lock;
	struct xfs_cil_ctx	*xc_ctx;
	struct rw_semaphore	xc_ctx_lock;
	struct list_head	xc_committing;
	wait_queue_head_t	xc_commit_wait;
	xfs_lsn_t		xc_current_sequence;
	struct work_struct	xc_push_work;
	xfs_lsn_t		xc_push_seq;
};

/*
 * The amount of log space we allow the CIL to aggregate is difficult to size.
 * Whatever we choose, we have to make sure we can get a reservation for the
 * log space effectively, that it is large enough to capture sufficient
 * relogging to reduce log buffer IO significantly, but it is not too large for
 * the log or induces too much latency when writing out through the iclogs. We
 * track both space consumed and the number of vectors in the checkpoint
 * context, so we need to decide which to use for limiting.
 *
 * Every log buffer we write out during a push needs a header reserved, which
 * is at least one sector and more for v2 logs. Hence we need a reservation of
 * at least 512 bytes per 32k of log space just for the LR headers. That means
 * 16KB of reservation per megabyte of delayed logging space we will consume,
 * plus various headers.  The number of headers will vary based on the num of
 * io vectors, so limiting on a specific number of vectors is going to result
 * in transactions of varying size. IOWs, it is more consistent to track and
 * limit space consumed in the log rather than by the number of objects being
 * logged in order to prevent checkpoint ticket overruns.
 *
 * Further, use of static reservations through the log grant mechanism is
 * problematic. It introduces a lot of complexity (e.g. reserve grant vs write
 * grant) and a significant deadlock potential because regranting write space
 * can block on log pushes. Hence if we have to regrant log space during a log
 * push, we can deadlock.
 *
 * However, we can avoid this by use of a dynamic "reservation stealing"
 * technique during transaction commit whereby unused reservation space in the
 * transaction ticket is transferred to the CIL ctx commit ticket to cover the
 * space needed by the checkpoint transaction. This means that we never need to
 * specifically reserve space for the CIL checkpoint transaction, nor do we
 * need to regrant space once the checkpoint completes. This also means the
 * checkpoint transaction ticket is specific to the checkpoint context, rather
 * than the CIL itself.
 *
 * With dynamic reservations, we can effectively make up arbitrary limits for
 * the checkpoint size so long as they don't violate any other size rules.
 * Recovery imposes a rule that no transaction exceed half the log, so we are
 * limited by that.  Furthermore, the log transaction reservation subsystem
 * tries to keep 25% of the log free, so we need to keep below that limit or we
 * risk running out of free log space to start any new transactions.
 *
 * In order to keep background CIL push efficient, we will set a lower
 * threshold at which background pushing is attempted without blocking current
 * transaction commits.  A separate, higher bound defines when CIL pushes are
 * enforced to ensure we stay within our maximum checkpoint size bounds.
 * threshold, yet give us plenty of space for aggregation on large logs.
 */
#define XLOG_CIL_SPACE_LIMIT(log)	(log->l_logsize >> 3)
#define XLOG_CIL_HARD_SPACE_LIMIT(log)	(3 * (log->l_logsize >> 4))

/*
 * ticket grant locks, queues and accounting have their own cachlines
 * as these are quite hot and can be operated on concurrently.
 */
struct xlog_grant_head {
	spinlock_t		lock ____cacheline_aligned_in_smp;
	struct list_head	waiters;
	atomic64_t		grant;
};

/*
 * The reservation head lsn is not made up of a cycle number and block number.
 * Instead, it uses a cycle number and byte number.  Logs don't expect to
 * overflow 31 bits worth of byte offset, so using a byte number will mean
 * that round off problems won't occur when releasing partial reservations.
 */
<<<<<<< HEAD
typedef struct xlog {
=======
struct xlog {
>>>>>>> 9a57fa8e
	/* The following fields don't need locking */
	struct xfs_mount	*l_mp;	        /* mount point */
	struct xfs_ail		*l_ailp;	/* AIL log is working with */
	struct xfs_cil		*l_cilp;	/* CIL log is working with */
	struct xfs_buf		*l_xbuf;        /* extra buffer for log
						 * wrapping */
	struct xfs_buftarg	*l_targ;        /* buftarg of log */
	uint			l_flags;
	uint			l_quotaoffs_flag; /* XFS_DQ_*, for QUOTAOFFs */
	struct list_head	*l_buf_cancel_table;
	int			l_iclog_hsize;  /* size of iclog header */
	int			l_iclog_heads;  /* # of iclog header sectors */
	uint			l_sectBBsize;   /* sector size in BBs (2^n) */
	int			l_iclog_size;	/* size of log in bytes */
	int			l_iclog_size_log; /* log power size of log */
	int			l_iclog_bufs;	/* number of iclog buffers */
	xfs_daddr_t		l_logBBstart;   /* start block of log */
	int			l_logsize;      /* size of log in bytes */
	int			l_logBBsize;    /* size of log in BB chunks */

	/* The following block of fields are changed while holding icloglock */
	wait_queue_head_t	l_flush_wait ____cacheline_aligned_in_smp;
						/* waiting for iclog flush */
	int			l_covered_state;/* state of "covering disk
						 * log entries" */
	xlog_in_core_t		*l_iclog;       /* head log queue	*/
	spinlock_t		l_icloglock;    /* grab to change iclog state */
	int			l_curr_cycle;   /* Cycle number of log writes */
	int			l_prev_cycle;   /* Cycle number before last
						 * block increment */
	int			l_curr_block;   /* current logical log block */
	int			l_prev_block;   /* previous logical log block */

	/*
	 * l_last_sync_lsn and l_tail_lsn are atomics so they can be set and
	 * read without needing to hold specific locks. To avoid operations
	 * contending with other hot objects, place each of them on a separate
	 * cacheline.
	 */
	/* lsn of last LR on disk */
	atomic64_t		l_last_sync_lsn ____cacheline_aligned_in_smp;
	/* lsn of 1st LR with unflushed * buffers */
	atomic64_t		l_tail_lsn ____cacheline_aligned_in_smp;

	struct xlog_grant_head	l_reserve_head;
	struct xlog_grant_head	l_write_head;

	/* The following field are used for debugging; need to hold icloglock */
#ifdef DEBUG
	char			*l_iclog_bak[XLOG_MAX_ICLOGS];
#endif

};

#define XLOG_BUF_CANCEL_BUCKET(log, blkno) \
	((log)->l_buf_cancel_table + ((__uint64_t)blkno % XLOG_BC_TABLE_SIZE))

#define XLOG_FORCED_SHUTDOWN(log)	((log)->l_flags & XLOG_IO_ERROR)

/* common routines */
extern int
xlog_recover(
	struct xlog		*log);
extern int
xlog_recover_finish(
	struct xlog		*log);
extern void
xlog_pack_data(
	struct xlog		*log,
	struct xlog_in_core	*iclog,
	int);

extern kmem_zone_t *xfs_log_ticket_zone;
struct xlog_ticket *
xlog_ticket_alloc(
	struct xlog	*log,
	int		unit_bytes,
	int		count,
	char		client,
	bool		permanent,
	xfs_km_flags_t	alloc_flags);


static inline void
xlog_write_adv_cnt(void **ptr, int *len, int *off, size_t bytes)
{
	*ptr += bytes;
	*len -= bytes;
	*off += bytes;
}

void	xlog_print_tic_res(struct xfs_mount *mp, struct xlog_ticket *ticket);
int
xlog_write(
	struct xlog		*log,
	struct xfs_log_vec	*log_vector,
	struct xlog_ticket	*tic,
	xfs_lsn_t		*start_lsn,
	struct xlog_in_core	**commit_iclog,
	uint			flags);

/*
 * When we crack an atomic LSN, we sample it first so that the value will not
 * change while we are cracking it into the component values. This means we
 * will always get consistent component values to work from. This should always
 * be used to sample and crack LSNs that are stored and updated in atomic
 * variables.
 */
static inline void
xlog_crack_atomic_lsn(atomic64_t *lsn, uint *cycle, uint *block)
{
	xfs_lsn_t val = atomic64_read(lsn);

	*cycle = CYCLE_LSN(val);
	*block = BLOCK_LSN(val);
}

/*
 * Calculate and assign a value to an atomic LSN variable from component pieces.
 */
static inline void
xlog_assign_atomic_lsn(atomic64_t *lsn, uint cycle, uint block)
{
	atomic64_set(lsn, xlog_assign_lsn(cycle, block));
}

/*
 * When we crack the grant head, we sample it first so that the value will not
 * change while we are cracking it into the component values. This means we
 * will always get consistent component values to work from.
 */
static inline void
xlog_crack_grant_head_val(int64_t val, int *cycle, int *space)
{
	*cycle = val >> 32;
	*space = val & 0xffffffff;
}

static inline void
xlog_crack_grant_head(atomic64_t *head, int *cycle, int *space)
{
	xlog_crack_grant_head_val(atomic64_read(head), cycle, space);
}

static inline int64_t
xlog_assign_grant_head_val(int cycle, int space)
{
	return ((int64_t)cycle << 32) | space;
}

static inline void
xlog_assign_grant_head(atomic64_t *head, int cycle, int space)
{
	atomic64_set(head, xlog_assign_grant_head_val(cycle, space));
}

/*
 * Committed Item List interfaces
 */
int
xlog_cil_init(struct xlog *log);
void
xlog_cil_init_post_recovery(struct xlog *log);
void
xlog_cil_destroy(struct xlog *log);

/*
 * CIL force routines
 */
xfs_lsn_t
xlog_cil_force_lsn(
	struct xlog *log,
	xfs_lsn_t sequence);

static inline void
xlog_cil_force(struct xlog *log)
{
	xlog_cil_force_lsn(log, log->l_cilp->xc_current_sequence);
}

/*
 * Unmount record type is used as a pseudo transaction type for the ticket.
 * It's value must be outside the range of XFS_TRANS_* values.
 */
#define XLOG_UNMOUNT_REC_TYPE	(-1U)

/*
 * Wrapper function for waiting on a wait queue serialised against wakeups
 * by a spinlock. This matches the semantics of all the wait queues used in the
 * log code.
 */
static inline void xlog_wait(wait_queue_head_t *wq, spinlock_t *lock)
{
	DECLARE_WAITQUEUE(wait, current);

	add_wait_queue_exclusive(wq, &wait);
	__set_current_state(TASK_UNINTERRUPTIBLE);
	spin_unlock(lock);
	schedule();
	remove_wait_queue(wq, &wait);
}
#endif	/* __KERNEL__ */

#endif	/* __XFS_LOG_PRIV_H__ */<|MERGE_RESOLUTION|>--- conflicted
+++ resolved
@@ -487,11 +487,7 @@
  * overflow 31 bits worth of byte offset, so using a byte number will mean
  * that round off problems won't occur when releasing partial reservations.
  */
-<<<<<<< HEAD
-typedef struct xlog {
-=======
 struct xlog {
->>>>>>> 9a57fa8e
 	/* The following fields don't need locking */
 	struct xfs_mount	*l_mp;	        /* mount point */
 	struct xfs_ail		*l_ailp;	/* AIL log is working with */
