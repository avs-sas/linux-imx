--- conflicted
+++ resolved
@@ -3618,10 +3618,7 @@
 	unsigned int i, start, end;
 	unsigned int readed, start_blk = 0;
 	int err = 0;
-<<<<<<< HEAD
 	block_t total_node_blocks = 0;
-=======
->>>>>>> 7943e452
 
 	do {
 		readed = ra_meta_pages(sbi, start_blk, BIO_MAX_PAGES,
@@ -3714,7 +3711,6 @@
 				se->valid_blocks - old_valid_blocks;
 	}
 	up_read(&curseg->journal_rwsem);
-<<<<<<< HEAD
 
 	if (!err && total_node_blocks != valid_node_count(sbi)) {
 		f2fs_msg(sbi->sb, KERN_ERR,
@@ -3724,8 +3720,6 @@
 		err = -EINVAL;
 	}
 
-=======
->>>>>>> 7943e452
 	return err;
 }
 
