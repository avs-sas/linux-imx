--- conflicted
+++ resolved
@@ -301,14 +301,14 @@
 
 	get_inline_info(inode, ri);
 
-	fi->i_extra_isize = f2fs_has_extra_attr(inode) ?
-					le16_to_cpu(ri->i_extra_isize) : 0;
-
-<<<<<<< HEAD
 	if (!sanity_check_inode(inode, node_page)) {
 		f2fs_put_page(node_page, 1);
 		return -EINVAL;
-=======
+	}
+
+	fi->i_extra_isize = f2fs_has_extra_attr(inode) ?
+					le16_to_cpu(ri->i_extra_isize) : 0;
+
 	if (f2fs_sb_has_flexible_inline_xattr(sbi->sb)) {
 		f2fs_bug_on(sbi, !f2fs_has_extra_attr(inode));
 		fi->i_inline_xattr_size = le16_to_cpu(ri->i_inline_xattr_size);
@@ -324,7 +324,6 @@
 		 * we get the space back only from inline_data.
 		 */
 		fi->i_inline_xattr_size = 0;
->>>>>>> 7943e452
 	}
 
 	/* check data exist */
