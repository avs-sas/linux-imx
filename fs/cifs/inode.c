--- conflicted
+++ resolved
@@ -422,17 +422,7 @@
 		}
 
 		/* if filetype is different, return error */
-<<<<<<< HEAD
-		if (unlikely(inode_wrong_type(*pinode, fattr.cf_mode))) {
-			CIFS_I(*pinode)->time = 0; /* force reval */
-			rc = -ESTALE;
-			goto cgiiu_exit;
-		}
-
-		cifs_fattr_to_inode(*pinode, &fattr);
-=======
 		rc = cifs_fattr_to_inode(*pinode, &fattr);
->>>>>>> 3b17187f
 	}
 
 cgiiu_exit:
