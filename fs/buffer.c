--- conflicted
+++ resolved
@@ -48,7 +48,6 @@
 #include <linux/sched/mm.h>
 #include <trace/events/block.h>
 #include <linux/fscrypt.h>
-#include <linux/xarray.h>
 
 #include "internal.h"
 
@@ -1266,14 +1265,9 @@
 
 	check_irqs_on();
 	/*
-<<<<<<< HEAD
-	 * buffer_head in bh_lru could increase refcount of the page
-	 * until it will be invalidated. It causes page migraion failure.
-=======
 	 * the refcount of buffer_head in bh_lru prevents dropping the
 	 * attached page(i.e., try_to_free_buffers) so it could cause
 	 * failing page migration.
->>>>>>> c18ab1d1
 	 * Skip putting upcoming bh into bh_lru until migration is done.
 	 */
 	if (lru_cache_disabled())
@@ -1433,7 +1427,7 @@
  * This doesn't race because it runs in each cpu either in irq
  * or with preempt disabled.
  */
-void invalidate_bh_lru(void *arg)
+static void invalidate_bh_lru(void *arg)
 {
 	struct bh_lru *b = &get_cpu_var(bh_lrus);
 
@@ -1454,55 +1448,12 @@
 	return false;
 }
 
-static void __evict_bhs_lru(void *arg)
-{
-	struct bh_lru *b = &get_cpu_var(bh_lrus);
-	struct xarray *busy_bhs = arg;
-	struct buffer_head *bh;
-	unsigned long i, xarray_index;
-
-	xa_for_each(busy_bhs, xarray_index, bh) {
-		for (i = 0; i < BH_LRU_SIZE; i++) {
-			if (b->bhs[i] == bh) {
-				brelse(b->bhs[i]);
-				b->bhs[i] = NULL;
-				break;
-			}
-		}
-	}
-
-	put_cpu_var(bh_lrus);
-}
-
-static bool page_has_bhs_in_lru(int cpu, void *arg)
-{
-	struct bh_lru *b = per_cpu_ptr(&bh_lrus, cpu);
-	struct xarray *busy_bhs = arg;
-	struct buffer_head *bh;
-	unsigned long i, xarray_index;
-
-	xa_for_each(busy_bhs, xarray_index, bh) {
-		for (i = 0; i < BH_LRU_SIZE; i++) {
-			if (b->bhs[i] == bh)
-				return true;
-		}
-	}
-
-	return false;
-
-}
 void invalidate_bh_lrus(void)
 {
 	on_each_cpu_cond(has_bh_in_lru, invalidate_bh_lru, NULL, 1);
 }
 EXPORT_SYMBOL_GPL(invalidate_bh_lrus);
 
-<<<<<<< HEAD
-static void evict_bh_lrus(struct xarray *busy_bhs)
-{
-	on_each_cpu_cond(page_has_bhs_in_lru, __evict_bhs_lru,
-			 busy_bhs, 1);
-=======
 void invalidate_bh_lrus_cpu(int cpu)
 {
 	struct bh_lru *b;
@@ -1511,7 +1462,6 @@
 	b = per_cpu_ptr(&bh_lrus, cpu);
 	__invalidate_bh_lrus(b);
 	bh_lru_unlock();
->>>>>>> c18ab1d1
 }
 
 void set_bh_page(struct buffer_head *bh,
@@ -3274,38 +3224,14 @@
 {
 	struct buffer_head *head = page_buffers(page);
 	struct buffer_head *bh;
-	struct xarray busy_bhs;
-	int bh_count = 0;
-	int xa_ret, ret = 0;
-
-	xa_init(&busy_bhs);
 
 	bh = head;
 	do {
-		if (buffer_busy(bh)) {
-			xa_ret = xa_err(xa_store(&busy_bhs, bh_count++,
-						 bh, GFP_ATOMIC));
-			if (xa_ret)
-				goto out;
-		}
+		if (buffer_busy(bh))
+			goto failed;
 		bh = bh->b_this_page;
 	} while (bh != head);
 
-	if (bh_count) {
-		/*
-		 * Check if the busy failure was due to an outstanding
-		 * LRU reference
-		 */
-		evict_bh_lrus(&busy_bhs);
-		do {
-			if (buffer_busy(bh))
-				goto out;
-
-			bh = bh->b_this_page;
-		} while (bh != head);
-	}
-
-	ret = 1;
 	do {
 		struct buffer_head *next = bh->b_this_page;
 
@@ -3315,10 +3241,9 @@
 	} while (bh != head);
 	*buffers_to_free = head;
 	detach_page_private(page);
-out:
-	xa_destroy(&busy_bhs);
-
-	return ret;
+	return 1;
+failed:
+	return 0;
 }
 
 int try_to_free_buffers(struct page *page)
