--- conflicted
+++ resolved
@@ -99,10 +99,7 @@
 	default n
 	depends on PRINTK
 	depends on (DEBUG_FS || PROC_FS)
-<<<<<<< HEAD
-=======
 	select DYNAMIC_DEBUG_CORE
->>>>>>> 22e35a1d
 	help
 
 	  Compiles debug level messages into the kernel, which would not
