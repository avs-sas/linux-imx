--- conflicted
+++ resolved
@@ -1308,15 +1308,12 @@
 		 */
 		put_page(page);
 
-<<<<<<< HEAD
-=======
 	/* device metadata space is not recoverable */
 	if (!pgmap_pfn_valid(pgmap, pfn)) {
 		rc = -ENXIO;
 		goto out;
 	}
 
->>>>>>> e0733463
 	/*
 	 * Prevent the inode from being freed while we are interrogating
 	 * the address_space, typically this would be handled by
