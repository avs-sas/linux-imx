--- conflicted
+++ resolved
@@ -2932,29 +2932,8 @@
 		goto retry;
 
 	trace_mm_page_alloc_zone_locked(page, order, migratetype);
-<<<<<<< HEAD
 	return page;
 }
-
-#ifdef CONFIG_CMA
-static struct page *__rmqueue_cma(struct zone *zone, unsigned int order,
-				  int migratetype,
-				  unsigned int alloc_flags)
-{
-	struct page *page = __rmqueue_cma_fallback(zone, order);
-	trace_mm_page_alloc_zone_locked(page, order, MIGRATE_CMA);
-=======
->>>>>>> b9836d40
-	return page;
-}
-#else
-static inline struct page *__rmqueue_cma(struct zone *zone, unsigned int order,
-					 int migratetype,
-					 unsigned int alloc_flags)
-{
-	return NULL;
-}
-#endif
 
 #ifdef CONFIG_CMA
 static struct page *__rmqueue_cma(struct zone *zone, unsigned int order,
