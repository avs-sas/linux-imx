--- conflicted
+++ resolved
@@ -722,11 +722,7 @@
 	 * expects the zone spans the pfn range. All the pages in the range
 	 * are reserved so nobody should be touching them so we should be safe
 	 */
-<<<<<<< HEAD
-	memmap_init_zone(nr_pages, nid, zone_idx(zone), start_pfn, 0,
-=======
 	memmap_init_range(nr_pages, nid, zone_idx(zone), start_pfn, 0,
->>>>>>> 3b17187f
 			 MEMINIT_HOTPLUG, altmap, migratetype);
 
 	set_zone_contiguous(zone);
@@ -992,12 +988,8 @@
 }
 
 struct zone *zone_for_pfn_range(int online_type, int nid,
-<<<<<<< HEAD
-		unsigned long start_pfn, unsigned long nr_pages)
-=======
 		struct memory_group *group, unsigned long start_pfn,
 		unsigned long nr_pages)
->>>>>>> 3b17187f
 {
 	if (online_type == MMOP_ONLINE_KERNEL)
 		return default_kernel_zone_for_pfn(nid, start_pfn, nr_pages);
@@ -1365,11 +1357,8 @@
 int __ref add_memory_resource(int nid, struct resource *res, mhp_t mhp_flags)
 {
 	struct mhp_params params = { .pgprot = pgprot_mhp(PAGE_KERNEL) };
-<<<<<<< HEAD
-=======
 	struct vmem_altmap mhp_altmap = {};
 	struct memory_group *group = NULL;
->>>>>>> 3b17187f
 	u64 start, size;
 	bool new_node = false;
 	int ret;
