--- conflicted
+++ resolved
@@ -535,13 +535,8 @@
 			  unsigned int length)
 {
 	metadata_access_enable();
-<<<<<<< HEAD
-	print_hex_dump(level, kasan_reset_tag(text), DUMP_PREFIX_ADDRESS,
-			16, 1, addr, length, 1);
-=======
 	print_hex_dump(level, text, DUMP_PREFIX_ADDRESS,
 			16, 1, kasan_reset_tag((void *)addr), length, 1);
->>>>>>> 8a30a2ca
 	metadata_access_disable();
 }
 
