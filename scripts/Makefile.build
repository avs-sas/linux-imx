--- conflicted
+++ resolved
@@ -398,22 +398,12 @@
 # combine symversions for later processing
 quiet_cmd_update_lto_symversions = SYMVER  $@
 ifeq ($(CONFIG_LTO_CLANG) $(CONFIG_MODVERSIONS),y y)
-<<<<<<< HEAD
-      cmd_update_lto_symversions =			\
-	rm -f $@.symversions;				\
-	for i in $(filter-out FORCE,$^); do		\
-		if [ -f $$i.symversions ]; then		\
-			cat $$i.symversions 		\
-				>> $@.symversions;	\
-		fi;					\
-=======
       cmd_update_lto_symversions =					\
 	rm -f $@.symversions;						\
 	for i in $(foreach n,						\
 			$(filter-out FORCE,$^),				\
 			$(if $(wildcard $(n).symversions),$(n))); do	\
 		cat $$i.symversions >> $@.symversions;			\
->>>>>>> c24d7797
 	done
 else
       cmd_update_lto_symversions = echo >/dev/null
