#!/bin/sh
# SPDX-License-Identifier: GPL-2.0

TARGET=$1
ARCH=$2
SMP=$3
PREEMPT=$4
PREEMPT_RT=$5
<<<<<<< HEAD
CC=$6
=======
CC_VERSION="$6"
>>>>>>> de198b0f
LD=$7

vecho() { [ "${quiet}" = "silent_" ] || echo "$@" ; }

# If compile.h exists already and we don't own autoconf.h
# (i.e. we're not the same user who did make *config), don't
# modify compile.h
# So "sudo make install" won't change the "compiled by <user>"
# do "compiled by root"

if [ -r $TARGET -a ! -O include/generated/autoconf.h ]; then
  vecho "  SKIPPED $TARGET"
  exit 0
fi

# Do not expand names
set -f

# Fix the language to get consistent output
LC_ALL=C
export LC_ALL

if [ -z "$KBUILD_BUILD_VERSION" ]; then
	VERSION=$(cat .version 2>/dev/null || echo 1)
else
	VERSION=$KBUILD_BUILD_VERSION
fi

if [ -z "$KBUILD_BUILD_TIMESTAMP" ]; then
	TIMESTAMP=`date`
else
	TIMESTAMP=$KBUILD_BUILD_TIMESTAMP
fi
if test -z "$KBUILD_BUILD_USER"; then
	LINUX_COMPILE_BY=$(whoami | sed 's/\\/\\\\/')
else
	LINUX_COMPILE_BY=$KBUILD_BUILD_USER
fi
if test -z "$KBUILD_BUILD_HOST"; then
	LINUX_COMPILE_HOST=`hostname`
else
	LINUX_COMPILE_HOST=$KBUILD_BUILD_HOST
fi

UTS_VERSION="#$VERSION"
CONFIG_FLAGS=""
if [ -n "$SMP" ] ; then CONFIG_FLAGS="SMP"; fi
if [ -n "$PREEMPT" ] ; then CONFIG_FLAGS="$CONFIG_FLAGS PREEMPT"; fi
if [ -n "$PREEMPT_RT" ] ; then CONFIG_FLAGS="$CONFIG_FLAGS PREEMPT_RT"; fi
UTS_VERSION="$UTS_VERSION $CONFIG_FLAGS $TIMESTAMP"

# Truncate to maximum length

UTS_LEN=64
UTS_TRUNCATE="cut -b -$UTS_LEN"

# Generate a temporary compile.h

{ echo /\* This file is auto generated, version $VERSION \*/
  if [ -n "$CONFIG_FLAGS" ] ; then echo "/* $CONFIG_FLAGS */"; fi

  echo \#define UTS_MACHINE \"$ARCH\"

  echo \#define UTS_VERSION \"`echo $UTS_VERSION | $UTS_TRUNCATE`\"

  echo \#define LINUX_COMPILE_BY \"`echo $LINUX_COMPILE_BY | $UTS_TRUNCATE`\"
  echo \#define LINUX_COMPILE_HOST \"`echo $LINUX_COMPILE_HOST | $UTS_TRUNCATE`\"

<<<<<<< HEAD
  CC_VERSION=$($CC -v 2>&1 | grep ' version ' | sed 's/[[:space:]]*$//')
=======
>>>>>>> de198b0f
  LD_VERSION=$($LD -v | head -n1 | sed 's/(compatible with [^)]*)//' \
		      | sed 's/[[:space:]]*$//')
  printf '#define LINUX_COMPILER "%s"\n' "$CC_VERSION, $LD_VERSION"
} > .tmpcompile

# Only replace the real compile.h if the new one is different,
# in order to preserve the timestamp and avoid unnecessary
# recompilations.
# We don't consider the file changed if only the date/time changed.
# A kernel config change will increase the generation number, thus
# causing compile.h to be updated (including date/time) due to the
# changed comment in the
# first line.

if [ -r $TARGET ] && \
      grep -v 'UTS_VERSION' $TARGET > .tmpver.1 && \
      grep -v 'UTS_VERSION' .tmpcompile > .tmpver.2 && \
      cmp -s .tmpver.1 .tmpver.2; then
   rm -f .tmpcompile
else
   vecho "  UPD     $TARGET"
   mv -f .tmpcompile $TARGET
fi
rm -f .tmpver.1 .tmpver.2<|MERGE_RESOLUTION|>--- conflicted
+++ resolved
@@ -6,11 +6,7 @@
 SMP=$3
 PREEMPT=$4
 PREEMPT_RT=$5
-<<<<<<< HEAD
-CC=$6
-=======
 CC_VERSION="$6"
->>>>>>> de198b0f
 LD=$7
 
 vecho() { [ "${quiet}" = "silent_" ] || echo "$@" ; }
@@ -79,10 +75,6 @@
   echo \#define LINUX_COMPILE_BY \"`echo $LINUX_COMPILE_BY | $UTS_TRUNCATE`\"
   echo \#define LINUX_COMPILE_HOST \"`echo $LINUX_COMPILE_HOST | $UTS_TRUNCATE`\"
 
-<<<<<<< HEAD
-  CC_VERSION=$($CC -v 2>&1 | grep ' version ' | sed 's/[[:space:]]*$//')
-=======
->>>>>>> de198b0f
   LD_VERSION=$($LD -v | head -n1 | sed 's/(compatible with [^)]*)//' \
 		      | sed 's/[[:space:]]*$//')
   printf '#define LINUX_COMPILER "%s"\n' "$CC_VERSION, $LD_VERSION"
