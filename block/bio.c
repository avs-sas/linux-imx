// SPDX-License-Identifier: GPL-2.0
/*
 * Copyright (C) 2001 Jens Axboe <axboe@kernel.dk>
 */
#include <linux/mm.h>
#include <linux/swap.h>
#include <linux/bio.h>
#include <linux/blkdev.h>
#include <linux/uio.h>
#include <linux/iocontext.h>
#include <linux/slab.h>
#include <linux/init.h>
#include <linux/kernel.h>
#include <linux/export.h>
#include <linux/mempool.h>
#include <linux/workqueue.h>
#include <linux/cgroup.h>
#include <linux/blk-cgroup.h>
#include <linux/highmem.h>
#include <linux/blk-crypto.h>

#include <trace/events/block.h>
#include "blk.h"
#include "blk-rq-qos.h"

/*
 * Test patch to inline a certain number of bi_io_vec's inside the bio
 * itself, to shrink a bio data allocation from two mempool calls to one
 */
#define BIO_INLINE_VECS		4

/*
 * if you change this list, also change bvec_alloc or things will
 * break badly! cannot be bigger than what you can fit into an
 * unsigned short
 */
#define BV(x, n) { .nr_vecs = x, .name = "biovec-"#n }
static struct biovec_slab bvec_slabs[BVEC_POOL_NR] __read_mostly = {
	BV(1, 1), BV(4, 4), BV(16, 16), BV(64, 64), BV(128, 128), BV(BIO_MAX_PAGES, max),
};
#undef BV

/*
 * fs_bio_set is the bio_set containing bio and iovec memory pools used by
 * IO code that does not need private memory pools.
 */
struct bio_set fs_bio_set;
EXPORT_SYMBOL(fs_bio_set);

/*
 * Our slab pool management
 */
struct bio_slab {
	struct kmem_cache *slab;
	unsigned int slab_ref;
	unsigned int slab_size;
	char name[8];
};
static DEFINE_MUTEX(bio_slab_lock);
static struct bio_slab *bio_slabs;
static unsigned int bio_slab_nr, bio_slab_max;

static struct kmem_cache *bio_find_or_create_slab(unsigned int extra_size)
{
	unsigned int sz = sizeof(struct bio) + extra_size;
	struct kmem_cache *slab = NULL;
	struct bio_slab *bslab, *new_bio_slabs;
	unsigned int new_bio_slab_max;
	unsigned int i, entry = -1;

	mutex_lock(&bio_slab_lock);

	i = 0;
	while (i < bio_slab_nr) {
		bslab = &bio_slabs[i];

		if (!bslab->slab && entry == -1)
			entry = i;
		else if (bslab->slab_size == sz) {
			slab = bslab->slab;
			bslab->slab_ref++;
			break;
		}
		i++;
	}

	if (slab)
		goto out_unlock;

	if (bio_slab_nr == bio_slab_max && entry == -1) {
		new_bio_slab_max = bio_slab_max << 1;
		new_bio_slabs = krealloc(bio_slabs,
					 new_bio_slab_max * sizeof(struct bio_slab),
					 GFP_KERNEL);
		if (!new_bio_slabs)
			goto out_unlock;
		bio_slab_max = new_bio_slab_max;
		bio_slabs = new_bio_slabs;
	}
	if (entry == -1)
		entry = bio_slab_nr++;

	bslab = &bio_slabs[entry];

	snprintf(bslab->name, sizeof(bslab->name), "bio-%d", entry);
	slab = kmem_cache_create(bslab->name, sz, ARCH_KMALLOC_MINALIGN,
				 SLAB_HWCACHE_ALIGN, NULL);
	if (!slab)
		goto out_unlock;

	bslab->slab = slab;
	bslab->slab_ref = 1;
	bslab->slab_size = sz;
out_unlock:
	mutex_unlock(&bio_slab_lock);
	return slab;
}

static void bio_put_slab(struct bio_set *bs)
{
	struct bio_slab *bslab = NULL;
	unsigned int i;

	mutex_lock(&bio_slab_lock);

	for (i = 0; i < bio_slab_nr; i++) {
		if (bs->bio_slab == bio_slabs[i].slab) {
			bslab = &bio_slabs[i];
			break;
		}
	}

	if (WARN(!bslab, KERN_ERR "bio: unable to find slab!\n"))
		goto out;

	WARN_ON(!bslab->slab_ref);

	if (--bslab->slab_ref)
		goto out;

	kmem_cache_destroy(bslab->slab);
	bslab->slab = NULL;

out:
	mutex_unlock(&bio_slab_lock);
}

unsigned int bvec_nr_vecs(unsigned short idx)
{
	return bvec_slabs[--idx].nr_vecs;
}

void bvec_free(mempool_t *pool, struct bio_vec *bv, unsigned int idx)
{
	if (!idx)
		return;
	idx--;

	BIO_BUG_ON(idx >= BVEC_POOL_NR);

	if (idx == BVEC_POOL_MAX) {
		mempool_free(bv, pool);
	} else {
		struct biovec_slab *bvs = bvec_slabs + idx;

		kmem_cache_free(bvs->slab, bv);
	}
}

struct bio_vec *bvec_alloc(gfp_t gfp_mask, int nr, unsigned long *idx,
			   mempool_t *pool)
{
	struct bio_vec *bvl;

	/*
	 * see comment near bvec_array define!
	 */
	switch (nr) {
	case 1:
		*idx = 0;
		break;
	case 2 ... 4:
		*idx = 1;
		break;
	case 5 ... 16:
		*idx = 2;
		break;
	case 17 ... 64:
		*idx = 3;
		break;
	case 65 ... 128:
		*idx = 4;
		break;
	case 129 ... BIO_MAX_PAGES:
		*idx = 5;
		break;
	default:
		return NULL;
	}

	/*
	 * idx now points to the pool we want to allocate from. only the
	 * 1-vec entry pool is mempool backed.
	 */
	if (*idx == BVEC_POOL_MAX) {
fallback:
		bvl = mempool_alloc(pool, gfp_mask);
	} else {
		struct biovec_slab *bvs = bvec_slabs + *idx;
		gfp_t __gfp_mask = gfp_mask & ~(__GFP_DIRECT_RECLAIM | __GFP_IO);

		/*
		 * Make this allocation restricted and don't dump info on
		 * allocation failures, since we'll fallback to the mempool
		 * in case of failure.
		 */
		__gfp_mask |= __GFP_NOMEMALLOC | __GFP_NORETRY | __GFP_NOWARN;

		/*
		 * Try a slab allocation. If this fails and __GFP_DIRECT_RECLAIM
		 * is set, retry with the 1-entry mempool
		 */
		bvl = kmem_cache_alloc(bvs->slab, __gfp_mask);
		if (unlikely(!bvl && (gfp_mask & __GFP_DIRECT_RECLAIM))) {
			*idx = BVEC_POOL_MAX;
			goto fallback;
		}
	}

	(*idx)++;
	return bvl;
}

void bio_uninit(struct bio *bio)
{
	bio_disassociate_blkg(bio);

	bio_crypt_free_ctx(bio);

	if (bio_integrity(bio))
		bio_integrity_free(bio);
}
EXPORT_SYMBOL(bio_uninit);

static void bio_free(struct bio *bio)
{
	struct bio_set *bs = bio->bi_pool;
	void *p;

	bio_crypt_free_ctx(bio);
	bio_uninit(bio);

	if (bs) {
		bvec_free(&bs->bvec_pool, bio->bi_io_vec, BVEC_POOL_IDX(bio));

		/*
		 * If we have front padding, adjust the bio pointer before freeing
		 */
		p = bio;
		p -= bs->front_pad;

		mempool_free(p, &bs->bio_pool);
	} else {
		/* Bio was allocated by bio_kmalloc() */
		kfree(bio);
	}
}

/*
 * Users of this function have their own bio allocation. Subsequently,
 * they must remember to pair any call to bio_init() with bio_uninit()
 * when IO has completed, or when the bio is released.
 */
void bio_init(struct bio *bio, struct bio_vec *table,
	      unsigned short max_vecs)
{
	memset(bio, 0, sizeof(*bio));
	atomic_set(&bio->__bi_remaining, 1);
	atomic_set(&bio->__bi_cnt, 1);

	bio->bi_io_vec = table;
	bio->bi_max_vecs = max_vecs;
}
EXPORT_SYMBOL(bio_init);

/**
 * bio_reset - reinitialize a bio
 * @bio:	bio to reset
 *
 * Description:
 *   After calling bio_reset(), @bio will be in the same state as a freshly
 *   allocated bio returned bio bio_alloc_bioset() - the only fields that are
 *   preserved are the ones that are initialized by bio_alloc_bioset(). See
 *   comment in struct bio.
 */
void bio_reset(struct bio *bio)
{
	unsigned long flags = bio->bi_flags & (~0UL << BIO_RESET_BITS);

	bio_uninit(bio);

	memset(bio, 0, BIO_RESET_BYTES);
	bio->bi_flags = flags;
	atomic_set(&bio->__bi_remaining, 1);
}
EXPORT_SYMBOL(bio_reset);

static struct bio *__bio_chain_endio(struct bio *bio)
{
	struct bio *parent = bio->bi_private;

	if (!parent->bi_status)
		parent->bi_status = bio->bi_status;
	bio_put(bio);
	return parent;
}

static void bio_chain_endio(struct bio *bio)
{
	bio_endio(__bio_chain_endio(bio));
}

/**
 * bio_chain - chain bio completions
 * @bio: the target bio
 * @parent: the @bio's parent bio
 *
 * The caller won't have a bi_end_io called when @bio completes - instead,
 * @parent's bi_end_io won't be called until both @parent and @bio have
 * completed; the chained bio will also be freed when it completes.
 *
 * The caller must not set bi_private or bi_end_io in @bio.
 */
void bio_chain(struct bio *bio, struct bio *parent)
{
	BUG_ON(bio->bi_private || bio->bi_end_io);

	bio->bi_private = parent;
	bio->bi_end_io	= bio_chain_endio;
	bio_inc_remaining(parent);
}
EXPORT_SYMBOL(bio_chain);

static void bio_alloc_rescue(struct work_struct *work)
{
	struct bio_set *bs = container_of(work, struct bio_set, rescue_work);
	struct bio *bio;

	while (1) {
		spin_lock(&bs->rescue_lock);
		bio = bio_list_pop(&bs->rescue_list);
		spin_unlock(&bs->rescue_lock);

		if (!bio)
			break;

		generic_make_request(bio);
	}
}

static void punt_bios_to_rescuer(struct bio_set *bs)
{
	struct bio_list punt, nopunt;
	struct bio *bio;

	if (WARN_ON_ONCE(!bs->rescue_workqueue))
		return;
	/*
	 * In order to guarantee forward progress we must punt only bios that
	 * were allocated from this bio_set; otherwise, if there was a bio on
	 * there for a stacking driver higher up in the stack, processing it
	 * could require allocating bios from this bio_set, and doing that from
	 * our own rescuer would be bad.
	 *
	 * Since bio lists are singly linked, pop them all instead of trying to
	 * remove from the middle of the list:
	 */

	bio_list_init(&punt);
	bio_list_init(&nopunt);

	while ((bio = bio_list_pop(&current->bio_list[0])))
		bio_list_add(bio->bi_pool == bs ? &punt : &nopunt, bio);
	current->bio_list[0] = nopunt;

	bio_list_init(&nopunt);
	while ((bio = bio_list_pop(&current->bio_list[1])))
		bio_list_add(bio->bi_pool == bs ? &punt : &nopunt, bio);
	current->bio_list[1] = nopunt;

	spin_lock(&bs->rescue_lock);
	bio_list_merge(&bs->rescue_list, &punt);
	spin_unlock(&bs->rescue_lock);

	queue_work(bs->rescue_workqueue, &bs->rescue_work);
}

/**
 * bio_alloc_bioset - allocate a bio for I/O
 * @gfp_mask:   the GFP_* mask given to the slab allocator
 * @nr_iovecs:	number of iovecs to pre-allocate
 * @bs:		the bio_set to allocate from.
 *
 * Description:
 *   If @bs is NULL, uses kmalloc() to allocate the bio; else the allocation is
 *   backed by the @bs's mempool.
 *
 *   When @bs is not NULL, if %__GFP_DIRECT_RECLAIM is set then bio_alloc will
 *   always be able to allocate a bio. This is due to the mempool guarantees.
 *   To make this work, callers must never allocate more than 1 bio at a time
 *   from this pool. Callers that need to allocate more than 1 bio must always
 *   submit the previously allocated bio for IO before attempting to allocate
 *   a new one. Failure to do so can cause deadlocks under memory pressure.
 *
 *   Note that when running under generic_make_request() (i.e. any block
 *   driver), bios are not submitted until after you return - see the code in
 *   generic_make_request() that converts recursion into iteration, to prevent
 *   stack overflows.
 *
 *   This would normally mean allocating multiple bios under
 *   generic_make_request() would be susceptible to deadlocks, but we have
 *   deadlock avoidance code that resubmits any blocked bios from a rescuer
 *   thread.
 *
 *   However, we do not guarantee forward progress for allocations from other
 *   mempools. Doing multiple allocations from the same mempool under
 *   generic_make_request() should be avoided - instead, use bio_set's front_pad
 *   for per bio allocations.
 *
 *   RETURNS:
 *   Pointer to new bio on success, NULL on failure.
 */
struct bio *bio_alloc_bioset(gfp_t gfp_mask, unsigned int nr_iovecs,
			     struct bio_set *bs)
{
	gfp_t saved_gfp = gfp_mask;
	unsigned front_pad;
	unsigned inline_vecs;
	struct bio_vec *bvl = NULL;
	struct bio *bio;
	void *p;

	if (!bs) {
		if (nr_iovecs > UIO_MAXIOV)
			return NULL;

		p = kmalloc(sizeof(struct bio) +
			    nr_iovecs * sizeof(struct bio_vec),
			    gfp_mask);
		front_pad = 0;
		inline_vecs = nr_iovecs;
	} else {
		/* should not use nobvec bioset for nr_iovecs > 0 */
		if (WARN_ON_ONCE(!mempool_initialized(&bs->bvec_pool) &&
				 nr_iovecs > 0))
			return NULL;
		/*
		 * generic_make_request() converts recursion to iteration; this
		 * means if we're running beneath it, any bios we allocate and
		 * submit will not be submitted (and thus freed) until after we
		 * return.
		 *
		 * This exposes us to a potential deadlock if we allocate
		 * multiple bios from the same bio_set() while running
		 * underneath generic_make_request(). If we were to allocate
		 * multiple bios (say a stacking block driver that was splitting
		 * bios), we would deadlock if we exhausted the mempool's
		 * reserve.
		 *
		 * We solve this, and guarantee forward progress, with a rescuer
		 * workqueue per bio_set. If we go to allocate and there are
		 * bios on current->bio_list, we first try the allocation
		 * without __GFP_DIRECT_RECLAIM; if that fails, we punt those
		 * bios we would be blocking to the rescuer workqueue before
		 * we retry with the original gfp_flags.
		 */

		if (current->bio_list &&
		    (!bio_list_empty(&current->bio_list[0]) ||
		     !bio_list_empty(&current->bio_list[1])) &&
		    bs->rescue_workqueue)
			gfp_mask &= ~__GFP_DIRECT_RECLAIM;

		p = mempool_alloc(&bs->bio_pool, gfp_mask);
		if (!p && gfp_mask != saved_gfp) {
			punt_bios_to_rescuer(bs);
			gfp_mask = saved_gfp;
			p = mempool_alloc(&bs->bio_pool, gfp_mask);
		}

		front_pad = bs->front_pad;
		inline_vecs = BIO_INLINE_VECS;
	}

	if (unlikely(!p))
		return NULL;

	bio = p + front_pad;
	bio_init(bio, NULL, 0);

	if (nr_iovecs > inline_vecs) {
		unsigned long idx = 0;

		bvl = bvec_alloc(gfp_mask, nr_iovecs, &idx, &bs->bvec_pool);
		if (!bvl && gfp_mask != saved_gfp) {
			punt_bios_to_rescuer(bs);
			gfp_mask = saved_gfp;
			bvl = bvec_alloc(gfp_mask, nr_iovecs, &idx, &bs->bvec_pool);
		}

		if (unlikely(!bvl))
			goto err_free;

		bio->bi_flags |= idx << BVEC_POOL_OFFSET;
	} else if (nr_iovecs) {
		bvl = bio->bi_inline_vecs;
	}

	bio->bi_pool = bs;
	bio->bi_max_vecs = nr_iovecs;
	bio->bi_io_vec = bvl;
	return bio;

err_free:
	mempool_free(p, &bs->bio_pool);
	return NULL;
}
EXPORT_SYMBOL(bio_alloc_bioset);

void zero_fill_bio_iter(struct bio *bio, struct bvec_iter start)
{
	unsigned long flags;
	struct bio_vec bv;
	struct bvec_iter iter;

	__bio_for_each_segment(bv, bio, iter, start) {
		char *data = bvec_kmap_irq(&bv, &flags);
		memset(data, 0, bv.bv_len);
		flush_dcache_page(bv.bv_page);
		bvec_kunmap_irq(data, &flags);
	}
}
EXPORT_SYMBOL(zero_fill_bio_iter);

/**
 * bio_truncate - truncate the bio to small size of @new_size
 * @bio:	the bio to be truncated
 * @new_size:	new size for truncating the bio
 *
 * Description:
 *   Truncate the bio to new size of @new_size. If bio_op(bio) is
 *   REQ_OP_READ, zero the truncated part. This function should only
 *   be used for handling corner cases, such as bio eod.
 */
void bio_truncate(struct bio *bio, unsigned new_size)
{
	struct bio_vec bv;
	struct bvec_iter iter;
	unsigned int done = 0;
	bool truncated = false;

	if (new_size >= bio->bi_iter.bi_size)
		return;

	if (bio_op(bio) != REQ_OP_READ)
		goto exit;

	bio_for_each_segment(bv, bio, iter) {
		if (done + bv.bv_len > new_size) {
			unsigned offset;

			if (!truncated)
				offset = new_size - done;
			else
				offset = 0;
			zero_user(bv.bv_page, offset, bv.bv_len - offset);
			truncated = true;
		}
		done += bv.bv_len;
	}

 exit:
	/*
	 * Don't touch bvec table here and make it really immutable, since
	 * fs bio user has to retrieve all pages via bio_for_each_segment_all
	 * in its .end_bio() callback.
	 *
	 * It is enough to truncate bio by updating .bi_size since we can make
	 * correct bvec with the updated .bi_size for drivers.
	 */
	bio->bi_iter.bi_size = new_size;
}

/**
 * bio_put - release a reference to a bio
 * @bio:   bio to release reference to
 *
 * Description:
 *   Put a reference to a &struct bio, either one you have gotten with
 *   bio_alloc, bio_get or bio_clone_*. The last put of a bio will free it.
 **/
void bio_put(struct bio *bio)
{
	if (!bio_flagged(bio, BIO_REFFED))
		bio_free(bio);
	else {
		BIO_BUG_ON(!atomic_read(&bio->__bi_cnt));

		/*
		 * last put frees it
		 */
		if (atomic_dec_and_test(&bio->__bi_cnt))
			bio_free(bio);
	}
}
EXPORT_SYMBOL(bio_put);

/**
 * 	__bio_clone_fast - clone a bio that shares the original bio's biovec
 * 	@bio: destination bio
 * 	@bio_src: bio to clone
 *
 *	Clone a &bio. Caller will own the returned bio, but not
 *	the actual data it points to. Reference count of returned
 * 	bio will be one.
 *
 * 	Caller must ensure that @bio_src is not freed before @bio.
 */
void __bio_clone_fast(struct bio *bio, struct bio *bio_src)
{
	BUG_ON(bio->bi_pool && BVEC_POOL_IDX(bio));

	/*
	 * most users will be overriding ->bi_disk with a new target,
	 * so we don't set nor calculate new physical/hw segment counts here
	 */
	bio->bi_disk = bio_src->bi_disk;
	bio->bi_partno = bio_src->bi_partno;
	bio_set_flag(bio, BIO_CLONED);
	if (bio_flagged(bio_src, BIO_THROTTLED))
		bio_set_flag(bio, BIO_THROTTLED);
	bio->bi_opf = bio_src->bi_opf;
	bio->bi_ioprio = bio_src->bi_ioprio;
	bio->bi_write_hint = bio_src->bi_write_hint;
	bio->bi_iter = bio_src->bi_iter;
	bio->bi_io_vec = bio_src->bi_io_vec;

	bio_clone_blkg_association(bio, bio_src);
	blkcg_bio_issue_init(bio);
}
EXPORT_SYMBOL(__bio_clone_fast);

/**
 *	bio_clone_fast - clone a bio that shares the original bio's biovec
 *	@bio: bio to clone
 *	@gfp_mask: allocation priority
 *	@bs: bio_set to allocate from
 *
 * 	Like __bio_clone_fast, only also allocates the returned bio
 */
struct bio *bio_clone_fast(struct bio *bio, gfp_t gfp_mask, struct bio_set *bs)
{
	struct bio *b;

	b = bio_alloc_bioset(gfp_mask, 0, bs);
	if (!b)
		return NULL;

	__bio_clone_fast(b, bio);

<<<<<<< HEAD
	if (bio_crypt_clone(b, bio, gfp_mask) < 0) {
		bio_put(b);
		return NULL;
	}
=======
	bio_crypt_clone(b, bio, gfp_mask);
>>>>>>> c24d7797

	if (bio_integrity(bio) &&
	    bio_integrity_clone(b, bio, gfp_mask) < 0) {
		bio_put(b);
		return NULL;
	}

	return b;
}
EXPORT_SYMBOL(bio_clone_fast);

static inline bool page_is_mergeable(const struct bio_vec *bv,
		struct page *page, unsigned int len, unsigned int off,
		bool *same_page)
{
	phys_addr_t vec_end_addr = page_to_phys(bv->bv_page) +
		bv->bv_offset + bv->bv_len - 1;
	phys_addr_t page_addr = page_to_phys(page);

	if (vec_end_addr + 1 != page_addr + off)
		return false;
	if (xen_domain() && !xen_biovec_phys_mergeable(bv, page))
		return false;

	*same_page = ((vec_end_addr & PAGE_MASK) == page_addr);
	if (!*same_page && pfn_to_page(PFN_DOWN(vec_end_addr)) + 1 != page)
		return false;
	return true;
}

static bool bio_try_merge_pc_page(struct request_queue *q, struct bio *bio,
		struct page *page, unsigned len, unsigned offset,
		bool *same_page)
{
	struct bio_vec *bv = &bio->bi_io_vec[bio->bi_vcnt - 1];
	unsigned long mask = queue_segment_boundary(q);
	phys_addr_t addr1 = page_to_phys(bv->bv_page) + bv->bv_offset;
	phys_addr_t addr2 = page_to_phys(page) + offset + len - 1;

	if ((addr1 | mask) != (addr2 | mask))
		return false;
	if (bv->bv_len + len > queue_max_segment_size(q))
		return false;
	return __bio_try_merge_page(bio, page, len, offset, same_page);
}

/**
 *	__bio_add_pc_page	- attempt to add page to passthrough bio
 *	@q: the target queue
 *	@bio: destination bio
 *	@page: page to add
 *	@len: vec entry length
 *	@offset: vec entry offset
 *	@same_page: return if the merge happen inside the same page
 *
 *	Attempt to add a page to the bio_vec maplist. This can fail for a
 *	number of reasons, such as the bio being full or target block device
 *	limitations. The target block device must allow bio's up to PAGE_SIZE,
 *	so it is always possible to add a single page to an empty bio.
 *
 *	This should only be used by passthrough bios.
 */
static int __bio_add_pc_page(struct request_queue *q, struct bio *bio,
		struct page *page, unsigned int len, unsigned int offset,
		bool *same_page)
{
	struct bio_vec *bvec;

	/*
	 * cloned bio must not modify vec list
	 */
	if (unlikely(bio_flagged(bio, BIO_CLONED)))
		return 0;

	if (((bio->bi_iter.bi_size + len) >> 9) > queue_max_hw_sectors(q))
		return 0;

	if (bio->bi_vcnt > 0) {
		if (bio_try_merge_pc_page(q, bio, page, len, offset, same_page))
			return len;

		/*
		 * If the queue doesn't support SG gaps and adding this segment
		 * would create a gap, disallow it.
		 */
		bvec = &bio->bi_io_vec[bio->bi_vcnt - 1];
		if (bvec_gap_to_prev(q, bvec, offset))
			return 0;
	}

	if (bio_full(bio, len))
		return 0;

	if (bio->bi_vcnt >= queue_max_segments(q))
		return 0;

	bvec = &bio->bi_io_vec[bio->bi_vcnt];
	bvec->bv_page = page;
	bvec->bv_len = len;
	bvec->bv_offset = offset;
	bio->bi_vcnt++;
	bio->bi_iter.bi_size += len;
	return len;
}

int bio_add_pc_page(struct request_queue *q, struct bio *bio,
		struct page *page, unsigned int len, unsigned int offset)
{
	bool same_page = false;
	return __bio_add_pc_page(q, bio, page, len, offset, &same_page);
}
EXPORT_SYMBOL(bio_add_pc_page);

/**
 * __bio_try_merge_page - try appending data to an existing bvec.
 * @bio: destination bio
 * @page: start page to add
 * @len: length of the data to add
 * @off: offset of the data relative to @page
 * @same_page: return if the segment has been merged inside the same page
 *
 * Try to add the data at @page + @off to the last bvec of @bio.  This is a
 * a useful optimisation for file systems with a block size smaller than the
 * page size.
 *
 * Warn if (@len, @off) crosses pages in case that @same_page is true.
 *
 * Return %true on success or %false on failure.
 */
bool __bio_try_merge_page(struct bio *bio, struct page *page,
		unsigned int len, unsigned int off, bool *same_page)
{
	if (WARN_ON_ONCE(bio_flagged(bio, BIO_CLONED)))
		return false;

	if (bio->bi_vcnt > 0) {
		struct bio_vec *bv = &bio->bi_io_vec[bio->bi_vcnt - 1];

		if (page_is_mergeable(bv, page, len, off, same_page)) {
			if (bio->bi_iter.bi_size > UINT_MAX - len)
				return false;
			bv->bv_len += len;
			bio->bi_iter.bi_size += len;
			return true;
		}
	}
	return false;
}
EXPORT_SYMBOL_GPL(__bio_try_merge_page);

/**
 * __bio_add_page - add page(s) to a bio in a new segment
 * @bio: destination bio
 * @page: start page to add
 * @len: length of the data to add, may cross pages
 * @off: offset of the data relative to @page, may cross pages
 *
 * Add the data at @page + @off to @bio as a new bvec.  The caller must ensure
 * that @bio has space for another bvec.
 */
void __bio_add_page(struct bio *bio, struct page *page,
		unsigned int len, unsigned int off)
{
	struct bio_vec *bv = &bio->bi_io_vec[bio->bi_vcnt];

	WARN_ON_ONCE(bio_flagged(bio, BIO_CLONED));
	WARN_ON_ONCE(bio_full(bio, len));

	bv->bv_page = page;
	bv->bv_offset = off;
	bv->bv_len = len;

	bio->bi_iter.bi_size += len;
	bio->bi_vcnt++;

	if (!bio_flagged(bio, BIO_WORKINGSET) && unlikely(PageWorkingset(page)))
		bio_set_flag(bio, BIO_WORKINGSET);
}
EXPORT_SYMBOL_GPL(__bio_add_page);

/**
 *	bio_add_page	-	attempt to add page(s) to bio
 *	@bio: destination bio
 *	@page: start page to add
 *	@len: vec entry length, may cross pages
 *	@offset: vec entry offset relative to @page, may cross pages
 *
 *	Attempt to add page(s) to the bio_vec maplist. This will only fail
 *	if either bio->bi_vcnt == bio->bi_max_vecs or it's a cloned bio.
 */
int bio_add_page(struct bio *bio, struct page *page,
		 unsigned int len, unsigned int offset)
{
	bool same_page = false;

	if (!__bio_try_merge_page(bio, page, len, offset, &same_page)) {
		if (bio_full(bio, len))
			return 0;
		__bio_add_page(bio, page, len, offset);
	}
	return len;
}
EXPORT_SYMBOL(bio_add_page);

void bio_release_pages(struct bio *bio, bool mark_dirty)
{
	struct bvec_iter_all iter_all;
	struct bio_vec *bvec;

	if (bio_flagged(bio, BIO_NO_PAGE_REF))
		return;

	bio_for_each_segment_all(bvec, bio, iter_all) {
		if (mark_dirty && !PageCompound(bvec->bv_page))
			set_page_dirty_lock(bvec->bv_page);
		put_page(bvec->bv_page);
	}
}

static int __bio_iov_bvec_add_pages(struct bio *bio, struct iov_iter *iter)
{
	const struct bio_vec *bv = iter->bvec;
	unsigned int len;
	size_t size;

	if (WARN_ON_ONCE(iter->iov_offset > bv->bv_len))
		return -EINVAL;

	len = min_t(size_t, bv->bv_len - iter->iov_offset, iter->count);
	size = bio_add_page(bio, bv->bv_page, len,
				bv->bv_offset + iter->iov_offset);
	if (unlikely(size != len))
		return -EINVAL;
	iov_iter_advance(iter, size);
	return 0;
}

#define PAGE_PTRS_PER_BVEC     (sizeof(struct bio_vec) / sizeof(struct page *))

/**
 * __bio_iov_iter_get_pages - pin user or kernel pages and add them to a bio
 * @bio: bio to add pages to
 * @iter: iov iterator describing the region to be mapped
 *
 * Pins pages from *iter and appends them to @bio's bvec array. The
 * pages will have to be released using put_page() when done.
 * For multi-segment *iter, this function only adds pages from the
 * the next non-empty segment of the iov iterator.
 */
static int __bio_iov_iter_get_pages(struct bio *bio, struct iov_iter *iter)
{
	unsigned short nr_pages = bio->bi_max_vecs - bio->bi_vcnt;
	unsigned short entries_left = bio->bi_max_vecs - bio->bi_vcnt;
	struct bio_vec *bv = bio->bi_io_vec + bio->bi_vcnt;
	struct page **pages = (struct page **)bv;
	bool same_page = false;
	ssize_t size, left;
	unsigned len, i;
	size_t offset;

	/*
	 * Move page array up in the allocated memory for the bio vecs as far as
	 * possible so that we can start filling biovecs from the beginning
	 * without overwriting the temporary page array.
	*/
	BUILD_BUG_ON(PAGE_PTRS_PER_BVEC < 2);
	pages += entries_left * (PAGE_PTRS_PER_BVEC - 1);

	size = iov_iter_get_pages(iter, pages, LONG_MAX, nr_pages, &offset);
	if (unlikely(size <= 0))
		return size ? size : -EFAULT;

	for (left = size, i = 0; left > 0; left -= len, i++) {
		struct page *page = pages[i];

		len = min_t(size_t, PAGE_SIZE - offset, left);

		if (__bio_try_merge_page(bio, page, len, offset, &same_page)) {
			if (same_page)
				put_page(page);
		} else {
			if (WARN_ON_ONCE(bio_full(bio, len)))
                                return -EINVAL;
			__bio_add_page(bio, page, len, offset);
		}
		offset = 0;
	}

	iov_iter_advance(iter, size);
	return 0;
}

/**
 * bio_iov_iter_get_pages - add user or kernel pages to a bio
 * @bio: bio to add pages to
 * @iter: iov iterator describing the region to be added
 *
 * This takes either an iterator pointing to user memory, or one pointing to
 * kernel pages (BVEC iterator). If we're adding user pages, we pin them and
 * map them into the kernel. On IO completion, the caller should put those
 * pages. If we're adding kernel pages, and the caller told us it's safe to
 * do so, we just have to add the pages to the bio directly. We don't grab an
 * extra reference to those pages (the user should already have that), and we
 * don't put the page on IO completion. The caller needs to check if the bio is
 * flagged BIO_NO_PAGE_REF on IO completion. If it isn't, then pages should be
 * released.
 *
 * The function tries, but does not guarantee, to pin as many pages as
 * fit into the bio, or are requested in *iter, whatever is smaller. If
 * MM encounters an error pinning the requested pages, it stops. Error
 * is returned only if 0 pages could be pinned.
 */
int bio_iov_iter_get_pages(struct bio *bio, struct iov_iter *iter)
{
	const bool is_bvec = iov_iter_is_bvec(iter);
	int ret;

	if (WARN_ON_ONCE(bio->bi_vcnt))
		return -EINVAL;

	do {
		if (is_bvec)
			ret = __bio_iov_bvec_add_pages(bio, iter);
		else
			ret = __bio_iov_iter_get_pages(bio, iter);
	} while (!ret && iov_iter_count(iter) && !bio_full(bio, 0));

	if (is_bvec)
		bio_set_flag(bio, BIO_NO_PAGE_REF);
	return bio->bi_vcnt ? 0 : ret;
}

static void submit_bio_wait_endio(struct bio *bio)
{
	complete(bio->bi_private);
}

/**
 * submit_bio_wait - submit a bio, and wait until it completes
 * @bio: The &struct bio which describes the I/O
 *
 * Simple wrapper around submit_bio(). Returns 0 on success, or the error from
 * bio_endio() on failure.
 *
 * WARNING: Unlike to how submit_bio() is usually used, this function does not
 * result in bio reference to be consumed. The caller must drop the reference
 * on his own.
 */
int submit_bio_wait(struct bio *bio)
{
	DECLARE_COMPLETION_ONSTACK_MAP(done, bio->bi_disk->lockdep_map);

	bio->bi_private = &done;
	bio->bi_end_io = submit_bio_wait_endio;
	bio->bi_opf |= REQ_SYNC;
	submit_bio(bio);
	wait_for_completion_io(&done);

	return blk_status_to_errno(bio->bi_status);
}
EXPORT_SYMBOL(submit_bio_wait);

/**
 * bio_advance - increment/complete a bio by some number of bytes
 * @bio:	bio to advance
 * @bytes:	number of bytes to complete
 *
 * This updates bi_sector, bi_size and bi_idx; if the number of bytes to
 * complete doesn't align with a bvec boundary, then bv_len and bv_offset will
 * be updated on the last bvec as well.
 *
 * @bio will then represent the remaining, uncompleted portion of the io.
 */
void bio_advance(struct bio *bio, unsigned bytes)
{
	if (bio_integrity(bio))
		bio_integrity_advance(bio, bytes);

	bio_crypt_advance(bio, bytes);
	bio_advance_iter(bio, &bio->bi_iter, bytes);
}
EXPORT_SYMBOL(bio_advance);

void bio_copy_data_iter(struct bio *dst, struct bvec_iter *dst_iter,
			struct bio *src, struct bvec_iter *src_iter)
{
	struct bio_vec src_bv, dst_bv;
	void *src_p, *dst_p;
	unsigned bytes;

	while (src_iter->bi_size && dst_iter->bi_size) {
		src_bv = bio_iter_iovec(src, *src_iter);
		dst_bv = bio_iter_iovec(dst, *dst_iter);

		bytes = min(src_bv.bv_len, dst_bv.bv_len);

		src_p = kmap_atomic(src_bv.bv_page);
		dst_p = kmap_atomic(dst_bv.bv_page);

		memcpy(dst_p + dst_bv.bv_offset,
		       src_p + src_bv.bv_offset,
		       bytes);

		kunmap_atomic(dst_p);
		kunmap_atomic(src_p);

		flush_dcache_page(dst_bv.bv_page);

		bio_advance_iter(src, src_iter, bytes);
		bio_advance_iter(dst, dst_iter, bytes);
	}
}
EXPORT_SYMBOL(bio_copy_data_iter);

/**
 * bio_copy_data - copy contents of data buffers from one bio to another
 * @src: source bio
 * @dst: destination bio
 *
 * Stops when it reaches the end of either @src or @dst - that is, copies
 * min(src->bi_size, dst->bi_size) bytes (or the equivalent for lists of bios).
 */
void bio_copy_data(struct bio *dst, struct bio *src)
{
	struct bvec_iter src_iter = src->bi_iter;
	struct bvec_iter dst_iter = dst->bi_iter;

	bio_copy_data_iter(dst, &dst_iter, src, &src_iter);
}
EXPORT_SYMBOL(bio_copy_data);

/**
 * bio_list_copy_data - copy contents of data buffers from one chain of bios to
 * another
 * @src: source bio list
 * @dst: destination bio list
 *
 * Stops when it reaches the end of either the @src list or @dst list - that is,
 * copies min(src->bi_size, dst->bi_size) bytes (or the equivalent for lists of
 * bios).
 */
void bio_list_copy_data(struct bio *dst, struct bio *src)
{
	struct bvec_iter src_iter = src->bi_iter;
	struct bvec_iter dst_iter = dst->bi_iter;

	while (1) {
		if (!src_iter.bi_size) {
			src = src->bi_next;
			if (!src)
				break;

			src_iter = src->bi_iter;
		}

		if (!dst_iter.bi_size) {
			dst = dst->bi_next;
			if (!dst)
				break;

			dst_iter = dst->bi_iter;
		}

		bio_copy_data_iter(dst, &dst_iter, src, &src_iter);
	}
}
EXPORT_SYMBOL(bio_list_copy_data);

struct bio_map_data {
	int is_our_pages;
	struct iov_iter iter;
	struct iovec iov[];
};

static struct bio_map_data *bio_alloc_map_data(struct iov_iter *data,
					       gfp_t gfp_mask)
{
	struct bio_map_data *bmd;
	if (data->nr_segs > UIO_MAXIOV)
		return NULL;

	bmd = kmalloc(struct_size(bmd, iov, data->nr_segs), gfp_mask);
	if (!bmd)
		return NULL;
	memcpy(bmd->iov, data->iov, sizeof(struct iovec) * data->nr_segs);
	bmd->iter = *data;
	bmd->iter.iov = bmd->iov;
	return bmd;
}

/**
 * bio_copy_from_iter - copy all pages from iov_iter to bio
 * @bio: The &struct bio which describes the I/O as destination
 * @iter: iov_iter as source
 *
 * Copy all pages from iov_iter to bio.
 * Returns 0 on success, or error on failure.
 */
static int bio_copy_from_iter(struct bio *bio, struct iov_iter *iter)
{
	struct bio_vec *bvec;
	struct bvec_iter_all iter_all;

	bio_for_each_segment_all(bvec, bio, iter_all) {
		ssize_t ret;

		ret = copy_page_from_iter(bvec->bv_page,
					  bvec->bv_offset,
					  bvec->bv_len,
					  iter);

		if (!iov_iter_count(iter))
			break;

		if (ret < bvec->bv_len)
			return -EFAULT;
	}

	return 0;
}

/**
 * bio_copy_to_iter - copy all pages from bio to iov_iter
 * @bio: The &struct bio which describes the I/O as source
 * @iter: iov_iter as destination
 *
 * Copy all pages from bio to iov_iter.
 * Returns 0 on success, or error on failure.
 */
static int bio_copy_to_iter(struct bio *bio, struct iov_iter iter)
{
	struct bio_vec *bvec;
	struct bvec_iter_all iter_all;

	bio_for_each_segment_all(bvec, bio, iter_all) {
		ssize_t ret;

		ret = copy_page_to_iter(bvec->bv_page,
					bvec->bv_offset,
					bvec->bv_len,
					&iter);

		if (!iov_iter_count(&iter))
			break;

		if (ret < bvec->bv_len)
			return -EFAULT;
	}

	return 0;
}

void bio_free_pages(struct bio *bio)
{
	struct bio_vec *bvec;
	struct bvec_iter_all iter_all;

	bio_for_each_segment_all(bvec, bio, iter_all)
		__free_page(bvec->bv_page);
}
EXPORT_SYMBOL(bio_free_pages);

/**
 *	bio_uncopy_user	-	finish previously mapped bio
 *	@bio: bio being terminated
 *
 *	Free pages allocated from bio_copy_user_iov() and write back data
 *	to user space in case of a read.
 */
int bio_uncopy_user(struct bio *bio)
{
	struct bio_map_data *bmd = bio->bi_private;
	int ret = 0;

	if (!bio_flagged(bio, BIO_NULL_MAPPED)) {
		/*
		 * if we're in a workqueue, the request is orphaned, so
		 * don't copy into a random user address space, just free
		 * and return -EINTR so user space doesn't expect any data.
		 */
		if (!current->mm)
			ret = -EINTR;
		else if (bio_data_dir(bio) == READ)
			ret = bio_copy_to_iter(bio, bmd->iter);
		if (bmd->is_our_pages)
			bio_free_pages(bio);
	}
	kfree(bmd);
	bio_put(bio);
	return ret;
}

/**
 *	bio_copy_user_iov	-	copy user data to bio
 *	@q:		destination block queue
 *	@map_data:	pointer to the rq_map_data holding pages (if necessary)
 *	@iter:		iovec iterator
 *	@gfp_mask:	memory allocation flags
 *
 *	Prepares and returns a bio for indirect user io, bouncing data
 *	to/from kernel pages as necessary. Must be paired with
 *	call bio_uncopy_user() on io completion.
 */
struct bio *bio_copy_user_iov(struct request_queue *q,
			      struct rq_map_data *map_data,
			      struct iov_iter *iter,
			      gfp_t gfp_mask)
{
	struct bio_map_data *bmd;
	struct page *page;
	struct bio *bio;
	int i = 0, ret;
	int nr_pages;
	unsigned int len = iter->count;
	unsigned int offset = map_data ? offset_in_page(map_data->offset) : 0;

	bmd = bio_alloc_map_data(iter, gfp_mask);
	if (!bmd)
		return ERR_PTR(-ENOMEM);

	/*
	 * We need to do a deep copy of the iov_iter including the iovecs.
	 * The caller provided iov might point to an on-stack or otherwise
	 * shortlived one.
	 */
	bmd->is_our_pages = map_data ? 0 : 1;

	nr_pages = DIV_ROUND_UP(offset + len, PAGE_SIZE);
	if (nr_pages > BIO_MAX_PAGES)
		nr_pages = BIO_MAX_PAGES;

	ret = -ENOMEM;
	bio = bio_kmalloc(gfp_mask, nr_pages);
	if (!bio)
		goto out_bmd;

	ret = 0;

	if (map_data) {
		nr_pages = 1 << map_data->page_order;
		i = map_data->offset / PAGE_SIZE;
	}
	while (len) {
		unsigned int bytes = PAGE_SIZE;

		bytes -= offset;

		if (bytes > len)
			bytes = len;

		if (map_data) {
			if (i == map_data->nr_entries * nr_pages) {
				ret = -ENOMEM;
				break;
			}

			page = map_data->pages[i / nr_pages];
			page += (i % nr_pages);

			i++;
		} else {
			page = alloc_page(q->bounce_gfp | gfp_mask);
			if (!page) {
				ret = -ENOMEM;
				break;
			}
		}

		if (bio_add_pc_page(q, bio, page, bytes, offset) < bytes) {
			if (!map_data)
				__free_page(page);
			break;
		}

		len -= bytes;
		offset = 0;
	}

	if (ret)
		goto cleanup;

	if (map_data)
		map_data->offset += bio->bi_iter.bi_size;

	/*
	 * success
	 */
	if ((iov_iter_rw(iter) == WRITE && (!map_data || !map_data->null_mapped)) ||
	    (map_data && map_data->from_user)) {
		ret = bio_copy_from_iter(bio, iter);
		if (ret)
			goto cleanup;
	} else {
		if (bmd->is_our_pages)
			zero_fill_bio(bio);
		iov_iter_advance(iter, bio->bi_iter.bi_size);
	}

	bio->bi_private = bmd;
	if (map_data && map_data->null_mapped)
		bio_set_flag(bio, BIO_NULL_MAPPED);
	return bio;
cleanup:
	if (!map_data)
		bio_free_pages(bio);
	bio_put(bio);
out_bmd:
	kfree(bmd);
	return ERR_PTR(ret);
}

/**
 *	bio_map_user_iov - map user iovec into bio
 *	@q:		the struct request_queue for the bio
 *	@iter:		iovec iterator
 *	@gfp_mask:	memory allocation flags
 *
 *	Map the user space address into a bio suitable for io to a block
 *	device. Returns an error pointer in case of error.
 */
struct bio *bio_map_user_iov(struct request_queue *q,
			     struct iov_iter *iter,
			     gfp_t gfp_mask)
{
	int j;
	struct bio *bio;
	int ret;

	if (!iov_iter_count(iter))
		return ERR_PTR(-EINVAL);

	bio = bio_kmalloc(gfp_mask, iov_iter_npages(iter, BIO_MAX_PAGES));
	if (!bio)
		return ERR_PTR(-ENOMEM);

	while (iov_iter_count(iter)) {
		struct page **pages;
		ssize_t bytes;
		size_t offs, added = 0;
		int npages;

		bytes = iov_iter_get_pages_alloc(iter, &pages, LONG_MAX, &offs);
		if (unlikely(bytes <= 0)) {
			ret = bytes ? bytes : -EFAULT;
			goto out_unmap;
		}

		npages = DIV_ROUND_UP(offs + bytes, PAGE_SIZE);

		if (unlikely(offs & queue_dma_alignment(q))) {
			ret = -EINVAL;
			j = 0;
		} else {
			for (j = 0; j < npages; j++) {
				struct page *page = pages[j];
				unsigned int n = PAGE_SIZE - offs;
				bool same_page = false;

				if (n > bytes)
					n = bytes;

				if (!__bio_add_pc_page(q, bio, page, n, offs,
						&same_page)) {
					if (same_page)
						put_page(page);
					break;
				}

				added += n;
				bytes -= n;
				offs = 0;
			}
			iov_iter_advance(iter, added);
		}
		/*
		 * release the pages we didn't map into the bio, if any
		 */
		while (j < npages)
			put_page(pages[j++]);
		kvfree(pages);
		/* couldn't stuff something into bio? */
		if (bytes)
			break;
	}

	bio_set_flag(bio, BIO_USER_MAPPED);

	/*
	 * subtle -- if bio_map_user_iov() ended up bouncing a bio,
	 * it would normally disappear when its bi_end_io is run.
	 * however, we need it for the unmap, so grab an extra
	 * reference to it
	 */
	bio_get(bio);
	return bio;

 out_unmap:
	bio_release_pages(bio, false);
	bio_put(bio);
	return ERR_PTR(ret);
}

/**
 *	bio_unmap_user	-	unmap a bio
 *	@bio:		the bio being unmapped
 *
 *	Unmap a bio previously mapped by bio_map_user_iov(). Must be called from
 *	process context.
 *
 *	bio_unmap_user() may sleep.
 */
void bio_unmap_user(struct bio *bio)
{
	bio_release_pages(bio, bio_data_dir(bio) == READ);
	bio_put(bio);
	bio_put(bio);
}

static void bio_invalidate_vmalloc_pages(struct bio *bio)
{
#ifdef ARCH_HAS_FLUSH_KERNEL_DCACHE_PAGE
	if (bio->bi_private && !op_is_write(bio_op(bio))) {
		unsigned long i, len = 0;

		for (i = 0; i < bio->bi_vcnt; i++)
			len += bio->bi_io_vec[i].bv_len;
		invalidate_kernel_vmap_range(bio->bi_private, len);
	}
#endif
}

static void bio_map_kern_endio(struct bio *bio)
{
	bio_invalidate_vmalloc_pages(bio);
	bio_put(bio);
}

/**
 *	bio_map_kern	-	map kernel address into bio
 *	@q: the struct request_queue for the bio
 *	@data: pointer to buffer to map
 *	@len: length in bytes
 *	@gfp_mask: allocation flags for bio allocation
 *
 *	Map the kernel address into a bio suitable for io to a block
 *	device. Returns an error pointer in case of error.
 */
struct bio *bio_map_kern(struct request_queue *q, void *data, unsigned int len,
			 gfp_t gfp_mask)
{
	unsigned long kaddr = (unsigned long)data;
	unsigned long end = (kaddr + len + PAGE_SIZE - 1) >> PAGE_SHIFT;
	unsigned long start = kaddr >> PAGE_SHIFT;
	const int nr_pages = end - start;
	bool is_vmalloc = is_vmalloc_addr(data);
	struct page *page;
	int offset, i;
	struct bio *bio;

	bio = bio_kmalloc(gfp_mask, nr_pages);
	if (!bio)
		return ERR_PTR(-ENOMEM);

	if (is_vmalloc) {
		flush_kernel_vmap_range(data, len);
		bio->bi_private = data;
	}

	offset = offset_in_page(kaddr);
	for (i = 0; i < nr_pages; i++) {
		unsigned int bytes = PAGE_SIZE - offset;

		if (len <= 0)
			break;

		if (bytes > len)
			bytes = len;

		if (!is_vmalloc)
			page = virt_to_page(data);
		else
			page = vmalloc_to_page(data);
		if (bio_add_pc_page(q, bio, page, bytes,
				    offset) < bytes) {
			/* we don't support partial mappings */
			bio_put(bio);
			return ERR_PTR(-EINVAL);
		}

		data += bytes;
		len -= bytes;
		offset = 0;
	}

	bio->bi_end_io = bio_map_kern_endio;
	return bio;
}

static void bio_copy_kern_endio(struct bio *bio)
{
	bio_free_pages(bio);
	bio_put(bio);
}

static void bio_copy_kern_endio_read(struct bio *bio)
{
	char *p = bio->bi_private;
	struct bio_vec *bvec;
	struct bvec_iter_all iter_all;

	bio_for_each_segment_all(bvec, bio, iter_all) {
		memcpy(p, page_address(bvec->bv_page), bvec->bv_len);
		p += bvec->bv_len;
	}

	bio_copy_kern_endio(bio);
}

/**
 *	bio_copy_kern	-	copy kernel address into bio
 *	@q: the struct request_queue for the bio
 *	@data: pointer to buffer to copy
 *	@len: length in bytes
 *	@gfp_mask: allocation flags for bio and page allocation
 *	@reading: data direction is READ
 *
 *	copy the kernel address into a bio suitable for io to a block
 *	device. Returns an error pointer in case of error.
 */
struct bio *bio_copy_kern(struct request_queue *q, void *data, unsigned int len,
			  gfp_t gfp_mask, int reading)
{
	unsigned long kaddr = (unsigned long)data;
	unsigned long end = (kaddr + len + PAGE_SIZE - 1) >> PAGE_SHIFT;
	unsigned long start = kaddr >> PAGE_SHIFT;
	struct bio *bio;
	void *p = data;
	int nr_pages = 0;

	/*
	 * Overflow, abort
	 */
	if (end < start)
		return ERR_PTR(-EINVAL);

	nr_pages = end - start;
	bio = bio_kmalloc(gfp_mask, nr_pages);
	if (!bio)
		return ERR_PTR(-ENOMEM);

	while (len) {
		struct page *page;
		unsigned int bytes = PAGE_SIZE;

		if (bytes > len)
			bytes = len;

		page = alloc_page(q->bounce_gfp | gfp_mask);
		if (!page)
			goto cleanup;

		if (!reading)
			memcpy(page_address(page), p, bytes);

		if (bio_add_pc_page(q, bio, page, bytes, 0) < bytes)
			break;

		len -= bytes;
		p += bytes;
	}

	if (reading) {
		bio->bi_end_io = bio_copy_kern_endio_read;
		bio->bi_private = data;
	} else {
		bio->bi_end_io = bio_copy_kern_endio;
	}

	return bio;

cleanup:
	bio_free_pages(bio);
	bio_put(bio);
	return ERR_PTR(-ENOMEM);
}

/*
 * bio_set_pages_dirty() and bio_check_pages_dirty() are support functions
 * for performing direct-IO in BIOs.
 *
 * The problem is that we cannot run set_page_dirty() from interrupt context
 * because the required locks are not interrupt-safe.  So what we can do is to
 * mark the pages dirty _before_ performing IO.  And in interrupt context,
 * check that the pages are still dirty.   If so, fine.  If not, redirty them
 * in process context.
 *
 * We special-case compound pages here: normally this means reads into hugetlb
 * pages.  The logic in here doesn't really work right for compound pages
 * because the VM does not uniformly chase down the head page in all cases.
 * But dirtiness of compound pages is pretty meaningless anyway: the VM doesn't
 * handle them at all.  So we skip compound pages here at an early stage.
 *
 * Note that this code is very hard to test under normal circumstances because
 * direct-io pins the pages with get_user_pages().  This makes
 * is_page_cache_freeable return false, and the VM will not clean the pages.
 * But other code (eg, flusher threads) could clean the pages if they are mapped
 * pagecache.
 *
 * Simply disabling the call to bio_set_pages_dirty() is a good way to test the
 * deferred bio dirtying paths.
 */

/*
 * bio_set_pages_dirty() will mark all the bio's pages as dirty.
 */
void bio_set_pages_dirty(struct bio *bio)
{
	struct bio_vec *bvec;
	struct bvec_iter_all iter_all;

	bio_for_each_segment_all(bvec, bio, iter_all) {
		if (!PageCompound(bvec->bv_page))
			set_page_dirty_lock(bvec->bv_page);
	}
}

/*
 * bio_check_pages_dirty() will check that all the BIO's pages are still dirty.
 * If they are, then fine.  If, however, some pages are clean then they must
 * have been written out during the direct-IO read.  So we take another ref on
 * the BIO and re-dirty the pages in process context.
 *
 * It is expected that bio_check_pages_dirty() will wholly own the BIO from
 * here on.  It will run one put_page() against each page and will run one
 * bio_put() against the BIO.
 */

static void bio_dirty_fn(struct work_struct *work);

static DECLARE_WORK(bio_dirty_work, bio_dirty_fn);
static DEFINE_SPINLOCK(bio_dirty_lock);
static struct bio *bio_dirty_list;

/*
 * This runs in process context
 */
static void bio_dirty_fn(struct work_struct *work)
{
	struct bio *bio, *next;

	spin_lock_irq(&bio_dirty_lock);
	next = bio_dirty_list;
	bio_dirty_list = NULL;
	spin_unlock_irq(&bio_dirty_lock);

	while ((bio = next) != NULL) {
		next = bio->bi_private;

		bio_release_pages(bio, true);
		bio_put(bio);
	}
}

void bio_check_pages_dirty(struct bio *bio)
{
	struct bio_vec *bvec;
	unsigned long flags;
	struct bvec_iter_all iter_all;

	bio_for_each_segment_all(bvec, bio, iter_all) {
		if (!PageDirty(bvec->bv_page) && !PageCompound(bvec->bv_page))
			goto defer;
	}

	bio_release_pages(bio, false);
	bio_put(bio);
	return;
defer:
	spin_lock_irqsave(&bio_dirty_lock, flags);
	bio->bi_private = bio_dirty_list;
	bio_dirty_list = bio;
	spin_unlock_irqrestore(&bio_dirty_lock, flags);
	schedule_work(&bio_dirty_work);
}

void update_io_ticks(struct hd_struct *part, unsigned long now)
{
	unsigned long stamp;
again:
	stamp = READ_ONCE(part->stamp);
	if (unlikely(stamp != now)) {
		if (likely(cmpxchg(&part->stamp, stamp, now) == stamp)) {
			__part_stat_add(part, io_ticks, 1);
		}
	}
	if (part->partno) {
		part = &part_to_disk(part)->part0;
		goto again;
	}
}

void generic_start_io_acct(struct request_queue *q, int op,
			   unsigned long sectors, struct hd_struct *part)
{
	const int sgrp = op_stat_group(op);

	part_stat_lock();

	update_io_ticks(part, jiffies);
	part_stat_inc(part, ios[sgrp]);
	part_stat_add(part, sectors[sgrp], sectors);
	part_inc_in_flight(q, part, op_is_write(op));

	part_stat_unlock();
}
EXPORT_SYMBOL(generic_start_io_acct);

void generic_end_io_acct(struct request_queue *q, int req_op,
			 struct hd_struct *part, unsigned long start_time)
{
	unsigned long now = jiffies;
	unsigned long duration = now - start_time;
	const int sgrp = op_stat_group(req_op);

	part_stat_lock();

	update_io_ticks(part, now);
	part_stat_add(part, nsecs[sgrp], jiffies_to_nsecs(duration));
	part_stat_add(part, time_in_queue, duration);
	part_dec_in_flight(q, part, op_is_write(req_op));

	part_stat_unlock();
}
EXPORT_SYMBOL(generic_end_io_acct);

static inline bool bio_remaining_done(struct bio *bio)
{
	/*
	 * If we're not chaining, then ->__bi_remaining is always 1 and
	 * we always end io on the first invocation.
	 */
	if (!bio_flagged(bio, BIO_CHAIN))
		return true;

	BUG_ON(atomic_read(&bio->__bi_remaining) <= 0);

	if (atomic_dec_and_test(&bio->__bi_remaining)) {
		bio_clear_flag(bio, BIO_CHAIN);
		return true;
	}

	return false;
}

/**
 * bio_endio - end I/O on a bio
 * @bio:	bio
 *
 * Description:
 *   bio_endio() will end I/O on the whole bio. bio_endio() is the preferred
 *   way to end I/O on a bio. No one should call bi_end_io() directly on a
 *   bio unless they own it and thus know that it has an end_io function.
 *
 *   bio_endio() can be called several times on a bio that has been chained
 *   using bio_chain().  The ->bi_end_io() function will only be called the
 *   last time.  At this point the BLK_TA_COMPLETE tracing event will be
 *   generated if BIO_TRACE_COMPLETION is set.
 **/
void bio_endio(struct bio *bio)
{
again:
	if (!bio_remaining_done(bio))
		return;

	if (!blk_crypto_endio(bio))
		return;

	if (!bio_integrity_endio(bio))
		return;

	if (bio->bi_disk)
		rq_qos_done_bio(bio->bi_disk->queue, bio);

	/*
	 * Need to have a real endio function for chained bios, otherwise
	 * various corner cases will break (like stacking block devices that
	 * save/restore bi_end_io) - however, we want to avoid unbounded
	 * recursion and blowing the stack. Tail call optimization would
	 * handle this, but compiling with frame pointers also disables
	 * gcc's sibling call optimization.
	 */
	if (bio->bi_end_io == bio_chain_endio) {
		bio = __bio_chain_endio(bio);
		goto again;
	}

	if (bio->bi_disk && bio_flagged(bio, BIO_TRACE_COMPLETION)) {
		trace_block_bio_complete(bio->bi_disk->queue, bio,
					 blk_status_to_errno(bio->bi_status));
		bio_clear_flag(bio, BIO_TRACE_COMPLETION);
	}

	blk_throtl_bio_endio(bio);
	/* release cgroup info */
	bio_uninit(bio);
	if (bio->bi_end_io)
		bio->bi_end_io(bio);
}
EXPORT_SYMBOL(bio_endio);

/**
 * bio_split - split a bio
 * @bio:	bio to split
 * @sectors:	number of sectors to split from the front of @bio
 * @gfp:	gfp mask
 * @bs:		bio set to allocate from
 *
 * Allocates and returns a new bio which represents @sectors from the start of
 * @bio, and updates @bio to represent the remaining sectors.
 *
 * Unless this is a discard request the newly allocated bio will point
 * to @bio's bi_io_vec. It is the caller's responsibility to ensure that
 * neither @bio nor @bs are freed before the split bio.
 */
struct bio *bio_split(struct bio *bio, int sectors,
		      gfp_t gfp, struct bio_set *bs)
{
	struct bio *split;

	BUG_ON(sectors <= 0);
	BUG_ON(sectors >= bio_sectors(bio));

	split = bio_clone_fast(bio, gfp, bs);
	if (!split)
		return NULL;

	split->bi_iter.bi_size = sectors << 9;

	if (bio_integrity(split))
		bio_integrity_trim(split);

	bio_advance(bio, split->bi_iter.bi_size);

	if (bio_flagged(bio, BIO_TRACE_COMPLETION))
		bio_set_flag(split, BIO_TRACE_COMPLETION);

	return split;
}
EXPORT_SYMBOL(bio_split);

/**
 * bio_trim - trim a bio
 * @bio:	bio to trim
 * @offset:	number of sectors to trim from the front of @bio
 * @size:	size we want to trim @bio to, in sectors
 */
void bio_trim(struct bio *bio, int offset, int size)
{
	/* 'bio' is a cloned bio which we need to trim to match
	 * the given offset and size.
	 */

	size <<= 9;
	if (offset == 0 && size == bio->bi_iter.bi_size)
		return;

	bio_advance(bio, offset << 9);
	bio->bi_iter.bi_size = size;

	if (bio_integrity(bio))
		bio_integrity_trim(bio);

}
EXPORT_SYMBOL_GPL(bio_trim);

/*
 * create memory pools for biovec's in a bio_set.
 * use the global biovec slabs created for general use.
 */
int biovec_init_pool(mempool_t *pool, int pool_entries)
{
	struct biovec_slab *bp = bvec_slabs + BVEC_POOL_MAX;

	return mempool_init_slab_pool(pool, pool_entries, bp->slab);
}

/*
 * bioset_exit - exit a bioset initialized with bioset_init()
 *
 * May be called on a zeroed but uninitialized bioset (i.e. allocated with
 * kzalloc()).
 */
void bioset_exit(struct bio_set *bs)
{
	if (bs->rescue_workqueue)
		destroy_workqueue(bs->rescue_workqueue);
	bs->rescue_workqueue = NULL;

	mempool_exit(&bs->bio_pool);
	mempool_exit(&bs->bvec_pool);

	bioset_integrity_free(bs);
	if (bs->bio_slab)
		bio_put_slab(bs);
	bs->bio_slab = NULL;
}
EXPORT_SYMBOL(bioset_exit);

/**
 * bioset_init - Initialize a bio_set
 * @bs:		pool to initialize
 * @pool_size:	Number of bio and bio_vecs to cache in the mempool
 * @front_pad:	Number of bytes to allocate in front of the returned bio
 * @flags:	Flags to modify behavior, currently %BIOSET_NEED_BVECS
 *              and %BIOSET_NEED_RESCUER
 *
 * Description:
 *    Set up a bio_set to be used with @bio_alloc_bioset. Allows the caller
 *    to ask for a number of bytes to be allocated in front of the bio.
 *    Front pad allocation is useful for embedding the bio inside
 *    another structure, to avoid allocating extra data to go with the bio.
 *    Note that the bio must be embedded at the END of that structure always,
 *    or things will break badly.
 *    If %BIOSET_NEED_BVECS is set in @flags, a separate pool will be allocated
 *    for allocating iovecs.  This pool is not needed e.g. for bio_clone_fast().
 *    If %BIOSET_NEED_RESCUER is set, a workqueue is created which can be used to
 *    dispatch queued requests when the mempool runs out of space.
 *
 */
int bioset_init(struct bio_set *bs,
		unsigned int pool_size,
		unsigned int front_pad,
		int flags)
{
	unsigned int back_pad = BIO_INLINE_VECS * sizeof(struct bio_vec);

	bs->front_pad = front_pad;

	spin_lock_init(&bs->rescue_lock);
	bio_list_init(&bs->rescue_list);
	INIT_WORK(&bs->rescue_work, bio_alloc_rescue);

	bs->bio_slab = bio_find_or_create_slab(front_pad + back_pad);
	if (!bs->bio_slab)
		return -ENOMEM;

	if (mempool_init_slab_pool(&bs->bio_pool, pool_size, bs->bio_slab))
		goto bad;

	if ((flags & BIOSET_NEED_BVECS) &&
	    biovec_init_pool(&bs->bvec_pool, pool_size))
		goto bad;

	if (!(flags & BIOSET_NEED_RESCUER))
		return 0;

	bs->rescue_workqueue = alloc_workqueue("bioset", WQ_MEM_RECLAIM, 0);
	if (!bs->rescue_workqueue)
		goto bad;

	return 0;
bad:
	bioset_exit(bs);
	return -ENOMEM;
}
EXPORT_SYMBOL(bioset_init);

/*
 * Initialize and setup a new bio_set, based on the settings from
 * another bio_set.
 */
int bioset_init_from_src(struct bio_set *bs, struct bio_set *src)
{
	int flags;

	flags = 0;
	if (src->bvec_pool.min_nr)
		flags |= BIOSET_NEED_BVECS;
	if (src->rescue_workqueue)
		flags |= BIOSET_NEED_RESCUER;

	return bioset_init(bs, src->bio_pool.min_nr, src->front_pad, flags);
}
EXPORT_SYMBOL(bioset_init_from_src);

#ifdef CONFIG_BLK_CGROUP

/**
 * bio_disassociate_blkg - puts back the blkg reference if associated
 * @bio: target bio
 *
 * Helper to disassociate the blkg from @bio if a blkg is associated.
 */
void bio_disassociate_blkg(struct bio *bio)
{
	if (bio->bi_blkg) {
		blkg_put(bio->bi_blkg);
		bio->bi_blkg = NULL;
	}
}
EXPORT_SYMBOL_GPL(bio_disassociate_blkg);

/**
 * __bio_associate_blkg - associate a bio with the a blkg
 * @bio: target bio
 * @blkg: the blkg to associate
 *
 * This tries to associate @bio with the specified @blkg.  Association failure
 * is handled by walking up the blkg tree.  Therefore, the blkg associated can
 * be anything between @blkg and the root_blkg.  This situation only happens
 * when a cgroup is dying and then the remaining bios will spill to the closest
 * alive blkg.
 *
 * A reference will be taken on the @blkg and will be released when @bio is
 * freed.
 */
static void __bio_associate_blkg(struct bio *bio, struct blkcg_gq *blkg)
{
	bio_disassociate_blkg(bio);

	bio->bi_blkg = blkg_tryget_closest(blkg);
}

/**
 * bio_associate_blkg_from_css - associate a bio with a specified css
 * @bio: target bio
 * @css: target css
 *
 * Associate @bio with the blkg found by combining the css's blkg and the
 * request_queue of the @bio.  This falls back to the queue's root_blkg if
 * the association fails with the css.
 */
void bio_associate_blkg_from_css(struct bio *bio,
				 struct cgroup_subsys_state *css)
{
	struct request_queue *q = bio->bi_disk->queue;
	struct blkcg_gq *blkg;

	rcu_read_lock();

	if (!css || !css->parent)
		blkg = q->root_blkg;
	else
		blkg = blkg_lookup_create(css_to_blkcg(css), q);

	__bio_associate_blkg(bio, blkg);

	rcu_read_unlock();
}
EXPORT_SYMBOL_GPL(bio_associate_blkg_from_css);

#ifdef CONFIG_MEMCG
/**
 * bio_associate_blkg_from_page - associate a bio with the page's blkg
 * @bio: target bio
 * @page: the page to lookup the blkcg from
 *
 * Associate @bio with the blkg from @page's owning memcg and the respective
 * request_queue.  If cgroup_e_css returns %NULL, fall back to the queue's
 * root_blkg.
 */
void bio_associate_blkg_from_page(struct bio *bio, struct page *page)
{
	struct cgroup_subsys_state *css;

	if (!page->mem_cgroup)
		return;

	rcu_read_lock();

	css = cgroup_e_css(page->mem_cgroup->css.cgroup, &io_cgrp_subsys);
	bio_associate_blkg_from_css(bio, css);

	rcu_read_unlock();
}
#endif /* CONFIG_MEMCG */

/**
 * bio_associate_blkg - associate a bio with a blkg
 * @bio: target bio
 *
 * Associate @bio with the blkg found from the bio's css and request_queue.
 * If one is not found, bio_lookup_blkg() creates the blkg.  If a blkg is
 * already associated, the css is reused and association redone as the
 * request_queue may have changed.
 */
void bio_associate_blkg(struct bio *bio)
{
	struct cgroup_subsys_state *css;

	rcu_read_lock();

	if (bio->bi_blkg)
		css = &bio_blkcg(bio)->css;
	else
		css = blkcg_css();

	bio_associate_blkg_from_css(bio, css);

	rcu_read_unlock();
}
EXPORT_SYMBOL_GPL(bio_associate_blkg);

/**
 * bio_clone_blkg_association - clone blkg association from src to dst bio
 * @dst: destination bio
 * @src: source bio
 */
void bio_clone_blkg_association(struct bio *dst, struct bio *src)
{
	rcu_read_lock();

	if (src->bi_blkg)
		__bio_associate_blkg(dst, src->bi_blkg);

	rcu_read_unlock();
}
EXPORT_SYMBOL_GPL(bio_clone_blkg_association);
#endif /* CONFIG_BLK_CGROUP */

static void __init biovec_init_slabs(void)
{
	int i;

	for (i = 0; i < BVEC_POOL_NR; i++) {
		int size;
		struct biovec_slab *bvs = bvec_slabs + i;

		if (bvs->nr_vecs <= BIO_INLINE_VECS) {
			bvs->slab = NULL;
			continue;
		}

		size = bvs->nr_vecs * sizeof(struct bio_vec);
		bvs->slab = kmem_cache_create(bvs->name, size, 0,
                                SLAB_HWCACHE_ALIGN|SLAB_PANIC, NULL);
	}
}

static int __init init_bio(void)
{
	bio_slab_max = 2;
	bio_slab_nr = 0;
	bio_slabs = kcalloc(bio_slab_max, sizeof(struct bio_slab),
			    GFP_KERNEL);

	BUILD_BUG_ON(BIO_FLAG_LAST > BVEC_POOL_OFFSET);

	if (!bio_slabs)
		panic("bio: can't allocate bios\n");

	bio_integrity_init();
	biovec_init_slabs();

	if (bioset_init(&fs_bio_set, BIO_POOL_SIZE, 0, BIOSET_NEED_BVECS))
		panic("bio: can't allocate bios\n");

	if (bioset_integrity_create(&fs_bio_set, BIO_POOL_SIZE))
		panic("bio: can't create integrity pool\n");

	return 0;
}
subsys_initcall(init_bio);<|MERGE_RESOLUTION|>--- conflicted
+++ resolved
@@ -247,7 +247,6 @@
 	struct bio_set *bs = bio->bi_pool;
 	void *p;
 
-	bio_crypt_free_ctx(bio);
 	bio_uninit(bio);
 
 	if (bs) {
@@ -668,14 +667,7 @@
 
 	__bio_clone_fast(b, bio);
 
-<<<<<<< HEAD
-	if (bio_crypt_clone(b, bio, gfp_mask) < 0) {
-		bio_put(b);
-		return NULL;
-	}
-=======
 	bio_crypt_clone(b, bio, gfp_mask);
->>>>>>> c24d7797
 
 	if (bio_integrity(bio) &&
 	    bio_integrity_clone(b, bio, gfp_mask) < 0) {
