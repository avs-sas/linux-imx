--- conflicted
+++ resolved
@@ -179,15 +179,6 @@
 
 config BLK_INLINE_ENCRYPTION
 	bool "Enable inline encryption support in block layer"
-<<<<<<< HEAD
-	select CRYPTO
-	select CRYPTO_BLKCIPHER
-	help
-	  Build the blk-crypto subsystem.
-	  Enabling this lets the block layer handle encryption,
-	  so users can take advantage of inline encryption
-	  hardware if present.
-=======
 	help
 	  Build the blk-crypto subsystem. Enabling this lets the
 	  block layer handle encryption, so users can take
@@ -202,7 +193,6 @@
 	  Enabling this lets the block layer handle inline encryption
 	  by falling back to the kernel crypto API when inline
 	  encryption hardware is not present.
->>>>>>> c24d7797
 
 menu "Partition Types"
 
