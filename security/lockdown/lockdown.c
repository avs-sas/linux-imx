--- conflicted
+++ resolved
@@ -33,10 +33,7 @@
 	[LOCKDOWN_MMIOTRACE] = "unsafe mmio",
 	[LOCKDOWN_DEBUGFS] = "debugfs access",
 	[LOCKDOWN_XMON_WR] = "xmon write access",
-<<<<<<< HEAD
-=======
 	[LOCKDOWN_BPF_WRITE_USER] = "use of bpf to write user RAM",
->>>>>>> 8a30a2ca
 	[LOCKDOWN_INTEGRITY_MAX] = "integrity",
 	[LOCKDOWN_KCORE] = "/proc/kcore access",
 	[LOCKDOWN_KPROBES] = "use of kprobes",
