// SPDX-License-Identifier: GPL-2.0-only
/* Kernel thread helper functions.
 *   Copyright (C) 2004 IBM Corporation, Rusty Russell.
 *   Copyright (C) 2009 Red Hat, Inc.
 *
 * Creation is done via kthreadd, so that we get a clean environment
 * even if we're invoked from userspace (think modprobe, hotplug cpu,
 * etc.).
 */
#include <uapi/linux/sched/types.h>
#include <linux/mm.h>
#include <linux/mmu_context.h>
#include <linux/sched.h>
#include <linux/sched/mm.h>
#include <linux/sched/task.h>
#include <linux/kthread.h>
#include <linux/completion.h>
#include <linux/err.h>
#include <linux/cgroup.h>
#include <linux/cpuset.h>
#include <linux/unistd.h>
#include <linux/file.h>
#include <linux/export.h>
#include <linux/mutex.h>
#include <linux/slab.h>
#include <linux/freezer.h>
#include <linux/ptrace.h>
#include <linux/uaccess.h>
#include <linux/numa.h>
#include <linux/sched/isolation.h>
#include <trace/events/sched.h>


static DEFINE_SPINLOCK(kthread_create_lock);
static LIST_HEAD(kthread_create_list);
struct task_struct *kthreadd_task;

struct kthread_create_info
{
	/* Information passed to kthread() from kthreadd. */
	int (*threadfn)(void *data);
	void *data;
	int node;

	/* Result passed back to kthread_create() from kthreadd. */
	struct task_struct *result;
	struct completion *done;

	struct list_head list;
};

struct kthread {
	unsigned long flags;
	unsigned int cpu;
	int (*threadfn)(void *);
	void *data;
	mm_segment_t oldfs;
	struct completion parked;
	struct completion exited;
#ifdef CONFIG_BLK_CGROUP
	struct cgroup_subsys_state *blkcg_css;
#endif
};

enum KTHREAD_BITS {
	KTHREAD_IS_PER_CPU = 0,
	KTHREAD_SHOULD_STOP,
	KTHREAD_SHOULD_PARK,
};

static inline void set_kthread_struct(void *kthread)
{
	/*
	 * We abuse ->set_child_tid to avoid the new member and because it
	 * can't be wrongly copied by copy_process(). We also rely on fact
	 * that the caller can't exec, so PF_KTHREAD can't be cleared.
	 */
	current->set_child_tid = (__force void __user *)kthread;
}

static inline struct kthread *to_kthread(struct task_struct *k)
{
	WARN_ON(!(k->flags & PF_KTHREAD));
	return (__force void *)k->set_child_tid;
}

void free_kthread_struct(struct task_struct *k)
{
	struct kthread *kthread;

	/*
	 * Can be NULL if this kthread was created by kernel_thread()
	 * or if kmalloc() in kthread() failed.
	 */
	kthread = to_kthread(k);
#ifdef CONFIG_BLK_CGROUP
	WARN_ON_ONCE(kthread && kthread->blkcg_css);
#endif
	kfree(kthread);
}

/**
 * kthread_should_stop - should this kthread return now?
 *
 * When someone calls kthread_stop() on your kthread, it will be woken
 * and this will return true.  You should then return, and your return
 * value will be passed through to kthread_stop().
 */
bool kthread_should_stop(void)
{
	return test_bit(KTHREAD_SHOULD_STOP, &to_kthread(current)->flags);
}
EXPORT_SYMBOL(kthread_should_stop);

bool __kthread_should_park(struct task_struct *k)
{
	return test_bit(KTHREAD_SHOULD_PARK, &to_kthread(k)->flags);
}
EXPORT_SYMBOL_GPL(__kthread_should_park);

/**
 * kthread_should_park - should this kthread park now?
 *
 * When someone calls kthread_park() on your kthread, it will be woken
 * and this will return true.  You should then do the necessary
 * cleanup and call kthread_parkme()
 *
 * Similar to kthread_should_stop(), but this keeps the thread alive
 * and in a park position. kthread_unpark() "restarts" the thread and
 * calls the thread function again.
 */
bool kthread_should_park(void)
{
	return __kthread_should_park(current);
}
EXPORT_SYMBOL_GPL(kthread_should_park);

/**
 * kthread_freezable_should_stop - should this freezable kthread return now?
 * @was_frozen: optional out parameter, indicates whether %current was frozen
 *
 * kthread_should_stop() for freezable kthreads, which will enter
 * refrigerator if necessary.  This function is safe from kthread_stop() /
 * freezer deadlock and freezable kthreads should use this function instead
 * of calling try_to_freeze() directly.
 */
bool kthread_freezable_should_stop(bool *was_frozen)
{
	bool frozen = false;

	might_sleep();

	if (unlikely(freezing(current)))
		frozen = __refrigerator(true);

	if (was_frozen)
		*was_frozen = frozen;

	return kthread_should_stop();
}
EXPORT_SYMBOL_GPL(kthread_freezable_should_stop);

/**
 * kthread_func - return the function specified on kthread creation
 * @task: kthread task in question
 *
 * Returns NULL if the task is not a kthread.
 */
void *kthread_func(struct task_struct *task)
{
	if (task->flags & PF_KTHREAD)
		return to_kthread(task)->threadfn;
	return NULL;
}
EXPORT_SYMBOL_GPL(kthread_func);

/**
 * kthread_data - return data value specified on kthread creation
 * @task: kthread task in question
 *
 * Return the data value specified when kthread @task was created.
 * The caller is responsible for ensuring the validity of @task when
 * calling this function.
 */
void *kthread_data(struct task_struct *task)
{
	return to_kthread(task)->data;
}
EXPORT_SYMBOL_GPL(kthread_data);

/**
 * kthread_probe_data - speculative version of kthread_data()
 * @task: possible kthread task in question
 *
 * @task could be a kthread task.  Return the data value specified when it
 * was created if accessible.  If @task isn't a kthread task or its data is
 * inaccessible for any reason, %NULL is returned.  This function requires
 * that @task itself is safe to dereference.
 */
void *kthread_probe_data(struct task_struct *task)
{
	struct kthread *kthread = to_kthread(task);
	void *data = NULL;

	copy_from_kernel_nofault(&data, &kthread->data, sizeof(data));
	return data;
}

static void __kthread_parkme(struct kthread *self)
{
	for (;;) {
		/*
		 * TASK_PARKED is a special state; we must serialize against
		 * possible pending wakeups to avoid store-store collisions on
		 * task->state.
		 *
		 * Such a collision might possibly result in the task state
		 * changin from TASK_PARKED and us failing the
		 * wait_task_inactive() in kthread_park().
		 */
		set_special_state(TASK_PARKED);
		if (!test_bit(KTHREAD_SHOULD_PARK, &self->flags))
			break;

		/*
		 * Thread is going to call schedule(), do not preempt it,
		 * or the caller of kthread_park() may spend more time in
		 * wait_task_inactive().
		 */
		preempt_disable();
		complete(&self->parked);
		schedule_preempt_disabled();
		preempt_enable();
	}
	__set_current_state(TASK_RUNNING);
}

void kthread_parkme(void)
{
	__kthread_parkme(to_kthread(current));
}
EXPORT_SYMBOL_GPL(kthread_parkme);

static int kthread(void *_create)
{
	/* Copy data: it's on kthread's stack */
	struct kthread_create_info *create = _create;
	int (*threadfn)(void *data) = create->threadfn;
	void *data = create->data;
	struct completion *done;
	struct kthread *self;
	int ret;

	self = kzalloc(sizeof(*self), GFP_KERNEL);
	set_kthread_struct(self);

	/* If user was SIGKILLed, I release the structure. */
	done = xchg(&create->done, NULL);
	if (!done) {
		kfree(create);
		do_exit(-EINTR);
	}

	if (!self) {
		create->result = ERR_PTR(-ENOMEM);
		complete(done);
		do_exit(-ENOMEM);
	}

	self->threadfn = threadfn;
	self->data = data;
	init_completion(&self->exited);
	init_completion(&self->parked);
	current->vfork_done = &self->exited;

	/* OK, tell user we're spawned, wait for stop or wakeup */
	__set_current_state(TASK_UNINTERRUPTIBLE);
	create->result = current;
	/*
	 * Thread is going to call schedule(), do not preempt it,
	 * or the creator may spend more time in wait_task_inactive().
	 */
	preempt_disable();
	complete(done);
	schedule_preempt_disabled();
	preempt_enable();

	ret = -EINTR;
	if (!test_bit(KTHREAD_SHOULD_STOP, &self->flags)) {
		cgroup_kthread_ready();
		__kthread_parkme(self);
		ret = threadfn(data);
	}
	do_exit(ret);
}

/* called from do_fork() to get node information for about to be created task */
int tsk_fork_get_node(struct task_struct *tsk)
{
#ifdef CONFIG_NUMA
	if (tsk == kthreadd_task)
		return tsk->pref_node_fork;
#endif
	return NUMA_NO_NODE;
}

static void create_kthread(struct kthread_create_info *create)
{
	int pid;

#ifdef CONFIG_NUMA
	current->pref_node_fork = create->node;
#endif
	/* We want our own signal handler (we take no signals by default). */
	pid = kernel_thread(kthread, create, CLONE_FS | CLONE_FILES | SIGCHLD);
	if (pid < 0) {
		/* If user was SIGKILLed, I release the structure. */
		struct completion *done = xchg(&create->done, NULL);

		if (!done) {
			kfree(create);
			return;
		}
		create->result = ERR_PTR(pid);
		complete(done);
	}
}

static __printf(4, 0)
struct task_struct *__kthread_create_on_node(int (*threadfn)(void *data),
						    void *data, int node,
						    const char namefmt[],
						    va_list args)
{
	DECLARE_COMPLETION_ONSTACK(done);
	struct task_struct *task;
	struct kthread_create_info *create = kmalloc(sizeof(*create),
						     GFP_KERNEL);

	if (!create)
		return ERR_PTR(-ENOMEM);
	create->threadfn = threadfn;
	create->data = data;
	create->node = node;
	create->done = &done;

	spin_lock(&kthread_create_lock);
	list_add_tail(&create->list, &kthread_create_list);
	spin_unlock(&kthread_create_lock);

	wake_up_process(kthreadd_task);
	/*
	 * Wait for completion in killable state, for I might be chosen by
	 * the OOM killer while kthreadd is trying to allocate memory for
	 * new kernel thread.
	 */
	if (unlikely(wait_for_completion_killable(&done))) {
		/*
		 * If I was SIGKILLed before kthreadd (or new kernel thread)
		 * calls complete(), leave the cleanup of this structure to
		 * that thread.
		 */
		if (xchg(&create->done, NULL))
			return ERR_PTR(-EINTR);
		/*
		 * kthreadd (or new kernel thread) will call complete()
		 * shortly.
		 */
		wait_for_completion(&done);
	}
	task = create->result;
	if (!IS_ERR(task)) {
		static const struct sched_param param = { .sched_priority = 0 };
		char name[TASK_COMM_LEN];

		/*
		 * task is already visible to other tasks, so updating
		 * COMM must be protected.
		 */
		vsnprintf(name, sizeof(name), namefmt, args);
		set_task_comm(task, name);
		/*
		 * root may have changed our (kthreadd's) priority or CPU mask.
		 * The kernel thread should not inherit these properties.
		 */
		sched_setscheduler_nocheck(task, SCHED_NORMAL, &param);
		set_cpus_allowed_ptr(task,
				     housekeeping_cpumask(HK_FLAG_KTHREAD));
	}
	kfree(create);
	return task;
}

/**
 * kthread_create_on_node - create a kthread.
 * @threadfn: the function to run until signal_pending(current).
 * @data: data ptr for @threadfn.
 * @node: task and thread structures for the thread are allocated on this node
 * @namefmt: printf-style name for the thread.
 *
 * Description: This helper function creates and names a kernel
 * thread.  The thread will be stopped: use wake_up_process() to start
 * it.  See also kthread_run().  The new thread has SCHED_NORMAL policy and
 * is affine to all CPUs.
 *
 * If thread is going to be bound on a particular cpu, give its node
 * in @node, to get NUMA affinity for kthread stack, or else give NUMA_NO_NODE.
 * When woken, the thread will run @threadfn() with @data as its
 * argument. @threadfn() can either call do_exit() directly if it is a
 * standalone thread for which no one will call kthread_stop(), or
 * return when 'kthread_should_stop()' is true (which means
 * kthread_stop() has been called).  The return value should be zero
 * or a negative error number; it will be passed to kthread_stop().
 *
 * Returns a task_struct or ERR_PTR(-ENOMEM) or ERR_PTR(-EINTR).
 */
struct task_struct *kthread_create_on_node(int (*threadfn)(void *data),
					   void *data, int node,
					   const char namefmt[],
					   ...)
{
	struct task_struct *task;
	va_list args;

	va_start(args, namefmt);
	task = __kthread_create_on_node(threadfn, data, node, namefmt, args);
	va_end(args);

	return task;
}
EXPORT_SYMBOL(kthread_create_on_node);

static void __kthread_bind_mask(struct task_struct *p, const struct cpumask *mask, long state)
{
	unsigned long flags;

	if (!wait_task_inactive(p, state)) {
		WARN_ON(1);
		return;
	}

	/* It's safe because the task is inactive. */
	raw_spin_lock_irqsave(&p->pi_lock, flags);
	do_set_cpus_allowed(p, mask);
	p->flags |= PF_NO_SETAFFINITY;
	raw_spin_unlock_irqrestore(&p->pi_lock, flags);
}

static void __kthread_bind(struct task_struct *p, unsigned int cpu, long state)
{
	__kthread_bind_mask(p, cpumask_of(cpu), state);
}

void kthread_bind_mask(struct task_struct *p, const struct cpumask *mask)
{
	__kthread_bind_mask(p, mask, TASK_UNINTERRUPTIBLE);
}
EXPORT_SYMBOL_GPL(kthread_bind_mask);

/**
 * kthread_bind - bind a just-created kthread to a cpu.
 * @p: thread created by kthread_create().
 * @cpu: cpu (might not be online, must be possible) for @k to run on.
 *
 * Description: This function is equivalent to set_cpus_allowed(),
 * except that @cpu doesn't need to be online, and the thread must be
 * stopped (i.e., just returned from kthread_create()).
 */
void kthread_bind(struct task_struct *p, unsigned int cpu)
{
	__kthread_bind(p, cpu, TASK_UNINTERRUPTIBLE);
}
EXPORT_SYMBOL(kthread_bind);

/**
 * kthread_create_on_cpu - Create a cpu bound kthread
 * @threadfn: the function to run until signal_pending(current).
 * @data: data ptr for @threadfn.
 * @cpu: The cpu on which the thread should be bound,
 * @namefmt: printf-style name for the thread. Format is restricted
 *	     to "name.*%u". Code fills in cpu number.
 *
 * Description: This helper function creates and names a kernel thread
 */
struct task_struct *kthread_create_on_cpu(int (*threadfn)(void *data),
					  void *data, unsigned int cpu,
					  const char *namefmt)
{
	struct task_struct *p;

	p = kthread_create_on_node(threadfn, data, cpu_to_node(cpu), namefmt,
				   cpu);
	if (IS_ERR(p))
		return p;
	kthread_bind(p, cpu);
	/* CPU hotplug need to bind once again when unparking the thread. */
	to_kthread(p)->cpu = cpu;
	return p;
}

void kthread_set_per_cpu(struct task_struct *k, int cpu)
{
	struct kthread *kthread = to_kthread(k);
	if (!kthread)
		return;

	WARN_ON_ONCE(!(k->flags & PF_NO_SETAFFINITY));

	if (cpu < 0) {
		clear_bit(KTHREAD_IS_PER_CPU, &kthread->flags);
		return;
	}

	kthread->cpu = cpu;
	set_bit(KTHREAD_IS_PER_CPU, &kthread->flags);
}

bool kthread_is_per_cpu(struct task_struct *k)
{
	struct kthread *kthread = to_kthread(k);
	if (!kthread)
		return false;

	return test_bit(KTHREAD_IS_PER_CPU, &kthread->flags);
}

/**
 * kthread_unpark - unpark a thread created by kthread_create().
 * @k:		thread created by kthread_create().
 *
 * Sets kthread_should_park() for @k to return false, wakes it, and
 * waits for it to return. If the thread is marked percpu then its
 * bound to the cpu again.
 */
void kthread_unpark(struct task_struct *k)
{
	struct kthread *kthread = to_kthread(k);

	/*
	 * Newly created kthread was parked when the CPU was offline.
	 * The binding was lost and we need to set it again.
	 */
	if (test_bit(KTHREAD_IS_PER_CPU, &kthread->flags))
		__kthread_bind(k, kthread->cpu, TASK_PARKED);

	clear_bit(KTHREAD_SHOULD_PARK, &kthread->flags);
	/*
	 * __kthread_parkme() will either see !SHOULD_PARK or get the wakeup.
	 */
	wake_up_state(k, TASK_PARKED);
}
EXPORT_SYMBOL_GPL(kthread_unpark);

/**
 * kthread_park - park a thread created by kthread_create().
 * @k: thread created by kthread_create().
 *
 * Sets kthread_should_park() for @k to return true, wakes it, and
 * waits for it to return. This can also be called after kthread_create()
 * instead of calling wake_up_process(): the thread will park without
 * calling threadfn().
 *
 * Returns 0 if the thread is parked, -ENOSYS if the thread exited.
 * If called by the kthread itself just the park bit is set.
 */
int kthread_park(struct task_struct *k)
{
	struct kthread *kthread = to_kthread(k);

	if (WARN_ON(k->flags & PF_EXITING))
		return -ENOSYS;

	if (WARN_ON_ONCE(test_bit(KTHREAD_SHOULD_PARK, &kthread->flags)))
		return -EBUSY;

	set_bit(KTHREAD_SHOULD_PARK, &kthread->flags);
	if (k != current) {
		wake_up_process(k);
		/*
		 * Wait for __kthread_parkme() to complete(), this means we
		 * _will_ have TASK_PARKED and are about to call schedule().
		 */
		wait_for_completion(&kthread->parked);
		/*
		 * Now wait for that schedule() to complete and the task to
		 * get scheduled out.
		 */
		WARN_ON_ONCE(!wait_task_inactive(k, TASK_PARKED));
	}

	return 0;
}
EXPORT_SYMBOL_GPL(kthread_park);

/**
 * kthread_stop - stop a thread created by kthread_create().
 * @k: thread created by kthread_create().
 *
 * Sets kthread_should_stop() for @k to return true, wakes it, and
 * waits for it to exit. This can also be called after kthread_create()
 * instead of calling wake_up_process(): the thread will exit without
 * calling threadfn().
 *
 * If threadfn() may call do_exit() itself, the caller must ensure
 * task_struct can't go away.
 *
 * Returns the result of threadfn(), or %-EINTR if wake_up_process()
 * was never called.
 */
int kthread_stop(struct task_struct *k)
{
	struct kthread *kthread;
	int ret;

	trace_sched_kthread_stop(k);

	get_task_struct(k);
	kthread = to_kthread(k);
	set_bit(KTHREAD_SHOULD_STOP, &kthread->flags);
	kthread_unpark(k);
	wake_up_process(k);
	wait_for_completion(&kthread->exited);
	ret = k->exit_code;
	put_task_struct(k);

	trace_sched_kthread_stop_ret(ret);
	return ret;
}
EXPORT_SYMBOL(kthread_stop);

int kthreadd(void *unused)
{
	struct task_struct *tsk = current;

	/* Setup a clean context for our children to inherit. */
	set_task_comm(tsk, "kthreadd");
	ignore_signals(tsk);
	set_cpus_allowed_ptr(tsk, housekeeping_cpumask(HK_FLAG_KTHREAD));
	set_mems_allowed(node_states[N_MEMORY]);

	current->flags |= PF_NOFREEZE;
	cgroup_init_kthreadd();

	for (;;) {
		set_current_state(TASK_INTERRUPTIBLE);
		if (list_empty(&kthread_create_list))
			schedule();
		__set_current_state(TASK_RUNNING);

		spin_lock(&kthread_create_lock);
		while (!list_empty(&kthread_create_list)) {
			struct kthread_create_info *create;

			create = list_entry(kthread_create_list.next,
					    struct kthread_create_info, list);
			list_del_init(&create->list);
			spin_unlock(&kthread_create_lock);

			create_kthread(create);

			spin_lock(&kthread_create_lock);
		}
		spin_unlock(&kthread_create_lock);
	}

	return 0;
}

void __kthread_init_worker(struct kthread_worker *worker,
				const char *name,
				struct lock_class_key *key)
{
	memset(worker, 0, sizeof(struct kthread_worker));
	raw_spin_lock_init(&worker->lock);
	lockdep_set_class_and_name(&worker->lock, key, name);
	INIT_LIST_HEAD(&worker->work_list);
	INIT_LIST_HEAD(&worker->delayed_work_list);
}
EXPORT_SYMBOL_GPL(__kthread_init_worker);

/**
 * kthread_worker_fn - kthread function to process kthread_worker
 * @worker_ptr: pointer to initialized kthread_worker
 *
 * This function implements the main cycle of kthread worker. It processes
 * work_list until it is stopped with kthread_stop(). It sleeps when the queue
 * is empty.
 *
 * The works are not allowed to keep any locks, disable preemption or interrupts
 * when they finish. There is defined a safe point for freezing when one work
 * finishes and before a new one is started.
 *
 * Also the works must not be handled by more than one worker at the same time,
 * see also kthread_queue_work().
 */
int kthread_worker_fn(void *worker_ptr)
{
	struct kthread_worker *worker = worker_ptr;
	struct kthread_work *work;

	/*
	 * FIXME: Update the check and remove the assignment when all kthread
	 * worker users are created using kthread_create_worker*() functions.
	 */
	WARN_ON(worker->task && worker->task != current);
	worker->task = current;

	if (worker->flags & KTW_FREEZABLE)
		set_freezable();

repeat:
	set_current_state(TASK_INTERRUPTIBLE);	/* mb paired w/ kthread_stop */

	if (kthread_should_stop()) {
		__set_current_state(TASK_RUNNING);
		raw_spin_lock_irq(&worker->lock);
		worker->task = NULL;
		raw_spin_unlock_irq(&worker->lock);
		return 0;
	}

	work = NULL;
	raw_spin_lock_irq(&worker->lock);
	if (!list_empty(&worker->work_list)) {
		work = list_first_entry(&worker->work_list,
					struct kthread_work, node);
		list_del_init(&work->node);
	}
	worker->current_work = work;
	raw_spin_unlock_irq(&worker->lock);

	if (work) {
		__set_current_state(TASK_RUNNING);
		work->func(work);
	} else if (!freezing(current))
		schedule();

	try_to_freeze();
	cond_resched();
	goto repeat;
}
EXPORT_SYMBOL_GPL(kthread_worker_fn);

static __printf(3, 0) struct kthread_worker *
__kthread_create_worker(int cpu, unsigned int flags,
			const char namefmt[], va_list args)
{
	struct kthread_worker *worker;
	struct task_struct *task;
	int node = NUMA_NO_NODE;

	worker = kzalloc(sizeof(*worker), GFP_KERNEL);
	if (!worker)
		return ERR_PTR(-ENOMEM);

	kthread_init_worker(worker);

	if (cpu >= 0)
		node = cpu_to_node(cpu);

	task = __kthread_create_on_node(kthread_worker_fn, worker,
						node, namefmt, args);
	if (IS_ERR(task))
		goto fail_task;

	if (cpu >= 0)
		kthread_bind(task, cpu);

	worker->flags = flags;
	worker->task = task;
	wake_up_process(task);
	return worker;

fail_task:
	kfree(worker);
	return ERR_CAST(task);
}

/**
 * kthread_create_worker - create a kthread worker
 * @flags: flags modifying the default behavior of the worker
 * @namefmt: printf-style name for the kthread worker (task).
 *
 * Returns a pointer to the allocated worker on success, ERR_PTR(-ENOMEM)
 * when the needed structures could not get allocated, and ERR_PTR(-EINTR)
 * when the worker was SIGKILLed.
 */
struct kthread_worker *
kthread_create_worker(unsigned int flags, const char namefmt[], ...)
{
	struct kthread_worker *worker;
	va_list args;

	va_start(args, namefmt);
	worker = __kthread_create_worker(-1, flags, namefmt, args);
	va_end(args);

	return worker;
}
EXPORT_SYMBOL(kthread_create_worker);

/**
 * kthread_create_worker_on_cpu - create a kthread worker and bind it
 *	to a given CPU and the associated NUMA node.
 * @cpu: CPU number
 * @flags: flags modifying the default behavior of the worker
 * @namefmt: printf-style name for the kthread worker (task).
 *
 * Use a valid CPU number if you want to bind the kthread worker
 * to the given CPU and the associated NUMA node.
 *
 * A good practice is to add the cpu number also into the worker name.
 * For example, use kthread_create_worker_on_cpu(cpu, "helper/%d", cpu).
 *
 * Returns a pointer to the allocated worker on success, ERR_PTR(-ENOMEM)
 * when the needed structures could not get allocated, and ERR_PTR(-EINTR)
 * when the worker was SIGKILLed.
 */
struct kthread_worker *
kthread_create_worker_on_cpu(int cpu, unsigned int flags,
			     const char namefmt[], ...)
{
	struct kthread_worker *worker;
	va_list args;

	va_start(args, namefmt);
	worker = __kthread_create_worker(cpu, flags, namefmt, args);
	va_end(args);

	return worker;
}
EXPORT_SYMBOL(kthread_create_worker_on_cpu);

/*
 * Returns true when the work could not be queued at the moment.
 * It happens when it is already pending in a worker list
 * or when it is being cancelled.
 */
static inline bool queuing_blocked(struct kthread_worker *worker,
				   struct kthread_work *work)
{
	lockdep_assert_held(&worker->lock);

	return !list_empty(&work->node) || work->canceling;
}

static void kthread_insert_work_sanity_check(struct kthread_worker *worker,
					     struct kthread_work *work)
{
	lockdep_assert_held(&worker->lock);
	WARN_ON_ONCE(!list_empty(&work->node));
	/* Do not use a work with >1 worker, see kthread_queue_work() */
	WARN_ON_ONCE(work->worker && work->worker != worker);
}

/* insert @work before @pos in @worker */
static void kthread_insert_work(struct kthread_worker *worker,
				struct kthread_work *work,
				struct list_head *pos)
{
	kthread_insert_work_sanity_check(worker, work);

	list_add_tail(&work->node, pos);
	work->worker = worker;
	if (!worker->current_work && likely(worker->task))
		wake_up_process(worker->task);
}

/**
 * kthread_queue_work - queue a kthread_work
 * @worker: target kthread_worker
 * @work: kthread_work to queue
 *
 * Queue @work to work processor @task for async execution.  @task
 * must have been created with kthread_worker_create().  Returns %true
 * if @work was successfully queued, %false if it was already pending.
 *
 * Reinitialize the work if it needs to be used by another worker.
 * For example, when the worker was stopped and started again.
 */
bool kthread_queue_work(struct kthread_worker *worker,
			struct kthread_work *work)
{
	bool ret = false;
	unsigned long flags;

	raw_spin_lock_irqsave(&worker->lock, flags);
	if (!queuing_blocked(worker, work)) {
		kthread_insert_work(worker, work, &worker->work_list);
		ret = true;
	}
	raw_spin_unlock_irqrestore(&worker->lock, flags);
	return ret;
}
EXPORT_SYMBOL_GPL(kthread_queue_work);

/**
 * kthread_delayed_work_timer_fn - callback that queues the associated kthread
 *	delayed work when the timer expires.
 * @t: pointer to the expired timer
 *
 * The format of the function is defined by struct timer_list.
 * It should have been called from irqsafe timer with irq already off.
 */
void kthread_delayed_work_timer_fn(struct timer_list *t)
{
	struct kthread_delayed_work *dwork = from_timer(dwork, t, timer);
	struct kthread_work *work = &dwork->work;
	struct kthread_worker *worker = work->worker;
	unsigned long flags;

	/*
	 * This might happen when a pending work is reinitialized.
	 * It means that it is used a wrong way.
	 */
	if (WARN_ON_ONCE(!worker))
		return;

	raw_spin_lock_irqsave(&worker->lock, flags);
	/* Work must not be used with >1 worker, see kthread_queue_work(). */
	WARN_ON_ONCE(work->worker != worker);

	/* Move the work from worker->delayed_work_list. */
	WARN_ON_ONCE(list_empty(&work->node));
	list_del_init(&work->node);
	if (!work->canceling)
		kthread_insert_work(worker, work, &worker->work_list);

	raw_spin_unlock_irqrestore(&worker->lock, flags);
}
EXPORT_SYMBOL(kthread_delayed_work_timer_fn);

static void __kthread_queue_delayed_work(struct kthread_worker *worker,
					 struct kthread_delayed_work *dwork,
					 unsigned long delay)
{
	struct timer_list *timer = &dwork->timer;
	struct kthread_work *work = &dwork->work;

	/*
	 * With CFI, timer->function can point to a jump table entry in a module,
	 * which fails the comparison. Disable the warning if CFI and modules are
	 * both enabled.
	 */
	if (!IS_ENABLED(CONFIG_CFI_CLANG) || !IS_ENABLED(CONFIG_MODULES))
		WARN_ON_ONCE(timer->function != kthread_delayed_work_timer_fn);

	/*
	 * If @delay is 0, queue @dwork->work immediately.  This is for
	 * both optimization and correctness.  The earliest @timer can
	 * expire is on the closest next tick and delayed_work users depend
	 * on that there's no such delay when @delay is 0.
	 */
	if (!delay) {
		kthread_insert_work(worker, work, &worker->work_list);
		return;
	}

	/* Be paranoid and try to detect possible races already now. */
	kthread_insert_work_sanity_check(worker, work);

	list_add(&work->node, &worker->delayed_work_list);
	work->worker = worker;
	timer->expires = jiffies + delay;
	add_timer(timer);
}

/**
 * kthread_queue_delayed_work - queue the associated kthread work
 *	after a delay.
 * @worker: target kthread_worker
 * @dwork: kthread_delayed_work to queue
 * @delay: number of jiffies to wait before queuing
 *
 * If the work has not been pending it starts a timer that will queue
 * the work after the given @delay. If @delay is zero, it queues the
 * work immediately.
 *
 * Return: %false if the @work has already been pending. It means that
 * either the timer was running or the work was queued. It returns %true
 * otherwise.
 */
bool kthread_queue_delayed_work(struct kthread_worker *worker,
				struct kthread_delayed_work *dwork,
				unsigned long delay)
{
	struct kthread_work *work = &dwork->work;
	unsigned long flags;
	bool ret = false;

	raw_spin_lock_irqsave(&worker->lock, flags);

	if (!queuing_blocked(worker, work)) {
		__kthread_queue_delayed_work(worker, dwork, delay);
		ret = true;
	}

	raw_spin_unlock_irqrestore(&worker->lock, flags);
	return ret;
}
EXPORT_SYMBOL_GPL(kthread_queue_delayed_work);

struct kthread_flush_work {
	struct kthread_work	work;
	struct completion	done;
};

static void kthread_flush_work_fn(struct kthread_work *work)
{
	struct kthread_flush_work *fwork =
		container_of(work, struct kthread_flush_work, work);
	complete(&fwork->done);
}

/**
 * kthread_flush_work - flush a kthread_work
 * @work: work to flush
 *
 * If @work is queued or executing, wait for it to finish execution.
 */
void kthread_flush_work(struct kthread_work *work)
{
	struct kthread_flush_work fwork = {
		KTHREAD_WORK_INIT(fwork.work, kthread_flush_work_fn),
		COMPLETION_INITIALIZER_ONSTACK(fwork.done),
	};
	struct kthread_worker *worker;
	bool noop = false;

	worker = work->worker;
	if (!worker)
		return;

	raw_spin_lock_irq(&worker->lock);
	/* Work must not be used with >1 worker, see kthread_queue_work(). */
	WARN_ON_ONCE(work->worker != worker);

	if (!list_empty(&work->node))
		kthread_insert_work(worker, &fwork.work, work->node.next);
	else if (worker->current_work == work)
		kthread_insert_work(worker, &fwork.work,
				    worker->work_list.next);
	else
		noop = true;

	raw_spin_unlock_irq(&worker->lock);

	if (!noop)
		wait_for_completion(&fwork.done);
}
EXPORT_SYMBOL_GPL(kthread_flush_work);

/*
 * Make sure that the timer is neither set nor running and could
 * not manipulate the work list_head any longer.
 *
 * The function is called under worker->lock. The lock is temporary
 * released but the timer can't be set again in the meantime.
 */
static void kthread_cancel_delayed_work_timer(struct kthread_work *work,
					      unsigned long *flags)
{
	struct kthread_delayed_work *dwork =
		container_of(work, struct kthread_delayed_work, work);
	struct kthread_worker *worker = work->worker;

	/*
	 * del_timer_sync() must be called to make sure that the timer
	 * callback is not running. The lock must be temporary released
	 * to avoid a deadlock with the callback. In the meantime,
	 * any queuing is blocked by setting the canceling counter.
	 */
	work->canceling++;
	raw_spin_unlock_irqrestore(&worker->lock, *flags);
	del_timer_sync(&dwork->timer);
	raw_spin_lock_irqsave(&worker->lock, *flags);
	work->canceling--;
}

/*
 * This function removes the work from the worker queue.
 *
 * It is called under worker->lock. The caller must make sure that
 * the timer used by delayed work is not running, e.g. by calling
 * kthread_cancel_delayed_work_timer().
 *
 * The work might still be in use when this function finishes. See the
 * current_work proceed by the worker.
 *
 * Return: %true if @work was pending and successfully canceled,
 *	%false if @work was not pending
 */
static bool __kthread_cancel_work(struct kthread_work *work)
{
	/*
	 * Try to remove the work from a worker list. It might either
	 * be from worker->work_list or from worker->delayed_work_list.
	 */
	if (!list_empty(&work->node)) {
		list_del_init(&work->node);
		return true;
	}

	return false;
}

/**
 * kthread_mod_delayed_work - modify delay of or queue a kthread delayed work
 * @worker: kthread worker to use
 * @dwork: kthread delayed work to queue
 * @delay: number of jiffies to wait before queuing
 *
 * If @dwork is idle, equivalent to kthread_queue_delayed_work(). Otherwise,
 * modify @dwork's timer so that it expires after @delay. If @delay is zero,
 * @work is guaranteed to be queued immediately.
 *
 * Return: %true if @dwork was pending and its timer was modified,
 * %false otherwise.
 *
 * A special case is when the work is being canceled in parallel.
 * It might be caused either by the real kthread_cancel_delayed_work_sync()
 * or yet another kthread_mod_delayed_work() call. We let the other command
 * win and return %false here. The caller is supposed to synchronize these
 * operations a reasonable way.
 *
 * This function is safe to call from any context including IRQ handler.
 * See __kthread_cancel_work() and kthread_delayed_work_timer_fn()
 * for details.
 */
bool kthread_mod_delayed_work(struct kthread_worker *worker,
			      struct kthread_delayed_work *dwork,
			      unsigned long delay)
{
	struct kthread_work *work = &dwork->work;
	unsigned long flags;
	int ret = false;

	raw_spin_lock_irqsave(&worker->lock, flags);

	/* Do not bother with canceling when never queued. */
	if (!work->worker)
		goto fast_queue;

	/* Work must not be used with >1 worker, see kthread_queue_work() */
	WARN_ON_ONCE(work->worker != worker);

	/*
	 * Temporary cancel the work but do not fight with another command
	 * that is canceling the work as well.
	 *
	 * It is a bit tricky because of possible races with another
	 * mod_delayed_work() and cancel_delayed_work() callers.
	 *
	 * The timer must be canceled first because worker->lock is released
	 * when doing so. But the work can be removed from the queue (list)
	 * only when it can be queued again so that the return value can
	 * be used for reference counting.
	 */
	kthread_cancel_delayed_work_timer(work, &flags);
	if (work->canceling)
		goto out;
	ret = __kthread_cancel_work(work);

<<<<<<< HEAD
	ret = __kthread_cancel_work(work, true, &flags);

	/*
	 * Canceling could run in parallel from kthread_cancel_delayed_work_sync
	 * and change work's canceling count as the spinlock is released and regain
	 * in __kthread_cancel_work so we need to check the count again. Otherwise,
	 * we might incorrectly queue the dwork and further cause
	 * cancel_delayed_work_sync thread waiting for flush dwork endlessly.
	 */
	if (work->canceling) {
		ret = false;
		goto out;
	}

=======
>>>>>>> 4357ae26
fast_queue:
	__kthread_queue_delayed_work(worker, dwork, delay);
out:
	raw_spin_unlock_irqrestore(&worker->lock, flags);
	return ret;
}
EXPORT_SYMBOL_GPL(kthread_mod_delayed_work);

static bool __kthread_cancel_work_sync(struct kthread_work *work, bool is_dwork)
{
	struct kthread_worker *worker = work->worker;
	unsigned long flags;
	int ret = false;

	if (!worker)
		goto out;

	raw_spin_lock_irqsave(&worker->lock, flags);
	/* Work must not be used with >1 worker, see kthread_queue_work(). */
	WARN_ON_ONCE(work->worker != worker);

	if (is_dwork)
		kthread_cancel_delayed_work_timer(work, &flags);

	ret = __kthread_cancel_work(work);

	if (worker->current_work != work)
		goto out_fast;

	/*
	 * The work is in progress and we need to wait with the lock released.
	 * In the meantime, block any queuing by setting the canceling counter.
	 */
	work->canceling++;
	raw_spin_unlock_irqrestore(&worker->lock, flags);
	kthread_flush_work(work);
	raw_spin_lock_irqsave(&worker->lock, flags);
	work->canceling--;

out_fast:
	raw_spin_unlock_irqrestore(&worker->lock, flags);
out:
	return ret;
}

/**
 * kthread_cancel_work_sync - cancel a kthread work and wait for it to finish
 * @work: the kthread work to cancel
 *
 * Cancel @work and wait for its execution to finish.  This function
 * can be used even if the work re-queues itself. On return from this
 * function, @work is guaranteed to be not pending or executing on any CPU.
 *
 * kthread_cancel_work_sync(&delayed_work->work) must not be used for
 * delayed_work's. Use kthread_cancel_delayed_work_sync() instead.
 *
 * The caller must ensure that the worker on which @work was last
 * queued can't be destroyed before this function returns.
 *
 * Return: %true if @work was pending, %false otherwise.
 */
bool kthread_cancel_work_sync(struct kthread_work *work)
{
	return __kthread_cancel_work_sync(work, false);
}
EXPORT_SYMBOL_GPL(kthread_cancel_work_sync);

/**
 * kthread_cancel_delayed_work_sync - cancel a kthread delayed work and
 *	wait for it to finish.
 * @dwork: the kthread delayed work to cancel
 *
 * This is kthread_cancel_work_sync() for delayed works.
 *
 * Return: %true if @dwork was pending, %false otherwise.
 */
bool kthread_cancel_delayed_work_sync(struct kthread_delayed_work *dwork)
{
	return __kthread_cancel_work_sync(&dwork->work, true);
}
EXPORT_SYMBOL_GPL(kthread_cancel_delayed_work_sync);

/**
 * kthread_flush_worker - flush all current works on a kthread_worker
 * @worker: worker to flush
 *
 * Wait until all currently executing or pending works on @worker are
 * finished.
 */
void kthread_flush_worker(struct kthread_worker *worker)
{
	struct kthread_flush_work fwork = {
		KTHREAD_WORK_INIT(fwork.work, kthread_flush_work_fn),
		COMPLETION_INITIALIZER_ONSTACK(fwork.done),
	};

	kthread_queue_work(worker, &fwork.work);
	wait_for_completion(&fwork.done);
}
EXPORT_SYMBOL_GPL(kthread_flush_worker);

/**
 * kthread_destroy_worker - destroy a kthread worker
 * @worker: worker to be destroyed
 *
 * Flush and destroy @worker.  The simple flush is enough because the kthread
 * worker API is used only in trivial scenarios.  There are no multi-step state
 * machines needed.
 */
void kthread_destroy_worker(struct kthread_worker *worker)
{
	struct task_struct *task;

	task = worker->task;
	if (WARN_ON(!task))
		return;

	kthread_flush_worker(worker);
	kthread_stop(task);
	WARN_ON(!list_empty(&worker->work_list));
	kfree(worker);
}
EXPORT_SYMBOL(kthread_destroy_worker);

/**
 * kthread_use_mm - make the calling kthread operate on an address space
 * @mm: address space to operate on
 */
void kthread_use_mm(struct mm_struct *mm)
{
	struct mm_struct *active_mm;
	struct task_struct *tsk = current;

	WARN_ON_ONCE(!(tsk->flags & PF_KTHREAD));
	WARN_ON_ONCE(tsk->mm);

	task_lock(tsk);
	/* Hold off tlb flush IPIs while switching mm's */
	local_irq_disable();
	active_mm = tsk->active_mm;
	if (active_mm != mm) {
		mmgrab(mm);
		tsk->active_mm = mm;
	}
	tsk->mm = mm;
	switch_mm_irqs_off(active_mm, mm, tsk);
	local_irq_enable();
	task_unlock(tsk);
#ifdef finish_arch_post_lock_switch
	finish_arch_post_lock_switch();
#endif

	if (active_mm != mm)
		mmdrop(active_mm);

	to_kthread(tsk)->oldfs = force_uaccess_begin();
}
EXPORT_SYMBOL_GPL(kthread_use_mm);

/**
 * kthread_unuse_mm - reverse the effect of kthread_use_mm()
 * @mm: address space to operate on
 */
void kthread_unuse_mm(struct mm_struct *mm)
{
	struct task_struct *tsk = current;

	WARN_ON_ONCE(!(tsk->flags & PF_KTHREAD));
	WARN_ON_ONCE(!tsk->mm);

	force_uaccess_end(to_kthread(tsk)->oldfs);

	task_lock(tsk);
	sync_mm_rss(mm);
	local_irq_disable();
	tsk->mm = NULL;
	/* active_mm is still 'mm' */
	enter_lazy_tlb(mm, tsk);
	local_irq_enable();
	task_unlock(tsk);
}
EXPORT_SYMBOL_GPL(kthread_unuse_mm);

#ifdef CONFIG_BLK_CGROUP
/**
 * kthread_associate_blkcg - associate blkcg to current kthread
 * @css: the cgroup info
 *
 * Current thread must be a kthread. The thread is running jobs on behalf of
 * other threads. In some cases, we expect the jobs attach cgroup info of
 * original threads instead of that of current thread. This function stores
 * original thread's cgroup info in current kthread context for later
 * retrieval.
 */
void kthread_associate_blkcg(struct cgroup_subsys_state *css)
{
	struct kthread *kthread;

	if (!(current->flags & PF_KTHREAD))
		return;
	kthread = to_kthread(current);
	if (!kthread)
		return;

	if (kthread->blkcg_css) {
		css_put(kthread->blkcg_css);
		kthread->blkcg_css = NULL;
	}
	if (css) {
		css_get(css);
		kthread->blkcg_css = css;
	}
}
EXPORT_SYMBOL(kthread_associate_blkcg);

/**
 * kthread_blkcg - get associated blkcg css of current kthread
 *
 * Current thread must be a kthread.
 */
struct cgroup_subsys_state *kthread_blkcg(void)
{
	struct kthread *kthread;

	if (current->flags & PF_KTHREAD) {
		kthread = to_kthread(current);
		if (kthread)
			return kthread->blkcg_css;
	}
	return NULL;
}
EXPORT_SYMBOL(kthread_blkcg);
#endif<|MERGE_RESOLUTION|>--- conflicted
+++ resolved
@@ -1161,9 +1161,6 @@
 		goto out;
 	ret = __kthread_cancel_work(work);
 
-<<<<<<< HEAD
-	ret = __kthread_cancel_work(work, true, &flags);
-
 	/*
 	 * Canceling could run in parallel from kthread_cancel_delayed_work_sync
 	 * and change work's canceling count as the spinlock is released and regain
@@ -1176,8 +1173,6 @@
 		goto out;
 	}
 
-=======
->>>>>>> 4357ae26
 fast_queue:
 	__kthread_queue_delayed_work(worker, dwork, delay);
 out:
