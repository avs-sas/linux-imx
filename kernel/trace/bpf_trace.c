--- conflicted
+++ resolved
@@ -243,8 +243,6 @@
 	.arg3_type	= ARG_ANYTHING,
 };
 
-<<<<<<< HEAD
-=======
 static __always_inline int
 bpf_probe_read_kernel_str_common(void *dst, u32 size, const void *unsafe_ptr)
 {
@@ -327,7 +325,6 @@
 };
 #endif /* CONFIG_ARCH_HAS_NON_OVERLAPPING_ADDRESS_SPACE */
 
->>>>>>> d1988041
 BPF_CALL_3(bpf_probe_write_user, void __user *, unsafe_ptr, const void *, src,
 	   u32, size)
 {
@@ -352,11 +349,7 @@
 	if (unlikely(!nmi_uaccess_okay()))
 		return -EPERM;
 
-<<<<<<< HEAD
-	return probe_user_write(unsafe_ptr, src, size);
-=======
 	return copy_to_user_nofault(unsafe_ptr, src, size);
->>>>>>> d1988041
 }
 
 static const struct bpf_func_proto bpf_probe_write_user_proto = {
