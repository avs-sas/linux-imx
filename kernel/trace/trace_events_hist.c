// SPDX-License-Identifier: GPL-2.0
/*
 * trace_events_hist - trace event hist triggers
 *
 * Copyright (C) 2015 Tom Zanussi <tom.zanussi@linux.intel.com>
 */

#include <linux/module.h>
#include <linux/kallsyms.h>
#include <linux/security.h>
#include <linux/mutex.h>
#include <linux/slab.h>
#include <linux/stacktrace.h>
#include <linux/rculist.h>
#include <linux/tracefs.h>

/* for gfp flag names */
#include <linux/trace_events.h>
#include <trace/events/mmflags.h>

#include "tracing_map.h"
#include "trace.h"
#include "trace_dynevent.h"

#define SYNTH_SYSTEM		"synthetic"
#define SYNTH_FIELDS_MAX	16

#define STR_VAR_LEN_MAX		32 /* must be multiple of sizeof(u64) */

#define ERRORS								\
	C(NONE,			"No error"),				\
	C(DUPLICATE_VAR,	"Variable already defined"),		\
	C(VAR_NOT_UNIQUE,	"Variable name not unique, need to use fully qualified name (subsys.event.var) for variable"), \
	C(TOO_MANY_VARS,	"Too many variables defined"),		\
	C(MALFORMED_ASSIGNMENT,	"Malformed assignment"),		\
	C(NAMED_MISMATCH,	"Named hist trigger doesn't match existing named trigger (includes variables)"), \
	C(TRIGGER_EEXIST,	"Hist trigger already exists"),		\
	C(TRIGGER_ENOENT_CLEAR,	"Can't clear or continue a nonexistent hist trigger"), \
	C(SET_CLOCK_FAIL,	"Couldn't set trace_clock"),		\
	C(BAD_FIELD_MODIFIER,	"Invalid field modifier"),		\
	C(TOO_MANY_SUBEXPR,	"Too many subexpressions (3 max)"),	\
	C(TIMESTAMP_MISMATCH,	"Timestamp units in expression don't match"), \
	C(TOO_MANY_FIELD_VARS,	"Too many field variables defined"),	\
	C(EVENT_FILE_NOT_FOUND,	"Event file not found"),		\
	C(HIST_NOT_FOUND,	"Matching event histogram not found"),	\
	C(HIST_CREATE_FAIL,	"Couldn't create histogram for field"),	\
	C(SYNTH_VAR_NOT_FOUND,	"Couldn't find synthetic variable"),	\
	C(SYNTH_EVENT_NOT_FOUND,"Couldn't find synthetic event"),	\
	C(SYNTH_TYPE_MISMATCH,	"Param type doesn't match synthetic event field type"), \
	C(SYNTH_COUNT_MISMATCH,	"Param count doesn't match synthetic event field count"), \
	C(FIELD_VAR_PARSE_FAIL,	"Couldn't parse field variable"),	\
	C(VAR_CREATE_FIND_FAIL,	"Couldn't create or find variable"),	\
	C(ONX_NOT_VAR,		"For onmax(x) or onchange(x), x must be a variable"), \
	C(ONX_VAR_NOT_FOUND,	"Couldn't find onmax or onchange variable"), \
	C(ONX_VAR_CREATE_FAIL,	"Couldn't create onmax or onchange variable"), \
	C(FIELD_VAR_CREATE_FAIL,"Couldn't create field variable"),	\
	C(TOO_MANY_PARAMS,	"Too many action params"),		\
	C(PARAM_NOT_FOUND,	"Couldn't find param"),			\
	C(INVALID_PARAM,	"Invalid action param"),		\
	C(ACTION_NOT_FOUND,	"No action found"),			\
	C(NO_SAVE_PARAMS,	"No params found for save()"),		\
	C(TOO_MANY_SAVE_ACTIONS,"Can't have more than one save() action per hist"), \
	C(ACTION_MISMATCH,	"Handler doesn't support action"),	\
	C(NO_CLOSING_PAREN,	"No closing paren found"),		\
	C(SUBSYS_NOT_FOUND,	"Missing subsystem"),			\
	C(INVALID_SUBSYS_EVENT,	"Invalid subsystem or event name"),	\
	C(INVALID_REF_KEY,	"Using variable references in keys not supported"), \
	C(VAR_NOT_FOUND,	"Couldn't find variable"),		\
	C(FIELD_NOT_FOUND,	"Couldn't find field"),

#undef C
#define C(a, b)		HIST_ERR_##a

enum { ERRORS };

#undef C
#define C(a, b)		b

static const char *err_text[] = { ERRORS };

struct hist_field;

typedef u64 (*hist_field_fn_t) (struct hist_field *field,
				struct tracing_map_elt *elt,
				struct ring_buffer_event *rbe,
				void *event);

#define HIST_FIELD_OPERANDS_MAX	2
#define HIST_FIELDS_MAX		(TRACING_MAP_FIELDS_MAX + TRACING_MAP_VARS_MAX)
#define HIST_ACTIONS_MAX	8

enum field_op_id {
	FIELD_OP_NONE,
	FIELD_OP_PLUS,
	FIELD_OP_MINUS,
	FIELD_OP_UNARY_MINUS,
};

/*
 * A hist_var (histogram variable) contains variable information for
 * hist_fields having the HIST_FIELD_FL_VAR or HIST_FIELD_FL_VAR_REF
 * flag set.  A hist_var has a variable name e.g. ts0, and is
 * associated with a given histogram trigger, as specified by
 * hist_data.  The hist_var idx is the unique index assigned to the
 * variable by the hist trigger's tracing_map.  The idx is what is
 * used to set a variable's value and, by a variable reference, to
 * retrieve it.
 */
struct hist_var {
	char				*name;
	struct hist_trigger_data	*hist_data;
	unsigned int			idx;
};

struct hist_field {
	struct ftrace_event_field	*field;
	unsigned long			flags;
	hist_field_fn_t			fn;
	unsigned int			size;
	unsigned int			offset;
	unsigned int                    is_signed;
	const char			*type;
	struct hist_field		*operands[HIST_FIELD_OPERANDS_MAX];
	struct hist_trigger_data	*hist_data;

	/*
	 * Variable fields contain variable-specific info in var.
	 */
	struct hist_var			var;
	enum field_op_id		operator;
	char				*system;
	char				*event_name;

	/*
	 * The name field is used for EXPR and VAR_REF fields.  VAR
	 * fields contain the variable name in var.name.
	 */
	char				*name;

	/*
	 * When a histogram trigger is hit, if it has any references
	 * to variables, the values of those variables are collected
	 * into a var_ref_vals array by resolve_var_refs().  The
	 * current value of each variable is read from the tracing_map
	 * using the hist field's hist_var.idx and entered into the
	 * var_ref_idx entry i.e. var_ref_vals[var_ref_idx].
	 */
	unsigned int			var_ref_idx;
	bool                            read_once;
};

static u64 hist_field_none(struct hist_field *field,
			   struct tracing_map_elt *elt,
			   struct ring_buffer_event *rbe,
			   void *event)
{
	return 0;
}

static u64 hist_field_counter(struct hist_field *field,
			      struct tracing_map_elt *elt,
			      struct ring_buffer_event *rbe,
			      void *event)
{
	return 1;
}

static u64 hist_field_string(struct hist_field *hist_field,
			     struct tracing_map_elt *elt,
			     struct ring_buffer_event *rbe,
			     void *event)
{
	char *addr = (char *)(event + hist_field->field->offset);

	return (u64)(unsigned long)addr;
}

static u64 hist_field_dynstring(struct hist_field *hist_field,
				struct tracing_map_elt *elt,
				struct ring_buffer_event *rbe,
				void *event)
{
	u32 str_item = *(u32 *)(event + hist_field->field->offset);
	int str_loc = str_item & 0xffff;
	char *addr = (char *)(event + str_loc);

	return (u64)(unsigned long)addr;
}

static u64 hist_field_pstring(struct hist_field *hist_field,
			      struct tracing_map_elt *elt,
			      struct ring_buffer_event *rbe,
			      void *event)
{
	char **addr = (char **)(event + hist_field->field->offset);

	return (u64)(unsigned long)*addr;
}

static u64 hist_field_log2(struct hist_field *hist_field,
			   struct tracing_map_elt *elt,
			   struct ring_buffer_event *rbe,
			   void *event)
{
	struct hist_field *operand = hist_field->operands[0];

	u64 val = operand->fn(operand, elt, rbe, event);

	return (u64) ilog2(roundup_pow_of_two(val));
}

static u64 hist_field_plus(struct hist_field *hist_field,
			   struct tracing_map_elt *elt,
			   struct ring_buffer_event *rbe,
			   void *event)
{
	struct hist_field *operand1 = hist_field->operands[0];
	struct hist_field *operand2 = hist_field->operands[1];

	u64 val1 = operand1->fn(operand1, elt, rbe, event);
	u64 val2 = operand2->fn(operand2, elt, rbe, event);

	return val1 + val2;
}

static u64 hist_field_minus(struct hist_field *hist_field,
			    struct tracing_map_elt *elt,
			    struct ring_buffer_event *rbe,
			    void *event)
{
	struct hist_field *operand1 = hist_field->operands[0];
	struct hist_field *operand2 = hist_field->operands[1];

	u64 val1 = operand1->fn(operand1, elt, rbe, event);
	u64 val2 = operand2->fn(operand2, elt, rbe, event);

	return val1 - val2;
}

static u64 hist_field_unary_minus(struct hist_field *hist_field,
				  struct tracing_map_elt *elt,
				  struct ring_buffer_event *rbe,
				  void *event)
{
	struct hist_field *operand = hist_field->operands[0];

	s64 sval = (s64)operand->fn(operand, elt, rbe, event);
	u64 val = (u64)-sval;

	return val;
}

#define DEFINE_HIST_FIELD_FN(type)					\
	static u64 hist_field_##type(struct hist_field *hist_field,	\
				     struct tracing_map_elt *elt,	\
				     struct ring_buffer_event *rbe,	\
				     void *event)			\
{									\
	type *addr = (type *)(event + hist_field->field->offset);	\
									\
	return (u64)(unsigned long)*addr;				\
}

DEFINE_HIST_FIELD_FN(s64);
DEFINE_HIST_FIELD_FN(u64);
DEFINE_HIST_FIELD_FN(s32);
DEFINE_HIST_FIELD_FN(u32);
DEFINE_HIST_FIELD_FN(s16);
DEFINE_HIST_FIELD_FN(u16);
DEFINE_HIST_FIELD_FN(s8);
DEFINE_HIST_FIELD_FN(u8);

#define for_each_hist_field(i, hist_data)	\
	for ((i) = 0; (i) < (hist_data)->n_fields; (i)++)

#define for_each_hist_val_field(i, hist_data)	\
	for ((i) = 0; (i) < (hist_data)->n_vals; (i)++)

#define for_each_hist_key_field(i, hist_data)	\
	for ((i) = (hist_data)->n_vals; (i) < (hist_data)->n_fields; (i)++)

#define HIST_STACKTRACE_DEPTH	16
#define HIST_STACKTRACE_SIZE	(HIST_STACKTRACE_DEPTH * sizeof(unsigned long))
#define HIST_STACKTRACE_SKIP	5

#define HITCOUNT_IDX		0
#define HIST_KEY_SIZE_MAX	(MAX_FILTER_STR_VAL + HIST_STACKTRACE_SIZE)

enum hist_field_flags {
	HIST_FIELD_FL_HITCOUNT		= 1 << 0,
	HIST_FIELD_FL_KEY		= 1 << 1,
	HIST_FIELD_FL_STRING		= 1 << 2,
	HIST_FIELD_FL_HEX		= 1 << 3,
	HIST_FIELD_FL_SYM		= 1 << 4,
	HIST_FIELD_FL_SYM_OFFSET	= 1 << 5,
	HIST_FIELD_FL_EXECNAME		= 1 << 6,
	HIST_FIELD_FL_SYSCALL		= 1 << 7,
	HIST_FIELD_FL_STACKTRACE	= 1 << 8,
	HIST_FIELD_FL_LOG2		= 1 << 9,
	HIST_FIELD_FL_TIMESTAMP		= 1 << 10,
	HIST_FIELD_FL_TIMESTAMP_USECS	= 1 << 11,
	HIST_FIELD_FL_VAR		= 1 << 12,
	HIST_FIELD_FL_EXPR		= 1 << 13,
	HIST_FIELD_FL_VAR_REF		= 1 << 14,
	HIST_FIELD_FL_CPU		= 1 << 15,
	HIST_FIELD_FL_ALIAS		= 1 << 16,
};

struct var_defs {
	unsigned int	n_vars;
	char		*name[TRACING_MAP_VARS_MAX];
	char		*expr[TRACING_MAP_VARS_MAX];
};

struct hist_trigger_attrs {
	char		*keys_str;
	char		*vals_str;
	char		*sort_key_str;
	char		*name;
	char		*clock;
	bool		pause;
	bool		cont;
	bool		clear;
	bool		ts_in_usecs;
	unsigned int	map_bits;

	char		*assignment_str[TRACING_MAP_VARS_MAX];
	unsigned int	n_assignments;

	char		*action_str[HIST_ACTIONS_MAX];
	unsigned int	n_actions;

	struct var_defs	var_defs;
};

struct field_var {
	struct hist_field	*var;
	struct hist_field	*val;
};

struct field_var_hist {
	struct hist_trigger_data	*hist_data;
	char				*cmd;
};

struct hist_trigger_data {
	struct hist_field               *fields[HIST_FIELDS_MAX];
	unsigned int			n_vals;
	unsigned int			n_keys;
	unsigned int			n_fields;
	unsigned int			n_vars;
	unsigned int			key_size;
	struct tracing_map_sort_key	sort_keys[TRACING_MAP_SORT_KEYS_MAX];
	unsigned int			n_sort_keys;
	struct trace_event_file		*event_file;
	struct hist_trigger_attrs	*attrs;
	struct tracing_map		*map;
	bool				enable_timestamps;
	bool				remove;
	struct hist_field               *var_refs[TRACING_MAP_VARS_MAX];
	unsigned int			n_var_refs;

	struct action_data		*actions[HIST_ACTIONS_MAX];
	unsigned int			n_actions;

	struct field_var		*field_vars[SYNTH_FIELDS_MAX];
	unsigned int			n_field_vars;
	unsigned int			n_field_var_str;
	struct field_var_hist		*field_var_hists[SYNTH_FIELDS_MAX];
	unsigned int			n_field_var_hists;

	struct field_var		*save_vars[SYNTH_FIELDS_MAX];
	unsigned int			n_save_vars;
	unsigned int			n_save_var_str;
};

static int synth_event_create(int argc, const char **argv);
static int synth_event_show(struct seq_file *m, struct dyn_event *ev);
static int synth_event_release(struct dyn_event *ev);
static bool synth_event_is_busy(struct dyn_event *ev);
static bool synth_event_match(const char *system, const char *event,
			int argc, const char **argv, struct dyn_event *ev);

static struct dyn_event_operations synth_event_ops = {
	.create = synth_event_create,
	.show = synth_event_show,
	.is_busy = synth_event_is_busy,
	.free = synth_event_release,
	.match = synth_event_match,
};

struct synth_field {
	char *type;
	char *name;
	size_t size;
	bool is_signed;
	bool is_string;
};

struct synth_event {
	struct dyn_event			devent;
	int					ref;
	char					*name;
	struct synth_field			**fields;
	unsigned int				n_fields;
	unsigned int				n_u64;
	struct trace_event_class		class;
	struct trace_event_call			call;
	struct tracepoint			*tp;
};

static bool is_synth_event(struct dyn_event *ev)
{
	return ev->ops == &synth_event_ops;
}

static struct synth_event *to_synth_event(struct dyn_event *ev)
{
	return container_of(ev, struct synth_event, devent);
}

static bool synth_event_is_busy(struct dyn_event *ev)
{
	struct synth_event *event = to_synth_event(ev);

	return event->ref != 0;
}

static bool synth_event_match(const char *system, const char *event,
			int argc, const char **argv, struct dyn_event *ev)
{
	struct synth_event *sev = to_synth_event(ev);

	return strcmp(sev->name, event) == 0 &&
		(!system || strcmp(system, SYNTH_SYSTEM) == 0);
}

struct action_data;

typedef void (*action_fn_t) (struct hist_trigger_data *hist_data,
			     struct tracing_map_elt *elt, void *rec,
			     struct ring_buffer_event *rbe, void *key,
			     struct action_data *data, u64 *var_ref_vals);

typedef bool (*check_track_val_fn_t) (u64 track_val, u64 var_val);

enum handler_id {
	HANDLER_ONMATCH = 1,
	HANDLER_ONMAX,
	HANDLER_ONCHANGE,
};

enum action_id {
	ACTION_SAVE = 1,
	ACTION_TRACE,
	ACTION_SNAPSHOT,
};

struct action_data {
	enum handler_id		handler;
	enum action_id		action;
	char			*action_name;
	action_fn_t		fn;

	unsigned int		n_params;
	char			*params[SYNTH_FIELDS_MAX];

	/*
	 * When a histogram trigger is hit, the values of any
	 * references to variables, including variables being passed
	 * as parameters to synthetic events, are collected into a
	 * var_ref_vals array.  This var_ref_idx is the index of the
	 * first param in the array to be passed to the synthetic
	 * event invocation.
	 */
	unsigned int		var_ref_idx;
	struct synth_event	*synth_event;
	bool			use_trace_keyword;
	char			*synth_event_name;

	union {
		struct {
			char			*event;
			char			*event_system;
		} match_data;

		struct {
			/*
			 * var_str contains the $-unstripped variable
			 * name referenced by var_ref, and used when
			 * printing the action.  Because var_ref
			 * creation is deferred to create_actions(),
			 * we need a per-action way to save it until
			 * then, thus var_str.
			 */
			char			*var_str;

			/*
			 * var_ref refers to the variable being
			 * tracked e.g onmax($var).
			 */
			struct hist_field	*var_ref;

			/*
			 * track_var contains the 'invisible' tracking
			 * variable created to keep the current
			 * e.g. max value.
			 */
			struct hist_field	*track_var;

			check_track_val_fn_t	check_val;
			action_fn_t		save_data;
		} track_data;
	};
};

struct track_data {
	u64				track_val;
	bool				updated;

	unsigned int			key_len;
	void				*key;
	struct tracing_map_elt		elt;

	struct action_data		*action_data;
	struct hist_trigger_data	*hist_data;
};

struct hist_elt_data {
	char *comm;
	u64 *var_ref_vals;
	char *field_var_str[SYNTH_FIELDS_MAX];
};

struct snapshot_context {
	struct tracing_map_elt	*elt;
	void			*key;
};

static void track_data_free(struct track_data *track_data)
{
	struct hist_elt_data *elt_data;

	if (!track_data)
		return;

	kfree(track_data->key);

	elt_data = track_data->elt.private_data;
	if (elt_data) {
		kfree(elt_data->comm);
		kfree(elt_data);
	}

	kfree(track_data);
}

static struct track_data *track_data_alloc(unsigned int key_len,
					   struct action_data *action_data,
					   struct hist_trigger_data *hist_data)
{
	struct track_data *data = kzalloc(sizeof(*data), GFP_KERNEL);
	struct hist_elt_data *elt_data;

	if (!data)
		return ERR_PTR(-ENOMEM);

	data->key = kzalloc(key_len, GFP_KERNEL);
	if (!data->key) {
		track_data_free(data);
		return ERR_PTR(-ENOMEM);
	}

	data->key_len = key_len;
	data->action_data = action_data;
	data->hist_data = hist_data;

	elt_data = kzalloc(sizeof(*elt_data), GFP_KERNEL);
	if (!elt_data) {
		track_data_free(data);
		return ERR_PTR(-ENOMEM);
	}
	data->elt.private_data = elt_data;

	elt_data->comm = kzalloc(TASK_COMM_LEN, GFP_KERNEL);
	if (!elt_data->comm) {
		track_data_free(data);
		return ERR_PTR(-ENOMEM);
	}

	return data;
}

static char last_cmd[MAX_FILTER_STR_VAL];
static char last_cmd_loc[MAX_FILTER_STR_VAL];

static int errpos(char *str)
{
	return err_pos(last_cmd, str);
}

static void last_cmd_set(struct trace_event_file *file, char *str)
{
	const char *system = NULL, *name = NULL;
	struct trace_event_call *call;

	if (!str)
		return;

	strncpy(last_cmd, str, MAX_FILTER_STR_VAL - 1);

	if (file) {
		call = file->event_call;

		system = call->class->system;
		if (system) {
			name = trace_event_name(call);
			if (!name)
				system = NULL;
		}
	}

	if (system)
		snprintf(last_cmd_loc, MAX_FILTER_STR_VAL, "hist:%s:%s", system, name);
}

static void hist_err(struct trace_array *tr, u8 err_type, u8 err_pos)
{
	tracing_log_err(tr, last_cmd_loc, last_cmd, err_text,
			err_type, err_pos);
}

static void hist_err_clear(void)
{
	last_cmd[0] = '\0';
	last_cmd_loc[0] = '\0';
}

struct synth_trace_event {
	struct trace_entry	ent;
	u64			fields[];
};

static int synth_event_define_fields(struct trace_event_call *call)
{
	struct synth_trace_event trace;
	int offset = offsetof(typeof(trace), fields);
	struct synth_event *event = call->data;
	unsigned int i, size, n_u64;
	char *name, *type;
	bool is_signed;
	int ret = 0;

	for (i = 0, n_u64 = 0; i < event->n_fields; i++) {
		size = event->fields[i]->size;
		is_signed = event->fields[i]->is_signed;
		type = event->fields[i]->type;
		name = event->fields[i]->name;
		ret = trace_define_field(call, type, name, offset, size,
					 is_signed, FILTER_OTHER);
		if (ret)
			break;

		if (event->fields[i]->is_string) {
			offset += STR_VAR_LEN_MAX;
			n_u64 += STR_VAR_LEN_MAX / sizeof(u64);
		} else {
			offset += sizeof(u64);
			n_u64++;
		}
	}

	event->n_u64 = n_u64;

	return ret;
}

static bool synth_field_signed(char *type)
{
	if (str_has_prefix(type, "u"))
		return false;
	if (strcmp(type, "gfp_t") == 0)
		return false;
	if (strcmp(type, "gfp_t") == 0)
		return false;

	return true;
}

static int synth_field_is_string(char *type)
{
	if (strstr(type, "char[") != NULL)
		return true;

	return false;
}

static int synth_field_string_size(char *type)
{
	char buf[4], *end, *start;
	unsigned int len;
	int size, err;

	start = strstr(type, "char[");
	if (start == NULL)
		return -EINVAL;
	start += sizeof("char[") - 1;

	end = strchr(type, ']');
	if (!end || end < start)
		return -EINVAL;

	len = end - start;
	if (len > 3)
		return -EINVAL;

	strncpy(buf, start, len);
	buf[len] = '\0';

	err = kstrtouint(buf, 0, &size);
	if (err)
		return err;

	if (size > STR_VAR_LEN_MAX)
		return -EINVAL;

	return size;
}

static int synth_field_size(char *type)
{
	int size = 0;

	if (strcmp(type, "s64") == 0)
		size = sizeof(s64);
	else if (strcmp(type, "u64") == 0)
		size = sizeof(u64);
	else if (strcmp(type, "s32") == 0)
		size = sizeof(s32);
	else if (strcmp(type, "u32") == 0)
		size = sizeof(u32);
	else if (strcmp(type, "s16") == 0)
		size = sizeof(s16);
	else if (strcmp(type, "u16") == 0)
		size = sizeof(u16);
	else if (strcmp(type, "s8") == 0)
		size = sizeof(s8);
	else if (strcmp(type, "u8") == 0)
		size = sizeof(u8);
	else if (strcmp(type, "char") == 0)
		size = sizeof(char);
	else if (strcmp(type, "unsigned char") == 0)
		size = sizeof(unsigned char);
	else if (strcmp(type, "int") == 0)
		size = sizeof(int);
	else if (strcmp(type, "unsigned int") == 0)
		size = sizeof(unsigned int);
	else if (strcmp(type, "long") == 0)
		size = sizeof(long);
	else if (strcmp(type, "unsigned long") == 0)
		size = sizeof(unsigned long);
	else if (strcmp(type, "pid_t") == 0)
		size = sizeof(pid_t);
	else if (strcmp(type, "gfp_t") == 0)
		size = sizeof(gfp_t);
	else if (synth_field_is_string(type))
		size = synth_field_string_size(type);

	return size;
}

static const char *synth_field_fmt(char *type)
{
	const char *fmt = "%llu";

	if (strcmp(type, "s64") == 0)
		fmt = "%lld";
	else if (strcmp(type, "u64") == 0)
		fmt = "%llu";
	else if (strcmp(type, "s32") == 0)
		fmt = "%d";
	else if (strcmp(type, "u32") == 0)
		fmt = "%u";
	else if (strcmp(type, "s16") == 0)
		fmt = "%d";
	else if (strcmp(type, "u16") == 0)
		fmt = "%u";
	else if (strcmp(type, "s8") == 0)
		fmt = "%d";
	else if (strcmp(type, "u8") == 0)
		fmt = "%u";
	else if (strcmp(type, "char") == 0)
		fmt = "%d";
	else if (strcmp(type, "unsigned char") == 0)
		fmt = "%u";
	else if (strcmp(type, "int") == 0)
		fmt = "%d";
	else if (strcmp(type, "unsigned int") == 0)
		fmt = "%u";
	else if (strcmp(type, "long") == 0)
		fmt = "%ld";
	else if (strcmp(type, "unsigned long") == 0)
		fmt = "%lu";
	else if (strcmp(type, "pid_t") == 0)
		fmt = "%d";
	else if (strcmp(type, "gfp_t") == 0)
		fmt = "%x";
	else if (synth_field_is_string(type))
		fmt = "%s";

	return fmt;
}

static enum print_line_t print_synth_event(struct trace_iterator *iter,
					   int flags,
					   struct trace_event *event)
{
	struct trace_array *tr = iter->tr;
	struct trace_seq *s = &iter->seq;
	struct synth_trace_event *entry;
	struct synth_event *se;
	unsigned int i, n_u64;
	char print_fmt[32];
	const char *fmt;

	entry = (struct synth_trace_event *)iter->ent;
	se = container_of(event, struct synth_event, call.event);

	trace_seq_printf(s, "%s: ", se->name);

	for (i = 0, n_u64 = 0; i < se->n_fields; i++) {
		if (trace_seq_has_overflowed(s))
			goto end;

		fmt = synth_field_fmt(se->fields[i]->type);

		/* parameter types */
		if (tr->trace_flags & TRACE_ITER_VERBOSE)
			trace_seq_printf(s, "%s ", fmt);

		snprintf(print_fmt, sizeof(print_fmt), "%%s=%s%%s", fmt);

		/* parameter values */
		if (se->fields[i]->is_string) {
			trace_seq_printf(s, print_fmt, se->fields[i]->name,
					 (char *)&entry->fields[n_u64],
					 i == se->n_fields - 1 ? "" : " ");
			n_u64 += STR_VAR_LEN_MAX / sizeof(u64);
		} else {
			struct trace_print_flags __flags[] = {
			    __def_gfpflag_names, {-1, NULL} };

			trace_seq_printf(s, print_fmt, se->fields[i]->name,
					 entry->fields[n_u64],
					 i == se->n_fields - 1 ? "" : " ");

			if (strcmp(se->fields[i]->type, "gfp_t") == 0) {
				trace_seq_puts(s, " (");
				trace_print_flags_seq(s, "|",
						      entry->fields[n_u64],
						      __flags);
				trace_seq_putc(s, ')');
			}
			n_u64++;
		}
	}
end:
	trace_seq_putc(s, '\n');

	return trace_handle_return(s);
}

static struct trace_event_functions synth_event_funcs = {
	.trace		= print_synth_event
};

static notrace void trace_event_raw_event_synth(void *__data,
						u64 *var_ref_vals,
						unsigned int var_ref_idx)
{
	struct trace_event_file *trace_file = __data;
	struct synth_trace_event *entry;
	struct trace_event_buffer fbuffer;
	struct ring_buffer *buffer;
	struct synth_event *event;
	unsigned int i, n_u64;
	int fields_size = 0;

	event = trace_file->event_call->data;

	if (trace_trigger_soft_disabled(trace_file))
		return;

	fields_size = event->n_u64 * sizeof(u64);

	/*
	 * Avoid ring buffer recursion detection, as this event
	 * is being performed within another event.
	 */
	buffer = trace_file->tr->trace_buffer.buffer;
	ring_buffer_nest_start(buffer);

	entry = trace_event_buffer_reserve(&fbuffer, trace_file,
					   sizeof(*entry) + fields_size);
	if (!entry)
		goto out;

	for (i = 0, n_u64 = 0; i < event->n_fields; i++) {
		if (event->fields[i]->is_string) {
			char *str_val = (char *)(long)var_ref_vals[var_ref_idx + i];
			char *str_field = (char *)&entry->fields[n_u64];

			strscpy(str_field, str_val, STR_VAR_LEN_MAX);
			n_u64 += STR_VAR_LEN_MAX / sizeof(u64);
		} else {
			entry->fields[n_u64] = var_ref_vals[var_ref_idx + i];
			n_u64++;
		}
	}

	trace_event_buffer_commit(&fbuffer);
out:
	ring_buffer_nest_end(buffer);
}

static void free_synth_event_print_fmt(struct trace_event_call *call)
{
	if (call) {
		kfree(call->print_fmt);
		call->print_fmt = NULL;
	}
}

static int __set_synth_event_print_fmt(struct synth_event *event,
				       char *buf, int len)
{
	const char *fmt;
	int pos = 0;
	int i;

	/* When len=0, we just calculate the needed length */
#define LEN_OR_ZERO (len ? len - pos : 0)

	pos += snprintf(buf + pos, LEN_OR_ZERO, "\"");
	for (i = 0; i < event->n_fields; i++) {
		fmt = synth_field_fmt(event->fields[i]->type);
		pos += snprintf(buf + pos, LEN_OR_ZERO, "%s=%s%s",
				event->fields[i]->name, fmt,
				i == event->n_fields - 1 ? "" : ", ");
	}
	pos += snprintf(buf + pos, LEN_OR_ZERO, "\"");

	for (i = 0; i < event->n_fields; i++) {
		pos += snprintf(buf + pos, LEN_OR_ZERO,
				", REC->%s", event->fields[i]->name);
	}

#undef LEN_OR_ZERO

	/* return the length of print_fmt */
	return pos;
}

static int set_synth_event_print_fmt(struct trace_event_call *call)
{
	struct synth_event *event = call->data;
	char *print_fmt;
	int len;

	/* First: called with 0 length to calculate the needed length */
	len = __set_synth_event_print_fmt(event, NULL, 0);

	print_fmt = kmalloc(len + 1, GFP_KERNEL);
	if (!print_fmt)
		return -ENOMEM;

	/* Second: actually write the @print_fmt */
	__set_synth_event_print_fmt(event, print_fmt, len + 1);
	call->print_fmt = print_fmt;

	return 0;
}

static void free_synth_field(struct synth_field *field)
{
	kfree(field->type);
	kfree(field->name);
	kfree(field);
}

static struct synth_field *parse_synth_field(int argc, const char **argv,
					     int *consumed)
{
	struct synth_field *field;
	const char *prefix = NULL, *field_type = argv[0], *field_name, *array;
	int len, ret = 0;

	if (field_type[0] == ';')
		field_type++;

	if (!strcmp(field_type, "unsigned")) {
		if (argc < 3)
			return ERR_PTR(-EINVAL);
		prefix = "unsigned ";
		field_type = argv[1];
		field_name = argv[2];
		*consumed = 3;
	} else {
		field_name = argv[1];
		*consumed = 2;
	}

	field = kzalloc(sizeof(*field), GFP_KERNEL);
	if (!field)
		return ERR_PTR(-ENOMEM);

	len = strlen(field_name);
	array = strchr(field_name, '[');
	if (array)
		len -= strlen(array);
	else if (field_name[len - 1] == ';')
		len--;

	field->name = kmemdup_nul(field_name, len, GFP_KERNEL);
	if (!field->name) {
		ret = -ENOMEM;
		goto free;
	}

	if (field_type[0] == ';')
		field_type++;
	len = strlen(field_type) + 1;
	if (array)
		len += strlen(array);
	if (prefix)
		len += strlen(prefix);

	field->type = kzalloc(len, GFP_KERNEL);
	if (!field->type) {
		ret = -ENOMEM;
		goto free;
	}
	if (prefix)
		strcat(field->type, prefix);
	strcat(field->type, field_type);
	if (array) {
		strcat(field->type, array);
		if (field->type[len - 1] == ';')
			field->type[len - 1] = '\0';
	}

	field->size = synth_field_size(field->type);
	if (!field->size) {
		ret = -EINVAL;
		goto free;
	}

	if (synth_field_is_string(field->type))
		field->is_string = true;

	field->is_signed = synth_field_signed(field->type);

 out:
	return field;
 free:
	free_synth_field(field);
	field = ERR_PTR(ret);
	goto out;
}

static void free_synth_tracepoint(struct tracepoint *tp)
{
	if (!tp)
		return;

	kfree(tp->name);
	kfree(tp);
}

static struct tracepoint *alloc_synth_tracepoint(char *name)
{
	struct tracepoint *tp;

	tp = kzalloc(sizeof(*tp), GFP_KERNEL);
	if (!tp)
		return ERR_PTR(-ENOMEM);

	tp->name = kstrdup(name, GFP_KERNEL);
	if (!tp->name) {
		kfree(tp);
		return ERR_PTR(-ENOMEM);
	}

	return tp;
}

typedef void (*synth_probe_func_t) (void *__data, u64 *var_ref_vals,
				    unsigned int var_ref_idx);

static inline void trace_synth(struct synth_event *event, u64 *var_ref_vals,
			       unsigned int var_ref_idx)
{
	struct tracepoint *tp = event->tp;

	if (unlikely(atomic_read(&tp->key.enabled) > 0)) {
		struct tracepoint_func *probe_func_ptr;
		synth_probe_func_t probe_func;
		void *__data;

		if (!(cpu_online(raw_smp_processor_id())))
			return;

		probe_func_ptr = rcu_dereference_sched((tp)->funcs);
		if (probe_func_ptr) {
			do {
				probe_func = probe_func_ptr->func;
				__data = probe_func_ptr->data;
				probe_func(__data, var_ref_vals, var_ref_idx);
			} while ((++probe_func_ptr)->func);
		}
	}
}

static struct synth_event *find_synth_event(const char *name)
{
	struct dyn_event *pos;
	struct synth_event *event;

	for_each_dyn_event(pos) {
		if (!is_synth_event(pos))
			continue;
		event = to_synth_event(pos);
		if (strcmp(event->name, name) == 0)
			return event;
	}

	return NULL;
}

static int register_synth_event(struct synth_event *event)
{
	struct trace_event_call *call = &event->call;
	int ret = 0;

	event->call.class = &event->class;
	event->class.system = kstrdup(SYNTH_SYSTEM, GFP_KERNEL);
	if (!event->class.system) {
		ret = -ENOMEM;
		goto out;
	}

	event->tp = alloc_synth_tracepoint(event->name);
	if (IS_ERR(event->tp)) {
		ret = PTR_ERR(event->tp);
		event->tp = NULL;
		goto out;
	}

	INIT_LIST_HEAD(&call->class->fields);
	call->event.funcs = &synth_event_funcs;
	call->class->define_fields = synth_event_define_fields;

	ret = register_trace_event(&call->event);
	if (!ret) {
		ret = -ENODEV;
		goto out;
	}
	call->flags = TRACE_EVENT_FL_TRACEPOINT;
	call->class->reg = trace_event_reg;
	call->class->probe = trace_event_raw_event_synth;
	call->data = event;
	call->tp = event->tp;

	ret = trace_add_event_call_nolock(call);
	if (ret) {
		pr_warn("Failed to register synthetic event: %s\n",
			trace_event_name(call));
		goto err;
	}

	ret = set_synth_event_print_fmt(call);
	if (ret < 0) {
		trace_remove_event_call(call);
		goto err;
	}
 out:
	return ret;
 err:
	unregister_trace_event(&call->event);
	goto out;
}

static int unregister_synth_event(struct synth_event *event)
{
	struct trace_event_call *call = &event->call;
	int ret;

	ret = trace_remove_event_call_nolock(call);

	return ret;
}

static void free_synth_event(struct synth_event *event)
{
	unsigned int i;

	if (!event)
		return;

	for (i = 0; i < event->n_fields; i++)
		free_synth_field(event->fields[i]);

	kfree(event->fields);
	kfree(event->name);
	kfree(event->class.system);
	free_synth_tracepoint(event->tp);
	free_synth_event_print_fmt(&event->call);
	kfree(event);
}

static struct synth_event *alloc_synth_event(const char *name, int n_fields,
					     struct synth_field **fields)
{
	struct synth_event *event;
	unsigned int i;

	event = kzalloc(sizeof(*event), GFP_KERNEL);
	if (!event) {
		event = ERR_PTR(-ENOMEM);
		goto out;
	}

	event->name = kstrdup(name, GFP_KERNEL);
	if (!event->name) {
		kfree(event);
		event = ERR_PTR(-ENOMEM);
		goto out;
	}

	event->fields = kcalloc(n_fields, sizeof(*event->fields), GFP_KERNEL);
	if (!event->fields) {
		free_synth_event(event);
		event = ERR_PTR(-ENOMEM);
		goto out;
	}

	dyn_event_init(&event->devent, &synth_event_ops);

	for (i = 0; i < n_fields; i++)
		event->fields[i] = fields[i];

	event->n_fields = n_fields;
 out:
	return event;
}

static void action_trace(struct hist_trigger_data *hist_data,
			 struct tracing_map_elt *elt, void *rec,
			 struct ring_buffer_event *rbe, void *key,
			 struct action_data *data, u64 *var_ref_vals)
{
	struct synth_event *event = data->synth_event;

	trace_synth(event, var_ref_vals, data->var_ref_idx);
}

struct hist_var_data {
	struct list_head list;
	struct hist_trigger_data *hist_data;
};

<<<<<<< HEAD
static void add_or_delete_synth_event(struct synth_event *event, int delete)
{
	if (delete)
		free_synth_event(event);
	else {
		if (!find_synth_event(event->name))
			list_add(&event->list, &synth_event_list);
		else
			free_synth_event(event);
	}
}

static int create_synth_event(int argc, char **argv)
=======
static int __create_synth_event(int argc, const char *name, const char **argv)
>>>>>>> f7688b48
{
	struct synth_field *field, *fields[SYNTH_FIELDS_MAX];
	struct synth_event *event = NULL;
	int i, consumed = 0, n_fields = 0, ret = 0;
<<<<<<< HEAD
	char *name;

	mutex_lock(&event_mutex);
	mutex_lock(&synth_event_mutex);
=======
>>>>>>> f7688b48

	/*
	 * Argument syntax:
	 *  - Add synthetic event: <event_name> field[;field] ...
	 *  - Remove synthetic event: !<event_name> field[;field] ...
	 *      where 'field' = type field_name
	 */

	if (name[0] == '\0' || argc < 1)
		return -EINVAL;

	mutex_lock(&event_mutex);

	event = find_synth_event(name);
	if (event) {
		ret = -EEXIST;
		goto out;
<<<<<<< HEAD
	} else if (delete_event) {
		ret = -ENOENT;
		goto out;
	}

	if (argc < 2) {
		ret = -EINVAL;
		goto out;
=======
>>>>>>> f7688b48
	}

	for (i = 0; i < argc - 1; i++) {
		if (strcmp(argv[i], ";") == 0)
			continue;
		if (n_fields == SYNTH_FIELDS_MAX) {
			ret = -EINVAL;
			goto err;
		}

		field = parse_synth_field(argc - i, &argv[i], &consumed);
		if (IS_ERR(field)) {
			ret = PTR_ERR(field);
			goto err;
		}
		fields[n_fields++] = field;
		i += consumed - 1;
	}

	if (i < argc && strcmp(argv[i], ";") != 0) {
		ret = -EINVAL;
		goto err;
	}

	event = alloc_synth_event(name, n_fields, fields);
	if (IS_ERR(event)) {
		ret = PTR_ERR(event);
		event = NULL;
		goto err;
	}
	ret = register_synth_event(event);
	if (!ret)
		dyn_event_add(&event->devent);
	else
		free_synth_event(event);
 out:
<<<<<<< HEAD
	if (event) {
		if (delete_event) {
			ret = unregister_synth_event(event);
			add_or_delete_synth_event(event, !ret);
		} else {
			ret = register_synth_event(event);
			add_or_delete_synth_event(event, ret);
		}
	}
	mutex_unlock(&synth_event_mutex);
=======
>>>>>>> f7688b48
	mutex_unlock(&event_mutex);

	return ret;
 err:
<<<<<<< HEAD
	mutex_unlock(&synth_event_mutex);
	mutex_unlock(&event_mutex);

=======
>>>>>>> f7688b48
	for (i = 0; i < n_fields; i++)
		free_synth_field(fields[i]);

	goto out;
}

static int create_or_delete_synth_event(int argc, char **argv)
{
<<<<<<< HEAD
	struct synth_event *event, *e;
	int ret = 0;

	mutex_lock(&event_mutex);
	mutex_lock(&synth_event_mutex);
=======
	const char *name = argv[0];
	struct synth_event *event = NULL;
	int ret;
>>>>>>> f7688b48

	/* trace_run_command() ensures argc != 0 */
	if (name[0] == '!') {
		mutex_lock(&event_mutex);
		event = find_synth_event(name + 1);
		if (event) {
			if (event->ref)
				ret = -EBUSY;
			else {
				ret = unregister_synth_event(event);
				if (!ret) {
					dyn_event_remove(&event->devent);
					free_synth_event(event);
				}
			}
		} else
			ret = -ENOENT;
		mutex_unlock(&event_mutex);
		return ret;
	}

<<<<<<< HEAD
	list_for_each_entry_safe(event, e, &synth_event_list, list) {
		list_del(&event->list);
=======
	ret = __create_synth_event(argc - 1, name, (const char **)argv + 1);
	return ret == -ECANCELED ? -EINVAL : ret;
}

static int synth_event_create(int argc, const char **argv)
{
	const char *name = argv[0];
	int len;

	if (name[0] != 's' || name[1] != ':')
		return -ECANCELED;
	name += 2;
>>>>>>> f7688b48

	/* This interface accepts group name prefix */
	if (strchr(name, '/')) {
		len = str_has_prefix(name, SYNTH_SYSTEM "/");
		if (len == 0)
			return -EINVAL;
		name += len;
	}
<<<<<<< HEAD
	mutex_unlock(&synth_event_mutex);
	mutex_unlock(&event_mutex);

	return ret;
=======
	return __create_synth_event(argc - 1, name, argv + 1);
>>>>>>> f7688b48
}

static int synth_event_release(struct dyn_event *ev)
{
	struct synth_event *event = to_synth_event(ev);
	int ret;

	if (event->ref)
		return -EBUSY;

	ret = unregister_synth_event(event);
	if (ret)
		return ret;

	dyn_event_remove(ev);
	free_synth_event(event);
	return 0;
}

static int __synth_event_show(struct seq_file *m, struct synth_event *event)
{
	struct synth_field *field;
	unsigned int i;

	seq_printf(m, "%s\t", event->name);

	for (i = 0; i < event->n_fields; i++) {
		field = event->fields[i];

		/* parameter values */
		seq_printf(m, "%s %s%s", field->type, field->name,
			   i == event->n_fields - 1 ? "" : "; ");
	}

	seq_putc(m, '\n');

	return 0;
}

static int synth_event_show(struct seq_file *m, struct dyn_event *ev)
{
	struct synth_event *event = to_synth_event(ev);

	seq_printf(m, "s:%s/", event->class.system);

	return __synth_event_show(m, event);
}

static int synth_events_seq_show(struct seq_file *m, void *v)
{
	struct dyn_event *ev = v;

	if (!is_synth_event(ev))
		return 0;

	return __synth_event_show(m, to_synth_event(ev));
}

static const struct seq_operations synth_events_seq_op = {
	.start	= dyn_event_seq_start,
	.next	= dyn_event_seq_next,
	.stop	= dyn_event_seq_stop,
	.show	= synth_events_seq_show,
};

static int synth_events_open(struct inode *inode, struct file *file)
{
	int ret;

	ret = security_locked_down(LOCKDOWN_TRACEFS);
	if (ret)
		return ret;

	if ((file->f_mode & FMODE_WRITE) && (file->f_flags & O_TRUNC)) {
		ret = dyn_events_release_all(&synth_event_ops);
		if (ret < 0)
			return ret;
	}

	return seq_open(file, &synth_events_seq_op);
}

static ssize_t synth_events_write(struct file *file,
				  const char __user *buffer,
				  size_t count, loff_t *ppos)
{
	return trace_parse_run_command(file, buffer, count, ppos,
				       create_or_delete_synth_event);
}

static const struct file_operations synth_events_fops = {
	.open           = synth_events_open,
	.write		= synth_events_write,
	.read           = seq_read,
	.llseek         = seq_lseek,
	.release        = seq_release,
};

static u64 hist_field_timestamp(struct hist_field *hist_field,
				struct tracing_map_elt *elt,
				struct ring_buffer_event *rbe,
				void *event)
{
	struct hist_trigger_data *hist_data = hist_field->hist_data;
	struct trace_array *tr = hist_data->event_file->tr;

	u64 ts = ring_buffer_event_time_stamp(rbe);

	if (hist_data->attrs->ts_in_usecs && trace_clock_in_ns(tr))
		ts = ns2usecs(ts);

	return ts;
}

static u64 hist_field_cpu(struct hist_field *hist_field,
			  struct tracing_map_elt *elt,
			  struct ring_buffer_event *rbe,
			  void *event)
{
	int cpu = smp_processor_id();

	return cpu;
}

/**
 * check_field_for_var_ref - Check if a VAR_REF field references a variable
 * @hist_field: The VAR_REF field to check
 * @var_data: The hist trigger that owns the variable
 * @var_idx: The trigger variable identifier
 *
 * Check the given VAR_REF field to see whether or not it references
 * the given variable associated with the given trigger.
 *
 * Return: The VAR_REF field if it does reference the variable, NULL if not
 */
static struct hist_field *
check_field_for_var_ref(struct hist_field *hist_field,
			struct hist_trigger_data *var_data,
			unsigned int var_idx)
{
	WARN_ON(!(hist_field && hist_field->flags & HIST_FIELD_FL_VAR_REF));

	if (hist_field && hist_field->var.idx == var_idx &&
	    hist_field->var.hist_data == var_data)
		return hist_field;

	return NULL;
}

/**
 * find_var_ref - Check if a trigger has a reference to a trigger variable
 * @hist_data: The hist trigger that might have a reference to the variable
 * @var_data: The hist trigger that owns the variable
 * @var_idx: The trigger variable identifier
 *
 * Check the list of var_refs[] on the first hist trigger to see
 * whether any of them are references to the variable on the second
 * trigger.
 *
 * Return: The VAR_REF field referencing the variable if so, NULL if not
 */
static struct hist_field *find_var_ref(struct hist_trigger_data *hist_data,
				       struct hist_trigger_data *var_data,
				       unsigned int var_idx)
{
	struct hist_field *hist_field;
	unsigned int i;

	for (i = 0; i < hist_data->n_var_refs; i++) {
		hist_field = hist_data->var_refs[i];
		if (check_field_for_var_ref(hist_field, var_data, var_idx))
			return hist_field;
	}

	return NULL;
}

/**
 * find_any_var_ref - Check if there is a reference to a given trigger variable
 * @hist_data: The hist trigger
 * @var_idx: The trigger variable identifier
 *
 * Check to see whether the given variable is currently referenced by
 * any other trigger.
 *
 * The trigger the variable is defined on is explicitly excluded - the
 * assumption being that a self-reference doesn't prevent a trigger
 * from being removed.
 *
 * Return: The VAR_REF field referencing the variable if so, NULL if not
 */
static struct hist_field *find_any_var_ref(struct hist_trigger_data *hist_data,
					   unsigned int var_idx)
{
	struct trace_array *tr = hist_data->event_file->tr;
	struct hist_field *found = NULL;
	struct hist_var_data *var_data;

	list_for_each_entry(var_data, &tr->hist_vars, list) {
		if (var_data->hist_data == hist_data)
			continue;
		found = find_var_ref(var_data->hist_data, hist_data, var_idx);
		if (found)
			break;
	}

	return found;
}

/**
 * check_var_refs - Check if there is a reference to any of trigger's variables
 * @hist_data: The hist trigger
 *
 * A trigger can define one or more variables.  If any one of them is
 * currently referenced by any other trigger, this function will
 * determine that.

 * Typically used to determine whether or not a trigger can be removed
 * - if there are any references to a trigger's variables, it cannot.
 *
 * Return: True if there is a reference to any of trigger's variables
 */
static bool check_var_refs(struct hist_trigger_data *hist_data)
{
	struct hist_field *field;
	bool found = false;
	int i;

	for_each_hist_field(i, hist_data) {
		field = hist_data->fields[i];
		if (field && field->flags & HIST_FIELD_FL_VAR) {
			if (find_any_var_ref(hist_data, field->var.idx)) {
				found = true;
				break;
			}
		}
	}

	return found;
}

static struct hist_var_data *find_hist_vars(struct hist_trigger_data *hist_data)
{
	struct trace_array *tr = hist_data->event_file->tr;
	struct hist_var_data *var_data, *found = NULL;

	list_for_each_entry(var_data, &tr->hist_vars, list) {
		if (var_data->hist_data == hist_data) {
			found = var_data;
			break;
		}
	}

	return found;
}

static bool field_has_hist_vars(struct hist_field *hist_field,
				unsigned int level)
{
	int i;

	if (level > 3)
		return false;

	if (!hist_field)
		return false;

	if (hist_field->flags & HIST_FIELD_FL_VAR ||
	    hist_field->flags & HIST_FIELD_FL_VAR_REF)
		return true;

	for (i = 0; i < HIST_FIELD_OPERANDS_MAX; i++) {
		struct hist_field *operand;

		operand = hist_field->operands[i];
		if (field_has_hist_vars(operand, level + 1))
			return true;
	}

	return false;
}

static bool has_hist_vars(struct hist_trigger_data *hist_data)
{
	struct hist_field *hist_field;
	int i;

	for_each_hist_field(i, hist_data) {
		hist_field = hist_data->fields[i];
		if (field_has_hist_vars(hist_field, 0))
			return true;
	}

	return false;
}

static int save_hist_vars(struct hist_trigger_data *hist_data)
{
	struct trace_array *tr = hist_data->event_file->tr;
	struct hist_var_data *var_data;

	var_data = find_hist_vars(hist_data);
	if (var_data)
		return 0;

	if (tracing_check_open_get_tr(tr))
		return -ENODEV;

	var_data = kzalloc(sizeof(*var_data), GFP_KERNEL);
	if (!var_data) {
		trace_array_put(tr);
		return -ENOMEM;
	}

	var_data->hist_data = hist_data;
	list_add(&var_data->list, &tr->hist_vars);

	return 0;
}

static void remove_hist_vars(struct hist_trigger_data *hist_data)
{
	struct trace_array *tr = hist_data->event_file->tr;
	struct hist_var_data *var_data;

	var_data = find_hist_vars(hist_data);
	if (!var_data)
		return;

	if (WARN_ON(check_var_refs(hist_data)))
		return;

	list_del(&var_data->list);

	kfree(var_data);

	trace_array_put(tr);
}

static struct hist_field *find_var_field(struct hist_trigger_data *hist_data,
					 const char *var_name)
{
	struct hist_field *hist_field, *found = NULL;
	int i;

	for_each_hist_field(i, hist_data) {
		hist_field = hist_data->fields[i];
		if (hist_field && hist_field->flags & HIST_FIELD_FL_VAR &&
		    strcmp(hist_field->var.name, var_name) == 0) {
			found = hist_field;
			break;
		}
	}

	return found;
}

static struct hist_field *find_var(struct hist_trigger_data *hist_data,
				   struct trace_event_file *file,
				   const char *var_name)
{
	struct hist_trigger_data *test_data;
	struct event_trigger_data *test;
	struct hist_field *hist_field;

	hist_field = find_var_field(hist_data, var_name);
	if (hist_field)
		return hist_field;

	list_for_each_entry_rcu(test, &file->triggers, list) {
		if (test->cmd_ops->trigger_type == ETT_EVENT_HIST) {
			test_data = test->private_data;
			hist_field = find_var_field(test_data, var_name);
			if (hist_field)
				return hist_field;
		}
	}

	return NULL;
}

static struct trace_event_file *find_var_file(struct trace_array *tr,
					      char *system,
					      char *event_name,
					      char *var_name)
{
	struct hist_trigger_data *var_hist_data;
	struct hist_var_data *var_data;
	struct trace_event_file *file, *found = NULL;

	if (system)
		return find_event_file(tr, system, event_name);

	list_for_each_entry(var_data, &tr->hist_vars, list) {
		var_hist_data = var_data->hist_data;
		file = var_hist_data->event_file;
		if (file == found)
			continue;

		if (find_var_field(var_hist_data, var_name)) {
			if (found) {
				hist_err(tr, HIST_ERR_VAR_NOT_UNIQUE, errpos(var_name));
				return NULL;
			}

			found = file;
		}
	}

	return found;
}

static struct hist_field *find_file_var(struct trace_event_file *file,
					const char *var_name)
{
	struct hist_trigger_data *test_data;
	struct event_trigger_data *test;
	struct hist_field *hist_field;

	list_for_each_entry_rcu(test, &file->triggers, list) {
		if (test->cmd_ops->trigger_type == ETT_EVENT_HIST) {
			test_data = test->private_data;
			hist_field = find_var_field(test_data, var_name);
			if (hist_field)
				return hist_field;
		}
	}

	return NULL;
}

static struct hist_field *
find_match_var(struct hist_trigger_data *hist_data, char *var_name)
{
	struct trace_array *tr = hist_data->event_file->tr;
	struct hist_field *hist_field, *found = NULL;
	struct trace_event_file *file;
	unsigned int i;

	for (i = 0; i < hist_data->n_actions; i++) {
		struct action_data *data = hist_data->actions[i];

		if (data->handler == HANDLER_ONMATCH) {
			char *system = data->match_data.event_system;
			char *event_name = data->match_data.event;

			file = find_var_file(tr, system, event_name, var_name);
			if (!file)
				continue;
			hist_field = find_file_var(file, var_name);
			if (hist_field) {
				if (found) {
					hist_err(tr, HIST_ERR_VAR_NOT_UNIQUE,
						 errpos(var_name));
					return ERR_PTR(-EINVAL);
				}

				found = hist_field;
			}
		}
	}
	return found;
}

static struct hist_field *find_event_var(struct hist_trigger_data *hist_data,
					 char *system,
					 char *event_name,
					 char *var_name)
{
	struct trace_array *tr = hist_data->event_file->tr;
	struct hist_field *hist_field = NULL;
	struct trace_event_file *file;

	if (!system || !event_name) {
		hist_field = find_match_var(hist_data, var_name);
		if (IS_ERR(hist_field))
			return NULL;
		if (hist_field)
			return hist_field;
	}

	file = find_var_file(tr, system, event_name, var_name);
	if (!file)
		return NULL;

	hist_field = find_file_var(file, var_name);

	return hist_field;
}

static u64 hist_field_var_ref(struct hist_field *hist_field,
			      struct tracing_map_elt *elt,
			      struct ring_buffer_event *rbe,
			      void *event)
{
	struct hist_elt_data *elt_data;
	u64 var_val = 0;

	if (WARN_ON_ONCE(!elt))
		return var_val;

	elt_data = elt->private_data;
	var_val = elt_data->var_ref_vals[hist_field->var_ref_idx];

	return var_val;
}

static bool resolve_var_refs(struct hist_trigger_data *hist_data, void *key,
			     u64 *var_ref_vals, bool self)
{
	struct hist_trigger_data *var_data;
	struct tracing_map_elt *var_elt;
	struct hist_field *hist_field;
	unsigned int i, var_idx;
	bool resolved = true;
	u64 var_val = 0;

	for (i = 0; i < hist_data->n_var_refs; i++) {
		hist_field = hist_data->var_refs[i];
		var_idx = hist_field->var.idx;
		var_data = hist_field->var.hist_data;

		if (var_data == NULL) {
			resolved = false;
			break;
		}

		if ((self && var_data != hist_data) ||
		    (!self && var_data == hist_data))
			continue;

		var_elt = tracing_map_lookup(var_data->map, key);
		if (!var_elt) {
			resolved = false;
			break;
		}

		if (!tracing_map_var_set(var_elt, var_idx)) {
			resolved = false;
			break;
		}

		if (self || !hist_field->read_once)
			var_val = tracing_map_read_var(var_elt, var_idx);
		else
			var_val = tracing_map_read_var_once(var_elt, var_idx);

		var_ref_vals[i] = var_val;
	}

	return resolved;
}

static const char *hist_field_name(struct hist_field *field,
				   unsigned int level)
{
	const char *field_name = "";

	if (level > 1)
		return field_name;

	if (field->field)
		field_name = field->field->name;
	else if (field->flags & HIST_FIELD_FL_LOG2 ||
		 field->flags & HIST_FIELD_FL_ALIAS)
		field_name = hist_field_name(field->operands[0], ++level);
	else if (field->flags & HIST_FIELD_FL_CPU)
		field_name = "cpu";
	else if (field->flags & HIST_FIELD_FL_EXPR ||
		 field->flags & HIST_FIELD_FL_VAR_REF) {
		if (field->system) {
			static char full_name[MAX_FILTER_STR_VAL];

			strcat(full_name, field->system);
			strcat(full_name, ".");
			strcat(full_name, field->event_name);
			strcat(full_name, ".");
			strcat(full_name, field->name);
			field_name = full_name;
		} else
			field_name = field->name;
	} else if (field->flags & HIST_FIELD_FL_TIMESTAMP)
		field_name = "common_timestamp";

	if (field_name == NULL)
		field_name = "";

	return field_name;
}

static hist_field_fn_t select_value_fn(int field_size, int field_is_signed)
{
	hist_field_fn_t fn = NULL;

	switch (field_size) {
	case 8:
		if (field_is_signed)
			fn = hist_field_s64;
		else
			fn = hist_field_u64;
		break;
	case 4:
		if (field_is_signed)
			fn = hist_field_s32;
		else
			fn = hist_field_u32;
		break;
	case 2:
		if (field_is_signed)
			fn = hist_field_s16;
		else
			fn = hist_field_u16;
		break;
	case 1:
		if (field_is_signed)
			fn = hist_field_s8;
		else
			fn = hist_field_u8;
		break;
	}

	return fn;
}

static int parse_map_size(char *str)
{
	unsigned long size, map_bits;
	int ret;

	strsep(&str, "=");
	if (!str) {
		ret = -EINVAL;
		goto out;
	}

	ret = kstrtoul(str, 0, &size);
	if (ret)
		goto out;

	map_bits = ilog2(roundup_pow_of_two(size));
	if (map_bits < TRACING_MAP_BITS_MIN ||
	    map_bits > TRACING_MAP_BITS_MAX)
		ret = -EINVAL;
	else
		ret = map_bits;
 out:
	return ret;
}

static void destroy_hist_trigger_attrs(struct hist_trigger_attrs *attrs)
{
	unsigned int i;

	if (!attrs)
		return;

	for (i = 0; i < attrs->n_assignments; i++)
		kfree(attrs->assignment_str[i]);

	for (i = 0; i < attrs->n_actions; i++)
		kfree(attrs->action_str[i]);

	kfree(attrs->name);
	kfree(attrs->sort_key_str);
	kfree(attrs->keys_str);
	kfree(attrs->vals_str);
	kfree(attrs->clock);
	kfree(attrs);
}

static int parse_action(char *str, struct hist_trigger_attrs *attrs)
{
	int ret = -EINVAL;

	if (attrs->n_actions >= HIST_ACTIONS_MAX)
		return ret;

	if ((str_has_prefix(str, "onmatch(")) ||
	    (str_has_prefix(str, "onmax(")) ||
	    (str_has_prefix(str, "onchange("))) {
		attrs->action_str[attrs->n_actions] = kstrdup(str, GFP_KERNEL);
		if (!attrs->action_str[attrs->n_actions]) {
			ret = -ENOMEM;
			return ret;
		}
		attrs->n_actions++;
		ret = 0;
	}
	return ret;
}

static int parse_assignment(struct trace_array *tr,
			    char *str, struct hist_trigger_attrs *attrs)
{
	int ret = 0;

	if ((str_has_prefix(str, "key=")) ||
	    (str_has_prefix(str, "keys="))) {
		attrs->keys_str = kstrdup(str, GFP_KERNEL);
		if (!attrs->keys_str) {
			ret = -ENOMEM;
			goto out;
		}
	} else if ((str_has_prefix(str, "val=")) ||
		   (str_has_prefix(str, "vals=")) ||
		   (str_has_prefix(str, "values="))) {
		attrs->vals_str = kstrdup(str, GFP_KERNEL);
		if (!attrs->vals_str) {
			ret = -ENOMEM;
			goto out;
		}
	} else if (str_has_prefix(str, "sort=")) {
		attrs->sort_key_str = kstrdup(str, GFP_KERNEL);
		if (!attrs->sort_key_str) {
			ret = -ENOMEM;
			goto out;
		}
	} else if (str_has_prefix(str, "name=")) {
		attrs->name = kstrdup(str, GFP_KERNEL);
		if (!attrs->name) {
			ret = -ENOMEM;
			goto out;
		}
	} else if (str_has_prefix(str, "clock=")) {
		strsep(&str, "=");
		if (!str) {
			ret = -EINVAL;
			goto out;
		}

		str = strstrip(str);
		attrs->clock = kstrdup(str, GFP_KERNEL);
		if (!attrs->clock) {
			ret = -ENOMEM;
			goto out;
		}
	} else if (str_has_prefix(str, "size=")) {
		int map_bits = parse_map_size(str);

		if (map_bits < 0) {
			ret = map_bits;
			goto out;
		}
		attrs->map_bits = map_bits;
	} else {
		char *assignment;

		if (attrs->n_assignments == TRACING_MAP_VARS_MAX) {
			hist_err(tr, HIST_ERR_TOO_MANY_VARS, errpos(str));
			ret = -EINVAL;
			goto out;
		}

		assignment = kstrdup(str, GFP_KERNEL);
		if (!assignment) {
			ret = -ENOMEM;
			goto out;
		}

		attrs->assignment_str[attrs->n_assignments++] = assignment;
	}
 out:
	return ret;
}

static struct hist_trigger_attrs *
parse_hist_trigger_attrs(struct trace_array *tr, char *trigger_str)
{
	struct hist_trigger_attrs *attrs;
	int ret = 0;

	attrs = kzalloc(sizeof(*attrs), GFP_KERNEL);
	if (!attrs)
		return ERR_PTR(-ENOMEM);

	while (trigger_str) {
		char *str = strsep(&trigger_str, ":");

		if (strchr(str, '=')) {
			ret = parse_assignment(tr, str, attrs);
			if (ret)
				goto free;
		} else if (strcmp(str, "pause") == 0)
			attrs->pause = true;
		else if ((strcmp(str, "cont") == 0) ||
			 (strcmp(str, "continue") == 0))
			attrs->cont = true;
		else if (strcmp(str, "clear") == 0)
			attrs->clear = true;
		else {
			ret = parse_action(str, attrs);
			if (ret)
				goto free;
		}
	}

	if (!attrs->keys_str) {
		ret = -EINVAL;
		goto free;
	}

	if (!attrs->clock) {
		attrs->clock = kstrdup("global", GFP_KERNEL);
		if (!attrs->clock) {
			ret = -ENOMEM;
			goto free;
		}
	}

	return attrs;
 free:
	destroy_hist_trigger_attrs(attrs);

	return ERR_PTR(ret);
}

static inline void save_comm(char *comm, struct task_struct *task)
{
	if (!task->pid) {
		strcpy(comm, "<idle>");
		return;
	}

	if (WARN_ON_ONCE(task->pid < 0)) {
		strcpy(comm, "<XXX>");
		return;
	}

	strncpy(comm, task->comm, TASK_COMM_LEN);
}

static void hist_elt_data_free(struct hist_elt_data *elt_data)
{
	unsigned int i;

	for (i = 0; i < SYNTH_FIELDS_MAX; i++)
		kfree(elt_data->field_var_str[i]);

	kfree(elt_data->comm);
	kfree(elt_data);
}

static void hist_trigger_elt_data_free(struct tracing_map_elt *elt)
{
	struct hist_elt_data *elt_data = elt->private_data;

	hist_elt_data_free(elt_data);
}

static int hist_trigger_elt_data_alloc(struct tracing_map_elt *elt)
{
	struct hist_trigger_data *hist_data = elt->map->private_data;
	unsigned int size = TASK_COMM_LEN;
	struct hist_elt_data *elt_data;
	struct hist_field *key_field;
	unsigned int i, n_str;

	elt_data = kzalloc(sizeof(*elt_data), GFP_KERNEL);
	if (!elt_data)
		return -ENOMEM;

	for_each_hist_key_field(i, hist_data) {
		key_field = hist_data->fields[i];

		if (key_field->flags & HIST_FIELD_FL_EXECNAME) {
			elt_data->comm = kzalloc(size, GFP_KERNEL);
			if (!elt_data->comm) {
				kfree(elt_data);
				return -ENOMEM;
			}
			break;
		}
	}

	n_str = hist_data->n_field_var_str + hist_data->n_save_var_str;

	size = STR_VAR_LEN_MAX;

	for (i = 0; i < n_str; i++) {
		elt_data->field_var_str[i] = kzalloc(size, GFP_KERNEL);
		if (!elt_data->field_var_str[i]) {
			hist_elt_data_free(elt_data);
			return -ENOMEM;
		}
	}

	elt->private_data = elt_data;

	return 0;
}

static void hist_trigger_elt_data_init(struct tracing_map_elt *elt)
{
	struct hist_elt_data *elt_data = elt->private_data;

	if (elt_data->comm)
		save_comm(elt_data->comm, current);
}

static const struct tracing_map_ops hist_trigger_elt_data_ops = {
	.elt_alloc	= hist_trigger_elt_data_alloc,
	.elt_free	= hist_trigger_elt_data_free,
	.elt_init	= hist_trigger_elt_data_init,
};

static const char *get_hist_field_flags(struct hist_field *hist_field)
{
	const char *flags_str = NULL;

	if (hist_field->flags & HIST_FIELD_FL_HEX)
		flags_str = "hex";
	else if (hist_field->flags & HIST_FIELD_FL_SYM)
		flags_str = "sym";
	else if (hist_field->flags & HIST_FIELD_FL_SYM_OFFSET)
		flags_str = "sym-offset";
	else if (hist_field->flags & HIST_FIELD_FL_EXECNAME)
		flags_str = "execname";
	else if (hist_field->flags & HIST_FIELD_FL_SYSCALL)
		flags_str = "syscall";
	else if (hist_field->flags & HIST_FIELD_FL_LOG2)
		flags_str = "log2";
	else if (hist_field->flags & HIST_FIELD_FL_TIMESTAMP_USECS)
		flags_str = "usecs";

	return flags_str;
}

static void expr_field_str(struct hist_field *field, char *expr)
{
	if (field->flags & HIST_FIELD_FL_VAR_REF)
		strcat(expr, "$");

	strcat(expr, hist_field_name(field, 0));

	if (field->flags && !(field->flags & HIST_FIELD_FL_VAR_REF)) {
		const char *flags_str = get_hist_field_flags(field);

		if (flags_str) {
			strcat(expr, ".");
			strcat(expr, flags_str);
		}
	}
}

static char *expr_str(struct hist_field *field, unsigned int level)
{
	char *expr;

	if (level > 1)
		return NULL;

	expr = kzalloc(MAX_FILTER_STR_VAL, GFP_KERNEL);
	if (!expr)
		return NULL;

	if (!field->operands[0]) {
		expr_field_str(field, expr);
		return expr;
	}

	if (field->operator == FIELD_OP_UNARY_MINUS) {
		char *subexpr;

		strcat(expr, "-(");
		subexpr = expr_str(field->operands[0], ++level);
		if (!subexpr) {
			kfree(expr);
			return NULL;
		}
		strcat(expr, subexpr);
		strcat(expr, ")");

		kfree(subexpr);

		return expr;
	}

	expr_field_str(field->operands[0], expr);

	switch (field->operator) {
	case FIELD_OP_MINUS:
		strcat(expr, "-");
		break;
	case FIELD_OP_PLUS:
		strcat(expr, "+");
		break;
	default:
		kfree(expr);
		return NULL;
	}

	expr_field_str(field->operands[1], expr);

	return expr;
}

static int contains_operator(char *str)
{
	enum field_op_id field_op = FIELD_OP_NONE;
	char *op;

	op = strpbrk(str, "+-");
	if (!op)
		return FIELD_OP_NONE;

	switch (*op) {
	case '-':
		if (*str == '-')
			field_op = FIELD_OP_UNARY_MINUS;
		else
			field_op = FIELD_OP_MINUS;
		break;
	case '+':
		field_op = FIELD_OP_PLUS;
		break;
	default:
		break;
	}

	return field_op;
}

static void __destroy_hist_field(struct hist_field *hist_field)
{
	kfree(hist_field->var.name);
	kfree(hist_field->name);
	kfree(hist_field->type);

	kfree(hist_field);
}

static void destroy_hist_field(struct hist_field *hist_field,
			       unsigned int level)
{
	unsigned int i;

	if (level > 3)
		return;

	if (!hist_field)
		return;

	if (hist_field->flags & HIST_FIELD_FL_VAR_REF)
		return; /* var refs will be destroyed separately */

	for (i = 0; i < HIST_FIELD_OPERANDS_MAX; i++)
		destroy_hist_field(hist_field->operands[i], level + 1);

	__destroy_hist_field(hist_field);
}

static struct hist_field *create_hist_field(struct hist_trigger_data *hist_data,
					    struct ftrace_event_field *field,
					    unsigned long flags,
					    char *var_name)
{
	struct hist_field *hist_field;

	if (field && is_function_field(field))
		return NULL;

	hist_field = kzalloc(sizeof(struct hist_field), GFP_KERNEL);
	if (!hist_field)
		return NULL;

	hist_field->hist_data = hist_data;

	if (flags & HIST_FIELD_FL_EXPR || flags & HIST_FIELD_FL_ALIAS)
		goto out; /* caller will populate */

	if (flags & HIST_FIELD_FL_VAR_REF) {
		hist_field->fn = hist_field_var_ref;
		goto out;
	}

	if (flags & HIST_FIELD_FL_HITCOUNT) {
		hist_field->fn = hist_field_counter;
		hist_field->size = sizeof(u64);
		hist_field->type = kstrdup("u64", GFP_KERNEL);
		if (!hist_field->type)
			goto free;
		goto out;
	}

	if (flags & HIST_FIELD_FL_STACKTRACE) {
		hist_field->fn = hist_field_none;
		goto out;
	}

	if (flags & HIST_FIELD_FL_LOG2) {
		unsigned long fl = flags & ~HIST_FIELD_FL_LOG2;
		hist_field->fn = hist_field_log2;
		hist_field->operands[0] = create_hist_field(hist_data, field, fl, NULL);
		hist_field->size = hist_field->operands[0]->size;
		hist_field->type = kstrdup(hist_field->operands[0]->type, GFP_KERNEL);
		if (!hist_field->type)
			goto free;
		goto out;
	}

	if (flags & HIST_FIELD_FL_TIMESTAMP) {
		hist_field->fn = hist_field_timestamp;
		hist_field->size = sizeof(u64);
		hist_field->type = kstrdup("u64", GFP_KERNEL);
		if (!hist_field->type)
			goto free;
		goto out;
	}

	if (flags & HIST_FIELD_FL_CPU) {
		hist_field->fn = hist_field_cpu;
		hist_field->size = sizeof(int);
		hist_field->type = kstrdup("unsigned int", GFP_KERNEL);
		if (!hist_field->type)
			goto free;
		goto out;
	}

	if (WARN_ON_ONCE(!field))
		goto out;

	if (is_string_field(field)) {
		flags |= HIST_FIELD_FL_STRING;

		hist_field->size = MAX_FILTER_STR_VAL;
		hist_field->type = kstrdup(field->type, GFP_KERNEL);
		if (!hist_field->type)
			goto free;

		if (field->filter_type == FILTER_STATIC_STRING)
			hist_field->fn = hist_field_string;
		else if (field->filter_type == FILTER_DYN_STRING)
			hist_field->fn = hist_field_dynstring;
		else
			hist_field->fn = hist_field_pstring;
	} else {
		hist_field->size = field->size;
		hist_field->is_signed = field->is_signed;
		hist_field->type = kstrdup(field->type, GFP_KERNEL);
		if (!hist_field->type)
			goto free;

		hist_field->fn = select_value_fn(field->size,
						 field->is_signed);
		if (!hist_field->fn) {
			destroy_hist_field(hist_field, 0);
			return NULL;
		}
	}
 out:
	hist_field->field = field;
	hist_field->flags = flags;

	if (var_name) {
		hist_field->var.name = kstrdup(var_name, GFP_KERNEL);
		if (!hist_field->var.name)
			goto free;
	}

	return hist_field;
 free:
	destroy_hist_field(hist_field, 0);
	return NULL;
}

static void destroy_hist_fields(struct hist_trigger_data *hist_data)
{
	unsigned int i;

	for (i = 0; i < HIST_FIELDS_MAX; i++) {
		if (hist_data->fields[i]) {
			destroy_hist_field(hist_data->fields[i], 0);
			hist_data->fields[i] = NULL;
		}
	}

	for (i = 0; i < hist_data->n_var_refs; i++) {
		WARN_ON(!(hist_data->var_refs[i]->flags & HIST_FIELD_FL_VAR_REF));
		__destroy_hist_field(hist_data->var_refs[i]);
		hist_data->var_refs[i] = NULL;
	}
}

static int init_var_ref(struct hist_field *ref_field,
			struct hist_field *var_field,
			char *system, char *event_name)
{
	int err = 0;

	ref_field->var.idx = var_field->var.idx;
	ref_field->var.hist_data = var_field->hist_data;
	ref_field->size = var_field->size;
	ref_field->is_signed = var_field->is_signed;
	ref_field->flags |= var_field->flags &
		(HIST_FIELD_FL_TIMESTAMP | HIST_FIELD_FL_TIMESTAMP_USECS);

	if (system) {
		ref_field->system = kstrdup(system, GFP_KERNEL);
		if (!ref_field->system)
			return -ENOMEM;
	}

	if (event_name) {
		ref_field->event_name = kstrdup(event_name, GFP_KERNEL);
		if (!ref_field->event_name) {
			err = -ENOMEM;
			goto free;
		}
	}

	if (var_field->var.name) {
		ref_field->name = kstrdup(var_field->var.name, GFP_KERNEL);
		if (!ref_field->name) {
			err = -ENOMEM;
			goto free;
		}
	} else if (var_field->name) {
		ref_field->name = kstrdup(var_field->name, GFP_KERNEL);
		if (!ref_field->name) {
			err = -ENOMEM;
			goto free;
		}
	}

	ref_field->type = kstrdup(var_field->type, GFP_KERNEL);
	if (!ref_field->type) {
		err = -ENOMEM;
		goto free;
	}
 out:
	return err;
 free:
	kfree(ref_field->system);
	kfree(ref_field->event_name);
	kfree(ref_field->name);

	goto out;
}

/**
 * create_var_ref - Create a variable reference and attach it to trigger
 * @hist_data: The trigger that will be referencing the variable
 * @var_field: The VAR field to create a reference to
 * @system: The optional system string
 * @event_name: The optional event_name string
 *
 * Given a variable hist_field, create a VAR_REF hist_field that
 * represents a reference to it.
 *
 * This function also adds the reference to the trigger that
 * now references the variable.
 *
 * Return: The VAR_REF field if successful, NULL if not
 */
static struct hist_field *create_var_ref(struct hist_trigger_data *hist_data,
					 struct hist_field *var_field,
					 char *system, char *event_name)
{
	unsigned long flags = HIST_FIELD_FL_VAR_REF;
	struct hist_field *ref_field;

	ref_field = create_hist_field(var_field->hist_data, NULL, flags, NULL);
	if (ref_field) {
		if (init_var_ref(ref_field, var_field, system, event_name)) {
			destroy_hist_field(ref_field, 0);
			return NULL;
		}

		hist_data->var_refs[hist_data->n_var_refs] = ref_field;
		ref_field->var_ref_idx = hist_data->n_var_refs++;
	}

	return ref_field;
}

static bool is_var_ref(char *var_name)
{
	if (!var_name || strlen(var_name) < 2 || var_name[0] != '$')
		return false;

	return true;
}

static char *field_name_from_var(struct hist_trigger_data *hist_data,
				 char *var_name)
{
	char *name, *field;
	unsigned int i;

	for (i = 0; i < hist_data->attrs->var_defs.n_vars; i++) {
		name = hist_data->attrs->var_defs.name[i];

		if (strcmp(var_name, name) == 0) {
			field = hist_data->attrs->var_defs.expr[i];
			if (contains_operator(field) || is_var_ref(field))
				continue;
			return field;
		}
	}

	return NULL;
}

static char *local_field_var_ref(struct hist_trigger_data *hist_data,
				 char *system, char *event_name,
				 char *var_name)
{
	struct trace_event_call *call;

	if (system && event_name) {
		call = hist_data->event_file->event_call;

		if (strcmp(system, call->class->system) != 0)
			return NULL;

		if (strcmp(event_name, trace_event_name(call)) != 0)
			return NULL;
	}

	if (!!system != !!event_name)
		return NULL;

	if (!is_var_ref(var_name))
		return NULL;

	var_name++;

	return field_name_from_var(hist_data, var_name);
}

static struct hist_field *parse_var_ref(struct hist_trigger_data *hist_data,
					char *system, char *event_name,
					char *var_name)
{
	struct hist_field *var_field = NULL, *ref_field = NULL;
	struct trace_array *tr = hist_data->event_file->tr;

	if (!is_var_ref(var_name))
		return NULL;

	var_name++;

	var_field = find_event_var(hist_data, system, event_name, var_name);
	if (var_field)
		ref_field = create_var_ref(hist_data, var_field,
					   system, event_name);

	if (!ref_field)
		hist_err(tr, HIST_ERR_VAR_NOT_FOUND, errpos(var_name));

	return ref_field;
}

static struct ftrace_event_field *
parse_field(struct hist_trigger_data *hist_data, struct trace_event_file *file,
	    char *field_str, unsigned long *flags)
{
	struct ftrace_event_field *field = NULL;
	char *field_name, *modifier, *str;
	struct trace_array *tr = file->tr;

	modifier = str = kstrdup(field_str, GFP_KERNEL);
	if (!modifier)
		return ERR_PTR(-ENOMEM);

	field_name = strsep(&modifier, ".");
	if (modifier) {
		if (strcmp(modifier, "hex") == 0)
			*flags |= HIST_FIELD_FL_HEX;
		else if (strcmp(modifier, "sym") == 0)
			*flags |= HIST_FIELD_FL_SYM;
		else if (strcmp(modifier, "sym-offset") == 0)
			*flags |= HIST_FIELD_FL_SYM_OFFSET;
		else if ((strcmp(modifier, "execname") == 0) &&
			 (strcmp(field_name, "common_pid") == 0))
			*flags |= HIST_FIELD_FL_EXECNAME;
		else if (strcmp(modifier, "syscall") == 0)
			*flags |= HIST_FIELD_FL_SYSCALL;
		else if (strcmp(modifier, "log2") == 0)
			*flags |= HIST_FIELD_FL_LOG2;
		else if (strcmp(modifier, "usecs") == 0)
			*flags |= HIST_FIELD_FL_TIMESTAMP_USECS;
		else {
			hist_err(tr, HIST_ERR_BAD_FIELD_MODIFIER, errpos(modifier));
			field = ERR_PTR(-EINVAL);
			goto out;
		}
	}

	if (strcmp(field_name, "common_timestamp") == 0) {
		*flags |= HIST_FIELD_FL_TIMESTAMP;
		hist_data->enable_timestamps = true;
		if (*flags & HIST_FIELD_FL_TIMESTAMP_USECS)
			hist_data->attrs->ts_in_usecs = true;
	} else if (strcmp(field_name, "cpu") == 0)
		*flags |= HIST_FIELD_FL_CPU;
	else {
		field = trace_find_event_field(file->event_call, field_name);
		if (!field || !field->size) {
			hist_err(tr, HIST_ERR_FIELD_NOT_FOUND, errpos(field_name));
			field = ERR_PTR(-EINVAL);
			goto out;
		}
	}
 out:
	kfree(str);

	return field;
}

static struct hist_field *create_alias(struct hist_trigger_data *hist_data,
				       struct hist_field *var_ref,
				       char *var_name)
{
	struct hist_field *alias = NULL;
	unsigned long flags = HIST_FIELD_FL_ALIAS | HIST_FIELD_FL_VAR;

	alias = create_hist_field(hist_data, NULL, flags, var_name);
	if (!alias)
		return NULL;

	alias->fn = var_ref->fn;
	alias->operands[0] = var_ref;

	if (init_var_ref(alias, var_ref, var_ref->system, var_ref->event_name)) {
		destroy_hist_field(alias, 0);
		return NULL;
	}

	alias->var_ref_idx = var_ref->var_ref_idx;

	return alias;
}

static struct hist_field *parse_atom(struct hist_trigger_data *hist_data,
				     struct trace_event_file *file, char *str,
				     unsigned long *flags, char *var_name)
{
	char *s, *ref_system = NULL, *ref_event = NULL, *ref_var = str;
	struct ftrace_event_field *field = NULL;
	struct hist_field *hist_field = NULL;
	int ret = 0;

	s = strchr(str, '.');
	if (s) {
		s = strchr(++s, '.');
		if (s) {
			ref_system = strsep(&str, ".");
			if (!str) {
				ret = -EINVAL;
				goto out;
			}
			ref_event = strsep(&str, ".");
			if (!str) {
				ret = -EINVAL;
				goto out;
			}
			ref_var = str;
		}
	}

	s = local_field_var_ref(hist_data, ref_system, ref_event, ref_var);
	if (!s) {
		hist_field = parse_var_ref(hist_data, ref_system,
					   ref_event, ref_var);
		if (hist_field) {
			if (var_name) {
				hist_field = create_alias(hist_data, hist_field, var_name);
				if (!hist_field) {
					ret = -ENOMEM;
					goto out;
				}
			}
			return hist_field;
		}
	} else
		str = s;

	field = parse_field(hist_data, file, str, flags);
	if (IS_ERR(field)) {
		ret = PTR_ERR(field);
		goto out;
	}

	hist_field = create_hist_field(hist_data, field, *flags, var_name);
	if (!hist_field) {
		ret = -ENOMEM;
		goto out;
	}

	return hist_field;
 out:
	return ERR_PTR(ret);
}

static struct hist_field *parse_expr(struct hist_trigger_data *hist_data,
				     struct trace_event_file *file,
				     char *str, unsigned long flags,
				     char *var_name, unsigned int level);

static struct hist_field *parse_unary(struct hist_trigger_data *hist_data,
				      struct trace_event_file *file,
				      char *str, unsigned long flags,
				      char *var_name, unsigned int level)
{
	struct hist_field *operand1, *expr = NULL;
	unsigned long operand_flags;
	int ret = 0;
	char *s;

	/* we support only -(xxx) i.e. explicit parens required */

	if (level > 3) {
		hist_err(file->tr, HIST_ERR_TOO_MANY_SUBEXPR, errpos(str));
		ret = -EINVAL;
		goto free;
	}

	str++; /* skip leading '-' */

	s = strchr(str, '(');
	if (s)
		str++;
	else {
		ret = -EINVAL;
		goto free;
	}

	s = strrchr(str, ')');
	if (s)
		*s = '\0';
	else {
		ret = -EINVAL; /* no closing ')' */
		goto free;
	}

	flags |= HIST_FIELD_FL_EXPR;
	expr = create_hist_field(hist_data, NULL, flags, var_name);
	if (!expr) {
		ret = -ENOMEM;
		goto free;
	}

	operand_flags = 0;
	operand1 = parse_expr(hist_data, file, str, operand_flags, NULL, ++level);
	if (IS_ERR(operand1)) {
		ret = PTR_ERR(operand1);
		goto free;
	}

	expr->flags |= operand1->flags &
		(HIST_FIELD_FL_TIMESTAMP | HIST_FIELD_FL_TIMESTAMP_USECS);
	expr->fn = hist_field_unary_minus;
	expr->operands[0] = operand1;
	expr->operator = FIELD_OP_UNARY_MINUS;
	expr->name = expr_str(expr, 0);
	expr->type = kstrdup(operand1->type, GFP_KERNEL);
	if (!expr->type) {
		ret = -ENOMEM;
		goto free;
	}

	return expr;
 free:
	destroy_hist_field(expr, 0);
	return ERR_PTR(ret);
}

static int check_expr_operands(struct trace_array *tr,
			       struct hist_field *operand1,
			       struct hist_field *operand2)
{
	unsigned long operand1_flags = operand1->flags;
	unsigned long operand2_flags = operand2->flags;

	if ((operand1_flags & HIST_FIELD_FL_VAR_REF) ||
	    (operand1_flags & HIST_FIELD_FL_ALIAS)) {
		struct hist_field *var;

		var = find_var_field(operand1->var.hist_data, operand1->name);
		if (!var)
			return -EINVAL;
		operand1_flags = var->flags;
	}

	if ((operand2_flags & HIST_FIELD_FL_VAR_REF) ||
	    (operand2_flags & HIST_FIELD_FL_ALIAS)) {
		struct hist_field *var;

		var = find_var_field(operand2->var.hist_data, operand2->name);
		if (!var)
			return -EINVAL;
		operand2_flags = var->flags;
	}

	if ((operand1_flags & HIST_FIELD_FL_TIMESTAMP_USECS) !=
	    (operand2_flags & HIST_FIELD_FL_TIMESTAMP_USECS)) {
		hist_err(tr, HIST_ERR_TIMESTAMP_MISMATCH, 0);
		return -EINVAL;
	}

	return 0;
}

static struct hist_field *parse_expr(struct hist_trigger_data *hist_data,
				     struct trace_event_file *file,
				     char *str, unsigned long flags,
				     char *var_name, unsigned int level)
{
	struct hist_field *operand1 = NULL, *operand2 = NULL, *expr = NULL;
	unsigned long operand_flags;
	int field_op, ret = -EINVAL;
	char *sep, *operand1_str;

	if (level > 3) {
		hist_err(file->tr, HIST_ERR_TOO_MANY_SUBEXPR, errpos(str));
		return ERR_PTR(-EINVAL);
	}

	field_op = contains_operator(str);

	if (field_op == FIELD_OP_NONE)
		return parse_atom(hist_data, file, str, &flags, var_name);

	if (field_op == FIELD_OP_UNARY_MINUS)
		return parse_unary(hist_data, file, str, flags, var_name, ++level);

	switch (field_op) {
	case FIELD_OP_MINUS:
		sep = "-";
		break;
	case FIELD_OP_PLUS:
		sep = "+";
		break;
	default:
		goto free;
	}

	operand1_str = strsep(&str, sep);
	if (!operand1_str || !str)
		goto free;

	operand_flags = 0;
	operand1 = parse_atom(hist_data, file, operand1_str,
			      &operand_flags, NULL);
	if (IS_ERR(operand1)) {
		ret = PTR_ERR(operand1);
		operand1 = NULL;
		goto free;
	}

	/* rest of string could be another expression e.g. b+c in a+b+c */
	operand_flags = 0;
	operand2 = parse_expr(hist_data, file, str, operand_flags, NULL, ++level);
	if (IS_ERR(operand2)) {
		ret = PTR_ERR(operand2);
		operand2 = NULL;
		goto free;
	}

	ret = check_expr_operands(file->tr, operand1, operand2);
	if (ret)
		goto free;

	flags |= HIST_FIELD_FL_EXPR;

	flags |= operand1->flags &
		(HIST_FIELD_FL_TIMESTAMP | HIST_FIELD_FL_TIMESTAMP_USECS);

	expr = create_hist_field(hist_data, NULL, flags, var_name);
	if (!expr) {
		ret = -ENOMEM;
		goto free;
	}

	operand1->read_once = true;
	operand2->read_once = true;

	expr->operands[0] = operand1;
	expr->operands[1] = operand2;
	expr->operator = field_op;
	expr->name = expr_str(expr, 0);
	expr->type = kstrdup(operand1->type, GFP_KERNEL);
	if (!expr->type) {
		ret = -ENOMEM;
		goto free;
	}

	switch (field_op) {
	case FIELD_OP_MINUS:
		expr->fn = hist_field_minus;
		break;
	case FIELD_OP_PLUS:
		expr->fn = hist_field_plus;
		break;
	default:
		ret = -EINVAL;
		goto free;
	}

	return expr;
 free:
	destroy_hist_field(operand1, 0);
	destroy_hist_field(operand2, 0);
	destroy_hist_field(expr, 0);

	return ERR_PTR(ret);
}

static char *find_trigger_filter(struct hist_trigger_data *hist_data,
				 struct trace_event_file *file)
{
	struct event_trigger_data *test;

	list_for_each_entry_rcu(test, &file->triggers, list) {
		if (test->cmd_ops->trigger_type == ETT_EVENT_HIST) {
			if (test->private_data == hist_data)
				return test->filter_str;
		}
	}

	return NULL;
}

static struct event_command trigger_hist_cmd;
static int event_hist_trigger_func(struct event_command *cmd_ops,
				   struct trace_event_file *file,
				   char *glob, char *cmd, char *param);

static bool compatible_keys(struct hist_trigger_data *target_hist_data,
			    struct hist_trigger_data *hist_data,
			    unsigned int n_keys)
{
	struct hist_field *target_hist_field, *hist_field;
	unsigned int n, i, j;

	if (hist_data->n_fields - hist_data->n_vals != n_keys)
		return false;

	i = hist_data->n_vals;
	j = target_hist_data->n_vals;

	for (n = 0; n < n_keys; n++) {
		hist_field = hist_data->fields[i + n];
		target_hist_field = target_hist_data->fields[j + n];

		if (strcmp(hist_field->type, target_hist_field->type) != 0)
			return false;
		if (hist_field->size != target_hist_field->size)
			return false;
		if (hist_field->is_signed != target_hist_field->is_signed)
			return false;
	}

	return true;
}

static struct hist_trigger_data *
find_compatible_hist(struct hist_trigger_data *target_hist_data,
		     struct trace_event_file *file)
{
	struct hist_trigger_data *hist_data;
	struct event_trigger_data *test;
	unsigned int n_keys;

	n_keys = target_hist_data->n_fields - target_hist_data->n_vals;

	list_for_each_entry_rcu(test, &file->triggers, list) {
		if (test->cmd_ops->trigger_type == ETT_EVENT_HIST) {
			hist_data = test->private_data;

			if (compatible_keys(target_hist_data, hist_data, n_keys))
				return hist_data;
		}
	}

	return NULL;
}

static struct trace_event_file *event_file(struct trace_array *tr,
					   char *system, char *event_name)
{
	struct trace_event_file *file;

	file = __find_event_file(tr, system, event_name);
	if (!file)
		return ERR_PTR(-EINVAL);

	return file;
}

static struct hist_field *
find_synthetic_field_var(struct hist_trigger_data *target_hist_data,
			 char *system, char *event_name, char *field_name)
{
	struct hist_field *event_var;
	char *synthetic_name;

	synthetic_name = kzalloc(MAX_FILTER_STR_VAL, GFP_KERNEL);
	if (!synthetic_name)
		return ERR_PTR(-ENOMEM);

	strcpy(synthetic_name, "synthetic_");
	strcat(synthetic_name, field_name);

	event_var = find_event_var(target_hist_data, system, event_name, synthetic_name);

	kfree(synthetic_name);

	return event_var;
}

/**
 * create_field_var_hist - Automatically create a histogram and var for a field
 * @target_hist_data: The target hist trigger
 * @subsys_name: Optional subsystem name
 * @event_name: Optional event name
 * @field_name: The name of the field (and the resulting variable)
 *
 * Hist trigger actions fetch data from variables, not directly from
 * events.  However, for convenience, users are allowed to directly
 * specify an event field in an action, which will be automatically
 * converted into a variable on their behalf.

 * If a user specifies a field on an event that isn't the event the
 * histogram currently being defined (the target event histogram), the
 * only way that can be accomplished is if a new hist trigger is
 * created and the field variable defined on that.
 *
 * This function creates a new histogram compatible with the target
 * event (meaning a histogram with the same key as the target
 * histogram), and creates a variable for the specified field, but
 * with 'synthetic_' prepended to the variable name in order to avoid
 * collision with normal field variables.
 *
 * Return: The variable created for the field.
 */
static struct hist_field *
create_field_var_hist(struct hist_trigger_data *target_hist_data,
		      char *subsys_name, char *event_name, char *field_name)
{
	struct trace_array *tr = target_hist_data->event_file->tr;
	struct hist_field *event_var = ERR_PTR(-EINVAL);
	struct hist_trigger_data *hist_data;
	unsigned int i, n, first = true;
	struct field_var_hist *var_hist;
	struct trace_event_file *file;
	struct hist_field *key_field;
	char *saved_filter;
	char *cmd;
	int ret;

	if (target_hist_data->n_field_var_hists >= SYNTH_FIELDS_MAX) {
		hist_err(tr, HIST_ERR_TOO_MANY_FIELD_VARS, errpos(field_name));
		return ERR_PTR(-EINVAL);
	}

	file = event_file(tr, subsys_name, event_name);

	if (IS_ERR(file)) {
		hist_err(tr, HIST_ERR_EVENT_FILE_NOT_FOUND, errpos(field_name));
		ret = PTR_ERR(file);
		return ERR_PTR(ret);
	}

	/*
	 * Look for a histogram compatible with target.  We'll use the
	 * found histogram specification to create a new matching
	 * histogram with our variable on it.  target_hist_data is not
	 * yet a registered histogram so we can't use that.
	 */
	hist_data = find_compatible_hist(target_hist_data, file);
	if (!hist_data) {
		hist_err(tr, HIST_ERR_HIST_NOT_FOUND, errpos(field_name));
		return ERR_PTR(-EINVAL);
	}

	/* See if a synthetic field variable has already been created */
	event_var = find_synthetic_field_var(target_hist_data, subsys_name,
					     event_name, field_name);
	if (!IS_ERR_OR_NULL(event_var))
		return event_var;

	var_hist = kzalloc(sizeof(*var_hist), GFP_KERNEL);
	if (!var_hist)
		return ERR_PTR(-ENOMEM);

	cmd = kzalloc(MAX_FILTER_STR_VAL, GFP_KERNEL);
	if (!cmd) {
		kfree(var_hist);
		return ERR_PTR(-ENOMEM);
	}

	/* Use the same keys as the compatible histogram */
	strcat(cmd, "keys=");

	for_each_hist_key_field(i, hist_data) {
		key_field = hist_data->fields[i];
		if (!first)
			strcat(cmd, ",");
		strcat(cmd, key_field->field->name);
		first = false;
	}

	/* Create the synthetic field variable specification */
	strcat(cmd, ":synthetic_");
	strcat(cmd, field_name);
	strcat(cmd, "=");
	strcat(cmd, field_name);

	/* Use the same filter as the compatible histogram */
	saved_filter = find_trigger_filter(hist_data, file);
	if (saved_filter) {
		strcat(cmd, " if ");
		strcat(cmd, saved_filter);
	}

	var_hist->cmd = kstrdup(cmd, GFP_KERNEL);
	if (!var_hist->cmd) {
		kfree(cmd);
		kfree(var_hist);
		return ERR_PTR(-ENOMEM);
	}

	/* Save the compatible histogram information */
	var_hist->hist_data = hist_data;

	/* Create the new histogram with our variable */
	ret = event_hist_trigger_func(&trigger_hist_cmd, file,
				      "", "hist", cmd);
	if (ret) {
		kfree(cmd);
		kfree(var_hist->cmd);
		kfree(var_hist);
		hist_err(tr, HIST_ERR_HIST_CREATE_FAIL, errpos(field_name));
		return ERR_PTR(ret);
	}

	kfree(cmd);

	/* If we can't find the variable, something went wrong */
	event_var = find_synthetic_field_var(target_hist_data, subsys_name,
					     event_name, field_name);
	if (IS_ERR_OR_NULL(event_var)) {
		kfree(var_hist->cmd);
		kfree(var_hist);
		hist_err(tr, HIST_ERR_SYNTH_VAR_NOT_FOUND, errpos(field_name));
		return ERR_PTR(-EINVAL);
	}

	n = target_hist_data->n_field_var_hists;
	target_hist_data->field_var_hists[n] = var_hist;
	target_hist_data->n_field_var_hists++;

	return event_var;
}

static struct hist_field *
find_target_event_var(struct hist_trigger_data *hist_data,
		      char *subsys_name, char *event_name, char *var_name)
{
	struct trace_event_file *file = hist_data->event_file;
	struct hist_field *hist_field = NULL;

	if (subsys_name) {
		struct trace_event_call *call;

		if (!event_name)
			return NULL;

		call = file->event_call;

		if (strcmp(subsys_name, call->class->system) != 0)
			return NULL;

		if (strcmp(event_name, trace_event_name(call)) != 0)
			return NULL;
	}

	hist_field = find_var_field(hist_data, var_name);

	return hist_field;
}

static inline void __update_field_vars(struct tracing_map_elt *elt,
				       struct ring_buffer_event *rbe,
				       void *rec,
				       struct field_var **field_vars,
				       unsigned int n_field_vars,
				       unsigned int field_var_str_start)
{
	struct hist_elt_data *elt_data = elt->private_data;
	unsigned int i, j, var_idx;
	u64 var_val;

	for (i = 0, j = field_var_str_start; i < n_field_vars; i++) {
		struct field_var *field_var = field_vars[i];
		struct hist_field *var = field_var->var;
		struct hist_field *val = field_var->val;

		var_val = val->fn(val, elt, rbe, rec);
		var_idx = var->var.idx;

		if (val->flags & HIST_FIELD_FL_STRING) {
			char *str = elt_data->field_var_str[j++];
			char *val_str = (char *)(uintptr_t)var_val;

			strscpy(str, val_str, STR_VAR_LEN_MAX);
			var_val = (u64)(uintptr_t)str;
		}
		tracing_map_set_var(elt, var_idx, var_val);
	}
}

static void update_field_vars(struct hist_trigger_data *hist_data,
			      struct tracing_map_elt *elt,
			      struct ring_buffer_event *rbe,
			      void *rec)
{
	__update_field_vars(elt, rbe, rec, hist_data->field_vars,
			    hist_data->n_field_vars, 0);
}

static void save_track_data_vars(struct hist_trigger_data *hist_data,
				 struct tracing_map_elt *elt, void *rec,
				 struct ring_buffer_event *rbe, void *key,
				 struct action_data *data, u64 *var_ref_vals)
{
	__update_field_vars(elt, rbe, rec, hist_data->save_vars,
			    hist_data->n_save_vars, hist_data->n_field_var_str);
}

static struct hist_field *create_var(struct hist_trigger_data *hist_data,
				     struct trace_event_file *file,
				     char *name, int size, const char *type)
{
	struct hist_field *var;
	int idx;

	if (find_var(hist_data, file, name) && !hist_data->remove) {
		var = ERR_PTR(-EINVAL);
		goto out;
	}

	var = kzalloc(sizeof(struct hist_field), GFP_KERNEL);
	if (!var) {
		var = ERR_PTR(-ENOMEM);
		goto out;
	}

	idx = tracing_map_add_var(hist_data->map);
	if (idx < 0) {
		kfree(var);
		var = ERR_PTR(-EINVAL);
		goto out;
	}

	var->flags = HIST_FIELD_FL_VAR;
	var->var.idx = idx;
	var->var.hist_data = var->hist_data = hist_data;
	var->size = size;
	var->var.name = kstrdup(name, GFP_KERNEL);
	var->type = kstrdup(type, GFP_KERNEL);
	if (!var->var.name || !var->type) {
		kfree(var->var.name);
		kfree(var->type);
		kfree(var);
		var = ERR_PTR(-ENOMEM);
	}
 out:
	return var;
}

static struct field_var *create_field_var(struct hist_trigger_data *hist_data,
					  struct trace_event_file *file,
					  char *field_name)
{
	struct hist_field *val = NULL, *var = NULL;
	unsigned long flags = HIST_FIELD_FL_VAR;
	struct trace_array *tr = file->tr;
	struct field_var *field_var;
	int ret = 0;

	if (hist_data->n_field_vars >= SYNTH_FIELDS_MAX) {
		hist_err(tr, HIST_ERR_TOO_MANY_FIELD_VARS, errpos(field_name));
		ret = -EINVAL;
		goto err;
	}

	val = parse_atom(hist_data, file, field_name, &flags, NULL);
	if (IS_ERR(val)) {
		hist_err(tr, HIST_ERR_FIELD_VAR_PARSE_FAIL, errpos(field_name));
		ret = PTR_ERR(val);
		goto err;
	}

	var = create_var(hist_data, file, field_name, val->size, val->type);
	if (IS_ERR(var)) {
		hist_err(tr, HIST_ERR_VAR_CREATE_FIND_FAIL, errpos(field_name));
		kfree(val);
		ret = PTR_ERR(var);
		goto err;
	}

	field_var = kzalloc(sizeof(struct field_var), GFP_KERNEL);
	if (!field_var) {
		kfree(val);
		kfree(var);
		ret =  -ENOMEM;
		goto err;
	}

	field_var->var = var;
	field_var->val = val;
 out:
	return field_var;
 err:
	field_var = ERR_PTR(ret);
	goto out;
}

/**
 * create_target_field_var - Automatically create a variable for a field
 * @target_hist_data: The target hist trigger
 * @subsys_name: Optional subsystem name
 * @event_name: Optional event name
 * @var_name: The name of the field (and the resulting variable)
 *
 * Hist trigger actions fetch data from variables, not directly from
 * events.  However, for convenience, users are allowed to directly
 * specify an event field in an action, which will be automatically
 * converted into a variable on their behalf.

 * This function creates a field variable with the name var_name on
 * the hist trigger currently being defined on the target event.  If
 * subsys_name and event_name are specified, this function simply
 * verifies that they do in fact match the target event subsystem and
 * event name.
 *
 * Return: The variable created for the field.
 */
static struct field_var *
create_target_field_var(struct hist_trigger_data *target_hist_data,
			char *subsys_name, char *event_name, char *var_name)
{
	struct trace_event_file *file = target_hist_data->event_file;

	if (subsys_name) {
		struct trace_event_call *call;

		if (!event_name)
			return NULL;

		call = file->event_call;

		if (strcmp(subsys_name, call->class->system) != 0)
			return NULL;

		if (strcmp(event_name, trace_event_name(call)) != 0)
			return NULL;
	}

	return create_field_var(target_hist_data, file, var_name);
}

static bool check_track_val_max(u64 track_val, u64 var_val)
{
	if (var_val <= track_val)
		return false;

	return true;
}

static bool check_track_val_changed(u64 track_val, u64 var_val)
{
	if (var_val == track_val)
		return false;

	return true;
}

static u64 get_track_val(struct hist_trigger_data *hist_data,
			 struct tracing_map_elt *elt,
			 struct action_data *data)
{
	unsigned int track_var_idx = data->track_data.track_var->var.idx;
	u64 track_val;

	track_val = tracing_map_read_var(elt, track_var_idx);

	return track_val;
}

static void save_track_val(struct hist_trigger_data *hist_data,
			   struct tracing_map_elt *elt,
			   struct action_data *data, u64 var_val)
{
	unsigned int track_var_idx = data->track_data.track_var->var.idx;

	tracing_map_set_var(elt, track_var_idx, var_val);
}

static void save_track_data(struct hist_trigger_data *hist_data,
			    struct tracing_map_elt *elt, void *rec,
			    struct ring_buffer_event *rbe, void *key,
			    struct action_data *data, u64 *var_ref_vals)
{
	if (data->track_data.save_data)
		data->track_data.save_data(hist_data, elt, rec, rbe, key, data, var_ref_vals);
}

static bool check_track_val(struct tracing_map_elt *elt,
			    struct action_data *data,
			    u64 var_val)
{
	struct hist_trigger_data *hist_data;
	u64 track_val;

	hist_data = data->track_data.track_var->hist_data;
	track_val = get_track_val(hist_data, elt, data);

	return data->track_data.check_val(track_val, var_val);
}

#ifdef CONFIG_TRACER_SNAPSHOT
static bool cond_snapshot_update(struct trace_array *tr, void *cond_data)
{
	/* called with tr->max_lock held */
	struct track_data *track_data = tr->cond_snapshot->cond_data;
	struct hist_elt_data *elt_data, *track_elt_data;
	struct snapshot_context *context = cond_data;
	struct action_data *action;
	u64 track_val;

	if (!track_data)
		return false;

	action = track_data->action_data;

	track_val = get_track_val(track_data->hist_data, context->elt,
				  track_data->action_data);

	if (!action->track_data.check_val(track_data->track_val, track_val))
		return false;

	track_data->track_val = track_val;
	memcpy(track_data->key, context->key, track_data->key_len);

	elt_data = context->elt->private_data;
	track_elt_data = track_data->elt.private_data;
	if (elt_data->comm)
		strncpy(track_elt_data->comm, elt_data->comm, TASK_COMM_LEN);

	track_data->updated = true;

	return true;
}

static void save_track_data_snapshot(struct hist_trigger_data *hist_data,
				     struct tracing_map_elt *elt, void *rec,
				     struct ring_buffer_event *rbe, void *key,
				     struct action_data *data,
				     u64 *var_ref_vals)
{
	struct trace_event_file *file = hist_data->event_file;
	struct snapshot_context context;

	context.elt = elt;
	context.key = key;

	tracing_snapshot_cond(file->tr, &context);
}

static void hist_trigger_print_key(struct seq_file *m,
				   struct hist_trigger_data *hist_data,
				   void *key,
				   struct tracing_map_elt *elt);

static struct action_data *snapshot_action(struct hist_trigger_data *hist_data)
{
	unsigned int i;

	if (!hist_data->n_actions)
		return NULL;

	for (i = 0; i < hist_data->n_actions; i++) {
		struct action_data *data = hist_data->actions[i];

		if (data->action == ACTION_SNAPSHOT)
			return data;
	}

	return NULL;
}

static void track_data_snapshot_print(struct seq_file *m,
				      struct hist_trigger_data *hist_data)
{
	struct trace_event_file *file = hist_data->event_file;
	struct track_data *track_data;
	struct action_data *action;

	track_data = tracing_cond_snapshot_data(file->tr);
	if (!track_data)
		return;

	if (!track_data->updated)
		return;

	action = snapshot_action(hist_data);
	if (!action)
		return;

	seq_puts(m, "\nSnapshot taken (see tracing/snapshot).  Details:\n");
	seq_printf(m, "\ttriggering value { %s(%s) }: %10llu",
		   action->handler == HANDLER_ONMAX ? "onmax" : "onchange",
		   action->track_data.var_str, track_data->track_val);

	seq_puts(m, "\ttriggered by event with key: ");
	hist_trigger_print_key(m, hist_data, track_data->key, &track_data->elt);
	seq_putc(m, '\n');
}
#else
static bool cond_snapshot_update(struct trace_array *tr, void *cond_data)
{
	return false;
}
static void save_track_data_snapshot(struct hist_trigger_data *hist_data,
				     struct tracing_map_elt *elt, void *rec,
				     struct ring_buffer_event *rbe, void *key,
				     struct action_data *data,
				     u64 *var_ref_vals) {}
static void track_data_snapshot_print(struct seq_file *m,
				      struct hist_trigger_data *hist_data) {}
#endif /* CONFIG_TRACER_SNAPSHOT */

static void track_data_print(struct seq_file *m,
			     struct hist_trigger_data *hist_data,
			     struct tracing_map_elt *elt,
			     struct action_data *data)
{
	u64 track_val = get_track_val(hist_data, elt, data);
	unsigned int i, save_var_idx;

	if (data->handler == HANDLER_ONMAX)
		seq_printf(m, "\n\tmax: %10llu", track_val);
	else if (data->handler == HANDLER_ONCHANGE)
		seq_printf(m, "\n\tchanged: %10llu", track_val);

	if (data->action == ACTION_SNAPSHOT)
		return;

	for (i = 0; i < hist_data->n_save_vars; i++) {
		struct hist_field *save_val = hist_data->save_vars[i]->val;
		struct hist_field *save_var = hist_data->save_vars[i]->var;
		u64 val;

		save_var_idx = save_var->var.idx;

		val = tracing_map_read_var(elt, save_var_idx);

		if (save_val->flags & HIST_FIELD_FL_STRING) {
			seq_printf(m, "  %s: %-32s", save_var->var.name,
				   (char *)(uintptr_t)(val));
		} else
			seq_printf(m, "  %s: %10llu", save_var->var.name, val);
	}
}

static void ontrack_action(struct hist_trigger_data *hist_data,
			   struct tracing_map_elt *elt, void *rec,
			   struct ring_buffer_event *rbe, void *key,
			   struct action_data *data, u64 *var_ref_vals)
{
	u64 var_val = var_ref_vals[data->track_data.var_ref->var_ref_idx];

	if (check_track_val(elt, data, var_val)) {
		save_track_val(hist_data, elt, data, var_val);
		save_track_data(hist_data, elt, rec, rbe, key, data, var_ref_vals);
	}
}

static void action_data_destroy(struct action_data *data)
{
	unsigned int i;

	lockdep_assert_held(&event_mutex);

	kfree(data->action_name);

	for (i = 0; i < data->n_params; i++)
		kfree(data->params[i]);

	if (data->synth_event)
		data->synth_event->ref--;

	kfree(data->synth_event_name);

	kfree(data);
}

static void track_data_destroy(struct hist_trigger_data *hist_data,
			       struct action_data *data)
{
	struct trace_event_file *file = hist_data->event_file;

	destroy_hist_field(data->track_data.track_var, 0);

	if (data->action == ACTION_SNAPSHOT) {
		struct track_data *track_data;

		track_data = tracing_cond_snapshot_data(file->tr);
		if (track_data && track_data->hist_data == hist_data) {
			tracing_snapshot_cond_disable(file->tr);
			track_data_free(track_data);
		}
	}

	kfree(data->track_data.var_str);

	action_data_destroy(data);
}

static int action_create(struct hist_trigger_data *hist_data,
			 struct action_data *data);

static int track_data_create(struct hist_trigger_data *hist_data,
			     struct action_data *data)
{
	struct hist_field *var_field, *ref_field, *track_var = NULL;
	struct trace_event_file *file = hist_data->event_file;
	struct trace_array *tr = file->tr;
	char *track_data_var_str;
	int ret = 0;

	track_data_var_str = data->track_data.var_str;
	if (track_data_var_str[0] != '$') {
		hist_err(tr, HIST_ERR_ONX_NOT_VAR, errpos(track_data_var_str));
		return -EINVAL;
	}
	track_data_var_str++;

	var_field = find_target_event_var(hist_data, NULL, NULL, track_data_var_str);
	if (!var_field) {
		hist_err(tr, HIST_ERR_ONX_VAR_NOT_FOUND, errpos(track_data_var_str));
		return -EINVAL;
	}

	ref_field = create_var_ref(hist_data, var_field, NULL, NULL);
	if (!ref_field)
		return -ENOMEM;

	data->track_data.var_ref = ref_field;

	if (data->handler == HANDLER_ONMAX)
		track_var = create_var(hist_data, file, "__max", sizeof(u64), "u64");
	if (IS_ERR(track_var)) {
		hist_err(tr, HIST_ERR_ONX_VAR_CREATE_FAIL, 0);
		ret = PTR_ERR(track_var);
		goto out;
	}

	if (data->handler == HANDLER_ONCHANGE)
		track_var = create_var(hist_data, file, "__change", sizeof(u64), "u64");
	if (IS_ERR(track_var)) {
		hist_err(tr, HIST_ERR_ONX_VAR_CREATE_FAIL, 0);
		ret = PTR_ERR(track_var);
		goto out;
	}
	data->track_data.track_var = track_var;

	ret = action_create(hist_data, data);
 out:
	return ret;
}

static int parse_action_params(struct trace_array *tr, char *params,
			       struct action_data *data)
{
	char *param, *saved_param;
	bool first_param = true;
	int ret = 0;

	while (params) {
		if (data->n_params >= SYNTH_FIELDS_MAX) {
			hist_err(tr, HIST_ERR_TOO_MANY_PARAMS, 0);
			goto out;
		}

		param = strsep(&params, ",");
		if (!param) {
			hist_err(tr, HIST_ERR_PARAM_NOT_FOUND, 0);
			ret = -EINVAL;
			goto out;
		}

		param = strstrip(param);
		if (strlen(param) < 2) {
			hist_err(tr, HIST_ERR_INVALID_PARAM, errpos(param));
			ret = -EINVAL;
			goto out;
		}

		saved_param = kstrdup(param, GFP_KERNEL);
		if (!saved_param) {
			ret = -ENOMEM;
			goto out;
		}

		if (first_param && data->use_trace_keyword) {
			data->synth_event_name = saved_param;
			first_param = false;
			continue;
		}
		first_param = false;

		data->params[data->n_params++] = saved_param;
	}
 out:
	return ret;
}

static int action_parse(struct trace_array *tr, char *str, struct action_data *data,
			enum handler_id handler)
{
	char *action_name;
	int ret = 0;

	strsep(&str, ".");
	if (!str) {
		hist_err(tr, HIST_ERR_ACTION_NOT_FOUND, 0);
		ret = -EINVAL;
		goto out;
	}

	action_name = strsep(&str, "(");
	if (!action_name || !str) {
		hist_err(tr, HIST_ERR_ACTION_NOT_FOUND, 0);
		ret = -EINVAL;
		goto out;
	}

	if (str_has_prefix(action_name, "save")) {
		char *params = strsep(&str, ")");

		if (!params) {
			hist_err(tr, HIST_ERR_NO_SAVE_PARAMS, 0);
			ret = -EINVAL;
			goto out;
		}

		ret = parse_action_params(tr, params, data);
		if (ret)
			goto out;

		if (handler == HANDLER_ONMAX)
			data->track_data.check_val = check_track_val_max;
		else if (handler == HANDLER_ONCHANGE)
			data->track_data.check_val = check_track_val_changed;
		else {
			hist_err(tr, HIST_ERR_ACTION_MISMATCH, errpos(action_name));
			ret = -EINVAL;
			goto out;
		}

		data->track_data.save_data = save_track_data_vars;
		data->fn = ontrack_action;
		data->action = ACTION_SAVE;
	} else if (str_has_prefix(action_name, "snapshot")) {
		char *params = strsep(&str, ")");

		if (!str) {
			hist_err(tr, HIST_ERR_NO_CLOSING_PAREN, errpos(params));
			ret = -EINVAL;
			goto out;
		}

		if (handler == HANDLER_ONMAX)
			data->track_data.check_val = check_track_val_max;
		else if (handler == HANDLER_ONCHANGE)
			data->track_data.check_val = check_track_val_changed;
		else {
			hist_err(tr, HIST_ERR_ACTION_MISMATCH, errpos(action_name));
			ret = -EINVAL;
			goto out;
		}

		data->track_data.save_data = save_track_data_snapshot;
		data->fn = ontrack_action;
		data->action = ACTION_SNAPSHOT;
	} else {
		char *params = strsep(&str, ")");

		if (str_has_prefix(action_name, "trace"))
			data->use_trace_keyword = true;

		if (params) {
			ret = parse_action_params(tr, params, data);
			if (ret)
				goto out;
		}

		if (handler == HANDLER_ONMAX)
			data->track_data.check_val = check_track_val_max;
		else if (handler == HANDLER_ONCHANGE)
			data->track_data.check_val = check_track_val_changed;

		if (handler != HANDLER_ONMATCH) {
			data->track_data.save_data = action_trace;
			data->fn = ontrack_action;
		} else
			data->fn = action_trace;

		data->action = ACTION_TRACE;
	}

	data->action_name = kstrdup(action_name, GFP_KERNEL);
	if (!data->action_name) {
		ret = -ENOMEM;
		goto out;
	}

	data->handler = handler;
 out:
	return ret;
}

static struct action_data *track_data_parse(struct hist_trigger_data *hist_data,
					    char *str, enum handler_id handler)
{
	struct action_data *data;
	int ret = -EINVAL;
	char *var_str;

	data = kzalloc(sizeof(*data), GFP_KERNEL);
	if (!data)
		return ERR_PTR(-ENOMEM);

	var_str = strsep(&str, ")");
	if (!var_str || !str) {
		ret = -EINVAL;
		goto free;
	}

	data->track_data.var_str = kstrdup(var_str, GFP_KERNEL);
	if (!data->track_data.var_str) {
		ret = -ENOMEM;
		goto free;
	}

	ret = action_parse(hist_data->event_file->tr, str, data, handler);
	if (ret)
		goto free;
 out:
	return data;
 free:
	track_data_destroy(hist_data, data);
	data = ERR_PTR(ret);
	goto out;
}

static void onmatch_destroy(struct action_data *data)
{
	kfree(data->match_data.event);
	kfree(data->match_data.event_system);

	action_data_destroy(data);
}

static void destroy_field_var(struct field_var *field_var)
{
	if (!field_var)
		return;

	destroy_hist_field(field_var->var, 0);
	destroy_hist_field(field_var->val, 0);

	kfree(field_var);
}

static void destroy_field_vars(struct hist_trigger_data *hist_data)
{
	unsigned int i;

	for (i = 0; i < hist_data->n_field_vars; i++)
		destroy_field_var(hist_data->field_vars[i]);
}

static void save_field_var(struct hist_trigger_data *hist_data,
			   struct field_var *field_var)
{
	hist_data->field_vars[hist_data->n_field_vars++] = field_var;

	if (field_var->val->flags & HIST_FIELD_FL_STRING)
		hist_data->n_field_var_str++;
}


static int check_synth_field(struct synth_event *event,
			     struct hist_field *hist_field,
			     unsigned int field_pos)
{
	struct synth_field *field;

	if (field_pos >= event->n_fields)
		return -EINVAL;

	field = event->fields[field_pos];

	if (strcmp(field->type, hist_field->type) != 0)
		return -EINVAL;

	return 0;
}

static struct hist_field *
trace_action_find_var(struct hist_trigger_data *hist_data,
		      struct action_data *data,
		      char *system, char *event, char *var)
{
	struct trace_array *tr = hist_data->event_file->tr;
	struct hist_field *hist_field;

	var++; /* skip '$' */

	hist_field = find_target_event_var(hist_data, system, event, var);
	if (!hist_field) {
		if (!system && data->handler == HANDLER_ONMATCH) {
			system = data->match_data.event_system;
			event = data->match_data.event;
		}

		hist_field = find_event_var(hist_data, system, event, var);
	}

	if (!hist_field)
		hist_err(tr, HIST_ERR_PARAM_NOT_FOUND, errpos(var));

	return hist_field;
}

static struct hist_field *
trace_action_create_field_var(struct hist_trigger_data *hist_data,
			      struct action_data *data, char *system,
			      char *event, char *var)
{
	struct hist_field *hist_field = NULL;
	struct field_var *field_var;

	/*
	 * First try to create a field var on the target event (the
	 * currently being defined).  This will create a variable for
	 * unqualified fields on the target event, or if qualified,
	 * target fields that have qualified names matching the target.
	 */
	field_var = create_target_field_var(hist_data, system, event, var);

	if (field_var && !IS_ERR(field_var)) {
		save_field_var(hist_data, field_var);
		hist_field = field_var->var;
	} else {
		field_var = NULL;
		/*
		 * If no explicit system.event is specfied, default to
		 * looking for fields on the onmatch(system.event.xxx)
		 * event.
		 */
		if (!system && data->handler == HANDLER_ONMATCH) {
			system = data->match_data.event_system;
			event = data->match_data.event;
		}

		/*
		 * At this point, we're looking at a field on another
		 * event.  Because we can't modify a hist trigger on
		 * another event to add a variable for a field, we need
		 * to create a new trigger on that event and create the
		 * variable at the same time.
		 */
		hist_field = create_field_var_hist(hist_data, system, event, var);
		if (IS_ERR(hist_field))
			goto free;
	}
 out:
	return hist_field;
 free:
	destroy_field_var(field_var);
	hist_field = NULL;
	goto out;
}

static int trace_action_create(struct hist_trigger_data *hist_data,
			       struct action_data *data)
{
	struct trace_array *tr = hist_data->event_file->tr;
	char *event_name, *param, *system = NULL;
	struct hist_field *hist_field, *var_ref;
	unsigned int i, var_ref_idx;
	unsigned int field_pos = 0;
	struct synth_event *event;
	char *synth_event_name;
	int ret = 0;

	lockdep_assert_held(&event_mutex);

	if (data->use_trace_keyword)
		synth_event_name = data->synth_event_name;
	else
		synth_event_name = data->action_name;

	event = find_synth_event(synth_event_name);
	if (!event) {
		hist_err(tr, HIST_ERR_SYNTH_EVENT_NOT_FOUND, errpos(synth_event_name));
		return -EINVAL;
	}

	event->ref++;

	var_ref_idx = hist_data->n_var_refs;

	for (i = 0; i < data->n_params; i++) {
		char *p;

		p = param = kstrdup(data->params[i], GFP_KERNEL);
		if (!param) {
			ret = -ENOMEM;
			goto err;
		}

		system = strsep(&param, ".");
		if (!param) {
			param = (char *)system;
			system = event_name = NULL;
		} else {
			event_name = strsep(&param, ".");
			if (!param) {
				kfree(p);
				ret = -EINVAL;
				goto err;
			}
		}

		if (param[0] == '$')
			hist_field = trace_action_find_var(hist_data, data,
							   system, event_name,
							   param);
		else
			hist_field = trace_action_create_field_var(hist_data,
								   data,
								   system,
								   event_name,
								   param);

		if (!hist_field) {
			kfree(p);
			ret = -EINVAL;
			goto err;
		}

		if (check_synth_field(event, hist_field, field_pos) == 0) {
			var_ref = create_var_ref(hist_data, hist_field,
						 system, event_name);
			if (!var_ref) {
				kfree(p);
				ret = -ENOMEM;
				goto err;
			}

			field_pos++;
			kfree(p);
			continue;
		}

		hist_err(tr, HIST_ERR_SYNTH_TYPE_MISMATCH, errpos(param));
		kfree(p);
		ret = -EINVAL;
		goto err;
	}

	if (field_pos != event->n_fields) {
		hist_err(tr, HIST_ERR_SYNTH_COUNT_MISMATCH, errpos(event->name));
		ret = -EINVAL;
		goto err;
	}

	data->synth_event = event;
	data->var_ref_idx = var_ref_idx;
 out:
	return ret;
 err:
	event->ref--;

	goto out;
}

static int action_create(struct hist_trigger_data *hist_data,
			 struct action_data *data)
{
	struct trace_event_file *file = hist_data->event_file;
	struct trace_array *tr = file->tr;
	struct track_data *track_data;
	struct field_var *field_var;
	unsigned int i;
	char *param;
	int ret = 0;

	if (data->action == ACTION_TRACE)
		return trace_action_create(hist_data, data);

	if (data->action == ACTION_SNAPSHOT) {
		track_data = track_data_alloc(hist_data->key_size, data, hist_data);
		if (IS_ERR(track_data)) {
			ret = PTR_ERR(track_data);
			goto out;
		}

		ret = tracing_snapshot_cond_enable(file->tr, track_data,
						   cond_snapshot_update);
		if (ret)
			track_data_free(track_data);

		goto out;
	}

	if (data->action == ACTION_SAVE) {
		if (hist_data->n_save_vars) {
			ret = -EEXIST;
			hist_err(tr, HIST_ERR_TOO_MANY_SAVE_ACTIONS, 0);
			goto out;
		}

		for (i = 0; i < data->n_params; i++) {
			param = kstrdup(data->params[i], GFP_KERNEL);
			if (!param) {
				ret = -ENOMEM;
				goto out;
			}

			field_var = create_target_field_var(hist_data, NULL, NULL, param);
			if (IS_ERR(field_var)) {
				hist_err(tr, HIST_ERR_FIELD_VAR_CREATE_FAIL,
					 errpos(param));
				ret = PTR_ERR(field_var);
				kfree(param);
				goto out;
			}

			hist_data->save_vars[hist_data->n_save_vars++] = field_var;
			if (field_var->val->flags & HIST_FIELD_FL_STRING)
				hist_data->n_save_var_str++;
			kfree(param);
		}
	}
 out:
	return ret;
}

static int onmatch_create(struct hist_trigger_data *hist_data,
			  struct action_data *data)
{
	return action_create(hist_data, data);
}

static struct action_data *onmatch_parse(struct trace_array *tr, char *str)
{
	char *match_event, *match_event_system;
	struct action_data *data;
	int ret = -EINVAL;

	data = kzalloc(sizeof(*data), GFP_KERNEL);
	if (!data)
		return ERR_PTR(-ENOMEM);

	match_event = strsep(&str, ")");
	if (!match_event || !str) {
		hist_err(tr, HIST_ERR_NO_CLOSING_PAREN, errpos(match_event));
		goto free;
	}

	match_event_system = strsep(&match_event, ".");
	if (!match_event) {
		hist_err(tr, HIST_ERR_SUBSYS_NOT_FOUND, errpos(match_event_system));
		goto free;
	}

	if (IS_ERR(event_file(tr, match_event_system, match_event))) {
		hist_err(tr, HIST_ERR_INVALID_SUBSYS_EVENT, errpos(match_event));
		goto free;
	}

	data->match_data.event = kstrdup(match_event, GFP_KERNEL);
	if (!data->match_data.event) {
		ret = -ENOMEM;
		goto free;
	}

	data->match_data.event_system = kstrdup(match_event_system, GFP_KERNEL);
	if (!data->match_data.event_system) {
		ret = -ENOMEM;
		goto free;
	}

	ret = action_parse(tr, str, data, HANDLER_ONMATCH);
	if (ret)
		goto free;
 out:
	return data;
 free:
	onmatch_destroy(data);
	data = ERR_PTR(ret);
	goto out;
}

static int create_hitcount_val(struct hist_trigger_data *hist_data)
{
	hist_data->fields[HITCOUNT_IDX] =
		create_hist_field(hist_data, NULL, HIST_FIELD_FL_HITCOUNT, NULL);
	if (!hist_data->fields[HITCOUNT_IDX])
		return -ENOMEM;

	hist_data->n_vals++;
	hist_data->n_fields++;

	if (WARN_ON(hist_data->n_vals > TRACING_MAP_VALS_MAX))
		return -EINVAL;

	return 0;
}

static int __create_val_field(struct hist_trigger_data *hist_data,
			      unsigned int val_idx,
			      struct trace_event_file *file,
			      char *var_name, char *field_str,
			      unsigned long flags)
{
	struct hist_field *hist_field;
	int ret = 0;

	hist_field = parse_expr(hist_data, file, field_str, flags, var_name, 0);
	if (IS_ERR(hist_field)) {
		ret = PTR_ERR(hist_field);
		goto out;
	}

	hist_data->fields[val_idx] = hist_field;

	++hist_data->n_vals;
	++hist_data->n_fields;

	if (WARN_ON(hist_data->n_vals > TRACING_MAP_VALS_MAX + TRACING_MAP_VARS_MAX))
		ret = -EINVAL;
 out:
	return ret;
}

static int create_val_field(struct hist_trigger_data *hist_data,
			    unsigned int val_idx,
			    struct trace_event_file *file,
			    char *field_str)
{
	if (WARN_ON(val_idx >= TRACING_MAP_VALS_MAX))
		return -EINVAL;

	return __create_val_field(hist_data, val_idx, file, NULL, field_str, 0);
}

static int create_var_field(struct hist_trigger_data *hist_data,
			    unsigned int val_idx,
			    struct trace_event_file *file,
			    char *var_name, char *expr_str)
{
	struct trace_array *tr = hist_data->event_file->tr;
	unsigned long flags = 0;

	if (WARN_ON(val_idx >= TRACING_MAP_VALS_MAX + TRACING_MAP_VARS_MAX))
		return -EINVAL;

	if (find_var(hist_data, file, var_name) && !hist_data->remove) {
		hist_err(tr, HIST_ERR_DUPLICATE_VAR, errpos(var_name));
		return -EINVAL;
	}

	flags |= HIST_FIELD_FL_VAR;
	hist_data->n_vars++;
	if (WARN_ON(hist_data->n_vars > TRACING_MAP_VARS_MAX))
		return -EINVAL;

	return __create_val_field(hist_data, val_idx, file, var_name, expr_str, flags);
}

static int create_val_fields(struct hist_trigger_data *hist_data,
			     struct trace_event_file *file)
{
	char *fields_str, *field_str;
	unsigned int i, j = 1;
	int ret;

	ret = create_hitcount_val(hist_data);
	if (ret)
		goto out;

	fields_str = hist_data->attrs->vals_str;
	if (!fields_str)
		goto out;

	strsep(&fields_str, "=");
	if (!fields_str)
		goto out;

	for (i = 0, j = 1; i < TRACING_MAP_VALS_MAX &&
		     j < TRACING_MAP_VALS_MAX; i++) {
		field_str = strsep(&fields_str, ",");
		if (!field_str)
			break;

		if (strcmp(field_str, "hitcount") == 0)
			continue;

		ret = create_val_field(hist_data, j++, file, field_str);
		if (ret)
			goto out;
	}

	if (fields_str && (strcmp(fields_str, "hitcount") != 0))
		ret = -EINVAL;
 out:
	return ret;
}

static int create_key_field(struct hist_trigger_data *hist_data,
			    unsigned int key_idx,
			    unsigned int key_offset,
			    struct trace_event_file *file,
			    char *field_str)
{
	struct trace_array *tr = hist_data->event_file->tr;
	struct hist_field *hist_field = NULL;
	unsigned long flags = 0;
	unsigned int key_size;
	int ret = 0;

	if (WARN_ON(key_idx >= HIST_FIELDS_MAX))
		return -EINVAL;

	flags |= HIST_FIELD_FL_KEY;

	if (strcmp(field_str, "stacktrace") == 0) {
		flags |= HIST_FIELD_FL_STACKTRACE;
		key_size = sizeof(unsigned long) * HIST_STACKTRACE_DEPTH;
		hist_field = create_hist_field(hist_data, NULL, flags, NULL);
	} else {
		hist_field = parse_expr(hist_data, file, field_str, flags,
					NULL, 0);
		if (IS_ERR(hist_field)) {
			ret = PTR_ERR(hist_field);
			goto out;
		}

		if (field_has_hist_vars(hist_field, 0))	{
			hist_err(tr, HIST_ERR_INVALID_REF_KEY, errpos(field_str));
			destroy_hist_field(hist_field, 0);
			ret = -EINVAL;
			goto out;
		}

		key_size = hist_field->size;
	}

	hist_data->fields[key_idx] = hist_field;

	key_size = ALIGN(key_size, sizeof(u64));
	hist_data->fields[key_idx]->size = key_size;
	hist_data->fields[key_idx]->offset = key_offset;

	hist_data->key_size += key_size;

	if (hist_data->key_size > HIST_KEY_SIZE_MAX) {
		ret = -EINVAL;
		goto out;
	}

	hist_data->n_keys++;
	hist_data->n_fields++;

	if (WARN_ON(hist_data->n_keys > TRACING_MAP_KEYS_MAX))
		return -EINVAL;

	ret = key_size;
 out:
	return ret;
}

static int create_key_fields(struct hist_trigger_data *hist_data,
			     struct trace_event_file *file)
{
	unsigned int i, key_offset = 0, n_vals = hist_data->n_vals;
	char *fields_str, *field_str;
	int ret = -EINVAL;

	fields_str = hist_data->attrs->keys_str;
	if (!fields_str)
		goto out;

	strsep(&fields_str, "=");
	if (!fields_str)
		goto out;

	for (i = n_vals; i < n_vals + TRACING_MAP_KEYS_MAX; i++) {
		field_str = strsep(&fields_str, ",");
		if (!field_str)
			break;
		ret = create_key_field(hist_data, i, key_offset,
				       file, field_str);
		if (ret < 0)
			goto out;
		key_offset += ret;
	}
	if (fields_str) {
		ret = -EINVAL;
		goto out;
	}
	ret = 0;
 out:
	return ret;
}

static int create_var_fields(struct hist_trigger_data *hist_data,
			     struct trace_event_file *file)
{
	unsigned int i, j = hist_data->n_vals;
	int ret = 0;

	unsigned int n_vars = hist_data->attrs->var_defs.n_vars;

	for (i = 0; i < n_vars; i++) {
		char *var_name = hist_data->attrs->var_defs.name[i];
		char *expr = hist_data->attrs->var_defs.expr[i];

		ret = create_var_field(hist_data, j++, file, var_name, expr);
		if (ret)
			goto out;
	}
 out:
	return ret;
}

static void free_var_defs(struct hist_trigger_data *hist_data)
{
	unsigned int i;

	for (i = 0; i < hist_data->attrs->var_defs.n_vars; i++) {
		kfree(hist_data->attrs->var_defs.name[i]);
		kfree(hist_data->attrs->var_defs.expr[i]);
	}

	hist_data->attrs->var_defs.n_vars = 0;
}

static int parse_var_defs(struct hist_trigger_data *hist_data)
{
	struct trace_array *tr = hist_data->event_file->tr;
	char *s, *str, *var_name, *field_str;
	unsigned int i, j, n_vars = 0;
	int ret = 0;

	for (i = 0; i < hist_data->attrs->n_assignments; i++) {
		str = hist_data->attrs->assignment_str[i];
		for (j = 0; j < TRACING_MAP_VARS_MAX; j++) {
			field_str = strsep(&str, ",");
			if (!field_str)
				break;

			var_name = strsep(&field_str, "=");
			if (!var_name || !field_str) {
				hist_err(tr, HIST_ERR_MALFORMED_ASSIGNMENT,
					 errpos(var_name));
				ret = -EINVAL;
				goto free;
			}

			if (n_vars == TRACING_MAP_VARS_MAX) {
				hist_err(tr, HIST_ERR_TOO_MANY_VARS, errpos(var_name));
				ret = -EINVAL;
				goto free;
			}

			s = kstrdup(var_name, GFP_KERNEL);
			if (!s) {
				ret = -ENOMEM;
				goto free;
			}
			hist_data->attrs->var_defs.name[n_vars] = s;

			s = kstrdup(field_str, GFP_KERNEL);
			if (!s) {
				kfree(hist_data->attrs->var_defs.name[n_vars]);
				ret = -ENOMEM;
				goto free;
			}
			hist_data->attrs->var_defs.expr[n_vars++] = s;

			hist_data->attrs->var_defs.n_vars = n_vars;
		}
	}

	return ret;
 free:
	free_var_defs(hist_data);

	return ret;
}

static int create_hist_fields(struct hist_trigger_data *hist_data,
			      struct trace_event_file *file)
{
	int ret;

	ret = parse_var_defs(hist_data);
	if (ret)
		goto out;

	ret = create_val_fields(hist_data, file);
	if (ret)
		goto out;

	ret = create_var_fields(hist_data, file);
	if (ret)
		goto out;

	ret = create_key_fields(hist_data, file);
	if (ret)
		goto out;
 out:
	free_var_defs(hist_data);

	return ret;
}

static int is_descending(const char *str)
{
	if (!str)
		return 0;

	if (strcmp(str, "descending") == 0)
		return 1;

	if (strcmp(str, "ascending") == 0)
		return 0;

	return -EINVAL;
}

static int create_sort_keys(struct hist_trigger_data *hist_data)
{
	char *fields_str = hist_data->attrs->sort_key_str;
	struct tracing_map_sort_key *sort_key;
	int descending, ret = 0;
	unsigned int i, j, k;

	hist_data->n_sort_keys = 1; /* we always have at least one, hitcount */

	if (!fields_str)
		goto out;

	strsep(&fields_str, "=");
	if (!fields_str) {
		ret = -EINVAL;
		goto out;
	}

	for (i = 0; i < TRACING_MAP_SORT_KEYS_MAX; i++) {
		struct hist_field *hist_field;
		char *field_str, *field_name;
		const char *test_name;

		sort_key = &hist_data->sort_keys[i];

		field_str = strsep(&fields_str, ",");
		if (!field_str) {
			if (i == 0)
				ret = -EINVAL;
			break;
		}

		if ((i == TRACING_MAP_SORT_KEYS_MAX - 1) && fields_str) {
			ret = -EINVAL;
			break;
		}

		field_name = strsep(&field_str, ".");
		if (!field_name) {
			ret = -EINVAL;
			break;
		}

		if (strcmp(field_name, "hitcount") == 0) {
			descending = is_descending(field_str);
			if (descending < 0) {
				ret = descending;
				break;
			}
			sort_key->descending = descending;
			continue;
		}

		for (j = 1, k = 1; j < hist_data->n_fields; j++) {
			unsigned int idx;

			hist_field = hist_data->fields[j];
			if (hist_field->flags & HIST_FIELD_FL_VAR)
				continue;

			idx = k++;

			test_name = hist_field_name(hist_field, 0);

			if (strcmp(field_name, test_name) == 0) {
				sort_key->field_idx = idx;
				descending = is_descending(field_str);
				if (descending < 0) {
					ret = descending;
					goto out;
				}
				sort_key->descending = descending;
				break;
			}
		}
		if (j == hist_data->n_fields) {
			ret = -EINVAL;
			break;
		}
	}

	hist_data->n_sort_keys = i;
 out:
	return ret;
}

static void destroy_actions(struct hist_trigger_data *hist_data)
{
	unsigned int i;

	for (i = 0; i < hist_data->n_actions; i++) {
		struct action_data *data = hist_data->actions[i];

		if (data->handler == HANDLER_ONMATCH)
			onmatch_destroy(data);
		else if (data->handler == HANDLER_ONMAX ||
			 data->handler == HANDLER_ONCHANGE)
			track_data_destroy(hist_data, data);
		else
			kfree(data);
	}
}

static int parse_actions(struct hist_trigger_data *hist_data)
{
	struct trace_array *tr = hist_data->event_file->tr;
	struct action_data *data;
	unsigned int i;
	int ret = 0;
	char *str;
	int len;

	for (i = 0; i < hist_data->attrs->n_actions; i++) {
		str = hist_data->attrs->action_str[i];

		if ((len = str_has_prefix(str, "onmatch("))) {
			char *action_str = str + len;

			data = onmatch_parse(tr, action_str);
			if (IS_ERR(data)) {
				ret = PTR_ERR(data);
				break;
			}
		} else if ((len = str_has_prefix(str, "onmax("))) {
			char *action_str = str + len;

			data = track_data_parse(hist_data, action_str,
						HANDLER_ONMAX);
			if (IS_ERR(data)) {
				ret = PTR_ERR(data);
				break;
			}
		} else if ((len = str_has_prefix(str, "onchange("))) {
			char *action_str = str + len;

			data = track_data_parse(hist_data, action_str,
						HANDLER_ONCHANGE);
			if (IS_ERR(data)) {
				ret = PTR_ERR(data);
				break;
			}
		} else {
			ret = -EINVAL;
			break;
		}

		hist_data->actions[hist_data->n_actions++] = data;
	}

	return ret;
}

static int create_actions(struct hist_trigger_data *hist_data)
{
	struct action_data *data;
	unsigned int i;
	int ret = 0;

	for (i = 0; i < hist_data->attrs->n_actions; i++) {
		data = hist_data->actions[i];

		if (data->handler == HANDLER_ONMATCH) {
			ret = onmatch_create(hist_data, data);
			if (ret)
				break;
		} else if (data->handler == HANDLER_ONMAX ||
			   data->handler == HANDLER_ONCHANGE) {
			ret = track_data_create(hist_data, data);
			if (ret)
				break;
		} else {
			ret = -EINVAL;
			break;
		}
	}

	return ret;
}

static void print_actions(struct seq_file *m,
			  struct hist_trigger_data *hist_data,
			  struct tracing_map_elt *elt)
{
	unsigned int i;

	for (i = 0; i < hist_data->n_actions; i++) {
		struct action_data *data = hist_data->actions[i];

		if (data->action == ACTION_SNAPSHOT)
			continue;

		if (data->handler == HANDLER_ONMAX ||
		    data->handler == HANDLER_ONCHANGE)
			track_data_print(m, hist_data, elt, data);
	}
}

static void print_action_spec(struct seq_file *m,
			      struct hist_trigger_data *hist_data,
			      struct action_data *data)
{
	unsigned int i;

	if (data->action == ACTION_SAVE) {
		for (i = 0; i < hist_data->n_save_vars; i++) {
			seq_printf(m, "%s", hist_data->save_vars[i]->var->var.name);
			if (i < hist_data->n_save_vars - 1)
				seq_puts(m, ",");
		}
	} else if (data->action == ACTION_TRACE) {
		if (data->use_trace_keyword)
			seq_printf(m, "%s", data->synth_event_name);
		for (i = 0; i < data->n_params; i++) {
			if (i || data->use_trace_keyword)
				seq_puts(m, ",");
			seq_printf(m, "%s", data->params[i]);
		}
	}
}

static void print_track_data_spec(struct seq_file *m,
				  struct hist_trigger_data *hist_data,
				  struct action_data *data)
{
	if (data->handler == HANDLER_ONMAX)
		seq_puts(m, ":onmax(");
	else if (data->handler == HANDLER_ONCHANGE)
		seq_puts(m, ":onchange(");
	seq_printf(m, "%s", data->track_data.var_str);
	seq_printf(m, ").%s(", data->action_name);

	print_action_spec(m, hist_data, data);

	seq_puts(m, ")");
}

static void print_onmatch_spec(struct seq_file *m,
			       struct hist_trigger_data *hist_data,
			       struct action_data *data)
{
	seq_printf(m, ":onmatch(%s.%s).", data->match_data.event_system,
		   data->match_data.event);

	seq_printf(m, "%s(", data->action_name);

	print_action_spec(m, hist_data, data);

	seq_puts(m, ")");
}

static bool actions_match(struct hist_trigger_data *hist_data,
			  struct hist_trigger_data *hist_data_test)
{
	unsigned int i, j;

	if (hist_data->n_actions != hist_data_test->n_actions)
		return false;

	for (i = 0; i < hist_data->n_actions; i++) {
		struct action_data *data = hist_data->actions[i];
		struct action_data *data_test = hist_data_test->actions[i];
		char *action_name, *action_name_test;

		if (data->handler != data_test->handler)
			return false;
		if (data->action != data_test->action)
			return false;

		if (data->n_params != data_test->n_params)
			return false;

		for (j = 0; j < data->n_params; j++) {
			if (strcmp(data->params[j], data_test->params[j]) != 0)
				return false;
		}

		if (data->use_trace_keyword)
			action_name = data->synth_event_name;
		else
			action_name = data->action_name;

		if (data_test->use_trace_keyword)
			action_name_test = data_test->synth_event_name;
		else
			action_name_test = data_test->action_name;

		if (strcmp(action_name, action_name_test) != 0)
			return false;

		if (data->handler == HANDLER_ONMATCH) {
			if (strcmp(data->match_data.event_system,
				   data_test->match_data.event_system) != 0)
				return false;
			if (strcmp(data->match_data.event,
				   data_test->match_data.event) != 0)
				return false;
		} else if (data->handler == HANDLER_ONMAX ||
			   data->handler == HANDLER_ONCHANGE) {
			if (strcmp(data->track_data.var_str,
				   data_test->track_data.var_str) != 0)
				return false;
		}
	}

	return true;
}


static void print_actions_spec(struct seq_file *m,
			       struct hist_trigger_data *hist_data)
{
	unsigned int i;

	for (i = 0; i < hist_data->n_actions; i++) {
		struct action_data *data = hist_data->actions[i];

		if (data->handler == HANDLER_ONMATCH)
			print_onmatch_spec(m, hist_data, data);
		else if (data->handler == HANDLER_ONMAX ||
			 data->handler == HANDLER_ONCHANGE)
			print_track_data_spec(m, hist_data, data);
	}
}

static void destroy_field_var_hists(struct hist_trigger_data *hist_data)
{
	unsigned int i;

	for (i = 0; i < hist_data->n_field_var_hists; i++) {
		kfree(hist_data->field_var_hists[i]->cmd);
		kfree(hist_data->field_var_hists[i]);
	}
}

static void destroy_hist_data(struct hist_trigger_data *hist_data)
{
	if (!hist_data)
		return;

	destroy_hist_trigger_attrs(hist_data->attrs);
	destroy_hist_fields(hist_data);
	tracing_map_destroy(hist_data->map);

	destroy_actions(hist_data);
	destroy_field_vars(hist_data);
	destroy_field_var_hists(hist_data);

	kfree(hist_data);
}

static int create_tracing_map_fields(struct hist_trigger_data *hist_data)
{
	struct tracing_map *map = hist_data->map;
	struct ftrace_event_field *field;
	struct hist_field *hist_field;
	int i, idx = 0;

	for_each_hist_field(i, hist_data) {
		hist_field = hist_data->fields[i];
		if (hist_field->flags & HIST_FIELD_FL_KEY) {
			tracing_map_cmp_fn_t cmp_fn;

			field = hist_field->field;

			if (hist_field->flags & HIST_FIELD_FL_STACKTRACE)
				cmp_fn = tracing_map_cmp_none;
			else if (!field)
				cmp_fn = tracing_map_cmp_num(hist_field->size,
							     hist_field->is_signed);
			else if (is_string_field(field))
				cmp_fn = tracing_map_cmp_string;
			else
				cmp_fn = tracing_map_cmp_num(field->size,
							     field->is_signed);
			idx = tracing_map_add_key_field(map,
							hist_field->offset,
							cmp_fn);
		} else if (!(hist_field->flags & HIST_FIELD_FL_VAR))
			idx = tracing_map_add_sum_field(map);

		if (idx < 0)
			return idx;

		if (hist_field->flags & HIST_FIELD_FL_VAR) {
			idx = tracing_map_add_var(map);
			if (idx < 0)
				return idx;
			hist_field->var.idx = idx;
			hist_field->var.hist_data = hist_data;
		}
	}

	return 0;
}

static struct hist_trigger_data *
create_hist_data(unsigned int map_bits,
		 struct hist_trigger_attrs *attrs,
		 struct trace_event_file *file,
		 bool remove)
{
	const struct tracing_map_ops *map_ops = NULL;
	struct hist_trigger_data *hist_data;
	int ret = 0;

	hist_data = kzalloc(sizeof(*hist_data), GFP_KERNEL);
	if (!hist_data)
		return ERR_PTR(-ENOMEM);

	hist_data->attrs = attrs;
	hist_data->remove = remove;
	hist_data->event_file = file;

	ret = parse_actions(hist_data);
	if (ret)
		goto free;

	ret = create_hist_fields(hist_data, file);
	if (ret)
		goto free;

	ret = create_sort_keys(hist_data);
	if (ret)
		goto free;

	map_ops = &hist_trigger_elt_data_ops;

	hist_data->map = tracing_map_create(map_bits, hist_data->key_size,
					    map_ops, hist_data);
	if (IS_ERR(hist_data->map)) {
		ret = PTR_ERR(hist_data->map);
		hist_data->map = NULL;
		goto free;
	}

	ret = create_tracing_map_fields(hist_data);
	if (ret)
		goto free;
 out:
	return hist_data;
 free:
	hist_data->attrs = NULL;

	destroy_hist_data(hist_data);

	hist_data = ERR_PTR(ret);

	goto out;
}

static void hist_trigger_elt_update(struct hist_trigger_data *hist_data,
				    struct tracing_map_elt *elt, void *rec,
				    struct ring_buffer_event *rbe,
				    u64 *var_ref_vals)
{
	struct hist_elt_data *elt_data;
	struct hist_field *hist_field;
	unsigned int i, var_idx;
	u64 hist_val;

	elt_data = elt->private_data;
	elt_data->var_ref_vals = var_ref_vals;

	for_each_hist_val_field(i, hist_data) {
		hist_field = hist_data->fields[i];
		hist_val = hist_field->fn(hist_field, elt, rbe, rec);
		if (hist_field->flags & HIST_FIELD_FL_VAR) {
			var_idx = hist_field->var.idx;
			tracing_map_set_var(elt, var_idx, hist_val);
			continue;
		}
		tracing_map_update_sum(elt, i, hist_val);
	}

	for_each_hist_key_field(i, hist_data) {
		hist_field = hist_data->fields[i];
		if (hist_field->flags & HIST_FIELD_FL_VAR) {
			hist_val = hist_field->fn(hist_field, elt, rbe, rec);
			var_idx = hist_field->var.idx;
			tracing_map_set_var(elt, var_idx, hist_val);
		}
	}

	update_field_vars(hist_data, elt, rbe, rec);
}

static inline void add_to_key(char *compound_key, void *key,
			      struct hist_field *key_field, void *rec)
{
	size_t size = key_field->size;

	if (key_field->flags & HIST_FIELD_FL_STRING) {
		struct ftrace_event_field *field;

		field = key_field->field;
		if (field->filter_type == FILTER_DYN_STRING)
			size = *(u32 *)(rec + field->offset) >> 16;
		else if (field->filter_type == FILTER_PTR_STRING)
			size = strlen(key);
		else if (field->filter_type == FILTER_STATIC_STRING)
			size = field->size;

		/* ensure NULL-termination */
		if (size > key_field->size - 1)
			size = key_field->size - 1;

		strncpy(compound_key + key_field->offset, (char *)key, size);
	} else
		memcpy(compound_key + key_field->offset, key, size);
}

static void
hist_trigger_actions(struct hist_trigger_data *hist_data,
		     struct tracing_map_elt *elt, void *rec,
		     struct ring_buffer_event *rbe, void *key,
		     u64 *var_ref_vals)
{
	struct action_data *data;
	unsigned int i;

	for (i = 0; i < hist_data->n_actions; i++) {
		data = hist_data->actions[i];
		data->fn(hist_data, elt, rec, rbe, key, data, var_ref_vals);
	}
}

static void event_hist_trigger(struct event_trigger_data *data, void *rec,
			       struct ring_buffer_event *rbe)
{
	struct hist_trigger_data *hist_data = data->private_data;
	bool use_compound_key = (hist_data->n_keys > 1);
	unsigned long entries[HIST_STACKTRACE_DEPTH];
	u64 var_ref_vals[TRACING_MAP_VARS_MAX];
	char compound_key[HIST_KEY_SIZE_MAX];
	struct tracing_map_elt *elt = NULL;
	struct hist_field *key_field;
	u64 field_contents;
	void *key = NULL;
	unsigned int i;

	memset(compound_key, 0, hist_data->key_size);

	for_each_hist_key_field(i, hist_data) {
		key_field = hist_data->fields[i];

		if (key_field->flags & HIST_FIELD_FL_STACKTRACE) {
			memset(entries, 0, HIST_STACKTRACE_SIZE);
			stack_trace_save(entries, HIST_STACKTRACE_DEPTH,
					 HIST_STACKTRACE_SKIP);
			key = entries;
		} else {
			field_contents = key_field->fn(key_field, elt, rbe, rec);
			if (key_field->flags & HIST_FIELD_FL_STRING) {
				key = (void *)(unsigned long)field_contents;
				use_compound_key = true;
			} else
				key = (void *)&field_contents;
		}

		if (use_compound_key)
			add_to_key(compound_key, key, key_field, rec);
	}

	if (use_compound_key)
		key = compound_key;

	if (hist_data->n_var_refs &&
	    !resolve_var_refs(hist_data, key, var_ref_vals, false))
		return;

	elt = tracing_map_insert(hist_data->map, key);
	if (!elt)
		return;

	hist_trigger_elt_update(hist_data, elt, rec, rbe, var_ref_vals);

	if (resolve_var_refs(hist_data, key, var_ref_vals, true))
		hist_trigger_actions(hist_data, elt, rec, rbe, key, var_ref_vals);
}

static void hist_trigger_stacktrace_print(struct seq_file *m,
					  unsigned long *stacktrace_entries,
					  unsigned int max_entries)
{
	char str[KSYM_SYMBOL_LEN];
	unsigned int spaces = 8;
	unsigned int i;

	for (i = 0; i < max_entries; i++) {
		if (!stacktrace_entries[i])
			return;

		seq_printf(m, "%*c", 1 + spaces, ' ');
		sprint_symbol(str, stacktrace_entries[i]);
		seq_printf(m, "%s\n", str);
	}
}

static void hist_trigger_print_key(struct seq_file *m,
				   struct hist_trigger_data *hist_data,
				   void *key,
				   struct tracing_map_elt *elt)
{
	struct hist_field *key_field;
	char str[KSYM_SYMBOL_LEN];
	bool multiline = false;
	const char *field_name;
	unsigned int i;
	u64 uval;

	seq_puts(m, "{ ");

	for_each_hist_key_field(i, hist_data) {
		key_field = hist_data->fields[i];

		if (i > hist_data->n_vals)
			seq_puts(m, ", ");

		field_name = hist_field_name(key_field, 0);

		if (key_field->flags & HIST_FIELD_FL_HEX) {
			uval = *(u64 *)(key + key_field->offset);
			seq_printf(m, "%s: %llx", field_name, uval);
		} else if (key_field->flags & HIST_FIELD_FL_SYM) {
			uval = *(u64 *)(key + key_field->offset);
			sprint_symbol_no_offset(str, uval);
			seq_printf(m, "%s: [%llx] %-45s", field_name,
				   uval, str);
		} else if (key_field->flags & HIST_FIELD_FL_SYM_OFFSET) {
			uval = *(u64 *)(key + key_field->offset);
			sprint_symbol(str, uval);
			seq_printf(m, "%s: [%llx] %-55s", field_name,
				   uval, str);
		} else if (key_field->flags & HIST_FIELD_FL_EXECNAME) {
			struct hist_elt_data *elt_data = elt->private_data;
			char *comm;

			if (WARN_ON_ONCE(!elt_data))
				return;

			comm = elt_data->comm;

			uval = *(u64 *)(key + key_field->offset);
			seq_printf(m, "%s: %-16s[%10llu]", field_name,
				   comm, uval);
		} else if (key_field->flags & HIST_FIELD_FL_SYSCALL) {
			const char *syscall_name;

			uval = *(u64 *)(key + key_field->offset);
			syscall_name = get_syscall_name(uval);
			if (!syscall_name)
				syscall_name = "unknown_syscall";

			seq_printf(m, "%s: %-30s[%3llu]", field_name,
				   syscall_name, uval);
		} else if (key_field->flags & HIST_FIELD_FL_STACKTRACE) {
			seq_puts(m, "stacktrace:\n");
			hist_trigger_stacktrace_print(m,
						      key + key_field->offset,
						      HIST_STACKTRACE_DEPTH);
			multiline = true;
		} else if (key_field->flags & HIST_FIELD_FL_LOG2) {
			seq_printf(m, "%s: ~ 2^%-2llu", field_name,
				   *(u64 *)(key + key_field->offset));
		} else if (key_field->flags & HIST_FIELD_FL_STRING) {
			seq_printf(m, "%s: %-50s", field_name,
				   (char *)(key + key_field->offset));
		} else {
			uval = *(u64 *)(key + key_field->offset);
			seq_printf(m, "%s: %10llu", field_name, uval);
		}
	}

	if (!multiline)
		seq_puts(m, " ");

	seq_puts(m, "}");
}

static void hist_trigger_entry_print(struct seq_file *m,
				     struct hist_trigger_data *hist_data,
				     void *key,
				     struct tracing_map_elt *elt)
{
	const char *field_name;
	unsigned int i;

	hist_trigger_print_key(m, hist_data, key, elt);

	seq_printf(m, " hitcount: %10llu",
		   tracing_map_read_sum(elt, HITCOUNT_IDX));

	for (i = 1; i < hist_data->n_vals; i++) {
		field_name = hist_field_name(hist_data->fields[i], 0);

		if (hist_data->fields[i]->flags & HIST_FIELD_FL_VAR ||
		    hist_data->fields[i]->flags & HIST_FIELD_FL_EXPR)
			continue;

		if (hist_data->fields[i]->flags & HIST_FIELD_FL_HEX) {
			seq_printf(m, "  %s: %10llx", field_name,
				   tracing_map_read_sum(elt, i));
		} else {
			seq_printf(m, "  %s: %10llu", field_name,
				   tracing_map_read_sum(elt, i));
		}
	}

	print_actions(m, hist_data, elt);

	seq_puts(m, "\n");
}

static int print_entries(struct seq_file *m,
			 struct hist_trigger_data *hist_data)
{
	struct tracing_map_sort_entry **sort_entries = NULL;
	struct tracing_map *map = hist_data->map;
	int i, n_entries;

	n_entries = tracing_map_sort_entries(map, hist_data->sort_keys,
					     hist_data->n_sort_keys,
					     &sort_entries);
	if (n_entries < 0)
		return n_entries;

	for (i = 0; i < n_entries; i++)
		hist_trigger_entry_print(m, hist_data,
					 sort_entries[i]->key,
					 sort_entries[i]->elt);

	tracing_map_destroy_sort_entries(sort_entries, n_entries);

	return n_entries;
}

static void hist_trigger_show(struct seq_file *m,
			      struct event_trigger_data *data, int n)
{
	struct hist_trigger_data *hist_data;
	int n_entries;

	if (n > 0)
		seq_puts(m, "\n\n");

	seq_puts(m, "# event histogram\n#\n# trigger info: ");
	data->ops->print(m, data->ops, data);
	seq_puts(m, "#\n\n");

	hist_data = data->private_data;
	n_entries = print_entries(m, hist_data);
	if (n_entries < 0)
		n_entries = 0;

	track_data_snapshot_print(m, hist_data);

	seq_printf(m, "\nTotals:\n    Hits: %llu\n    Entries: %u\n    Dropped: %llu\n",
		   (u64)atomic64_read(&hist_data->map->hits),
		   n_entries, (u64)atomic64_read(&hist_data->map->drops));
}

static int hist_show(struct seq_file *m, void *v)
{
	struct event_trigger_data *data;
	struct trace_event_file *event_file;
	int n = 0, ret = 0;

	mutex_lock(&event_mutex);

	event_file = event_file_data(m->private);
	if (unlikely(!event_file)) {
		ret = -ENODEV;
		goto out_unlock;
	}

	list_for_each_entry_rcu(data, &event_file->triggers, list) {
		if (data->cmd_ops->trigger_type == ETT_EVENT_HIST)
			hist_trigger_show(m, data, n++);
	}

 out_unlock:
	mutex_unlock(&event_mutex);

	return ret;
}

static int event_hist_open(struct inode *inode, struct file *file)
{
	int ret;

	ret = security_locked_down(LOCKDOWN_TRACEFS);
	if (ret)
		return ret;

	return single_open(file, hist_show, file);
}

const struct file_operations event_hist_fops = {
	.open = event_hist_open,
	.read = seq_read,
	.llseek = seq_lseek,
	.release = single_release,
};

static void hist_field_print(struct seq_file *m, struct hist_field *hist_field)
{
	const char *field_name = hist_field_name(hist_field, 0);

	if (hist_field->var.name)
		seq_printf(m, "%s=", hist_field->var.name);

	if (hist_field->flags & HIST_FIELD_FL_CPU)
		seq_puts(m, "cpu");
	else if (field_name) {
		if (hist_field->flags & HIST_FIELD_FL_VAR_REF ||
		    hist_field->flags & HIST_FIELD_FL_ALIAS)
			seq_putc(m, '$');
		seq_printf(m, "%s", field_name);
	} else if (hist_field->flags & HIST_FIELD_FL_TIMESTAMP)
		seq_puts(m, "common_timestamp");

	if (hist_field->flags) {
		if (!(hist_field->flags & HIST_FIELD_FL_VAR_REF) &&
		    !(hist_field->flags & HIST_FIELD_FL_EXPR)) {
			const char *flags = get_hist_field_flags(hist_field);

			if (flags)
				seq_printf(m, ".%s", flags);
		}
	}
}

static int event_hist_trigger_print(struct seq_file *m,
				    struct event_trigger_ops *ops,
				    struct event_trigger_data *data)
{
	struct hist_trigger_data *hist_data = data->private_data;
	struct hist_field *field;
	bool have_var = false;
	unsigned int i;

	seq_puts(m, "hist:");

	if (data->name)
		seq_printf(m, "%s:", data->name);

	seq_puts(m, "keys=");

	for_each_hist_key_field(i, hist_data) {
		field = hist_data->fields[i];

		if (i > hist_data->n_vals)
			seq_puts(m, ",");

		if (field->flags & HIST_FIELD_FL_STACKTRACE)
			seq_puts(m, "stacktrace");
		else
			hist_field_print(m, field);
	}

	seq_puts(m, ":vals=");

	for_each_hist_val_field(i, hist_data) {
		field = hist_data->fields[i];
		if (field->flags & HIST_FIELD_FL_VAR) {
			have_var = true;
			continue;
		}

		if (i == HITCOUNT_IDX)
			seq_puts(m, "hitcount");
		else {
			seq_puts(m, ",");
			hist_field_print(m, field);
		}
	}

	if (have_var) {
		unsigned int n = 0;

		seq_puts(m, ":");

		for_each_hist_val_field(i, hist_data) {
			field = hist_data->fields[i];

			if (field->flags & HIST_FIELD_FL_VAR) {
				if (n++)
					seq_puts(m, ",");
				hist_field_print(m, field);
			}
		}
	}

	seq_puts(m, ":sort=");

	for (i = 0; i < hist_data->n_sort_keys; i++) {
		struct tracing_map_sort_key *sort_key;
		unsigned int idx, first_key_idx;

		/* skip VAR vals */
		first_key_idx = hist_data->n_vals - hist_data->n_vars;

		sort_key = &hist_data->sort_keys[i];
		idx = sort_key->field_idx;

		if (WARN_ON(idx >= HIST_FIELDS_MAX))
			return -EINVAL;

		if (i > 0)
			seq_puts(m, ",");

		if (idx == HITCOUNT_IDX)
			seq_puts(m, "hitcount");
		else {
			if (idx >= first_key_idx)
				idx += hist_data->n_vars;
			hist_field_print(m, hist_data->fields[idx]);
		}

		if (sort_key->descending)
			seq_puts(m, ".descending");
	}
	seq_printf(m, ":size=%u", (1 << hist_data->map->map_bits));
	if (hist_data->enable_timestamps)
		seq_printf(m, ":clock=%s", hist_data->attrs->clock);

	print_actions_spec(m, hist_data);

	if (data->filter_str)
		seq_printf(m, " if %s", data->filter_str);

	if (data->paused)
		seq_puts(m, " [paused]");
	else
		seq_puts(m, " [active]");

	seq_putc(m, '\n');

	return 0;
}

static int event_hist_trigger_init(struct event_trigger_ops *ops,
				   struct event_trigger_data *data)
{
	struct hist_trigger_data *hist_data = data->private_data;

	if (!data->ref && hist_data->attrs->name)
		save_named_trigger(hist_data->attrs->name, data);

	data->ref++;

	return 0;
}

static void unregister_field_var_hists(struct hist_trigger_data *hist_data)
{
	struct trace_event_file *file;
	unsigned int i;
	char *cmd;
	int ret;

	for (i = 0; i < hist_data->n_field_var_hists; i++) {
		file = hist_data->field_var_hists[i]->hist_data->event_file;
		cmd = hist_data->field_var_hists[i]->cmd;
		ret = event_hist_trigger_func(&trigger_hist_cmd, file,
					      "!hist", "hist", cmd);
	}
}

static void event_hist_trigger_free(struct event_trigger_ops *ops,
				    struct event_trigger_data *data)
{
	struct hist_trigger_data *hist_data = data->private_data;

	if (WARN_ON_ONCE(data->ref <= 0))
		return;

	data->ref--;
	if (!data->ref) {
		if (data->name)
			del_named_trigger(data);

		trigger_data_free(data);

		remove_hist_vars(hist_data);

		unregister_field_var_hists(hist_data);

		destroy_hist_data(hist_data);
	}
}

static struct event_trigger_ops event_hist_trigger_ops = {
	.func			= event_hist_trigger,
	.print			= event_hist_trigger_print,
	.init			= event_hist_trigger_init,
	.free			= event_hist_trigger_free,
};

static int event_hist_trigger_named_init(struct event_trigger_ops *ops,
					 struct event_trigger_data *data)
{
	data->ref++;

	save_named_trigger(data->named_data->name, data);

	event_hist_trigger_init(ops, data->named_data);

	return 0;
}

static void event_hist_trigger_named_free(struct event_trigger_ops *ops,
					  struct event_trigger_data *data)
{
	if (WARN_ON_ONCE(data->ref <= 0))
		return;

	event_hist_trigger_free(ops, data->named_data);

	data->ref--;
	if (!data->ref) {
		del_named_trigger(data);
		trigger_data_free(data);
	}
}

static struct event_trigger_ops event_hist_trigger_named_ops = {
	.func			= event_hist_trigger,
	.print			= event_hist_trigger_print,
	.init			= event_hist_trigger_named_init,
	.free			= event_hist_trigger_named_free,
};

static struct event_trigger_ops *event_hist_get_trigger_ops(char *cmd,
							    char *param)
{
	return &event_hist_trigger_ops;
}

static void hist_clear(struct event_trigger_data *data)
{
	struct hist_trigger_data *hist_data = data->private_data;

	if (data->name)
		pause_named_trigger(data);

	tracepoint_synchronize_unregister();

	tracing_map_clear(hist_data->map);

	if (data->name)
		unpause_named_trigger(data);
}

static bool compatible_field(struct ftrace_event_field *field,
			     struct ftrace_event_field *test_field)
{
	if (field == test_field)
		return true;
	if (field == NULL || test_field == NULL)
		return false;
	if (strcmp(field->name, test_field->name) != 0)
		return false;
	if (strcmp(field->type, test_field->type) != 0)
		return false;
	if (field->size != test_field->size)
		return false;
	if (field->is_signed != test_field->is_signed)
		return false;

	return true;
}

static bool hist_trigger_match(struct event_trigger_data *data,
			       struct event_trigger_data *data_test,
			       struct event_trigger_data *named_data,
			       bool ignore_filter)
{
	struct tracing_map_sort_key *sort_key, *sort_key_test;
	struct hist_trigger_data *hist_data, *hist_data_test;
	struct hist_field *key_field, *key_field_test;
	unsigned int i;

	if (named_data && (named_data != data_test) &&
	    (named_data != data_test->named_data))
		return false;

	if (!named_data && is_named_trigger(data_test))
		return false;

	hist_data = data->private_data;
	hist_data_test = data_test->private_data;

	if (hist_data->n_vals != hist_data_test->n_vals ||
	    hist_data->n_fields != hist_data_test->n_fields ||
	    hist_data->n_sort_keys != hist_data_test->n_sort_keys)
		return false;

	if (!ignore_filter) {
		if ((data->filter_str && !data_test->filter_str) ||
		   (!data->filter_str && data_test->filter_str))
			return false;
	}

	for_each_hist_field(i, hist_data) {
		key_field = hist_data->fields[i];
		key_field_test = hist_data_test->fields[i];

		if (key_field->flags != key_field_test->flags)
			return false;
		if (!compatible_field(key_field->field, key_field_test->field))
			return false;
		if (key_field->offset != key_field_test->offset)
			return false;
		if (key_field->size != key_field_test->size)
			return false;
		if (key_field->is_signed != key_field_test->is_signed)
			return false;
		if (!!key_field->var.name != !!key_field_test->var.name)
			return false;
		if (key_field->var.name &&
		    strcmp(key_field->var.name, key_field_test->var.name) != 0)
			return false;
	}

	for (i = 0; i < hist_data->n_sort_keys; i++) {
		sort_key = &hist_data->sort_keys[i];
		sort_key_test = &hist_data_test->sort_keys[i];

		if (sort_key->field_idx != sort_key_test->field_idx ||
		    sort_key->descending != sort_key_test->descending)
			return false;
	}

	if (!ignore_filter && data->filter_str &&
	    (strcmp(data->filter_str, data_test->filter_str) != 0))
		return false;

	if (!actions_match(hist_data, hist_data_test))
		return false;

	return true;
}

static int hist_register_trigger(char *glob, struct event_trigger_ops *ops,
				 struct event_trigger_data *data,
				 struct trace_event_file *file)
{
	struct hist_trigger_data *hist_data = data->private_data;
	struct event_trigger_data *test, *named_data = NULL;
	struct trace_array *tr = file->tr;
	int ret = 0;

	if (hist_data->attrs->name) {
		named_data = find_named_trigger(hist_data->attrs->name);
		if (named_data) {
			if (!hist_trigger_match(data, named_data, named_data,
						true)) {
				hist_err(tr, HIST_ERR_NAMED_MISMATCH, errpos(hist_data->attrs->name));
				ret = -EINVAL;
				goto out;
			}
		}
	}

	if (hist_data->attrs->name && !named_data)
		goto new;

	list_for_each_entry_rcu(test, &file->triggers, list) {
		if (test->cmd_ops->trigger_type == ETT_EVENT_HIST) {
			if (!hist_trigger_match(data, test, named_data, false))
				continue;
			if (hist_data->attrs->pause)
				test->paused = true;
			else if (hist_data->attrs->cont)
				test->paused = false;
			else if (hist_data->attrs->clear)
				hist_clear(test);
			else {
				hist_err(tr, HIST_ERR_TRIGGER_EEXIST, 0);
				ret = -EEXIST;
			}
			goto out;
		}
	}
 new:
	if (hist_data->attrs->cont || hist_data->attrs->clear) {
		hist_err(tr, HIST_ERR_TRIGGER_ENOENT_CLEAR, 0);
		ret = -ENOENT;
		goto out;
	}

	if (hist_data->attrs->pause)
		data->paused = true;

	if (named_data) {
		data->private_data = named_data->private_data;
		set_named_trigger_data(data, named_data);
		data->ops = &event_hist_trigger_named_ops;
	}

	if (data->ops->init) {
		ret = data->ops->init(data->ops, data);
		if (ret < 0)
			goto out;
	}

	if (hist_data->enable_timestamps) {
		char *clock = hist_data->attrs->clock;

		ret = tracing_set_clock(file->tr, hist_data->attrs->clock);
		if (ret) {
			hist_err(tr, HIST_ERR_SET_CLOCK_FAIL, errpos(clock));
			goto out;
		}

		tracing_set_time_stamp_abs(file->tr, true);
	}

	if (named_data)
		destroy_hist_data(hist_data);

	ret++;
 out:
	return ret;
}

static int hist_trigger_enable(struct event_trigger_data *data,
			       struct trace_event_file *file)
{
	int ret = 0;

	list_add_tail_rcu(&data->list, &file->triggers);

	update_cond_flag(file);

	if (trace_event_trigger_enable_disable(file, 1) < 0) {
		list_del_rcu(&data->list);
		update_cond_flag(file);
		ret--;
	}

	return ret;
}

static bool have_hist_trigger_match(struct event_trigger_data *data,
				    struct trace_event_file *file)
{
	struct hist_trigger_data *hist_data = data->private_data;
	struct event_trigger_data *test, *named_data = NULL;
	bool match = false;

	if (hist_data->attrs->name)
		named_data = find_named_trigger(hist_data->attrs->name);

	list_for_each_entry_rcu(test, &file->triggers, list) {
		if (test->cmd_ops->trigger_type == ETT_EVENT_HIST) {
			if (hist_trigger_match(data, test, named_data, false)) {
				match = true;
				break;
			}
		}
	}

	return match;
}

static bool hist_trigger_check_refs(struct event_trigger_data *data,
				    struct trace_event_file *file)
{
	struct hist_trigger_data *hist_data = data->private_data;
	struct event_trigger_data *test, *named_data = NULL;

	if (hist_data->attrs->name)
		named_data = find_named_trigger(hist_data->attrs->name);

	list_for_each_entry_rcu(test, &file->triggers, list) {
		if (test->cmd_ops->trigger_type == ETT_EVENT_HIST) {
			if (!hist_trigger_match(data, test, named_data, false))
				continue;
			hist_data = test->private_data;
			if (check_var_refs(hist_data))
				return true;
			break;
		}
	}

	return false;
}

static void hist_unregister_trigger(char *glob, struct event_trigger_ops *ops,
				    struct event_trigger_data *data,
				    struct trace_event_file *file)
{
	struct hist_trigger_data *hist_data = data->private_data;
	struct event_trigger_data *test, *named_data = NULL;
	bool unregistered = false;

	if (hist_data->attrs->name)
		named_data = find_named_trigger(hist_data->attrs->name);

	list_for_each_entry_rcu(test, &file->triggers, list) {
		if (test->cmd_ops->trigger_type == ETT_EVENT_HIST) {
			if (!hist_trigger_match(data, test, named_data, false))
				continue;
			unregistered = true;
			list_del_rcu(&test->list);
			trace_event_trigger_enable_disable(file, 0);
			update_cond_flag(file);
			break;
		}
	}

	if (unregistered && test->ops->free)
		test->ops->free(test->ops, test);

	if (hist_data->enable_timestamps) {
		if (!hist_data->remove || unregistered)
			tracing_set_time_stamp_abs(file->tr, false);
	}
}

static bool hist_file_check_refs(struct trace_event_file *file)
{
	struct hist_trigger_data *hist_data;
	struct event_trigger_data *test;

	list_for_each_entry_rcu(test, &file->triggers, list) {
		if (test->cmd_ops->trigger_type == ETT_EVENT_HIST) {
			hist_data = test->private_data;
			if (check_var_refs(hist_data))
				return true;
		}
	}

	return false;
}

static void hist_unreg_all(struct trace_event_file *file)
{
	struct event_trigger_data *test, *n;
	struct hist_trigger_data *hist_data;
	struct synth_event *se;
	const char *se_name;

	lockdep_assert_held(&event_mutex);

	if (hist_file_check_refs(file))
		return;

	list_for_each_entry_safe(test, n, &file->triggers, list) {
		if (test->cmd_ops->trigger_type == ETT_EVENT_HIST) {
			hist_data = test->private_data;
			list_del_rcu(&test->list);
			trace_event_trigger_enable_disable(file, 0);

			se_name = trace_event_name(file->event_call);
			se = find_synth_event(se_name);
			if (se)
				se->ref--;

			update_cond_flag(file);
			if (hist_data->enable_timestamps)
				tracing_set_time_stamp_abs(file->tr, false);
			if (test->ops->free)
				test->ops->free(test->ops, test);
		}
	}
}

static int event_hist_trigger_func(struct event_command *cmd_ops,
				   struct trace_event_file *file,
				   char *glob, char *cmd, char *param)
{
	unsigned int hist_trigger_bits = TRACING_MAP_BITS_DEFAULT;
	struct event_trigger_data *trigger_data;
	struct hist_trigger_attrs *attrs;
	struct event_trigger_ops *trigger_ops;
	struct hist_trigger_data *hist_data;
	struct synth_event *se;
	const char *se_name;
	bool remove = false;
	char *trigger, *p;
	int ret = 0;

	lockdep_assert_held(&event_mutex);

	if (glob && strlen(glob)) {
		hist_err_clear();
		last_cmd_set(file, param);
	}

	if (!param)
		return -EINVAL;

	if (glob[0] == '!')
		remove = true;

	/*
	 * separate the trigger from the filter (k:v [if filter])
	 * allowing for whitespace in the trigger
	 */
	p = trigger = param;
	do {
		p = strstr(p, "if");
		if (!p)
			break;
		if (p == param)
			return -EINVAL;
		if (*(p - 1) != ' ' && *(p - 1) != '\t') {
			p++;
			continue;
		}
		if (p >= param + strlen(param) - (sizeof("if") - 1) - 1)
			return -EINVAL;
		if (*(p + sizeof("if") - 1) != ' ' && *(p + sizeof("if") - 1) != '\t') {
			p++;
			continue;
		}
		break;
	} while (p);

	if (!p)
		param = NULL;
	else {
		*(p - 1) = '\0';
		param = strstrip(p);
		trigger = strstrip(trigger);
	}

	attrs = parse_hist_trigger_attrs(file->tr, trigger);
	if (IS_ERR(attrs))
		return PTR_ERR(attrs);

	if (attrs->map_bits)
		hist_trigger_bits = attrs->map_bits;

	hist_data = create_hist_data(hist_trigger_bits, attrs, file, remove);
	if (IS_ERR(hist_data)) {
		destroy_hist_trigger_attrs(attrs);
		return PTR_ERR(hist_data);
	}

	trigger_ops = cmd_ops->get_trigger_ops(cmd, trigger);

	trigger_data = kzalloc(sizeof(*trigger_data), GFP_KERNEL);
	if (!trigger_data) {
		ret = -ENOMEM;
		goto out_free;
	}

	trigger_data->count = -1;
	trigger_data->ops = trigger_ops;
	trigger_data->cmd_ops = cmd_ops;

	INIT_LIST_HEAD(&trigger_data->list);
	RCU_INIT_POINTER(trigger_data->filter, NULL);

	trigger_data->private_data = hist_data;

	/* if param is non-empty, it's supposed to be a filter */
	if (param && cmd_ops->set_filter) {
		ret = cmd_ops->set_filter(param, trigger_data, file);
		if (ret < 0)
			goto out_free;
	}

	if (remove) {
		if (!have_hist_trigger_match(trigger_data, file))
			goto out_free;

		if (hist_trigger_check_refs(trigger_data, file)) {
			ret = -EBUSY;
			goto out_free;
		}

		cmd_ops->unreg(glob+1, trigger_ops, trigger_data, file);
		se_name = trace_event_name(file->event_call);
		se = find_synth_event(se_name);
		if (se)
			se->ref--;
		ret = 0;
		goto out_free;
	}

	ret = cmd_ops->reg(glob, trigger_ops, trigger_data, file);
	/*
	 * The above returns on success the # of triggers registered,
	 * but if it didn't register any it returns zero.  Consider no
	 * triggers registered a failure too.
	 */
	if (!ret) {
		if (!(attrs->pause || attrs->cont || attrs->clear))
			ret = -ENOENT;
		goto out_free;
	} else if (ret < 0)
		goto out_free;

	if (get_named_trigger_data(trigger_data))
		goto enable;

	if (has_hist_vars(hist_data))
		save_hist_vars(hist_data);

	ret = create_actions(hist_data);
	if (ret)
		goto out_unreg;

	ret = tracing_map_init(hist_data->map);
	if (ret)
		goto out_unreg;
enable:
	ret = hist_trigger_enable(trigger_data, file);
	if (ret)
		goto out_unreg;

	se_name = trace_event_name(file->event_call);
	se = find_synth_event(se_name);
	if (se)
		se->ref++;
	/* Just return zero, not the number of registered triggers */
	ret = 0;
 out:
	if (ret == 0)
		hist_err_clear();

	return ret;
 out_unreg:
	cmd_ops->unreg(glob+1, trigger_ops, trigger_data, file);
 out_free:
	if (cmd_ops->set_filter)
		cmd_ops->set_filter(NULL, trigger_data, NULL);

	remove_hist_vars(hist_data);

	kfree(trigger_data);

	destroy_hist_data(hist_data);
	goto out;
}

static struct event_command trigger_hist_cmd = {
	.name			= "hist",
	.trigger_type		= ETT_EVENT_HIST,
	.flags			= EVENT_CMD_FL_NEEDS_REC,
	.func			= event_hist_trigger_func,
	.reg			= hist_register_trigger,
	.unreg			= hist_unregister_trigger,
	.unreg_all		= hist_unreg_all,
	.get_trigger_ops	= event_hist_get_trigger_ops,
	.set_filter		= set_trigger_filter,
};

__init int register_trigger_hist_cmd(void)
{
	int ret;

	ret = register_event_command(&trigger_hist_cmd);
	WARN_ON(ret < 0);

	return ret;
}

static void
hist_enable_trigger(struct event_trigger_data *data, void *rec,
		    struct ring_buffer_event *event)
{
	struct enable_trigger_data *enable_data = data->private_data;
	struct event_trigger_data *test;

	list_for_each_entry_rcu(test, &enable_data->file->triggers, list) {
		if (test->cmd_ops->trigger_type == ETT_EVENT_HIST) {
			if (enable_data->enable)
				test->paused = false;
			else
				test->paused = true;
		}
	}
}

static void
hist_enable_count_trigger(struct event_trigger_data *data, void *rec,
			  struct ring_buffer_event *event)
{
	if (!data->count)
		return;

	if (data->count != -1)
		(data->count)--;

	hist_enable_trigger(data, rec, event);
}

static struct event_trigger_ops hist_enable_trigger_ops = {
	.func			= hist_enable_trigger,
	.print			= event_enable_trigger_print,
	.init			= event_trigger_init,
	.free			= event_enable_trigger_free,
};

static struct event_trigger_ops hist_enable_count_trigger_ops = {
	.func			= hist_enable_count_trigger,
	.print			= event_enable_trigger_print,
	.init			= event_trigger_init,
	.free			= event_enable_trigger_free,
};

static struct event_trigger_ops hist_disable_trigger_ops = {
	.func			= hist_enable_trigger,
	.print			= event_enable_trigger_print,
	.init			= event_trigger_init,
	.free			= event_enable_trigger_free,
};

static struct event_trigger_ops hist_disable_count_trigger_ops = {
	.func			= hist_enable_count_trigger,
	.print			= event_enable_trigger_print,
	.init			= event_trigger_init,
	.free			= event_enable_trigger_free,
};

static struct event_trigger_ops *
hist_enable_get_trigger_ops(char *cmd, char *param)
{
	struct event_trigger_ops *ops;
	bool enable;

	enable = (strcmp(cmd, ENABLE_HIST_STR) == 0);

	if (enable)
		ops = param ? &hist_enable_count_trigger_ops :
			&hist_enable_trigger_ops;
	else
		ops = param ? &hist_disable_count_trigger_ops :
			&hist_disable_trigger_ops;

	return ops;
}

static void hist_enable_unreg_all(struct trace_event_file *file)
{
	struct event_trigger_data *test, *n;

	list_for_each_entry_safe(test, n, &file->triggers, list) {
		if (test->cmd_ops->trigger_type == ETT_HIST_ENABLE) {
			list_del_rcu(&test->list);
			update_cond_flag(file);
			trace_event_trigger_enable_disable(file, 0);
			if (test->ops->free)
				test->ops->free(test->ops, test);
		}
	}
}

static struct event_command trigger_hist_enable_cmd = {
	.name			= ENABLE_HIST_STR,
	.trigger_type		= ETT_HIST_ENABLE,
	.func			= event_enable_trigger_func,
	.reg			= event_enable_register_trigger,
	.unreg			= event_enable_unregister_trigger,
	.unreg_all		= hist_enable_unreg_all,
	.get_trigger_ops	= hist_enable_get_trigger_ops,
	.set_filter		= set_trigger_filter,
};

static struct event_command trigger_hist_disable_cmd = {
	.name			= DISABLE_HIST_STR,
	.trigger_type		= ETT_HIST_ENABLE,
	.func			= event_enable_trigger_func,
	.reg			= event_enable_register_trigger,
	.unreg			= event_enable_unregister_trigger,
	.unreg_all		= hist_enable_unreg_all,
	.get_trigger_ops	= hist_enable_get_trigger_ops,
	.set_filter		= set_trigger_filter,
};

static __init void unregister_trigger_hist_enable_disable_cmds(void)
{
	unregister_event_command(&trigger_hist_enable_cmd);
	unregister_event_command(&trigger_hist_disable_cmd);
}

__init int register_trigger_hist_enable_disable_cmds(void)
{
	int ret;

	ret = register_event_command(&trigger_hist_enable_cmd);
	if (WARN_ON(ret < 0))
		return ret;
	ret = register_event_command(&trigger_hist_disable_cmd);
	if (WARN_ON(ret < 0))
		unregister_trigger_hist_enable_disable_cmds();

	return ret;
}

static __init int trace_events_hist_init(void)
{
	struct dentry *entry = NULL;
	struct dentry *d_tracer;
	int err = 0;

	err = dyn_event_register(&synth_event_ops);
	if (err) {
		pr_warn("Could not register synth_event_ops\n");
		return err;
	}

	d_tracer = tracing_init_dentry();
	if (IS_ERR(d_tracer)) {
		err = PTR_ERR(d_tracer);
		goto err;
	}

	entry = tracefs_create_file("synthetic_events", 0644, d_tracer,
				    NULL, &synth_events_fops);
	if (!entry) {
		err = -ENODEV;
		goto err;
	}

	return err;
 err:
	pr_warn("Could not create tracefs 'synthetic_events' entry\n");

	return err;
}

fs_initcall(trace_events_hist_init);<|MERGE_RESOLUTION|>--- conflicted
+++ resolved
@@ -681,8 +681,6 @@
 		return false;
 	if (strcmp(type, "gfp_t") == 0)
 		return false;
-	if (strcmp(type, "gfp_t") == 0)
-		return false;
 
 	return true;
 }
@@ -1171,7 +1169,7 @@
 	call->data = event;
 	call->tp = event->tp;
 
-	ret = trace_add_event_call_nolock(call);
+	ret = trace_add_event_call(call);
 	if (ret) {
 		pr_warn("Failed to register synthetic event: %s\n",
 			trace_event_name(call));
@@ -1195,7 +1193,7 @@
 	struct trace_event_call *call = &event->call;
 	int ret;
 
-	ret = trace_remove_event_call_nolock(call);
+	ret = trace_remove_event_call(call);
 
 	return ret;
 }
@@ -1269,34 +1267,11 @@
 	struct hist_trigger_data *hist_data;
 };
 
-<<<<<<< HEAD
-static void add_or_delete_synth_event(struct synth_event *event, int delete)
-{
-	if (delete)
-		free_synth_event(event);
-	else {
-		if (!find_synth_event(event->name))
-			list_add(&event->list, &synth_event_list);
-		else
-			free_synth_event(event);
-	}
-}
-
-static int create_synth_event(int argc, char **argv)
-=======
 static int __create_synth_event(int argc, const char *name, const char **argv)
->>>>>>> f7688b48
 {
 	struct synth_field *field, *fields[SYNTH_FIELDS_MAX];
 	struct synth_event *event = NULL;
 	int i, consumed = 0, n_fields = 0, ret = 0;
-<<<<<<< HEAD
-	char *name;
-
-	mutex_lock(&event_mutex);
-	mutex_lock(&synth_event_mutex);
-=======
->>>>>>> f7688b48
 
 	/*
 	 * Argument syntax:
@@ -1314,17 +1289,6 @@
 	if (event) {
 		ret = -EEXIST;
 		goto out;
-<<<<<<< HEAD
-	} else if (delete_event) {
-		ret = -ENOENT;
-		goto out;
-	}
-
-	if (argc < 2) {
-		ret = -EINVAL;
-		goto out;
-=======
->>>>>>> f7688b48
 	}
 
 	for (i = 0; i < argc - 1; i++) {
@@ -1361,29 +1325,10 @@
 	else
 		free_synth_event(event);
  out:
-<<<<<<< HEAD
-	if (event) {
-		if (delete_event) {
-			ret = unregister_synth_event(event);
-			add_or_delete_synth_event(event, !ret);
-		} else {
-			ret = register_synth_event(event);
-			add_or_delete_synth_event(event, ret);
-		}
-	}
-	mutex_unlock(&synth_event_mutex);
-=======
->>>>>>> f7688b48
 	mutex_unlock(&event_mutex);
 
 	return ret;
  err:
-<<<<<<< HEAD
-	mutex_unlock(&synth_event_mutex);
-	mutex_unlock(&event_mutex);
-
-=======
->>>>>>> f7688b48
 	for (i = 0; i < n_fields; i++)
 		free_synth_field(fields[i]);
 
@@ -1392,17 +1337,9 @@
 
 static int create_or_delete_synth_event(int argc, char **argv)
 {
-<<<<<<< HEAD
-	struct synth_event *event, *e;
-	int ret = 0;
-
-	mutex_lock(&event_mutex);
-	mutex_lock(&synth_event_mutex);
-=======
 	const char *name = argv[0];
 	struct synth_event *event = NULL;
 	int ret;
->>>>>>> f7688b48
 
 	/* trace_run_command() ensures argc != 0 */
 	if (name[0] == '!') {
@@ -1424,10 +1361,6 @@
 		return ret;
 	}
 
-<<<<<<< HEAD
-	list_for_each_entry_safe(event, e, &synth_event_list, list) {
-		list_del(&event->list);
-=======
 	ret = __create_synth_event(argc - 1, name, (const char **)argv + 1);
 	return ret == -ECANCELED ? -EINVAL : ret;
 }
@@ -1440,7 +1373,6 @@
 	if (name[0] != 's' || name[1] != ':')
 		return -ECANCELED;
 	name += 2;
->>>>>>> f7688b48
 
 	/* This interface accepts group name prefix */
 	if (strchr(name, '/')) {
@@ -1449,14 +1381,7 @@
 			return -EINVAL;
 		name += len;
 	}
-<<<<<<< HEAD
-	mutex_unlock(&synth_event_mutex);
-	mutex_unlock(&event_mutex);
-
-	return ret;
-=======
 	return __create_synth_event(argc - 1, name, argv + 1);
->>>>>>> f7688b48
 }
 
 static int synth_event_release(struct dyn_event *ev)
