--- conflicted
+++ resolved
@@ -1056,8 +1056,6 @@
  * get_state_synchronize_srcu() or start_poll_synchronize_srcu(), and
  * returns @true if an SRCU grace period elapsed since the time that the
  * cookie was created.
-<<<<<<< HEAD
-=======
  *
  * Because cookies are finite in size, wrapping/overflow is possible.
  * This is more pronounced on 32-bit systems where cookies are 32 bits,
@@ -1073,7 +1071,6 @@
  * a 16-bit cookie, which rcutorture routinely wraps in a matter of a
  * few minutes.  If this proves to be a problem, this counter will be
  * expanded to the same size as for Tree SRCU.
->>>>>>> 3b17187f
  */
 bool poll_state_synchronize_srcu(struct srcu_struct *ssp, unsigned long cookie)
 {
