--- conflicted
+++ resolved
@@ -125,17 +125,12 @@
 static bool sugov_update_next_freq(struct sugov_policy *sg_policy, u64 time,
 				   unsigned int next_freq)
 {
-	bool should_update = true;
 	if (!sg_policy->need_freq_update) {
 		if (sg_policy->next_freq == next_freq)
 			return false;
 	} else {
 		sg_policy->need_freq_update = cpufreq_driver_test_flags(CPUFREQ_NEED_UPDATE_LIMITS);
 	}
-
-	trace_android_rvh_set_sugov_update(sg_policy, next_freq, &should_update);
-	if (!should_update)
-		return false;
 
 	if (sugov_up_down_rate_limit(sg_policy, time, next_freq))
 		return false;
@@ -193,7 +188,6 @@
 	struct cpufreq_policy *policy = sg_policy->policy;
 	unsigned int freq = arch_scale_freq_invariant() ?
 				policy->cpuinfo.max_freq : policy->cur;
-<<<<<<< HEAD
 	unsigned int coefficient = sg_policy->tunables->freq_coefficient;
 	unsigned long next_freq = 0;
 
@@ -202,17 +196,6 @@
 		freq = next_freq;
 	else
 		freq = map_util_freq(util, freq * coefficient, max);
-
-	trace_sugov_next_freq_tp(policy->cpu, util, max, freq);
-=======
-	unsigned long next_freq = 0;
-
-	trace_android_vh_map_util_freq(util, freq, max, &next_freq);
-	if (next_freq)
-		freq = next_freq;
-	else
-		freq = map_util_freq(util, freq, max);
->>>>>>> c18ab1d1
 
 	if (freq == sg_policy->cached_raw_freq && !sg_policy->need_freq_update)
 		return sg_policy->next_freq;
@@ -505,9 +488,6 @@
 
 	util = sugov_get_util(sg_cpu);
 	max = sg_cpu->max;
-
-	trace_sugov_util_update_tp(sg_cpu->cpu, util, max, flags);
-
 	util = sugov_iowait_apply(sg_cpu, time, util, max);
 	next_f = get_next_freq(sg_policy, util, max);
 	/*
@@ -564,7 +544,6 @@
 {
 	struct sugov_cpu *sg_cpu = container_of(hook, struct sugov_cpu, update_util);
 	struct sugov_policy *sg_policy = sg_cpu->sg_policy;
-	unsigned long util = sugov_get_util(sg_cpu);
 	unsigned int next_f;
 
 	raw_spin_lock(&sg_policy->update_lock);
@@ -576,8 +555,6 @@
 
 	if (sugov_should_update_freq(sg_policy, time)) {
 		next_f = sugov_next_freq_shared(sg_cpu, time);
-
-		trace_sugov_util_update_tp(sg_cpu->cpu, util, sg_cpu->max, flags);
 
 		if (sg_policy->policy->fast_switch_enabled)
 			sugov_fast_switch(sg_policy, time, next_f);
@@ -780,7 +757,6 @@
 	if (policy->fast_switch_enabled)
 		return 0;
 
-	trace_android_vh_set_sugov_sched_attr(&attr);
 	kthread_init_work(&sg_policy->work, sugov_work);
 	kthread_init_worker(&sg_policy->worker);
 	thread = kthread_create(kthread_worker_fn, &sg_policy->worker,
