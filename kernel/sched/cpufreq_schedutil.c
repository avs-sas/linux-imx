--- conflicted
+++ resolved
@@ -615,9 +615,6 @@
 	return container_of(attr_set, struct sugov_tunables, attr_set);
 }
 
-<<<<<<< HEAD
-static ssize_t show_rate_limit_us(struct gov_attr_set *attr_set, char *buf)
-=======
 static DEFINE_MUTEX(min_rate_lock);
 
 static void update_min_rate_limit_ns(struct sugov_policy *sg_policy)
@@ -629,17 +626,12 @@
 }
 
 static ssize_t up_rate_limit_us_show(struct gov_attr_set *attr_set, char *buf)
->>>>>>> 1b103290
 {
 	struct sugov_tunables *tunables = to_sugov_tunables(attr_set);
 
 	return sprintf(buf, "%u\n", tunables->up_rate_limit_us);
 }
 
-<<<<<<< HEAD
-static ssize_t store_rate_limit_us(struct gov_attr_set *attr_set,
-				   const char *buf, size_t count)
-=======
 static ssize_t down_rate_limit_us_show(struct gov_attr_set *attr_set, char *buf)
 {
 	struct sugov_tunables *tunables = to_sugov_tunables(attr_set);
@@ -649,7 +641,6 @@
 
 static ssize_t up_rate_limit_us_store(struct gov_attr_set *attr_set,
 				      const char *buf, size_t count)
->>>>>>> 1b103290
 {
 	struct sugov_tunables *tunables = to_sugov_tunables(attr_set);
 	struct sugov_policy *sg_policy;
@@ -668,9 +659,6 @@
 	return count;
 }
 
-<<<<<<< HEAD
-gov_attr_rw(rate_limit_us);
-=======
 static ssize_t down_rate_limit_us_store(struct gov_attr_set *attr_set,
 					const char *buf, size_t count)
 {
@@ -693,7 +681,6 @@
 
 static struct governor_attr up_rate_limit_us = __ATTR_RW(up_rate_limit_us);
 static struct governor_attr down_rate_limit_us = __ATTR_RW(down_rate_limit_us);
->>>>>>> 1b103290
 
 static struct attribute *sugov_attributes[] = {
 	&up_rate_limit_us.attr,
