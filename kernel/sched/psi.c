/*
 * Pressure stall information for CPU, memory and IO
 *
 * Copyright (c) 2018 Facebook, Inc.
 * Author: Johannes Weiner <hannes@cmpxchg.org>
 *
 * Polling support by Suren Baghdasaryan <surenb@google.com>
 * Copyright (c) 2018 Google, Inc.
 *
 * When CPU, memory and IO are contended, tasks experience delays that
 * reduce throughput and introduce latencies into the workload. Memory
 * and IO contention, in addition, can cause a full loss of forward
 * progress in which the CPU goes idle.
 *
 * This code aggregates individual task delays into resource pressure
 * metrics that indicate problems with both workload health and
 * resource utilization.
 *
 *			Model
 *
 * The time in which a task can execute on a CPU is our baseline for
 * productivity. Pressure expresses the amount of time in which this
 * potential cannot be realized due to resource contention.
 *
 * This concept of productivity has two components: the workload and
 * the CPU. To measure the impact of pressure on both, we define two
 * contention states for a resource: SOME and FULL.
 *
 * In the SOME state of a given resource, one or more tasks are
 * delayed on that resource. This affects the workload's ability to
 * perform work, but the CPU may still be executing other tasks.
 *
 * In the FULL state of a given resource, all non-idle tasks are
 * delayed on that resource such that nobody is advancing and the CPU
 * goes idle. This leaves both workload and CPU unproductive.
 *
 * (Naturally, the FULL state doesn't exist for the CPU resource.)
 *
 *	SOME = nr_delayed_tasks != 0
 *	FULL = nr_delayed_tasks != 0 && nr_running_tasks == 0
 *
 * The percentage of wallclock time spent in those compound stall
 * states gives pressure numbers between 0 and 100 for each resource,
 * where the SOME percentage indicates workload slowdowns and the FULL
 * percentage indicates reduced CPU utilization:
 *
 *	%SOME = time(SOME) / period
 *	%FULL = time(FULL) / period
 *
 *			Multiple CPUs
 *
 * The more tasks and available CPUs there are, the more work can be
 * performed concurrently. This means that the potential that can go
 * unrealized due to resource contention *also* scales with non-idle
 * tasks and CPUs.
 *
 * Consider a scenario where 257 number crunching tasks are trying to
 * run concurrently on 256 CPUs. If we simply aggregated the task
 * states, we would have to conclude a CPU SOME pressure number of
 * 100%, since *somebody* is waiting on a runqueue at all
 * times. However, that is clearly not the amount of contention the
 * workload is experiencing: only one out of 256 possible exceution
 * threads will be contended at any given time, or about 0.4%.
 *
 * Conversely, consider a scenario of 4 tasks and 4 CPUs where at any
 * given time *one* of the tasks is delayed due to a lack of memory.
 * Again, looking purely at the task state would yield a memory FULL
 * pressure number of 0%, since *somebody* is always making forward
 * progress. But again this wouldn't capture the amount of execution
 * potential lost, which is 1 out of 4 CPUs, or 25%.
 *
 * To calculate wasted potential (pressure) with multiple processors,
 * we have to base our calculation on the number of non-idle tasks in
 * conjunction with the number of available CPUs, which is the number
 * of potential execution threads. SOME becomes then the proportion of
 * delayed tasks to possibe threads, and FULL is the share of possible
 * threads that are unproductive due to delays:
 *
 *	threads = min(nr_nonidle_tasks, nr_cpus)
 *	   SOME = min(nr_delayed_tasks / threads, 1)
 *	   FULL = (threads - min(nr_running_tasks, threads)) / threads
 *
 * For the 257 number crunchers on 256 CPUs, this yields:
 *
 *	threads = min(257, 256)
 *	   SOME = min(1 / 256, 1)             = 0.4%
 *	   FULL = (256 - min(257, 256)) / 256 = 0%
 *
 * For the 1 out of 4 memory-delayed tasks, this yields:
 *
 *	threads = min(4, 4)
 *	   SOME = min(1 / 4, 1)               = 25%
 *	   FULL = (4 - min(3, 4)) / 4         = 25%
 *
 * [ Substitute nr_cpus with 1, and you can see that it's a natural
 *   extension of the single-CPU model. ]
 *
 *			Implementation
 *
 * To assess the precise time spent in each such state, we would have
 * to freeze the system on task changes and start/stop the state
 * clocks accordingly. Obviously that doesn't scale in practice.
 *
 * Because the scheduler aims to distribute the compute load evenly
 * among the available CPUs, we can track task state locally to each
 * CPU and, at much lower frequency, extrapolate the global state for
 * the cumulative stall times and the running averages.
 *
 * For each runqueue, we track:
 *
 *	   tSOME[cpu] = time(nr_delayed_tasks[cpu] != 0)
 *	   tFULL[cpu] = time(nr_delayed_tasks[cpu] && !nr_running_tasks[cpu])
 *	tNONIDLE[cpu] = time(nr_nonidle_tasks[cpu] != 0)
 *
 * and then periodically aggregate:
 *
 *	tNONIDLE = sum(tNONIDLE[i])
 *
 *	   tSOME = sum(tSOME[i] * tNONIDLE[i]) / tNONIDLE
 *	   tFULL = sum(tFULL[i] * tNONIDLE[i]) / tNONIDLE
 *
 *	   %SOME = tSOME / period
 *	   %FULL = tFULL / period
 *
 * This gives us an approximation of pressure that is practical
 * cost-wise, yet way more sensitive and accurate than periodic
 * sampling of the aggregate task states would be.
 */

#include "../workqueue_internal.h"
#include <linux/sched/loadavg.h>
#include <linux/seq_file.h>
#include <linux/proc_fs.h>
#include <linux/seqlock.h>
#include <linux/uaccess.h>
#include <linux/cgroup.h>
#include <linux/module.h>
#include <linux/sched.h>
#include <linux/ctype.h>
#include <linux/file.h>
#include <linux/poll.h>
#include <linux/psi.h>
#include "sched.h"

#include <trace/hooks/psi.h>

static int psi_bug __read_mostly;

DEFINE_STATIC_KEY_FALSE(psi_disabled);
DEFINE_STATIC_KEY_TRUE(psi_cgroups_enabled);

#ifdef CONFIG_PSI_DEFAULT_DISABLED
static bool psi_enable;
#else
static bool psi_enable = true;
#endif
static int __init setup_psi(char *str)
{
	return kstrtobool(str, &psi_enable) == 0;
}
__setup("psi=", setup_psi);

/* Running averages - we need to be higher-res than loadavg */
#define PSI_FREQ	(2*HZ+1)	/* 2 sec intervals */
#define EXP_10s		1677		/* 1/exp(2s/10s) as fixed-point */
#define EXP_60s		1981		/* 1/exp(2s/60s) */
#define EXP_300s	2034		/* 1/exp(2s/300s) */

/* PSI trigger definitions */
#define WINDOW_MIN_US 500000	/* Min window size is 500ms */
#define WINDOW_MAX_US 10000000	/* Max window size is 10s */
#define UPDATES_PER_WINDOW 10	/* 10 updates per window */

/* Sampling frequency in nanoseconds */
static u64 psi_period __read_mostly;

/* System-level pressure and stall tracking */
static DEFINE_PER_CPU(struct psi_group_cpu, system_group_pcpu);
struct psi_group psi_system = {
	.pcpu = &system_group_pcpu,
};

static void psi_avgs_work(struct work_struct *work);

static void group_init(struct psi_group *group)
{
	int cpu;

	for_each_possible_cpu(cpu)
		seqcount_init(&per_cpu_ptr(group->pcpu, cpu)->seq);
	group->avg_last_update = sched_clock();
	group->avg_next_update = group->avg_last_update + psi_period;
	INIT_DELAYED_WORK(&group->avgs_work, psi_avgs_work);
	mutex_init(&group->avgs_lock);
	/* Init trigger-related members */
	mutex_init(&group->trigger_lock);
	INIT_LIST_HEAD(&group->triggers);
	memset(group->nr_triggers, 0, sizeof(group->nr_triggers));
	group->poll_states = 0;
	group->poll_min_period = U32_MAX;
	memset(group->polling_total, 0, sizeof(group->polling_total));
	group->polling_next_update = ULLONG_MAX;
	group->polling_until = 0;
	rcu_assign_pointer(group->poll_task, NULL);
}

void __init psi_init(void)
{
	if (!psi_enable) {
		static_branch_enable(&psi_disabled);
		return;
	}

	if (!cgroup_psi_enabled())
		static_branch_disable(&psi_cgroups_enabled);

	psi_period = jiffies_to_nsecs(PSI_FREQ);
	group_init(&psi_system);
}

static bool test_state(unsigned int *tasks, enum psi_states state)
{
	switch (state) {
	case PSI_IO_SOME:
		return tasks[NR_IOWAIT];
	case PSI_IO_FULL:
		return tasks[NR_IOWAIT] && !tasks[NR_RUNNING];
	case PSI_MEM_SOME:
		return tasks[NR_MEMSTALL];
	case PSI_MEM_FULL:
		return tasks[NR_MEMSTALL] && !tasks[NR_RUNNING];
	case PSI_CPU_SOME:
		return tasks[NR_RUNNING] > tasks[NR_ONCPU];
	case PSI_NONIDLE:
		return tasks[NR_IOWAIT] || tasks[NR_MEMSTALL] ||
			tasks[NR_RUNNING];
	default:
		return false;
	}
}

static void get_recent_times(struct psi_group *group, int cpu,
			     enum psi_aggregators aggregator, u32 *times,
			     u32 *pchanged_states)
{
	struct psi_group_cpu *groupc = per_cpu_ptr(group->pcpu, cpu);
	u64 now, state_start;
	enum psi_states s;
	unsigned int seq;
	u32 state_mask;

	*pchanged_states = 0;

	/* Snapshot a coherent view of the CPU state */
	do {
		seq = read_seqcount_begin(&groupc->seq);
		now = cpu_clock(cpu);
		memcpy(times, groupc->times, sizeof(groupc->times));
		state_mask = groupc->state_mask;
		state_start = groupc->state_start;
	} while (read_seqcount_retry(&groupc->seq, seq));

	/* Calculate state time deltas against the previous snapshot */
	for (s = 0; s < NR_PSI_STATES; s++) {
		u32 delta;
		/*
		 * In addition to already concluded states, we also
		 * incorporate currently active states on the CPU,
		 * since states may last for many sampling periods.
		 *
		 * This way we keep our delta sampling buckets small
		 * (u32) and our reported pressure close to what's
		 * actually happening.
		 */
		if (state_mask & (1 << s))
			times[s] += now - state_start;

		delta = times[s] - groupc->times_prev[aggregator][s];
		groupc->times_prev[aggregator][s] = times[s];

		times[s] = delta;
		if (delta)
			*pchanged_states |= (1 << s);
	}
}

static void calc_avgs(unsigned long avg[3], int missed_periods,
		      u64 time, u64 period)
{
	unsigned long pct;

	/* Fill in zeroes for periods of no activity */
	if (missed_periods) {
		avg[0] = calc_load_n(avg[0], EXP_10s, 0, missed_periods);
		avg[1] = calc_load_n(avg[1], EXP_60s, 0, missed_periods);
		avg[2] = calc_load_n(avg[2], EXP_300s, 0, missed_periods);
	}

	/* Sample the most recent active period */
	pct = div_u64(time * 100, period);
	pct *= FIXED_1;
	avg[0] = calc_load(avg[0], EXP_10s, pct);
	avg[1] = calc_load(avg[1], EXP_60s, pct);
	avg[2] = calc_load(avg[2], EXP_300s, pct);
}

static void collect_percpu_times(struct psi_group *group,
				 enum psi_aggregators aggregator,
				 u32 *pchanged_states)
{
	u64 deltas[NR_PSI_STATES - 1] = { 0, };
	unsigned long nonidle_total = 0;
	u32 changed_states = 0;
	int cpu;
	int s;

	/*
	 * Collect the per-cpu time buckets and average them into a
	 * single time sample that is normalized to wallclock time.
	 *
	 * For averaging, each CPU is weighted by its non-idle time in
	 * the sampling period. This eliminates artifacts from uneven
	 * loading, or even entirely idle CPUs.
	 */
	for_each_possible_cpu(cpu) {
		u32 times[NR_PSI_STATES];
		u32 nonidle;
		u32 cpu_changed_states;

		get_recent_times(group, cpu, aggregator, times,
				&cpu_changed_states);
		changed_states |= cpu_changed_states;

		nonidle = nsecs_to_jiffies(times[PSI_NONIDLE]);
		nonidle_total += nonidle;

		for (s = 0; s < PSI_NONIDLE; s++)
			deltas[s] += (u64)times[s] * nonidle;
	}

	/*
	 * Integrate the sample into the running statistics that are
	 * reported to userspace: the cumulative stall times and the
	 * decaying averages.
	 *
	 * Pressure percentages are sampled at PSI_FREQ. We might be
	 * called more often when the user polls more frequently than
	 * that; we might be called less often when there is no task
	 * activity, thus no data, and clock ticks are sporadic. The
	 * below handles both.
	 */

	/* total= */
	for (s = 0; s < NR_PSI_STATES - 1; s++)
		group->total[aggregator][s] +=
				div_u64(deltas[s], max(nonidle_total, 1UL));

	if (pchanged_states)
		*pchanged_states = changed_states;
}

static u64 update_averages(struct psi_group *group, u64 now)
{
	unsigned long missed_periods = 0;
	u64 expires, period;
	u64 avg_next_update;
	int s;

	/* avgX= */
	expires = group->avg_next_update;
	if (now - expires >= psi_period)
		missed_periods = div_u64(now - expires, psi_period);

	/*
	 * The periodic clock tick can get delayed for various
	 * reasons, especially on loaded systems. To avoid clock
	 * drift, we schedule the clock in fixed psi_period intervals.
	 * But the deltas we sample out of the per-cpu buckets above
	 * are based on the actual time elapsing between clock ticks.
	 */
	avg_next_update = expires + ((1 + missed_periods) * psi_period);
	period = now - (group->avg_last_update + (missed_periods * psi_period));
	group->avg_last_update = now;

	for (s = 0; s < NR_PSI_STATES - 1; s++) {
		u32 sample;

		sample = group->total[PSI_AVGS][s] - group->avg_total[s];
		/*
		 * Due to the lockless sampling of the time buckets,
		 * recorded time deltas can slip into the next period,
		 * which under full pressure can result in samples in
		 * excess of the period length.
		 *
		 * We don't want to report non-sensical pressures in
		 * excess of 100%, nor do we want to drop such events
		 * on the floor. Instead we punt any overage into the
		 * future until pressure subsides. By doing this we
		 * don't underreport the occurring pressure curve, we
		 * just report it delayed by one period length.
		 *
		 * The error isn't cumulative. As soon as another
		 * delta slips from a period P to P+1, by definition
		 * it frees up its time T in P.
		 */
		if (sample > period)
			sample = period;
		group->avg_total[s] += sample;
		calc_avgs(group->avg[s], missed_periods, sample, period);
	}

	return avg_next_update;
}

static void psi_avgs_work(struct work_struct *work)
{
	struct delayed_work *dwork;
	struct psi_group *group;
	u32 changed_states;
	bool nonidle;
	u64 now;

	dwork = to_delayed_work(work);
	group = container_of(dwork, struct psi_group, avgs_work);

	mutex_lock(&group->avgs_lock);

	now = sched_clock();

	collect_percpu_times(group, PSI_AVGS, &changed_states);
	nonidle = changed_states & (1 << PSI_NONIDLE);
	/*
	 * If there is task activity, periodically fold the per-cpu
	 * times and feed samples into the running averages. If things
	 * are idle and there is no data to process, stop the clock.
	 * Once restarted, we'll catch up the running averages in one
	 * go - see calc_avgs() and missed_periods.
	 */
	if (now >= group->avg_next_update)
		group->avg_next_update = update_averages(group, now);

	if (nonidle) {
		schedule_delayed_work(dwork, nsecs_to_jiffies(
				group->avg_next_update - now) + 1);
	}

	mutex_unlock(&group->avgs_lock);
}

/* Trigger tracking window manupulations */
static void window_reset(struct psi_window *win, u64 now, u64 value,
			 u64 prev_growth)
{
	win->start_time = now;
	win->start_value = value;
	win->prev_growth = prev_growth;
}

/*
 * PSI growth tracking window update and growth calculation routine.
 *
 * This approximates a sliding tracking window by interpolating
 * partially elapsed windows using historical growth data from the
 * previous intervals. This minimizes memory requirements (by not storing
 * all the intermediate values in the previous window) and simplifies
 * the calculations. It works well because PSI signal changes only in
 * positive direction and over relatively small window sizes the growth
 * is close to linear.
 */
static u64 window_update(struct psi_window *win, u64 now, u64 value)
{
	u64 elapsed;
	u64 growth;

	elapsed = now - win->start_time;
	growth = value - win->start_value;
	/*
	 * After each tracking window passes win->start_value and
	 * win->start_time get reset and win->prev_growth stores
	 * the average per-window growth of the previous window.
	 * win->prev_growth is then used to interpolate additional
	 * growth from the previous window assuming it was linear.
	 */
	if (elapsed > win->size)
		window_reset(win, now, value, growth);
	else {
		u32 remaining;

		remaining = win->size - elapsed;
		growth += div64_u64(win->prev_growth * remaining, win->size);
	}

	return growth;
}

static void init_triggers(struct psi_group *group, u64 now)
{
	struct psi_trigger *t;

	list_for_each_entry(t, &group->triggers, node)
		window_reset(&t->win, now,
				group->total[PSI_POLL][t->state], 0);
	memcpy(group->polling_total, group->total[PSI_POLL],
		   sizeof(group->polling_total));
	group->polling_next_update = now + group->poll_min_period;
}

static u64 update_triggers(struct psi_group *group, u64 now)
{
	struct psi_trigger *t;
	bool new_stall = false;
	u64 *total = group->total[PSI_POLL];

	/*
	 * On subsequent updates, calculate growth deltas and let
	 * watchers know when their specified thresholds are exceeded.
	 */
	list_for_each_entry(t, &group->triggers, node) {
		u64 growth;

		/* Check for stall activity */
		if (group->polling_total[t->state] == total[t->state])
			continue;

		/*
		 * Multiple triggers might be looking at the same state,
		 * remember to update group->polling_total[] once we've
		 * been through all of them. Also remember to extend the
		 * polling time if we see new stall activity.
		 */
		new_stall = true;

		/* Calculate growth since last update */
		growth = window_update(&t->win, now, total[t->state]);
		if (growth < t->threshold)
			continue;

		/* Limit event signaling to once per window */
		if (now < t->last_event_time + t->win.size)
			continue;

		trace_android_vh_psi_event(t);

		/* Generate an event */
		if (cmpxchg(&t->event, 0, 1) == 0)
			wake_up_interruptible(&t->event_wait);
		t->last_event_time = now;
	}

	trace_android_vh_psi_group(group);

	if (new_stall)
		memcpy(group->polling_total, total,
				sizeof(group->polling_total));

	return now + group->poll_min_period;
}

/* Schedule polling if it's not already scheduled. */
static void psi_schedule_poll_work(struct psi_group *group, unsigned long delay)
{
	struct task_struct *task;

	/*
	 * Do not reschedule if already scheduled.
	 * Possible race with a timer scheduled after this check but before
	 * mod_timer below can be tolerated because group->polling_next_update
	 * will keep updates on schedule.
	 */
	if (timer_pending(&group->poll_timer))
		return;

	rcu_read_lock();

	task = rcu_dereference(group->poll_task);
	/*
	 * kworker might be NULL in case psi_trigger_destroy races with
	 * psi_task_change (hotpath) which can't use locks
	 */
	if (likely(task))
		mod_timer(&group->poll_timer, jiffies + delay);

	rcu_read_unlock();
}

static void psi_poll_work(struct psi_group *group)
{
	u32 changed_states;
	u64 now;

	mutex_lock(&group->trigger_lock);

	now = sched_clock();

	collect_percpu_times(group, PSI_POLL, &changed_states);

	if (changed_states & group->poll_states) {
		/* Initialize trigger windows when entering polling mode */
		if (now > group->polling_until)
			init_triggers(group, now);

		/*
		 * Keep the monitor active for at least the duration of the
		 * minimum tracking window as long as monitor states are
		 * changing.
		 */
		group->polling_until = now +
			group->poll_min_period * UPDATES_PER_WINDOW;
	}

	if (now > group->polling_until) {
		group->polling_next_update = ULLONG_MAX;
		goto out;
	}

	if (now >= group->polling_next_update)
		group->polling_next_update = update_triggers(group, now);

	psi_schedule_poll_work(group,
		nsecs_to_jiffies(group->polling_next_update - now) + 1);

out:
	mutex_unlock(&group->trigger_lock);
}

static int psi_poll_worker(void *data)
{
	struct psi_group *group = (struct psi_group *)data;

	sched_set_fifo_low(current);

	while (true) {
		wait_event_interruptible(group->poll_wait,
				atomic_cmpxchg(&group->poll_wakeup, 1, 0) ||
				kthread_should_stop());
		if (kthread_should_stop())
			break;

		psi_poll_work(group);
	}
	return 0;
}

static void poll_timer_fn(struct timer_list *t)
{
	struct psi_group *group = from_timer(group, t, poll_timer);

	atomic_set(&group->poll_wakeup, 1);
	wake_up_interruptible(&group->poll_wait);
}

static void record_times(struct psi_group_cpu *groupc, int cpu,
			 bool memstall_tick)
{
	u32 delta;
	u64 now;

	now = cpu_clock(cpu);
	delta = now - groupc->state_start;
	groupc->state_start = now;

	if (groupc->state_mask & (1 << PSI_IO_SOME)) {
		groupc->times[PSI_IO_SOME] += delta;
		if (groupc->state_mask & (1 << PSI_IO_FULL))
			groupc->times[PSI_IO_FULL] += delta;
	}

	if (groupc->state_mask & (1 << PSI_MEM_SOME)) {
		groupc->times[PSI_MEM_SOME] += delta;
		if (groupc->state_mask & (1 << PSI_MEM_FULL))
			groupc->times[PSI_MEM_FULL] += delta;
		else if (memstall_tick) {
			u32 sample;
			/*
			 * Since we care about lost potential, a
			 * memstall is FULL when there are no other
			 * working tasks, but also when the CPU is
			 * actively reclaiming and nothing productive
			 * could run even if it were runnable.
			 *
			 * When the timer tick sees a reclaiming CPU,
			 * regardless of runnable tasks, sample a FULL
			 * tick (or less if it hasn't been a full tick
			 * since the last state change).
			 */
			sample = min(delta, (u32)jiffies_to_nsecs(1));
			groupc->times[PSI_MEM_FULL] += sample;
		}
	}

	if (groupc->state_mask & (1 << PSI_CPU_SOME))
		groupc->times[PSI_CPU_SOME] += delta;

	if (groupc->state_mask & (1 << PSI_NONIDLE))
		groupc->times[PSI_NONIDLE] += delta;
}

static void psi_group_change(struct psi_group *group, int cpu,
			     unsigned int clear, unsigned int set,
			     bool wake_clock)
{
	struct psi_group_cpu *groupc;
	u32 state_mask = 0;
	unsigned int t, m;
	enum psi_states s;

	groupc = per_cpu_ptr(group->pcpu, cpu);

	/*
	 * First we assess the aggregate resource states this CPU's
	 * tasks have been in since the last change, and account any
	 * SOME and FULL time these may have resulted in.
	 *
	 * Then we update the task counts according to the state
	 * change requested through the @clear and @set bits.
	 */
	write_seqcount_begin(&groupc->seq);

	record_times(groupc, cpu, false);

	for (t = 0, m = clear; m; m &= ~(1 << t), t++) {
		if (!(m & (1 << t)))
			continue;
		if (groupc->tasks[t]) {
			groupc->tasks[t]--;
		} else if (!psi_bug) {
			printk_deferred(KERN_ERR "psi: task underflow! cpu=%d t=%d tasks=[%u %u %u %u] clear=%x set=%x\n",
					cpu, t, groupc->tasks[0],
					groupc->tasks[1], groupc->tasks[2],
					groupc->tasks[3], clear, set);
			psi_bug = 1;
		}
	}

	for (t = 0; set; set &= ~(1 << t), t++)
		if (set & (1 << t))
			groupc->tasks[t]++;

	/* Calculate state mask representing active states */
	for (s = 0; s < NR_PSI_STATES; s++) {
		if (test_state(groupc->tasks, s))
			state_mask |= (1 << s);
	}
	groupc->state_mask = state_mask;

	write_seqcount_end(&groupc->seq);

	if (state_mask & group->poll_states)
		psi_schedule_poll_work(group, 1);

	if (wake_clock && !delayed_work_pending(&group->avgs_work))
		schedule_delayed_work(&group->avgs_work, PSI_FREQ);
}

static struct psi_group *iterate_groups(struct task_struct *task, void **iter)
{
<<<<<<< HEAD
#if defined CONFIG_CGROUPS && defined CONFIG_PSI_PER_CGROUP_ACCT
	struct cgroup *cgroup = NULL;
=======
	if (*iter == &psi_system)
		return NULL;

#ifdef CONFIG_CGROUPS
	if (static_branch_likely(&psi_cgroups_enabled)) {
		struct cgroup *cgroup = NULL;
>>>>>>> 58aa0f28

		if (!*iter)
			cgroup = task->cgroups->dfl_cgrp;
		else
			cgroup = cgroup_parent(*iter);

		if (cgroup && cgroup_parent(cgroup)) {
			*iter = cgroup;
			return cgroup_psi(cgroup);
		}
	}
#endif
	*iter = &psi_system;
	return &psi_system;
}

static void psi_flags_change(struct task_struct *task, int clear, int set)
{
	if (((task->psi_flags & set) ||
	     (task->psi_flags & clear) != clear) &&
	    !psi_bug) {
		printk_deferred(KERN_ERR "psi: inconsistent task state! task=%d:%s cpu=%d psi_flags=%x clear=%x set=%x\n",
				task->pid, task->comm, task_cpu(task),
				task->psi_flags, clear, set);
		psi_bug = 1;
	}

	task->psi_flags &= ~clear;
	task->psi_flags |= set;
}

void psi_task_change(struct task_struct *task, int clear, int set)
{
	int cpu = task_cpu(task);
	struct psi_group *group;
	bool wake_clock = true;
	void *iter = NULL;

	if (!task->pid)
		return;

	psi_flags_change(task, clear, set);

	/*
	 * Periodic aggregation shuts off if there is a period of no
	 * task changes, so we wake it back up if necessary. However,
	 * don't do this if the task change is the aggregation worker
	 * itself going to sleep, or we'll ping-pong forever.
	 */
	if (unlikely((clear & TSK_RUNNING) &&
		     (task->flags & PF_WQ_WORKER) &&
		     wq_worker_last_func(task) == psi_avgs_work))
		wake_clock = false;

	while ((group = iterate_groups(task, &iter)))
		psi_group_change(group, cpu, clear, set, wake_clock);
}

void psi_task_switch(struct task_struct *prev, struct task_struct *next,
		     bool sleep)
{
	struct psi_group *group, *common = NULL;
	int cpu = task_cpu(prev);
	void *iter;

	if (next->pid) {
		psi_flags_change(next, 0, TSK_ONCPU);
		/*
		 * When moving state between tasks, the group that
		 * contains them both does not change: we can stop
		 * updating the tree once we reach the first common
		 * ancestor. Iterate @next's ancestors until we
		 * encounter @prev's state.
		 */
		iter = NULL;
		while ((group = iterate_groups(next, &iter))) {
			if (per_cpu_ptr(group->pcpu, cpu)->tasks[NR_ONCPU]) {
				common = group;
				break;
			}

			psi_group_change(group, cpu, 0, TSK_ONCPU, true);
		}
	}

	/*
	 * If this is a voluntary sleep, dequeue will have taken care
	 * of the outgoing TSK_ONCPU alongside TSK_RUNNING already. We
	 * only need to deal with it during preemption.
	 */
	if (sleep)
		return;

	if (prev->pid) {
		psi_flags_change(prev, TSK_ONCPU, 0);

		iter = NULL;
		while ((group = iterate_groups(prev, &iter)) && group != common)
			psi_group_change(group, cpu, TSK_ONCPU, 0, true);
	}
}

void psi_memstall_tick(struct task_struct *task, int cpu)
{
	struct psi_group *group;
	void *iter = NULL;

	while ((group = iterate_groups(task, &iter))) {
		struct psi_group_cpu *groupc;

		groupc = per_cpu_ptr(group->pcpu, cpu);
		write_seqcount_begin(&groupc->seq);
		record_times(groupc, cpu, true);
		write_seqcount_end(&groupc->seq);
	}
}

/**
 * psi_memstall_enter - mark the beginning of a memory stall section
 * @flags: flags to handle nested sections
 *
 * Marks the calling task as being stalled due to a lack of memory,
 * such as waiting for a refault or performing reclaim.
 */
void psi_memstall_enter(unsigned long *flags)
{
	struct rq_flags rf;
	struct rq *rq;

	if (static_branch_likely(&psi_disabled))
		return;

	*flags = current->in_memstall;
	if (*flags)
		return;
	/*
	 * in_memstall setting & accounting needs to be atomic wrt
	 * changes to the task's scheduling state, otherwise we can
	 * race with CPU migration.
	 */
	rq = this_rq_lock_irq(&rf);

	current->in_memstall = 1;
	psi_task_change(current, 0, TSK_MEMSTALL);

	rq_unlock_irq(rq, &rf);
}

/**
 * psi_memstall_leave - mark the end of an memory stall section
 * @flags: flags to handle nested memdelay sections
 *
 * Marks the calling task as no longer stalled due to lack of memory.
 */
void psi_memstall_leave(unsigned long *flags)
{
	struct rq_flags rf;
	struct rq *rq;

	if (static_branch_likely(&psi_disabled))
		return;

	if (*flags)
		return;
	/*
	 * in_memstall clearing & accounting needs to be atomic wrt
	 * changes to the task's scheduling state, otherwise we could
	 * race with CPU migration.
	 */
	rq = this_rq_lock_irq(&rf);

	current->in_memstall = 0;
	psi_task_change(current, TSK_MEMSTALL, 0);

	rq_unlock_irq(rq, &rf);
}

#ifdef CONFIG_CGROUPS
int psi_cgroup_alloc(struct cgroup *cgroup)
{
	if (static_branch_likely(&psi_disabled))
		return 0;

	cgroup->psi.pcpu = alloc_percpu(struct psi_group_cpu);
	if (!cgroup->psi.pcpu)
		return -ENOMEM;
	group_init(&cgroup->psi);
	return 0;
}

void psi_cgroup_free(struct cgroup *cgroup)
{
	if (static_branch_likely(&psi_disabled))
		return;

	cancel_delayed_work_sync(&cgroup->psi.avgs_work);
	free_percpu(cgroup->psi.pcpu);
	/* All triggers must be removed by now */
	WARN_ONCE(cgroup->psi.poll_states, "psi: trigger leak\n");
}

/**
 * cgroup_move_task - move task to a different cgroup
 * @task: the task
 * @to: the target css_set
 *
 * Move task to a new cgroup and safely migrate its associated stall
 * state between the different groups.
 *
 * This function acquires the task's rq lock to lock out concurrent
 * changes to the task's scheduling state and - in case the task is
 * running - concurrent changes to its stall state.
 */
void cgroup_move_task(struct task_struct *task, struct css_set *to)
{
	unsigned int task_flags = 0;
	struct rq_flags rf;
	struct rq *rq;

	if (static_branch_likely(&psi_disabled)) {
		/*
		 * Lame to do this here, but the scheduler cannot be locked
		 * from the outside, so we move cgroups from inside sched/.
		 */
		rcu_assign_pointer(task->cgroups, to);
		return;
	}

	rq = task_rq_lock(task, &rf);

	if (task_on_rq_queued(task)) {
		task_flags = TSK_RUNNING;
		if (task_current(rq, task))
			task_flags |= TSK_ONCPU;
	} else if (task->in_iowait)
		task_flags = TSK_IOWAIT;

	if (task->in_memstall)
		task_flags |= TSK_MEMSTALL;

	if (task_flags)
		psi_task_change(task, task_flags, 0);

	/* See comment above */
	rcu_assign_pointer(task->cgroups, to);

	if (task_flags)
		psi_task_change(task, 0, task_flags);

	task_rq_unlock(rq, task, &rf);
}
#endif /* CONFIG_CGROUPS */

int psi_show(struct seq_file *m, struct psi_group *group, enum psi_res res)
{
	int full;
	u64 now;

	if (static_branch_likely(&psi_disabled))
		return -EOPNOTSUPP;

	/* Update averages before reporting them */
	mutex_lock(&group->avgs_lock);
	now = sched_clock();
	collect_percpu_times(group, PSI_AVGS, NULL);
	if (now >= group->avg_next_update)
		group->avg_next_update = update_averages(group, now);
	mutex_unlock(&group->avgs_lock);

	for (full = 0; full < 2 - (res == PSI_CPU); full++) {
		unsigned long avg[3];
		u64 total;
		int w;

		for (w = 0; w < 3; w++)
			avg[w] = group->avg[res * 2 + full][w];
		total = div_u64(group->total[PSI_AVGS][res * 2 + full],
				NSEC_PER_USEC);

		seq_printf(m, "%s avg10=%lu.%02lu avg60=%lu.%02lu avg300=%lu.%02lu total=%llu\n",
			   full ? "full" : "some",
			   LOAD_INT(avg[0]), LOAD_FRAC(avg[0]),
			   LOAD_INT(avg[1]), LOAD_FRAC(avg[1]),
			   LOAD_INT(avg[2]), LOAD_FRAC(avg[2]),
			   total);
	}

	return 0;
}

static int psi_io_show(struct seq_file *m, void *v)
{
	return psi_show(m, &psi_system, PSI_IO);
}

static int psi_memory_show(struct seq_file *m, void *v)
{
	return psi_show(m, &psi_system, PSI_MEM);
}

static int psi_cpu_show(struct seq_file *m, void *v)
{
	return psi_show(m, &psi_system, PSI_CPU);
}

static int psi_io_open(struct inode *inode, struct file *file)
{
	return single_open(file, psi_io_show, NULL);
}

static int psi_memory_open(struct inode *inode, struct file *file)
{
	return single_open(file, psi_memory_show, NULL);
}

static int psi_cpu_open(struct inode *inode, struct file *file)
{
	return single_open(file, psi_cpu_show, NULL);
}

struct psi_trigger *psi_trigger_create(struct psi_group *group,
			char *buf, size_t nbytes, enum psi_res res)
{
	struct psi_trigger *t;
	enum psi_states state;
	u32 threshold_us;
	u32 window_us;

	if (static_branch_likely(&psi_disabled))
		return ERR_PTR(-EOPNOTSUPP);

	if (sscanf(buf, "some %u %u", &threshold_us, &window_us) == 2)
		state = PSI_IO_SOME + res * 2;
	else if (sscanf(buf, "full %u %u", &threshold_us, &window_us) == 2)
		state = PSI_IO_FULL + res * 2;
	else
		return ERR_PTR(-EINVAL);

	if (state >= PSI_NONIDLE)
		return ERR_PTR(-EINVAL);

	if (window_us < WINDOW_MIN_US ||
		window_us > WINDOW_MAX_US)
		return ERR_PTR(-EINVAL);

	/* Check threshold */
	if (threshold_us == 0 || threshold_us > window_us)
		return ERR_PTR(-EINVAL);

	t = kmalloc(sizeof(*t), GFP_KERNEL);
	if (!t)
		return ERR_PTR(-ENOMEM);

	t->group = group;
	t->state = state;
	t->threshold = threshold_us * NSEC_PER_USEC;
	t->win.size = window_us * NSEC_PER_USEC;
	window_reset(&t->win, 0, 0, 0);

	t->event = 0;
	t->last_event_time = 0;
	init_waitqueue_head(&t->event_wait);
	kref_init(&t->refcount);

	mutex_lock(&group->trigger_lock);

	if (!rcu_access_pointer(group->poll_task)) {
		struct task_struct *task;

		task = kthread_create(psi_poll_worker, group, "psimon");
		if (IS_ERR(task)) {
			kfree(t);
			mutex_unlock(&group->trigger_lock);
			return ERR_CAST(task);
		}
		atomic_set(&group->poll_wakeup, 0);
		init_waitqueue_head(&group->poll_wait);
		wake_up_process(task);
		timer_setup(&group->poll_timer, poll_timer_fn, 0);
		rcu_assign_pointer(group->poll_task, task);
	}

	list_add(&t->node, &group->triggers);
	group->poll_min_period = min(group->poll_min_period,
		div_u64(t->win.size, UPDATES_PER_WINDOW));
	group->nr_triggers[t->state]++;
	group->poll_states |= (1 << t->state);

	mutex_unlock(&group->trigger_lock);

	return t;
}

static void psi_trigger_destroy(struct kref *ref)
{
	struct psi_trigger *t = container_of(ref, struct psi_trigger, refcount);
	struct psi_group *group = t->group;
	struct task_struct *task_to_destroy = NULL;

	if (static_branch_likely(&psi_disabled))
		return;

	/*
	 * Wakeup waiters to stop polling. Can happen if cgroup is deleted
	 * from under a polling process.
	 */
	wake_up_interruptible(&t->event_wait);

	mutex_lock(&group->trigger_lock);

	if (!list_empty(&t->node)) {
		struct psi_trigger *tmp;
		u64 period = ULLONG_MAX;

		list_del(&t->node);
		group->nr_triggers[t->state]--;
		if (!group->nr_triggers[t->state])
			group->poll_states &= ~(1 << t->state);
		/* reset min update period for the remaining triggers */
		list_for_each_entry(tmp, &group->triggers, node)
			period = min(period, div_u64(tmp->win.size,
					UPDATES_PER_WINDOW));
		group->poll_min_period = period;
		/* Destroy poll_task when the last trigger is destroyed */
		if (group->poll_states == 0) {
			group->polling_until = 0;
			task_to_destroy = rcu_dereference_protected(
					group->poll_task,
					lockdep_is_held(&group->trigger_lock));
			rcu_assign_pointer(group->poll_task, NULL);
		}
	}

	mutex_unlock(&group->trigger_lock);

	/*
	 * Wait for both *trigger_ptr from psi_trigger_replace and
	 * poll_task RCUs to complete their read-side critical sections
	 * before destroying the trigger and optionally the poll_task
	 */
	synchronize_rcu();
	/*
	 * Destroy the kworker after releasing trigger_lock to prevent a
	 * deadlock while waiting for psi_poll_work to acquire trigger_lock
	 */
	if (task_to_destroy) {
		/*
		 * After the RCU grace period has expired, the worker
		 * can no longer be found through group->poll_task.
		 * But it might have been already scheduled before
		 * that - deschedule it cleanly before destroying it.
		 */
		del_timer_sync(&group->poll_timer);
		kthread_stop(task_to_destroy);
	}
	kfree(t);
}

void psi_trigger_replace(void **trigger_ptr, struct psi_trigger *new)
{
	struct psi_trigger *old = *trigger_ptr;

	if (static_branch_likely(&psi_disabled))
		return;

	rcu_assign_pointer(*trigger_ptr, new);
	if (old)
		kref_put(&old->refcount, psi_trigger_destroy);
}

__poll_t psi_trigger_poll(void **trigger_ptr,
				struct file *file, poll_table *wait)
{
	__poll_t ret = DEFAULT_POLLMASK;
	struct psi_trigger *t;

	if (static_branch_likely(&psi_disabled))
		return DEFAULT_POLLMASK | EPOLLERR | EPOLLPRI;

	rcu_read_lock();

	t = rcu_dereference(*(void __rcu __force **)trigger_ptr);
	if (!t) {
		rcu_read_unlock();
		return DEFAULT_POLLMASK | EPOLLERR | EPOLLPRI;
	}
	kref_get(&t->refcount);

	rcu_read_unlock();

	poll_wait(file, &t->event_wait, wait);

	if (cmpxchg(&t->event, 1, 0) == 1)
		ret |= EPOLLPRI;

	kref_put(&t->refcount, psi_trigger_destroy);

	return ret;
}

static ssize_t psi_write(struct file *file, const char __user *user_buf,
			 size_t nbytes, enum psi_res res)
{
	char buf[32];
	size_t buf_size;
	struct seq_file *seq;
	struct psi_trigger *new;

	if (static_branch_likely(&psi_disabled))
		return -EOPNOTSUPP;

	if (!nbytes)
		return -EINVAL;

	buf_size = min(nbytes, sizeof(buf));
	if (copy_from_user(buf, user_buf, buf_size))
		return -EFAULT;

	buf[buf_size - 1] = '\0';

	new = psi_trigger_create(&psi_system, buf, nbytes, res);
	if (IS_ERR(new))
		return PTR_ERR(new);

	seq = file->private_data;
	/* Take seq->lock to protect seq->private from concurrent writes */
	mutex_lock(&seq->lock);
	psi_trigger_replace(&seq->private, new);
	mutex_unlock(&seq->lock);

	return nbytes;
}

static ssize_t psi_io_write(struct file *file, const char __user *user_buf,
			    size_t nbytes, loff_t *ppos)
{
	return psi_write(file, user_buf, nbytes, PSI_IO);
}

static ssize_t psi_memory_write(struct file *file, const char __user *user_buf,
				size_t nbytes, loff_t *ppos)
{
	return psi_write(file, user_buf, nbytes, PSI_MEM);
}

static ssize_t psi_cpu_write(struct file *file, const char __user *user_buf,
			     size_t nbytes, loff_t *ppos)
{
	return psi_write(file, user_buf, nbytes, PSI_CPU);
}

static __poll_t psi_fop_poll(struct file *file, poll_table *wait)
{
	struct seq_file *seq = file->private_data;

	return psi_trigger_poll(&seq->private, file, wait);
}

static int psi_fop_release(struct inode *inode, struct file *file)
{
	struct seq_file *seq = file->private_data;

	psi_trigger_replace(&seq->private, NULL);
	return single_release(inode, file);
}

static const struct proc_ops psi_io_proc_ops = {
	.proc_open	= psi_io_open,
	.proc_read	= seq_read,
	.proc_lseek	= seq_lseek,
	.proc_write	= psi_io_write,
	.proc_poll	= psi_fop_poll,
	.proc_release	= psi_fop_release,
};

static const struct proc_ops psi_memory_proc_ops = {
	.proc_open	= psi_memory_open,
	.proc_read	= seq_read,
	.proc_lseek	= seq_lseek,
	.proc_write	= psi_memory_write,
	.proc_poll	= psi_fop_poll,
	.proc_release	= psi_fop_release,
};

static const struct proc_ops psi_cpu_proc_ops = {
	.proc_open	= psi_cpu_open,
	.proc_read	= seq_read,
	.proc_lseek	= seq_lseek,
	.proc_write	= psi_cpu_write,
	.proc_poll	= psi_fop_poll,
	.proc_release	= psi_fop_release,
};

static int __init psi_proc_init(void)
{
	if (psi_enable) {
		proc_mkdir("pressure", NULL);
		proc_create("pressure/io", 0, NULL, &psi_io_proc_ops);
		proc_create("pressure/memory", 0, NULL, &psi_memory_proc_ops);
		proc_create("pressure/cpu", 0, NULL, &psi_cpu_proc_ops);
	}
	return 0;
}
module_init(psi_proc_init);<|MERGE_RESOLUTION|>--- conflicted
+++ resolved
@@ -754,17 +754,12 @@
 
 static struct psi_group *iterate_groups(struct task_struct *task, void **iter)
 {
-<<<<<<< HEAD
-#if defined CONFIG_CGROUPS && defined CONFIG_PSI_PER_CGROUP_ACCT
-	struct cgroup *cgroup = NULL;
-=======
 	if (*iter == &psi_system)
 		return NULL;
 
 #ifdef CONFIG_CGROUPS
 	if (static_branch_likely(&psi_cgroups_enabled)) {
 		struct cgroup *cgroup = NULL;
->>>>>>> 58aa0f28
 
 		if (!*iter)
 			cgroup = task->cgroups->dfl_cgrp;
