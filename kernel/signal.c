// SPDX-License-Identifier: GPL-2.0-only
/*
 *  linux/kernel/signal.c
 *
 *  Copyright (C) 1991, 1992  Linus Torvalds
 *
 *  1997-11-02  Modified for POSIX.1b signals by Richard Henderson
 *
 *  2003-06-02  Jim Houston - Concurrent Computer Corp.
 *		Changes to use preallocated sigqueue structures
 *		to allow signals to be sent reliably.
 */

#include <linux/slab.h>
#include <linux/export.h>
#include <linux/init.h>
#include <linux/sched/mm.h>
#include <linux/sched/user.h>
#include <linux/sched/debug.h>
#include <linux/sched/task.h>
#include <linux/sched/task_stack.h>
#include <linux/sched/cputime.h>
#include <linux/file.h>
#include <linux/fs.h>
#include <linux/proc_fs.h>
#include <linux/tty.h>
#include <linux/binfmts.h>
#include <linux/coredump.h>
#include <linux/security.h>
#include <linux/syscalls.h>
#include <linux/ptrace.h>
#include <linux/signal.h>
#include <linux/signalfd.h>
#include <linux/ratelimit.h>
#include <linux/tracehook.h>
#include <linux/capability.h>
#include <linux/freezer.h>
#include <linux/pid_namespace.h>
#include <linux/nsproxy.h>
#include <linux/user_namespace.h>
#include <linux/uprobes.h>
#include <linux/compat.h>
#include <linux/cn_proc.h>
#include <linux/compiler.h>
#include <linux/posix-timers.h>
#include <linux/cgroup.h>
#include <linux/audit.h>

#define CREATE_TRACE_POINTS
#include <trace/events/signal.h>

#include <asm/param.h>
#include <linux/uaccess.h>
#include <asm/unistd.h>
#include <asm/siginfo.h>
#include <asm/cacheflush.h>
#include <asm/syscall.h>	/* for syscall_get_* */

/*
 * SLAB caches for signal bits.
 */

static struct kmem_cache *sigqueue_cachep;

int print_fatal_signals __read_mostly;

static void __user *sig_handler(struct task_struct *t, int sig)
{
	return t->sighand->action[sig - 1].sa.sa_handler;
}

static inline bool sig_handler_ignored(void __user *handler, int sig)
{
	/* Is it explicitly or implicitly ignored? */
	return handler == SIG_IGN ||
	       (handler == SIG_DFL && sig_kernel_ignore(sig));
}

static bool sig_task_ignored(struct task_struct *t, int sig, bool force)
{
	void __user *handler;

	handler = sig_handler(t, sig);

	/* SIGKILL and SIGSTOP may not be sent to the global init */
	if (unlikely(is_global_init(t) && sig_kernel_only(sig)))
		return true;

	if (unlikely(t->signal->flags & SIGNAL_UNKILLABLE) &&
	    handler == SIG_DFL && !(force && sig_kernel_only(sig)))
		return true;

	/* Only allow kernel generated signals to this kthread */
	if (unlikely((t->flags & PF_KTHREAD) &&
		     (handler == SIG_KTHREAD_KERNEL) && !force))
		return true;

	return sig_handler_ignored(handler, sig);
}

static bool sig_ignored(struct task_struct *t, int sig, bool force)
{
	/*
	 * Blocked signals are never ignored, since the
	 * signal handler may change by the time it is
	 * unblocked.
	 */
	if (sigismember(&t->blocked, sig) || sigismember(&t->real_blocked, sig))
		return false;

	/*
	 * Tracers may want to know about even ignored signal unless it
	 * is SIGKILL which can't be reported anyway but can be ignored
	 * by SIGNAL_UNKILLABLE task.
	 */
	if (t->ptrace && sig != SIGKILL)
		return false;

	return sig_task_ignored(t, sig, force);
}

/*
 * Re-calculate pending state from the set of locally pending
 * signals, globally pending signals, and blocked signals.
 */
static inline bool has_pending_signals(sigset_t *signal, sigset_t *blocked)
{
	unsigned long ready;
	long i;

	switch (_NSIG_WORDS) {
	default:
		for (i = _NSIG_WORDS, ready = 0; --i >= 0 ;)
			ready |= signal->sig[i] &~ blocked->sig[i];
		break;

	case 4: ready  = signal->sig[3] &~ blocked->sig[3];
		ready |= signal->sig[2] &~ blocked->sig[2];
		ready |= signal->sig[1] &~ blocked->sig[1];
		ready |= signal->sig[0] &~ blocked->sig[0];
		break;

	case 2: ready  = signal->sig[1] &~ blocked->sig[1];
		ready |= signal->sig[0] &~ blocked->sig[0];
		break;

	case 1: ready  = signal->sig[0] &~ blocked->sig[0];
	}
	return ready !=	0;
}

#define PENDING(p,b) has_pending_signals(&(p)->signal, (b))

static bool recalc_sigpending_tsk(struct task_struct *t)
{
	if ((t->jobctl & (JOBCTL_PENDING_MASK | JOBCTL_TRAP_FREEZE)) ||
	    PENDING(&t->pending, &t->blocked) ||
	    PENDING(&t->signal->shared_pending, &t->blocked) ||
	    cgroup_task_frozen(t)) {
		set_tsk_thread_flag(t, TIF_SIGPENDING);
		return true;
	}

	/*
	 * We must never clear the flag in another thread, or in current
	 * when it's possible the current syscall is returning -ERESTART*.
	 * So we don't clear it here, and only callers who know they should do.
	 */
	return false;
}

/*
 * After recalculating TIF_SIGPENDING, we need to make sure the task wakes up.
 * This is superfluous when called on current, the wakeup is a harmless no-op.
 */
void recalc_sigpending_and_wake(struct task_struct *t)
{
	if (recalc_sigpending_tsk(t))
		signal_wake_up(t, 0);
}

void recalc_sigpending(void)
{
	if (!recalc_sigpending_tsk(current) && !freezing(current))
		clear_thread_flag(TIF_SIGPENDING);

}
EXPORT_SYMBOL(recalc_sigpending);

void calculate_sigpending(void)
{
	/* Have any signals or users of TIF_SIGPENDING been delayed
	 * until after fork?
	 */
	spin_lock_irq(&current->sighand->siglock);
	set_tsk_thread_flag(current, TIF_SIGPENDING);
	recalc_sigpending();
	spin_unlock_irq(&current->sighand->siglock);
}

/* Given the mask, find the first available signal that should be serviced. */

#define SYNCHRONOUS_MASK \
	(sigmask(SIGSEGV) | sigmask(SIGBUS) | sigmask(SIGILL) | \
	 sigmask(SIGTRAP) | sigmask(SIGFPE) | sigmask(SIGSYS))

int next_signal(struct sigpending *pending, sigset_t *mask)
{
	unsigned long i, *s, *m, x;
	int sig = 0;

	s = pending->signal.sig;
	m = mask->sig;

	/*
	 * Handle the first word specially: it contains the
	 * synchronous signals that need to be dequeued first.
	 */
	x = *s &~ *m;
	if (x) {
		if (x & SYNCHRONOUS_MASK)
			x &= SYNCHRONOUS_MASK;
		sig = ffz(~x) + 1;
		return sig;
	}

	switch (_NSIG_WORDS) {
	default:
		for (i = 1; i < _NSIG_WORDS; ++i) {
			x = *++s &~ *++m;
			if (!x)
				continue;
			sig = ffz(~x) + i*_NSIG_BPW + 1;
			break;
		}
		break;

	case 2:
		x = s[1] &~ m[1];
		if (!x)
			break;
		sig = ffz(~x) + _NSIG_BPW + 1;
		break;

	case 1:
		/* Nothing to do */
		break;
	}

	return sig;
}

static inline void print_dropped_signal(int sig)
{
	static DEFINE_RATELIMIT_STATE(ratelimit_state, 5 * HZ, 10);

	if (!print_fatal_signals)
		return;

	if (!__ratelimit(&ratelimit_state))
		return;

	pr_info("%s/%d: reached RLIMIT_SIGPENDING, dropped signal %d\n",
				current->comm, current->pid, sig);
}

/**
 * task_set_jobctl_pending - set jobctl pending bits
 * @task: target task
 * @mask: pending bits to set
 *
 * Clear @mask from @task->jobctl.  @mask must be subset of
 * %JOBCTL_PENDING_MASK | %JOBCTL_STOP_CONSUME | %JOBCTL_STOP_SIGMASK |
 * %JOBCTL_TRAPPING.  If stop signo is being set, the existing signo is
 * cleared.  If @task is already being killed or exiting, this function
 * becomes noop.
 *
 * CONTEXT:
 * Must be called with @task->sighand->siglock held.
 *
 * RETURNS:
 * %true if @mask is set, %false if made noop because @task was dying.
 */
bool task_set_jobctl_pending(struct task_struct *task, unsigned long mask)
{
	BUG_ON(mask & ~(JOBCTL_PENDING_MASK | JOBCTL_STOP_CONSUME |
			JOBCTL_STOP_SIGMASK | JOBCTL_TRAPPING));
	BUG_ON((mask & JOBCTL_TRAPPING) && !(mask & JOBCTL_PENDING_MASK));

	if (unlikely(fatal_signal_pending(task) || (task->flags & PF_EXITING)))
		return false;

	if (mask & JOBCTL_STOP_SIGMASK)
		task->jobctl &= ~JOBCTL_STOP_SIGMASK;

	task->jobctl |= mask;
	return true;
}

/**
 * task_clear_jobctl_trapping - clear jobctl trapping bit
 * @task: target task
 *
 * If JOBCTL_TRAPPING is set, a ptracer is waiting for us to enter TRACED.
 * Clear it and wake up the ptracer.  Note that we don't need any further
 * locking.  @task->siglock guarantees that @task->parent points to the
 * ptracer.
 *
 * CONTEXT:
 * Must be called with @task->sighand->siglock held.
 */
void task_clear_jobctl_trapping(struct task_struct *task)
{
	if (unlikely(task->jobctl & JOBCTL_TRAPPING)) {
		task->jobctl &= ~JOBCTL_TRAPPING;
		smp_mb();	/* advised by wake_up_bit() */
		wake_up_bit(&task->jobctl, JOBCTL_TRAPPING_BIT);
	}
}

/**
 * task_clear_jobctl_pending - clear jobctl pending bits
 * @task: target task
 * @mask: pending bits to clear
 *
 * Clear @mask from @task->jobctl.  @mask must be subset of
 * %JOBCTL_PENDING_MASK.  If %JOBCTL_STOP_PENDING is being cleared, other
 * STOP bits are cleared together.
 *
 * If clearing of @mask leaves no stop or trap pending, this function calls
 * task_clear_jobctl_trapping().
 *
 * CONTEXT:
 * Must be called with @task->sighand->siglock held.
 */
void task_clear_jobctl_pending(struct task_struct *task, unsigned long mask)
{
	BUG_ON(mask & ~JOBCTL_PENDING_MASK);

	if (mask & JOBCTL_STOP_PENDING)
		mask |= JOBCTL_STOP_CONSUME | JOBCTL_STOP_DEQUEUED;

	task->jobctl &= ~mask;

	if (!(task->jobctl & JOBCTL_PENDING_MASK))
		task_clear_jobctl_trapping(task);
}

/**
 * task_participate_group_stop - participate in a group stop
 * @task: task participating in a group stop
 *
 * @task has %JOBCTL_STOP_PENDING set and is participating in a group stop.
 * Group stop states are cleared and the group stop count is consumed if
 * %JOBCTL_STOP_CONSUME was set.  If the consumption completes the group
 * stop, the appropriate `SIGNAL_*` flags are set.
 *
 * CONTEXT:
 * Must be called with @task->sighand->siglock held.
 *
 * RETURNS:
 * %true if group stop completion should be notified to the parent, %false
 * otherwise.
 */
static bool task_participate_group_stop(struct task_struct *task)
{
	struct signal_struct *sig = task->signal;
	bool consume = task->jobctl & JOBCTL_STOP_CONSUME;

	WARN_ON_ONCE(!(task->jobctl & JOBCTL_STOP_PENDING));

	task_clear_jobctl_pending(task, JOBCTL_STOP_PENDING);

	if (!consume)
		return false;

	if (!WARN_ON_ONCE(sig->group_stop_count == 0))
		sig->group_stop_count--;

	/*
	 * Tell the caller to notify completion iff we are entering into a
	 * fresh group stop.  Read comment in do_signal_stop() for details.
	 */
	if (!sig->group_stop_count && !(sig->flags & SIGNAL_STOP_STOPPED)) {
		signal_set_stop_flags(sig, SIGNAL_STOP_STOPPED);
		return true;
	}
	return false;
}

void task_join_group_stop(struct task_struct *task)
{
	unsigned long mask = current->jobctl & JOBCTL_STOP_SIGMASK;
	struct signal_struct *sig = current->signal;

	if (sig->group_stop_count) {
		sig->group_stop_count++;
		mask |= JOBCTL_STOP_CONSUME;
	} else if (!(sig->flags & SIGNAL_STOP_STOPPED))
		return;

	/* Have the new thread join an on-going signal group stop */
	task_set_jobctl_pending(task, mask | JOBCTL_STOP_PENDING);
}

/*
 * allocate a new signal queue record
 * - this may be called without locks if and only if t == current, otherwise an
 *   appropriate lock must be held to stop the target task from exiting
 */
static struct sigqueue *
__sigqueue_alloc(int sig, struct task_struct *t, gfp_t gfp_flags,
		 int override_rlimit, const unsigned int sigqueue_flags)
{
	struct sigqueue *q = NULL;
	struct ucounts *ucounts = NULL;
	long sigpending;

	/*
	 * Protect access to @t credentials. This can go away when all
	 * callers hold rcu read lock.
	 *
	 * NOTE! A pending signal will hold on to the user refcount,
	 * and we get/put the refcount only when the sigpending count
	 * changes from/to zero.
	 */
	rcu_read_lock();
	ucounts = task_ucounts(t);
	sigpending = inc_rlimit_get_ucounts(ucounts, UCOUNT_RLIMIT_SIGPENDING);
	rcu_read_unlock();
	if (!sigpending)
		return NULL;

	if (override_rlimit || likely(sigpending <= task_rlimit(t, RLIMIT_SIGPENDING))) {
		q = kmem_cache_alloc(sigqueue_cachep, gfp_flags);
	} else {
		print_dropped_signal(sig);
	}

	if (unlikely(q == NULL)) {
		dec_rlimit_put_ucounts(ucounts, UCOUNT_RLIMIT_SIGPENDING);
	} else {
		INIT_LIST_HEAD(&q->list);
		q->flags = sigqueue_flags;
		q->ucounts = ucounts;
	}
	return q;
}

static void __sigqueue_free(struct sigqueue *q)
{
	if (q->flags & SIGQUEUE_PREALLOC)
		return;
	if (q->ucounts) {
		dec_rlimit_put_ucounts(q->ucounts, UCOUNT_RLIMIT_SIGPENDING);
		q->ucounts = NULL;
	}
	kmem_cache_free(sigqueue_cachep, q);
}

void flush_sigqueue(struct sigpending *queue)
{
	struct sigqueue *q;

	sigemptyset(&queue->signal);
	while (!list_empty(&queue->list)) {
		q = list_entry(queue->list.next, struct sigqueue , list);
		list_del_init(&q->list);
		__sigqueue_free(q);
	}
}

/*
 * Flush all pending signals for this kthread.
 */
void flush_signals(struct task_struct *t)
{
	unsigned long flags;

	spin_lock_irqsave(&t->sighand->siglock, flags);
	clear_tsk_thread_flag(t, TIF_SIGPENDING);
	flush_sigqueue(&t->pending);
	flush_sigqueue(&t->signal->shared_pending);
	spin_unlock_irqrestore(&t->sighand->siglock, flags);
}
EXPORT_SYMBOL(flush_signals);

#ifdef CONFIG_POSIX_TIMERS
static void __flush_itimer_signals(struct sigpending *pending)
{
	sigset_t signal, retain;
	struct sigqueue *q, *n;

	signal = pending->signal;
	sigemptyset(&retain);

	list_for_each_entry_safe(q, n, &pending->list, list) {
		int sig = q->info.si_signo;

		if (likely(q->info.si_code != SI_TIMER)) {
			sigaddset(&retain, sig);
		} else {
			sigdelset(&signal, sig);
			list_del_init(&q->list);
			__sigqueue_free(q);
		}
	}

	sigorsets(&pending->signal, &signal, &retain);
}

void flush_itimer_signals(void)
{
	struct task_struct *tsk = current;
	unsigned long flags;

	spin_lock_irqsave(&tsk->sighand->siglock, flags);
	__flush_itimer_signals(&tsk->pending);
	__flush_itimer_signals(&tsk->signal->shared_pending);
	spin_unlock_irqrestore(&tsk->sighand->siglock, flags);
}
#endif

void ignore_signals(struct task_struct *t)
{
	int i;

	for (i = 0; i < _NSIG; ++i)
		t->sighand->action[i].sa.sa_handler = SIG_IGN;

	flush_signals(t);
}

/*
 * Flush all handlers for a task.
 */

void
flush_signal_handlers(struct task_struct *t, int force_default)
{
	int i;
	struct k_sigaction *ka = &t->sighand->action[0];
	for (i = _NSIG ; i != 0 ; i--) {
		if (force_default || ka->sa.sa_handler != SIG_IGN)
			ka->sa.sa_handler = SIG_DFL;
		ka->sa.sa_flags = 0;
#ifdef __ARCH_HAS_SA_RESTORER
		ka->sa.sa_restorer = NULL;
#endif
		sigemptyset(&ka->sa.sa_mask);
		ka++;
	}
}

bool unhandled_signal(struct task_struct *tsk, int sig)
{
	void __user *handler = tsk->sighand->action[sig-1].sa.sa_handler;
	if (is_global_init(tsk))
		return true;

	if (handler != SIG_IGN && handler != SIG_DFL)
		return false;

	/* if ptraced, let the tracer determine */
	return !tsk->ptrace;
}

static void collect_signal(int sig, struct sigpending *list, kernel_siginfo_t *info,
			   bool *resched_timer)
{
	struct sigqueue *q, *first = NULL;

	/*
	 * Collect the siginfo appropriate to this signal.  Check if
	 * there is another siginfo for the same signal.
	*/
	list_for_each_entry(q, &list->list, list) {
		if (q->info.si_signo == sig) {
			if (first)
				goto still_pending;
			first = q;
		}
	}

	sigdelset(&list->signal, sig);

	if (first) {
still_pending:
		list_del_init(&first->list);
		copy_siginfo(info, &first->info);

		*resched_timer =
			(first->flags & SIGQUEUE_PREALLOC) &&
			(info->si_code == SI_TIMER) &&
			(info->si_sys_private);

		__sigqueue_free(first);
	} else {
		/*
		 * Ok, it wasn't in the queue.  This must be
		 * a fast-pathed signal or we must have been
		 * out of queue space.  So zero out the info.
		 */
		clear_siginfo(info);
		info->si_signo = sig;
		info->si_errno = 0;
		info->si_code = SI_USER;
		info->si_pid = 0;
		info->si_uid = 0;
	}
}

static int __dequeue_signal(struct sigpending *pending, sigset_t *mask,
			kernel_siginfo_t *info, bool *resched_timer)
{
	int sig = next_signal(pending, mask);

	if (sig)
		collect_signal(sig, pending, info, resched_timer);
	return sig;
}

/*
 * Dequeue a signal and return the element to the caller, which is
 * expected to free it.
 *
 * All callers have to hold the siglock.
 */
int dequeue_signal(struct task_struct *tsk, sigset_t *mask, kernel_siginfo_t *info)
{
	bool resched_timer = false;
	int signr;

	/* We only dequeue private signals from ourselves, we don't let
	 * signalfd steal them
	 */
	signr = __dequeue_signal(&tsk->pending, mask, info, &resched_timer);
	if (!signr) {
		signr = __dequeue_signal(&tsk->signal->shared_pending,
					 mask, info, &resched_timer);
#ifdef CONFIG_POSIX_TIMERS
		/*
		 * itimer signal ?
		 *
		 * itimers are process shared and we restart periodic
		 * itimers in the signal delivery path to prevent DoS
		 * attacks in the high resolution timer case. This is
		 * compliant with the old way of self-restarting
		 * itimers, as the SIGALRM is a legacy signal and only
		 * queued once. Changing the restart behaviour to
		 * restart the timer in the signal dequeue path is
		 * reducing the timer noise on heavy loaded !highres
		 * systems too.
		 */
		if (unlikely(signr == SIGALRM)) {
			struct hrtimer *tmr = &tsk->signal->real_timer;

			if (!hrtimer_is_queued(tmr) &&
			    tsk->signal->it_real_incr != 0) {
				hrtimer_forward(tmr, tmr->base->get_time(),
						tsk->signal->it_real_incr);
				hrtimer_restart(tmr);
			}
		}
#endif
	}

	recalc_sigpending();
	if (!signr)
		return 0;

	if (unlikely(sig_kernel_stop(signr))) {
		/*
		 * Set a marker that we have dequeued a stop signal.  Our
		 * caller might release the siglock and then the pending
		 * stop signal it is about to process is no longer in the
		 * pending bitmasks, but must still be cleared by a SIGCONT
		 * (and overruled by a SIGKILL).  So those cases clear this
		 * shared flag after we've set it.  Note that this flag may
		 * remain set after the signal we return is ignored or
		 * handled.  That doesn't matter because its only purpose
		 * is to alert stop-signal processing code when another
		 * processor has come along and cleared the flag.
		 */
		current->jobctl |= JOBCTL_STOP_DEQUEUED;
	}
#ifdef CONFIG_POSIX_TIMERS
	if (resched_timer) {
		/*
		 * Release the siglock to ensure proper locking order
		 * of timer locks outside of siglocks.  Note, we leave
		 * irqs disabled here, since the posix-timers code is
		 * about to disable them again anyway.
		 */
		spin_unlock(&tsk->sighand->siglock);
		posixtimer_rearm(info);
		spin_lock(&tsk->sighand->siglock);

		/* Don't expose the si_sys_private value to userspace */
		info->si_sys_private = 0;
	}
#endif
	return signr;
}
EXPORT_SYMBOL_GPL(dequeue_signal);

static int dequeue_synchronous_signal(kernel_siginfo_t *info)
{
	struct task_struct *tsk = current;
	struct sigpending *pending = &tsk->pending;
	struct sigqueue *q, *sync = NULL;

	/*
	 * Might a synchronous signal be in the queue?
	 */
	if (!((pending->signal.sig[0] & ~tsk->blocked.sig[0]) & SYNCHRONOUS_MASK))
		return 0;

	/*
	 * Return the first synchronous signal in the queue.
	 */
	list_for_each_entry(q, &pending->list, list) {
		/* Synchronous signals have a positive si_code */
		if ((q->info.si_code > SI_USER) &&
		    (sigmask(q->info.si_signo) & SYNCHRONOUS_MASK)) {
			sync = q;
			goto next;
		}
	}
	return 0;
next:
	/*
	 * Check if there is another siginfo for the same signal.
	 */
	list_for_each_entry_continue(q, &pending->list, list) {
		if (q->info.si_signo == sync->info.si_signo)
			goto still_pending;
	}

	sigdelset(&pending->signal, sync->info.si_signo);
	recalc_sigpending();
still_pending:
	list_del_init(&sync->list);
	copy_siginfo(info, &sync->info);
	__sigqueue_free(sync);
	return info->si_signo;
}

/*
 * Tell a process that it has a new active signal..
 *
 * NOTE! we rely on the previous spin_lock to
 * lock interrupts for us! We can only be called with
 * "siglock" held, and the local interrupt must
 * have been disabled when that got acquired!
 *
 * No need to set need_resched since signal event passing
 * goes through ->blocked
 */
void signal_wake_up_state(struct task_struct *t, unsigned int state)
{
	set_tsk_thread_flag(t, TIF_SIGPENDING);
	/*
	 * TASK_WAKEKILL also means wake it up in the stopped/traced/killable
	 * case. We don't check t->state here because there is a race with it
	 * executing another processor and just now entering stopped state.
	 * By using wake_up_state, we ensure the process will wake up and
	 * handle its death signal.
	 */
	if (!wake_up_state(t, state | TASK_INTERRUPTIBLE))
		kick_process(t);
}

/*
 * Remove signals in mask from the pending set and queue.
 * Returns 1 if any signals were found.
 *
 * All callers must be holding the siglock.
 */
static void flush_sigqueue_mask(sigset_t *mask, struct sigpending *s)
{
	struct sigqueue *q, *n;
	sigset_t m;

	sigandsets(&m, mask, &s->signal);
	if (sigisemptyset(&m))
		return;

	sigandnsets(&s->signal, &s->signal, mask);
	list_for_each_entry_safe(q, n, &s->list, list) {
		if (sigismember(mask, q->info.si_signo)) {
			list_del_init(&q->list);
			__sigqueue_free(q);
		}
	}
}

static inline int is_si_special(const struct kernel_siginfo *info)
{
	return info <= SEND_SIG_PRIV;
}

static inline bool si_fromuser(const struct kernel_siginfo *info)
{
	return info == SEND_SIG_NOINFO ||
		(!is_si_special(info) && SI_FROMUSER(info));
}

/*
 * called with RCU read lock from check_kill_permission()
 */
static bool kill_ok_by_cred(struct task_struct *t)
{
	const struct cred *cred = current_cred();
	const struct cred *tcred = __task_cred(t);

	return uid_eq(cred->euid, tcred->suid) ||
	       uid_eq(cred->euid, tcred->uid) ||
	       uid_eq(cred->uid, tcred->suid) ||
	       uid_eq(cred->uid, tcred->uid) ||
	       ns_capable(tcred->user_ns, CAP_KILL);
}

/*
 * Bad permissions for sending the signal
 * - the caller must hold the RCU read lock
 */
static int check_kill_permission(int sig, struct kernel_siginfo *info,
				 struct task_struct *t)
{
	struct pid *sid;
	int error;

	if (!valid_signal(sig))
		return -EINVAL;

	if (!si_fromuser(info))
		return 0;

	error = audit_signal_info(sig, t); /* Let audit system see the signal */
	if (error)
		return error;

	if (!same_thread_group(current, t) &&
	    !kill_ok_by_cred(t)) {
		switch (sig) {
		case SIGCONT:
			sid = task_session(t);
			/*
			 * We don't return the error if sid == NULL. The
			 * task was unhashed, the caller must notice this.
			 */
			if (!sid || sid == task_session(current))
				break;
			fallthrough;
		default:
			return -EPERM;
		}
	}

	return security_task_kill(t, info, sig, NULL);
}

/**
 * ptrace_trap_notify - schedule trap to notify ptracer
 * @t: tracee wanting to notify tracer
 *
 * This function schedules sticky ptrace trap which is cleared on the next
 * TRAP_STOP to notify ptracer of an event.  @t must have been seized by
 * ptracer.
 *
 * If @t is running, STOP trap will be taken.  If trapped for STOP and
 * ptracer is listening for events, tracee is woken up so that it can
 * re-trap for the new event.  If trapped otherwise, STOP trap will be
 * eventually taken without returning to userland after the existing traps
 * are finished by PTRACE_CONT.
 *
 * CONTEXT:
 * Must be called with @task->sighand->siglock held.
 */
static void ptrace_trap_notify(struct task_struct *t)
{
	WARN_ON_ONCE(!(t->ptrace & PT_SEIZED));
	assert_spin_locked(&t->sighand->siglock);

	task_set_jobctl_pending(t, JOBCTL_TRAP_NOTIFY);
	ptrace_signal_wake_up(t, t->jobctl & JOBCTL_LISTENING);
}

/*
 * Handle magic process-wide effects of stop/continue signals. Unlike
 * the signal actions, these happen immediately at signal-generation
 * time regardless of blocking, ignoring, or handling.  This does the
 * actual continuing for SIGCONT, but not the actual stopping for stop
 * signals. The process stop is done as a signal action for SIG_DFL.
 *
 * Returns true if the signal should be actually delivered, otherwise
 * it should be dropped.
 */
static bool prepare_signal(int sig, struct task_struct *p, bool force)
{
	struct signal_struct *signal = p->signal;
	struct task_struct *t;
	sigset_t flush;

	if (signal->flags & (SIGNAL_GROUP_EXIT | SIGNAL_GROUP_COREDUMP)) {
		if (!(signal->flags & SIGNAL_GROUP_EXIT))
			return sig == SIGKILL;
		/*
		 * The process is in the middle of dying, nothing to do.
		 */
	} else if (sig_kernel_stop(sig)) {
		/*
		 * This is a stop signal.  Remove SIGCONT from all queues.
		 */
		siginitset(&flush, sigmask(SIGCONT));
		flush_sigqueue_mask(&flush, &signal->shared_pending);
		for_each_thread(p, t)
			flush_sigqueue_mask(&flush, &t->pending);
	} else if (sig == SIGCONT) {
		unsigned int why;
		/*
		 * Remove all stop signals from all queues, wake all threads.
		 */
		siginitset(&flush, SIG_KERNEL_STOP_MASK);
		flush_sigqueue_mask(&flush, &signal->shared_pending);
		for_each_thread(p, t) {
			flush_sigqueue_mask(&flush, &t->pending);
			task_clear_jobctl_pending(t, JOBCTL_STOP_PENDING);
			if (likely(!(t->ptrace & PT_SEIZED)))
				wake_up_state(t, __TASK_STOPPED);
			else
				ptrace_trap_notify(t);
		}

		/*
		 * Notify the parent with CLD_CONTINUED if we were stopped.
		 *
		 * If we were in the middle of a group stop, we pretend it
		 * was already finished, and then continued. Since SIGCHLD
		 * doesn't queue we report only CLD_STOPPED, as if the next
		 * CLD_CONTINUED was dropped.
		 */
		why = 0;
		if (signal->flags & SIGNAL_STOP_STOPPED)
			why |= SIGNAL_CLD_CONTINUED;
		else if (signal->group_stop_count)
			why |= SIGNAL_CLD_STOPPED;

		if (why) {
			/*
			 * The first thread which returns from do_signal_stop()
			 * will take ->siglock, notice SIGNAL_CLD_MASK, and
			 * notify its parent. See get_signal().
			 */
			signal_set_stop_flags(signal, why | SIGNAL_STOP_CONTINUED);
			signal->group_stop_count = 0;
			signal->group_exit_code = 0;
		}
	}

	return !sig_ignored(p, sig, force);
}

/*
 * Test if P wants to take SIG.  After we've checked all threads with this,
 * it's equivalent to finding no threads not blocking SIG.  Any threads not
 * blocking SIG were ruled out because they are not running and already
 * have pending signals.  Such threads will dequeue from the shared queue
 * as soon as they're available, so putting the signal on the shared queue
 * will be equivalent to sending it to one such thread.
 */
static inline bool wants_signal(int sig, struct task_struct *p)
{
	if (sigismember(&p->blocked, sig))
		return false;

	if (p->flags & PF_EXITING)
		return false;

	if (sig == SIGKILL)
		return true;

	if (task_is_stopped_or_traced(p))
		return false;

	return task_curr(p) || !task_sigpending(p);
}

static void complete_signal(int sig, struct task_struct *p, enum pid_type type)
{
	struct signal_struct *signal = p->signal;
	struct task_struct *t;

	/*
	 * Now find a thread we can wake up to take the signal off the queue.
	 *
	 * If the main thread wants the signal, it gets first crack.
	 * Probably the least surprising to the average bear.
	 */
	if (wants_signal(sig, p))
		t = p;
	else if ((type == PIDTYPE_PID) || thread_group_empty(p))
		/*
		 * There is just one thread and it does not need to be woken.
		 * It will dequeue unblocked signals before it runs again.
		 */
		return;
	else {
		/*
		 * Otherwise try to find a suitable thread.
		 */
		t = signal->curr_target;
		while (!wants_signal(sig, t)) {
			t = next_thread(t);
			if (t == signal->curr_target)
				/*
				 * No thread needs to be woken.
				 * Any eligible threads will see
				 * the signal in the queue soon.
				 */
				return;
		}
		signal->curr_target = t;
	}

	/*
	 * Found a killable thread.  If the signal will be fatal,
	 * then start taking the whole group down immediately.
	 */
	if (sig_fatal(p, sig) &&
	    !(signal->flags & SIGNAL_GROUP_EXIT) &&
	    !sigismember(&t->real_blocked, sig) &&
	    (sig == SIGKILL || !p->ptrace)) {
		/*
		 * This signal will be fatal to the whole group.
		 */
		if (!sig_kernel_coredump(sig)) {
			/*
			 * Start a group exit and wake everybody up.
			 * This way we don't have other threads
			 * running and doing things after a slower
			 * thread has the fatal signal pending.
			 */
			signal->flags = SIGNAL_GROUP_EXIT;
			signal->group_exit_code = sig;
			signal->group_stop_count = 0;
			t = p;
			do {
				task_clear_jobctl_pending(t, JOBCTL_PENDING_MASK);
				sigaddset(&t->pending.signal, SIGKILL);
				signal_wake_up(t, 1);
			} while_each_thread(p, t);
			return;
		}
	}

	/*
	 * The signal is already in the shared-pending queue.
	 * Tell the chosen thread to wake up and dequeue it.
	 */
	signal_wake_up(t, sig == SIGKILL);
	return;
}

static inline bool legacy_queue(struct sigpending *signals, int sig)
{
	return (sig < SIGRTMIN) && sigismember(&signals->signal, sig);
}

static int __send_signal(int sig, struct kernel_siginfo *info, struct task_struct *t,
			enum pid_type type, bool force)
{
	struct sigpending *pending;
	struct sigqueue *q;
	int override_rlimit;
	int ret = 0, result;

	assert_spin_locked(&t->sighand->siglock);

	result = TRACE_SIGNAL_IGNORED;
	if (!prepare_signal(sig, t, force))
		goto ret;

	pending = (type != PIDTYPE_PID) ? &t->signal->shared_pending : &t->pending;
	/*
	 * Short-circuit ignored signals and support queuing
	 * exactly one non-rt signal, so that we can get more
	 * detailed information about the cause of the signal.
	 */
	result = TRACE_SIGNAL_ALREADY_PENDING;
	if (legacy_queue(pending, sig))
		goto ret;

	result = TRACE_SIGNAL_DELIVERED;
	/*
	 * Skip useless siginfo allocation for SIGKILL and kernel threads.
	 */
	if ((sig == SIGKILL) || (t->flags & PF_KTHREAD))
		goto out_set;

	/*
	 * Real-time signals must be queued if sent by sigqueue, or
	 * some other real-time mechanism.  It is implementation
	 * defined whether kill() does so.  We attempt to do so, on
	 * the principle of least surprise, but since kill is not
	 * allowed to fail with EAGAIN when low on memory we just
	 * make sure at least one signal gets delivered and don't
	 * pass on the info struct.
	 */
	if (sig < SIGRTMIN)
		override_rlimit = (is_si_special(info) || info->si_code >= 0);
	else
		override_rlimit = 0;

	q = __sigqueue_alloc(sig, t, GFP_ATOMIC, override_rlimit, 0);

	if (q) {
		list_add_tail(&q->list, &pending->list);
		switch ((unsigned long) info) {
		case (unsigned long) SEND_SIG_NOINFO:
			clear_siginfo(&q->info);
			q->info.si_signo = sig;
			q->info.si_errno = 0;
			q->info.si_code = SI_USER;
			q->info.si_pid = task_tgid_nr_ns(current,
							task_active_pid_ns(t));
			rcu_read_lock();
			q->info.si_uid =
				from_kuid_munged(task_cred_xxx(t, user_ns),
						 current_uid());
			rcu_read_unlock();
			break;
		case (unsigned long) SEND_SIG_PRIV:
			clear_siginfo(&q->info);
			q->info.si_signo = sig;
			q->info.si_errno = 0;
			q->info.si_code = SI_KERNEL;
			q->info.si_pid = 0;
			q->info.si_uid = 0;
			break;
		default:
			copy_siginfo(&q->info, info);
			break;
		}
	} else if (!is_si_special(info) &&
		   sig >= SIGRTMIN && info->si_code != SI_USER) {
		/*
		 * Queue overflow, abort.  We may abort if the
		 * signal was rt and sent by user using something
		 * other than kill().
		 */
		result = TRACE_SIGNAL_OVERFLOW_FAIL;
		ret = -EAGAIN;
		goto ret;
	} else {
		/*
		 * This is a silent loss of information.  We still
		 * send the signal, but the *info bits are lost.
		 */
		result = TRACE_SIGNAL_LOSE_INFO;
	}

out_set:
	signalfd_notify(t, sig);
	sigaddset(&pending->signal, sig);

	/* Let multiprocess signals appear after on-going forks */
	if (type > PIDTYPE_TGID) {
		struct multiprocess_signals *delayed;
		hlist_for_each_entry(delayed, &t->signal->multiprocess, node) {
			sigset_t *signal = &delayed->signal;
			/* Can't queue both a stop and a continue signal */
			if (sig == SIGCONT)
				sigdelsetmask(signal, SIG_KERNEL_STOP_MASK);
			else if (sig_kernel_stop(sig))
				sigdelset(signal, SIGCONT);
			sigaddset(signal, sig);
		}
	}

	complete_signal(sig, t, type);
ret:
	trace_signal_generate(sig, info, t, type != PIDTYPE_PID, result);
	return ret;
}

static inline bool has_si_pid_and_uid(struct kernel_siginfo *info)
{
	bool ret = false;
	switch (siginfo_layout(info->si_signo, info->si_code)) {
	case SIL_KILL:
	case SIL_CHLD:
	case SIL_RT:
		ret = true;
		break;
	case SIL_TIMER:
	case SIL_POLL:
	case SIL_FAULT:
	case SIL_FAULT_TRAPNO:
	case SIL_FAULT_MCEERR:
	case SIL_FAULT_BNDERR:
	case SIL_FAULT_PKUERR:
	case SIL_FAULT_PERF_EVENT:
	case SIL_SYS:
		ret = false;
		break;
	}
	return ret;
}

static int send_signal(int sig, struct kernel_siginfo *info, struct task_struct *t,
			enum pid_type type)
{
	/* Should SIGKILL or SIGSTOP be received by a pid namespace init? */
	bool force = false;

	if (info == SEND_SIG_NOINFO) {
		/* Force if sent from an ancestor pid namespace */
		force = !task_pid_nr_ns(current, task_active_pid_ns(t));
	} else if (info == SEND_SIG_PRIV) {
		/* Don't ignore kernel generated signals */
		force = true;
	} else if (has_si_pid_and_uid(info)) {
		/* SIGKILL and SIGSTOP is special or has ids */
		struct user_namespace *t_user_ns;

		rcu_read_lock();
		t_user_ns = task_cred_xxx(t, user_ns);
		if (current_user_ns() != t_user_ns) {
			kuid_t uid = make_kuid(current_user_ns(), info->si_uid);
			info->si_uid = from_kuid_munged(t_user_ns, uid);
		}
		rcu_read_unlock();

		/* A kernel generated signal? */
		force = (info->si_code == SI_KERNEL);

		/* From an ancestor pid namespace? */
		if (!task_pid_nr_ns(current, task_active_pid_ns(t))) {
			info->si_pid = 0;
			force = true;
		}
	}
	return __send_signal(sig, info, t, type, force);
}

static void print_fatal_signal(int signr)
{
	struct pt_regs *regs = signal_pt_regs();
	pr_info("potentially unexpected fatal signal %d.\n", signr);

#if defined(__i386__) && !defined(__arch_um__)
	pr_info("code at %08lx: ", regs->ip);
	{
		int i;
		for (i = 0; i < 16; i++) {
			unsigned char insn;

			if (get_user(insn, (unsigned char *)(regs->ip + i)))
				break;
			pr_cont("%02x ", insn);
		}
	}
	pr_cont("\n");
#endif
	preempt_disable();
	show_regs(regs);
	preempt_enable();
}

static int __init setup_print_fatal_signals(char *str)
{
	get_option (&str, &print_fatal_signals);

	return 1;
}

__setup("print-fatal-signals=", setup_print_fatal_signals);

int
__group_send_sig_info(int sig, struct kernel_siginfo *info, struct task_struct *p)
{
	return send_signal(sig, info, p, PIDTYPE_TGID);
}

int do_send_sig_info(int sig, struct kernel_siginfo *info, struct task_struct *p,
			enum pid_type type)
{
	unsigned long flags;
	int ret = -ESRCH;

	if (lock_task_sighand(p, &flags)) {
		ret = send_signal(sig, info, p, type);
		unlock_task_sighand(p, &flags);
	}

	return ret;
}

enum sig_handler {
	HANDLER_CURRENT, /* If reachable use the current handler */
	HANDLER_SIG_DFL, /* Always use SIG_DFL handler semantics */
	HANDLER_EXIT,	 /* Only visible as the process exit code */
};

/*
 * Force a signal that the process can't ignore: if necessary
 * we unblock the signal and change any SIG_IGN to SIG_DFL.
 *
 * Note: If we unblock the signal, we always reset it to SIG_DFL,
 * since we do not want to have a signal handler that was blocked
 * be invoked when user space had explicitly blocked it.
 *
 * We don't want to have recursive SIGSEGV's etc, for example,
 * that is why we also clear SIGNAL_UNKILLABLE.
 */
static int
force_sig_info_to_task(struct kernel_siginfo *info, struct task_struct *t,
	enum sig_handler handler)
{
	unsigned long int flags;
	int ret, blocked, ignored;
	struct k_sigaction *action;
	int sig = info->si_signo;

	spin_lock_irqsave(&t->sighand->siglock, flags);
	action = &t->sighand->action[sig-1];
	ignored = action->sa.sa_handler == SIG_IGN;
	blocked = sigismember(&t->blocked, sig);
	if (blocked || ignored || (handler != HANDLER_CURRENT)) {
		action->sa.sa_handler = SIG_DFL;
		if (handler == HANDLER_EXIT)
			action->sa.sa_flags |= SA_IMMUTABLE;
		if (blocked) {
			sigdelset(&t->blocked, sig);
			recalc_sigpending_and_wake(t);
		}
	}
	/*
	 * Don't clear SIGNAL_UNKILLABLE for traced tasks, users won't expect
	 * debugging to leave init killable.
	 */
	if (action->sa.sa_handler == SIG_DFL && !t->ptrace)
		t->signal->flags &= ~SIGNAL_UNKILLABLE;
	ret = send_signal(sig, info, t, PIDTYPE_PID);
	spin_unlock_irqrestore(&t->sighand->siglock, flags);

	return ret;
}

int force_sig_info(struct kernel_siginfo *info)
{
	return force_sig_info_to_task(info, current, HANDLER_CURRENT);
}

/*
 * Nuke all other threads in the group.
 */
int zap_other_threads(struct task_struct *p)
{
	struct task_struct *t = p;
	int count = 0;

	p->signal->group_stop_count = 0;

	while_each_thread(p, t) {
		task_clear_jobctl_pending(t, JOBCTL_PENDING_MASK);
		count++;

		/* Don't bother with already dead threads */
		if (t->exit_state)
			continue;
		sigaddset(&t->pending.signal, SIGKILL);
		signal_wake_up(t, 1);
	}

	return count;
}

struct sighand_struct *__lock_task_sighand(struct task_struct *tsk,
					   unsigned long *flags)
{
	struct sighand_struct *sighand;

	rcu_read_lock();
	for (;;) {
		sighand = rcu_dereference(tsk->sighand);
		if (unlikely(sighand == NULL))
			break;

		/*
		 * This sighand can be already freed and even reused, but
		 * we rely on SLAB_TYPESAFE_BY_RCU and sighand_ctor() which
		 * initializes ->siglock: this slab can't go away, it has
		 * the same object type, ->siglock can't be reinitialized.
		 *
		 * We need to ensure that tsk->sighand is still the same
		 * after we take the lock, we can race with de_thread() or
		 * __exit_signal(). In the latter case the next iteration
		 * must see ->sighand == NULL.
		 */
		spin_lock_irqsave(&sighand->siglock, *flags);
		if (likely(sighand == rcu_access_pointer(tsk->sighand)))
			break;
		spin_unlock_irqrestore(&sighand->siglock, *flags);
	}
	rcu_read_unlock();

	return sighand;
}

#ifdef CONFIG_LOCKDEP
void lockdep_assert_task_sighand_held(struct task_struct *task)
{
	struct sighand_struct *sighand;

	rcu_read_lock();
	sighand = rcu_dereference(task->sighand);
	if (sighand)
		lockdep_assert_held(&sighand->siglock);
	else
		WARN_ON_ONCE(1);
	rcu_read_unlock();
}
#endif

/*
 * send signal info to all the members of a group
 */
int group_send_sig_info(int sig, struct kernel_siginfo *info,
			struct task_struct *p, enum pid_type type)
{
	int ret;

	rcu_read_lock();
	ret = check_kill_permission(sig, info, p);
	rcu_read_unlock();

	if (!ret && sig)
		ret = do_send_sig_info(sig, info, p, type);

	return ret;
}

/*
 * __kill_pgrp_info() sends a signal to a process group: this is what the tty
 * control characters do (^C, ^Z etc)
 * - the caller must hold at least a readlock on tasklist_lock
 */
int __kill_pgrp_info(int sig, struct kernel_siginfo *info, struct pid *pgrp)
{
	struct task_struct *p = NULL;
	int retval, success;

	success = 0;
	retval = -ESRCH;
	do_each_pid_task(pgrp, PIDTYPE_PGID, p) {
		int err = group_send_sig_info(sig, info, p, PIDTYPE_PGID);
		success |= !err;
		retval = err;
	} while_each_pid_task(pgrp, PIDTYPE_PGID, p);
	return success ? 0 : retval;
}

int kill_pid_info(int sig, struct kernel_siginfo *info, struct pid *pid)
{
	int error = -ESRCH;
	struct task_struct *p;

	for (;;) {
		rcu_read_lock();
		p = pid_task(pid, PIDTYPE_PID);
		if (p)
			error = group_send_sig_info(sig, info, p, PIDTYPE_TGID);
		rcu_read_unlock();
		if (likely(!p || error != -ESRCH))
			return error;

		/*
		 * The task was unhashed in between, try again.  If it
		 * is dead, pid_task() will return NULL, if we race with
		 * de_thread() it will find the new leader.
		 */
	}
}

static int kill_proc_info(int sig, struct kernel_siginfo *info, pid_t pid)
{
	int error;
	rcu_read_lock();
	error = kill_pid_info(sig, info, find_vpid(pid));
	rcu_read_unlock();
	return error;
}

static inline bool kill_as_cred_perm(const struct cred *cred,
				     struct task_struct *target)
{
	const struct cred *pcred = __task_cred(target);

	return uid_eq(cred->euid, pcred->suid) ||
	       uid_eq(cred->euid, pcred->uid) ||
	       uid_eq(cred->uid, pcred->suid) ||
	       uid_eq(cred->uid, pcred->uid);
}

/*
 * The usb asyncio usage of siginfo is wrong.  The glibc support
 * for asyncio which uses SI_ASYNCIO assumes the layout is SIL_RT.
 * AKA after the generic fields:
 *	kernel_pid_t	si_pid;
 *	kernel_uid32_t	si_uid;
 *	sigval_t	si_value;
 *
 * Unfortunately when usb generates SI_ASYNCIO it assumes the layout
 * after the generic fields is:
 *	void __user 	*si_addr;
 *
 * This is a practical problem when there is a 64bit big endian kernel
 * and a 32bit userspace.  As the 32bit address will encoded in the low
 * 32bits of the pointer.  Those low 32bits will be stored at higher
 * address than appear in a 32 bit pointer.  So userspace will not
 * see the address it was expecting for it's completions.
 *
 * There is nothing in the encoding that can allow
 * copy_siginfo_to_user32 to detect this confusion of formats, so
 * handle this by requiring the caller of kill_pid_usb_asyncio to
 * notice when this situration takes place and to store the 32bit
 * pointer in sival_int, instead of sival_addr of the sigval_t addr
 * parameter.
 */
int kill_pid_usb_asyncio(int sig, int errno, sigval_t addr,
			 struct pid *pid, const struct cred *cred)
{
	struct kernel_siginfo info;
	struct task_struct *p;
	unsigned long flags;
	int ret = -EINVAL;

	if (!valid_signal(sig))
		return ret;

	clear_siginfo(&info);
	info.si_signo = sig;
	info.si_errno = errno;
	info.si_code = SI_ASYNCIO;
	*((sigval_t *)&info.si_pid) = addr;

	rcu_read_lock();
	p = pid_task(pid, PIDTYPE_PID);
	if (!p) {
		ret = -ESRCH;
		goto out_unlock;
	}
	if (!kill_as_cred_perm(cred, p)) {
		ret = -EPERM;
		goto out_unlock;
	}
	ret = security_task_kill(p, &info, sig, cred);
	if (ret)
		goto out_unlock;

	if (sig) {
		if (lock_task_sighand(p, &flags)) {
			ret = __send_signal(sig, &info, p, PIDTYPE_TGID, false);
			unlock_task_sighand(p, &flags);
		} else
			ret = -ESRCH;
	}
out_unlock:
	rcu_read_unlock();
	return ret;
}
EXPORT_SYMBOL_GPL(kill_pid_usb_asyncio);

/*
 * kill_something_info() interprets pid in interesting ways just like kill(2).
 *
 * POSIX specifies that kill(-1,sig) is unspecified, but what we have
 * is probably wrong.  Should make it like BSD or SYSV.
 */

static int kill_something_info(int sig, struct kernel_siginfo *info, pid_t pid)
{
	int ret;

	if (pid > 0)
		return kill_proc_info(sig, info, pid);

	/* -INT_MIN is undefined.  Exclude this case to avoid a UBSAN warning */
	if (pid == INT_MIN)
		return -ESRCH;

	read_lock(&tasklist_lock);
	if (pid != -1) {
		ret = __kill_pgrp_info(sig, info,
				pid ? find_vpid(-pid) : task_pgrp(current));
	} else {
		int retval = 0, count = 0;
		struct task_struct * p;

		for_each_process(p) {
			if (task_pid_vnr(p) > 1 &&
					!same_thread_group(p, current)) {
				int err = group_send_sig_info(sig, info, p,
							      PIDTYPE_MAX);
				++count;
				if (err != -EPERM)
					retval = err;
			}
		}
		ret = count ? retval : -ESRCH;
	}
	read_unlock(&tasklist_lock);

	return ret;
}

/*
 * These are for backward compatibility with the rest of the kernel source.
 */

int send_sig_info(int sig, struct kernel_siginfo *info, struct task_struct *p)
{
	/*
	 * Make sure legacy kernel users don't send in bad values
	 * (normal paths check this in check_kill_permission).
	 */
	if (!valid_signal(sig))
		return -EINVAL;

	return do_send_sig_info(sig, info, p, PIDTYPE_PID);
}
EXPORT_SYMBOL(send_sig_info);

#define __si_special(priv) \
	((priv) ? SEND_SIG_PRIV : SEND_SIG_NOINFO)

int
send_sig(int sig, struct task_struct *p, int priv)
{
	return send_sig_info(sig, __si_special(priv), p);
}
EXPORT_SYMBOL(send_sig);

void force_sig(int sig)
{
	struct kernel_siginfo info;

	clear_siginfo(&info);
	info.si_signo = sig;
	info.si_errno = 0;
	info.si_code = SI_KERNEL;
	info.si_pid = 0;
	info.si_uid = 0;
	force_sig_info(&info);
}
EXPORT_SYMBOL(force_sig);

void force_fatal_sig(int sig)
{
	struct kernel_siginfo info;

	clear_siginfo(&info);
	info.si_signo = sig;
	info.si_errno = 0;
	info.si_code = SI_KERNEL;
	info.si_pid = 0;
	info.si_uid = 0;
	force_sig_info_to_task(&info, current, HANDLER_SIG_DFL);
}

void force_exit_sig(int sig)
{
	struct kernel_siginfo info;

	clear_siginfo(&info);
	info.si_signo = sig;
	info.si_errno = 0;
	info.si_code = SI_KERNEL;
	info.si_pid = 0;
	info.si_uid = 0;
	force_sig_info_to_task(&info, current, HANDLER_EXIT);
}

/*
 * When things go south during signal handling, we
 * will force a SIGSEGV. And if the signal that caused
 * the problem was already a SIGSEGV, we'll want to
 * make sure we don't even try to deliver the signal..
 */
void force_sigsegv(int sig)
{
	if (sig == SIGSEGV)
		force_fatal_sig(SIGSEGV);
	else
		force_sig(SIGSEGV);
}

int force_sig_fault_to_task(int sig, int code, void __user *addr
	___ARCH_SI_IA64(int imm, unsigned int flags, unsigned long isr)
	, struct task_struct *t)
{
	struct kernel_siginfo info;

	clear_siginfo(&info);
	info.si_signo = sig;
	info.si_errno = 0;
	info.si_code  = code;
	info.si_addr  = addr;
#ifdef __ia64__
	info.si_imm = imm;
	info.si_flags = flags;
	info.si_isr = isr;
#endif
	return force_sig_info_to_task(&info, t, HANDLER_CURRENT);
}

int force_sig_fault(int sig, int code, void __user *addr
	___ARCH_SI_IA64(int imm, unsigned int flags, unsigned long isr))
{
	return force_sig_fault_to_task(sig, code, addr
				       ___ARCH_SI_IA64(imm, flags, isr), current);
}

int send_sig_fault(int sig, int code, void __user *addr
	___ARCH_SI_IA64(int imm, unsigned int flags, unsigned long isr)
	, struct task_struct *t)
{
	struct kernel_siginfo info;

	clear_siginfo(&info);
	info.si_signo = sig;
	info.si_errno = 0;
	info.si_code  = code;
	info.si_addr  = addr;
#ifdef __ia64__
	info.si_imm = imm;
	info.si_flags = flags;
	info.si_isr = isr;
#endif
	return send_sig_info(info.si_signo, &info, t);
}

int force_sig_mceerr(int code, void __user *addr, short lsb)
{
	struct kernel_siginfo info;

	WARN_ON((code != BUS_MCEERR_AO) && (code != BUS_MCEERR_AR));
	clear_siginfo(&info);
	info.si_signo = SIGBUS;
	info.si_errno = 0;
	info.si_code = code;
	info.si_addr = addr;
	info.si_addr_lsb = lsb;
	return force_sig_info(&info);
}

int send_sig_mceerr(int code, void __user *addr, short lsb, struct task_struct *t)
{
	struct kernel_siginfo info;

	WARN_ON((code != BUS_MCEERR_AO) && (code != BUS_MCEERR_AR));
	clear_siginfo(&info);
	info.si_signo = SIGBUS;
	info.si_errno = 0;
	info.si_code = code;
	info.si_addr = addr;
	info.si_addr_lsb = lsb;
	return send_sig_info(info.si_signo, &info, t);
}
EXPORT_SYMBOL(send_sig_mceerr);

int force_sig_bnderr(void __user *addr, void __user *lower, void __user *upper)
{
	struct kernel_siginfo info;

	clear_siginfo(&info);
	info.si_signo = SIGSEGV;
	info.si_errno = 0;
	info.si_code  = SEGV_BNDERR;
	info.si_addr  = addr;
	info.si_lower = lower;
	info.si_upper = upper;
	return force_sig_info(&info);
}

#ifdef SEGV_PKUERR
int force_sig_pkuerr(void __user *addr, u32 pkey)
{
	struct kernel_siginfo info;

	clear_siginfo(&info);
	info.si_signo = SIGSEGV;
	info.si_errno = 0;
	info.si_code  = SEGV_PKUERR;
	info.si_addr  = addr;
	info.si_pkey  = pkey;
	return force_sig_info(&info);
}
#endif

int force_sig_perf(void __user *addr, u32 type, u64 sig_data)
{
	struct kernel_siginfo info;

	clear_siginfo(&info);
	info.si_signo     = SIGTRAP;
	info.si_errno     = 0;
	info.si_code      = TRAP_PERF;
	info.si_addr      = addr;
	info.si_perf_data = sig_data;
	info.si_perf_type = type;

	return force_sig_info(&info);
}

/**
 * force_sig_seccomp - signals the task to allow in-process syscall emulation
 * @syscall: syscall number to send to userland
 * @reason: filter-supplied reason code to send to userland (via si_errno)
 *
 * Forces a SIGSYS with a code of SYS_SECCOMP and related sigsys info.
 */
int force_sig_seccomp(int syscall, int reason, bool force_coredump)
{
	struct kernel_siginfo info;

	clear_siginfo(&info);
	info.si_signo = SIGSYS;
	info.si_code = SYS_SECCOMP;
	info.si_call_addr = (void __user *)KSTK_EIP(current);
	info.si_errno = reason;
	info.si_arch = syscall_get_arch(current);
	info.si_syscall = syscall;
	return force_sig_info_to_task(&info, current,
		force_coredump ? HANDLER_EXIT : HANDLER_CURRENT);
}

/* For the crazy architectures that include trap information in
 * the errno field, instead of an actual errno value.
 */
int force_sig_ptrace_errno_trap(int errno, void __user *addr)
{
	struct kernel_siginfo info;

	clear_siginfo(&info);
	info.si_signo = SIGTRAP;
	info.si_errno = errno;
	info.si_code  = TRAP_HWBKPT;
	info.si_addr  = addr;
	return force_sig_info(&info);
}

/* For the rare architectures that include trap information using
 * si_trapno.
 */
int force_sig_fault_trapno(int sig, int code, void __user *addr, int trapno)
{
	struct kernel_siginfo info;

	clear_siginfo(&info);
	info.si_signo = sig;
	info.si_errno = 0;
	info.si_code  = code;
	info.si_addr  = addr;
	info.si_trapno = trapno;
	return force_sig_info(&info);
}

/* For the rare architectures that include trap information using
 * si_trapno.
 */
int send_sig_fault_trapno(int sig, int code, void __user *addr, int trapno,
			  struct task_struct *t)
{
	struct kernel_siginfo info;

	clear_siginfo(&info);
	info.si_signo = sig;
	info.si_errno = 0;
	info.si_code  = code;
	info.si_addr  = addr;
	info.si_trapno = trapno;
	return send_sig_info(info.si_signo, &info, t);
}

int kill_pgrp(struct pid *pid, int sig, int priv)
{
	int ret;

	read_lock(&tasklist_lock);
	ret = __kill_pgrp_info(sig, __si_special(priv), pid);
	read_unlock(&tasklist_lock);

	return ret;
}
EXPORT_SYMBOL(kill_pgrp);

int kill_pid(struct pid *pid, int sig, int priv)
{
	return kill_pid_info(sig, __si_special(priv), pid);
}
EXPORT_SYMBOL(kill_pid);

/*
 * These functions support sending signals using preallocated sigqueue
 * structures.  This is needed "because realtime applications cannot
 * afford to lose notifications of asynchronous events, like timer
 * expirations or I/O completions".  In the case of POSIX Timers
 * we allocate the sigqueue structure from the timer_create.  If this
 * allocation fails we are able to report the failure to the application
 * with an EAGAIN error.
 */
struct sigqueue *sigqueue_alloc(void)
{
	return __sigqueue_alloc(-1, current, GFP_KERNEL, 0, SIGQUEUE_PREALLOC);
}

void sigqueue_free(struct sigqueue *q)
{
	unsigned long flags;
	spinlock_t *lock = &current->sighand->siglock;

	BUG_ON(!(q->flags & SIGQUEUE_PREALLOC));
	/*
	 * We must hold ->siglock while testing q->list
	 * to serialize with collect_signal() or with
	 * __exit_signal()->flush_sigqueue().
	 */
	spin_lock_irqsave(lock, flags);
	q->flags &= ~SIGQUEUE_PREALLOC;
	/*
	 * If it is queued it will be freed when dequeued,
	 * like the "regular" sigqueue.
	 */
	if (!list_empty(&q->list))
		q = NULL;
	spin_unlock_irqrestore(lock, flags);

	if (q)
		__sigqueue_free(q);
}

int send_sigqueue(struct sigqueue *q, struct pid *pid, enum pid_type type)
{
	int sig = q->info.si_signo;
	struct sigpending *pending;
	struct task_struct *t;
	unsigned long flags;
	int ret, result;

	BUG_ON(!(q->flags & SIGQUEUE_PREALLOC));

	ret = -1;
	rcu_read_lock();
	t = pid_task(pid, type);
	if (!t || !likely(lock_task_sighand(t, &flags)))
		goto ret;

	ret = 1; /* the signal is ignored */
	result = TRACE_SIGNAL_IGNORED;
	if (!prepare_signal(sig, t, false))
		goto out;

	ret = 0;
	if (unlikely(!list_empty(&q->list))) {
		/*
		 * If an SI_TIMER entry is already queue just increment
		 * the overrun count.
		 */
		BUG_ON(q->info.si_code != SI_TIMER);
		q->info.si_overrun++;
		result = TRACE_SIGNAL_ALREADY_PENDING;
		goto out;
	}
	q->info.si_overrun = 0;

	signalfd_notify(t, sig);
	pending = (type != PIDTYPE_PID) ? &t->signal->shared_pending : &t->pending;
	list_add_tail(&q->list, &pending->list);
	sigaddset(&pending->signal, sig);
	complete_signal(sig, t, type);
	result = TRACE_SIGNAL_DELIVERED;
out:
	trace_signal_generate(sig, &q->info, t, type != PIDTYPE_PID, result);
	unlock_task_sighand(t, &flags);
ret:
	rcu_read_unlock();
	return ret;
}

static void do_notify_pidfd(struct task_struct *task)
{
	struct pid *pid;

	WARN_ON(task->exit_state == 0);
	pid = task_pid(task);
	wake_up_all(&pid->wait_pidfd);
}

/*
 * Let a parent know about the death of a child.
 * For a stopped/continued status change, use do_notify_parent_cldstop instead.
 *
 * Returns true if our parent ignored us and so we've switched to
 * self-reaping.
 */
bool do_notify_parent(struct task_struct *tsk, int sig)
{
	struct kernel_siginfo info;
	unsigned long flags;
	struct sighand_struct *psig;
	bool autoreap = false;
	u64 utime, stime;

	BUG_ON(sig == -1);

 	/* do_notify_parent_cldstop should have been called instead.  */
 	BUG_ON(task_is_stopped_or_traced(tsk));

	BUG_ON(!tsk->ptrace &&
	       (tsk->group_leader != tsk || !thread_group_empty(tsk)));

	/* Wake up all pidfd waiters */
	do_notify_pidfd(tsk);

	if (sig != SIGCHLD) {
		/*
		 * This is only possible if parent == real_parent.
		 * Check if it has changed security domain.
		 */
		if (tsk->parent_exec_id != READ_ONCE(tsk->parent->self_exec_id))
			sig = SIGCHLD;
	}

	clear_siginfo(&info);
	info.si_signo = sig;
	info.si_errno = 0;
	/*
	 * We are under tasklist_lock here so our parent is tied to
	 * us and cannot change.
	 *
	 * task_active_pid_ns will always return the same pid namespace
	 * until a task passes through release_task.
	 *
	 * write_lock() currently calls preempt_disable() which is the
	 * same as rcu_read_lock(), but according to Oleg, this is not
	 * correct to rely on this
	 */
	rcu_read_lock();
	info.si_pid = task_pid_nr_ns(tsk, task_active_pid_ns(tsk->parent));
	info.si_uid = from_kuid_munged(task_cred_xxx(tsk->parent, user_ns),
				       task_uid(tsk));
	rcu_read_unlock();

	task_cputime(tsk, &utime, &stime);
	info.si_utime = nsec_to_clock_t(utime + tsk->signal->utime);
	info.si_stime = nsec_to_clock_t(stime + tsk->signal->stime);

	info.si_status = tsk->exit_code & 0x7f;
	if (tsk->exit_code & 0x80)
		info.si_code = CLD_DUMPED;
	else if (tsk->exit_code & 0x7f)
		info.si_code = CLD_KILLED;
	else {
		info.si_code = CLD_EXITED;
		info.si_status = tsk->exit_code >> 8;
	}

	psig = tsk->parent->sighand;
	spin_lock_irqsave(&psig->siglock, flags);
	if (!tsk->ptrace && sig == SIGCHLD &&
	    (psig->action[SIGCHLD-1].sa.sa_handler == SIG_IGN ||
	     (psig->action[SIGCHLD-1].sa.sa_flags & SA_NOCLDWAIT))) {
		/*
		 * We are exiting and our parent doesn't care.  POSIX.1
		 * defines special semantics for setting SIGCHLD to SIG_IGN
		 * or setting the SA_NOCLDWAIT flag: we should be reaped
		 * automatically and not left for our parent's wait4 call.
		 * Rather than having the parent do it as a magic kind of
		 * signal handler, we just set this to tell do_exit that we
		 * can be cleaned up without becoming a zombie.  Note that
		 * we still call __wake_up_parent in this case, because a
		 * blocked sys_wait4 might now return -ECHILD.
		 *
		 * Whether we send SIGCHLD or not for SA_NOCLDWAIT
		 * is implementation-defined: we do (if you don't want
		 * it, just use SIG_IGN instead).
		 */
		autoreap = true;
		if (psig->action[SIGCHLD-1].sa.sa_handler == SIG_IGN)
			sig = 0;
	}
	/*
	 * Send with __send_signal as si_pid and si_uid are in the
	 * parent's namespaces.
	 */
	if (valid_signal(sig) && sig)
		__send_signal(sig, &info, tsk->parent, PIDTYPE_TGID, false);
	__wake_up_parent(tsk, tsk->parent);
	spin_unlock_irqrestore(&psig->siglock, flags);

	return autoreap;
}

/**
 * do_notify_parent_cldstop - notify parent of stopped/continued state change
 * @tsk: task reporting the state change
 * @for_ptracer: the notification is for ptracer
 * @why: CLD_{CONTINUED|STOPPED|TRAPPED} to report
 *
 * Notify @tsk's parent that the stopped/continued state has changed.  If
 * @for_ptracer is %false, @tsk's group leader notifies to its real parent.
 * If %true, @tsk reports to @tsk->parent which should be the ptracer.
 *
 * CONTEXT:
 * Must be called with tasklist_lock at least read locked.
 */
static void do_notify_parent_cldstop(struct task_struct *tsk,
				     bool for_ptracer, int why)
{
	struct kernel_siginfo info;
	unsigned long flags;
	struct task_struct *parent;
	struct sighand_struct *sighand;
	u64 utime, stime;

	if (for_ptracer) {
		parent = tsk->parent;
	} else {
		tsk = tsk->group_leader;
		parent = tsk->real_parent;
	}

	clear_siginfo(&info);
	info.si_signo = SIGCHLD;
	info.si_errno = 0;
	/*
	 * see comment in do_notify_parent() about the following 4 lines
	 */
	rcu_read_lock();
	info.si_pid = task_pid_nr_ns(tsk, task_active_pid_ns(parent));
	info.si_uid = from_kuid_munged(task_cred_xxx(parent, user_ns), task_uid(tsk));
	rcu_read_unlock();

	task_cputime(tsk, &utime, &stime);
	info.si_utime = nsec_to_clock_t(utime);
	info.si_stime = nsec_to_clock_t(stime);

 	info.si_code = why;
 	switch (why) {
 	case CLD_CONTINUED:
 		info.si_status = SIGCONT;
 		break;
 	case CLD_STOPPED:
 		info.si_status = tsk->signal->group_exit_code & 0x7f;
 		break;
 	case CLD_TRAPPED:
 		info.si_status = tsk->exit_code & 0x7f;
 		break;
 	default:
 		BUG();
 	}

	sighand = parent->sighand;
	spin_lock_irqsave(&sighand->siglock, flags);
	if (sighand->action[SIGCHLD-1].sa.sa_handler != SIG_IGN &&
	    !(sighand->action[SIGCHLD-1].sa.sa_flags & SA_NOCLDSTOP))
		__group_send_sig_info(SIGCHLD, &info, parent);
	/*
	 * Even if SIGCHLD is not generated, we must wake up wait4 calls.
	 */
	__wake_up_parent(tsk, parent);
	spin_unlock_irqrestore(&sighand->siglock, flags);
}

<<<<<<< HEAD
static inline bool may_ptrace_stop(void)
{
	if (!likely(current->ptrace))
		return false;
	/*
	 * Are we in the middle of do_coredump?
	 * If so and our tracer is also part of the coredump stopping
	 * is a deadlock situation, and pointless because our tracer
	 * is dead so don't allow us to stop.
	 * If SIGKILL was already sent before the caller unlocked
	 * ->siglock we must see ->core_state != NULL. Otherwise it
	 * is safe to enter schedule().
	 *
	 * This is almost outdated, a task with the pending SIGKILL can't
	 * block in TASK_TRACED. But PTRACE_EVENT_EXIT can be reported
	 * after SIGKILL was already dequeued.
	 */
	if (unlikely(current->mm->core_state) &&
	    unlikely(current->mm == current->parent->mm))
		return false;

	return true;
}


=======
>>>>>>> 92b4b594
/*
 * This must be called with current->sighand->siglock held.
 *
 * This should be the path for all ptrace stops.
 * We always set current->last_siginfo while stopped here.
 * That makes it a way to test a stopped process for
 * being ptrace-stopped vs being job-control-stopped.
 *
 * If we actually decide not to stop at all because the tracer
 * is gone, we keep current->exit_code unless clear_code.
 */
static void ptrace_stop(int exit_code, int why, int clear_code, kernel_siginfo_t *info)
	__releases(&current->sighand->siglock)
	__acquires(&current->sighand->siglock)
{
	bool gstop_done = false;

	if (arch_ptrace_stop_needed()) {
		/*
		 * The arch code has something special to do before a
		 * ptrace stop.  This is allowed to block, e.g. for faults
		 * on user stack pages.  We can't keep the siglock while
		 * calling arch_ptrace_stop, so we must release it now.
		 * To preserve proper semantics, we must do this before
		 * any signal bookkeeping like checking group_stop_count.
		 */
		spin_unlock_irq(&current->sighand->siglock);
		arch_ptrace_stop();
		spin_lock_irq(&current->sighand->siglock);
	}

	/*
	 * schedule() will not sleep if there is a pending signal that
	 * can awaken the task.
	 */
	set_special_state(TASK_TRACED);

	/*
	 * We're committing to trapping.  TRACED should be visible before
	 * TRAPPING is cleared; otherwise, the tracer might fail do_wait().
	 * Also, transition to TRACED and updates to ->jobctl should be
	 * atomic with respect to siglock and should be done after the arch
	 * hook as siglock is released and regrabbed across it.
	 *
	 *     TRACER				    TRACEE
	 *
	 *     ptrace_attach()
	 * [L]   wait_on_bit(JOBCTL_TRAPPING)	[S] set_special_state(TRACED)
	 *     do_wait()
	 *       set_current_state()                smp_wmb();
	 *       ptrace_do_wait()
	 *         wait_task_stopped()
	 *           task_stopped_code()
	 * [L]         task_is_traced()		[S] task_clear_jobctl_trapping();
	 */
	smp_wmb();

	current->last_siginfo = info;
	current->exit_code = exit_code;

	/*
	 * If @why is CLD_STOPPED, we're trapping to participate in a group
	 * stop.  Do the bookkeeping.  Note that if SIGCONT was delievered
	 * across siglock relocks since INTERRUPT was scheduled, PENDING
	 * could be clear now.  We act as if SIGCONT is received after
	 * TASK_TRACED is entered - ignore it.
	 */
	if (why == CLD_STOPPED && (current->jobctl & JOBCTL_STOP_PENDING))
		gstop_done = task_participate_group_stop(current);

	/* any trap clears pending STOP trap, STOP trap clears NOTIFY */
	task_clear_jobctl_pending(current, JOBCTL_TRAP_STOP);
	if (info && info->si_code >> 8 == PTRACE_EVENT_STOP)
		task_clear_jobctl_pending(current, JOBCTL_TRAP_NOTIFY);

	/* entering a trap, clear TRAPPING */
	task_clear_jobctl_trapping(current);

	spin_unlock_irq(&current->sighand->siglock);
	read_lock(&tasklist_lock);
	if (likely(current->ptrace)) {
		/*
		 * Notify parents of the stop.
		 *
		 * While ptraced, there are two parents - the ptracer and
		 * the real_parent of the group_leader.  The ptracer should
		 * know about every stop while the real parent is only
		 * interested in the completion of group stop.  The states
		 * for the two don't interact with each other.  Notify
		 * separately unless they're gonna be duplicates.
		 */
		do_notify_parent_cldstop(current, true, why);
		if (gstop_done && ptrace_reparented(current))
			do_notify_parent_cldstop(current, false, why);

		/*
		 * Don't want to allow preemption here, because
		 * sys_ptrace() needs this task to be inactive.
		 *
		 * XXX: implement read_unlock_no_resched().
		 */
		preempt_disable();
		read_unlock(&tasklist_lock);
		cgroup_enter_frozen();
		preempt_enable_no_resched();
		freezable_schedule();
		cgroup_leave_frozen(true);
	} else {
		/*
		 * By the time we got the lock, our tracer went away.
		 * Don't drop the lock yet, another tracer may come.
		 *
		 * If @gstop_done, the ptracer went away between group stop
		 * completion and here.  During detach, it would have set
		 * JOBCTL_STOP_PENDING on us and we'll re-enter
		 * TASK_STOPPED in do_signal_stop() on return, so notifying
		 * the real parent of the group stop completion is enough.
		 */
		if (gstop_done)
			do_notify_parent_cldstop(current, false, why);

		/* tasklist protects us from ptrace_freeze_traced() */
		__set_current_state(TASK_RUNNING);
		if (clear_code)
			current->exit_code = 0;
		read_unlock(&tasklist_lock);
	}

	/*
	 * We are back.  Now reacquire the siglock before touching
	 * last_siginfo, so that we are sure to have synchronized with
	 * any signal-sending on another CPU that wants to examine it.
	 */
	spin_lock_irq(&current->sighand->siglock);
	current->last_siginfo = NULL;

	/* LISTENING can be set only during STOP traps, clear it */
	current->jobctl &= ~JOBCTL_LISTENING;

	/*
	 * Queued signals ignored us while we were stopped for tracing.
	 * So check for any that we should take before resuming user mode.
	 * This sets TIF_SIGPENDING, but never clears it.
	 */
	recalc_sigpending_tsk(current);
}

static void ptrace_do_notify(int signr, int exit_code, int why)
{
	kernel_siginfo_t info;

	clear_siginfo(&info);
	info.si_signo = signr;
	info.si_code = exit_code;
	info.si_pid = task_pid_vnr(current);
	info.si_uid = from_kuid_munged(current_user_ns(), current_uid());

	/* Let the debugger run.  */
	ptrace_stop(exit_code, why, 1, &info);
}

void ptrace_notify(int exit_code)
{
	BUG_ON((exit_code & (0x7f | ~0xffff)) != SIGTRAP);
	if (unlikely(current->task_works))
		task_work_run();

	spin_lock_irq(&current->sighand->siglock);
	ptrace_do_notify(SIGTRAP, exit_code, CLD_TRAPPED);
	spin_unlock_irq(&current->sighand->siglock);
}

/**
 * do_signal_stop - handle group stop for SIGSTOP and other stop signals
 * @signr: signr causing group stop if initiating
 *
 * If %JOBCTL_STOP_PENDING is not set yet, initiate group stop with @signr
 * and participate in it.  If already set, participate in the existing
 * group stop.  If participated in a group stop (and thus slept), %true is
 * returned with siglock released.
 *
 * If ptraced, this function doesn't handle stop itself.  Instead,
 * %JOBCTL_TRAP_STOP is scheduled and %false is returned with siglock
 * untouched.  The caller must ensure that INTERRUPT trap handling takes
 * places afterwards.
 *
 * CONTEXT:
 * Must be called with @current->sighand->siglock held, which is released
 * on %true return.
 *
 * RETURNS:
 * %false if group stop is already cancelled or ptrace trap is scheduled.
 * %true if participated in group stop.
 */
static bool do_signal_stop(int signr)
	__releases(&current->sighand->siglock)
{
	struct signal_struct *sig = current->signal;

	if (!(current->jobctl & JOBCTL_STOP_PENDING)) {
		unsigned long gstop = JOBCTL_STOP_PENDING | JOBCTL_STOP_CONSUME;
		struct task_struct *t;

		/* signr will be recorded in task->jobctl for retries */
		WARN_ON_ONCE(signr & ~JOBCTL_STOP_SIGMASK);

		if (!likely(current->jobctl & JOBCTL_STOP_DEQUEUED) ||
		    unlikely(signal_group_exit(sig)))
			return false;
		/*
		 * There is no group stop already in progress.  We must
		 * initiate one now.
		 *
		 * While ptraced, a task may be resumed while group stop is
		 * still in effect and then receive a stop signal and
		 * initiate another group stop.  This deviates from the
		 * usual behavior as two consecutive stop signals can't
		 * cause two group stops when !ptraced.  That is why we
		 * also check !task_is_stopped(t) below.
		 *
		 * The condition can be distinguished by testing whether
		 * SIGNAL_STOP_STOPPED is already set.  Don't generate
		 * group_exit_code in such case.
		 *
		 * This is not necessary for SIGNAL_STOP_CONTINUED because
		 * an intervening stop signal is required to cause two
		 * continued events regardless of ptrace.
		 */
		if (!(sig->flags & SIGNAL_STOP_STOPPED))
			sig->group_exit_code = signr;

		sig->group_stop_count = 0;

		if (task_set_jobctl_pending(current, signr | gstop))
			sig->group_stop_count++;

		t = current;
		while_each_thread(current, t) {
			/*
			 * Setting state to TASK_STOPPED for a group
			 * stop is always done with the siglock held,
			 * so this check has no races.
			 */
			if (!task_is_stopped(t) &&
			    task_set_jobctl_pending(t, signr | gstop)) {
				sig->group_stop_count++;
				if (likely(!(t->ptrace & PT_SEIZED)))
					signal_wake_up(t, 0);
				else
					ptrace_trap_notify(t);
			}
		}
	}

	if (likely(!current->ptrace)) {
		int notify = 0;

		/*
		 * If there are no other threads in the group, or if there
		 * is a group stop in progress and we are the last to stop,
		 * report to the parent.
		 */
		if (task_participate_group_stop(current))
			notify = CLD_STOPPED;

		set_special_state(TASK_STOPPED);
		spin_unlock_irq(&current->sighand->siglock);

		/*
		 * Notify the parent of the group stop completion.  Because
		 * we're not holding either the siglock or tasklist_lock
		 * here, ptracer may attach inbetween; however, this is for
		 * group stop and should always be delivered to the real
		 * parent of the group leader.  The new ptracer will get
		 * its notification when this task transitions into
		 * TASK_TRACED.
		 */
		if (notify) {
			read_lock(&tasklist_lock);
			do_notify_parent_cldstop(current, false, notify);
			read_unlock(&tasklist_lock);
		}

		/* Now we don't run again until woken by SIGCONT or SIGKILL */
		cgroup_enter_frozen();
		freezable_schedule();
		return true;
	} else {
		/*
		 * While ptraced, group stop is handled by STOP trap.
		 * Schedule it and let the caller deal with it.
		 */
		task_set_jobctl_pending(current, JOBCTL_TRAP_STOP);
		return false;
	}
}

/**
 * do_jobctl_trap - take care of ptrace jobctl traps
 *
 * When PT_SEIZED, it's used for both group stop and explicit
 * SEIZE/INTERRUPT traps.  Both generate PTRACE_EVENT_STOP trap with
 * accompanying siginfo.  If stopped, lower eight bits of exit_code contain
 * the stop signal; otherwise, %SIGTRAP.
 *
 * When !PT_SEIZED, it's used only for group stop trap with stop signal
 * number as exit_code and no siginfo.
 *
 * CONTEXT:
 * Must be called with @current->sighand->siglock held, which may be
 * released and re-acquired before returning with intervening sleep.
 */
static void do_jobctl_trap(void)
{
	struct signal_struct *signal = current->signal;
	int signr = current->jobctl & JOBCTL_STOP_SIGMASK;

	if (current->ptrace & PT_SEIZED) {
		if (!signal->group_stop_count &&
		    !(signal->flags & SIGNAL_STOP_STOPPED))
			signr = SIGTRAP;
		WARN_ON_ONCE(!signr);
		ptrace_do_notify(signr, signr | (PTRACE_EVENT_STOP << 8),
				 CLD_STOPPED);
	} else {
		WARN_ON_ONCE(!signr);
		ptrace_stop(signr, CLD_STOPPED, 0, NULL);
		current->exit_code = 0;
	}
}

/**
 * do_freezer_trap - handle the freezer jobctl trap
 *
 * Puts the task into frozen state, if only the task is not about to quit.
 * In this case it drops JOBCTL_TRAP_FREEZE.
 *
 * CONTEXT:
 * Must be called with @current->sighand->siglock held,
 * which is always released before returning.
 */
static void do_freezer_trap(void)
	__releases(&current->sighand->siglock)
{
	/*
	 * If there are other trap bits pending except JOBCTL_TRAP_FREEZE,
	 * let's make another loop to give it a chance to be handled.
	 * In any case, we'll return back.
	 */
	if ((current->jobctl & (JOBCTL_PENDING_MASK | JOBCTL_TRAP_FREEZE)) !=
	     JOBCTL_TRAP_FREEZE) {
		spin_unlock_irq(&current->sighand->siglock);
		return;
	}

	/*
	 * Now we're sure that there is no pending fatal signal and no
	 * pending traps. Clear TIF_SIGPENDING to not get out of schedule()
	 * immediately (if there is a non-fatal signal pending), and
	 * put the task into sleep.
	 */
	__set_current_state(TASK_INTERRUPTIBLE);
	clear_thread_flag(TIF_SIGPENDING);
	spin_unlock_irq(&current->sighand->siglock);
	cgroup_enter_frozen();
	freezable_schedule();
}

static int ptrace_signal(int signr, kernel_siginfo_t *info)
{
	/*
	 * We do not check sig_kernel_stop(signr) but set this marker
	 * unconditionally because we do not know whether debugger will
	 * change signr. This flag has no meaning unless we are going
	 * to stop after return from ptrace_stop(). In this case it will
	 * be checked in do_signal_stop(), we should only stop if it was
	 * not cleared by SIGCONT while we were sleeping. See also the
	 * comment in dequeue_signal().
	 */
	current->jobctl |= JOBCTL_STOP_DEQUEUED;
	ptrace_stop(signr, CLD_TRAPPED, 0, info);

	/* We're back.  Did the debugger cancel the sig?  */
	signr = current->exit_code;
	if (signr == 0)
		return signr;

	current->exit_code = 0;

	/*
	 * Update the siginfo structure if the signal has
	 * changed.  If the debugger wanted something
	 * specific in the siginfo structure then it should
	 * have updated *info via PTRACE_SETSIGINFO.
	 */
	if (signr != info->si_signo) {
		clear_siginfo(info);
		info->si_signo = signr;
		info->si_errno = 0;
		info->si_code = SI_USER;
		rcu_read_lock();
		info->si_pid = task_pid_vnr(current->parent);
		info->si_uid = from_kuid_munged(current_user_ns(),
						task_uid(current->parent));
		rcu_read_unlock();
	}

	/* If the (new) signal is now blocked, requeue it.  */
	if (sigismember(&current->blocked, signr)) {
		send_signal(signr, info, current, PIDTYPE_PID);
		signr = 0;
	}

	return signr;
}

static void hide_si_addr_tag_bits(struct ksignal *ksig)
{
	switch (siginfo_layout(ksig->sig, ksig->info.si_code)) {
	case SIL_FAULT:
	case SIL_FAULT_TRAPNO:
	case SIL_FAULT_MCEERR:
	case SIL_FAULT_BNDERR:
	case SIL_FAULT_PKUERR:
	case SIL_FAULT_PERF_EVENT:
		ksig->info.si_addr = arch_untagged_si_addr(
			ksig->info.si_addr, ksig->sig, ksig->info.si_code);
		break;
	case SIL_KILL:
	case SIL_TIMER:
	case SIL_POLL:
	case SIL_CHLD:
	case SIL_RT:
	case SIL_SYS:
		break;
	}
}

bool get_signal(struct ksignal *ksig)
{
	struct sighand_struct *sighand = current->sighand;
	struct signal_struct *signal = current->signal;
	int signr;

	if (unlikely(current->task_works))
		task_work_run();

	/*
	 * For non-generic architectures, check for TIF_NOTIFY_SIGNAL so
	 * that the arch handlers don't all have to do it. If we get here
	 * without TIF_SIGPENDING, just exit after running signal work.
	 */
	if (!IS_ENABLED(CONFIG_GENERIC_ENTRY)) {
		if (test_thread_flag(TIF_NOTIFY_SIGNAL))
			tracehook_notify_signal();
		if (!task_sigpending(current))
			return false;
	}

	if (unlikely(uprobe_deny_signal()))
		return false;

	/*
	 * Do this once, we can't return to user-mode if freezing() == T.
	 * do_signal_stop() and ptrace_stop() do freezable_schedule() and
	 * thus do not need another check after return.
	 */
	try_to_freeze();

relock:
	spin_lock_irq(&sighand->siglock);

	/*
	 * Every stopped thread goes here after wakeup. Check to see if
	 * we should notify the parent, prepare_signal(SIGCONT) encodes
	 * the CLD_ si_code into SIGNAL_CLD_MASK bits.
	 */
	if (unlikely(signal->flags & SIGNAL_CLD_MASK)) {
		int why;

		if (signal->flags & SIGNAL_CLD_CONTINUED)
			why = CLD_CONTINUED;
		else
			why = CLD_STOPPED;

		signal->flags &= ~SIGNAL_CLD_MASK;

		spin_unlock_irq(&sighand->siglock);

		/*
		 * Notify the parent that we're continuing.  This event is
		 * always per-process and doesn't make whole lot of sense
		 * for ptracers, who shouldn't consume the state via
		 * wait(2) either, but, for backward compatibility, notify
		 * the ptracer of the group leader too unless it's gonna be
		 * a duplicate.
		 */
		read_lock(&tasklist_lock);
		do_notify_parent_cldstop(current, false, why);

		if (ptrace_reparented(current->group_leader))
			do_notify_parent_cldstop(current->group_leader,
						true, why);
		read_unlock(&tasklist_lock);

		goto relock;
	}

	for (;;) {
		struct k_sigaction *ka;

		/* Has this task already been marked for death? */
		if (signal_group_exit(signal)) {
			ksig->info.si_signo = signr = SIGKILL;
			sigdelset(&current->pending.signal, SIGKILL);
			trace_signal_deliver(SIGKILL, SEND_SIG_NOINFO,
				&sighand->action[SIGKILL - 1]);
			recalc_sigpending();
			goto fatal;
		}

		if (unlikely(current->jobctl & JOBCTL_STOP_PENDING) &&
		    do_signal_stop(0))
			goto relock;

		if (unlikely(current->jobctl &
			     (JOBCTL_TRAP_MASK | JOBCTL_TRAP_FREEZE))) {
			if (current->jobctl & JOBCTL_TRAP_MASK) {
				do_jobctl_trap();
				spin_unlock_irq(&sighand->siglock);
			} else if (current->jobctl & JOBCTL_TRAP_FREEZE)
				do_freezer_trap();

			goto relock;
		}

		/*
		 * If the task is leaving the frozen state, let's update
		 * cgroup counters and reset the frozen bit.
		 */
		if (unlikely(cgroup_task_frozen(current))) {
			spin_unlock_irq(&sighand->siglock);
			cgroup_leave_frozen(false);
			goto relock;
		}

		/*
		 * Signals generated by the execution of an instruction
		 * need to be delivered before any other pending signals
		 * so that the instruction pointer in the signal stack
		 * frame points to the faulting instruction.
		 */
		signr = dequeue_synchronous_signal(&ksig->info);
		if (!signr)
			signr = dequeue_signal(current, &current->blocked, &ksig->info);

		if (!signr)
			break; /* will return 0 */

		if (unlikely(current->ptrace) && (signr != SIGKILL) &&
		    !(sighand->action[signr -1].sa.sa_flags & SA_IMMUTABLE)) {
			signr = ptrace_signal(signr, &ksig->info);
			if (!signr)
				continue;
		}

		ka = &sighand->action[signr-1];

		/* Trace actually delivered signals. */
		trace_signal_deliver(signr, &ksig->info, ka);

		if (ka->sa.sa_handler == SIG_IGN) /* Do nothing.  */
			continue;
		if (ka->sa.sa_handler != SIG_DFL) {
			/* Run the handler.  */
			ksig->ka = *ka;

			if (ka->sa.sa_flags & SA_ONESHOT)
				ka->sa.sa_handler = SIG_DFL;

			break; /* will return non-zero "signr" value */
		}

		/*
		 * Now we are doing the default action for this signal.
		 */
		if (sig_kernel_ignore(signr)) /* Default is nothing. */
			continue;

		/*
		 * Global init gets no signals it doesn't want.
		 * Container-init gets no signals it doesn't want from same
		 * container.
		 *
		 * Note that if global/container-init sees a sig_kernel_only()
		 * signal here, the signal must have been generated internally
		 * or must have come from an ancestor namespace. In either
		 * case, the signal cannot be dropped.
		 */
		if (unlikely(signal->flags & SIGNAL_UNKILLABLE) &&
				!sig_kernel_only(signr))
			continue;

		if (sig_kernel_stop(signr)) {
			/*
			 * The default action is to stop all threads in
			 * the thread group.  The job control signals
			 * do nothing in an orphaned pgrp, but SIGSTOP
			 * always works.  Note that siglock needs to be
			 * dropped during the call to is_orphaned_pgrp()
			 * because of lock ordering with tasklist_lock.
			 * This allows an intervening SIGCONT to be posted.
			 * We need to check for that and bail out if necessary.
			 */
			if (signr != SIGSTOP) {
				spin_unlock_irq(&sighand->siglock);

				/* signals can be posted during this window */

				if (is_current_pgrp_orphaned())
					goto relock;

				spin_lock_irq(&sighand->siglock);
			}

			if (likely(do_signal_stop(ksig->info.si_signo))) {
				/* It released the siglock.  */
				goto relock;
			}

			/*
			 * We didn't actually stop, due to a race
			 * with SIGCONT or something like that.
			 */
			continue;
		}

	fatal:
		spin_unlock_irq(&sighand->siglock);
		if (unlikely(cgroup_task_frozen(current)))
			cgroup_leave_frozen(true);

		/*
		 * Anything else is fatal, maybe with a core dump.
		 */
		current->flags |= PF_SIGNALED;

		if (sig_kernel_coredump(signr)) {
			if (print_fatal_signals)
				print_fatal_signal(ksig->info.si_signo);
			proc_coredump_connector(current);
			/*
			 * If it was able to dump core, this kills all
			 * other threads in the group and synchronizes with
			 * their demise.  If we lost the race with another
			 * thread getting here, it set group_exit_code
			 * first and our do_group_exit call below will use
			 * that value and ignore the one we pass it.
			 */
			do_coredump(&ksig->info);
		}

		/*
		 * PF_IO_WORKER threads will catch and exit on fatal signals
		 * themselves. They have cleanup that must be performed, so
		 * we cannot call do_exit() on their behalf.
		 */
		if (current->flags & PF_IO_WORKER)
			goto out;

		/*
		 * Death signals, no core dump.
		 */
		do_group_exit(ksig->info.si_signo);
		/* NOTREACHED */
	}
	spin_unlock_irq(&sighand->siglock);
out:
	ksig->sig = signr;

	if (!(ksig->ka.sa.sa_flags & SA_EXPOSE_TAGBITS))
		hide_si_addr_tag_bits(ksig);

	return ksig->sig > 0;
}

/**
 * signal_delivered - 
 * @ksig:		kernel signal struct
 * @stepping:		nonzero if debugger single-step or block-step in use
 *
 * This function should be called when a signal has successfully been
 * delivered. It updates the blocked signals accordingly (@ksig->ka.sa.sa_mask
 * is always blocked, and the signal itself is blocked unless %SA_NODEFER
 * is set in @ksig->ka.sa.sa_flags.  Tracing is notified.
 */
static void signal_delivered(struct ksignal *ksig, int stepping)
{
	sigset_t blocked;

	/* A signal was successfully delivered, and the
	   saved sigmask was stored on the signal frame,
	   and will be restored by sigreturn.  So we can
	   simply clear the restore sigmask flag.  */
	clear_restore_sigmask();

	sigorsets(&blocked, &current->blocked, &ksig->ka.sa.sa_mask);
	if (!(ksig->ka.sa.sa_flags & SA_NODEFER))
		sigaddset(&blocked, ksig->sig);
	set_current_blocked(&blocked);
	if (current->sas_ss_flags & SS_AUTODISARM)
		sas_ss_reset(current);
	tracehook_signal_handler(stepping);
}

void signal_setup_done(int failed, struct ksignal *ksig, int stepping)
{
	if (failed)
		force_sigsegv(ksig->sig);
	else
		signal_delivered(ksig, stepping);
}

/*
 * It could be that complete_signal() picked us to notify about the
 * group-wide signal. Other threads should be notified now to take
 * the shared signals in @which since we will not.
 */
static void retarget_shared_pending(struct task_struct *tsk, sigset_t *which)
{
	sigset_t retarget;
	struct task_struct *t;

	sigandsets(&retarget, &tsk->signal->shared_pending.signal, which);
	if (sigisemptyset(&retarget))
		return;

	t = tsk;
	while_each_thread(tsk, t) {
		if (t->flags & PF_EXITING)
			continue;

		if (!has_pending_signals(&retarget, &t->blocked))
			continue;
		/* Remove the signals this thread can handle. */
		sigandsets(&retarget, &retarget, &t->blocked);

		if (!task_sigpending(t))
			signal_wake_up(t, 0);

		if (sigisemptyset(&retarget))
			break;
	}
}

void exit_signals(struct task_struct *tsk)
{
	int group_stop = 0;
	sigset_t unblocked;

	/*
	 * @tsk is about to have PF_EXITING set - lock out users which
	 * expect stable threadgroup.
	 */
	cgroup_threadgroup_change_begin(tsk);

	if (thread_group_empty(tsk) || signal_group_exit(tsk->signal)) {
		tsk->flags |= PF_EXITING;
		cgroup_threadgroup_change_end(tsk);
		return;
	}

	spin_lock_irq(&tsk->sighand->siglock);
	/*
	 * From now this task is not visible for group-wide signals,
	 * see wants_signal(), do_signal_stop().
	 */
	tsk->flags |= PF_EXITING;

	cgroup_threadgroup_change_end(tsk);

	if (!task_sigpending(tsk))
		goto out;

	unblocked = tsk->blocked;
	signotset(&unblocked);
	retarget_shared_pending(tsk, &unblocked);

	if (unlikely(tsk->jobctl & JOBCTL_STOP_PENDING) &&
	    task_participate_group_stop(tsk))
		group_stop = CLD_STOPPED;
out:
	spin_unlock_irq(&tsk->sighand->siglock);

	/*
	 * If group stop has completed, deliver the notification.  This
	 * should always go to the real parent of the group leader.
	 */
	if (unlikely(group_stop)) {
		read_lock(&tasklist_lock);
		do_notify_parent_cldstop(tsk, false, group_stop);
		read_unlock(&tasklist_lock);
	}
}

/*
 * System call entry points.
 */

/**
 *  sys_restart_syscall - restart a system call
 */
SYSCALL_DEFINE0(restart_syscall)
{
	struct restart_block *restart = &current->restart_block;
	return restart->fn(restart);
}

long do_no_restart_syscall(struct restart_block *param)
{
	return -EINTR;
}

static void __set_task_blocked(struct task_struct *tsk, const sigset_t *newset)
{
	if (task_sigpending(tsk) && !thread_group_empty(tsk)) {
		sigset_t newblocked;
		/* A set of now blocked but previously unblocked signals. */
		sigandnsets(&newblocked, newset, &current->blocked);
		retarget_shared_pending(tsk, &newblocked);
	}
	tsk->blocked = *newset;
	recalc_sigpending();
}

/**
 * set_current_blocked - change current->blocked mask
 * @newset: new mask
 *
 * It is wrong to change ->blocked directly, this helper should be used
 * to ensure the process can't miss a shared signal we are going to block.
 */
void set_current_blocked(sigset_t *newset)
{
	sigdelsetmask(newset, sigmask(SIGKILL) | sigmask(SIGSTOP));
	__set_current_blocked(newset);
}

void __set_current_blocked(const sigset_t *newset)
{
	struct task_struct *tsk = current;

	/*
	 * In case the signal mask hasn't changed, there is nothing we need
	 * to do. The current->blocked shouldn't be modified by other task.
	 */
	if (sigequalsets(&tsk->blocked, newset))
		return;

	spin_lock_irq(&tsk->sighand->siglock);
	__set_task_blocked(tsk, newset);
	spin_unlock_irq(&tsk->sighand->siglock);
}

/*
 * This is also useful for kernel threads that want to temporarily
 * (or permanently) block certain signals.
 *
 * NOTE! Unlike the user-mode sys_sigprocmask(), the kernel
 * interface happily blocks "unblockable" signals like SIGKILL
 * and friends.
 */
int sigprocmask(int how, sigset_t *set, sigset_t *oldset)
{
	struct task_struct *tsk = current;
	sigset_t newset;

	/* Lockless, only current can change ->blocked, never from irq */
	if (oldset)
		*oldset = tsk->blocked;

	switch (how) {
	case SIG_BLOCK:
		sigorsets(&newset, &tsk->blocked, set);
		break;
	case SIG_UNBLOCK:
		sigandnsets(&newset, &tsk->blocked, set);
		break;
	case SIG_SETMASK:
		newset = *set;
		break;
	default:
		return -EINVAL;
	}

	__set_current_blocked(&newset);
	return 0;
}
EXPORT_SYMBOL(sigprocmask);

/*
 * The api helps set app-provided sigmasks.
 *
 * This is useful for syscalls such as ppoll, pselect, io_pgetevents and
 * epoll_pwait where a new sigmask is passed from userland for the syscalls.
 *
 * Note that it does set_restore_sigmask() in advance, so it must be always
 * paired with restore_saved_sigmask_unless() before return from syscall.
 */
int set_user_sigmask(const sigset_t __user *umask, size_t sigsetsize)
{
	sigset_t kmask;

	if (!umask)
		return 0;
	if (sigsetsize != sizeof(sigset_t))
		return -EINVAL;
	if (copy_from_user(&kmask, umask, sizeof(sigset_t)))
		return -EFAULT;

	set_restore_sigmask();
	current->saved_sigmask = current->blocked;
	set_current_blocked(&kmask);

	return 0;
}

#ifdef CONFIG_COMPAT
int set_compat_user_sigmask(const compat_sigset_t __user *umask,
			    size_t sigsetsize)
{
	sigset_t kmask;

	if (!umask)
		return 0;
	if (sigsetsize != sizeof(compat_sigset_t))
		return -EINVAL;
	if (get_compat_sigset(&kmask, umask))
		return -EFAULT;

	set_restore_sigmask();
	current->saved_sigmask = current->blocked;
	set_current_blocked(&kmask);

	return 0;
}
#endif

/**
 *  sys_rt_sigprocmask - change the list of currently blocked signals
 *  @how: whether to add, remove, or set signals
 *  @nset: stores pending signals
 *  @oset: previous value of signal mask if non-null
 *  @sigsetsize: size of sigset_t type
 */
SYSCALL_DEFINE4(rt_sigprocmask, int, how, sigset_t __user *, nset,
		sigset_t __user *, oset, size_t, sigsetsize)
{
	sigset_t old_set, new_set;
	int error;

	/* XXX: Don't preclude handling different sized sigset_t's.  */
	if (sigsetsize != sizeof(sigset_t))
		return -EINVAL;

	old_set = current->blocked;

	if (nset) {
		if (copy_from_user(&new_set, nset, sizeof(sigset_t)))
			return -EFAULT;
		sigdelsetmask(&new_set, sigmask(SIGKILL)|sigmask(SIGSTOP));

		error = sigprocmask(how, &new_set, NULL);
		if (error)
			return error;
	}

	if (oset) {
		if (copy_to_user(oset, &old_set, sizeof(sigset_t)))
			return -EFAULT;
	}

	return 0;
}

#ifdef CONFIG_COMPAT
COMPAT_SYSCALL_DEFINE4(rt_sigprocmask, int, how, compat_sigset_t __user *, nset,
		compat_sigset_t __user *, oset, compat_size_t, sigsetsize)
{
	sigset_t old_set = current->blocked;

	/* XXX: Don't preclude handling different sized sigset_t's.  */
	if (sigsetsize != sizeof(sigset_t))
		return -EINVAL;

	if (nset) {
		sigset_t new_set;
		int error;
		if (get_compat_sigset(&new_set, nset))
			return -EFAULT;
		sigdelsetmask(&new_set, sigmask(SIGKILL)|sigmask(SIGSTOP));

		error = sigprocmask(how, &new_set, NULL);
		if (error)
			return error;
	}
	return oset ? put_compat_sigset(oset, &old_set, sizeof(*oset)) : 0;
}
#endif

static void do_sigpending(sigset_t *set)
{
	spin_lock_irq(&current->sighand->siglock);
	sigorsets(set, &current->pending.signal,
		  &current->signal->shared_pending.signal);
	spin_unlock_irq(&current->sighand->siglock);

	/* Outside the lock because only this thread touches it.  */
	sigandsets(set, &current->blocked, set);
}

/**
 *  sys_rt_sigpending - examine a pending signal that has been raised
 *			while blocked
 *  @uset: stores pending signals
 *  @sigsetsize: size of sigset_t type or larger
 */
SYSCALL_DEFINE2(rt_sigpending, sigset_t __user *, uset, size_t, sigsetsize)
{
	sigset_t set;

	if (sigsetsize > sizeof(*uset))
		return -EINVAL;

	do_sigpending(&set);

	if (copy_to_user(uset, &set, sigsetsize))
		return -EFAULT;

	return 0;
}

#ifdef CONFIG_COMPAT
COMPAT_SYSCALL_DEFINE2(rt_sigpending, compat_sigset_t __user *, uset,
		compat_size_t, sigsetsize)
{
	sigset_t set;

	if (sigsetsize > sizeof(*uset))
		return -EINVAL;

	do_sigpending(&set);

	return put_compat_sigset(uset, &set, sigsetsize);
}
#endif

static const struct {
	unsigned char limit, layout;
} sig_sicodes[] = {
	[SIGILL]  = { NSIGILL,  SIL_FAULT },
	[SIGFPE]  = { NSIGFPE,  SIL_FAULT },
	[SIGSEGV] = { NSIGSEGV, SIL_FAULT },
	[SIGBUS]  = { NSIGBUS,  SIL_FAULT },
	[SIGTRAP] = { NSIGTRAP, SIL_FAULT },
#if defined(SIGEMT)
	[SIGEMT]  = { NSIGEMT,  SIL_FAULT },
#endif
	[SIGCHLD] = { NSIGCHLD, SIL_CHLD },
	[SIGPOLL] = { NSIGPOLL, SIL_POLL },
	[SIGSYS]  = { NSIGSYS,  SIL_SYS },
};

static bool known_siginfo_layout(unsigned sig, int si_code)
{
	if (si_code == SI_KERNEL)
		return true;
	else if ((si_code > SI_USER)) {
		if (sig_specific_sicodes(sig)) {
			if (si_code <= sig_sicodes[sig].limit)
				return true;
		}
		else if (si_code <= NSIGPOLL)
			return true;
	}
	else if (si_code >= SI_DETHREAD)
		return true;
	else if (si_code == SI_ASYNCNL)
		return true;
	return false;
}

enum siginfo_layout siginfo_layout(unsigned sig, int si_code)
{
	enum siginfo_layout layout = SIL_KILL;
	if ((si_code > SI_USER) && (si_code < SI_KERNEL)) {
		if ((sig < ARRAY_SIZE(sig_sicodes)) &&
		    (si_code <= sig_sicodes[sig].limit)) {
			layout = sig_sicodes[sig].layout;
			/* Handle the exceptions */
			if ((sig == SIGBUS) &&
			    (si_code >= BUS_MCEERR_AR) && (si_code <= BUS_MCEERR_AO))
				layout = SIL_FAULT_MCEERR;
			else if ((sig == SIGSEGV) && (si_code == SEGV_BNDERR))
				layout = SIL_FAULT_BNDERR;
#ifdef SEGV_PKUERR
			else if ((sig == SIGSEGV) && (si_code == SEGV_PKUERR))
				layout = SIL_FAULT_PKUERR;
#endif
			else if ((sig == SIGTRAP) && (si_code == TRAP_PERF))
				layout = SIL_FAULT_PERF_EVENT;
			else if (IS_ENABLED(CONFIG_SPARC) &&
				 (sig == SIGILL) && (si_code == ILL_ILLTRP))
				layout = SIL_FAULT_TRAPNO;
			else if (IS_ENABLED(CONFIG_ALPHA) &&
				 ((sig == SIGFPE) ||
				  ((sig == SIGTRAP) && (si_code == TRAP_UNK))))
				layout = SIL_FAULT_TRAPNO;
		}
		else if (si_code <= NSIGPOLL)
			layout = SIL_POLL;
	} else {
		if (si_code == SI_TIMER)
			layout = SIL_TIMER;
		else if (si_code == SI_SIGIO)
			layout = SIL_POLL;
		else if (si_code < 0)
			layout = SIL_RT;
	}
	return layout;
}

static inline char __user *si_expansion(const siginfo_t __user *info)
{
	return ((char __user *)info) + sizeof(struct kernel_siginfo);
}

int copy_siginfo_to_user(siginfo_t __user *to, const kernel_siginfo_t *from)
{
	char __user *expansion = si_expansion(to);
	if (copy_to_user(to, from , sizeof(struct kernel_siginfo)))
		return -EFAULT;
	if (clear_user(expansion, SI_EXPANSION_SIZE))
		return -EFAULT;
	return 0;
}

static int post_copy_siginfo_from_user(kernel_siginfo_t *info,
				       const siginfo_t __user *from)
{
	if (unlikely(!known_siginfo_layout(info->si_signo, info->si_code))) {
		char __user *expansion = si_expansion(from);
		char buf[SI_EXPANSION_SIZE];
		int i;
		/*
		 * An unknown si_code might need more than
		 * sizeof(struct kernel_siginfo) bytes.  Verify all of the
		 * extra bytes are 0.  This guarantees copy_siginfo_to_user
		 * will return this data to userspace exactly.
		 */
		if (copy_from_user(&buf, expansion, SI_EXPANSION_SIZE))
			return -EFAULT;
		for (i = 0; i < SI_EXPANSION_SIZE; i++) {
			if (buf[i] != 0)
				return -E2BIG;
		}
	}
	return 0;
}

static int __copy_siginfo_from_user(int signo, kernel_siginfo_t *to,
				    const siginfo_t __user *from)
{
	if (copy_from_user(to, from, sizeof(struct kernel_siginfo)))
		return -EFAULT;
	to->si_signo = signo;
	return post_copy_siginfo_from_user(to, from);
}

int copy_siginfo_from_user(kernel_siginfo_t *to, const siginfo_t __user *from)
{
	if (copy_from_user(to, from, sizeof(struct kernel_siginfo)))
		return -EFAULT;
	return post_copy_siginfo_from_user(to, from);
}

#ifdef CONFIG_COMPAT
/**
 * copy_siginfo_to_external32 - copy a kernel siginfo into a compat user siginfo
 * @to: compat siginfo destination
 * @from: kernel siginfo source
 *
 * Note: This function does not work properly for the SIGCHLD on x32, but
 * fortunately it doesn't have to.  The only valid callers for this function are
 * copy_siginfo_to_user32, which is overriden for x32 and the coredump code.
 * The latter does not care because SIGCHLD will never cause a coredump.
 */
void copy_siginfo_to_external32(struct compat_siginfo *to,
		const struct kernel_siginfo *from)
{
	memset(to, 0, sizeof(*to));

	to->si_signo = from->si_signo;
	to->si_errno = from->si_errno;
	to->si_code  = from->si_code;
	switch(siginfo_layout(from->si_signo, from->si_code)) {
	case SIL_KILL:
		to->si_pid = from->si_pid;
		to->si_uid = from->si_uid;
		break;
	case SIL_TIMER:
		to->si_tid     = from->si_tid;
		to->si_overrun = from->si_overrun;
		to->si_int     = from->si_int;
		break;
	case SIL_POLL:
		to->si_band = from->si_band;
		to->si_fd   = from->si_fd;
		break;
	case SIL_FAULT:
		to->si_addr = ptr_to_compat(from->si_addr);
		break;
	case SIL_FAULT_TRAPNO:
		to->si_addr = ptr_to_compat(from->si_addr);
		to->si_trapno = from->si_trapno;
		break;
	case SIL_FAULT_MCEERR:
		to->si_addr = ptr_to_compat(from->si_addr);
		to->si_addr_lsb = from->si_addr_lsb;
		break;
	case SIL_FAULT_BNDERR:
		to->si_addr = ptr_to_compat(from->si_addr);
		to->si_lower = ptr_to_compat(from->si_lower);
		to->si_upper = ptr_to_compat(from->si_upper);
		break;
	case SIL_FAULT_PKUERR:
		to->si_addr = ptr_to_compat(from->si_addr);
		to->si_pkey = from->si_pkey;
		break;
	case SIL_FAULT_PERF_EVENT:
		to->si_addr = ptr_to_compat(from->si_addr);
		to->si_perf_data = from->si_perf_data;
		to->si_perf_type = from->si_perf_type;
		break;
	case SIL_CHLD:
		to->si_pid = from->si_pid;
		to->si_uid = from->si_uid;
		to->si_status = from->si_status;
		to->si_utime = from->si_utime;
		to->si_stime = from->si_stime;
		break;
	case SIL_RT:
		to->si_pid = from->si_pid;
		to->si_uid = from->si_uid;
		to->si_int = from->si_int;
		break;
	case SIL_SYS:
		to->si_call_addr = ptr_to_compat(from->si_call_addr);
		to->si_syscall   = from->si_syscall;
		to->si_arch      = from->si_arch;
		break;
	}
}

int __copy_siginfo_to_user32(struct compat_siginfo __user *to,
			   const struct kernel_siginfo *from)
{
	struct compat_siginfo new;

	copy_siginfo_to_external32(&new, from);
	if (copy_to_user(to, &new, sizeof(struct compat_siginfo)))
		return -EFAULT;
	return 0;
}

static int post_copy_siginfo_from_user32(kernel_siginfo_t *to,
					 const struct compat_siginfo *from)
{
	clear_siginfo(to);
	to->si_signo = from->si_signo;
	to->si_errno = from->si_errno;
	to->si_code  = from->si_code;
	switch(siginfo_layout(from->si_signo, from->si_code)) {
	case SIL_KILL:
		to->si_pid = from->si_pid;
		to->si_uid = from->si_uid;
		break;
	case SIL_TIMER:
		to->si_tid     = from->si_tid;
		to->si_overrun = from->si_overrun;
		to->si_int     = from->si_int;
		break;
	case SIL_POLL:
		to->si_band = from->si_band;
		to->si_fd   = from->si_fd;
		break;
	case SIL_FAULT:
		to->si_addr = compat_ptr(from->si_addr);
		break;
	case SIL_FAULT_TRAPNO:
		to->si_addr = compat_ptr(from->si_addr);
		to->si_trapno = from->si_trapno;
		break;
	case SIL_FAULT_MCEERR:
		to->si_addr = compat_ptr(from->si_addr);
		to->si_addr_lsb = from->si_addr_lsb;
		break;
	case SIL_FAULT_BNDERR:
		to->si_addr = compat_ptr(from->si_addr);
		to->si_lower = compat_ptr(from->si_lower);
		to->si_upper = compat_ptr(from->si_upper);
		break;
	case SIL_FAULT_PKUERR:
		to->si_addr = compat_ptr(from->si_addr);
		to->si_pkey = from->si_pkey;
		break;
	case SIL_FAULT_PERF_EVENT:
		to->si_addr = compat_ptr(from->si_addr);
		to->si_perf_data = from->si_perf_data;
		to->si_perf_type = from->si_perf_type;
		break;
	case SIL_CHLD:
		to->si_pid    = from->si_pid;
		to->si_uid    = from->si_uid;
		to->si_status = from->si_status;
#ifdef CONFIG_X86_X32_ABI
		if (in_x32_syscall()) {
			to->si_utime = from->_sifields._sigchld_x32._utime;
			to->si_stime = from->_sifields._sigchld_x32._stime;
		} else
#endif
		{
			to->si_utime = from->si_utime;
			to->si_stime = from->si_stime;
		}
		break;
	case SIL_RT:
		to->si_pid = from->si_pid;
		to->si_uid = from->si_uid;
		to->si_int = from->si_int;
		break;
	case SIL_SYS:
		to->si_call_addr = compat_ptr(from->si_call_addr);
		to->si_syscall   = from->si_syscall;
		to->si_arch      = from->si_arch;
		break;
	}
	return 0;
}

static int __copy_siginfo_from_user32(int signo, struct kernel_siginfo *to,
				      const struct compat_siginfo __user *ufrom)
{
	struct compat_siginfo from;

	if (copy_from_user(&from, ufrom, sizeof(struct compat_siginfo)))
		return -EFAULT;

	from.si_signo = signo;
	return post_copy_siginfo_from_user32(to, &from);
}

int copy_siginfo_from_user32(struct kernel_siginfo *to,
			     const struct compat_siginfo __user *ufrom)
{
	struct compat_siginfo from;

	if (copy_from_user(&from, ufrom, sizeof(struct compat_siginfo)))
		return -EFAULT;

	return post_copy_siginfo_from_user32(to, &from);
}
#endif /* CONFIG_COMPAT */

/**
 *  do_sigtimedwait - wait for queued signals specified in @which
 *  @which: queued signals to wait for
 *  @info: if non-null, the signal's siginfo is returned here
 *  @ts: upper bound on process time suspension
 */
static int do_sigtimedwait(const sigset_t *which, kernel_siginfo_t *info,
		    const struct timespec64 *ts)
{
	ktime_t *to = NULL, timeout = KTIME_MAX;
	struct task_struct *tsk = current;
	sigset_t mask = *which;
	int sig, ret = 0;

	if (ts) {
		if (!timespec64_valid(ts))
			return -EINVAL;
		timeout = timespec64_to_ktime(*ts);
		to = &timeout;
	}

	/*
	 * Invert the set of allowed signals to get those we want to block.
	 */
	sigdelsetmask(&mask, sigmask(SIGKILL) | sigmask(SIGSTOP));
	signotset(&mask);

	spin_lock_irq(&tsk->sighand->siglock);
	sig = dequeue_signal(tsk, &mask, info);
	if (!sig && timeout) {
		/*
		 * None ready, temporarily unblock those we're interested
		 * while we are sleeping in so that we'll be awakened when
		 * they arrive. Unblocking is always fine, we can avoid
		 * set_current_blocked().
		 */
		tsk->real_blocked = tsk->blocked;
		sigandsets(&tsk->blocked, &tsk->blocked, &mask);
		recalc_sigpending();
		spin_unlock_irq(&tsk->sighand->siglock);

		__set_current_state(TASK_INTERRUPTIBLE);
		ret = freezable_schedule_hrtimeout_range(to, tsk->timer_slack_ns,
							 HRTIMER_MODE_REL);
		spin_lock_irq(&tsk->sighand->siglock);
		__set_task_blocked(tsk, &tsk->real_blocked);
		sigemptyset(&tsk->real_blocked);
		sig = dequeue_signal(tsk, &mask, info);
	}
	spin_unlock_irq(&tsk->sighand->siglock);

	if (sig)
		return sig;
	return ret ? -EINTR : -EAGAIN;
}

/**
 *  sys_rt_sigtimedwait - synchronously wait for queued signals specified
 *			in @uthese
 *  @uthese: queued signals to wait for
 *  @uinfo: if non-null, the signal's siginfo is returned here
 *  @uts: upper bound on process time suspension
 *  @sigsetsize: size of sigset_t type
 */
SYSCALL_DEFINE4(rt_sigtimedwait, const sigset_t __user *, uthese,
		siginfo_t __user *, uinfo,
		const struct __kernel_timespec __user *, uts,
		size_t, sigsetsize)
{
	sigset_t these;
	struct timespec64 ts;
	kernel_siginfo_t info;
	int ret;

	/* XXX: Don't preclude handling different sized sigset_t's.  */
	if (sigsetsize != sizeof(sigset_t))
		return -EINVAL;

	if (copy_from_user(&these, uthese, sizeof(these)))
		return -EFAULT;

	if (uts) {
		if (get_timespec64(&ts, uts))
			return -EFAULT;
	}

	ret = do_sigtimedwait(&these, &info, uts ? &ts : NULL);

	if (ret > 0 && uinfo) {
		if (copy_siginfo_to_user(uinfo, &info))
			ret = -EFAULT;
	}

	return ret;
}

#ifdef CONFIG_COMPAT_32BIT_TIME
SYSCALL_DEFINE4(rt_sigtimedwait_time32, const sigset_t __user *, uthese,
		siginfo_t __user *, uinfo,
		const struct old_timespec32 __user *, uts,
		size_t, sigsetsize)
{
	sigset_t these;
	struct timespec64 ts;
	kernel_siginfo_t info;
	int ret;

	if (sigsetsize != sizeof(sigset_t))
		return -EINVAL;

	if (copy_from_user(&these, uthese, sizeof(these)))
		return -EFAULT;

	if (uts) {
		if (get_old_timespec32(&ts, uts))
			return -EFAULT;
	}

	ret = do_sigtimedwait(&these, &info, uts ? &ts : NULL);

	if (ret > 0 && uinfo) {
		if (copy_siginfo_to_user(uinfo, &info))
			ret = -EFAULT;
	}

	return ret;
}
#endif

#ifdef CONFIG_COMPAT
COMPAT_SYSCALL_DEFINE4(rt_sigtimedwait_time64, compat_sigset_t __user *, uthese,
		struct compat_siginfo __user *, uinfo,
		struct __kernel_timespec __user *, uts, compat_size_t, sigsetsize)
{
	sigset_t s;
	struct timespec64 t;
	kernel_siginfo_t info;
	long ret;

	if (sigsetsize != sizeof(sigset_t))
		return -EINVAL;

	if (get_compat_sigset(&s, uthese))
		return -EFAULT;

	if (uts) {
		if (get_timespec64(&t, uts))
			return -EFAULT;
	}

	ret = do_sigtimedwait(&s, &info, uts ? &t : NULL);

	if (ret > 0 && uinfo) {
		if (copy_siginfo_to_user32(uinfo, &info))
			ret = -EFAULT;
	}

	return ret;
}

#ifdef CONFIG_COMPAT_32BIT_TIME
COMPAT_SYSCALL_DEFINE4(rt_sigtimedwait_time32, compat_sigset_t __user *, uthese,
		struct compat_siginfo __user *, uinfo,
		struct old_timespec32 __user *, uts, compat_size_t, sigsetsize)
{
	sigset_t s;
	struct timespec64 t;
	kernel_siginfo_t info;
	long ret;

	if (sigsetsize != sizeof(sigset_t))
		return -EINVAL;

	if (get_compat_sigset(&s, uthese))
		return -EFAULT;

	if (uts) {
		if (get_old_timespec32(&t, uts))
			return -EFAULT;
	}

	ret = do_sigtimedwait(&s, &info, uts ? &t : NULL);

	if (ret > 0 && uinfo) {
		if (copy_siginfo_to_user32(uinfo, &info))
			ret = -EFAULT;
	}

	return ret;
}
#endif
#endif

static inline void prepare_kill_siginfo(int sig, struct kernel_siginfo *info)
{
	clear_siginfo(info);
	info->si_signo = sig;
	info->si_errno = 0;
	info->si_code = SI_USER;
	info->si_pid = task_tgid_vnr(current);
	info->si_uid = from_kuid_munged(current_user_ns(), current_uid());
}

/**
 *  sys_kill - send a signal to a process
 *  @pid: the PID of the process
 *  @sig: signal to be sent
 */
SYSCALL_DEFINE2(kill, pid_t, pid, int, sig)
{
	struct kernel_siginfo info;

	prepare_kill_siginfo(sig, &info);

	return kill_something_info(sig, &info, pid);
}

/*
 * Verify that the signaler and signalee either are in the same pid namespace
 * or that the signaler's pid namespace is an ancestor of the signalee's pid
 * namespace.
 */
static bool access_pidfd_pidns(struct pid *pid)
{
	struct pid_namespace *active = task_active_pid_ns(current);
	struct pid_namespace *p = ns_of_pid(pid);

	for (;;) {
		if (!p)
			return false;
		if (p == active)
			break;
		p = p->parent;
	}

	return true;
}

static int copy_siginfo_from_user_any(kernel_siginfo_t *kinfo,
		siginfo_t __user *info)
{
#ifdef CONFIG_COMPAT
	/*
	 * Avoid hooking up compat syscalls and instead handle necessary
	 * conversions here. Note, this is a stop-gap measure and should not be
	 * considered a generic solution.
	 */
	if (in_compat_syscall())
		return copy_siginfo_from_user32(
			kinfo, (struct compat_siginfo __user *)info);
#endif
	return copy_siginfo_from_user(kinfo, info);
}

static struct pid *pidfd_to_pid(const struct file *file)
{
	struct pid *pid;

	pid = pidfd_pid(file);
	if (!IS_ERR(pid))
		return pid;

	return tgid_pidfd_to_pid(file);
}

/**
 * sys_pidfd_send_signal - Signal a process through a pidfd
 * @pidfd:  file descriptor of the process
 * @sig:    signal to send
 * @info:   signal info
 * @flags:  future flags
 *
 * The syscall currently only signals via PIDTYPE_PID which covers
 * kill(<positive-pid>, <signal>. It does not signal threads or process
 * groups.
 * In order to extend the syscall to threads and process groups the @flags
 * argument should be used. In essence, the @flags argument will determine
 * what is signaled and not the file descriptor itself. Put in other words,
 * grouping is a property of the flags argument not a property of the file
 * descriptor.
 *
 * Return: 0 on success, negative errno on failure
 */
SYSCALL_DEFINE4(pidfd_send_signal, int, pidfd, int, sig,
		siginfo_t __user *, info, unsigned int, flags)
{
	int ret;
	struct fd f;
	struct pid *pid;
	kernel_siginfo_t kinfo;

	/* Enforce flags be set to 0 until we add an extension. */
	if (flags)
		return -EINVAL;

	f = fdget(pidfd);
	if (!f.file)
		return -EBADF;

	/* Is this a pidfd? */
	pid = pidfd_to_pid(f.file);
	if (IS_ERR(pid)) {
		ret = PTR_ERR(pid);
		goto err;
	}

	ret = -EINVAL;
	if (!access_pidfd_pidns(pid))
		goto err;

	if (info) {
		ret = copy_siginfo_from_user_any(&kinfo, info);
		if (unlikely(ret))
			goto err;

		ret = -EINVAL;
		if (unlikely(sig != kinfo.si_signo))
			goto err;

		/* Only allow sending arbitrary signals to yourself. */
		ret = -EPERM;
		if ((task_pid(current) != pid) &&
		    (kinfo.si_code >= 0 || kinfo.si_code == SI_TKILL))
			goto err;
	} else {
		prepare_kill_siginfo(sig, &kinfo);
	}

	ret = kill_pid_info(sig, &kinfo, pid);

err:
	fdput(f);
	return ret;
}

static int
do_send_specific(pid_t tgid, pid_t pid, int sig, struct kernel_siginfo *info)
{
	struct task_struct *p;
	int error = -ESRCH;

	rcu_read_lock();
	p = find_task_by_vpid(pid);
	if (p && (tgid <= 0 || task_tgid_vnr(p) == tgid)) {
		error = check_kill_permission(sig, info, p);
		/*
		 * The null signal is a permissions and process existence
		 * probe.  No signal is actually delivered.
		 */
		if (!error && sig) {
			error = do_send_sig_info(sig, info, p, PIDTYPE_PID);
			/*
			 * If lock_task_sighand() failed we pretend the task
			 * dies after receiving the signal. The window is tiny,
			 * and the signal is private anyway.
			 */
			if (unlikely(error == -ESRCH))
				error = 0;
		}
	}
	rcu_read_unlock();

	return error;
}

static int do_tkill(pid_t tgid, pid_t pid, int sig)
{
	struct kernel_siginfo info;

	clear_siginfo(&info);
	info.si_signo = sig;
	info.si_errno = 0;
	info.si_code = SI_TKILL;
	info.si_pid = task_tgid_vnr(current);
	info.si_uid = from_kuid_munged(current_user_ns(), current_uid());

	return do_send_specific(tgid, pid, sig, &info);
}

/**
 *  sys_tgkill - send signal to one specific thread
 *  @tgid: the thread group ID of the thread
 *  @pid: the PID of the thread
 *  @sig: signal to be sent
 *
 *  This syscall also checks the @tgid and returns -ESRCH even if the PID
 *  exists but it's not belonging to the target process anymore. This
 *  method solves the problem of threads exiting and PIDs getting reused.
 */
SYSCALL_DEFINE3(tgkill, pid_t, tgid, pid_t, pid, int, sig)
{
	/* This is only valid for single tasks */
	if (pid <= 0 || tgid <= 0)
		return -EINVAL;

	return do_tkill(tgid, pid, sig);
}

/**
 *  sys_tkill - send signal to one specific task
 *  @pid: the PID of the task
 *  @sig: signal to be sent
 *
 *  Send a signal to only one task, even if it's a CLONE_THREAD task.
 */
SYSCALL_DEFINE2(tkill, pid_t, pid, int, sig)
{
	/* This is only valid for single tasks */
	if (pid <= 0)
		return -EINVAL;

	return do_tkill(0, pid, sig);
}

static int do_rt_sigqueueinfo(pid_t pid, int sig, kernel_siginfo_t *info)
{
	/* Not even root can pretend to send signals from the kernel.
	 * Nor can they impersonate a kill()/tgkill(), which adds source info.
	 */
	if ((info->si_code >= 0 || info->si_code == SI_TKILL) &&
	    (task_pid_vnr(current) != pid))
		return -EPERM;

	/* POSIX.1b doesn't mention process groups.  */
	return kill_proc_info(sig, info, pid);
}

/**
 *  sys_rt_sigqueueinfo - send signal information to a signal
 *  @pid: the PID of the thread
 *  @sig: signal to be sent
 *  @uinfo: signal info to be sent
 */
SYSCALL_DEFINE3(rt_sigqueueinfo, pid_t, pid, int, sig,
		siginfo_t __user *, uinfo)
{
	kernel_siginfo_t info;
	int ret = __copy_siginfo_from_user(sig, &info, uinfo);
	if (unlikely(ret))
		return ret;
	return do_rt_sigqueueinfo(pid, sig, &info);
}

#ifdef CONFIG_COMPAT
COMPAT_SYSCALL_DEFINE3(rt_sigqueueinfo,
			compat_pid_t, pid,
			int, sig,
			struct compat_siginfo __user *, uinfo)
{
	kernel_siginfo_t info;
	int ret = __copy_siginfo_from_user32(sig, &info, uinfo);
	if (unlikely(ret))
		return ret;
	return do_rt_sigqueueinfo(pid, sig, &info);
}
#endif

static int do_rt_tgsigqueueinfo(pid_t tgid, pid_t pid, int sig, kernel_siginfo_t *info)
{
	/* This is only valid for single tasks */
	if (pid <= 0 || tgid <= 0)
		return -EINVAL;

	/* Not even root can pretend to send signals from the kernel.
	 * Nor can they impersonate a kill()/tgkill(), which adds source info.
	 */
	if ((info->si_code >= 0 || info->si_code == SI_TKILL) &&
	    (task_pid_vnr(current) != pid))
		return -EPERM;

	return do_send_specific(tgid, pid, sig, info);
}

SYSCALL_DEFINE4(rt_tgsigqueueinfo, pid_t, tgid, pid_t, pid, int, sig,
		siginfo_t __user *, uinfo)
{
	kernel_siginfo_t info;
	int ret = __copy_siginfo_from_user(sig, &info, uinfo);
	if (unlikely(ret))
		return ret;
	return do_rt_tgsigqueueinfo(tgid, pid, sig, &info);
}

#ifdef CONFIG_COMPAT
COMPAT_SYSCALL_DEFINE4(rt_tgsigqueueinfo,
			compat_pid_t, tgid,
			compat_pid_t, pid,
			int, sig,
			struct compat_siginfo __user *, uinfo)
{
	kernel_siginfo_t info;
	int ret = __copy_siginfo_from_user32(sig, &info, uinfo);
	if (unlikely(ret))
		return ret;
	return do_rt_tgsigqueueinfo(tgid, pid, sig, &info);
}
#endif

/*
 * For kthreads only, must not be used if cloned with CLONE_SIGHAND
 */
void kernel_sigaction(int sig, __sighandler_t action)
{
	spin_lock_irq(&current->sighand->siglock);
	current->sighand->action[sig - 1].sa.sa_handler = action;
	if (action == SIG_IGN) {
		sigset_t mask;

		sigemptyset(&mask);
		sigaddset(&mask, sig);

		flush_sigqueue_mask(&mask, &current->signal->shared_pending);
		flush_sigqueue_mask(&mask, &current->pending);
		recalc_sigpending();
	}
	spin_unlock_irq(&current->sighand->siglock);
}
EXPORT_SYMBOL(kernel_sigaction);

void __weak sigaction_compat_abi(struct k_sigaction *act,
		struct k_sigaction *oact)
{
}

int do_sigaction(int sig, struct k_sigaction *act, struct k_sigaction *oact)
{
	struct task_struct *p = current, *t;
	struct k_sigaction *k;
	sigset_t mask;

	if (!valid_signal(sig) || sig < 1 || (act && sig_kernel_only(sig)))
		return -EINVAL;

	k = &p->sighand->action[sig-1];

	spin_lock_irq(&p->sighand->siglock);
	if (k->sa.sa_flags & SA_IMMUTABLE) {
		spin_unlock_irq(&p->sighand->siglock);
		return -EINVAL;
	}
	if (oact)
		*oact = *k;

	/*
	 * Make sure that we never accidentally claim to support SA_UNSUPPORTED,
	 * e.g. by having an architecture use the bit in their uapi.
	 */
	BUILD_BUG_ON(UAPI_SA_FLAGS & SA_UNSUPPORTED);

	/*
	 * Clear unknown flag bits in order to allow userspace to detect missing
	 * support for flag bits and to allow the kernel to use non-uapi bits
	 * internally.
	 */
	if (act)
		act->sa.sa_flags &= UAPI_SA_FLAGS;
	if (oact)
		oact->sa.sa_flags &= UAPI_SA_FLAGS;

	sigaction_compat_abi(act, oact);

	if (act) {
		sigdelsetmask(&act->sa.sa_mask,
			      sigmask(SIGKILL) | sigmask(SIGSTOP));
		*k = *act;
		/*
		 * POSIX 3.3.1.3:
		 *  "Setting a signal action to SIG_IGN for a signal that is
		 *   pending shall cause the pending signal to be discarded,
		 *   whether or not it is blocked."
		 *
		 *  "Setting a signal action to SIG_DFL for a signal that is
		 *   pending and whose default action is to ignore the signal
		 *   (for example, SIGCHLD), shall cause the pending signal to
		 *   be discarded, whether or not it is blocked"
		 */
		if (sig_handler_ignored(sig_handler(p, sig), sig)) {
			sigemptyset(&mask);
			sigaddset(&mask, sig);
			flush_sigqueue_mask(&mask, &p->signal->shared_pending);
			for_each_thread(p, t)
				flush_sigqueue_mask(&mask, &t->pending);
		}
	}

	spin_unlock_irq(&p->sighand->siglock);
	return 0;
}

#ifdef CONFIG_DYNAMIC_SIGFRAME
static inline void sigaltstack_lock(void)
	__acquires(&current->sighand->siglock)
{
	spin_lock_irq(&current->sighand->siglock);
}

static inline void sigaltstack_unlock(void)
	__releases(&current->sighand->siglock)
{
	spin_unlock_irq(&current->sighand->siglock);
}
#else
static inline void sigaltstack_lock(void) { }
static inline void sigaltstack_unlock(void) { }
#endif

static int
do_sigaltstack (const stack_t *ss, stack_t *oss, unsigned long sp,
		size_t min_ss_size)
{
	struct task_struct *t = current;
	int ret = 0;

	if (oss) {
		memset(oss, 0, sizeof(stack_t));
		oss->ss_sp = (void __user *) t->sas_ss_sp;
		oss->ss_size = t->sas_ss_size;
		oss->ss_flags = sas_ss_flags(sp) |
			(current->sas_ss_flags & SS_FLAG_BITS);
	}

	if (ss) {
		void __user *ss_sp = ss->ss_sp;
		size_t ss_size = ss->ss_size;
		unsigned ss_flags = ss->ss_flags;
		int ss_mode;

		if (unlikely(on_sig_stack(sp)))
			return -EPERM;

		ss_mode = ss_flags & ~SS_FLAG_BITS;
		if (unlikely(ss_mode != SS_DISABLE && ss_mode != SS_ONSTACK &&
				ss_mode != 0))
			return -EINVAL;

		/*
		 * Return before taking any locks if no actual
		 * sigaltstack changes were requested.
		 */
		if (t->sas_ss_sp == (unsigned long)ss_sp &&
		    t->sas_ss_size == ss_size &&
		    t->sas_ss_flags == ss_flags)
			return 0;

		sigaltstack_lock();
		if (ss_mode == SS_DISABLE) {
			ss_size = 0;
			ss_sp = NULL;
		} else {
			if (unlikely(ss_size < min_ss_size))
				ret = -ENOMEM;
			if (!sigaltstack_size_valid(ss_size))
				ret = -ENOMEM;
		}
		if (!ret) {
			t->sas_ss_sp = (unsigned long) ss_sp;
			t->sas_ss_size = ss_size;
			t->sas_ss_flags = ss_flags;
		}
		sigaltstack_unlock();
	}
	return ret;
}

SYSCALL_DEFINE2(sigaltstack,const stack_t __user *,uss, stack_t __user *,uoss)
{
	stack_t new, old;
	int err;
	if (uss && copy_from_user(&new, uss, sizeof(stack_t)))
		return -EFAULT;
	err = do_sigaltstack(uss ? &new : NULL, uoss ? &old : NULL,
			      current_user_stack_pointer(),
			      MINSIGSTKSZ);
	if (!err && uoss && copy_to_user(uoss, &old, sizeof(stack_t)))
		err = -EFAULT;
	return err;
}

int restore_altstack(const stack_t __user *uss)
{
	stack_t new;
	if (copy_from_user(&new, uss, sizeof(stack_t)))
		return -EFAULT;
	(void)do_sigaltstack(&new, NULL, current_user_stack_pointer(),
			     MINSIGSTKSZ);
	/* squash all but EFAULT for now */
	return 0;
}

int __save_altstack(stack_t __user *uss, unsigned long sp)
{
	struct task_struct *t = current;
	int err = __put_user((void __user *)t->sas_ss_sp, &uss->ss_sp) |
		__put_user(t->sas_ss_flags, &uss->ss_flags) |
		__put_user(t->sas_ss_size, &uss->ss_size);
	return err;
}

#ifdef CONFIG_COMPAT
static int do_compat_sigaltstack(const compat_stack_t __user *uss_ptr,
				 compat_stack_t __user *uoss_ptr)
{
	stack_t uss, uoss;
	int ret;

	if (uss_ptr) {
		compat_stack_t uss32;
		if (copy_from_user(&uss32, uss_ptr, sizeof(compat_stack_t)))
			return -EFAULT;
		uss.ss_sp = compat_ptr(uss32.ss_sp);
		uss.ss_flags = uss32.ss_flags;
		uss.ss_size = uss32.ss_size;
	}
	ret = do_sigaltstack(uss_ptr ? &uss : NULL, &uoss,
			     compat_user_stack_pointer(),
			     COMPAT_MINSIGSTKSZ);
	if (ret >= 0 && uoss_ptr)  {
		compat_stack_t old;
		memset(&old, 0, sizeof(old));
		old.ss_sp = ptr_to_compat(uoss.ss_sp);
		old.ss_flags = uoss.ss_flags;
		old.ss_size = uoss.ss_size;
		if (copy_to_user(uoss_ptr, &old, sizeof(compat_stack_t)))
			ret = -EFAULT;
	}
	return ret;
}

COMPAT_SYSCALL_DEFINE2(sigaltstack,
			const compat_stack_t __user *, uss_ptr,
			compat_stack_t __user *, uoss_ptr)
{
	return do_compat_sigaltstack(uss_ptr, uoss_ptr);
}

int compat_restore_altstack(const compat_stack_t __user *uss)
{
	int err = do_compat_sigaltstack(uss, NULL);
	/* squash all but -EFAULT for now */
	return err == -EFAULT ? err : 0;
}

int __compat_save_altstack(compat_stack_t __user *uss, unsigned long sp)
{
	int err;
	struct task_struct *t = current;
	err = __put_user(ptr_to_compat((void __user *)t->sas_ss_sp),
			 &uss->ss_sp) |
		__put_user(t->sas_ss_flags, &uss->ss_flags) |
		__put_user(t->sas_ss_size, &uss->ss_size);
	return err;
}
#endif

#ifdef __ARCH_WANT_SYS_SIGPENDING

/**
 *  sys_sigpending - examine pending signals
 *  @uset: where mask of pending signal is returned
 */
SYSCALL_DEFINE1(sigpending, old_sigset_t __user *, uset)
{
	sigset_t set;

	if (sizeof(old_sigset_t) > sizeof(*uset))
		return -EINVAL;

	do_sigpending(&set);

	if (copy_to_user(uset, &set, sizeof(old_sigset_t)))
		return -EFAULT;

	return 0;
}

#ifdef CONFIG_COMPAT
COMPAT_SYSCALL_DEFINE1(sigpending, compat_old_sigset_t __user *, set32)
{
	sigset_t set;

	do_sigpending(&set);

	return put_user(set.sig[0], set32);
}
#endif

#endif

#ifdef __ARCH_WANT_SYS_SIGPROCMASK
/**
 *  sys_sigprocmask - examine and change blocked signals
 *  @how: whether to add, remove, or set signals
 *  @nset: signals to add or remove (if non-null)
 *  @oset: previous value of signal mask if non-null
 *
 * Some platforms have their own version with special arguments;
 * others support only sys_rt_sigprocmask.
 */

SYSCALL_DEFINE3(sigprocmask, int, how, old_sigset_t __user *, nset,
		old_sigset_t __user *, oset)
{
	old_sigset_t old_set, new_set;
	sigset_t new_blocked;

	old_set = current->blocked.sig[0];

	if (nset) {
		if (copy_from_user(&new_set, nset, sizeof(*nset)))
			return -EFAULT;

		new_blocked = current->blocked;

		switch (how) {
		case SIG_BLOCK:
			sigaddsetmask(&new_blocked, new_set);
			break;
		case SIG_UNBLOCK:
			sigdelsetmask(&new_blocked, new_set);
			break;
		case SIG_SETMASK:
			new_blocked.sig[0] = new_set;
			break;
		default:
			return -EINVAL;
		}

		set_current_blocked(&new_blocked);
	}

	if (oset) {
		if (copy_to_user(oset, &old_set, sizeof(*oset)))
			return -EFAULT;
	}

	return 0;
}
#endif /* __ARCH_WANT_SYS_SIGPROCMASK */

#ifndef CONFIG_ODD_RT_SIGACTION
/**
 *  sys_rt_sigaction - alter an action taken by a process
 *  @sig: signal to be sent
 *  @act: new sigaction
 *  @oact: used to save the previous sigaction
 *  @sigsetsize: size of sigset_t type
 */
SYSCALL_DEFINE4(rt_sigaction, int, sig,
		const struct sigaction __user *, act,
		struct sigaction __user *, oact,
		size_t, sigsetsize)
{
	struct k_sigaction new_sa, old_sa;
	int ret;

	/* XXX: Don't preclude handling different sized sigset_t's.  */
	if (sigsetsize != sizeof(sigset_t))
		return -EINVAL;

	if (act && copy_from_user(&new_sa.sa, act, sizeof(new_sa.sa)))
		return -EFAULT;

	ret = do_sigaction(sig, act ? &new_sa : NULL, oact ? &old_sa : NULL);
	if (ret)
		return ret;

	if (oact && copy_to_user(oact, &old_sa.sa, sizeof(old_sa.sa)))
		return -EFAULT;

	return 0;
}
#ifdef CONFIG_COMPAT
COMPAT_SYSCALL_DEFINE4(rt_sigaction, int, sig,
		const struct compat_sigaction __user *, act,
		struct compat_sigaction __user *, oact,
		compat_size_t, sigsetsize)
{
	struct k_sigaction new_ka, old_ka;
#ifdef __ARCH_HAS_SA_RESTORER
	compat_uptr_t restorer;
#endif
	int ret;

	/* XXX: Don't preclude handling different sized sigset_t's.  */
	if (sigsetsize != sizeof(compat_sigset_t))
		return -EINVAL;

	if (act) {
		compat_uptr_t handler;
		ret = get_user(handler, &act->sa_handler);
		new_ka.sa.sa_handler = compat_ptr(handler);
#ifdef __ARCH_HAS_SA_RESTORER
		ret |= get_user(restorer, &act->sa_restorer);
		new_ka.sa.sa_restorer = compat_ptr(restorer);
#endif
		ret |= get_compat_sigset(&new_ka.sa.sa_mask, &act->sa_mask);
		ret |= get_user(new_ka.sa.sa_flags, &act->sa_flags);
		if (ret)
			return -EFAULT;
	}

	ret = do_sigaction(sig, act ? &new_ka : NULL, oact ? &old_ka : NULL);
	if (!ret && oact) {
		ret = put_user(ptr_to_compat(old_ka.sa.sa_handler), 
			       &oact->sa_handler);
		ret |= put_compat_sigset(&oact->sa_mask, &old_ka.sa.sa_mask,
					 sizeof(oact->sa_mask));
		ret |= put_user(old_ka.sa.sa_flags, &oact->sa_flags);
#ifdef __ARCH_HAS_SA_RESTORER
		ret |= put_user(ptr_to_compat(old_ka.sa.sa_restorer),
				&oact->sa_restorer);
#endif
	}
	return ret;
}
#endif
#endif /* !CONFIG_ODD_RT_SIGACTION */

#ifdef CONFIG_OLD_SIGACTION
SYSCALL_DEFINE3(sigaction, int, sig,
		const struct old_sigaction __user *, act,
	        struct old_sigaction __user *, oact)
{
	struct k_sigaction new_ka, old_ka;
	int ret;

	if (act) {
		old_sigset_t mask;
		if (!access_ok(act, sizeof(*act)) ||
		    __get_user(new_ka.sa.sa_handler, &act->sa_handler) ||
		    __get_user(new_ka.sa.sa_restorer, &act->sa_restorer) ||
		    __get_user(new_ka.sa.sa_flags, &act->sa_flags) ||
		    __get_user(mask, &act->sa_mask))
			return -EFAULT;
#ifdef __ARCH_HAS_KA_RESTORER
		new_ka.ka_restorer = NULL;
#endif
		siginitset(&new_ka.sa.sa_mask, mask);
	}

	ret = do_sigaction(sig, act ? &new_ka : NULL, oact ? &old_ka : NULL);

	if (!ret && oact) {
		if (!access_ok(oact, sizeof(*oact)) ||
		    __put_user(old_ka.sa.sa_handler, &oact->sa_handler) ||
		    __put_user(old_ka.sa.sa_restorer, &oact->sa_restorer) ||
		    __put_user(old_ka.sa.sa_flags, &oact->sa_flags) ||
		    __put_user(old_ka.sa.sa_mask.sig[0], &oact->sa_mask))
			return -EFAULT;
	}

	return ret;
}
#endif
#ifdef CONFIG_COMPAT_OLD_SIGACTION
COMPAT_SYSCALL_DEFINE3(sigaction, int, sig,
		const struct compat_old_sigaction __user *, act,
	        struct compat_old_sigaction __user *, oact)
{
	struct k_sigaction new_ka, old_ka;
	int ret;
	compat_old_sigset_t mask;
	compat_uptr_t handler, restorer;

	if (act) {
		if (!access_ok(act, sizeof(*act)) ||
		    __get_user(handler, &act->sa_handler) ||
		    __get_user(restorer, &act->sa_restorer) ||
		    __get_user(new_ka.sa.sa_flags, &act->sa_flags) ||
		    __get_user(mask, &act->sa_mask))
			return -EFAULT;

#ifdef __ARCH_HAS_KA_RESTORER
		new_ka.ka_restorer = NULL;
#endif
		new_ka.sa.sa_handler = compat_ptr(handler);
		new_ka.sa.sa_restorer = compat_ptr(restorer);
		siginitset(&new_ka.sa.sa_mask, mask);
	}

	ret = do_sigaction(sig, act ? &new_ka : NULL, oact ? &old_ka : NULL);

	if (!ret && oact) {
		if (!access_ok(oact, sizeof(*oact)) ||
		    __put_user(ptr_to_compat(old_ka.sa.sa_handler),
			       &oact->sa_handler) ||
		    __put_user(ptr_to_compat(old_ka.sa.sa_restorer),
			       &oact->sa_restorer) ||
		    __put_user(old_ka.sa.sa_flags, &oact->sa_flags) ||
		    __put_user(old_ka.sa.sa_mask.sig[0], &oact->sa_mask))
			return -EFAULT;
	}
	return ret;
}
#endif

#ifdef CONFIG_SGETMASK_SYSCALL

/*
 * For backwards compatibility.  Functionality superseded by sigprocmask.
 */
SYSCALL_DEFINE0(sgetmask)
{
	/* SMP safe */
	return current->blocked.sig[0];
}

SYSCALL_DEFINE1(ssetmask, int, newmask)
{
	int old = current->blocked.sig[0];
	sigset_t newset;

	siginitset(&newset, newmask);
	set_current_blocked(&newset);

	return old;
}
#endif /* CONFIG_SGETMASK_SYSCALL */

#ifdef __ARCH_WANT_SYS_SIGNAL
/*
 * For backwards compatibility.  Functionality superseded by sigaction.
 */
SYSCALL_DEFINE2(signal, int, sig, __sighandler_t, handler)
{
	struct k_sigaction new_sa, old_sa;
	int ret;

	new_sa.sa.sa_handler = handler;
	new_sa.sa.sa_flags = SA_ONESHOT | SA_NOMASK;
	sigemptyset(&new_sa.sa.sa_mask);

	ret = do_sigaction(sig, &new_sa, &old_sa);

	return ret ? ret : (unsigned long)old_sa.sa.sa_handler;
}
#endif /* __ARCH_WANT_SYS_SIGNAL */

#ifdef __ARCH_WANT_SYS_PAUSE

SYSCALL_DEFINE0(pause)
{
	while (!signal_pending(current)) {
		__set_current_state(TASK_INTERRUPTIBLE);
		schedule();
	}
	return -ERESTARTNOHAND;
}

#endif

static int sigsuspend(sigset_t *set)
{
	current->saved_sigmask = current->blocked;
	set_current_blocked(set);

	while (!signal_pending(current)) {
		__set_current_state(TASK_INTERRUPTIBLE);
		schedule();
	}
	set_restore_sigmask();
	return -ERESTARTNOHAND;
}

/**
 *  sys_rt_sigsuspend - replace the signal mask for a value with the
 *	@unewset value until a signal is received
 *  @unewset: new signal mask value
 *  @sigsetsize: size of sigset_t type
 */
SYSCALL_DEFINE2(rt_sigsuspend, sigset_t __user *, unewset, size_t, sigsetsize)
{
	sigset_t newset;

	/* XXX: Don't preclude handling different sized sigset_t's.  */
	if (sigsetsize != sizeof(sigset_t))
		return -EINVAL;

	if (copy_from_user(&newset, unewset, sizeof(newset)))
		return -EFAULT;
	return sigsuspend(&newset);
}
 
#ifdef CONFIG_COMPAT
COMPAT_SYSCALL_DEFINE2(rt_sigsuspend, compat_sigset_t __user *, unewset, compat_size_t, sigsetsize)
{
	sigset_t newset;

	/* XXX: Don't preclude handling different sized sigset_t's.  */
	if (sigsetsize != sizeof(sigset_t))
		return -EINVAL;

	if (get_compat_sigset(&newset, unewset))
		return -EFAULT;
	return sigsuspend(&newset);
}
#endif

#ifdef CONFIG_OLD_SIGSUSPEND
SYSCALL_DEFINE1(sigsuspend, old_sigset_t, mask)
{
	sigset_t blocked;
	siginitset(&blocked, mask);
	return sigsuspend(&blocked);
}
#endif
#ifdef CONFIG_OLD_SIGSUSPEND3
SYSCALL_DEFINE3(sigsuspend, int, unused1, int, unused2, old_sigset_t, mask)
{
	sigset_t blocked;
	siginitset(&blocked, mask);
	return sigsuspend(&blocked);
}
#endif

__weak const char *arch_vma_name(struct vm_area_struct *vma)
{
	return NULL;
}

static inline void siginfo_buildtime_checks(void)
{
	BUILD_BUG_ON(sizeof(struct siginfo) != SI_MAX_SIZE);

	/* Verify the offsets in the two siginfos match */
#define CHECK_OFFSET(field) \
	BUILD_BUG_ON(offsetof(siginfo_t, field) != offsetof(kernel_siginfo_t, field))

	/* kill */
	CHECK_OFFSET(si_pid);
	CHECK_OFFSET(si_uid);

	/* timer */
	CHECK_OFFSET(si_tid);
	CHECK_OFFSET(si_overrun);
	CHECK_OFFSET(si_value);

	/* rt */
	CHECK_OFFSET(si_pid);
	CHECK_OFFSET(si_uid);
	CHECK_OFFSET(si_value);

	/* sigchld */
	CHECK_OFFSET(si_pid);
	CHECK_OFFSET(si_uid);
	CHECK_OFFSET(si_status);
	CHECK_OFFSET(si_utime);
	CHECK_OFFSET(si_stime);

	/* sigfault */
	CHECK_OFFSET(si_addr);
	CHECK_OFFSET(si_trapno);
	CHECK_OFFSET(si_addr_lsb);
	CHECK_OFFSET(si_lower);
	CHECK_OFFSET(si_upper);
	CHECK_OFFSET(si_pkey);
	CHECK_OFFSET(si_perf_data);
	CHECK_OFFSET(si_perf_type);

	/* sigpoll */
	CHECK_OFFSET(si_band);
	CHECK_OFFSET(si_fd);

	/* sigsys */
	CHECK_OFFSET(si_call_addr);
	CHECK_OFFSET(si_syscall);
	CHECK_OFFSET(si_arch);
#undef CHECK_OFFSET

	/* usb asyncio */
	BUILD_BUG_ON(offsetof(struct siginfo, si_pid) !=
		     offsetof(struct siginfo, si_addr));
	if (sizeof(int) == sizeof(void __user *)) {
		BUILD_BUG_ON(sizeof_field(struct siginfo, si_pid) !=
			     sizeof(void __user *));
	} else {
		BUILD_BUG_ON((sizeof_field(struct siginfo, si_pid) +
			      sizeof_field(struct siginfo, si_uid)) !=
			     sizeof(void __user *));
		BUILD_BUG_ON(offsetofend(struct siginfo, si_pid) !=
			     offsetof(struct siginfo, si_uid));
	}
#ifdef CONFIG_COMPAT
	BUILD_BUG_ON(offsetof(struct compat_siginfo, si_pid) !=
		     offsetof(struct compat_siginfo, si_addr));
	BUILD_BUG_ON(sizeof_field(struct compat_siginfo, si_pid) !=
		     sizeof(compat_uptr_t));
	BUILD_BUG_ON(sizeof_field(struct compat_siginfo, si_pid) !=
		     sizeof_field(struct siginfo, si_pid));
#endif
}

void __init signals_init(void)
{
	siginfo_buildtime_checks();

	sigqueue_cachep = KMEM_CACHE(sigqueue, SLAB_PANIC | SLAB_ACCOUNT);
}

#ifdef CONFIG_KGDB_KDB
#include <linux/kdb.h>
/*
 * kdb_send_sig - Allows kdb to send signals without exposing
 * signal internals.  This function checks if the required locks are
 * available before calling the main signal code, to avoid kdb
 * deadlocks.
 */
void kdb_send_sig(struct task_struct *t, int sig)
{
	static struct task_struct *kdb_prev_t;
	int new_t, ret;
	if (!spin_trylock(&t->sighand->siglock)) {
		kdb_printf("Can't do kill command now.\n"
			   "The sigmask lock is held somewhere else in "
			   "kernel, try again later\n");
		return;
	}
	new_t = kdb_prev_t != t;
	kdb_prev_t = t;
	if (!task_is_running(t) && new_t) {
		spin_unlock(&t->sighand->siglock);
		kdb_printf("Process is not RUNNING, sending a signal from "
			   "kdb risks deadlock\n"
			   "on the run queue locks. "
			   "The signal has _not_ been sent.\n"
			   "Reissue the kill command if you want to risk "
			   "the deadlock.\n");
		return;
	}
	ret = send_signal(sig, SEND_SIG_PRIV, t, PIDTYPE_PID);
	spin_unlock(&t->sighand->siglock);
	if (ret)
		kdb_printf("Fail to deliver Signal %d to process %d.\n",
			   sig, t->pid);
	else
		kdb_printf("Signal %d is sent to process %d.\n", sig, t->pid);
}
#endif	/* CONFIG_KGDB_KDB */<|MERGE_RESOLUTION|>--- conflicted
+++ resolved
@@ -2176,34 +2176,6 @@
 	spin_unlock_irqrestore(&sighand->siglock, flags);
 }
 
-<<<<<<< HEAD
-static inline bool may_ptrace_stop(void)
-{
-	if (!likely(current->ptrace))
-		return false;
-	/*
-	 * Are we in the middle of do_coredump?
-	 * If so and our tracer is also part of the coredump stopping
-	 * is a deadlock situation, and pointless because our tracer
-	 * is dead so don't allow us to stop.
-	 * If SIGKILL was already sent before the caller unlocked
-	 * ->siglock we must see ->core_state != NULL. Otherwise it
-	 * is safe to enter schedule().
-	 *
-	 * This is almost outdated, a task with the pending SIGKILL can't
-	 * block in TASK_TRACED. But PTRACE_EVENT_EXIT can be reported
-	 * after SIGKILL was already dequeued.
-	 */
-	if (unlikely(current->mm->core_state) &&
-	    unlikely(current->mm == current->parent->mm))
-		return false;
-
-	return true;
-}
-
-
-=======
->>>>>>> 92b4b594
 /*
  * This must be called with current->sighand->siglock held.
  *
