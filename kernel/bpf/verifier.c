// SPDX-License-Identifier: GPL-2.0-only
/* Copyright (c) 2011-2014 PLUMgrid, http://plumgrid.com
 * Copyright (c) 2016 Facebook
 * Copyright (c) 2018 Covalent IO, Inc. http://covalent.io
 */
#include <uapi/linux/btf.h>
#include <linux/kernel.h>
#include <linux/types.h>
#include <linux/slab.h>
#include <linux/bpf.h>
#include <linux/btf.h>
#include <linux/bpf_verifier.h>
#include <linux/filter.h>
#include <net/netlink.h>
#include <linux/file.h>
#include <linux/vmalloc.h>
#include <linux/stringify.h>
#include <linux/bsearch.h>
#include <linux/sort.h>
#include <linux/perf_event.h>
#include <linux/ctype.h>
#include <linux/error-injection.h>
#include <linux/bpf_lsm.h>
#include <linux/btf_ids.h>

#include "disasm.h"

static const struct bpf_verifier_ops * const bpf_verifier_ops[] = {
#define BPF_PROG_TYPE(_id, _name, prog_ctx_type, kern_ctx_type) \
	[_id] = & _name ## _verifier_ops,
#define BPF_MAP_TYPE(_id, _ops)
#define BPF_LINK_TYPE(_id, _name)
#include <linux/bpf_types.h>
#undef BPF_PROG_TYPE
#undef BPF_MAP_TYPE
#undef BPF_LINK_TYPE
};

/* bpf_check() is a static code analyzer that walks eBPF program
 * instruction by instruction and updates register/stack state.
 * All paths of conditional branches are analyzed until 'bpf_exit' insn.
 *
 * The first pass is depth-first-search to check that the program is a DAG.
 * It rejects the following programs:
 * - larger than BPF_MAXINSNS insns
 * - if loop is present (detected via back-edge)
 * - unreachable insns exist (shouldn't be a forest. program = one function)
 * - out of bounds or malformed jumps
 * The second pass is all possible path descent from the 1st insn.
 * Since it's analyzing all paths through the program, the length of the
 * analysis is limited to 64k insn, which may be hit even if total number of
 * insn is less then 4K, but there are too many branches that change stack/regs.
 * Number of 'branches to be analyzed' is limited to 1k
 *
 * On entry to each instruction, each register has a type, and the instruction
 * changes the types of the registers depending on instruction semantics.
 * If instruction is BPF_MOV64_REG(BPF_REG_1, BPF_REG_5), then type of R5 is
 * copied to R1.
 *
 * All registers are 64-bit.
 * R0 - return register
 * R1-R5 argument passing registers
 * R6-R9 callee saved registers
 * R10 - frame pointer read-only
 *
 * At the start of BPF program the register R1 contains a pointer to bpf_context
 * and has type PTR_TO_CTX.
 *
 * Verifier tracks arithmetic operations on pointers in case:
 *    BPF_MOV64_REG(BPF_REG_1, BPF_REG_10),
 *    BPF_ALU64_IMM(BPF_ADD, BPF_REG_1, -20),
 * 1st insn copies R10 (which has FRAME_PTR) type into R1
 * and 2nd arithmetic instruction is pattern matched to recognize
 * that it wants to construct a pointer to some element within stack.
 * So after 2nd insn, the register R1 has type PTR_TO_STACK
 * (and -20 constant is saved for further stack bounds checking).
 * Meaning that this reg is a pointer to stack plus known immediate constant.
 *
 * Most of the time the registers have SCALAR_VALUE type, which
 * means the register has some value, but it's not a valid pointer.
 * (like pointer plus pointer becomes SCALAR_VALUE type)
 *
 * When verifier sees load or store instructions the type of base register
 * can be: PTR_TO_MAP_VALUE, PTR_TO_CTX, PTR_TO_STACK, PTR_TO_SOCKET. These are
 * four pointer types recognized by check_mem_access() function.
 *
 * PTR_TO_MAP_VALUE means that this register is pointing to 'map element value'
 * and the range of [ptr, ptr + map's value_size) is accessible.
 *
 * registers used to pass values to function calls are checked against
 * function argument constraints.
 *
 * ARG_PTR_TO_MAP_KEY is one of such argument constraints.
 * It means that the register type passed to this function must be
 * PTR_TO_STACK and it will be used inside the function as
 * 'pointer to map element key'
 *
 * For example the argument constraints for bpf_map_lookup_elem():
 *   .ret_type = RET_PTR_TO_MAP_VALUE_OR_NULL,
 *   .arg1_type = ARG_CONST_MAP_PTR,
 *   .arg2_type = ARG_PTR_TO_MAP_KEY,
 *
 * ret_type says that this function returns 'pointer to map elem value or null'
 * function expects 1st argument to be a const pointer to 'struct bpf_map' and
 * 2nd argument should be a pointer to stack, which will be used inside
 * the helper function as a pointer to map element key.
 *
 * On the kernel side the helper function looks like:
 * u64 bpf_map_lookup_elem(u64 r1, u64 r2, u64 r3, u64 r4, u64 r5)
 * {
 *    struct bpf_map *map = (struct bpf_map *) (unsigned long) r1;
 *    void *key = (void *) (unsigned long) r2;
 *    void *value;
 *
 *    here kernel can access 'key' and 'map' pointers safely, knowing that
 *    [key, key + map->key_size) bytes are valid and were initialized on
 *    the stack of eBPF program.
 * }
 *
 * Corresponding eBPF program may look like:
 *    BPF_MOV64_REG(BPF_REG_2, BPF_REG_10),  // after this insn R2 type is FRAME_PTR
 *    BPF_ALU64_IMM(BPF_ADD, BPF_REG_2, -4), // after this insn R2 type is PTR_TO_STACK
 *    BPF_LD_MAP_FD(BPF_REG_1, map_fd),      // after this insn R1 type is CONST_PTR_TO_MAP
 *    BPF_RAW_INSN(BPF_JMP | BPF_CALL, 0, 0, 0, BPF_FUNC_map_lookup_elem),
 * here verifier looks at prototype of map_lookup_elem() and sees:
 * .arg1_type == ARG_CONST_MAP_PTR and R1->type == CONST_PTR_TO_MAP, which is ok,
 * Now verifier knows that this map has key of R1->map_ptr->key_size bytes
 *
 * Then .arg2_type == ARG_PTR_TO_MAP_KEY and R2->type == PTR_TO_STACK, ok so far,
 * Now verifier checks that [R2, R2 + map's key_size) are within stack limits
 * and were initialized prior to this call.
 * If it's ok, then verifier allows this BPF_CALL insn and looks at
 * .ret_type which is RET_PTR_TO_MAP_VALUE_OR_NULL, so it sets
 * R0->type = PTR_TO_MAP_VALUE_OR_NULL which means bpf_map_lookup_elem() function
 * returns either pointer to map value or NULL.
 *
 * When type PTR_TO_MAP_VALUE_OR_NULL passes through 'if (reg != 0) goto +off'
 * insn, the register holding that pointer in the true branch changes state to
 * PTR_TO_MAP_VALUE and the same register changes state to CONST_IMM in the false
 * branch. See check_cond_jmp_op().
 *
 * After the call R0 is set to return type of the function and registers R1-R5
 * are set to NOT_INIT to indicate that they are no longer readable.
 *
 * The following reference types represent a potential reference to a kernel
 * resource which, after first being allocated, must be checked and freed by
 * the BPF program:
 * - PTR_TO_SOCKET_OR_NULL, PTR_TO_SOCKET
 *
 * When the verifier sees a helper call return a reference type, it allocates a
 * pointer id for the reference and stores it in the current function state.
 * Similar to the way that PTR_TO_MAP_VALUE_OR_NULL is converted into
 * PTR_TO_MAP_VALUE, PTR_TO_SOCKET_OR_NULL becomes PTR_TO_SOCKET when the type
 * passes through a NULL-check conditional. For the branch wherein the state is
 * changed to CONST_IMM, the verifier releases the reference.
 *
 * For each helper function that allocates a reference, such as
 * bpf_sk_lookup_tcp(), there is a corresponding release function, such as
 * bpf_sk_release(). When a reference type passes into the release function,
 * the verifier also releases the reference. If any unchecked or unreleased
 * reference remains at the end of the program, the verifier rejects it.
 */

/* verifier_state + insn_idx are pushed to stack when branch is encountered */
struct bpf_verifier_stack_elem {
	/* verifer state is 'st'
	 * before processing instruction 'insn_idx'
	 * and after processing instruction 'prev_insn_idx'
	 */
	struct bpf_verifier_state st;
	int insn_idx;
	int prev_insn_idx;
	struct bpf_verifier_stack_elem *next;
	/* length of verifier log at the time this state was pushed on stack */
	u32 log_pos;
};

#define BPF_COMPLEXITY_LIMIT_JMP_SEQ	8192
#define BPF_COMPLEXITY_LIMIT_STATES	64

#define BPF_MAP_KEY_POISON	(1ULL << 63)
#define BPF_MAP_KEY_SEEN	(1ULL << 62)

#define BPF_MAP_PTR_UNPRIV	1UL
#define BPF_MAP_PTR_POISON	((void *)((0xeB9FUL << 1) +	\
					  POISON_POINTER_DELTA))
#define BPF_MAP_PTR(X)		((struct bpf_map *)((X) & ~BPF_MAP_PTR_UNPRIV))

static bool bpf_map_ptr_poisoned(const struct bpf_insn_aux_data *aux)
{
	return BPF_MAP_PTR(aux->map_ptr_state) == BPF_MAP_PTR_POISON;
}

static bool bpf_map_ptr_unpriv(const struct bpf_insn_aux_data *aux)
{
	return aux->map_ptr_state & BPF_MAP_PTR_UNPRIV;
}

static void bpf_map_ptr_store(struct bpf_insn_aux_data *aux,
			      const struct bpf_map *map, bool unpriv)
{
	BUILD_BUG_ON((unsigned long)BPF_MAP_PTR_POISON & BPF_MAP_PTR_UNPRIV);
	unpriv |= bpf_map_ptr_unpriv(aux);
	aux->map_ptr_state = (unsigned long)map |
			     (unpriv ? BPF_MAP_PTR_UNPRIV : 0UL);
}

static bool bpf_map_key_poisoned(const struct bpf_insn_aux_data *aux)
{
	return aux->map_key_state & BPF_MAP_KEY_POISON;
}

static bool bpf_map_key_unseen(const struct bpf_insn_aux_data *aux)
{
	return !(aux->map_key_state & BPF_MAP_KEY_SEEN);
}

static u64 bpf_map_key_immediate(const struct bpf_insn_aux_data *aux)
{
	return aux->map_key_state & ~(BPF_MAP_KEY_SEEN | BPF_MAP_KEY_POISON);
}

static void bpf_map_key_store(struct bpf_insn_aux_data *aux, u64 state)
{
	bool poisoned = bpf_map_key_poisoned(aux);

	aux->map_key_state = state | BPF_MAP_KEY_SEEN |
			     (poisoned ? BPF_MAP_KEY_POISON : 0ULL);
}

static bool bpf_pseudo_call(const struct bpf_insn *insn)
{
	return insn->code == (BPF_JMP | BPF_CALL) &&
	       insn->src_reg == BPF_PSEUDO_CALL;
}

static bool bpf_pseudo_kfunc_call(const struct bpf_insn *insn)
{
	return insn->code == (BPF_JMP | BPF_CALL) &&
	       insn->src_reg == BPF_PSEUDO_KFUNC_CALL;
}

static bool bpf_pseudo_func(const struct bpf_insn *insn)
{
	return insn->code == (BPF_LD | BPF_IMM | BPF_DW) &&
	       insn->src_reg == BPF_PSEUDO_FUNC;
}

struct bpf_call_arg_meta {
	struct bpf_map *map_ptr;
	bool raw_mode;
	bool pkt_access;
	int regno;
	int access_size;
	int mem_size;
	u64 msize_max_value;
	int ref_obj_id;
	int map_uid;
	int func_id;
	struct btf *btf;
	u32 btf_id;
	struct btf *ret_btf;
	u32 ret_btf_id;
	u32 subprogno;
};

struct btf *btf_vmlinux;

static DEFINE_MUTEX(bpf_verifier_lock);

static const struct bpf_line_info *
find_linfo(const struct bpf_verifier_env *env, u32 insn_off)
{
	const struct bpf_line_info *linfo;
	const struct bpf_prog *prog;
	u32 i, nr_linfo;

	prog = env->prog;
	nr_linfo = prog->aux->nr_linfo;

	if (!nr_linfo || insn_off >= prog->len)
		return NULL;

	linfo = prog->aux->linfo;
	for (i = 1; i < nr_linfo; i++)
		if (insn_off < linfo[i].insn_off)
			break;

	return &linfo[i - 1];
}

void bpf_verifier_vlog(struct bpf_verifier_log *log, const char *fmt,
		       va_list args)
{
	unsigned int n;

	n = vscnprintf(log->kbuf, BPF_VERIFIER_TMP_LOG_SIZE, fmt, args);

	WARN_ONCE(n >= BPF_VERIFIER_TMP_LOG_SIZE - 1,
		  "verifier log line truncated - local buffer too short\n");

	n = min(log->len_total - log->len_used - 1, n);
	log->kbuf[n] = '\0';

	if (log->level == BPF_LOG_KERNEL) {
		pr_err("BPF:%s\n", log->kbuf);
		return;
	}
	if (!copy_to_user(log->ubuf + log->len_used, log->kbuf, n + 1))
		log->len_used += n;
	else
		log->ubuf = NULL;
}

static void bpf_vlog_reset(struct bpf_verifier_log *log, u32 new_pos)
{
	char zero = 0;

	if (!bpf_verifier_log_needed(log))
		return;

	log->len_used = new_pos;
	if (put_user(zero, log->ubuf + new_pos))
		log->ubuf = NULL;
}

/* log_level controls verbosity level of eBPF verifier.
 * bpf_verifier_log_write() is used to dump the verification trace to the log,
 * so the user can figure out what's wrong with the program
 */
__printf(2, 3) void bpf_verifier_log_write(struct bpf_verifier_env *env,
					   const char *fmt, ...)
{
	va_list args;

	if (!bpf_verifier_log_needed(&env->log))
		return;

	va_start(args, fmt);
	bpf_verifier_vlog(&env->log, fmt, args);
	va_end(args);
}
EXPORT_SYMBOL_GPL(bpf_verifier_log_write);

__printf(2, 3) static void verbose(void *private_data, const char *fmt, ...)
{
	struct bpf_verifier_env *env = private_data;
	va_list args;

	if (!bpf_verifier_log_needed(&env->log))
		return;

	va_start(args, fmt);
	bpf_verifier_vlog(&env->log, fmt, args);
	va_end(args);
}

__printf(2, 3) void bpf_log(struct bpf_verifier_log *log,
			    const char *fmt, ...)
{
	va_list args;

	if (!bpf_verifier_log_needed(log))
		return;

	va_start(args, fmt);
	bpf_verifier_vlog(log, fmt, args);
	va_end(args);
}

static const char *ltrim(const char *s)
{
	while (isspace(*s))
		s++;

	return s;
}

__printf(3, 4) static void verbose_linfo(struct bpf_verifier_env *env,
					 u32 insn_off,
					 const char *prefix_fmt, ...)
{
	const struct bpf_line_info *linfo;

	if (!bpf_verifier_log_needed(&env->log))
		return;

	linfo = find_linfo(env, insn_off);
	if (!linfo || linfo == env->prev_linfo)
		return;

	if (prefix_fmt) {
		va_list args;

		va_start(args, prefix_fmt);
		bpf_verifier_vlog(&env->log, prefix_fmt, args);
		va_end(args);
	}

	verbose(env, "%s\n",
		ltrim(btf_name_by_offset(env->prog->aux->btf,
					 linfo->line_off)));

	env->prev_linfo = linfo;
}

static void verbose_invalid_scalar(struct bpf_verifier_env *env,
				   struct bpf_reg_state *reg,
				   struct tnum *range, const char *ctx,
				   const char *reg_name)
{
	char tn_buf[48];

	verbose(env, "At %s the register %s ", ctx, reg_name);
	if (!tnum_is_unknown(reg->var_off)) {
		tnum_strn(tn_buf, sizeof(tn_buf), reg->var_off);
		verbose(env, "has value %s", tn_buf);
	} else {
		verbose(env, "has unknown scalar value");
	}
	tnum_strn(tn_buf, sizeof(tn_buf), *range);
	verbose(env, " should have been in %s\n", tn_buf);
}

static bool type_is_pkt_pointer(enum bpf_reg_type type)
{
	return type == PTR_TO_PACKET ||
	       type == PTR_TO_PACKET_META;
}

static bool type_is_sk_pointer(enum bpf_reg_type type)
{
	return type == PTR_TO_SOCKET ||
		type == PTR_TO_SOCK_COMMON ||
		type == PTR_TO_TCP_SOCK ||
		type == PTR_TO_XDP_SOCK;
}

static bool reg_type_not_null(enum bpf_reg_type type)
{
	return type == PTR_TO_SOCKET ||
		type == PTR_TO_TCP_SOCK ||
		type == PTR_TO_MAP_VALUE ||
		type == PTR_TO_MAP_KEY ||
		type == PTR_TO_SOCK_COMMON;
}

static bool reg_type_may_be_null(enum bpf_reg_type type)
{
	return type == PTR_TO_MAP_VALUE_OR_NULL ||
	       type == PTR_TO_SOCKET_OR_NULL ||
	       type == PTR_TO_SOCK_COMMON_OR_NULL ||
	       type == PTR_TO_TCP_SOCK_OR_NULL ||
	       type == PTR_TO_BTF_ID_OR_NULL ||
	       type == PTR_TO_MEM_OR_NULL ||
	       type == PTR_TO_RDONLY_BUF_OR_NULL ||
	       type == PTR_TO_RDWR_BUF_OR_NULL;
}

static bool reg_may_point_to_spin_lock(const struct bpf_reg_state *reg)
{
	return reg->type == PTR_TO_MAP_VALUE &&
		map_value_has_spin_lock(reg->map_ptr);
}

static bool reg_type_may_be_refcounted_or_null(enum bpf_reg_type type)
{
	return type == PTR_TO_SOCKET ||
		type == PTR_TO_SOCKET_OR_NULL ||
		type == PTR_TO_TCP_SOCK ||
		type == PTR_TO_TCP_SOCK_OR_NULL ||
		type == PTR_TO_MEM ||
		type == PTR_TO_MEM_OR_NULL;
}

static bool arg_type_may_be_refcounted(enum bpf_arg_type type)
{
	return type == ARG_PTR_TO_SOCK_COMMON;
}

static bool arg_type_may_be_null(enum bpf_arg_type type)
{
	return type == ARG_PTR_TO_MAP_VALUE_OR_NULL ||
	       type == ARG_PTR_TO_MEM_OR_NULL ||
	       type == ARG_PTR_TO_CTX_OR_NULL ||
	       type == ARG_PTR_TO_SOCKET_OR_NULL ||
	       type == ARG_PTR_TO_ALLOC_MEM_OR_NULL ||
	       type == ARG_PTR_TO_STACK_OR_NULL;
}

/* Determine whether the function releases some resources allocated by another
 * function call. The first reference type argument will be assumed to be
 * released by release_reference().
 */
static bool is_release_function(enum bpf_func_id func_id)
{
	return func_id == BPF_FUNC_sk_release ||
	       func_id == BPF_FUNC_ringbuf_submit ||
	       func_id == BPF_FUNC_ringbuf_discard;
}

static bool may_be_acquire_function(enum bpf_func_id func_id)
{
	return func_id == BPF_FUNC_sk_lookup_tcp ||
		func_id == BPF_FUNC_sk_lookup_udp ||
		func_id == BPF_FUNC_skc_lookup_tcp ||
		func_id == BPF_FUNC_map_lookup_elem ||
	        func_id == BPF_FUNC_ringbuf_reserve;
}

static bool is_acquire_function(enum bpf_func_id func_id,
				const struct bpf_map *map)
{
	enum bpf_map_type map_type = map ? map->map_type : BPF_MAP_TYPE_UNSPEC;

	if (func_id == BPF_FUNC_sk_lookup_tcp ||
	    func_id == BPF_FUNC_sk_lookup_udp ||
	    func_id == BPF_FUNC_skc_lookup_tcp ||
	    func_id == BPF_FUNC_ringbuf_reserve)
		return true;

	if (func_id == BPF_FUNC_map_lookup_elem &&
	    (map_type == BPF_MAP_TYPE_SOCKMAP ||
	     map_type == BPF_MAP_TYPE_SOCKHASH))
		return true;

	return false;
}

static bool is_ptr_cast_function(enum bpf_func_id func_id)
{
	return func_id == BPF_FUNC_tcp_sock ||
		func_id == BPF_FUNC_sk_fullsock ||
		func_id == BPF_FUNC_skc_to_tcp_sock ||
		func_id == BPF_FUNC_skc_to_tcp6_sock ||
		func_id == BPF_FUNC_skc_to_udp6_sock ||
		func_id == BPF_FUNC_skc_to_tcp_timewait_sock ||
		func_id == BPF_FUNC_skc_to_tcp_request_sock;
}

static bool is_cmpxchg_insn(const struct bpf_insn *insn)
{
	return BPF_CLASS(insn->code) == BPF_STX &&
	       BPF_MODE(insn->code) == BPF_ATOMIC &&
	       insn->imm == BPF_CMPXCHG;
}

/* string representation of 'enum bpf_reg_type' */
static const char * const reg_type_str[] = {
	[NOT_INIT]		= "?",
	[SCALAR_VALUE]		= "inv",
	[PTR_TO_CTX]		= "ctx",
	[CONST_PTR_TO_MAP]	= "map_ptr",
	[PTR_TO_MAP_VALUE]	= "map_value",
	[PTR_TO_MAP_VALUE_OR_NULL] = "map_value_or_null",
	[PTR_TO_STACK]		= "fp",
	[PTR_TO_PACKET]		= "pkt",
	[PTR_TO_PACKET_META]	= "pkt_meta",
	[PTR_TO_PACKET_END]	= "pkt_end",
	[PTR_TO_FLOW_KEYS]	= "flow_keys",
	[PTR_TO_SOCKET]		= "sock",
	[PTR_TO_SOCKET_OR_NULL] = "sock_or_null",
	[PTR_TO_SOCK_COMMON]	= "sock_common",
	[PTR_TO_SOCK_COMMON_OR_NULL] = "sock_common_or_null",
	[PTR_TO_TCP_SOCK]	= "tcp_sock",
	[PTR_TO_TCP_SOCK_OR_NULL] = "tcp_sock_or_null",
	[PTR_TO_TP_BUFFER]	= "tp_buffer",
	[PTR_TO_XDP_SOCK]	= "xdp_sock",
	[PTR_TO_BTF_ID]		= "ptr_",
	[PTR_TO_BTF_ID_OR_NULL]	= "ptr_or_null_",
	[PTR_TO_PERCPU_BTF_ID]	= "percpu_ptr_",
	[PTR_TO_MEM]		= "mem",
	[PTR_TO_MEM_OR_NULL]	= "mem_or_null",
	[PTR_TO_RDONLY_BUF]	= "rdonly_buf",
	[PTR_TO_RDONLY_BUF_OR_NULL] = "rdonly_buf_or_null",
	[PTR_TO_RDWR_BUF]	= "rdwr_buf",
	[PTR_TO_RDWR_BUF_OR_NULL] = "rdwr_buf_or_null",
	[PTR_TO_FUNC]		= "func",
	[PTR_TO_MAP_KEY]	= "map_key",
};

static char slot_type_char[] = {
	[STACK_INVALID]	= '?',
	[STACK_SPILL]	= 'r',
	[STACK_MISC]	= 'm',
	[STACK_ZERO]	= '0',
};

static void print_liveness(struct bpf_verifier_env *env,
			   enum bpf_reg_liveness live)
{
	if (live & (REG_LIVE_READ | REG_LIVE_WRITTEN | REG_LIVE_DONE))
	    verbose(env, "_");
	if (live & REG_LIVE_READ)
		verbose(env, "r");
	if (live & REG_LIVE_WRITTEN)
		verbose(env, "w");
	if (live & REG_LIVE_DONE)
		verbose(env, "D");
}

static struct bpf_func_state *func(struct bpf_verifier_env *env,
				   const struct bpf_reg_state *reg)
{
	struct bpf_verifier_state *cur = env->cur_state;

	return cur->frame[reg->frameno];
}

static const char *kernel_type_name(const struct btf* btf, u32 id)
{
	return btf_name_by_offset(btf, btf_type_by_id(btf, id)->name_off);
}

static void print_verifier_state(struct bpf_verifier_env *env,
				 const struct bpf_func_state *state)
{
	const struct bpf_reg_state *reg;
	enum bpf_reg_type t;
	int i;

	if (state->frameno)
		verbose(env, " frame%d:", state->frameno);
	for (i = 0; i < MAX_BPF_REG; i++) {
		reg = &state->regs[i];
		t = reg->type;
		if (t == NOT_INIT)
			continue;
		verbose(env, " R%d", i);
		print_liveness(env, reg->live);
		verbose(env, "=%s", reg_type_str[t]);
		if (t == SCALAR_VALUE && reg->precise)
			verbose(env, "P");
		if ((t == SCALAR_VALUE || t == PTR_TO_STACK) &&
		    tnum_is_const(reg->var_off)) {
			/* reg->off should be 0 for SCALAR_VALUE */
			verbose(env, "%lld", reg->var_off.value + reg->off);
		} else {
			if (t == PTR_TO_BTF_ID ||
			    t == PTR_TO_BTF_ID_OR_NULL ||
			    t == PTR_TO_PERCPU_BTF_ID)
				verbose(env, "%s", kernel_type_name(reg->btf, reg->btf_id));
			verbose(env, "(id=%d", reg->id);
			if (reg_type_may_be_refcounted_or_null(t))
				verbose(env, ",ref_obj_id=%d", reg->ref_obj_id);
			if (t != SCALAR_VALUE)
				verbose(env, ",off=%d", reg->off);
			if (type_is_pkt_pointer(t))
				verbose(env, ",r=%d", reg->range);
			else if (t == CONST_PTR_TO_MAP ||
				 t == PTR_TO_MAP_KEY ||
				 t == PTR_TO_MAP_VALUE ||
				 t == PTR_TO_MAP_VALUE_OR_NULL)
				verbose(env, ",ks=%d,vs=%d",
					reg->map_ptr->key_size,
					reg->map_ptr->value_size);
			if (tnum_is_const(reg->var_off)) {
				/* Typically an immediate SCALAR_VALUE, but
				 * could be a pointer whose offset is too big
				 * for reg->off
				 */
				verbose(env, ",imm=%llx", reg->var_off.value);
			} else {
				if (reg->smin_value != reg->umin_value &&
				    reg->smin_value != S64_MIN)
					verbose(env, ",smin_value=%lld",
						(long long)reg->smin_value);
				if (reg->smax_value != reg->umax_value &&
				    reg->smax_value != S64_MAX)
					verbose(env, ",smax_value=%lld",
						(long long)reg->smax_value);
				if (reg->umin_value != 0)
					verbose(env, ",umin_value=%llu",
						(unsigned long long)reg->umin_value);
				if (reg->umax_value != U64_MAX)
					verbose(env, ",umax_value=%llu",
						(unsigned long long)reg->umax_value);
				if (!tnum_is_unknown(reg->var_off)) {
					char tn_buf[48];

					tnum_strn(tn_buf, sizeof(tn_buf), reg->var_off);
					verbose(env, ",var_off=%s", tn_buf);
				}
				if (reg->s32_min_value != reg->smin_value &&
				    reg->s32_min_value != S32_MIN)
					verbose(env, ",s32_min_value=%d",
						(int)(reg->s32_min_value));
				if (reg->s32_max_value != reg->smax_value &&
				    reg->s32_max_value != S32_MAX)
					verbose(env, ",s32_max_value=%d",
						(int)(reg->s32_max_value));
				if (reg->u32_min_value != reg->umin_value &&
				    reg->u32_min_value != U32_MIN)
					verbose(env, ",u32_min_value=%d",
						(int)(reg->u32_min_value));
				if (reg->u32_max_value != reg->umax_value &&
				    reg->u32_max_value != U32_MAX)
					verbose(env, ",u32_max_value=%d",
						(int)(reg->u32_max_value));
			}
			verbose(env, ")");
		}
	}
	for (i = 0; i < state->allocated_stack / BPF_REG_SIZE; i++) {
		char types_buf[BPF_REG_SIZE + 1];
		bool valid = false;
		int j;

		for (j = 0; j < BPF_REG_SIZE; j++) {
			if (state->stack[i].slot_type[j] != STACK_INVALID)
				valid = true;
			types_buf[j] = slot_type_char[
					state->stack[i].slot_type[j]];
		}
		types_buf[BPF_REG_SIZE] = 0;
		if (!valid)
			continue;
		verbose(env, " fp%d", (-i - 1) * BPF_REG_SIZE);
		print_liveness(env, state->stack[i].spilled_ptr.live);
		if (state->stack[i].slot_type[0] == STACK_SPILL) {
			reg = &state->stack[i].spilled_ptr;
			t = reg->type;
			verbose(env, "=%s", reg_type_str[t]);
			if (t == SCALAR_VALUE && reg->precise)
				verbose(env, "P");
			if (t == SCALAR_VALUE && tnum_is_const(reg->var_off))
				verbose(env, "%lld", reg->var_off.value + reg->off);
		} else {
			verbose(env, "=%s", types_buf);
		}
	}
	if (state->acquired_refs && state->refs[0].id) {
		verbose(env, " refs=%d", state->refs[0].id);
		for (i = 1; i < state->acquired_refs; i++)
			if (state->refs[i].id)
				verbose(env, ",%d", state->refs[i].id);
	}
	if (state->in_callback_fn)
		verbose(env, " cb");
	if (state->in_async_callback_fn)
		verbose(env, " async_cb");
	verbose(env, "\n");
}

/* copy array src of length n * size bytes to dst. dst is reallocated if it's too
 * small to hold src. This is different from krealloc since we don't want to preserve
 * the contents of dst.
 *
 * Leaves dst untouched if src is NULL or length is zero. Returns NULL if memory could
 * not be allocated.
 */
static void *copy_array(void *dst, const void *src, size_t n, size_t size, gfp_t flags)
{
	size_t bytes;

	if (ZERO_OR_NULL_PTR(src))
		goto out;

	if (unlikely(check_mul_overflow(n, size, &bytes)))
		return NULL;

	if (ksize(dst) < bytes) {
		kfree(dst);
		dst = kmalloc_track_caller(bytes, flags);
		if (!dst)
			return NULL;
	}

	memcpy(dst, src, bytes);
out:
	return dst ? dst : ZERO_SIZE_PTR;
}

/* resize an array from old_n items to new_n items. the array is reallocated if it's too
 * small to hold new_n items. new items are zeroed out if the array grows.
 *
 * Contrary to krealloc_array, does not free arr if new_n is zero.
 */
static void *realloc_array(void *arr, size_t old_n, size_t new_n, size_t size)
{
	if (!new_n || old_n == new_n)
		goto out;

	arr = krealloc_array(arr, new_n, size, GFP_KERNEL);
	if (!arr)
		return NULL;

	if (new_n > old_n)
		memset(arr + old_n * size, 0, (new_n - old_n) * size);

out:
	return arr ? arr : ZERO_SIZE_PTR;
}

static int copy_reference_state(struct bpf_func_state *dst, const struct bpf_func_state *src)
{
	dst->refs = copy_array(dst->refs, src->refs, src->acquired_refs,
			       sizeof(struct bpf_reference_state), GFP_KERNEL);
	if (!dst->refs)
		return -ENOMEM;

	dst->acquired_refs = src->acquired_refs;
	return 0;
}

static int copy_stack_state(struct bpf_func_state *dst, const struct bpf_func_state *src)
{
	size_t n = src->allocated_stack / BPF_REG_SIZE;

	dst->stack = copy_array(dst->stack, src->stack, n, sizeof(struct bpf_stack_state),
				GFP_KERNEL);
	if (!dst->stack)
		return -ENOMEM;

	dst->allocated_stack = src->allocated_stack;
	return 0;
}

static int resize_reference_state(struct bpf_func_state *state, size_t n)
{
	state->refs = realloc_array(state->refs, state->acquired_refs, n,
				    sizeof(struct bpf_reference_state));
	if (!state->refs)
		return -ENOMEM;

	state->acquired_refs = n;
	return 0;
}

static int grow_stack_state(struct bpf_func_state *state, int size)
{
	size_t old_n = state->allocated_stack / BPF_REG_SIZE, n = size / BPF_REG_SIZE;

	if (old_n >= n)
		return 0;

	state->stack = realloc_array(state->stack, old_n, n, sizeof(struct bpf_stack_state));
	if (!state->stack)
		return -ENOMEM;

	state->allocated_stack = size;
	return 0;
}

/* Acquire a pointer id from the env and update the state->refs to include
 * this new pointer reference.
 * On success, returns a valid pointer id to associate with the register
 * On failure, returns a negative errno.
 */
static int acquire_reference_state(struct bpf_verifier_env *env, int insn_idx)
{
	struct bpf_func_state *state = cur_func(env);
	int new_ofs = state->acquired_refs;
	int id, err;

	err = resize_reference_state(state, state->acquired_refs + 1);
	if (err)
		return err;
	id = ++env->id_gen;
	state->refs[new_ofs].id = id;
	state->refs[new_ofs].insn_idx = insn_idx;

	return id;
}

/* release function corresponding to acquire_reference_state(). Idempotent. */
static int release_reference_state(struct bpf_func_state *state, int ptr_id)
{
	int i, last_idx;

	last_idx = state->acquired_refs - 1;
	for (i = 0; i < state->acquired_refs; i++) {
		if (state->refs[i].id == ptr_id) {
			if (last_idx && i != last_idx)
				memcpy(&state->refs[i], &state->refs[last_idx],
				       sizeof(*state->refs));
			memset(&state->refs[last_idx], 0, sizeof(*state->refs));
			state->acquired_refs--;
			return 0;
		}
	}
	return -EINVAL;
}

static void free_func_state(struct bpf_func_state *state)
{
	if (!state)
		return;
	kfree(state->refs);
	kfree(state->stack);
	kfree(state);
}

static void clear_jmp_history(struct bpf_verifier_state *state)
{
	kfree(state->jmp_history);
	state->jmp_history = NULL;
	state->jmp_history_cnt = 0;
}

static void free_verifier_state(struct bpf_verifier_state *state,
				bool free_self)
{
	int i;

	for (i = 0; i <= state->curframe; i++) {
		free_func_state(state->frame[i]);
		state->frame[i] = NULL;
	}
	clear_jmp_history(state);
	if (free_self)
		kfree(state);
}

/* copy verifier state from src to dst growing dst stack space
 * when necessary to accommodate larger src stack
 */
static int copy_func_state(struct bpf_func_state *dst,
			   const struct bpf_func_state *src)
{
	int err;

	memcpy(dst, src, offsetof(struct bpf_func_state, acquired_refs));
	err = copy_reference_state(dst, src);
	if (err)
		return err;
	return copy_stack_state(dst, src);
}

static int copy_verifier_state(struct bpf_verifier_state *dst_state,
			       const struct bpf_verifier_state *src)
{
	struct bpf_func_state *dst;
	int i, err;

	dst_state->jmp_history = copy_array(dst_state->jmp_history, src->jmp_history,
					    src->jmp_history_cnt, sizeof(struct bpf_idx_pair),
					    GFP_USER);
	if (!dst_state->jmp_history)
		return -ENOMEM;
	dst_state->jmp_history_cnt = src->jmp_history_cnt;

	/* if dst has more stack frames then src frame, free them */
	for (i = src->curframe + 1; i <= dst_state->curframe; i++) {
		free_func_state(dst_state->frame[i]);
		dst_state->frame[i] = NULL;
	}
	dst_state->speculative = src->speculative;
	dst_state->curframe = src->curframe;
	dst_state->active_spin_lock = src->active_spin_lock;
	dst_state->branches = src->branches;
	dst_state->parent = src->parent;
	dst_state->first_insn_idx = src->first_insn_idx;
	dst_state->last_insn_idx = src->last_insn_idx;
	for (i = 0; i <= src->curframe; i++) {
		dst = dst_state->frame[i];
		if (!dst) {
			dst = kzalloc(sizeof(*dst), GFP_KERNEL);
			if (!dst)
				return -ENOMEM;
			dst_state->frame[i] = dst;
		}
		err = copy_func_state(dst, src->frame[i]);
		if (err)
			return err;
	}
	return 0;
}

static void update_branch_counts(struct bpf_verifier_env *env, struct bpf_verifier_state *st)
{
	while (st) {
		u32 br = --st->branches;

		/* WARN_ON(br > 1) technically makes sense here,
		 * but see comment in push_stack(), hence:
		 */
		WARN_ONCE((int)br < 0,
			  "BUG update_branch_counts:branches_to_explore=%d\n",
			  br);
		if (br)
			break;
		st = st->parent;
	}
}

static int pop_stack(struct bpf_verifier_env *env, int *prev_insn_idx,
		     int *insn_idx, bool pop_log)
{
	struct bpf_verifier_state *cur = env->cur_state;
	struct bpf_verifier_stack_elem *elem, *head = env->head;
	int err;

	if (env->head == NULL)
		return -ENOENT;

	if (cur) {
		err = copy_verifier_state(cur, &head->st);
		if (err)
			return err;
	}
	if (pop_log)
		bpf_vlog_reset(&env->log, head->log_pos);
	if (insn_idx)
		*insn_idx = head->insn_idx;
	if (prev_insn_idx)
		*prev_insn_idx = head->prev_insn_idx;
	elem = head->next;
	free_verifier_state(&head->st, false);
	kfree(head);
	env->head = elem;
	env->stack_size--;
	return 0;
}

static struct bpf_verifier_state *push_stack(struct bpf_verifier_env *env,
					     int insn_idx, int prev_insn_idx,
					     bool speculative)
{
	struct bpf_verifier_state *cur = env->cur_state;
	struct bpf_verifier_stack_elem *elem;
	int err;

	elem = kzalloc(sizeof(struct bpf_verifier_stack_elem), GFP_KERNEL);
	if (!elem)
		goto err;

	elem->insn_idx = insn_idx;
	elem->prev_insn_idx = prev_insn_idx;
	elem->next = env->head;
	elem->log_pos = env->log.len_used;
	env->head = elem;
	env->stack_size++;
	err = copy_verifier_state(&elem->st, cur);
	if (err)
		goto err;
	elem->st.speculative |= speculative;
	if (env->stack_size > BPF_COMPLEXITY_LIMIT_JMP_SEQ) {
		verbose(env, "The sequence of %d jumps is too complex.\n",
			env->stack_size);
		goto err;
	}
	if (elem->st.parent) {
		++elem->st.parent->branches;
		/* WARN_ON(branches > 2) technically makes sense here,
		 * but
		 * 1. speculative states will bump 'branches' for non-branch
		 * instructions
		 * 2. is_state_visited() heuristics may decide not to create
		 * a new state for a sequence of branches and all such current
		 * and cloned states will be pointing to a single parent state
		 * which might have large 'branches' count.
		 */
	}
	return &elem->st;
err:
	free_verifier_state(env->cur_state, true);
	env->cur_state = NULL;
	/* pop all elements and return */
	while (!pop_stack(env, NULL, NULL, false));
	return NULL;
}

#define CALLER_SAVED_REGS 6
static const int caller_saved[CALLER_SAVED_REGS] = {
	BPF_REG_0, BPF_REG_1, BPF_REG_2, BPF_REG_3, BPF_REG_4, BPF_REG_5
};

static void __mark_reg_not_init(const struct bpf_verifier_env *env,
				struct bpf_reg_state *reg);

/* This helper doesn't clear reg->id */
static void ___mark_reg_known(struct bpf_reg_state *reg, u64 imm)
{
	reg->var_off = tnum_const(imm);
	reg->smin_value = (s64)imm;
	reg->smax_value = (s64)imm;
	reg->umin_value = imm;
	reg->umax_value = imm;

	reg->s32_min_value = (s32)imm;
	reg->s32_max_value = (s32)imm;
	reg->u32_min_value = (u32)imm;
	reg->u32_max_value = (u32)imm;
}

/* Mark the unknown part of a register (variable offset or scalar value) as
 * known to have the value @imm.
 */
static void __mark_reg_known(struct bpf_reg_state *reg, u64 imm)
{
	/* Clear id, off, and union(map_ptr, range) */
	memset(((u8 *)reg) + sizeof(reg->type), 0,
	       offsetof(struct bpf_reg_state, var_off) - sizeof(reg->type));
	___mark_reg_known(reg, imm);
}

static void __mark_reg32_known(struct bpf_reg_state *reg, u64 imm)
{
	reg->var_off = tnum_const_subreg(reg->var_off, imm);
	reg->s32_min_value = (s32)imm;
	reg->s32_max_value = (s32)imm;
	reg->u32_min_value = (u32)imm;
	reg->u32_max_value = (u32)imm;
}

/* Mark the 'variable offset' part of a register as zero.  This should be
 * used only on registers holding a pointer type.
 */
static void __mark_reg_known_zero(struct bpf_reg_state *reg)
{
	__mark_reg_known(reg, 0);
}

static void __mark_reg_const_zero(struct bpf_reg_state *reg)
{
	__mark_reg_known(reg, 0);
	reg->type = SCALAR_VALUE;
}

static void mark_reg_known_zero(struct bpf_verifier_env *env,
				struct bpf_reg_state *regs, u32 regno)
{
	if (WARN_ON(regno >= MAX_BPF_REG)) {
		verbose(env, "mark_reg_known_zero(regs, %u)\n", regno);
		/* Something bad happened, let's kill all regs */
		for (regno = 0; regno < MAX_BPF_REG; regno++)
			__mark_reg_not_init(env, regs + regno);
		return;
	}
	__mark_reg_known_zero(regs + regno);
}

static void mark_ptr_not_null_reg(struct bpf_reg_state *reg)
{
	switch (reg->type) {
	case PTR_TO_MAP_VALUE_OR_NULL: {
		const struct bpf_map *map = reg->map_ptr;

		if (map->inner_map_meta) {
			reg->type = CONST_PTR_TO_MAP;
			reg->map_ptr = map->inner_map_meta;
			/* transfer reg's id which is unique for every map_lookup_elem
			 * as UID of the inner map.
			 */
			reg->map_uid = reg->id;
		} else if (map->map_type == BPF_MAP_TYPE_XSKMAP) {
			reg->type = PTR_TO_XDP_SOCK;
		} else if (map->map_type == BPF_MAP_TYPE_SOCKMAP ||
			   map->map_type == BPF_MAP_TYPE_SOCKHASH) {
			reg->type = PTR_TO_SOCKET;
		} else {
			reg->type = PTR_TO_MAP_VALUE;
		}
		break;
	}
	case PTR_TO_SOCKET_OR_NULL:
		reg->type = PTR_TO_SOCKET;
		break;
	case PTR_TO_SOCK_COMMON_OR_NULL:
		reg->type = PTR_TO_SOCK_COMMON;
		break;
	case PTR_TO_TCP_SOCK_OR_NULL:
		reg->type = PTR_TO_TCP_SOCK;
		break;
	case PTR_TO_BTF_ID_OR_NULL:
		reg->type = PTR_TO_BTF_ID;
		break;
	case PTR_TO_MEM_OR_NULL:
		reg->type = PTR_TO_MEM;
		break;
	case PTR_TO_RDONLY_BUF_OR_NULL:
		reg->type = PTR_TO_RDONLY_BUF;
		break;
	case PTR_TO_RDWR_BUF_OR_NULL:
		reg->type = PTR_TO_RDWR_BUF;
		break;
	default:
		WARN_ONCE(1, "unknown nullable register type");
	}
}

static bool reg_is_pkt_pointer(const struct bpf_reg_state *reg)
{
	return type_is_pkt_pointer(reg->type);
}

static bool reg_is_pkt_pointer_any(const struct bpf_reg_state *reg)
{
	return reg_is_pkt_pointer(reg) ||
	       reg->type == PTR_TO_PACKET_END;
}

/* Unmodified PTR_TO_PACKET[_META,_END] register from ctx access. */
static bool reg_is_init_pkt_pointer(const struct bpf_reg_state *reg,
				    enum bpf_reg_type which)
{
	/* The register can already have a range from prior markings.
	 * This is fine as long as it hasn't been advanced from its
	 * origin.
	 */
	return reg->type == which &&
	       reg->id == 0 &&
	       reg->off == 0 &&
	       tnum_equals_const(reg->var_off, 0);
}

/* Reset the min/max bounds of a register */
static void __mark_reg_unbounded(struct bpf_reg_state *reg)
{
	reg->smin_value = S64_MIN;
	reg->smax_value = S64_MAX;
	reg->umin_value = 0;
	reg->umax_value = U64_MAX;

	reg->s32_min_value = S32_MIN;
	reg->s32_max_value = S32_MAX;
	reg->u32_min_value = 0;
	reg->u32_max_value = U32_MAX;
}

static void __mark_reg64_unbounded(struct bpf_reg_state *reg)
{
	reg->smin_value = S64_MIN;
	reg->smax_value = S64_MAX;
	reg->umin_value = 0;
	reg->umax_value = U64_MAX;
}

static void __mark_reg32_unbounded(struct bpf_reg_state *reg)
{
	reg->s32_min_value = S32_MIN;
	reg->s32_max_value = S32_MAX;
	reg->u32_min_value = 0;
	reg->u32_max_value = U32_MAX;
}

static void __update_reg32_bounds(struct bpf_reg_state *reg)
{
	struct tnum var32_off = tnum_subreg(reg->var_off);

	/* min signed is max(sign bit) | min(other bits) */
	reg->s32_min_value = max_t(s32, reg->s32_min_value,
			var32_off.value | (var32_off.mask & S32_MIN));
	/* max signed is min(sign bit) | max(other bits) */
	reg->s32_max_value = min_t(s32, reg->s32_max_value,
			var32_off.value | (var32_off.mask & S32_MAX));
	reg->u32_min_value = max_t(u32, reg->u32_min_value, (u32)var32_off.value);
	reg->u32_max_value = min(reg->u32_max_value,
				 (u32)(var32_off.value | var32_off.mask));
}

static void __update_reg64_bounds(struct bpf_reg_state *reg)
{
	/* min signed is max(sign bit) | min(other bits) */
	reg->smin_value = max_t(s64, reg->smin_value,
				reg->var_off.value | (reg->var_off.mask & S64_MIN));
	/* max signed is min(sign bit) | max(other bits) */
	reg->smax_value = min_t(s64, reg->smax_value,
				reg->var_off.value | (reg->var_off.mask & S64_MAX));
	reg->umin_value = max(reg->umin_value, reg->var_off.value);
	reg->umax_value = min(reg->umax_value,
			      reg->var_off.value | reg->var_off.mask);
}

static void __update_reg_bounds(struct bpf_reg_state *reg)
{
	__update_reg32_bounds(reg);
	__update_reg64_bounds(reg);
}

/* Uses signed min/max values to inform unsigned, and vice-versa */
static void __reg32_deduce_bounds(struct bpf_reg_state *reg)
{
	/* Learn sign from signed bounds.
	 * If we cannot cross the sign boundary, then signed and unsigned bounds
	 * are the same, so combine.  This works even in the negative case, e.g.
	 * -3 s<= x s<= -1 implies 0xf...fd u<= x u<= 0xf...ff.
	 */
	if (reg->s32_min_value >= 0 || reg->s32_max_value < 0) {
		reg->s32_min_value = reg->u32_min_value =
			max_t(u32, reg->s32_min_value, reg->u32_min_value);
		reg->s32_max_value = reg->u32_max_value =
			min_t(u32, reg->s32_max_value, reg->u32_max_value);
		return;
	}
	/* Learn sign from unsigned bounds.  Signed bounds cross the sign
	 * boundary, so we must be careful.
	 */
	if ((s32)reg->u32_max_value >= 0) {
		/* Positive.  We can't learn anything from the smin, but smax
		 * is positive, hence safe.
		 */
		reg->s32_min_value = reg->u32_min_value;
		reg->s32_max_value = reg->u32_max_value =
			min_t(u32, reg->s32_max_value, reg->u32_max_value);
	} else if ((s32)reg->u32_min_value < 0) {
		/* Negative.  We can't learn anything from the smax, but smin
		 * is negative, hence safe.
		 */
		reg->s32_min_value = reg->u32_min_value =
			max_t(u32, reg->s32_min_value, reg->u32_min_value);
		reg->s32_max_value = reg->u32_max_value;
	}
}

static void __reg64_deduce_bounds(struct bpf_reg_state *reg)
{
	/* Learn sign from signed bounds.
	 * If we cannot cross the sign boundary, then signed and unsigned bounds
	 * are the same, so combine.  This works even in the negative case, e.g.
	 * -3 s<= x s<= -1 implies 0xf...fd u<= x u<= 0xf...ff.
	 */
	if (reg->smin_value >= 0 || reg->smax_value < 0) {
		reg->smin_value = reg->umin_value = max_t(u64, reg->smin_value,
							  reg->umin_value);
		reg->smax_value = reg->umax_value = min_t(u64, reg->smax_value,
							  reg->umax_value);
		return;
	}
	/* Learn sign from unsigned bounds.  Signed bounds cross the sign
	 * boundary, so we must be careful.
	 */
	if ((s64)reg->umax_value >= 0) {
		/* Positive.  We can't learn anything from the smin, but smax
		 * is positive, hence safe.
		 */
		reg->smin_value = reg->umin_value;
		reg->smax_value = reg->umax_value = min_t(u64, reg->smax_value,
							  reg->umax_value);
	} else if ((s64)reg->umin_value < 0) {
		/* Negative.  We can't learn anything from the smax, but smin
		 * is negative, hence safe.
		 */
		reg->smin_value = reg->umin_value = max_t(u64, reg->smin_value,
							  reg->umin_value);
		reg->smax_value = reg->umax_value;
	}
}

static void __reg_deduce_bounds(struct bpf_reg_state *reg)
{
	__reg32_deduce_bounds(reg);
	__reg64_deduce_bounds(reg);
}

/* Attempts to improve var_off based on unsigned min/max information */
static void __reg_bound_offset(struct bpf_reg_state *reg)
{
	struct tnum var64_off = tnum_intersect(reg->var_off,
					       tnum_range(reg->umin_value,
							  reg->umax_value));
	struct tnum var32_off = tnum_intersect(tnum_subreg(reg->var_off),
						tnum_range(reg->u32_min_value,
							   reg->u32_max_value));

	reg->var_off = tnum_or(tnum_clear_subreg(var64_off), var32_off);
}

static void __reg_assign_32_into_64(struct bpf_reg_state *reg)
{
	reg->umin_value = reg->u32_min_value;
	reg->umax_value = reg->u32_max_value;
	/* Attempt to pull 32-bit signed bounds into 64-bit bounds
	 * but must be positive otherwise set to worse case bounds
	 * and refine later from tnum.
	 */
	if (reg->s32_min_value >= 0 && reg->s32_max_value >= 0)
		reg->smax_value = reg->s32_max_value;
	else
		reg->smax_value = U32_MAX;
	if (reg->s32_min_value >= 0)
		reg->smin_value = reg->s32_min_value;
	else
		reg->smin_value = 0;
}

static void __reg_combine_32_into_64(struct bpf_reg_state *reg)
{
	/* special case when 64-bit register has upper 32-bit register
	 * zeroed. Typically happens after zext or <<32, >>32 sequence
	 * allowing us to use 32-bit bounds directly,
	 */
	if (tnum_equals_const(tnum_clear_subreg(reg->var_off), 0)) {
		__reg_assign_32_into_64(reg);
	} else {
		/* Otherwise the best we can do is push lower 32bit known and
		 * unknown bits into register (var_off set from jmp logic)
		 * then learn as much as possible from the 64-bit tnum
		 * known and unknown bits. The previous smin/smax bounds are
		 * invalid here because of jmp32 compare so mark them unknown
		 * so they do not impact tnum bounds calculation.
		 */
		__mark_reg64_unbounded(reg);
		__update_reg_bounds(reg);
	}

	/* Intersecting with the old var_off might have improved our bounds
	 * slightly.  e.g. if umax was 0x7f...f and var_off was (0; 0xf...fc),
	 * then new var_off is (0; 0x7f...fc) which improves our umax.
	 */
	__reg_deduce_bounds(reg);
	__reg_bound_offset(reg);
	__update_reg_bounds(reg);
}

static bool __reg64_bound_s32(s64 a)
{
	return a >= S32_MIN && a <= S32_MAX;
}

static bool __reg64_bound_u32(u64 a)
{
	return a >= U32_MIN && a <= U32_MAX;
}

static void __reg_combine_64_into_32(struct bpf_reg_state *reg)
{
	__mark_reg32_unbounded(reg);

	if (__reg64_bound_s32(reg->smin_value) && __reg64_bound_s32(reg->smax_value)) {
		reg->s32_min_value = (s32)reg->smin_value;
		reg->s32_max_value = (s32)reg->smax_value;
	}
	if (__reg64_bound_u32(reg->umin_value) && __reg64_bound_u32(reg->umax_value)) {
		reg->u32_min_value = (u32)reg->umin_value;
		reg->u32_max_value = (u32)reg->umax_value;
	}

	/* Intersecting with the old var_off might have improved our bounds
	 * slightly.  e.g. if umax was 0x7f...f and var_off was (0; 0xf...fc),
	 * then new var_off is (0; 0x7f...fc) which improves our umax.
	 */
	__reg_deduce_bounds(reg);
	__reg_bound_offset(reg);
	__update_reg_bounds(reg);
}

/* Mark a register as having a completely unknown (scalar) value. */
static void __mark_reg_unknown(const struct bpf_verifier_env *env,
			       struct bpf_reg_state *reg)
{
	/*
	 * Clear type, id, off, and union(map_ptr, range) and
	 * padding between 'type' and union
	 */
	memset(reg, 0, offsetof(struct bpf_reg_state, var_off));
	reg->type = SCALAR_VALUE;
	reg->var_off = tnum_unknown;
	reg->frameno = 0;
	reg->precise = env->subprog_cnt > 1 || !env->bpf_capable;
	__mark_reg_unbounded(reg);
}

static void mark_reg_unknown(struct bpf_verifier_env *env,
			     struct bpf_reg_state *regs, u32 regno)
{
	if (WARN_ON(regno >= MAX_BPF_REG)) {
		verbose(env, "mark_reg_unknown(regs, %u)\n", regno);
		/* Something bad happened, let's kill all regs except FP */
		for (regno = 0; regno < BPF_REG_FP; regno++)
			__mark_reg_not_init(env, regs + regno);
		return;
	}
	__mark_reg_unknown(env, regs + regno);
}

static void __mark_reg_not_init(const struct bpf_verifier_env *env,
				struct bpf_reg_state *reg)
{
	__mark_reg_unknown(env, reg);
	reg->type = NOT_INIT;
}

static void mark_reg_not_init(struct bpf_verifier_env *env,
			      struct bpf_reg_state *regs, u32 regno)
{
	if (WARN_ON(regno >= MAX_BPF_REG)) {
		verbose(env, "mark_reg_not_init(regs, %u)\n", regno);
		/* Something bad happened, let's kill all regs except FP */
		for (regno = 0; regno < BPF_REG_FP; regno++)
			__mark_reg_not_init(env, regs + regno);
		return;
	}
	__mark_reg_not_init(env, regs + regno);
}

static void mark_btf_ld_reg(struct bpf_verifier_env *env,
			    struct bpf_reg_state *regs, u32 regno,
			    enum bpf_reg_type reg_type,
			    struct btf *btf, u32 btf_id)
{
	if (reg_type == SCALAR_VALUE) {
		mark_reg_unknown(env, regs, regno);
		return;
	}
	mark_reg_known_zero(env, regs, regno);
	regs[regno].type = PTR_TO_BTF_ID;
	regs[regno].btf = btf;
	regs[regno].btf_id = btf_id;
}

#define DEF_NOT_SUBREG	(0)
static void init_reg_state(struct bpf_verifier_env *env,
			   struct bpf_func_state *state)
{
	struct bpf_reg_state *regs = state->regs;
	int i;

	for (i = 0; i < MAX_BPF_REG; i++) {
		mark_reg_not_init(env, regs, i);
		regs[i].live = REG_LIVE_NONE;
		regs[i].parent = NULL;
		regs[i].subreg_def = DEF_NOT_SUBREG;
	}

	/* frame pointer */
	regs[BPF_REG_FP].type = PTR_TO_STACK;
	mark_reg_known_zero(env, regs, BPF_REG_FP);
	regs[BPF_REG_FP].frameno = state->frameno;
}

#define BPF_MAIN_FUNC (-1)
static void init_func_state(struct bpf_verifier_env *env,
			    struct bpf_func_state *state,
			    int callsite, int frameno, int subprogno)
{
	state->callsite = callsite;
	state->frameno = frameno;
	state->subprogno = subprogno;
	init_reg_state(env, state);
}

/* Similar to push_stack(), but for async callbacks */
static struct bpf_verifier_state *push_async_cb(struct bpf_verifier_env *env,
						int insn_idx, int prev_insn_idx,
						int subprog)
{
	struct bpf_verifier_stack_elem *elem;
	struct bpf_func_state *frame;

	elem = kzalloc(sizeof(struct bpf_verifier_stack_elem), GFP_KERNEL);
	if (!elem)
		goto err;

	elem->insn_idx = insn_idx;
	elem->prev_insn_idx = prev_insn_idx;
	elem->next = env->head;
	elem->log_pos = env->log.len_used;
	env->head = elem;
	env->stack_size++;
	if (env->stack_size > BPF_COMPLEXITY_LIMIT_JMP_SEQ) {
		verbose(env,
			"The sequence of %d jumps is too complex for async cb.\n",
			env->stack_size);
		goto err;
	}
	/* Unlike push_stack() do not copy_verifier_state().
	 * The caller state doesn't matter.
	 * This is async callback. It starts in a fresh stack.
	 * Initialize it similar to do_check_common().
	 */
	elem->st.branches = 1;
	frame = kzalloc(sizeof(*frame), GFP_KERNEL);
	if (!frame)
		goto err;
	init_func_state(env, frame,
			BPF_MAIN_FUNC /* callsite */,
			0 /* frameno within this callchain */,
			subprog /* subprog number within this prog */);
	elem->st.frame[0] = frame;
	return &elem->st;
err:
	free_verifier_state(env->cur_state, true);
	env->cur_state = NULL;
	/* pop all elements and return */
	while (!pop_stack(env, NULL, NULL, false));
	return NULL;
}


enum reg_arg_type {
	SRC_OP,		/* register is used as source operand */
	DST_OP,		/* register is used as destination operand */
	DST_OP_NO_MARK	/* same as above, check only, don't mark */
};

static int cmp_subprogs(const void *a, const void *b)
{
	return ((struct bpf_subprog_info *)a)->start -
	       ((struct bpf_subprog_info *)b)->start;
}

static int find_subprog(struct bpf_verifier_env *env, int off)
{
	struct bpf_subprog_info *p;

	p = bsearch(&off, env->subprog_info, env->subprog_cnt,
		    sizeof(env->subprog_info[0]), cmp_subprogs);
	if (!p)
		return -ENOENT;
	return p - env->subprog_info;

}

static int add_subprog(struct bpf_verifier_env *env, int off)
{
	int insn_cnt = env->prog->len;
	int ret;

	if (off >= insn_cnt || off < 0) {
		verbose(env, "call to invalid destination\n");
		return -EINVAL;
	}
	ret = find_subprog(env, off);
	if (ret >= 0)
		return ret;
	if (env->subprog_cnt >= BPF_MAX_SUBPROGS) {
		verbose(env, "too many subprograms\n");
		return -E2BIG;
	}
	/* determine subprog starts. The end is one before the next starts */
	env->subprog_info[env->subprog_cnt++].start = off;
	sort(env->subprog_info, env->subprog_cnt,
	     sizeof(env->subprog_info[0]), cmp_subprogs, NULL);
	return env->subprog_cnt - 1;
}

struct bpf_kfunc_desc {
	struct btf_func_model func_model;
	u32 func_id;
	s32 imm;
};

#define MAX_KFUNC_DESCS 256
struct bpf_kfunc_desc_tab {
	struct bpf_kfunc_desc descs[MAX_KFUNC_DESCS];
	u32 nr_descs;
};

static int kfunc_desc_cmp_by_id(const void *a, const void *b)
{
	const struct bpf_kfunc_desc *d0 = a;
	const struct bpf_kfunc_desc *d1 = b;

	/* func_id is not greater than BTF_MAX_TYPE */
	return d0->func_id - d1->func_id;
}

static const struct bpf_kfunc_desc *
find_kfunc_desc(const struct bpf_prog *prog, u32 func_id)
{
	struct bpf_kfunc_desc desc = {
		.func_id = func_id,
	};
	struct bpf_kfunc_desc_tab *tab;

	tab = prog->aux->kfunc_tab;
	return bsearch(&desc, tab->descs, tab->nr_descs,
		       sizeof(tab->descs[0]), kfunc_desc_cmp_by_id);
}

static int add_kfunc_call(struct bpf_verifier_env *env, u32 func_id)
{
	const struct btf_type *func, *func_proto;
	struct bpf_kfunc_desc_tab *tab;
	struct bpf_prog_aux *prog_aux;
	struct bpf_kfunc_desc *desc;
	const char *func_name;
	unsigned long addr;
	int err;

	prog_aux = env->prog->aux;
	tab = prog_aux->kfunc_tab;
	if (!tab) {
		if (!btf_vmlinux) {
			verbose(env, "calling kernel function is not supported without CONFIG_DEBUG_INFO_BTF\n");
			return -ENOTSUPP;
		}

		if (!env->prog->jit_requested) {
			verbose(env, "JIT is required for calling kernel function\n");
			return -ENOTSUPP;
		}

		if (!bpf_jit_supports_kfunc_call()) {
			verbose(env, "JIT does not support calling kernel function\n");
			return -ENOTSUPP;
		}

		if (!env->prog->gpl_compatible) {
			verbose(env, "cannot call kernel function from non-GPL compatible program\n");
			return -EINVAL;
		}

		tab = kzalloc(sizeof(*tab), GFP_KERNEL);
		if (!tab)
			return -ENOMEM;
		prog_aux->kfunc_tab = tab;
	}

	if (find_kfunc_desc(env->prog, func_id))
		return 0;

	if (tab->nr_descs == MAX_KFUNC_DESCS) {
		verbose(env, "too many different kernel function calls\n");
		return -E2BIG;
	}

	func = btf_type_by_id(btf_vmlinux, func_id);
	if (!func || !btf_type_is_func(func)) {
		verbose(env, "kernel btf_id %u is not a function\n",
			func_id);
		return -EINVAL;
	}
	func_proto = btf_type_by_id(btf_vmlinux, func->type);
	if (!func_proto || !btf_type_is_func_proto(func_proto)) {
		verbose(env, "kernel function btf_id %u does not have a valid func_proto\n",
			func_id);
		return -EINVAL;
	}

	func_name = btf_name_by_offset(btf_vmlinux, func->name_off);
	addr = kallsyms_lookup_name(func_name);
	if (!addr) {
		verbose(env, "cannot find address for kernel function %s\n",
			func_name);
		return -EINVAL;
	}

	desc = &tab->descs[tab->nr_descs++];
	desc->func_id = func_id;
	desc->imm = BPF_CAST_CALL(addr) - __bpf_call_base;
	err = btf_distill_func_proto(&env->log, btf_vmlinux,
				     func_proto, func_name,
				     &desc->func_model);
	if (!err)
		sort(tab->descs, tab->nr_descs, sizeof(tab->descs[0]),
		     kfunc_desc_cmp_by_id, NULL);
	return err;
}

static int kfunc_desc_cmp_by_imm(const void *a, const void *b)
{
	const struct bpf_kfunc_desc *d0 = a;
	const struct bpf_kfunc_desc *d1 = b;

	if (d0->imm > d1->imm)
		return 1;
	else if (d0->imm < d1->imm)
		return -1;
	return 0;
}

static void sort_kfunc_descs_by_imm(struct bpf_prog *prog)
{
	struct bpf_kfunc_desc_tab *tab;

	tab = prog->aux->kfunc_tab;
	if (!tab)
		return;

	sort(tab->descs, tab->nr_descs, sizeof(tab->descs[0]),
	     kfunc_desc_cmp_by_imm, NULL);
}

bool bpf_prog_has_kfunc_call(const struct bpf_prog *prog)
{
	return !!prog->aux->kfunc_tab;
}

const struct btf_func_model *
bpf_jit_find_kfunc_model(const struct bpf_prog *prog,
			 const struct bpf_insn *insn)
{
	const struct bpf_kfunc_desc desc = {
		.imm = insn->imm,
	};
	const struct bpf_kfunc_desc *res;
	struct bpf_kfunc_desc_tab *tab;

	tab = prog->aux->kfunc_tab;
	res = bsearch(&desc, tab->descs, tab->nr_descs,
		      sizeof(tab->descs[0]), kfunc_desc_cmp_by_imm);

	return res ? &res->func_model : NULL;
}

static int add_subprog_and_kfunc(struct bpf_verifier_env *env)
{
	struct bpf_subprog_info *subprog = env->subprog_info;
	struct bpf_insn *insn = env->prog->insnsi;
	int i, ret, insn_cnt = env->prog->len;

	/* Add entry function. */
	ret = add_subprog(env, 0);
	if (ret)
		return ret;

	for (i = 0; i < insn_cnt; i++, insn++) {
		if (!bpf_pseudo_func(insn) && !bpf_pseudo_call(insn) &&
		    !bpf_pseudo_kfunc_call(insn))
			continue;

		if (!env->bpf_capable) {
			verbose(env, "loading/calling other bpf or kernel functions are allowed for CAP_BPF and CAP_SYS_ADMIN\n");
			return -EPERM;
		}

		if (bpf_pseudo_func(insn)) {
			ret = add_subprog(env, i + insn->imm + 1);
			if (ret >= 0)
				/* remember subprog */
				insn[1].imm = ret;
		} else if (bpf_pseudo_call(insn)) {
			ret = add_subprog(env, i + insn->imm + 1);
		} else {
			ret = add_kfunc_call(env, insn->imm);
		}

		if (ret < 0)
			return ret;
	}

	/* Add a fake 'exit' subprog which could simplify subprog iteration
	 * logic. 'subprog_cnt' should not be increased.
	 */
	subprog[env->subprog_cnt].start = insn_cnt;

	if (env->log.level & BPF_LOG_LEVEL2)
		for (i = 0; i < env->subprog_cnt; i++)
			verbose(env, "func#%d @%d\n", i, subprog[i].start);

	return 0;
}

static int check_subprogs(struct bpf_verifier_env *env)
{
	int i, subprog_start, subprog_end, off, cur_subprog = 0;
	struct bpf_subprog_info *subprog = env->subprog_info;
	struct bpf_insn *insn = env->prog->insnsi;
	int insn_cnt = env->prog->len;

	/* now check that all jumps are within the same subprog */
	subprog_start = subprog[cur_subprog].start;
	subprog_end = subprog[cur_subprog + 1].start;
	for (i = 0; i < insn_cnt; i++) {
		u8 code = insn[i].code;

		if (code == (BPF_JMP | BPF_CALL) &&
		    insn[i].imm == BPF_FUNC_tail_call &&
		    insn[i].src_reg != BPF_PSEUDO_CALL)
			subprog[cur_subprog].has_tail_call = true;
		if (BPF_CLASS(code) == BPF_LD &&
		    (BPF_MODE(code) == BPF_ABS || BPF_MODE(code) == BPF_IND))
			subprog[cur_subprog].has_ld_abs = true;
		if (BPF_CLASS(code) != BPF_JMP && BPF_CLASS(code) != BPF_JMP32)
			goto next;
		if (BPF_OP(code) == BPF_EXIT || BPF_OP(code) == BPF_CALL)
			goto next;
		off = i + insn[i].off + 1;
		if (off < subprog_start || off >= subprog_end) {
			verbose(env, "jump out of range from insn %d to %d\n", i, off);
			return -EINVAL;
		}
next:
		if (i == subprog_end - 1) {
			/* to avoid fall-through from one subprog into another
			 * the last insn of the subprog should be either exit
			 * or unconditional jump back
			 */
			if (code != (BPF_JMP | BPF_EXIT) &&
			    code != (BPF_JMP | BPF_JA)) {
				verbose(env, "last insn is not an exit or jmp\n");
				return -EINVAL;
			}
			subprog_start = subprog_end;
			cur_subprog++;
			if (cur_subprog < env->subprog_cnt)
				subprog_end = subprog[cur_subprog + 1].start;
		}
	}
	return 0;
}

/* Parentage chain of this register (or stack slot) should take care of all
 * issues like callee-saved registers, stack slot allocation time, etc.
 */
static int mark_reg_read(struct bpf_verifier_env *env,
			 const struct bpf_reg_state *state,
			 struct bpf_reg_state *parent, u8 flag)
{
	bool writes = parent == state->parent; /* Observe write marks */
	int cnt = 0;

	while (parent) {
		/* if read wasn't screened by an earlier write ... */
		if (writes && state->live & REG_LIVE_WRITTEN)
			break;
		if (parent->live & REG_LIVE_DONE) {
			verbose(env, "verifier BUG type %s var_off %lld off %d\n",
				reg_type_str[parent->type],
				parent->var_off.value, parent->off);
			return -EFAULT;
		}
		/* The first condition is more likely to be true than the
		 * second, checked it first.
		 */
		if ((parent->live & REG_LIVE_READ) == flag ||
		    parent->live & REG_LIVE_READ64)
			/* The parentage chain never changes and
			 * this parent was already marked as LIVE_READ.
			 * There is no need to keep walking the chain again and
			 * keep re-marking all parents as LIVE_READ.
			 * This case happens when the same register is read
			 * multiple times without writes into it in-between.
			 * Also, if parent has the stronger REG_LIVE_READ64 set,
			 * then no need to set the weak REG_LIVE_READ32.
			 */
			break;
		/* ... then we depend on parent's value */
		parent->live |= flag;
		/* REG_LIVE_READ64 overrides REG_LIVE_READ32. */
		if (flag == REG_LIVE_READ64)
			parent->live &= ~REG_LIVE_READ32;
		state = parent;
		parent = state->parent;
		writes = true;
		cnt++;
	}

	if (env->longest_mark_read_walk < cnt)
		env->longest_mark_read_walk = cnt;
	return 0;
}

/* This function is supposed to be used by the following 32-bit optimization
 * code only. It returns TRUE if the source or destination register operates
 * on 64-bit, otherwise return FALSE.
 */
static bool is_reg64(struct bpf_verifier_env *env, struct bpf_insn *insn,
		     u32 regno, struct bpf_reg_state *reg, enum reg_arg_type t)
{
	u8 code, class, op;

	code = insn->code;
	class = BPF_CLASS(code);
	op = BPF_OP(code);
	if (class == BPF_JMP) {
		/* BPF_EXIT for "main" will reach here. Return TRUE
		 * conservatively.
		 */
		if (op == BPF_EXIT)
			return true;
		if (op == BPF_CALL) {
			/* BPF to BPF call will reach here because of marking
			 * caller saved clobber with DST_OP_NO_MARK for which we
			 * don't care the register def because they are anyway
			 * marked as NOT_INIT already.
			 */
			if (insn->src_reg == BPF_PSEUDO_CALL)
				return false;
			/* Helper call will reach here because of arg type
			 * check, conservatively return TRUE.
			 */
			if (t == SRC_OP)
				return true;

			return false;
		}
	}

	if (class == BPF_ALU64 || class == BPF_JMP ||
	    /* BPF_END always use BPF_ALU class. */
	    (class == BPF_ALU && op == BPF_END && insn->imm == 64))
		return true;

	if (class == BPF_ALU || class == BPF_JMP32)
		return false;

	if (class == BPF_LDX) {
		if (t != SRC_OP)
			return BPF_SIZE(code) == BPF_DW;
		/* LDX source must be ptr. */
		return true;
	}

	if (class == BPF_STX) {
		/* BPF_STX (including atomic variants) has multiple source
		 * operands, one of which is a ptr. Check whether the caller is
		 * asking about it.
		 */
		if (t == SRC_OP && reg->type != SCALAR_VALUE)
			return true;
		return BPF_SIZE(code) == BPF_DW;
	}

	if (class == BPF_LD) {
		u8 mode = BPF_MODE(code);

		/* LD_IMM64 */
		if (mode == BPF_IMM)
			return true;

		/* Both LD_IND and LD_ABS return 32-bit data. */
		if (t != SRC_OP)
			return  false;

		/* Implicit ctx ptr. */
		if (regno == BPF_REG_6)
			return true;

		/* Explicit source could be any width. */
		return true;
	}

	if (class == BPF_ST)
		/* The only source register for BPF_ST is a ptr. */
		return true;

	/* Conservatively return true at default. */
	return true;
}

/* Return the regno defined by the insn, or -1. */
static int insn_def_regno(const struct bpf_insn *insn)
{
	switch (BPF_CLASS(insn->code)) {
	case BPF_JMP:
	case BPF_JMP32:
	case BPF_ST:
		return -1;
	case BPF_STX:
		if (BPF_MODE(insn->code) == BPF_ATOMIC &&
		    (insn->imm & BPF_FETCH)) {
			if (insn->imm == BPF_CMPXCHG)
				return BPF_REG_0;
			else
				return insn->src_reg;
		} else {
			return -1;
		}
	default:
		return insn->dst_reg;
	}
}

/* Return TRUE if INSN has defined any 32-bit value explicitly. */
static bool insn_has_def32(struct bpf_verifier_env *env, struct bpf_insn *insn)
{
	int dst_reg = insn_def_regno(insn);

	if (dst_reg == -1)
		return false;

	return !is_reg64(env, insn, dst_reg, NULL, DST_OP);
}

static void mark_insn_zext(struct bpf_verifier_env *env,
			   struct bpf_reg_state *reg)
{
	s32 def_idx = reg->subreg_def;

	if (def_idx == DEF_NOT_SUBREG)
		return;

	env->insn_aux_data[def_idx - 1].zext_dst = true;
	/* The dst will be zero extended, so won't be sub-register anymore. */
	reg->subreg_def = DEF_NOT_SUBREG;
}

static int check_reg_arg(struct bpf_verifier_env *env, u32 regno,
			 enum reg_arg_type t)
{
	struct bpf_verifier_state *vstate = env->cur_state;
	struct bpf_func_state *state = vstate->frame[vstate->curframe];
	struct bpf_insn *insn = env->prog->insnsi + env->insn_idx;
	struct bpf_reg_state *reg, *regs = state->regs;
	bool rw64;

	if (regno >= MAX_BPF_REG) {
		verbose(env, "R%d is invalid\n", regno);
		return -EINVAL;
	}

	reg = &regs[regno];
	rw64 = is_reg64(env, insn, regno, reg, t);
	if (t == SRC_OP) {
		/* check whether register used as source operand can be read */
		if (reg->type == NOT_INIT) {
			verbose(env, "R%d !read_ok\n", regno);
			return -EACCES;
		}
		/* We don't need to worry about FP liveness because it's read-only */
		if (regno == BPF_REG_FP)
			return 0;

		if (rw64)
			mark_insn_zext(env, reg);

		return mark_reg_read(env, reg, reg->parent,
				     rw64 ? REG_LIVE_READ64 : REG_LIVE_READ32);
	} else {
		/* check whether register used as dest operand can be written to */
		if (regno == BPF_REG_FP) {
			verbose(env, "frame pointer is read only\n");
			return -EACCES;
		}
		reg->live |= REG_LIVE_WRITTEN;
		reg->subreg_def = rw64 ? DEF_NOT_SUBREG : env->insn_idx + 1;
		if (t == DST_OP)
			mark_reg_unknown(env, regs, regno);
	}
	return 0;
}

/* for any branch, call, exit record the history of jmps in the given state */
static int push_jmp_history(struct bpf_verifier_env *env,
			    struct bpf_verifier_state *cur)
{
	u32 cnt = cur->jmp_history_cnt;
	struct bpf_idx_pair *p;

	cnt++;
	p = krealloc(cur->jmp_history, cnt * sizeof(*p), GFP_USER);
	if (!p)
		return -ENOMEM;
	p[cnt - 1].idx = env->insn_idx;
	p[cnt - 1].prev_idx = env->prev_insn_idx;
	cur->jmp_history = p;
	cur->jmp_history_cnt = cnt;
	return 0;
}

/* Backtrack one insn at a time. If idx is not at the top of recorded
 * history then previous instruction came from straight line execution.
 */
static int get_prev_insn_idx(struct bpf_verifier_state *st, int i,
			     u32 *history)
{
	u32 cnt = *history;

	if (cnt && st->jmp_history[cnt - 1].idx == i) {
		i = st->jmp_history[cnt - 1].prev_idx;
		(*history)--;
	} else {
		i--;
	}
	return i;
}

static const char *disasm_kfunc_name(void *data, const struct bpf_insn *insn)
{
	const struct btf_type *func;

	if (insn->src_reg != BPF_PSEUDO_KFUNC_CALL)
		return NULL;

	func = btf_type_by_id(btf_vmlinux, insn->imm);
	return btf_name_by_offset(btf_vmlinux, func->name_off);
}

/* For given verifier state backtrack_insn() is called from the last insn to
 * the first insn. Its purpose is to compute a bitmask of registers and
 * stack slots that needs precision in the parent verifier state.
 */
static int backtrack_insn(struct bpf_verifier_env *env, int idx,
			  u32 *reg_mask, u64 *stack_mask)
{
	const struct bpf_insn_cbs cbs = {
		.cb_call	= disasm_kfunc_name,
		.cb_print	= verbose,
		.private_data	= env,
	};
	struct bpf_insn *insn = env->prog->insnsi + idx;
	u8 class = BPF_CLASS(insn->code);
	u8 opcode = BPF_OP(insn->code);
	u8 mode = BPF_MODE(insn->code);
	u32 dreg = 1u << insn->dst_reg;
	u32 sreg = 1u << insn->src_reg;
	u32 spi;

	if (insn->code == 0)
		return 0;
	if (env->log.level & BPF_LOG_LEVEL) {
		verbose(env, "regs=%x stack=%llx before ", *reg_mask, *stack_mask);
		verbose(env, "%d: ", idx);
		print_bpf_insn(&cbs, insn, env->allow_ptr_leaks);
	}

	if (class == BPF_ALU || class == BPF_ALU64) {
		if (!(*reg_mask & dreg))
			return 0;
		if (opcode == BPF_MOV) {
			if (BPF_SRC(insn->code) == BPF_X) {
				/* dreg = sreg
				 * dreg needs precision after this insn
				 * sreg needs precision before this insn
				 */
				*reg_mask &= ~dreg;
				*reg_mask |= sreg;
			} else {
				/* dreg = K
				 * dreg needs precision after this insn.
				 * Corresponding register is already marked
				 * as precise=true in this verifier state.
				 * No further markings in parent are necessary
				 */
				*reg_mask &= ~dreg;
			}
		} else {
			if (BPF_SRC(insn->code) == BPF_X) {
				/* dreg += sreg
				 * both dreg and sreg need precision
				 * before this insn
				 */
				*reg_mask |= sreg;
			} /* else dreg += K
			   * dreg still needs precision before this insn
			   */
		}
	} else if (class == BPF_LDX) {
		if (!(*reg_mask & dreg))
			return 0;
		*reg_mask &= ~dreg;

		/* scalars can only be spilled into stack w/o losing precision.
		 * Load from any other memory can be zero extended.
		 * The desire to keep that precision is already indicated
		 * by 'precise' mark in corresponding register of this state.
		 * No further tracking necessary.
		 */
		if (insn->src_reg != BPF_REG_FP)
			return 0;
		if (BPF_SIZE(insn->code) != BPF_DW)
			return 0;

		/* dreg = *(u64 *)[fp - off] was a fill from the stack.
		 * that [fp - off] slot contains scalar that needs to be
		 * tracked with precision
		 */
		spi = (-insn->off - 1) / BPF_REG_SIZE;
		if (spi >= 64) {
			verbose(env, "BUG spi %d\n", spi);
			WARN_ONCE(1, "verifier backtracking bug");
			return -EFAULT;
		}
		*stack_mask |= 1ull << spi;
	} else if (class == BPF_STX || class == BPF_ST) {
		if (*reg_mask & dreg)
			/* stx & st shouldn't be using _scalar_ dst_reg
			 * to access memory. It means backtracking
			 * encountered a case of pointer subtraction.
			 */
			return -ENOTSUPP;
		/* scalars can only be spilled into stack */
		if (insn->dst_reg != BPF_REG_FP)
			return 0;
		if (BPF_SIZE(insn->code) != BPF_DW)
			return 0;
		spi = (-insn->off - 1) / BPF_REG_SIZE;
		if (spi >= 64) {
			verbose(env, "BUG spi %d\n", spi);
			WARN_ONCE(1, "verifier backtracking bug");
			return -EFAULT;
		}
		if (!(*stack_mask & (1ull << spi)))
			return 0;
		*stack_mask &= ~(1ull << spi);
		if (class == BPF_STX)
			*reg_mask |= sreg;
	} else if (class == BPF_JMP || class == BPF_JMP32) {
		if (opcode == BPF_CALL) {
			if (insn->src_reg == BPF_PSEUDO_CALL)
				return -ENOTSUPP;
			/* regular helper call sets R0 */
			*reg_mask &= ~1;
			if (*reg_mask & 0x3f) {
				/* if backtracing was looking for registers R1-R5
				 * they should have been found already.
				 */
				verbose(env, "BUG regs %x\n", *reg_mask);
				WARN_ONCE(1, "verifier backtracking bug");
				return -EFAULT;
			}
		} else if (opcode == BPF_EXIT) {
			return -ENOTSUPP;
		}
	} else if (class == BPF_LD) {
		if (!(*reg_mask & dreg))
			return 0;
		*reg_mask &= ~dreg;
		/* It's ld_imm64 or ld_abs or ld_ind.
		 * For ld_imm64 no further tracking of precision
		 * into parent is necessary
		 */
		if (mode == BPF_IND || mode == BPF_ABS)
			/* to be analyzed */
			return -ENOTSUPP;
	}
	return 0;
}

/* the scalar precision tracking algorithm:
 * . at the start all registers have precise=false.
 * . scalar ranges are tracked as normal through alu and jmp insns.
 * . once precise value of the scalar register is used in:
 *   .  ptr + scalar alu
 *   . if (scalar cond K|scalar)
 *   .  helper_call(.., scalar, ...) where ARG_CONST is expected
 *   backtrack through the verifier states and mark all registers and
 *   stack slots with spilled constants that these scalar regisers
 *   should be precise.
 * . during state pruning two registers (or spilled stack slots)
 *   are equivalent if both are not precise.
 *
 * Note the verifier cannot simply walk register parentage chain,
 * since many different registers and stack slots could have been
 * used to compute single precise scalar.
 *
 * The approach of starting with precise=true for all registers and then
 * backtrack to mark a register as not precise when the verifier detects
 * that program doesn't care about specific value (e.g., when helper
 * takes register as ARG_ANYTHING parameter) is not safe.
 *
 * It's ok to walk single parentage chain of the verifier states.
 * It's possible that this backtracking will go all the way till 1st insn.
 * All other branches will be explored for needing precision later.
 *
 * The backtracking needs to deal with cases like:
 *   R8=map_value(id=0,off=0,ks=4,vs=1952,imm=0) R9_w=map_value(id=0,off=40,ks=4,vs=1952,imm=0)
 * r9 -= r8
 * r5 = r9
 * if r5 > 0x79f goto pc+7
 *    R5_w=inv(id=0,umax_value=1951,var_off=(0x0; 0x7ff))
 * r5 += 1
 * ...
 * call bpf_perf_event_output#25
 *   where .arg5_type = ARG_CONST_SIZE_OR_ZERO
 *
 * and this case:
 * r6 = 1
 * call foo // uses callee's r6 inside to compute r0
 * r0 += r6
 * if r0 == 0 goto
 *
 * to track above reg_mask/stack_mask needs to be independent for each frame.
 *
 * Also if parent's curframe > frame where backtracking started,
 * the verifier need to mark registers in both frames, otherwise callees
 * may incorrectly prune callers. This is similar to
 * commit 7640ead93924 ("bpf: verifier: make sure callees don't prune with caller differences")
 *
 * For now backtracking falls back into conservative marking.
 */
static void mark_all_scalars_precise(struct bpf_verifier_env *env,
				     struct bpf_verifier_state *st)
{
	struct bpf_func_state *func;
	struct bpf_reg_state *reg;
	int i, j;

	/* big hammer: mark all scalars precise in this path.
	 * pop_stack may still get !precise scalars.
	 */
	for (; st; st = st->parent)
		for (i = 0; i <= st->curframe; i++) {
			func = st->frame[i];
			for (j = 0; j < BPF_REG_FP; j++) {
				reg = &func->regs[j];
				if (reg->type != SCALAR_VALUE)
					continue;
				reg->precise = true;
			}
			for (j = 0; j < func->allocated_stack / BPF_REG_SIZE; j++) {
				if (func->stack[j].slot_type[0] != STACK_SPILL)
					continue;
				reg = &func->stack[j].spilled_ptr;
				if (reg->type != SCALAR_VALUE)
					continue;
				reg->precise = true;
			}
		}
}

static int __mark_chain_precision(struct bpf_verifier_env *env, int regno,
				  int spi)
{
	struct bpf_verifier_state *st = env->cur_state;
	int first_idx = st->first_insn_idx;
	int last_idx = env->insn_idx;
	struct bpf_func_state *func;
	struct bpf_reg_state *reg;
	u32 reg_mask = regno >= 0 ? 1u << regno : 0;
	u64 stack_mask = spi >= 0 ? 1ull << spi : 0;
	bool skip_first = true;
	bool new_marks = false;
	int i, err;

	if (!env->bpf_capable)
		return 0;

	func = st->frame[st->curframe];
	if (regno >= 0) {
		reg = &func->regs[regno];
		if (reg->type != SCALAR_VALUE) {
			WARN_ONCE(1, "backtracing misuse");
			return -EFAULT;
		}
		if (!reg->precise)
			new_marks = true;
		else
			reg_mask = 0;
		reg->precise = true;
	}

	while (spi >= 0) {
		if (func->stack[spi].slot_type[0] != STACK_SPILL) {
			stack_mask = 0;
			break;
		}
		reg = &func->stack[spi].spilled_ptr;
		if (reg->type != SCALAR_VALUE) {
			stack_mask = 0;
			break;
		}
		if (!reg->precise)
			new_marks = true;
		else
			stack_mask = 0;
		reg->precise = true;
		break;
	}

	if (!new_marks)
		return 0;
	if (!reg_mask && !stack_mask)
		return 0;
	for (;;) {
		DECLARE_BITMAP(mask, 64);
		u32 history = st->jmp_history_cnt;

		if (env->log.level & BPF_LOG_LEVEL)
			verbose(env, "last_idx %d first_idx %d\n", last_idx, first_idx);
		for (i = last_idx;;) {
			if (skip_first) {
				err = 0;
				skip_first = false;
			} else {
				err = backtrack_insn(env, i, &reg_mask, &stack_mask);
			}
			if (err == -ENOTSUPP) {
				mark_all_scalars_precise(env, st);
				return 0;
			} else if (err) {
				return err;
			}
			if (!reg_mask && !stack_mask)
				/* Found assignment(s) into tracked register in this state.
				 * Since this state is already marked, just return.
				 * Nothing to be tracked further in the parent state.
				 */
				return 0;
			if (i == first_idx)
				break;
			i = get_prev_insn_idx(st, i, &history);
			if (i >= env->prog->len) {
				/* This can happen if backtracking reached insn 0
				 * and there are still reg_mask or stack_mask
				 * to backtrack.
				 * It means the backtracking missed the spot where
				 * particular register was initialized with a constant.
				 */
				verbose(env, "BUG backtracking idx %d\n", i);
				WARN_ONCE(1, "verifier backtracking bug");
				return -EFAULT;
			}
		}
		st = st->parent;
		if (!st)
			break;

		new_marks = false;
		func = st->frame[st->curframe];
		bitmap_from_u64(mask, reg_mask);
		for_each_set_bit(i, mask, 32) {
			reg = &func->regs[i];
			if (reg->type != SCALAR_VALUE) {
				reg_mask &= ~(1u << i);
				continue;
			}
			if (!reg->precise)
				new_marks = true;
			reg->precise = true;
		}

		bitmap_from_u64(mask, stack_mask);
		for_each_set_bit(i, mask, 64) {
			if (i >= func->allocated_stack / BPF_REG_SIZE) {
				/* the sequence of instructions:
				 * 2: (bf) r3 = r10
				 * 3: (7b) *(u64 *)(r3 -8) = r0
				 * 4: (79) r4 = *(u64 *)(r10 -8)
				 * doesn't contain jmps. It's backtracked
				 * as a single block.
				 * During backtracking insn 3 is not recognized as
				 * stack access, so at the end of backtracking
				 * stack slot fp-8 is still marked in stack_mask.
				 * However the parent state may not have accessed
				 * fp-8 and it's "unallocated" stack space.
				 * In such case fallback to conservative.
				 */
				mark_all_scalars_precise(env, st);
				return 0;
			}

			if (func->stack[i].slot_type[0] != STACK_SPILL) {
				stack_mask &= ~(1ull << i);
				continue;
			}
			reg = &func->stack[i].spilled_ptr;
			if (reg->type != SCALAR_VALUE) {
				stack_mask &= ~(1ull << i);
				continue;
			}
			if (!reg->precise)
				new_marks = true;
			reg->precise = true;
		}
		if (env->log.level & BPF_LOG_LEVEL) {
			print_verifier_state(env, func);
			verbose(env, "parent %s regs=%x stack=%llx marks\n",
				new_marks ? "didn't have" : "already had",
				reg_mask, stack_mask);
		}

		if (!reg_mask && !stack_mask)
			break;
		if (!new_marks)
			break;

		last_idx = st->last_insn_idx;
		first_idx = st->first_insn_idx;
	}
	return 0;
}

static int mark_chain_precision(struct bpf_verifier_env *env, int regno)
{
	return __mark_chain_precision(env, regno, -1);
}

static int mark_chain_precision_stack(struct bpf_verifier_env *env, int spi)
{
	return __mark_chain_precision(env, -1, spi);
}

static bool is_spillable_regtype(enum bpf_reg_type type)
{
	switch (type) {
	case PTR_TO_MAP_VALUE:
	case PTR_TO_MAP_VALUE_OR_NULL:
	case PTR_TO_STACK:
	case PTR_TO_CTX:
	case PTR_TO_PACKET:
	case PTR_TO_PACKET_META:
	case PTR_TO_PACKET_END:
	case PTR_TO_FLOW_KEYS:
	case CONST_PTR_TO_MAP:
	case PTR_TO_SOCKET:
	case PTR_TO_SOCKET_OR_NULL:
	case PTR_TO_SOCK_COMMON:
	case PTR_TO_SOCK_COMMON_OR_NULL:
	case PTR_TO_TCP_SOCK:
	case PTR_TO_TCP_SOCK_OR_NULL:
	case PTR_TO_XDP_SOCK:
	case PTR_TO_BTF_ID:
	case PTR_TO_BTF_ID_OR_NULL:
	case PTR_TO_RDONLY_BUF:
	case PTR_TO_RDONLY_BUF_OR_NULL:
	case PTR_TO_RDWR_BUF:
	case PTR_TO_RDWR_BUF_OR_NULL:
	case PTR_TO_PERCPU_BTF_ID:
	case PTR_TO_MEM:
	case PTR_TO_MEM_OR_NULL:
<<<<<<< HEAD
=======
	case PTR_TO_FUNC:
	case PTR_TO_MAP_KEY:
>>>>>>> 3b17187f
		return true;
	default:
		return false;
	}
}

/* Does this register contain a constant zero? */
static bool register_is_null(struct bpf_reg_state *reg)
{
	return reg->type == SCALAR_VALUE && tnum_equals_const(reg->var_off, 0);
}

static bool register_is_const(struct bpf_reg_state *reg)
{
	return reg->type == SCALAR_VALUE && tnum_is_const(reg->var_off);
}

static bool __is_scalar_unbounded(struct bpf_reg_state *reg)
{
	return tnum_is_unknown(reg->var_off) &&
	       reg->smin_value == S64_MIN && reg->smax_value == S64_MAX &&
	       reg->umin_value == 0 && reg->umax_value == U64_MAX &&
	       reg->s32_min_value == S32_MIN && reg->s32_max_value == S32_MAX &&
	       reg->u32_min_value == 0 && reg->u32_max_value == U32_MAX;
}

static bool register_is_bounded(struct bpf_reg_state *reg)
{
	return reg->type == SCALAR_VALUE && !__is_scalar_unbounded(reg);
}

static bool __is_pointer_value(bool allow_ptr_leaks,
			       const struct bpf_reg_state *reg)
{
	if (allow_ptr_leaks)
		return false;

	return reg->type != SCALAR_VALUE;
}

static void save_register_state(struct bpf_func_state *state,
				int spi, struct bpf_reg_state *reg)
{
	int i;

	state->stack[spi].spilled_ptr = *reg;
	state->stack[spi].spilled_ptr.live |= REG_LIVE_WRITTEN;

	for (i = 0; i < BPF_REG_SIZE; i++)
		state->stack[spi].slot_type[i] = STACK_SPILL;
}

/* check_stack_{read,write}_fixed_off functions track spill/fill of registers,
 * stack boundary and alignment are checked in check_mem_access()
 */
static int check_stack_write_fixed_off(struct bpf_verifier_env *env,
				       /* stack frame we're writing to */
				       struct bpf_func_state *state,
				       int off, int size, int value_regno,
				       int insn_idx)
{
	struct bpf_func_state *cur; /* state of the current function */
	int i, slot = -off - 1, spi = slot / BPF_REG_SIZE, err;
	u32 dst_reg = env->prog->insnsi[insn_idx].dst_reg;
	struct bpf_reg_state *reg = NULL;

	err = grow_stack_state(state, round_up(slot + 1, BPF_REG_SIZE));
	if (err)
		return err;
	/* caller checked that off % size == 0 and -MAX_BPF_STACK <= off < 0,
	 * so it's aligned access and [off, off + size) are within stack limits
	 */
	if (!env->allow_ptr_leaks &&
	    state->stack[spi].slot_type[0] == STACK_SPILL &&
	    size != BPF_REG_SIZE) {
		verbose(env, "attempt to corrupt spilled pointer on stack\n");
		return -EACCES;
	}

	cur = env->cur_state->frame[env->cur_state->curframe];
	if (value_regno >= 0)
		reg = &cur->regs[value_regno];
	if (!env->bypass_spec_v4) {
		bool sanitize = reg && is_spillable_regtype(reg->type);

		for (i = 0; i < size; i++) {
			if (state->stack[spi].slot_type[i] == STACK_INVALID) {
				sanitize = true;
				break;
			}
		}

		if (sanitize)
			env->insn_aux_data[insn_idx].sanitize_stack_spill = true;
	}

	if (reg && size == BPF_REG_SIZE && register_is_bounded(reg) &&
	    !register_is_null(reg) && env->bpf_capable) {
		if (dst_reg != BPF_REG_FP) {
			/* The backtracking logic can only recognize explicit
			 * stack slot address like [fp - 8]. Other spill of
			 * scalar via different register has to be conservative.
			 * Backtrack from here and mark all registers as precise
			 * that contributed into 'reg' being a constant.
			 */
			err = mark_chain_precision(env, value_regno);
			if (err)
				return err;
		}
		save_register_state(state, spi, reg);
	} else if (reg && is_spillable_regtype(reg->type)) {
		/* register containing pointer is being spilled into stack */
		if (size != BPF_REG_SIZE) {
			verbose_linfo(env, insn_idx, "; ");
			verbose(env, "invalid size of register spill\n");
			return -EACCES;
		}
		if (state != cur && reg->type == PTR_TO_STACK) {
			verbose(env, "cannot spill pointers to stack into stack frame of the caller\n");
			return -EINVAL;
		}
		save_register_state(state, spi, reg);
	} else {
		u8 type = STACK_MISC;

		/* regular write of data into stack destroys any spilled ptr */
		state->stack[spi].spilled_ptr.type = NOT_INIT;
		/* Mark slots as STACK_MISC if they belonged to spilled ptr. */
		if (state->stack[spi].slot_type[0] == STACK_SPILL)
			for (i = 0; i < BPF_REG_SIZE; i++)
				state->stack[spi].slot_type[i] = STACK_MISC;

		/* only mark the slot as written if all 8 bytes were written
		 * otherwise read propagation may incorrectly stop too soon
		 * when stack slots are partially written.
		 * This heuristic means that read propagation will be
		 * conservative, since it will add reg_live_read marks
		 * to stack slots all the way to first state when programs
		 * writes+reads less than 8 bytes
		 */
		if (size == BPF_REG_SIZE)
			state->stack[spi].spilled_ptr.live |= REG_LIVE_WRITTEN;

		/* when we zero initialize stack slots mark them as such */
		if (reg && register_is_null(reg)) {
			/* backtracking doesn't work for STACK_ZERO yet. */
			err = mark_chain_precision(env, value_regno);
			if (err)
				return err;
			type = STACK_ZERO;
		}

		/* Mark slots affected by this stack write. */
		for (i = 0; i < size; i++)
			state->stack[spi].slot_type[(slot - i) % BPF_REG_SIZE] =
				type;
	}
	return 0;
}

/* Write the stack: 'stack[ptr_regno + off] = value_regno'. 'ptr_regno' is
 * known to contain a variable offset.
 * This function checks whether the write is permitted and conservatively
 * tracks the effects of the write, considering that each stack slot in the
 * dynamic range is potentially written to.
 *
 * 'off' includes 'regno->off'.
 * 'value_regno' can be -1, meaning that an unknown value is being written to
 * the stack.
 *
 * Spilled pointers in range are not marked as written because we don't know
 * what's going to be actually written. This means that read propagation for
 * future reads cannot be terminated by this write.
 *
 * For privileged programs, uninitialized stack slots are considered
 * initialized by this write (even though we don't know exactly what offsets
 * are going to be written to). The idea is that we don't want the verifier to
 * reject future reads that access slots written to through variable offsets.
 */
static int check_stack_write_var_off(struct bpf_verifier_env *env,
				     /* func where register points to */
				     struct bpf_func_state *state,
				     int ptr_regno, int off, int size,
				     int value_regno, int insn_idx)
{
	struct bpf_func_state *cur; /* state of the current function */
	int min_off, max_off;
	int i, err;
	struct bpf_reg_state *ptr_reg = NULL, *value_reg = NULL;
	bool writing_zero = false;
	/* set if the fact that we're writing a zero is used to let any
	 * stack slots remain STACK_ZERO
	 */
	bool zero_used = false;

	cur = env->cur_state->frame[env->cur_state->curframe];
	ptr_reg = &cur->regs[ptr_regno];
	min_off = ptr_reg->smin_value + off;
	max_off = ptr_reg->smax_value + off + size;
	if (value_regno >= 0)
		value_reg = &cur->regs[value_regno];
	if (value_reg && register_is_null(value_reg))
		writing_zero = true;

<<<<<<< HEAD
	err = realloc_func_state(state, round_up(-min_off, BPF_REG_SIZE),
				 state->acquired_refs, true);
=======
	err = grow_stack_state(state, round_up(-min_off, BPF_REG_SIZE));
>>>>>>> 3b17187f
	if (err)
		return err;


	/* Variable offset writes destroy any spilled pointers in range. */
	for (i = min_off; i < max_off; i++) {
		u8 new_type, *stype;
		int slot, spi;

		slot = -i - 1;
		spi = slot / BPF_REG_SIZE;
		stype = &state->stack[spi].slot_type[slot % BPF_REG_SIZE];

		if (!env->allow_ptr_leaks
				&& *stype != NOT_INIT
				&& *stype != SCALAR_VALUE) {
			/* Reject the write if there's are spilled pointers in
			 * range. If we didn't reject here, the ptr status
			 * would be erased below (even though not all slots are
			 * actually overwritten), possibly opening the door to
			 * leaks.
			 */
			verbose(env, "spilled ptr in range of var-offset stack write; insn %d, ptr off: %d",
				insn_idx, i);
			return -EINVAL;
		}

		/* Erase all spilled pointers. */
		state->stack[spi].spilled_ptr.type = NOT_INIT;

		/* Update the slot type. */
		new_type = STACK_MISC;
		if (writing_zero && *stype == STACK_ZERO) {
			new_type = STACK_ZERO;
			zero_used = true;
		}
		/* If the slot is STACK_INVALID, we check whether it's OK to
		 * pretend that it will be initialized by this write. The slot
		 * might not actually be written to, and so if we mark it as
		 * initialized future reads might leak uninitialized memory.
		 * For privileged programs, we will accept such reads to slots
		 * that may or may not be written because, if we're reject
		 * them, the error would be too confusing.
		 */
		if (*stype == STACK_INVALID && !env->allow_uninit_stack) {
			verbose(env, "uninit stack in range of var-offset write prohibited for !root; insn %d, off: %d",
					insn_idx, i);
			return -EINVAL;
		}
		*stype = new_type;
	}
	if (zero_used) {
		/* backtracking doesn't work for STACK_ZERO yet. */
		err = mark_chain_precision(env, value_regno);
		if (err)
			return err;
	}
	return 0;
}

/* When register 'dst_regno' is assigned some values from stack[min_off,
 * max_off), we set the register's type according to the types of the
 * respective stack slots. If all the stack values are known to be zeros, then
 * so is the destination reg. Otherwise, the register is considered to be
 * SCALAR. This function does not deal with register filling; the caller must
 * ensure that all spilled registers in the stack range have been marked as
 * read.
 */
static void mark_reg_stack_read(struct bpf_verifier_env *env,
				/* func where src register points to */
				struct bpf_func_state *ptr_state,
				int min_off, int max_off, int dst_regno)
{
	struct bpf_verifier_state *vstate = env->cur_state;
	struct bpf_func_state *state = vstate->frame[vstate->curframe];
	int i, slot, spi;
	u8 *stype;
	int zeros = 0;

	for (i = min_off; i < max_off; i++) {
		slot = -i - 1;
		spi = slot / BPF_REG_SIZE;
		stype = ptr_state->stack[spi].slot_type;
		if (stype[slot % BPF_REG_SIZE] != STACK_ZERO)
			break;
		zeros++;
	}
	if (zeros == max_off - min_off) {
		/* any access_size read into register is zero extended,
		 * so the whole register == const_zero
		 */
		__mark_reg_const_zero(&state->regs[dst_regno]);
		/* backtracking doesn't support STACK_ZERO yet,
		 * so mark it precise here, so that later
		 * backtracking can stop here.
		 * Backtracking may not need this if this register
		 * doesn't participate in pointer adjustment.
		 * Forward propagation of precise flag is not
		 * necessary either. This mark is only to stop
		 * backtracking. Any register that contributed
		 * to const 0 was marked precise before spill.
		 */
		state->regs[dst_regno].precise = true;
	} else {
		/* have read misc data from the stack */
		mark_reg_unknown(env, state->regs, dst_regno);
	}
	state->regs[dst_regno].live |= REG_LIVE_WRITTEN;
}

/* Read the stack at 'off' and put the results into the register indicated by
 * 'dst_regno'. It handles reg filling if the addressed stack slot is a
 * spilled reg.
 *
 * 'dst_regno' can be -1, meaning that the read value is not going to a
 * register.
 *
 * The access is assumed to be within the current stack bounds.
 */
static int check_stack_read_fixed_off(struct bpf_verifier_env *env,
				      /* func where src register points to */
				      struct bpf_func_state *reg_state,
				      int off, int size, int dst_regno)
{
	struct bpf_verifier_state *vstate = env->cur_state;
	struct bpf_func_state *state = vstate->frame[vstate->curframe];
	int i, slot = -off - 1, spi = slot / BPF_REG_SIZE;
	struct bpf_reg_state *reg;
	u8 *stype;

	stype = reg_state->stack[spi].slot_type;
	reg = &reg_state->stack[spi].spilled_ptr;

	if (stype[0] == STACK_SPILL) {
		if (size != BPF_REG_SIZE) {
			if (reg->type != SCALAR_VALUE) {
				verbose_linfo(env, env->insn_idx, "; ");
				verbose(env, "invalid size of register fill\n");
				return -EACCES;
			}
			if (dst_regno >= 0) {
				mark_reg_unknown(env, state->regs, dst_regno);
				state->regs[dst_regno].live |= REG_LIVE_WRITTEN;
			}
			mark_reg_read(env, reg, reg->parent, REG_LIVE_READ64);
			return 0;
		}
		for (i = 1; i < BPF_REG_SIZE; i++) {
			if (stype[(slot - i) % BPF_REG_SIZE] != STACK_SPILL) {
				verbose(env, "corrupted spill memory\n");
				return -EACCES;
			}
		}

		if (dst_regno >= 0) {
			/* restore register state from stack */
			state->regs[dst_regno] = *reg;
			/* mark reg as written since spilled pointer state likely
			 * has its liveness marks cleared by is_state_visited()
			 * which resets stack/reg liveness for state transitions
			 */
			state->regs[dst_regno].live |= REG_LIVE_WRITTEN;
		} else if (__is_pointer_value(env->allow_ptr_leaks, reg)) {
			/* If dst_regno==-1, the caller is asking us whether
			 * it is acceptable to use this value as a SCALAR_VALUE
			 * (e.g. for XADD).
			 * We must not allow unprivileged callers to do that
			 * with spilled pointers.
			 */
			verbose(env, "leaking pointer from stack off %d\n",
				off);
			return -EACCES;
		}
		mark_reg_read(env, reg, reg->parent, REG_LIVE_READ64);
	} else {
		u8 type;

		for (i = 0; i < size; i++) {
			type = stype[(slot - i) % BPF_REG_SIZE];
			if (type == STACK_MISC)
				continue;
			if (type == STACK_ZERO)
				continue;
			verbose(env, "invalid read from stack off %d+%d size %d\n",
				off, i, size);
			return -EACCES;
		}
		mark_reg_read(env, reg, reg->parent, REG_LIVE_READ64);
		if (dst_regno >= 0)
			mark_reg_stack_read(env, reg_state, off, off + size, dst_regno);
	}
	return 0;
}

enum stack_access_src {
	ACCESS_DIRECT = 1,  /* the access is performed by an instruction */
	ACCESS_HELPER = 2,  /* the access is performed by a helper */
};

static int check_stack_range_initialized(struct bpf_verifier_env *env,
					 int regno, int off, int access_size,
					 bool zero_size_allowed,
					 enum stack_access_src type,
					 struct bpf_call_arg_meta *meta);

static struct bpf_reg_state *reg_state(struct bpf_verifier_env *env, int regno)
{
	return cur_regs(env) + regno;
}

/* Read the stack at 'ptr_regno + off' and put the result into the register
 * 'dst_regno'.
 * 'off' includes the pointer register's fixed offset(i.e. 'ptr_regno.off'),
 * but not its variable offset.
 * 'size' is assumed to be <= reg size and the access is assumed to be aligned.
 *
 * As opposed to check_stack_read_fixed_off, this function doesn't deal with
 * filling registers (i.e. reads of spilled register cannot be detected when
 * the offset is not fixed). We conservatively mark 'dst_regno' as containing
 * SCALAR_VALUE. That's why we assert that the 'ptr_regno' has a variable
 * offset; for a fixed offset check_stack_read_fixed_off should be used
 * instead.
 */
static int check_stack_read_var_off(struct bpf_verifier_env *env,
				    int ptr_regno, int off, int size, int dst_regno)
<<<<<<< HEAD
{
	/* The state of the source register. */
	struct bpf_reg_state *reg = reg_state(env, ptr_regno);
	struct bpf_func_state *ptr_state = func(env, reg);
	int err;
	int min_off, max_off;

	/* Note that we pass a NULL meta, so raw access will not be permitted.
	 */
	err = check_stack_range_initialized(env, ptr_regno, off, size,
					    false, ACCESS_DIRECT, NULL);
	if (err)
		return err;

	min_off = reg->smin_value + off;
	max_off = reg->smax_value + off;
	mark_reg_stack_read(env, ptr_state, min_off, max_off + size, dst_regno);
	return 0;
}

/* check_stack_read dispatches to check_stack_read_fixed_off or
 * check_stack_read_var_off.
 *
 * The caller must ensure that the offset falls within the allocated stack
 * bounds.
 *
 * 'dst_regno' is a register which will receive the value from the stack. It
 * can be -1, meaning that the read value is not going to a register.
 */
static int check_stack_read(struct bpf_verifier_env *env,
			    int ptr_regno, int off, int size,
			    int dst_regno)
{
	struct bpf_reg_state *reg = reg_state(env, ptr_regno);
	struct bpf_func_state *state = func(env, reg);
	int err;
	/* Some accesses are only permitted with a static offset. */
	bool var_off = !tnum_is_const(reg->var_off);

	/* The offset is required to be static when reads don't go to a
	 * register, in order to not leak pointers (see
	 * check_stack_read_fixed_off).
	 */
=======
{
	/* The state of the source register. */
	struct bpf_reg_state *reg = reg_state(env, ptr_regno);
	struct bpf_func_state *ptr_state = func(env, reg);
	int err;
	int min_off, max_off;

	/* Note that we pass a NULL meta, so raw access will not be permitted.
	 */
	err = check_stack_range_initialized(env, ptr_regno, off, size,
					    false, ACCESS_DIRECT, NULL);
	if (err)
		return err;

	min_off = reg->smin_value + off;
	max_off = reg->smax_value + off;
	mark_reg_stack_read(env, ptr_state, min_off, max_off + size, dst_regno);
	return 0;
}

/* check_stack_read dispatches to check_stack_read_fixed_off or
 * check_stack_read_var_off.
 *
 * The caller must ensure that the offset falls within the allocated stack
 * bounds.
 *
 * 'dst_regno' is a register which will receive the value from the stack. It
 * can be -1, meaning that the read value is not going to a register.
 */
static int check_stack_read(struct bpf_verifier_env *env,
			    int ptr_regno, int off, int size,
			    int dst_regno)
{
	struct bpf_reg_state *reg = reg_state(env, ptr_regno);
	struct bpf_func_state *state = func(env, reg);
	int err;
	/* Some accesses are only permitted with a static offset. */
	bool var_off = !tnum_is_const(reg->var_off);

	/* The offset is required to be static when reads don't go to a
	 * register, in order to not leak pointers (see
	 * check_stack_read_fixed_off).
	 */
>>>>>>> 3b17187f
	if (dst_regno < 0 && var_off) {
		char tn_buf[48];

		tnum_strn(tn_buf, sizeof(tn_buf), reg->var_off);
		verbose(env, "variable offset stack pointer cannot be passed into helper function; var_off=%s off=%d size=%d\n",
			tn_buf, off, size);
		return -EACCES;
	}
	/* Variable offset is prohibited for unprivileged mode for simplicity
	 * since it requires corresponding support in Spectre masking for stack
	 * ALU. See also retrieve_ptr_limit().
	 */
	if (!env->bypass_spec_v1 && var_off) {
		char tn_buf[48];

		tnum_strn(tn_buf, sizeof(tn_buf), reg->var_off);
		verbose(env, "R%d variable offset stack access prohibited for !root, var_off=%s\n",
				ptr_regno, tn_buf);
		return -EACCES;
	}

	if (!var_off) {
		off += reg->var_off.value;
		err = check_stack_read_fixed_off(env, state, off, size,
						 dst_regno);
	} else {
		/* Variable offset stack reads need more conservative handling
		 * than fixed offset ones. Note that dst_regno >= 0 on this
		 * branch.
		 */
		err = check_stack_read_var_off(env, ptr_regno, off, size,
					       dst_regno);
	}
	return err;
}


/* check_stack_write dispatches to check_stack_write_fixed_off or
 * check_stack_write_var_off.
 *
 * 'ptr_regno' is the register used as a pointer into the stack.
 * 'off' includes 'ptr_regno->off', but not its variable offset (if any).
 * 'value_regno' is the register whose value we're writing to the stack. It can
 * be -1, meaning that we're not writing from a register.
 *
 * The caller must ensure that the offset falls within the maximum stack size.
 */
static int check_stack_write(struct bpf_verifier_env *env,
			     int ptr_regno, int off, int size,
			     int value_regno, int insn_idx)
{
	struct bpf_reg_state *reg = reg_state(env, ptr_regno);
	struct bpf_func_state *state = func(env, reg);
	int err;

	if (tnum_is_const(reg->var_off)) {
		off += reg->var_off.value;
		err = check_stack_write_fixed_off(env, state, off, size,
						  value_regno, insn_idx);
	} else {
		/* Variable offset stack reads need more conservative handling
		 * than fixed offset ones.
		 */
		err = check_stack_write_var_off(env, state,
						ptr_regno, off, size,
						value_regno, insn_idx);
	}
	return err;
}

static int check_map_access_type(struct bpf_verifier_env *env, u32 regno,
				 int off, int size, enum bpf_access_type type)
{
	struct bpf_reg_state *regs = cur_regs(env);
	struct bpf_map *map = regs[regno].map_ptr;
	u32 cap = bpf_map_flags_to_cap(map);

	if (type == BPF_WRITE && !(cap & BPF_MAP_CAN_WRITE)) {
		verbose(env, "write into map forbidden, value_size=%d off=%d size=%d\n",
			map->value_size, off, size);
		return -EACCES;
	}

	if (type == BPF_READ && !(cap & BPF_MAP_CAN_READ)) {
		verbose(env, "read from map forbidden, value_size=%d off=%d size=%d\n",
			map->value_size, off, size);
		return -EACCES;
	}

	return 0;
}

/* check read/write into memory region (e.g., map value, ringbuf sample, etc) */
static int __check_mem_access(struct bpf_verifier_env *env, int regno,
			      int off, int size, u32 mem_size,
			      bool zero_size_allowed)
{
	bool size_ok = size > 0 || (size == 0 && zero_size_allowed);
	struct bpf_reg_state *reg;

	if (off >= 0 && size_ok && (u64)off + size <= mem_size)
		return 0;

	reg = &cur_regs(env)[regno];
	switch (reg->type) {
	case PTR_TO_MAP_KEY:
		verbose(env, "invalid access to map key, key_size=%d off=%d size=%d\n",
			mem_size, off, size);
		break;
	case PTR_TO_MAP_VALUE:
		verbose(env, "invalid access to map value, value_size=%d off=%d size=%d\n",
			mem_size, off, size);
		break;
	case PTR_TO_PACKET:
	case PTR_TO_PACKET_META:
	case PTR_TO_PACKET_END:
		verbose(env, "invalid access to packet, off=%d size=%d, R%d(id=%d,off=%d,r=%d)\n",
			off, size, regno, reg->id, off, mem_size);
		break;
	case PTR_TO_MEM:
	default:
		verbose(env, "invalid access to memory, mem_size=%u off=%d size=%d\n",
			mem_size, off, size);
	}

	return -EACCES;
}

/* check read/write into a memory region with possible variable offset */
static int check_mem_region_access(struct bpf_verifier_env *env, u32 regno,
				   int off, int size, u32 mem_size,
				   bool zero_size_allowed)
{
	struct bpf_verifier_state *vstate = env->cur_state;
	struct bpf_func_state *state = vstate->frame[vstate->curframe];
	struct bpf_reg_state *reg = &state->regs[regno];
	int err;

	/* We may have adjusted the register pointing to memory region, so we
	 * need to try adding each of min_value and max_value to off
	 * to make sure our theoretical access will be safe.
	 */
	if (env->log.level & BPF_LOG_LEVEL)
		print_verifier_state(env, state);

	/* The minimum value is only important with signed
	 * comparisons where we can't assume the floor of a
	 * value is 0.  If we are using signed variables for our
	 * index'es we need to make sure that whatever we use
	 * will have a set floor within our range.
	 */
	if (reg->smin_value < 0 &&
	    (reg->smin_value == S64_MIN ||
	     (off + reg->smin_value != (s64)(s32)(off + reg->smin_value)) ||
	      reg->smin_value + off < 0)) {
		verbose(env, "R%d min value is negative, either use unsigned index or do a if (index >=0) check.\n",
			regno);
		return -EACCES;
	}
	err = __check_mem_access(env, regno, reg->smin_value + off, size,
				 mem_size, zero_size_allowed);
	if (err) {
		verbose(env, "R%d min value is outside of the allowed memory range\n",
			regno);
		return err;
	}

	/* If we haven't set a max value then we need to bail since we can't be
	 * sure we won't do bad things.
	 * If reg->umax_value + off could overflow, treat that as unbounded too.
	 */
	if (reg->umax_value >= BPF_MAX_VAR_OFF) {
		verbose(env, "R%d unbounded memory access, make sure to bounds check any such access\n",
			regno);
		return -EACCES;
	}
	err = __check_mem_access(env, regno, reg->umax_value + off, size,
				 mem_size, zero_size_allowed);
	if (err) {
		verbose(env, "R%d max value is outside of the allowed memory range\n",
			regno);
		return err;
	}

	return 0;
}

/* check read/write into a map element with possible variable offset */
static int check_map_access(struct bpf_verifier_env *env, u32 regno,
			    int off, int size, bool zero_size_allowed)
{
	struct bpf_verifier_state *vstate = env->cur_state;
	struct bpf_func_state *state = vstate->frame[vstate->curframe];
	struct bpf_reg_state *reg = &state->regs[regno];
	struct bpf_map *map = reg->map_ptr;
	int err;

	err = check_mem_region_access(env, regno, off, size, map->value_size,
				      zero_size_allowed);
	if (err)
		return err;

	if (map_value_has_spin_lock(map)) {
		u32 lock = map->spin_lock_off;

		/* if any part of struct bpf_spin_lock can be touched by
		 * load/store reject this program.
		 * To check that [x1, x2) overlaps with [y1, y2)
		 * it is sufficient to check x1 < y2 && y1 < x2.
		 */
		if (reg->smin_value + off < lock + sizeof(struct bpf_spin_lock) &&
		     lock < reg->umax_value + off + size) {
			verbose(env, "bpf_spin_lock cannot be accessed directly by load/store\n");
			return -EACCES;
		}
	}
	if (map_value_has_timer(map)) {
		u32 t = map->timer_off;

		if (reg->smin_value + off < t + sizeof(struct bpf_timer) &&
		     t < reg->umax_value + off + size) {
			verbose(env, "bpf_timer cannot be accessed directly by load/store\n");
			return -EACCES;
		}
	}
	return err;
}

#define MAX_PACKET_OFF 0xffff

static enum bpf_prog_type resolve_prog_type(struct bpf_prog *prog)
{
	return prog->aux->dst_prog ? prog->aux->dst_prog->type : prog->type;
}

static bool may_access_direct_pkt_data(struct bpf_verifier_env *env,
				       const struct bpf_call_arg_meta *meta,
				       enum bpf_access_type t)
{
	enum bpf_prog_type prog_type = resolve_prog_type(env->prog);

	switch (prog_type) {
	/* Program types only with direct read access go here! */
	case BPF_PROG_TYPE_LWT_IN:
	case BPF_PROG_TYPE_LWT_OUT:
	case BPF_PROG_TYPE_LWT_SEG6LOCAL:
	case BPF_PROG_TYPE_SK_REUSEPORT:
	case BPF_PROG_TYPE_FLOW_DISSECTOR:
	case BPF_PROG_TYPE_CGROUP_SKB:
		if (t == BPF_WRITE)
			return false;
		fallthrough;

	/* Program types with direct read + write access go here! */
	case BPF_PROG_TYPE_SCHED_CLS:
	case BPF_PROG_TYPE_SCHED_ACT:
	case BPF_PROG_TYPE_XDP:
	case BPF_PROG_TYPE_LWT_XMIT:
	case BPF_PROG_TYPE_SK_SKB:
	case BPF_PROG_TYPE_SK_MSG:
		if (meta)
			return meta->pkt_access;

		env->seen_direct_write = true;
		return true;

	case BPF_PROG_TYPE_CGROUP_SOCKOPT:
		if (t == BPF_WRITE)
			env->seen_direct_write = true;

		return true;

	default:
		return false;
	}
}

static int check_packet_access(struct bpf_verifier_env *env, u32 regno, int off,
			       int size, bool zero_size_allowed)
{
	struct bpf_reg_state *regs = cur_regs(env);
	struct bpf_reg_state *reg = &regs[regno];
	int err;

	/* We may have added a variable offset to the packet pointer; but any
	 * reg->range we have comes after that.  We are only checking the fixed
	 * offset.
	 */

	/* We don't allow negative numbers, because we aren't tracking enough
	 * detail to prove they're safe.
	 */
	if (reg->smin_value < 0) {
		verbose(env, "R%d min value is negative, either use unsigned index or do a if (index >=0) check.\n",
			regno);
		return -EACCES;
	}

	err = reg->range < 0 ? -EINVAL :
	      __check_mem_access(env, regno, off, size, reg->range,
				 zero_size_allowed);
	if (err) {
		verbose(env, "R%d offset is outside of the packet\n", regno);
		return err;
	}

	/* __check_mem_access has made sure "off + size - 1" is within u16.
	 * reg->umax_value can't be bigger than MAX_PACKET_OFF which is 0xffff,
	 * otherwise find_good_pkt_pointers would have refused to set range info
	 * that __check_mem_access would have rejected this pkt access.
	 * Therefore, "off + reg->umax_value + size - 1" won't overflow u32.
	 */
	env->prog->aux->max_pkt_offset =
		max_t(u32, env->prog->aux->max_pkt_offset,
		      off + reg->umax_value + size - 1);

	return err;
}

/* check access to 'struct bpf_context' fields.  Supports fixed offsets only */
static int check_ctx_access(struct bpf_verifier_env *env, int insn_idx, int off, int size,
			    enum bpf_access_type t, enum bpf_reg_type *reg_type,
			    struct btf **btf, u32 *btf_id)
{
	struct bpf_insn_access_aux info = {
		.reg_type = *reg_type,
		.log = &env->log,
	};

	if (env->ops->is_valid_access &&
	    env->ops->is_valid_access(off, size, t, env->prog, &info)) {
		/* A non zero info.ctx_field_size indicates that this field is a
		 * candidate for later verifier transformation to load the whole
		 * field and then apply a mask when accessed with a narrower
		 * access than actual ctx access size. A zero info.ctx_field_size
		 * will only allow for whole field access and rejects any other
		 * type of narrower access.
		 */
		*reg_type = info.reg_type;

		if (*reg_type == PTR_TO_BTF_ID || *reg_type == PTR_TO_BTF_ID_OR_NULL) {
			*btf = info.btf;
			*btf_id = info.btf_id;
		} else {
			env->insn_aux_data[insn_idx].ctx_field_size = info.ctx_field_size;
		}
		/* remember the offset of last byte accessed in ctx */
		if (env->prog->aux->max_ctx_offset < off + size)
			env->prog->aux->max_ctx_offset = off + size;
		return 0;
	}

	verbose(env, "invalid bpf_context access off=%d size=%d\n", off, size);
	return -EACCES;
}

static int check_flow_keys_access(struct bpf_verifier_env *env, int off,
				  int size)
{
	if (size < 0 || off < 0 ||
	    (u64)off + size > sizeof(struct bpf_flow_keys)) {
		verbose(env, "invalid access to flow keys off=%d size=%d\n",
			off, size);
		return -EACCES;
	}
	return 0;
}

static int check_sock_access(struct bpf_verifier_env *env, int insn_idx,
			     u32 regno, int off, int size,
			     enum bpf_access_type t)
{
	struct bpf_reg_state *regs = cur_regs(env);
	struct bpf_reg_state *reg = &regs[regno];
	struct bpf_insn_access_aux info = {};
	bool valid;

	if (reg->smin_value < 0) {
		verbose(env, "R%d min value is negative, either use unsigned index or do a if (index >=0) check.\n",
			regno);
		return -EACCES;
	}

	switch (reg->type) {
	case PTR_TO_SOCK_COMMON:
		valid = bpf_sock_common_is_valid_access(off, size, t, &info);
		break;
	case PTR_TO_SOCKET:
		valid = bpf_sock_is_valid_access(off, size, t, &info);
		break;
	case PTR_TO_TCP_SOCK:
		valid = bpf_tcp_sock_is_valid_access(off, size, t, &info);
		break;
	case PTR_TO_XDP_SOCK:
		valid = bpf_xdp_sock_is_valid_access(off, size, t, &info);
		break;
	default:
		valid = false;
	}


	if (valid) {
		env->insn_aux_data[insn_idx].ctx_field_size =
			info.ctx_field_size;
		return 0;
	}

	verbose(env, "R%d invalid %s access off=%d size=%d\n",
		regno, reg_type_str[reg->type], off, size);

	return -EACCES;
}

static bool is_pointer_value(struct bpf_verifier_env *env, int regno)
{
	return __is_pointer_value(env->allow_ptr_leaks, reg_state(env, regno));
}

static bool is_ctx_reg(struct bpf_verifier_env *env, int regno)
{
	const struct bpf_reg_state *reg = reg_state(env, regno);

	return reg->type == PTR_TO_CTX;
}

static bool is_sk_reg(struct bpf_verifier_env *env, int regno)
{
	const struct bpf_reg_state *reg = reg_state(env, regno);

	return type_is_sk_pointer(reg->type);
}

static bool is_pkt_reg(struct bpf_verifier_env *env, int regno)
{
	const struct bpf_reg_state *reg = reg_state(env, regno);

	return type_is_pkt_pointer(reg->type);
}

static bool is_flow_key_reg(struct bpf_verifier_env *env, int regno)
{
	const struct bpf_reg_state *reg = reg_state(env, regno);

	/* Separate to is_ctx_reg() since we still want to allow BPF_ST here. */
	return reg->type == PTR_TO_FLOW_KEYS;
}

static int check_pkt_ptr_alignment(struct bpf_verifier_env *env,
				   const struct bpf_reg_state *reg,
				   int off, int size, bool strict)
{
	struct tnum reg_off;
	int ip_align;

	/* Byte size accesses are always allowed. */
	if (!strict || size == 1)
		return 0;

	/* For platforms that do not have a Kconfig enabling
	 * CONFIG_HAVE_EFFICIENT_UNALIGNED_ACCESS the value of
	 * NET_IP_ALIGN is universally set to '2'.  And on platforms
	 * that do set CONFIG_HAVE_EFFICIENT_UNALIGNED_ACCESS, we get
	 * to this code only in strict mode where we want to emulate
	 * the NET_IP_ALIGN==2 checking.  Therefore use an
	 * unconditional IP align value of '2'.
	 */
	ip_align = 2;

	reg_off = tnum_add(reg->var_off, tnum_const(ip_align + reg->off + off));
	if (!tnum_is_aligned(reg_off, size)) {
		char tn_buf[48];

		tnum_strn(tn_buf, sizeof(tn_buf), reg->var_off);
		verbose(env,
			"misaligned packet access off %d+%s+%d+%d size %d\n",
			ip_align, tn_buf, reg->off, off, size);
		return -EACCES;
	}

	return 0;
}

static int check_generic_ptr_alignment(struct bpf_verifier_env *env,
				       const struct bpf_reg_state *reg,
				       const char *pointer_desc,
				       int off, int size, bool strict)
{
	struct tnum reg_off;

	/* Byte size accesses are always allowed. */
	if (!strict || size == 1)
		return 0;

	reg_off = tnum_add(reg->var_off, tnum_const(reg->off + off));
	if (!tnum_is_aligned(reg_off, size)) {
		char tn_buf[48];

		tnum_strn(tn_buf, sizeof(tn_buf), reg->var_off);
		verbose(env, "misaligned %saccess off %s+%d+%d size %d\n",
			pointer_desc, tn_buf, reg->off, off, size);
		return -EACCES;
	}

	return 0;
}

static int check_ptr_alignment(struct bpf_verifier_env *env,
			       const struct bpf_reg_state *reg, int off,
			       int size, bool strict_alignment_once)
{
	bool strict = env->strict_alignment || strict_alignment_once;
	const char *pointer_desc = "";

	switch (reg->type) {
	case PTR_TO_PACKET:
	case PTR_TO_PACKET_META:
		/* Special case, because of NET_IP_ALIGN. Given metadata sits
		 * right in front, treat it the very same way.
		 */
		return check_pkt_ptr_alignment(env, reg, off, size, strict);
	case PTR_TO_FLOW_KEYS:
		pointer_desc = "flow keys ";
		break;
	case PTR_TO_MAP_KEY:
		pointer_desc = "key ";
		break;
	case PTR_TO_MAP_VALUE:
		pointer_desc = "value ";
		break;
	case PTR_TO_CTX:
		pointer_desc = "context ";
		break;
	case PTR_TO_STACK:
		pointer_desc = "stack ";
		/* The stack spill tracking logic in check_stack_write_fixed_off()
		 * and check_stack_read_fixed_off() relies on stack accesses being
		 * aligned.
		 */
		strict = true;
		break;
	case PTR_TO_SOCKET:
		pointer_desc = "sock ";
		break;
	case PTR_TO_SOCK_COMMON:
		pointer_desc = "sock_common ";
		break;
	case PTR_TO_TCP_SOCK:
		pointer_desc = "tcp_sock ";
		break;
	case PTR_TO_XDP_SOCK:
		pointer_desc = "xdp_sock ";
		break;
	default:
		break;
	}
	return check_generic_ptr_alignment(env, reg, pointer_desc, off, size,
					   strict);
}

static int update_stack_depth(struct bpf_verifier_env *env,
			      const struct bpf_func_state *func,
			      int off)
{
	u16 stack = env->subprog_info[func->subprogno].stack_depth;

	if (stack >= -off)
		return 0;

	/* update known max for given subprogram */
	env->subprog_info[func->subprogno].stack_depth = -off;
	return 0;
}

/* starting from main bpf function walk all instructions of the function
 * and recursively walk all callees that given function can call.
 * Ignore jump and exit insns.
 * Since recursion is prevented by check_cfg() this algorithm
 * only needs a local stack of MAX_CALL_FRAMES to remember callsites
 */
static int check_max_stack_depth(struct bpf_verifier_env *env)
{
	int depth = 0, frame = 0, idx = 0, i = 0, subprog_end;
	struct bpf_subprog_info *subprog = env->subprog_info;
	struct bpf_insn *insn = env->prog->insnsi;
	bool tail_call_reachable = false;
	int ret_insn[MAX_CALL_FRAMES];
	int ret_prog[MAX_CALL_FRAMES];
	int j;

process_func:
	/* protect against potential stack overflow that might happen when
	 * bpf2bpf calls get combined with tailcalls. Limit the caller's stack
	 * depth for such case down to 256 so that the worst case scenario
	 * would result in 8k stack size (32 which is tailcall limit * 256 =
	 * 8k).
	 *
	 * To get the idea what might happen, see an example:
	 * func1 -> sub rsp, 128
	 *  subfunc1 -> sub rsp, 256
	 *  tailcall1 -> add rsp, 256
	 *   func2 -> sub rsp, 192 (total stack size = 128 + 192 = 320)
	 *   subfunc2 -> sub rsp, 64
	 *   subfunc22 -> sub rsp, 128
	 *   tailcall2 -> add rsp, 128
	 *    func3 -> sub rsp, 32 (total stack size 128 + 192 + 64 + 32 = 416)
	 *
	 * tailcall will unwind the current stack frame but it will not get rid
	 * of caller's stack as shown on the example above.
	 */
	if (idx && subprog[idx].has_tail_call && depth >= 256) {
		verbose(env,
			"tail_calls are not allowed when call stack of previous frames is %d bytes. Too large\n",
			depth);
		return -EACCES;
	}
	/* round up to 32-bytes, since this is granularity
	 * of interpreter stack size
	 */
	depth += round_up(max_t(u32, subprog[idx].stack_depth, 1), 32);
	if (depth > MAX_BPF_STACK) {
		verbose(env, "combined stack size of %d calls is %d. Too large\n",
			frame + 1, depth);
		return -EACCES;
	}
continue_func:
	subprog_end = subprog[idx + 1].start;
	for (; i < subprog_end; i++) {
		int next_insn;

		if (!bpf_pseudo_call(insn + i) && !bpf_pseudo_func(insn + i))
			continue;
		/* remember insn and function to return to */
		ret_insn[frame] = i + 1;
		ret_prog[frame] = idx;

		/* find the callee */
		next_insn = i + insn[i].imm + 1;
		idx = find_subprog(env, next_insn);
		if (idx < 0) {
			WARN_ONCE(1, "verifier bug. No program starts at insn %d\n",
				  next_insn);
			return -EFAULT;
		}
		if (subprog[idx].is_async_cb) {
			if (subprog[idx].has_tail_call) {
				verbose(env, "verifier bug. subprog has tail_call and async cb\n");
				return -EFAULT;
			}
			 /* async callbacks don't increase bpf prog stack size */
			continue;
		}
		i = next_insn;

		if (subprog[idx].has_tail_call)
			tail_call_reachable = true;

		frame++;
		if (frame >= MAX_CALL_FRAMES) {
			verbose(env, "the call stack of %d frames is too deep !\n",
				frame);
			return -E2BIG;
		}
		goto process_func;
	}
	/* if tail call got detected across bpf2bpf calls then mark each of the
	 * currently present subprog frames as tail call reachable subprogs;
	 * this info will be utilized by JIT so that we will be preserving the
	 * tail call counter throughout bpf2bpf calls combined with tailcalls
	 */
	if (tail_call_reachable)
		for (j = 0; j < frame; j++)
			subprog[ret_prog[j]].tail_call_reachable = true;
	if (subprog[0].tail_call_reachable)
		env->prog->aux->tail_call_reachable = true;

	/* end of for() loop means the last insn of the 'subprog'
	 * was reached. Doesn't matter whether it was JA or EXIT
	 */
	if (frame == 0)
		return 0;
	depth -= round_up(max_t(u32, subprog[idx].stack_depth, 1), 32);
	frame--;
	i = ret_insn[frame];
	idx = ret_prog[frame];
	goto continue_func;
}

#ifndef CONFIG_BPF_JIT_ALWAYS_ON
static int get_callee_stack_depth(struct bpf_verifier_env *env,
				  const struct bpf_insn *insn, int idx)
{
	int start = idx + insn->imm + 1, subprog;

	subprog = find_subprog(env, start);
	if (subprog < 0) {
		WARN_ONCE(1, "verifier bug. No program starts at insn %d\n",
			  start);
		return -EFAULT;
	}
	return env->subprog_info[subprog].stack_depth;
}
#endif

int check_ctx_reg(struct bpf_verifier_env *env,
		  const struct bpf_reg_state *reg, int regno)
{
	/* Access to ctx or passing it to a helper is only allowed in
	 * its original, unmodified form.
	 */

	if (reg->off) {
		verbose(env, "dereference of modified ctx ptr R%d off=%d disallowed\n",
			regno, reg->off);
		return -EACCES;
	}

	if (!tnum_is_const(reg->var_off) || reg->var_off.value) {
		char tn_buf[48];

		tnum_strn(tn_buf, sizeof(tn_buf), reg->var_off);
		verbose(env, "variable ctx access var_off=%s disallowed\n", tn_buf);
		return -EACCES;
	}

	return 0;
}

static int __check_buffer_access(struct bpf_verifier_env *env,
				 const char *buf_info,
				 const struct bpf_reg_state *reg,
				 int regno, int off, int size)
{
	if (off < 0) {
		verbose(env,
			"R%d invalid %s buffer access: off=%d, size=%d\n",
			regno, buf_info, off, size);
		return -EACCES;
	}
	if (!tnum_is_const(reg->var_off) || reg->var_off.value) {
		char tn_buf[48];

		tnum_strn(tn_buf, sizeof(tn_buf), reg->var_off);
		verbose(env,
			"R%d invalid variable buffer offset: off=%d, var_off=%s\n",
			regno, off, tn_buf);
		return -EACCES;
	}

	return 0;
}

static int check_tp_buffer_access(struct bpf_verifier_env *env,
				  const struct bpf_reg_state *reg,
				  int regno, int off, int size)
{
	int err;

	err = __check_buffer_access(env, "tracepoint", reg, regno, off, size);
	if (err)
		return err;

	if (off + size > env->prog->aux->max_tp_access)
		env->prog->aux->max_tp_access = off + size;

	return 0;
}

static int check_buffer_access(struct bpf_verifier_env *env,
			       const struct bpf_reg_state *reg,
			       int regno, int off, int size,
			       bool zero_size_allowed,
			       const char *buf_info,
			       u32 *max_access)
{
	int err;

	err = __check_buffer_access(env, buf_info, reg, regno, off, size);
	if (err)
		return err;

	if (off + size > *max_access)
		*max_access = off + size;

	return 0;
}

/* BPF architecture zero extends alu32 ops into 64-bit registesr */
static void zext_32_to_64(struct bpf_reg_state *reg)
{
	reg->var_off = tnum_subreg(reg->var_off);
	__reg_assign_32_into_64(reg);
}

/* truncate register to smaller size (in bytes)
 * must be called with size < BPF_REG_SIZE
 */
static void coerce_reg_to_size(struct bpf_reg_state *reg, int size)
{
	u64 mask;

	/* clear high bits in bit representation */
	reg->var_off = tnum_cast(reg->var_off, size);

	/* fix arithmetic bounds */
	mask = ((u64)1 << (size * 8)) - 1;
	if ((reg->umin_value & ~mask) == (reg->umax_value & ~mask)) {
		reg->umin_value &= mask;
		reg->umax_value &= mask;
	} else {
		reg->umin_value = 0;
		reg->umax_value = mask;
	}
	reg->smin_value = reg->umin_value;
	reg->smax_value = reg->umax_value;

	/* If size is smaller than 32bit register the 32bit register
	 * values are also truncated so we push 64-bit bounds into
	 * 32-bit bounds. Above were truncated < 32-bits already.
	 */
	if (size >= 4)
		return;
	__reg_combine_64_into_32(reg);
}

static bool bpf_map_is_rdonly(const struct bpf_map *map)
{
	return (map->map_flags & BPF_F_RDONLY_PROG) && map->frozen;
}

static int bpf_map_direct_read(struct bpf_map *map, int off, int size, u64 *val)
{
	void *ptr;
	u64 addr;
	int err;

	err = map->ops->map_direct_value_addr(map, &addr, off);
	if (err)
		return err;
	ptr = (void *)(long)addr + off;

	switch (size) {
	case sizeof(u8):
		*val = (u64)*(u8 *)ptr;
		break;
	case sizeof(u16):
		*val = (u64)*(u16 *)ptr;
		break;
	case sizeof(u32):
		*val = (u64)*(u32 *)ptr;
		break;
	case sizeof(u64):
		*val = *(u64 *)ptr;
		break;
	default:
		return -EINVAL;
	}
	return 0;
}

static int check_ptr_to_btf_access(struct bpf_verifier_env *env,
				   struct bpf_reg_state *regs,
				   int regno, int off, int size,
				   enum bpf_access_type atype,
				   int value_regno)
{
	struct bpf_reg_state *reg = regs + regno;
	const struct btf_type *t = btf_type_by_id(reg->btf, reg->btf_id);
	const char *tname = btf_name_by_offset(reg->btf, t->name_off);
	u32 btf_id;
	int ret;

	if (off < 0) {
		verbose(env,
			"R%d is ptr_%s invalid negative access: off=%d\n",
			regno, tname, off);
		return -EACCES;
	}
	if (!tnum_is_const(reg->var_off) || reg->var_off.value) {
		char tn_buf[48];

		tnum_strn(tn_buf, sizeof(tn_buf), reg->var_off);
		verbose(env,
			"R%d is ptr_%s invalid variable offset: off=%d, var_off=%s\n",
			regno, tname, off, tn_buf);
		return -EACCES;
	}

	if (env->ops->btf_struct_access) {
		ret = env->ops->btf_struct_access(&env->log, reg->btf, t,
						  off, size, atype, &btf_id);
	} else {
		if (atype != BPF_READ) {
			verbose(env, "only read is supported\n");
			return -EACCES;
		}

		ret = btf_struct_access(&env->log, reg->btf, t, off, size,
					atype, &btf_id);
	}

	if (ret < 0)
		return ret;

	if (atype == BPF_READ && value_regno >= 0)
		mark_btf_ld_reg(env, regs, value_regno, ret, reg->btf, btf_id);

	return 0;
}

static int check_ptr_to_map_access(struct bpf_verifier_env *env,
				   struct bpf_reg_state *regs,
				   int regno, int off, int size,
				   enum bpf_access_type atype,
				   int value_regno)
{
	struct bpf_reg_state *reg = regs + regno;
	struct bpf_map *map = reg->map_ptr;
	const struct btf_type *t;
	const char *tname;
	u32 btf_id;
	int ret;

	if (!btf_vmlinux) {
		verbose(env, "map_ptr access not supported without CONFIG_DEBUG_INFO_BTF\n");
		return -ENOTSUPP;
	}

	if (!map->ops->map_btf_id || !*map->ops->map_btf_id) {
		verbose(env, "map_ptr access not supported for map type %d\n",
			map->map_type);
		return -ENOTSUPP;
	}

	t = btf_type_by_id(btf_vmlinux, *map->ops->map_btf_id);
	tname = btf_name_by_offset(btf_vmlinux, t->name_off);

	if (!env->allow_ptr_to_map_access) {
		verbose(env,
			"%s access is allowed only to CAP_PERFMON and CAP_SYS_ADMIN\n",
			tname);
		return -EPERM;
	}

	if (off < 0) {
		verbose(env, "R%d is %s invalid negative access: off=%d\n",
			regno, tname, off);
		return -EACCES;
	}

	if (atype != BPF_READ) {
		verbose(env, "only read from %s is supported\n", tname);
		return -EACCES;
	}

	ret = btf_struct_access(&env->log, btf_vmlinux, t, off, size, atype, &btf_id);
	if (ret < 0)
		return ret;

	if (value_regno >= 0)
		mark_btf_ld_reg(env, regs, value_regno, ret, btf_vmlinux, btf_id);

	return 0;
}

/* Check that the stack access at the given offset is within bounds. The
 * maximum valid offset is -1.
 *
 * The minimum valid offset is -MAX_BPF_STACK for writes, and
 * -state->allocated_stack for reads.
 */
static int check_stack_slot_within_bounds(int off,
					  struct bpf_func_state *state,
					  enum bpf_access_type t)
{
	int min_valid_off;

	if (t == BPF_WRITE)
		min_valid_off = -MAX_BPF_STACK;
	else
		min_valid_off = -state->allocated_stack;

	if (off < min_valid_off || off > -1)
		return -EACCES;
	return 0;
}

<<<<<<< HEAD
/* Check that the stack access at the given offset is within bounds. The
 * maximum valid offset is -1.
 *
 * The minimum valid offset is -MAX_BPF_STACK for writes, and
 * -state->allocated_stack for reads.
 */
static int check_stack_slot_within_bounds(int off,
					  struct bpf_func_state *state,
					  enum bpf_access_type t)
{
	int min_valid_off;

	if (t == BPF_WRITE)
		min_valid_off = -MAX_BPF_STACK;
	else
		min_valid_off = -state->allocated_stack;

	if (off < min_valid_off || off > -1)
		return -EACCES;
	return 0;
}

=======
>>>>>>> 3b17187f
/* Check that the stack access at 'regno + off' falls within the maximum stack
 * bounds.
 *
 * 'off' includes `regno->offset`, but not its dynamic part (if any).
 */
static int check_stack_access_within_bounds(
		struct bpf_verifier_env *env,
		int regno, int off, int access_size,
		enum stack_access_src src, enum bpf_access_type type)
{
	struct bpf_reg_state *regs = cur_regs(env);
	struct bpf_reg_state *reg = regs + regno;
	struct bpf_func_state *state = func(env, reg);
	int min_off, max_off;
	int err;
	char *err_extra;

	if (src == ACCESS_HELPER)
		/* We don't know if helpers are reading or writing (or both). */
		err_extra = " indirect access to";
	else if (type == BPF_READ)
		err_extra = " read from";
	else
		err_extra = " write to";

	if (tnum_is_const(reg->var_off)) {
		min_off = reg->var_off.value + off;
		if (access_size > 0)
			max_off = min_off + access_size - 1;
		else
			max_off = min_off;
	} else {
		if (reg->smax_value >= BPF_MAX_VAR_OFF ||
		    reg->smin_value <= -BPF_MAX_VAR_OFF) {
			verbose(env, "invalid unbounded variable-offset%s stack R%d\n",
				err_extra, regno);
			return -EACCES;
		}
		min_off = reg->smin_value + off;
		if (access_size > 0)
			max_off = reg->smax_value + off + access_size - 1;
		else
			max_off = min_off;
	}

	err = check_stack_slot_within_bounds(min_off, state, type);
	if (!err)
		err = check_stack_slot_within_bounds(max_off, state, type);

	if (err) {
		if (tnum_is_const(reg->var_off)) {
			verbose(env, "invalid%s stack R%d off=%d size=%d\n",
				err_extra, regno, off, access_size);
		} else {
			char tn_buf[48];

			tnum_strn(tn_buf, sizeof(tn_buf), reg->var_off);
			verbose(env, "invalid variable-offset%s stack R%d var_off=%s size=%d\n",
				err_extra, regno, tn_buf, access_size);
		}
	}
	return err;
}

/* check whether memory at (regno + off) is accessible for t = (read | write)
 * if t==write, value_regno is a register which value is stored into memory
 * if t==read, value_regno is a register which will receive the value from memory
 * if t==write && value_regno==-1, some unknown value is stored into memory
 * if t==read && value_regno==-1, don't care what we read from memory
 */
static int check_mem_access(struct bpf_verifier_env *env, int insn_idx, u32 regno,
			    int off, int bpf_size, enum bpf_access_type t,
			    int value_regno, bool strict_alignment_once)
{
	struct bpf_reg_state *regs = cur_regs(env);
	struct bpf_reg_state *reg = regs + regno;
	struct bpf_func_state *state;
	int size, err = 0;

	size = bpf_size_to_bytes(bpf_size);
	if (size < 0)
		return size;

	/* alignment checks will add in reg->off themselves */
	err = check_ptr_alignment(env, reg, off, size, strict_alignment_once);
	if (err)
		return err;

	/* for access checks, reg->off is just part of off */
	off += reg->off;

	if (reg->type == PTR_TO_MAP_KEY) {
		if (t == BPF_WRITE) {
			verbose(env, "write to change key R%d not allowed\n", regno);
			return -EACCES;
		}

		err = check_mem_region_access(env, regno, off, size,
					      reg->map_ptr->key_size, false);
		if (err)
			return err;
		if (value_regno >= 0)
			mark_reg_unknown(env, regs, value_regno);
	} else if (reg->type == PTR_TO_MAP_VALUE) {
		if (t == BPF_WRITE && value_regno >= 0 &&
		    is_pointer_value(env, value_regno)) {
			verbose(env, "R%d leaks addr into map\n", value_regno);
			return -EACCES;
		}
		err = check_map_access_type(env, regno, off, size, t);
		if (err)
			return err;
		err = check_map_access(env, regno, off, size, false);
		if (!err && t == BPF_READ && value_regno >= 0) {
			struct bpf_map *map = reg->map_ptr;

			/* if map is read-only, track its contents as scalars */
			if (tnum_is_const(reg->var_off) &&
			    bpf_map_is_rdonly(map) &&
			    map->ops->map_direct_value_addr) {
				int map_off = off + reg->var_off.value;
				u64 val = 0;

				err = bpf_map_direct_read(map, map_off, size,
							  &val);
				if (err)
					return err;

				regs[value_regno].type = SCALAR_VALUE;
				__mark_reg_known(&regs[value_regno], val);
			} else {
				mark_reg_unknown(env, regs, value_regno);
			}
		}
	} else if (reg->type == PTR_TO_MEM) {
		if (t == BPF_WRITE && value_regno >= 0 &&
		    is_pointer_value(env, value_regno)) {
			verbose(env, "R%d leaks addr into mem\n", value_regno);
			return -EACCES;
		}
		err = check_mem_region_access(env, regno, off, size,
					      reg->mem_size, false);
		if (!err && t == BPF_READ && value_regno >= 0)
			mark_reg_unknown(env, regs, value_regno);
	} else if (reg->type == PTR_TO_CTX) {
		enum bpf_reg_type reg_type = SCALAR_VALUE;
		struct btf *btf = NULL;
		u32 btf_id = 0;

		if (t == BPF_WRITE && value_regno >= 0 &&
		    is_pointer_value(env, value_regno)) {
			verbose(env, "R%d leaks addr into ctx\n", value_regno);
			return -EACCES;
		}

		err = check_ctx_reg(env, reg, regno);
		if (err < 0)
			return err;

		err = check_ctx_access(env, insn_idx, off, size, t, &reg_type, &btf, &btf_id);
		if (err)
			verbose_linfo(env, insn_idx, "; ");
		if (!err && t == BPF_READ && value_regno >= 0) {
			/* ctx access returns either a scalar, or a
			 * PTR_TO_PACKET[_META,_END]. In the latter
			 * case, we know the offset is zero.
			 */
			if (reg_type == SCALAR_VALUE) {
				mark_reg_unknown(env, regs, value_regno);
			} else {
				mark_reg_known_zero(env, regs,
						    value_regno);
				if (reg_type_may_be_null(reg_type))
					regs[value_regno].id = ++env->id_gen;
				/* A load of ctx field could have different
				 * actual load size with the one encoded in the
				 * insn. When the dst is PTR, it is for sure not
				 * a sub-register.
				 */
				regs[value_regno].subreg_def = DEF_NOT_SUBREG;
				if (reg_type == PTR_TO_BTF_ID ||
				    reg_type == PTR_TO_BTF_ID_OR_NULL) {
					regs[value_regno].btf = btf;
					regs[value_regno].btf_id = btf_id;
				}
			}
			regs[value_regno].type = reg_type;
		}

	} else if (reg->type == PTR_TO_STACK) {
		/* Basic bounds checks. */
		err = check_stack_access_within_bounds(env, regno, off, size, ACCESS_DIRECT, t);
		if (err)
			return err;

		state = func(env, reg);
		err = update_stack_depth(env, state, off);
		if (err)
			return err;

		if (t == BPF_READ)
			err = check_stack_read(env, regno, off, size,
					       value_regno);
		else
			err = check_stack_write(env, regno, off, size,
						value_regno, insn_idx);
	} else if (reg_is_pkt_pointer(reg)) {
		if (t == BPF_WRITE && !may_access_direct_pkt_data(env, NULL, t)) {
			verbose(env, "cannot write into packet\n");
			return -EACCES;
		}
		if (t == BPF_WRITE && value_regno >= 0 &&
		    is_pointer_value(env, value_regno)) {
			verbose(env, "R%d leaks addr into packet\n",
				value_regno);
			return -EACCES;
		}
		err = check_packet_access(env, regno, off, size, false);
		if (!err && t == BPF_READ && value_regno >= 0)
			mark_reg_unknown(env, regs, value_regno);
	} else if (reg->type == PTR_TO_FLOW_KEYS) {
		if (t == BPF_WRITE && value_regno >= 0 &&
		    is_pointer_value(env, value_regno)) {
			verbose(env, "R%d leaks addr into flow keys\n",
				value_regno);
			return -EACCES;
		}

		err = check_flow_keys_access(env, off, size);
		if (!err && t == BPF_READ && value_regno >= 0)
			mark_reg_unknown(env, regs, value_regno);
	} else if (type_is_sk_pointer(reg->type)) {
		if (t == BPF_WRITE) {
			verbose(env, "R%d cannot write into %s\n",
				regno, reg_type_str[reg->type]);
			return -EACCES;
		}
		err = check_sock_access(env, insn_idx, regno, off, size, t);
		if (!err && value_regno >= 0)
			mark_reg_unknown(env, regs, value_regno);
	} else if (reg->type == PTR_TO_TP_BUFFER) {
		err = check_tp_buffer_access(env, reg, regno, off, size);
		if (!err && t == BPF_READ && value_regno >= 0)
			mark_reg_unknown(env, regs, value_regno);
	} else if (reg->type == PTR_TO_BTF_ID) {
		err = check_ptr_to_btf_access(env, regs, regno, off, size, t,
					      value_regno);
	} else if (reg->type == CONST_PTR_TO_MAP) {
		err = check_ptr_to_map_access(env, regs, regno, off, size, t,
					      value_regno);
	} else if (reg->type == PTR_TO_RDONLY_BUF) {
		if (t == BPF_WRITE) {
			verbose(env, "R%d cannot write into %s\n",
				regno, reg_type_str[reg->type]);
			return -EACCES;
		}
		err = check_buffer_access(env, reg, regno, off, size, false,
					  "rdonly",
					  &env->prog->aux->max_rdonly_access);
		if (!err && value_regno >= 0)
			mark_reg_unknown(env, regs, value_regno);
	} else if (reg->type == PTR_TO_RDWR_BUF) {
		err = check_buffer_access(env, reg, regno, off, size, false,
					  "rdwr",
					  &env->prog->aux->max_rdwr_access);
		if (!err && t == BPF_READ && value_regno >= 0)
			mark_reg_unknown(env, regs, value_regno);
	} else {
		verbose(env, "R%d invalid mem access '%s'\n", regno,
			reg_type_str[reg->type]);
		return -EACCES;
	}

	if (!err && size < BPF_REG_SIZE && value_regno >= 0 && t == BPF_READ &&
	    regs[value_regno].type == SCALAR_VALUE) {
		/* b/h/w load zero-extends, mark upper bits as known 0 */
		coerce_reg_to_size(&regs[value_regno], size);
	}
	return err;
}

static int check_atomic(struct bpf_verifier_env *env, int insn_idx, struct bpf_insn *insn)
{
	int load_reg;
	int err;

	switch (insn->imm) {
	case BPF_ADD:
	case BPF_ADD | BPF_FETCH:
	case BPF_AND:
	case BPF_AND | BPF_FETCH:
	case BPF_OR:
	case BPF_OR | BPF_FETCH:
	case BPF_XOR:
	case BPF_XOR | BPF_FETCH:
	case BPF_XCHG:
	case BPF_CMPXCHG:
		break;
	default:
		verbose(env, "BPF_ATOMIC uses invalid atomic opcode %02x\n", insn->imm);
		return -EINVAL;
	}

	if (BPF_SIZE(insn->code) != BPF_W && BPF_SIZE(insn->code) != BPF_DW) {
		verbose(env, "invalid atomic operand size\n");
		return -EINVAL;
	}

	/* check src1 operand */
	err = check_reg_arg(env, insn->src_reg, SRC_OP);
	if (err)
		return err;

	/* check src2 operand */
	err = check_reg_arg(env, insn->dst_reg, SRC_OP);
	if (err)
		return err;

	if (insn->imm == BPF_CMPXCHG) {
		/* Check comparison of R0 with memory location */
		err = check_reg_arg(env, BPF_REG_0, SRC_OP);
		if (err)
			return err;
	}

	if (is_pointer_value(env, insn->src_reg)) {
		verbose(env, "R%d leaks addr into mem\n", insn->src_reg);
		return -EACCES;
	}

	if (is_ctx_reg(env, insn->dst_reg) ||
	    is_pkt_reg(env, insn->dst_reg) ||
	    is_flow_key_reg(env, insn->dst_reg) ||
	    is_sk_reg(env, insn->dst_reg)) {
		verbose(env, "BPF_ATOMIC stores into R%d %s is not allowed\n",
			insn->dst_reg,
			reg_type_str[reg_state(env, insn->dst_reg)->type]);
		return -EACCES;
	}

	if (insn->imm & BPF_FETCH) {
		if (insn->imm == BPF_CMPXCHG)
			load_reg = BPF_REG_0;
		else
			load_reg = insn->src_reg;

		/* check and record load of old value */
		err = check_reg_arg(env, load_reg, DST_OP);
		if (err)
			return err;
	} else {
		/* This instruction accesses a memory location but doesn't
		 * actually load it into a register.
		 */
		load_reg = -1;
	}

	/* check whether we can read the memory */
	err = check_mem_access(env, insn_idx, insn->dst_reg, insn->off,
			       BPF_SIZE(insn->code), BPF_READ, load_reg, true);
	if (err)
		return err;

	/* check whether we can write into the same memory */
	err = check_mem_access(env, insn_idx, insn->dst_reg, insn->off,
			       BPF_SIZE(insn->code), BPF_WRITE, -1, true);
	if (err)
		return err;

	return 0;
}

/* When register 'regno' is used to read the stack (either directly or through
 * a helper function) make sure that it's within stack boundary and, depending
 * on the access type, that all elements of the stack are initialized.
 *
 * 'off' includes 'regno->off', but not its dynamic part (if any).
 *
 * All registers that have been spilled on the stack in the slots within the
 * read offsets are marked as read.
 */
static int check_stack_range_initialized(
		struct bpf_verifier_env *env, int regno, int off,
		int access_size, bool zero_size_allowed,
		enum stack_access_src type, struct bpf_call_arg_meta *meta)
{
	struct bpf_reg_state *reg = reg_state(env, regno);
	struct bpf_func_state *state = func(env, reg);
	int err, min_off, max_off, i, j, slot, spi;
	char *err_extra = type == ACCESS_HELPER ? " indirect" : "";
	enum bpf_access_type bounds_check_type;
	/* Some accesses can write anything into the stack, others are
	 * read-only.
	 */
	bool clobber = false;

	if (access_size == 0 && !zero_size_allowed) {
		verbose(env, "invalid zero-sized read\n");
		return -EACCES;
	}

	if (type == ACCESS_HELPER) {
		/* The bounds checks for writes are more permissive than for
		 * reads. However, if raw_mode is not set, we'll do extra
		 * checks below.
		 */
		bounds_check_type = BPF_WRITE;
		clobber = true;
	} else {
		bounds_check_type = BPF_READ;
	}
	err = check_stack_access_within_bounds(env, regno, off, access_size,
					       type, bounds_check_type);
	if (err)
		return err;


	if (tnum_is_const(reg->var_off)) {
		min_off = max_off = reg->var_off.value + off;
	} else {
		/* Variable offset is prohibited for unprivileged mode for
		 * simplicity since it requires corresponding support in
		 * Spectre masking for stack ALU.
		 * See also retrieve_ptr_limit().
		 */
		if (!env->bypass_spec_v1) {
			char tn_buf[48];

			tnum_strn(tn_buf, sizeof(tn_buf), reg->var_off);
			verbose(env, "R%d%s variable offset stack access prohibited for !root, var_off=%s\n",
				regno, err_extra, tn_buf);
			return -EACCES;
		}
		/* Only initialized buffer on stack is allowed to be accessed
		 * with variable offset. With uninitialized buffer it's hard to
		 * guarantee that whole memory is marked as initialized on
		 * helper return since specific bounds are unknown what may
		 * cause uninitialized stack leaking.
		 */
		if (meta && meta->raw_mode)
			meta = NULL;

		min_off = reg->smin_value + off;
		max_off = reg->smax_value + off;
	}

	if (meta && meta->raw_mode) {
		meta->access_size = access_size;
		meta->regno = regno;
		return 0;
	}

	for (i = min_off; i < max_off + access_size; i++) {
		u8 *stype;

		slot = -i - 1;
		spi = slot / BPF_REG_SIZE;
		if (state->allocated_stack <= slot)
			goto err;
		stype = &state->stack[spi].slot_type[slot % BPF_REG_SIZE];
		if (*stype == STACK_MISC)
			goto mark;
		if (*stype == STACK_ZERO) {
			if (clobber) {
				/* helper can write anything into the stack */
				*stype = STACK_MISC;
			}
			goto mark;
		}

		if (state->stack[spi].slot_type[0] == STACK_SPILL &&
		    state->stack[spi].spilled_ptr.type == PTR_TO_BTF_ID)
			goto mark;

		if (state->stack[spi].slot_type[0] == STACK_SPILL &&
		    (state->stack[spi].spilled_ptr.type == SCALAR_VALUE ||
		     env->allow_ptr_leaks)) {
			if (clobber) {
				__mark_reg_unknown(env, &state->stack[spi].spilled_ptr);
				for (j = 0; j < BPF_REG_SIZE; j++)
					state->stack[spi].slot_type[j] = STACK_MISC;
			}
			goto mark;
		}

err:
		if (tnum_is_const(reg->var_off)) {
			verbose(env, "invalid%s read from stack R%d off %d+%d size %d\n",
				err_extra, regno, min_off, i - min_off, access_size);
		} else {
			char tn_buf[48];

			tnum_strn(tn_buf, sizeof(tn_buf), reg->var_off);
			verbose(env, "invalid%s read from stack R%d var_off %s+%d size %d\n",
				err_extra, regno, tn_buf, i - min_off, access_size);
		}
		return -EACCES;
mark:
		/* reading any byte out of 8-byte 'spill_slot' will cause
		 * the whole slot to be marked as 'read'
		 */
		mark_reg_read(env, &state->stack[spi].spilled_ptr,
			      state->stack[spi].spilled_ptr.parent,
			      REG_LIVE_READ64);
	}
	return update_stack_depth(env, state, min_off);
}

static int check_helper_mem_access(struct bpf_verifier_env *env, int regno,
				   int access_size, bool zero_size_allowed,
				   struct bpf_call_arg_meta *meta)
{
	struct bpf_reg_state *regs = cur_regs(env), *reg = &regs[regno];

	switch (reg->type) {
	case PTR_TO_PACKET:
	case PTR_TO_PACKET_META:
		return check_packet_access(env, regno, reg->off, access_size,
					   zero_size_allowed);
	case PTR_TO_MAP_KEY:
		return check_mem_region_access(env, regno, reg->off, access_size,
					       reg->map_ptr->key_size, false);
	case PTR_TO_MAP_VALUE:
		if (check_map_access_type(env, regno, reg->off, access_size,
					  meta && meta->raw_mode ? BPF_WRITE :
					  BPF_READ))
			return -EACCES;
		return check_map_access(env, regno, reg->off, access_size,
					zero_size_allowed);
	case PTR_TO_MEM:
		return check_mem_region_access(env, regno, reg->off,
					       access_size, reg->mem_size,
					       zero_size_allowed);
	case PTR_TO_RDONLY_BUF:
		if (meta && meta->raw_mode)
			return -EACCES;
		return check_buffer_access(env, reg, regno, reg->off,
					   access_size, zero_size_allowed,
					   "rdonly",
					   &env->prog->aux->max_rdonly_access);
	case PTR_TO_RDWR_BUF:
		return check_buffer_access(env, reg, regno, reg->off,
					   access_size, zero_size_allowed,
					   "rdwr",
					   &env->prog->aux->max_rdwr_access);
	case PTR_TO_STACK:
		return check_stack_range_initialized(
				env,
				regno, reg->off, access_size,
				zero_size_allowed, ACCESS_HELPER, meta);
	default: /* scalar_value or invalid ptr */
		/* Allow zero-byte read from NULL, regardless of pointer type */
		if (zero_size_allowed && access_size == 0 &&
		    register_is_null(reg))
			return 0;

		verbose(env, "R%d type=%s expected=%s\n", regno,
			reg_type_str[reg->type],
			reg_type_str[PTR_TO_STACK]);
		return -EACCES;
	}
}

int check_mem_reg(struct bpf_verifier_env *env, struct bpf_reg_state *reg,
		   u32 regno, u32 mem_size)
{
	if (register_is_null(reg))
		return 0;

	if (reg_type_may_be_null(reg->type)) {
		/* Assuming that the register contains a value check if the memory
		 * access is safe. Temporarily save and restore the register's state as
		 * the conversion shouldn't be visible to a caller.
		 */
		const struct bpf_reg_state saved_reg = *reg;
		int rv;

		mark_ptr_not_null_reg(reg);
		rv = check_helper_mem_access(env, regno, mem_size, true, NULL);
		*reg = saved_reg;
		return rv;
	}

	return check_helper_mem_access(env, regno, mem_size, true, NULL);
}

/* Implementation details:
 * bpf_map_lookup returns PTR_TO_MAP_VALUE_OR_NULL
 * Two bpf_map_lookups (even with the same key) will have different reg->id.
 * For traditional PTR_TO_MAP_VALUE the verifier clears reg->id after
 * value_or_null->value transition, since the verifier only cares about
 * the range of access to valid map value pointer and doesn't care about actual
 * address of the map element.
 * For maps with 'struct bpf_spin_lock' inside map value the verifier keeps
 * reg->id > 0 after value_or_null->value transition. By doing so
 * two bpf_map_lookups will be considered two different pointers that
 * point to different bpf_spin_locks.
 * The verifier allows taking only one bpf_spin_lock at a time to avoid
 * dead-locks.
 * Since only one bpf_spin_lock is allowed the checks are simpler than
 * reg_is_refcounted() logic. The verifier needs to remember only
 * one spin_lock instead of array of acquired_refs.
 * cur_state->active_spin_lock remembers which map value element got locked
 * and clears it after bpf_spin_unlock.
 */
static int process_spin_lock(struct bpf_verifier_env *env, int regno,
			     bool is_lock)
{
	struct bpf_reg_state *regs = cur_regs(env), *reg = &regs[regno];
	struct bpf_verifier_state *cur = env->cur_state;
	bool is_const = tnum_is_const(reg->var_off);
	struct bpf_map *map = reg->map_ptr;
	u64 val = reg->var_off.value;

	if (!is_const) {
		verbose(env,
			"R%d doesn't have constant offset. bpf_spin_lock has to be at the constant offset\n",
			regno);
		return -EINVAL;
	}
	if (!map->btf) {
		verbose(env,
			"map '%s' has to have BTF in order to use bpf_spin_lock\n",
			map->name);
		return -EINVAL;
	}
	if (!map_value_has_spin_lock(map)) {
		if (map->spin_lock_off == -E2BIG)
			verbose(env,
				"map '%s' has more than one 'struct bpf_spin_lock'\n",
				map->name);
		else if (map->spin_lock_off == -ENOENT)
			verbose(env,
				"map '%s' doesn't have 'struct bpf_spin_lock'\n",
				map->name);
		else
			verbose(env,
				"map '%s' is not a struct type or bpf_spin_lock is mangled\n",
				map->name);
		return -EINVAL;
	}
	if (map->spin_lock_off != val + reg->off) {
		verbose(env, "off %lld doesn't point to 'struct bpf_spin_lock'\n",
			val + reg->off);
		return -EINVAL;
	}
	if (is_lock) {
		if (cur->active_spin_lock) {
			verbose(env,
				"Locking two bpf_spin_locks are not allowed\n");
			return -EINVAL;
		}
		cur->active_spin_lock = reg->id;
	} else {
		if (!cur->active_spin_lock) {
			verbose(env, "bpf_spin_unlock without taking a lock\n");
			return -EINVAL;
		}
		if (cur->active_spin_lock != reg->id) {
			verbose(env, "bpf_spin_unlock of different lock\n");
			return -EINVAL;
		}
		cur->active_spin_lock = 0;
	}
	return 0;
}

static int process_timer_func(struct bpf_verifier_env *env, int regno,
			      struct bpf_call_arg_meta *meta)
{
	struct bpf_reg_state *regs = cur_regs(env), *reg = &regs[regno];
	bool is_const = tnum_is_const(reg->var_off);
	struct bpf_map *map = reg->map_ptr;
	u64 val = reg->var_off.value;

	if (!is_const) {
		verbose(env,
			"R%d doesn't have constant offset. bpf_timer has to be at the constant offset\n",
			regno);
		return -EINVAL;
	}
	if (!map->btf) {
		verbose(env, "map '%s' has to have BTF in order to use bpf_timer\n",
			map->name);
		return -EINVAL;
	}
	if (!map_value_has_timer(map)) {
		if (map->timer_off == -E2BIG)
			verbose(env,
				"map '%s' has more than one 'struct bpf_timer'\n",
				map->name);
		else if (map->timer_off == -ENOENT)
			verbose(env,
				"map '%s' doesn't have 'struct bpf_timer'\n",
				map->name);
		else
			verbose(env,
				"map '%s' is not a struct type or bpf_timer is mangled\n",
				map->name);
		return -EINVAL;
	}
	if (map->timer_off != val + reg->off) {
		verbose(env, "off %lld doesn't point to 'struct bpf_timer' that is at %d\n",
			val + reg->off, map->timer_off);
		return -EINVAL;
	}
	if (meta->map_ptr) {
		verbose(env, "verifier bug. Two map pointers in a timer helper\n");
		return -EFAULT;
	}
	meta->map_uid = reg->map_uid;
	meta->map_ptr = map;
	return 0;
}

static bool arg_type_is_mem_ptr(enum bpf_arg_type type)
{
	return type == ARG_PTR_TO_MEM ||
	       type == ARG_PTR_TO_MEM_OR_NULL ||
	       type == ARG_PTR_TO_UNINIT_MEM;
}

static bool arg_type_is_mem_size(enum bpf_arg_type type)
{
	return type == ARG_CONST_SIZE ||
	       type == ARG_CONST_SIZE_OR_ZERO;
}

static bool arg_type_is_alloc_size(enum bpf_arg_type type)
{
	return type == ARG_CONST_ALLOC_SIZE_OR_ZERO;
}

static bool arg_type_is_int_ptr(enum bpf_arg_type type)
{
	return type == ARG_PTR_TO_INT ||
	       type == ARG_PTR_TO_LONG;
}

static int int_ptr_type_to_size(enum bpf_arg_type type)
{
	if (type == ARG_PTR_TO_INT)
		return sizeof(u32);
	else if (type == ARG_PTR_TO_LONG)
		return sizeof(u64);

	return -EINVAL;
}

static int resolve_map_arg_type(struct bpf_verifier_env *env,
				 const struct bpf_call_arg_meta *meta,
				 enum bpf_arg_type *arg_type)
{
	if (!meta->map_ptr) {
		/* kernel subsystem misconfigured verifier */
		verbose(env, "invalid map_ptr to access map->type\n");
		return -EACCES;
	}

	switch (meta->map_ptr->map_type) {
	case BPF_MAP_TYPE_SOCKMAP:
	case BPF_MAP_TYPE_SOCKHASH:
		if (*arg_type == ARG_PTR_TO_MAP_VALUE) {
			*arg_type = ARG_PTR_TO_BTF_ID_SOCK_COMMON;
		} else {
			verbose(env, "invalid arg_type for sockmap/sockhash\n");
			return -EINVAL;
		}
		break;

	default:
		break;
	}
	return 0;
}

struct bpf_reg_types {
	const enum bpf_reg_type types[10];
	u32 *btf_id;
};

static const struct bpf_reg_types map_key_value_types = {
	.types = {
		PTR_TO_STACK,
		PTR_TO_PACKET,
		PTR_TO_PACKET_META,
		PTR_TO_MAP_KEY,
		PTR_TO_MAP_VALUE,
	},
};

static const struct bpf_reg_types sock_types = {
	.types = {
		PTR_TO_SOCK_COMMON,
		PTR_TO_SOCKET,
		PTR_TO_TCP_SOCK,
		PTR_TO_XDP_SOCK,
	},
};

#ifdef CONFIG_NET
static const struct bpf_reg_types btf_id_sock_common_types = {
	.types = {
		PTR_TO_SOCK_COMMON,
		PTR_TO_SOCKET,
		PTR_TO_TCP_SOCK,
		PTR_TO_XDP_SOCK,
		PTR_TO_BTF_ID,
	},
	.btf_id = &btf_sock_ids[BTF_SOCK_TYPE_SOCK_COMMON],
};
#endif

static const struct bpf_reg_types mem_types = {
	.types = {
		PTR_TO_STACK,
		PTR_TO_PACKET,
		PTR_TO_PACKET_META,
		PTR_TO_MAP_KEY,
		PTR_TO_MAP_VALUE,
		PTR_TO_MEM,
		PTR_TO_RDONLY_BUF,
		PTR_TO_RDWR_BUF,
	},
};

static const struct bpf_reg_types int_ptr_types = {
	.types = {
		PTR_TO_STACK,
		PTR_TO_PACKET,
		PTR_TO_PACKET_META,
		PTR_TO_MAP_KEY,
		PTR_TO_MAP_VALUE,
	},
};

static const struct bpf_reg_types fullsock_types = { .types = { PTR_TO_SOCKET } };
static const struct bpf_reg_types scalar_types = { .types = { SCALAR_VALUE } };
static const struct bpf_reg_types context_types = { .types = { PTR_TO_CTX } };
static const struct bpf_reg_types alloc_mem_types = { .types = { PTR_TO_MEM } };
static const struct bpf_reg_types const_map_ptr_types = { .types = { CONST_PTR_TO_MAP } };
static const struct bpf_reg_types btf_ptr_types = { .types = { PTR_TO_BTF_ID } };
static const struct bpf_reg_types spin_lock_types = { .types = { PTR_TO_MAP_VALUE } };
static const struct bpf_reg_types percpu_btf_ptr_types = { .types = { PTR_TO_PERCPU_BTF_ID } };
static const struct bpf_reg_types func_ptr_types = { .types = { PTR_TO_FUNC } };
static const struct bpf_reg_types stack_ptr_types = { .types = { PTR_TO_STACK } };
static const struct bpf_reg_types const_str_ptr_types = { .types = { PTR_TO_MAP_VALUE } };
static const struct bpf_reg_types timer_types = { .types = { PTR_TO_MAP_VALUE } };

static const struct bpf_reg_types *compatible_reg_types[__BPF_ARG_TYPE_MAX] = {
	[ARG_PTR_TO_MAP_KEY]		= &map_key_value_types,
	[ARG_PTR_TO_MAP_VALUE]		= &map_key_value_types,
	[ARG_PTR_TO_UNINIT_MAP_VALUE]	= &map_key_value_types,
	[ARG_PTR_TO_MAP_VALUE_OR_NULL]	= &map_key_value_types,
	[ARG_CONST_SIZE]		= &scalar_types,
	[ARG_CONST_SIZE_OR_ZERO]	= &scalar_types,
	[ARG_CONST_ALLOC_SIZE_OR_ZERO]	= &scalar_types,
	[ARG_CONST_MAP_PTR]		= &const_map_ptr_types,
	[ARG_PTR_TO_CTX]		= &context_types,
	[ARG_PTR_TO_CTX_OR_NULL]	= &context_types,
	[ARG_PTR_TO_SOCK_COMMON]	= &sock_types,
#ifdef CONFIG_NET
	[ARG_PTR_TO_BTF_ID_SOCK_COMMON]	= &btf_id_sock_common_types,
#endif
	[ARG_PTR_TO_SOCKET]		= &fullsock_types,
	[ARG_PTR_TO_SOCKET_OR_NULL]	= &fullsock_types,
	[ARG_PTR_TO_BTF_ID]		= &btf_ptr_types,
	[ARG_PTR_TO_SPIN_LOCK]		= &spin_lock_types,
	[ARG_PTR_TO_MEM]		= &mem_types,
	[ARG_PTR_TO_MEM_OR_NULL]	= &mem_types,
	[ARG_PTR_TO_UNINIT_MEM]		= &mem_types,
	[ARG_PTR_TO_ALLOC_MEM]		= &alloc_mem_types,
	[ARG_PTR_TO_ALLOC_MEM_OR_NULL]	= &alloc_mem_types,
	[ARG_PTR_TO_INT]		= &int_ptr_types,
	[ARG_PTR_TO_LONG]		= &int_ptr_types,
	[ARG_PTR_TO_PERCPU_BTF_ID]	= &percpu_btf_ptr_types,
	[ARG_PTR_TO_FUNC]		= &func_ptr_types,
	[ARG_PTR_TO_STACK_OR_NULL]	= &stack_ptr_types,
	[ARG_PTR_TO_CONST_STR]		= &const_str_ptr_types,
	[ARG_PTR_TO_TIMER]		= &timer_types,
};

static int check_reg_type(struct bpf_verifier_env *env, u32 regno,
			  enum bpf_arg_type arg_type,
			  const u32 *arg_btf_id)
{
	struct bpf_reg_state *regs = cur_regs(env), *reg = &regs[regno];
	enum bpf_reg_type expected, type = reg->type;
	const struct bpf_reg_types *compatible;
	int i, j;

	compatible = compatible_reg_types[arg_type];
	if (!compatible) {
		verbose(env, "verifier internal error: unsupported arg type %d\n", arg_type);
		return -EFAULT;
	}

	for (i = 0; i < ARRAY_SIZE(compatible->types); i++) {
		expected = compatible->types[i];
		if (expected == NOT_INIT)
			break;

		if (type == expected)
			goto found;
	}

	verbose(env, "R%d type=%s expected=", regno, reg_type_str[type]);
	for (j = 0; j + 1 < i; j++)
		verbose(env, "%s, ", reg_type_str[compatible->types[j]]);
	verbose(env, "%s\n", reg_type_str[compatible->types[j]]);
	return -EACCES;

found:
	if (type == PTR_TO_BTF_ID) {
		if (!arg_btf_id) {
			if (!compatible->btf_id) {
				verbose(env, "verifier internal error: missing arg compatible BTF ID\n");
				return -EFAULT;
			}
			arg_btf_id = compatible->btf_id;
		}

		if (!btf_struct_ids_match(&env->log, reg->btf, reg->btf_id, reg->off,
					  btf_vmlinux, *arg_btf_id)) {
			verbose(env, "R%d is of type %s but %s is expected\n",
				regno, kernel_type_name(reg->btf, reg->btf_id),
				kernel_type_name(btf_vmlinux, *arg_btf_id));
			return -EACCES;
		}

		if (!tnum_is_const(reg->var_off) || reg->var_off.value) {
			verbose(env, "R%d is a pointer to in-kernel struct with non-zero offset\n",
				regno);
			return -EACCES;
		}
	}

	return 0;
}

static int check_func_arg(struct bpf_verifier_env *env, u32 arg,
			  struct bpf_call_arg_meta *meta,
			  const struct bpf_func_proto *fn)
{
	u32 regno = BPF_REG_1 + arg;
	struct bpf_reg_state *regs = cur_regs(env), *reg = &regs[regno];
	enum bpf_arg_type arg_type = fn->arg_type[arg];
	enum bpf_reg_type type = reg->type;
	int err = 0;

	if (arg_type == ARG_DONTCARE)
		return 0;

	err = check_reg_arg(env, regno, SRC_OP);
	if (err)
		return err;

	if (arg_type == ARG_ANYTHING) {
		if (is_pointer_value(env, regno)) {
			verbose(env, "R%d leaks addr into helper function\n",
				regno);
			return -EACCES;
		}
		return 0;
	}

	if (type_is_pkt_pointer(type) &&
	    !may_access_direct_pkt_data(env, meta, BPF_READ)) {
		verbose(env, "helper access to the packet is not allowed\n");
		return -EACCES;
	}

	if (arg_type == ARG_PTR_TO_MAP_VALUE ||
	    arg_type == ARG_PTR_TO_UNINIT_MAP_VALUE ||
	    arg_type == ARG_PTR_TO_MAP_VALUE_OR_NULL) {
		err = resolve_map_arg_type(env, meta, &arg_type);
		if (err)
			return err;
	}

	if (register_is_null(reg) && arg_type_may_be_null(arg_type))
		/* A NULL register has a SCALAR_VALUE type, so skip
		 * type checking.
		 */
		goto skip_type_check;

	err = check_reg_type(env, regno, arg_type, fn->arg_btf_id[arg]);
	if (err)
		return err;

	if (type == PTR_TO_CTX) {
		err = check_ctx_reg(env, reg, regno);
		if (err < 0)
			return err;
	}

skip_type_check:
	if (reg->ref_obj_id) {
		if (meta->ref_obj_id) {
			verbose(env, "verifier internal error: more than one arg with ref_obj_id R%d %u %u\n",
				regno, reg->ref_obj_id,
				meta->ref_obj_id);
			return -EFAULT;
		}
		meta->ref_obj_id = reg->ref_obj_id;
	}

	if (arg_type == ARG_CONST_MAP_PTR) {
		/* bpf_map_xxx(map_ptr) call: remember that map_ptr */
		if (meta->map_ptr) {
			/* Use map_uid (which is unique id of inner map) to reject:
			 * inner_map1 = bpf_map_lookup_elem(outer_map, key1)
			 * inner_map2 = bpf_map_lookup_elem(outer_map, key2)
			 * if (inner_map1 && inner_map2) {
			 *     timer = bpf_map_lookup_elem(inner_map1);
			 *     if (timer)
			 *         // mismatch would have been allowed
			 *         bpf_timer_init(timer, inner_map2);
			 * }
			 *
			 * Comparing map_ptr is enough to distinguish normal and outer maps.
			 */
			if (meta->map_ptr != reg->map_ptr ||
			    meta->map_uid != reg->map_uid) {
				verbose(env,
					"timer pointer in R1 map_uid=%d doesn't match map pointer in R2 map_uid=%d\n",
					meta->map_uid, reg->map_uid);
				return -EINVAL;
			}
		}
		meta->map_ptr = reg->map_ptr;
		meta->map_uid = reg->map_uid;
	} else if (arg_type == ARG_PTR_TO_MAP_KEY) {
		/* bpf_map_xxx(..., map_ptr, ..., key) call:
		 * check that [key, key + map->key_size) are within
		 * stack limits and initialized
		 */
		if (!meta->map_ptr) {
			/* in function declaration map_ptr must come before
			 * map_key, so that it's verified and known before
			 * we have to check map_key here. Otherwise it means
			 * that kernel subsystem misconfigured verifier
			 */
			verbose(env, "invalid map_ptr to access map->key\n");
			return -EACCES;
		}
		err = check_helper_mem_access(env, regno,
					      meta->map_ptr->key_size, false,
					      NULL);
	} else if (arg_type == ARG_PTR_TO_MAP_VALUE ||
		   (arg_type == ARG_PTR_TO_MAP_VALUE_OR_NULL &&
		    !register_is_null(reg)) ||
		   arg_type == ARG_PTR_TO_UNINIT_MAP_VALUE) {
		/* bpf_map_xxx(..., map_ptr, ..., value) call:
		 * check [value, value + map->value_size) validity
		 */
		if (!meta->map_ptr) {
			/* kernel subsystem misconfigured verifier */
			verbose(env, "invalid map_ptr to access map->value\n");
			return -EACCES;
		}
		meta->raw_mode = (arg_type == ARG_PTR_TO_UNINIT_MAP_VALUE);
		err = check_helper_mem_access(env, regno,
					      meta->map_ptr->value_size, false,
					      meta);
	} else if (arg_type == ARG_PTR_TO_PERCPU_BTF_ID) {
		if (!reg->btf_id) {
			verbose(env, "Helper has invalid btf_id in R%d\n", regno);
			return -EACCES;
		}
		meta->ret_btf = reg->btf;
		meta->ret_btf_id = reg->btf_id;
	} else if (arg_type == ARG_PTR_TO_SPIN_LOCK) {
		if (meta->func_id == BPF_FUNC_spin_lock) {
			if (process_spin_lock(env, regno, true))
				return -EACCES;
		} else if (meta->func_id == BPF_FUNC_spin_unlock) {
			if (process_spin_lock(env, regno, false))
				return -EACCES;
		} else {
			verbose(env, "verifier internal error\n");
			return -EFAULT;
		}
	} else if (arg_type == ARG_PTR_TO_TIMER) {
		if (process_timer_func(env, regno, meta))
			return -EACCES;
	} else if (arg_type == ARG_PTR_TO_FUNC) {
		meta->subprogno = reg->subprogno;
	} else if (arg_type_is_mem_ptr(arg_type)) {
		/* The access to this pointer is only checked when we hit the
		 * next is_mem_size argument below.
		 */
		meta->raw_mode = (arg_type == ARG_PTR_TO_UNINIT_MEM);
	} else if (arg_type_is_mem_size(arg_type)) {
		bool zero_size_allowed = (arg_type == ARG_CONST_SIZE_OR_ZERO);

		/* This is used to refine r0 return value bounds for helpers
		 * that enforce this value as an upper bound on return values.
		 * See do_refine_retval_range() for helpers that can refine
		 * the return value. C type of helper is u32 so we pull register
		 * bound from umax_value however, if negative verifier errors
		 * out. Only upper bounds can be learned because retval is an
		 * int type and negative retvals are allowed.
		 */
		meta->msize_max_value = reg->umax_value;

		/* The register is SCALAR_VALUE; the access check
		 * happens using its boundaries.
		 */
		if (!tnum_is_const(reg->var_off))
			/* For unprivileged variable accesses, disable raw
			 * mode so that the program is required to
			 * initialize all the memory that the helper could
			 * just partially fill up.
			 */
			meta = NULL;

		if (reg->smin_value < 0) {
			verbose(env, "R%d min value is negative, either use unsigned or 'var &= const'\n",
				regno);
			return -EACCES;
		}

		if (reg->umin_value == 0) {
			err = check_helper_mem_access(env, regno - 1, 0,
						      zero_size_allowed,
						      meta);
			if (err)
				return err;
		}

		if (reg->umax_value >= BPF_MAX_VAR_SIZ) {
			verbose(env, "R%d unbounded memory access, use 'var &= const' or 'if (var < const)'\n",
				regno);
			return -EACCES;
		}
		err = check_helper_mem_access(env, regno - 1,
					      reg->umax_value,
					      zero_size_allowed, meta);
		if (!err)
			err = mark_chain_precision(env, regno);
	} else if (arg_type_is_alloc_size(arg_type)) {
		if (!tnum_is_const(reg->var_off)) {
			verbose(env, "R%d is not a known constant'\n",
				regno);
			return -EACCES;
		}
		meta->mem_size = reg->var_off.value;
	} else if (arg_type_is_int_ptr(arg_type)) {
		int size = int_ptr_type_to_size(arg_type);

		err = check_helper_mem_access(env, regno, size, false, meta);
		if (err)
			return err;
		err = check_ptr_alignment(env, reg, 0, size, true);
	} else if (arg_type == ARG_PTR_TO_CONST_STR) {
		struct bpf_map *map = reg->map_ptr;
		int map_off;
		u64 map_addr;
		char *str_ptr;

		if (!bpf_map_is_rdonly(map)) {
			verbose(env, "R%d does not point to a readonly map'\n", regno);
			return -EACCES;
		}

		if (!tnum_is_const(reg->var_off)) {
			verbose(env, "R%d is not a constant address'\n", regno);
			return -EACCES;
		}

		if (!map->ops->map_direct_value_addr) {
			verbose(env, "no direct value access support for this map type\n");
			return -EACCES;
		}

		err = check_map_access(env, regno, reg->off,
				       map->value_size - reg->off, false);
		if (err)
			return err;

		map_off = reg->off + reg->var_off.value;
		err = map->ops->map_direct_value_addr(map, &map_addr, map_off);
		if (err) {
			verbose(env, "direct value access on string failed\n");
			return err;
		}

		str_ptr = (char *)(long)(map_addr);
		if (!strnchr(str_ptr + map_off, map->value_size - map_off, 0)) {
			verbose(env, "string is not zero-terminated\n");
			return -EINVAL;
		}
	}

	return err;
}

static bool may_update_sockmap(struct bpf_verifier_env *env, int func_id)
{
	enum bpf_attach_type eatype = env->prog->expected_attach_type;
	enum bpf_prog_type type = resolve_prog_type(env->prog);

	if (func_id != BPF_FUNC_map_update_elem)
		return false;

	/* It's not possible to get access to a locked struct sock in these
	 * contexts, so updating is safe.
	 */
	switch (type) {
	case BPF_PROG_TYPE_TRACING:
		if (eatype == BPF_TRACE_ITER)
			return true;
		break;
	case BPF_PROG_TYPE_SOCKET_FILTER:
	case BPF_PROG_TYPE_SCHED_CLS:
	case BPF_PROG_TYPE_SCHED_ACT:
	case BPF_PROG_TYPE_XDP:
	case BPF_PROG_TYPE_SK_REUSEPORT:
	case BPF_PROG_TYPE_FLOW_DISSECTOR:
	case BPF_PROG_TYPE_SK_LOOKUP:
		return true;
	default:
		break;
	}

	verbose(env, "cannot update sockmap in this context\n");
	return false;
}

static bool allow_tail_call_in_subprogs(struct bpf_verifier_env *env)
{
	return env->prog->jit_requested && IS_ENABLED(CONFIG_X86_64);
}

static int check_map_func_compatibility(struct bpf_verifier_env *env,
					struct bpf_map *map, int func_id)
{
	if (!map)
		return 0;

	/* We need a two way check, first is from map perspective ... */
	switch (map->map_type) {
	case BPF_MAP_TYPE_PROG_ARRAY:
		if (func_id != BPF_FUNC_tail_call)
			goto error;
		break;
	case BPF_MAP_TYPE_PERF_EVENT_ARRAY:
		if (func_id != BPF_FUNC_perf_event_read &&
		    func_id != BPF_FUNC_perf_event_output &&
		    func_id != BPF_FUNC_skb_output &&
		    func_id != BPF_FUNC_perf_event_read_value &&
		    func_id != BPF_FUNC_xdp_output)
			goto error;
		break;
	case BPF_MAP_TYPE_RINGBUF:
		if (func_id != BPF_FUNC_ringbuf_output &&
		    func_id != BPF_FUNC_ringbuf_reserve &&
		    func_id != BPF_FUNC_ringbuf_query)
			goto error;
		break;
	case BPF_MAP_TYPE_STACK_TRACE:
		if (func_id != BPF_FUNC_get_stackid)
			goto error;
		break;
	case BPF_MAP_TYPE_CGROUP_ARRAY:
		if (func_id != BPF_FUNC_skb_under_cgroup &&
		    func_id != BPF_FUNC_current_task_under_cgroup)
			goto error;
		break;
	case BPF_MAP_TYPE_CGROUP_STORAGE:
	case BPF_MAP_TYPE_PERCPU_CGROUP_STORAGE:
		if (func_id != BPF_FUNC_get_local_storage)
			goto error;
		break;
	case BPF_MAP_TYPE_DEVMAP:
	case BPF_MAP_TYPE_DEVMAP_HASH:
		if (func_id != BPF_FUNC_redirect_map &&
		    func_id != BPF_FUNC_map_lookup_elem)
			goto error;
		break;
	/* Restrict bpf side of cpumap and xskmap, open when use-cases
	 * appear.
	 */
	case BPF_MAP_TYPE_CPUMAP:
		if (func_id != BPF_FUNC_redirect_map)
			goto error;
		break;
	case BPF_MAP_TYPE_XSKMAP:
		if (func_id != BPF_FUNC_redirect_map &&
		    func_id != BPF_FUNC_map_lookup_elem)
			goto error;
		break;
	case BPF_MAP_TYPE_ARRAY_OF_MAPS:
	case BPF_MAP_TYPE_HASH_OF_MAPS:
		if (func_id != BPF_FUNC_map_lookup_elem)
			goto error;
		break;
	case BPF_MAP_TYPE_SOCKMAP:
		if (func_id != BPF_FUNC_sk_redirect_map &&
		    func_id != BPF_FUNC_sock_map_update &&
		    func_id != BPF_FUNC_map_delete_elem &&
		    func_id != BPF_FUNC_msg_redirect_map &&
		    func_id != BPF_FUNC_sk_select_reuseport &&
		    func_id != BPF_FUNC_map_lookup_elem &&
		    !may_update_sockmap(env, func_id))
			goto error;
		break;
	case BPF_MAP_TYPE_SOCKHASH:
		if (func_id != BPF_FUNC_sk_redirect_hash &&
		    func_id != BPF_FUNC_sock_hash_update &&
		    func_id != BPF_FUNC_map_delete_elem &&
		    func_id != BPF_FUNC_msg_redirect_hash &&
		    func_id != BPF_FUNC_sk_select_reuseport &&
		    func_id != BPF_FUNC_map_lookup_elem &&
		    !may_update_sockmap(env, func_id))
			goto error;
		break;
	case BPF_MAP_TYPE_REUSEPORT_SOCKARRAY:
		if (func_id != BPF_FUNC_sk_select_reuseport)
			goto error;
		break;
	case BPF_MAP_TYPE_QUEUE:
	case BPF_MAP_TYPE_STACK:
		if (func_id != BPF_FUNC_map_peek_elem &&
		    func_id != BPF_FUNC_map_pop_elem &&
		    func_id != BPF_FUNC_map_push_elem)
			goto error;
		break;
	case BPF_MAP_TYPE_SK_STORAGE:
		if (func_id != BPF_FUNC_sk_storage_get &&
		    func_id != BPF_FUNC_sk_storage_delete)
			goto error;
		break;
	case BPF_MAP_TYPE_INODE_STORAGE:
		if (func_id != BPF_FUNC_inode_storage_get &&
		    func_id != BPF_FUNC_inode_storage_delete)
			goto error;
		break;
	case BPF_MAP_TYPE_TASK_STORAGE:
		if (func_id != BPF_FUNC_task_storage_get &&
		    func_id != BPF_FUNC_task_storage_delete)
			goto error;
		break;
	default:
		break;
	}

	/* ... and second from the function itself. */
	switch (func_id) {
	case BPF_FUNC_tail_call:
		if (map->map_type != BPF_MAP_TYPE_PROG_ARRAY)
			goto error;
		if (env->subprog_cnt > 1 && !allow_tail_call_in_subprogs(env)) {
			verbose(env, "tail_calls are not allowed in non-JITed programs with bpf-to-bpf calls\n");
			return -EINVAL;
		}
		break;
	case BPF_FUNC_perf_event_read:
	case BPF_FUNC_perf_event_output:
	case BPF_FUNC_perf_event_read_value:
	case BPF_FUNC_skb_output:
	case BPF_FUNC_xdp_output:
		if (map->map_type != BPF_MAP_TYPE_PERF_EVENT_ARRAY)
			goto error;
		break;
	case BPF_FUNC_ringbuf_output:
	case BPF_FUNC_ringbuf_reserve:
	case BPF_FUNC_ringbuf_query:
		if (map->map_type != BPF_MAP_TYPE_RINGBUF)
			goto error;
		break;
	case BPF_FUNC_get_stackid:
		if (map->map_type != BPF_MAP_TYPE_STACK_TRACE)
			goto error;
		break;
	case BPF_FUNC_current_task_under_cgroup:
	case BPF_FUNC_skb_under_cgroup:
		if (map->map_type != BPF_MAP_TYPE_CGROUP_ARRAY)
			goto error;
		break;
	case BPF_FUNC_redirect_map:
		if (map->map_type != BPF_MAP_TYPE_DEVMAP &&
		    map->map_type != BPF_MAP_TYPE_DEVMAP_HASH &&
		    map->map_type != BPF_MAP_TYPE_CPUMAP &&
		    map->map_type != BPF_MAP_TYPE_XSKMAP)
			goto error;
		break;
	case BPF_FUNC_sk_redirect_map:
	case BPF_FUNC_msg_redirect_map:
	case BPF_FUNC_sock_map_update:
		if (map->map_type != BPF_MAP_TYPE_SOCKMAP)
			goto error;
		break;
	case BPF_FUNC_sk_redirect_hash:
	case BPF_FUNC_msg_redirect_hash:
	case BPF_FUNC_sock_hash_update:
		if (map->map_type != BPF_MAP_TYPE_SOCKHASH)
			goto error;
		break;
	case BPF_FUNC_get_local_storage:
		if (map->map_type != BPF_MAP_TYPE_CGROUP_STORAGE &&
		    map->map_type != BPF_MAP_TYPE_PERCPU_CGROUP_STORAGE)
			goto error;
		break;
	case BPF_FUNC_sk_select_reuseport:
		if (map->map_type != BPF_MAP_TYPE_REUSEPORT_SOCKARRAY &&
		    map->map_type != BPF_MAP_TYPE_SOCKMAP &&
		    map->map_type != BPF_MAP_TYPE_SOCKHASH)
			goto error;
		break;
	case BPF_FUNC_map_peek_elem:
	case BPF_FUNC_map_pop_elem:
	case BPF_FUNC_map_push_elem:
		if (map->map_type != BPF_MAP_TYPE_QUEUE &&
		    map->map_type != BPF_MAP_TYPE_STACK)
			goto error;
		break;
	case BPF_FUNC_sk_storage_get:
	case BPF_FUNC_sk_storage_delete:
		if (map->map_type != BPF_MAP_TYPE_SK_STORAGE)
			goto error;
		break;
	case BPF_FUNC_inode_storage_get:
	case BPF_FUNC_inode_storage_delete:
		if (map->map_type != BPF_MAP_TYPE_INODE_STORAGE)
			goto error;
		break;
	case BPF_FUNC_task_storage_get:
	case BPF_FUNC_task_storage_delete:
		if (map->map_type != BPF_MAP_TYPE_TASK_STORAGE)
			goto error;
		break;
	default:
		break;
	}

	return 0;
error:
	verbose(env, "cannot pass map_type %d into func %s#%d\n",
		map->map_type, func_id_name(func_id), func_id);
	return -EINVAL;
}

static bool check_raw_mode_ok(const struct bpf_func_proto *fn)
{
	int count = 0;

	if (fn->arg1_type == ARG_PTR_TO_UNINIT_MEM)
		count++;
	if (fn->arg2_type == ARG_PTR_TO_UNINIT_MEM)
		count++;
	if (fn->arg3_type == ARG_PTR_TO_UNINIT_MEM)
		count++;
	if (fn->arg4_type == ARG_PTR_TO_UNINIT_MEM)
		count++;
	if (fn->arg5_type == ARG_PTR_TO_UNINIT_MEM)
		count++;

	/* We only support one arg being in raw mode at the moment,
	 * which is sufficient for the helper functions we have
	 * right now.
	 */
	return count <= 1;
}

static bool check_args_pair_invalid(enum bpf_arg_type arg_curr,
				    enum bpf_arg_type arg_next)
{
	return (arg_type_is_mem_ptr(arg_curr) &&
	        !arg_type_is_mem_size(arg_next)) ||
	       (!arg_type_is_mem_ptr(arg_curr) &&
		arg_type_is_mem_size(arg_next));
}

static bool check_arg_pair_ok(const struct bpf_func_proto *fn)
{
	/* bpf_xxx(..., buf, len) call will access 'len'
	 * bytes from memory 'buf'. Both arg types need
	 * to be paired, so make sure there's no buggy
	 * helper function specification.
	 */
	if (arg_type_is_mem_size(fn->arg1_type) ||
	    arg_type_is_mem_ptr(fn->arg5_type)  ||
	    check_args_pair_invalid(fn->arg1_type, fn->arg2_type) ||
	    check_args_pair_invalid(fn->arg2_type, fn->arg3_type) ||
	    check_args_pair_invalid(fn->arg3_type, fn->arg4_type) ||
	    check_args_pair_invalid(fn->arg4_type, fn->arg5_type))
		return false;

	return true;
}

static bool check_refcount_ok(const struct bpf_func_proto *fn, int func_id)
{
	int count = 0;

	if (arg_type_may_be_refcounted(fn->arg1_type))
		count++;
	if (arg_type_may_be_refcounted(fn->arg2_type))
		count++;
	if (arg_type_may_be_refcounted(fn->arg3_type))
		count++;
	if (arg_type_may_be_refcounted(fn->arg4_type))
		count++;
	if (arg_type_may_be_refcounted(fn->arg5_type))
		count++;

	/* A reference acquiring function cannot acquire
	 * another refcounted ptr.
	 */
	if (may_be_acquire_function(func_id) && count)
		return false;

	/* We only support one arg being unreferenced at the moment,
	 * which is sufficient for the helper functions we have right now.
	 */
	return count <= 1;
}

static bool check_btf_id_ok(const struct bpf_func_proto *fn)
{
	int i;

	for (i = 0; i < ARRAY_SIZE(fn->arg_type); i++) {
		if (fn->arg_type[i] == ARG_PTR_TO_BTF_ID && !fn->arg_btf_id[i])
			return false;

		if (fn->arg_type[i] != ARG_PTR_TO_BTF_ID && fn->arg_btf_id[i])
			return false;
	}

	return true;
}

static int check_func_proto(const struct bpf_func_proto *fn, int func_id)
{
	return check_raw_mode_ok(fn) &&
	       check_arg_pair_ok(fn) &&
	       check_btf_id_ok(fn) &&
	       check_refcount_ok(fn, func_id) ? 0 : -EINVAL;
}

/* Packet data might have moved, any old PTR_TO_PACKET[_META,_END]
 * are now invalid, so turn them into unknown SCALAR_VALUE.
 */
static void __clear_all_pkt_pointers(struct bpf_verifier_env *env,
				     struct bpf_func_state *state)
{
	struct bpf_reg_state *regs = state->regs, *reg;
	int i;

	for (i = 0; i < MAX_BPF_REG; i++)
		if (reg_is_pkt_pointer_any(&regs[i]))
			mark_reg_unknown(env, regs, i);

	bpf_for_each_spilled_reg(i, state, reg) {
		if (!reg)
			continue;
		if (reg_is_pkt_pointer_any(reg))
			__mark_reg_unknown(env, reg);
	}
}

static void clear_all_pkt_pointers(struct bpf_verifier_env *env)
{
	struct bpf_verifier_state *vstate = env->cur_state;
	int i;

	for (i = 0; i <= vstate->curframe; i++)
		__clear_all_pkt_pointers(env, vstate->frame[i]);
}

enum {
	AT_PKT_END = -1,
	BEYOND_PKT_END = -2,
};

static void mark_pkt_end(struct bpf_verifier_state *vstate, int regn, bool range_open)
{
	struct bpf_func_state *state = vstate->frame[vstate->curframe];
	struct bpf_reg_state *reg = &state->regs[regn];

	if (reg->type != PTR_TO_PACKET)
		/* PTR_TO_PACKET_META is not supported yet */
		return;

	/* The 'reg' is pkt > pkt_end or pkt >= pkt_end.
	 * How far beyond pkt_end it goes is unknown.
	 * if (!range_open) it's the case of pkt >= pkt_end
	 * if (range_open) it's the case of pkt > pkt_end
	 * hence this pointer is at least 1 byte bigger than pkt_end
	 */
	if (range_open)
		reg->range = BEYOND_PKT_END;
	else
		reg->range = AT_PKT_END;
}

static void release_reg_references(struct bpf_verifier_env *env,
				   struct bpf_func_state *state,
				   int ref_obj_id)
{
	struct bpf_reg_state *regs = state->regs, *reg;
	int i;

	for (i = 0; i < MAX_BPF_REG; i++)
		if (regs[i].ref_obj_id == ref_obj_id)
			mark_reg_unknown(env, regs, i);

	bpf_for_each_spilled_reg(i, state, reg) {
		if (!reg)
			continue;
		if (reg->ref_obj_id == ref_obj_id)
			__mark_reg_unknown(env, reg);
	}
}

/* The pointer with the specified id has released its reference to kernel
 * resources. Identify all copies of the same pointer and clear the reference.
 */
static int release_reference(struct bpf_verifier_env *env,
			     int ref_obj_id)
{
	struct bpf_verifier_state *vstate = env->cur_state;
	int err;
	int i;

	err = release_reference_state(cur_func(env), ref_obj_id);
	if (err)
		return err;

	for (i = 0; i <= vstate->curframe; i++)
		release_reg_references(env, vstate->frame[i], ref_obj_id);

	return 0;
}

static void clear_caller_saved_regs(struct bpf_verifier_env *env,
				    struct bpf_reg_state *regs)
{
	int i;

	/* after the call registers r0 - r5 were scratched */
	for (i = 0; i < CALLER_SAVED_REGS; i++) {
		mark_reg_not_init(env, regs, caller_saved[i]);
		check_reg_arg(env, caller_saved[i], DST_OP_NO_MARK);
	}
}

typedef int (*set_callee_state_fn)(struct bpf_verifier_env *env,
				   struct bpf_func_state *caller,
				   struct bpf_func_state *callee,
				   int insn_idx);

static int __check_func_call(struct bpf_verifier_env *env, struct bpf_insn *insn,
			     int *insn_idx, int subprog,
			     set_callee_state_fn set_callee_state_cb)
{
	struct bpf_verifier_state *state = env->cur_state;
	struct bpf_func_info_aux *func_info_aux;
	struct bpf_func_state *caller, *callee;
	int err;
	bool is_global = false;

	if (state->curframe + 1 >= MAX_CALL_FRAMES) {
		verbose(env, "the call stack of %d frames is too deep\n",
			state->curframe + 2);
		return -E2BIG;
	}

	caller = state->frame[state->curframe];
	if (state->frame[state->curframe + 1]) {
		verbose(env, "verifier bug. Frame %d already allocated\n",
			state->curframe + 1);
		return -EFAULT;
	}

	func_info_aux = env->prog->aux->func_info_aux;
	if (func_info_aux)
		is_global = func_info_aux[subprog].linkage == BTF_FUNC_GLOBAL;
	err = btf_check_subprog_arg_match(env, subprog, caller->regs);
	if (err == -EFAULT)
		return err;
	if (is_global) {
		if (err) {
			verbose(env, "Caller passes invalid args into func#%d\n",
				subprog);
			return err;
		} else {
			if (env->log.level & BPF_LOG_LEVEL)
				verbose(env,
					"Func#%d is global and valid. Skipping.\n",
					subprog);
			clear_caller_saved_regs(env, caller->regs);

			/* All global functions return a 64-bit SCALAR_VALUE */
			mark_reg_unknown(env, caller->regs, BPF_REG_0);
			caller->regs[BPF_REG_0].subreg_def = DEF_NOT_SUBREG;

			/* continue with next insn after call */
			return 0;
		}
	}

	if (insn->code == (BPF_JMP | BPF_CALL) &&
	    insn->imm == BPF_FUNC_timer_set_callback) {
		struct bpf_verifier_state *async_cb;

		/* there is no real recursion here. timer callbacks are async */
		env->subprog_info[subprog].is_async_cb = true;
		async_cb = push_async_cb(env, env->subprog_info[subprog].start,
					 *insn_idx, subprog);
		if (!async_cb)
			return -EFAULT;
		callee = async_cb->frame[0];
		callee->async_entry_cnt = caller->async_entry_cnt + 1;

		/* Convert bpf_timer_set_callback() args into timer callback args */
		err = set_callee_state_cb(env, caller, callee, *insn_idx);
		if (err)
			return err;

		clear_caller_saved_regs(env, caller->regs);
		mark_reg_unknown(env, caller->regs, BPF_REG_0);
		caller->regs[BPF_REG_0].subreg_def = DEF_NOT_SUBREG;
		/* continue with next insn after call */
		return 0;
	}

	callee = kzalloc(sizeof(*callee), GFP_KERNEL);
	if (!callee)
		return -ENOMEM;
	state->frame[state->curframe + 1] = callee;

	/* callee cannot access r0, r6 - r9 for reading and has to write
	 * into its own stack before reading from it.
	 * callee can read/write into caller's stack
	 */
	init_func_state(env, callee,
			/* remember the callsite, it will be used by bpf_exit */
			*insn_idx /* callsite */,
			state->curframe + 1 /* frameno within this callchain */,
			subprog /* subprog number within this prog */);

	/* Transfer references to the callee */
	err = copy_reference_state(callee, caller);
	if (err)
		return err;

	err = set_callee_state_cb(env, caller, callee, *insn_idx);
	if (err)
		return err;

	clear_caller_saved_regs(env, caller->regs);

	/* only increment it after check_reg_arg() finished */
	state->curframe++;

	/* and go analyze first insn of the callee */
	*insn_idx = env->subprog_info[subprog].start - 1;

	if (env->log.level & BPF_LOG_LEVEL) {
		verbose(env, "caller:\n");
		print_verifier_state(env, caller);
		verbose(env, "callee:\n");
		print_verifier_state(env, callee);
	}
	return 0;
}

int map_set_for_each_callback_args(struct bpf_verifier_env *env,
				   struct bpf_func_state *caller,
				   struct bpf_func_state *callee)
{
	/* bpf_for_each_map_elem(struct bpf_map *map, void *callback_fn,
	 *      void *callback_ctx, u64 flags);
	 * callback_fn(struct bpf_map *map, void *key, void *value,
	 *      void *callback_ctx);
	 */
	callee->regs[BPF_REG_1] = caller->regs[BPF_REG_1];

	callee->regs[BPF_REG_2].type = PTR_TO_MAP_KEY;
	__mark_reg_known_zero(&callee->regs[BPF_REG_2]);
	callee->regs[BPF_REG_2].map_ptr = caller->regs[BPF_REG_1].map_ptr;

	callee->regs[BPF_REG_3].type = PTR_TO_MAP_VALUE;
	__mark_reg_known_zero(&callee->regs[BPF_REG_3]);
	callee->regs[BPF_REG_3].map_ptr = caller->regs[BPF_REG_1].map_ptr;

	/* pointer to stack or null */
	callee->regs[BPF_REG_4] = caller->regs[BPF_REG_3];

	/* unused */
	__mark_reg_not_init(env, &callee->regs[BPF_REG_5]);
	return 0;
}

static int set_callee_state(struct bpf_verifier_env *env,
			    struct bpf_func_state *caller,
			    struct bpf_func_state *callee, int insn_idx)
{
	int i;

	/* copy r1 - r5 args that callee can access.  The copy includes parent
	 * pointers, which connects us up to the liveness chain
	 */
	for (i = BPF_REG_1; i <= BPF_REG_5; i++)
		callee->regs[i] = caller->regs[i];
	return 0;
}

static int check_func_call(struct bpf_verifier_env *env, struct bpf_insn *insn,
			   int *insn_idx)
{
	int subprog, target_insn;

	target_insn = *insn_idx + insn->imm + 1;
	subprog = find_subprog(env, target_insn);
	if (subprog < 0) {
		verbose(env, "verifier bug. No program starts at insn %d\n",
			target_insn);
		return -EFAULT;
	}

	return __check_func_call(env, insn, insn_idx, subprog, set_callee_state);
}

static int set_map_elem_callback_state(struct bpf_verifier_env *env,
				       struct bpf_func_state *caller,
				       struct bpf_func_state *callee,
				       int insn_idx)
{
	struct bpf_insn_aux_data *insn_aux = &env->insn_aux_data[insn_idx];
	struct bpf_map *map;
	int err;

	if (bpf_map_ptr_poisoned(insn_aux)) {
		verbose(env, "tail_call abusing map_ptr\n");
		return -EINVAL;
	}

	map = BPF_MAP_PTR(insn_aux->map_ptr_state);
	if (!map->ops->map_set_for_each_callback_args ||
	    !map->ops->map_for_each_callback) {
		verbose(env, "callback function not allowed for map\n");
		return -ENOTSUPP;
	}

	err = map->ops->map_set_for_each_callback_args(env, caller, callee);
	if (err)
		return err;

	callee->in_callback_fn = true;
	return 0;
}

static int set_timer_callback_state(struct bpf_verifier_env *env,
				    struct bpf_func_state *caller,
				    struct bpf_func_state *callee,
				    int insn_idx)
{
	struct bpf_map *map_ptr = caller->regs[BPF_REG_1].map_ptr;

	/* bpf_timer_set_callback(struct bpf_timer *timer, void *callback_fn);
	 * callback_fn(struct bpf_map *map, void *key, void *value);
	 */
	callee->regs[BPF_REG_1].type = CONST_PTR_TO_MAP;
	__mark_reg_known_zero(&callee->regs[BPF_REG_1]);
	callee->regs[BPF_REG_1].map_ptr = map_ptr;

	callee->regs[BPF_REG_2].type = PTR_TO_MAP_KEY;
	__mark_reg_known_zero(&callee->regs[BPF_REG_2]);
	callee->regs[BPF_REG_2].map_ptr = map_ptr;

	callee->regs[BPF_REG_3].type = PTR_TO_MAP_VALUE;
	__mark_reg_known_zero(&callee->regs[BPF_REG_3]);
	callee->regs[BPF_REG_3].map_ptr = map_ptr;

	/* unused */
	__mark_reg_not_init(env, &callee->regs[BPF_REG_4]);
	__mark_reg_not_init(env, &callee->regs[BPF_REG_5]);
	callee->in_async_callback_fn = true;
	return 0;
}

static int prepare_func_exit(struct bpf_verifier_env *env, int *insn_idx)
{
	struct bpf_verifier_state *state = env->cur_state;
	struct bpf_func_state *caller, *callee;
	struct bpf_reg_state *r0;
	int err;

	callee = state->frame[state->curframe];
	r0 = &callee->regs[BPF_REG_0];
	if (r0->type == PTR_TO_STACK) {
		/* technically it's ok to return caller's stack pointer
		 * (or caller's caller's pointer) back to the caller,
		 * since these pointers are valid. Only current stack
		 * pointer will be invalid as soon as function exits,
		 * but let's be conservative
		 */
		verbose(env, "cannot return stack pointer to the caller\n");
		return -EINVAL;
	}

	state->curframe--;
	caller = state->frame[state->curframe];
	if (callee->in_callback_fn) {
		/* enforce R0 return value range [0, 1]. */
		struct tnum range = tnum_range(0, 1);

		if (r0->type != SCALAR_VALUE) {
			verbose(env, "R0 not a scalar value\n");
			return -EACCES;
		}
		if (!tnum_in(range, r0->var_off)) {
			verbose_invalid_scalar(env, r0, &range, "callback return", "R0");
			return -EINVAL;
		}
	} else {
		/* return to the caller whatever r0 had in the callee */
		caller->regs[BPF_REG_0] = *r0;
	}

	/* Transfer references to the caller */
	err = copy_reference_state(caller, callee);
	if (err)
		return err;

	*insn_idx = callee->callsite + 1;
	if (env->log.level & BPF_LOG_LEVEL) {
		verbose(env, "returning from callee:\n");
		print_verifier_state(env, callee);
		verbose(env, "to caller at %d:\n", *insn_idx);
		print_verifier_state(env, caller);
	}
	/* clear everything in the callee */
	free_func_state(callee);
	state->frame[state->curframe + 1] = NULL;
	return 0;
}

static void do_refine_retval_range(struct bpf_reg_state *regs, int ret_type,
				   int func_id,
				   struct bpf_call_arg_meta *meta)
{
	struct bpf_reg_state *ret_reg = &regs[BPF_REG_0];

	if (ret_type != RET_INTEGER ||
	    (func_id != BPF_FUNC_get_stack &&
	     func_id != BPF_FUNC_get_task_stack &&
	     func_id != BPF_FUNC_probe_read_str &&
	     func_id != BPF_FUNC_probe_read_kernel_str &&
	     func_id != BPF_FUNC_probe_read_user_str))
		return;

	ret_reg->smax_value = meta->msize_max_value;
	ret_reg->s32_max_value = meta->msize_max_value;
	ret_reg->smin_value = -MAX_ERRNO;
	ret_reg->s32_min_value = -MAX_ERRNO;
	__reg_deduce_bounds(ret_reg);
	__reg_bound_offset(ret_reg);
	__update_reg_bounds(ret_reg);
}

static int
record_func_map(struct bpf_verifier_env *env, struct bpf_call_arg_meta *meta,
		int func_id, int insn_idx)
{
	struct bpf_insn_aux_data *aux = &env->insn_aux_data[insn_idx];
	struct bpf_map *map = meta->map_ptr;

	if (func_id != BPF_FUNC_tail_call &&
	    func_id != BPF_FUNC_map_lookup_elem &&
	    func_id != BPF_FUNC_map_update_elem &&
	    func_id != BPF_FUNC_map_delete_elem &&
	    func_id != BPF_FUNC_map_push_elem &&
	    func_id != BPF_FUNC_map_pop_elem &&
	    func_id != BPF_FUNC_map_peek_elem &&
	    func_id != BPF_FUNC_for_each_map_elem &&
	    func_id != BPF_FUNC_redirect_map)
		return 0;

	if (map == NULL) {
		verbose(env, "kernel subsystem misconfigured verifier\n");
		return -EINVAL;
	}

	/* In case of read-only, some additional restrictions
	 * need to be applied in order to prevent altering the
	 * state of the map from program side.
	 */
	if ((map->map_flags & BPF_F_RDONLY_PROG) &&
	    (func_id == BPF_FUNC_map_delete_elem ||
	     func_id == BPF_FUNC_map_update_elem ||
	     func_id == BPF_FUNC_map_push_elem ||
	     func_id == BPF_FUNC_map_pop_elem)) {
		verbose(env, "write into map forbidden\n");
		return -EACCES;
	}

	if (!BPF_MAP_PTR(aux->map_ptr_state))
		bpf_map_ptr_store(aux, meta->map_ptr,
				  !meta->map_ptr->bypass_spec_v1);
	else if (BPF_MAP_PTR(aux->map_ptr_state) != meta->map_ptr)
		bpf_map_ptr_store(aux, BPF_MAP_PTR_POISON,
				  !meta->map_ptr->bypass_spec_v1);
	return 0;
}

static int
record_func_key(struct bpf_verifier_env *env, struct bpf_call_arg_meta *meta,
		int func_id, int insn_idx)
{
	struct bpf_insn_aux_data *aux = &env->insn_aux_data[insn_idx];
	struct bpf_reg_state *regs = cur_regs(env), *reg;
	struct bpf_map *map = meta->map_ptr;
	struct tnum range;
	u64 val;
	int err;

	if (func_id != BPF_FUNC_tail_call)
		return 0;
	if (!map || map->map_type != BPF_MAP_TYPE_PROG_ARRAY) {
		verbose(env, "kernel subsystem misconfigured verifier\n");
		return -EINVAL;
	}

	range = tnum_range(0, map->max_entries - 1);
	reg = &regs[BPF_REG_3];

	if (!register_is_const(reg) || !tnum_in(range, reg->var_off)) {
		bpf_map_key_store(aux, BPF_MAP_KEY_POISON);
		return 0;
	}

	err = mark_chain_precision(env, BPF_REG_3);
	if (err)
		return err;

	val = reg->var_off.value;
	if (bpf_map_key_unseen(aux))
		bpf_map_key_store(aux, val);
	else if (!bpf_map_key_poisoned(aux) &&
		  bpf_map_key_immediate(aux) != val)
		bpf_map_key_store(aux, BPF_MAP_KEY_POISON);
	return 0;
}

static int check_reference_leak(struct bpf_verifier_env *env)
{
	struct bpf_func_state *state = cur_func(env);
	int i;

	for (i = 0; i < state->acquired_refs; i++) {
		verbose(env, "Unreleased reference id=%d alloc_insn=%d\n",
			state->refs[i].id, state->refs[i].insn_idx);
	}
	return state->acquired_refs ? -EINVAL : 0;
}

static int check_bpf_snprintf_call(struct bpf_verifier_env *env,
				   struct bpf_reg_state *regs)
{
	struct bpf_reg_state *fmt_reg = &regs[BPF_REG_3];
	struct bpf_reg_state *data_len_reg = &regs[BPF_REG_5];
	struct bpf_map *fmt_map = fmt_reg->map_ptr;
	int err, fmt_map_off, num_args;
	u64 fmt_addr;
	char *fmt;

	/* data must be an array of u64 */
	if (data_len_reg->var_off.value % 8)
		return -EINVAL;
	num_args = data_len_reg->var_off.value / 8;

	/* fmt being ARG_PTR_TO_CONST_STR guarantees that var_off is const
	 * and map_direct_value_addr is set.
	 */
	fmt_map_off = fmt_reg->off + fmt_reg->var_off.value;
	err = fmt_map->ops->map_direct_value_addr(fmt_map, &fmt_addr,
						  fmt_map_off);
	if (err) {
		verbose(env, "verifier bug\n");
		return -EFAULT;
	}
	fmt = (char *)(long)fmt_addr + fmt_map_off;

	/* We are also guaranteed that fmt+fmt_map_off is NULL terminated, we
	 * can focus on validating the format specifiers.
	 */
	err = bpf_bprintf_prepare(fmt, UINT_MAX, NULL, NULL, num_args);
	if (err < 0)
		verbose(env, "Invalid format string\n");

	return err;
}

static int check_get_func_ip(struct bpf_verifier_env *env)
{
	enum bpf_attach_type eatype = env->prog->expected_attach_type;
	enum bpf_prog_type type = resolve_prog_type(env->prog);
	int func_id = BPF_FUNC_get_func_ip;

	if (type == BPF_PROG_TYPE_TRACING) {
		if (eatype != BPF_TRACE_FENTRY && eatype != BPF_TRACE_FEXIT &&
		    eatype != BPF_MODIFY_RETURN) {
			verbose(env, "func %s#%d supported only for fentry/fexit/fmod_ret programs\n",
				func_id_name(func_id), func_id);
			return -ENOTSUPP;
		}
		return 0;
	} else if (type == BPF_PROG_TYPE_KPROBE) {
		return 0;
	}

	verbose(env, "func %s#%d not supported for program type %d\n",
		func_id_name(func_id), func_id, type);
	return -ENOTSUPP;
}

static int check_helper_call(struct bpf_verifier_env *env, struct bpf_insn *insn,
			     int *insn_idx_p)
{
	const struct bpf_func_proto *fn = NULL;
	struct bpf_reg_state *regs;
	struct bpf_call_arg_meta meta;
	int insn_idx = *insn_idx_p;
	bool changes_data;
	int i, err, func_id;

	/* find function prototype */
	func_id = insn->imm;
	if (func_id < 0 || func_id >= __BPF_FUNC_MAX_ID) {
		verbose(env, "invalid func %s#%d\n", func_id_name(func_id),
			func_id);
		return -EINVAL;
	}

	if (env->ops->get_func_proto)
		fn = env->ops->get_func_proto(func_id, env->prog);
	if (!fn) {
		verbose(env, "unknown func %s#%d\n", func_id_name(func_id),
			func_id);
		return -EINVAL;
	}

	/* eBPF programs must be GPL compatible to use GPL-ed functions */
	if (!env->prog->gpl_compatible && fn->gpl_only) {
		verbose(env, "cannot call GPL-restricted function from non-GPL compatible program\n");
		return -EINVAL;
	}

	if (fn->allowed && !fn->allowed(env->prog)) {
		verbose(env, "helper call is not allowed in probe\n");
		return -EINVAL;
	}

	/* With LD_ABS/IND some JITs save/restore skb from r1. */
	changes_data = bpf_helper_changes_pkt_data(fn->func);
	if (changes_data && fn->arg1_type != ARG_PTR_TO_CTX) {
		verbose(env, "kernel subsystem misconfigured func %s#%d: r1 != ctx\n",
			func_id_name(func_id), func_id);
		return -EINVAL;
	}

	memset(&meta, 0, sizeof(meta));
	meta.pkt_access = fn->pkt_access;

	err = check_func_proto(fn, func_id);
	if (err) {
		verbose(env, "kernel subsystem misconfigured func %s#%d\n",
			func_id_name(func_id), func_id);
		return err;
	}

	meta.func_id = func_id;
	/* check args */
	for (i = 0; i < MAX_BPF_FUNC_REG_ARGS; i++) {
		err = check_func_arg(env, i, &meta, fn);
		if (err)
			return err;
	}

	err = record_func_map(env, &meta, func_id, insn_idx);
	if (err)
		return err;

	err = record_func_key(env, &meta, func_id, insn_idx);
	if (err)
		return err;

	/* Mark slots with STACK_MISC in case of raw mode, stack offset
	 * is inferred from register state.
	 */
	for (i = 0; i < meta.access_size; i++) {
		err = check_mem_access(env, insn_idx, meta.regno, i, BPF_B,
				       BPF_WRITE, -1, false);
		if (err)
			return err;
	}

	if (func_id == BPF_FUNC_tail_call) {
		err = check_reference_leak(env);
		if (err) {
			verbose(env, "tail_call would lead to reference leak\n");
			return err;
		}
	} else if (is_release_function(func_id)) {
		err = release_reference(env, meta.ref_obj_id);
		if (err) {
			verbose(env, "func %s#%d reference has not been acquired before\n",
				func_id_name(func_id), func_id);
			return err;
		}
	}

	regs = cur_regs(env);

	/* check that flags argument in get_local_storage(map, flags) is 0,
	 * this is required because get_local_storage() can't return an error.
	 */
	if (func_id == BPF_FUNC_get_local_storage &&
	    !register_is_null(&regs[BPF_REG_2])) {
		verbose(env, "get_local_storage() doesn't support non-zero flags\n");
		return -EINVAL;
	}

	if (func_id == BPF_FUNC_for_each_map_elem) {
		err = __check_func_call(env, insn, insn_idx_p, meta.subprogno,
					set_map_elem_callback_state);
		if (err < 0)
			return -EINVAL;
	}

	if (func_id == BPF_FUNC_timer_set_callback) {
		err = __check_func_call(env, insn, insn_idx_p, meta.subprogno,
					set_timer_callback_state);
		if (err < 0)
			return -EINVAL;
	}

	if (func_id == BPF_FUNC_snprintf) {
		err = check_bpf_snprintf_call(env, regs);
		if (err < 0)
			return err;
	}

	/* reset caller saved regs */
	for (i = 0; i < CALLER_SAVED_REGS; i++) {
		mark_reg_not_init(env, regs, caller_saved[i]);
		check_reg_arg(env, caller_saved[i], DST_OP_NO_MARK);
	}

	/* helper call returns 64-bit value. */
	regs[BPF_REG_0].subreg_def = DEF_NOT_SUBREG;

	/* update return register (already marked as written above) */
	if (fn->ret_type == RET_INTEGER) {
		/* sets type to SCALAR_VALUE */
		mark_reg_unknown(env, regs, BPF_REG_0);
	} else if (fn->ret_type == RET_VOID) {
		regs[BPF_REG_0].type = NOT_INIT;
	} else if (fn->ret_type == RET_PTR_TO_MAP_VALUE_OR_NULL ||
		   fn->ret_type == RET_PTR_TO_MAP_VALUE) {
		/* There is no offset yet applied, variable or fixed */
		mark_reg_known_zero(env, regs, BPF_REG_0);
		/* remember map_ptr, so that check_map_access()
		 * can check 'value_size' boundary of memory access
		 * to map element returned from bpf_map_lookup_elem()
		 */
		if (meta.map_ptr == NULL) {
			verbose(env,
				"kernel subsystem misconfigured verifier\n");
			return -EINVAL;
		}
		regs[BPF_REG_0].map_ptr = meta.map_ptr;
		regs[BPF_REG_0].map_uid = meta.map_uid;
		if (fn->ret_type == RET_PTR_TO_MAP_VALUE) {
			regs[BPF_REG_0].type = PTR_TO_MAP_VALUE;
			if (map_value_has_spin_lock(meta.map_ptr))
				regs[BPF_REG_0].id = ++env->id_gen;
		} else {
			regs[BPF_REG_0].type = PTR_TO_MAP_VALUE_OR_NULL;
		}
	} else if (fn->ret_type == RET_PTR_TO_SOCKET_OR_NULL) {
		mark_reg_known_zero(env, regs, BPF_REG_0);
		regs[BPF_REG_0].type = PTR_TO_SOCKET_OR_NULL;
	} else if (fn->ret_type == RET_PTR_TO_SOCK_COMMON_OR_NULL) {
		mark_reg_known_zero(env, regs, BPF_REG_0);
		regs[BPF_REG_0].type = PTR_TO_SOCK_COMMON_OR_NULL;
	} else if (fn->ret_type == RET_PTR_TO_TCP_SOCK_OR_NULL) {
		mark_reg_known_zero(env, regs, BPF_REG_0);
		regs[BPF_REG_0].type = PTR_TO_TCP_SOCK_OR_NULL;
	} else if (fn->ret_type == RET_PTR_TO_ALLOC_MEM_OR_NULL) {
		mark_reg_known_zero(env, regs, BPF_REG_0);
		regs[BPF_REG_0].type = PTR_TO_MEM_OR_NULL;
		regs[BPF_REG_0].mem_size = meta.mem_size;
	} else if (fn->ret_type == RET_PTR_TO_MEM_OR_BTF_ID_OR_NULL ||
		   fn->ret_type == RET_PTR_TO_MEM_OR_BTF_ID) {
		const struct btf_type *t;

		mark_reg_known_zero(env, regs, BPF_REG_0);
		t = btf_type_skip_modifiers(meta.ret_btf, meta.ret_btf_id, NULL);
		if (!btf_type_is_struct(t)) {
			u32 tsize;
			const struct btf_type *ret;
			const char *tname;

			/* resolve the type size of ksym. */
			ret = btf_resolve_size(meta.ret_btf, t, &tsize);
			if (IS_ERR(ret)) {
				tname = btf_name_by_offset(meta.ret_btf, t->name_off);
				verbose(env, "unable to resolve the size of type '%s': %ld\n",
					tname, PTR_ERR(ret));
				return -EINVAL;
			}
			regs[BPF_REG_0].type =
				fn->ret_type == RET_PTR_TO_MEM_OR_BTF_ID ?
				PTR_TO_MEM : PTR_TO_MEM_OR_NULL;
			regs[BPF_REG_0].mem_size = tsize;
		} else {
			regs[BPF_REG_0].type =
				fn->ret_type == RET_PTR_TO_MEM_OR_BTF_ID ?
				PTR_TO_BTF_ID : PTR_TO_BTF_ID_OR_NULL;
			regs[BPF_REG_0].btf = meta.ret_btf;
			regs[BPF_REG_0].btf_id = meta.ret_btf_id;
		}
	} else if (fn->ret_type == RET_PTR_TO_BTF_ID_OR_NULL ||
		   fn->ret_type == RET_PTR_TO_BTF_ID) {
		int ret_btf_id;

		mark_reg_known_zero(env, regs, BPF_REG_0);
		regs[BPF_REG_0].type = fn->ret_type == RET_PTR_TO_BTF_ID ?
						     PTR_TO_BTF_ID :
						     PTR_TO_BTF_ID_OR_NULL;
		ret_btf_id = *fn->ret_btf_id;
		if (ret_btf_id == 0) {
			verbose(env, "invalid return type %d of func %s#%d\n",
				fn->ret_type, func_id_name(func_id), func_id);
			return -EINVAL;
		}
		/* current BPF helper definitions are only coming from
		 * built-in code with type IDs from  vmlinux BTF
		 */
		regs[BPF_REG_0].btf = btf_vmlinux;
		regs[BPF_REG_0].btf_id = ret_btf_id;
	} else {
		verbose(env, "unknown return type %d of func %s#%d\n",
			fn->ret_type, func_id_name(func_id), func_id);
		return -EINVAL;
	}

	if (reg_type_may_be_null(regs[BPF_REG_0].type))
		regs[BPF_REG_0].id = ++env->id_gen;

	if (is_ptr_cast_function(func_id)) {
		/* For release_reference() */
		regs[BPF_REG_0].ref_obj_id = meta.ref_obj_id;
	} else if (is_acquire_function(func_id, meta.map_ptr)) {
		int id = acquire_reference_state(env, insn_idx);

		if (id < 0)
			return id;
		/* For mark_ptr_or_null_reg() */
		regs[BPF_REG_0].id = id;
		/* For release_reference() */
		regs[BPF_REG_0].ref_obj_id = id;
	}

	do_refine_retval_range(regs, fn->ret_type, func_id, &meta);

	err = check_map_func_compatibility(env, meta.map_ptr, func_id);
	if (err)
		return err;

	if ((func_id == BPF_FUNC_get_stack ||
	     func_id == BPF_FUNC_get_task_stack) &&
	    !env->prog->has_callchain_buf) {
		const char *err_str;

#ifdef CONFIG_PERF_EVENTS
		err = get_callchain_buffers(sysctl_perf_event_max_stack);
		err_str = "cannot get callchain buffer for func %s#%d\n";
#else
		err = -ENOTSUPP;
		err_str = "func %s#%d not supported without CONFIG_PERF_EVENTS\n";
#endif
		if (err) {
			verbose(env, err_str, func_id_name(func_id), func_id);
			return err;
		}

		env->prog->has_callchain_buf = true;
	}

	if (func_id == BPF_FUNC_get_stackid || func_id == BPF_FUNC_get_stack)
		env->prog->call_get_stack = true;

	if (func_id == BPF_FUNC_get_func_ip) {
		if (check_get_func_ip(env))
			return -ENOTSUPP;
		env->prog->call_get_func_ip = true;
	}

	if (changes_data)
		clear_all_pkt_pointers(env);
	return 0;
}

/* mark_btf_func_reg_size() is used when the reg size is determined by
 * the BTF func_proto's return value size and argument.
 */
static void mark_btf_func_reg_size(struct bpf_verifier_env *env, u32 regno,
				   size_t reg_size)
{
	struct bpf_reg_state *reg = &cur_regs(env)[regno];

	if (regno == BPF_REG_0) {
		/* Function return value */
		reg->live |= REG_LIVE_WRITTEN;
		reg->subreg_def = reg_size == sizeof(u64) ?
			DEF_NOT_SUBREG : env->insn_idx + 1;
	} else {
		/* Function argument */
		if (reg_size == sizeof(u64)) {
			mark_insn_zext(env, reg);
			mark_reg_read(env, reg, reg->parent, REG_LIVE_READ64);
		} else {
			mark_reg_read(env, reg, reg->parent, REG_LIVE_READ32);
		}
	}
}

static int check_kfunc_call(struct bpf_verifier_env *env, struct bpf_insn *insn)
{
	const struct btf_type *t, *func, *func_proto, *ptr_type;
	struct bpf_reg_state *regs = cur_regs(env);
	const char *func_name, *ptr_type_name;
	u32 i, nargs, func_id, ptr_type_id;
	const struct btf_param *args;
	int err;

	func_id = insn->imm;
	func = btf_type_by_id(btf_vmlinux, func_id);
	func_name = btf_name_by_offset(btf_vmlinux, func->name_off);
	func_proto = btf_type_by_id(btf_vmlinux, func->type);

	if (!env->ops->check_kfunc_call ||
	    !env->ops->check_kfunc_call(func_id)) {
		verbose(env, "calling kernel function %s is not allowed\n",
			func_name);
		return -EACCES;
	}

	/* Check the arguments */
	err = btf_check_kfunc_arg_match(env, btf_vmlinux, func_id, regs);
	if (err)
		return err;

	for (i = 0; i < CALLER_SAVED_REGS; i++)
		mark_reg_not_init(env, regs, caller_saved[i]);

	/* Check return type */
	t = btf_type_skip_modifiers(btf_vmlinux, func_proto->type, NULL);
	if (btf_type_is_scalar(t)) {
		mark_reg_unknown(env, regs, BPF_REG_0);
		mark_btf_func_reg_size(env, BPF_REG_0, t->size);
	} else if (btf_type_is_ptr(t)) {
		ptr_type = btf_type_skip_modifiers(btf_vmlinux, t->type,
						   &ptr_type_id);
		if (!btf_type_is_struct(ptr_type)) {
			ptr_type_name = btf_name_by_offset(btf_vmlinux,
							   ptr_type->name_off);
			verbose(env, "kernel function %s returns pointer type %s %s is not supported\n",
				func_name, btf_type_str(ptr_type),
				ptr_type_name);
			return -EINVAL;
		}
		mark_reg_known_zero(env, regs, BPF_REG_0);
		regs[BPF_REG_0].btf = btf_vmlinux;
		regs[BPF_REG_0].type = PTR_TO_BTF_ID;
		regs[BPF_REG_0].btf_id = ptr_type_id;
		mark_btf_func_reg_size(env, BPF_REG_0, sizeof(void *));
	} /* else { add_kfunc_call() ensures it is btf_type_is_void(t) } */

	nargs = btf_type_vlen(func_proto);
	args = (const struct btf_param *)(func_proto + 1);
	for (i = 0; i < nargs; i++) {
		u32 regno = i + 1;

		t = btf_type_skip_modifiers(btf_vmlinux, args[i].type, NULL);
		if (btf_type_is_ptr(t))
			mark_btf_func_reg_size(env, regno, sizeof(void *));
		else
			/* scalar. ensured by btf_check_kfunc_arg_match() */
			mark_btf_func_reg_size(env, regno, t->size);
	}

	return 0;
}

static bool signed_add_overflows(s64 a, s64 b)
{
	/* Do the add in u64, where overflow is well-defined */
	s64 res = (s64)((u64)a + (u64)b);

	if (b < 0)
		return res > a;
	return res < a;
}

static bool signed_add32_overflows(s32 a, s32 b)
{
	/* Do the add in u32, where overflow is well-defined */
	s32 res = (s32)((u32)a + (u32)b);

	if (b < 0)
		return res > a;
	return res < a;
}

static bool signed_sub_overflows(s64 a, s64 b)
{
	/* Do the sub in u64, where overflow is well-defined */
	s64 res = (s64)((u64)a - (u64)b);

	if (b < 0)
		return res < a;
	return res > a;
}

static bool signed_sub32_overflows(s32 a, s32 b)
{
	/* Do the sub in u32, where overflow is well-defined */
	s32 res = (s32)((u32)a - (u32)b);

	if (b < 0)
		return res < a;
	return res > a;
}

static bool check_reg_sane_offset(struct bpf_verifier_env *env,
				  const struct bpf_reg_state *reg,
				  enum bpf_reg_type type)
{
	bool known = tnum_is_const(reg->var_off);
	s64 val = reg->var_off.value;
	s64 smin = reg->smin_value;

	if (known && (val >= BPF_MAX_VAR_OFF || val <= -BPF_MAX_VAR_OFF)) {
		verbose(env, "math between %s pointer and %lld is not allowed\n",
			reg_type_str[type], val);
		return false;
	}

	if (reg->off >= BPF_MAX_VAR_OFF || reg->off <= -BPF_MAX_VAR_OFF) {
		verbose(env, "%s pointer offset %d is not allowed\n",
			reg_type_str[type], reg->off);
		return false;
	}

	if (smin == S64_MIN) {
		verbose(env, "math between %s pointer and register with unbounded min value is not allowed\n",
			reg_type_str[type]);
		return false;
	}

	if (smin >= BPF_MAX_VAR_OFF || smin <= -BPF_MAX_VAR_OFF) {
		verbose(env, "value %lld makes %s pointer be out of bounds\n",
			smin, reg_type_str[type]);
		return false;
	}

	return true;
}

static struct bpf_insn_aux_data *cur_aux(struct bpf_verifier_env *env)
{
	return &env->insn_aux_data[env->insn_idx];
}

enum {
	REASON_BOUNDS	= -1,
	REASON_TYPE	= -2,
	REASON_PATHS	= -3,
	REASON_LIMIT	= -4,
	REASON_STACK	= -5,
};

static int retrieve_ptr_limit(const struct bpf_reg_state *ptr_reg,
			      u32 *alu_limit, bool mask_to_left)
{
	u32 max = 0, ptr_limit = 0;

	switch (ptr_reg->type) {
	case PTR_TO_STACK:
		/* Offset 0 is out-of-bounds, but acceptable start for the
		 * left direction, see BPF_REG_FP. Also, unknown scalar
		 * offset where we would need to deal with min/max bounds is
		 * currently prohibited for unprivileged.
		 */
		max = MAX_BPF_STACK + mask_to_left;
		ptr_limit = -(ptr_reg->var_off.value + ptr_reg->off);
		break;
	case PTR_TO_MAP_VALUE:
		max = ptr_reg->map_ptr->value_size;
		ptr_limit = (mask_to_left ?
			     ptr_reg->smin_value :
			     ptr_reg->umax_value) + ptr_reg->off;
		break;
	default:
		return REASON_TYPE;
	}

	if (ptr_limit >= max)
		return REASON_LIMIT;
	*alu_limit = ptr_limit;
	return 0;
}

static bool can_skip_alu_sanitation(const struct bpf_verifier_env *env,
				    const struct bpf_insn *insn)
{
	return env->bypass_spec_v1 || BPF_SRC(insn->code) == BPF_K;
}

static int update_alu_sanitation_state(struct bpf_insn_aux_data *aux,
				       u32 alu_state, u32 alu_limit)
{
	/* If we arrived here from different branches with different
	 * state or limits to sanitize, then this won't work.
	 */
	if (aux->alu_state &&
	    (aux->alu_state != alu_state ||
	     aux->alu_limit != alu_limit))
		return REASON_PATHS;

	/* Corresponding fixup done in do_misc_fixups(). */
	aux->alu_state = alu_state;
	aux->alu_limit = alu_limit;
	return 0;
}

static int sanitize_val_alu(struct bpf_verifier_env *env,
			    struct bpf_insn *insn)
{
	struct bpf_insn_aux_data *aux = cur_aux(env);

	if (can_skip_alu_sanitation(env, insn))
		return 0;

	return update_alu_sanitation_state(aux, BPF_ALU_NON_POINTER, 0);
}

static bool sanitize_needed(u8 opcode)
{
	return opcode == BPF_ADD || opcode == BPF_SUB;
}

struct bpf_sanitize_info {
	struct bpf_insn_aux_data aux;
	bool mask_to_left;
};

static struct bpf_verifier_state *
sanitize_speculative_path(struct bpf_verifier_env *env,
			  const struct bpf_insn *insn,
			  u32 next_idx, u32 curr_idx)
{
	struct bpf_verifier_state *branch;
	struct bpf_reg_state *regs;

	branch = push_stack(env, next_idx, curr_idx, true);
	if (branch && insn) {
		regs = branch->frame[branch->curframe]->regs;
		if (BPF_SRC(insn->code) == BPF_K) {
			mark_reg_unknown(env, regs, insn->dst_reg);
		} else if (BPF_SRC(insn->code) == BPF_X) {
			mark_reg_unknown(env, regs, insn->dst_reg);
			mark_reg_unknown(env, regs, insn->src_reg);
		}
	}
	return branch;
}

static int sanitize_ptr_alu(struct bpf_verifier_env *env,
			    struct bpf_insn *insn,
			    const struct bpf_reg_state *ptr_reg,
			    const struct bpf_reg_state *off_reg,
			    struct bpf_reg_state *dst_reg,
			    struct bpf_sanitize_info *info,
			    const bool commit_window)
{
	struct bpf_insn_aux_data *aux = commit_window ? cur_aux(env) : &info->aux;
	struct bpf_verifier_state *vstate = env->cur_state;
	bool off_is_imm = tnum_is_const(off_reg->var_off);
	bool off_is_neg = off_reg->smin_value < 0;
	bool ptr_is_dst_reg = ptr_reg == dst_reg;
	u8 opcode = BPF_OP(insn->code);
	u32 alu_state, alu_limit;
	struct bpf_reg_state tmp;
	bool ret;
	int err;

	if (can_skip_alu_sanitation(env, insn))
		return 0;

	/* We already marked aux for masking from non-speculative
	 * paths, thus we got here in the first place. We only care
	 * to explore bad access from here.
	 */
	if (vstate->speculative)
		goto do_sim;

	if (!commit_window) {
		if (!tnum_is_const(off_reg->var_off) &&
		    (off_reg->smin_value < 0) != (off_reg->smax_value < 0))
			return REASON_BOUNDS;

		info->mask_to_left = (opcode == BPF_ADD &&  off_is_neg) ||
				     (opcode == BPF_SUB && !off_is_neg);
	}

	err = retrieve_ptr_limit(ptr_reg, &alu_limit, info->mask_to_left);
	if (err < 0)
		return err;

	if (commit_window) {
		/* In commit phase we narrow the masking window based on
		 * the observed pointer move after the simulated operation.
		 */
		alu_state = info->aux.alu_state;
		alu_limit = abs(info->aux.alu_limit - alu_limit);
	} else {
		alu_state  = off_is_neg ? BPF_ALU_NEG_VALUE : 0;
		alu_state |= off_is_imm ? BPF_ALU_IMMEDIATE : 0;
		alu_state |= ptr_is_dst_reg ?
			     BPF_ALU_SANITIZE_SRC : BPF_ALU_SANITIZE_DST;

		/* Limit pruning on unknown scalars to enable deep search for
		 * potential masking differences from other program paths.
		 */
		if (!off_is_imm)
			env->explore_alu_limits = true;
	}

	err = update_alu_sanitation_state(aux, alu_state, alu_limit);
	if (err < 0)
		return err;
do_sim:
	/* If we're in commit phase, we're done here given we already
	 * pushed the truncated dst_reg into the speculative verification
	 * stack.
	 *
	 * Also, when register is a known constant, we rewrite register-based
	 * operation to immediate-based, and thus do not need masking (and as
	 * a consequence, do not need to simulate the zero-truncation either).
	 */
	if (commit_window || off_is_imm)
		return 0;

	/* Simulate and find potential out-of-bounds access under
	 * speculative execution from truncation as a result of
	 * masking when off was not within expected range. If off
	 * sits in dst, then we temporarily need to move ptr there
	 * to simulate dst (== 0) +/-= ptr. Needed, for example,
	 * for cases where we use K-based arithmetic in one direction
	 * and truncated reg-based in the other in order to explore
	 * bad access.
	 */
	if (!ptr_is_dst_reg) {
		tmp = *dst_reg;
		*dst_reg = *ptr_reg;
	}
	ret = sanitize_speculative_path(env, NULL, env->insn_idx + 1,
					env->insn_idx);
	if (!ptr_is_dst_reg && ret)
		*dst_reg = tmp;
	return !ret ? REASON_STACK : 0;
}

static void sanitize_mark_insn_seen(struct bpf_verifier_env *env)
{
	struct bpf_verifier_state *vstate = env->cur_state;

	/* If we simulate paths under speculation, we don't update the
	 * insn as 'seen' such that when we verify unreachable paths in
	 * the non-speculative domain, sanitize_dead_code() can still
	 * rewrite/sanitize them.
	 */
	if (!vstate->speculative)
		env->insn_aux_data[env->insn_idx].seen = env->pass_cnt;
}

static int sanitize_err(struct bpf_verifier_env *env,
			const struct bpf_insn *insn, int reason,
			const struct bpf_reg_state *off_reg,
			const struct bpf_reg_state *dst_reg)
{
	static const char *err = "pointer arithmetic with it prohibited for !root";
	const char *op = BPF_OP(insn->code) == BPF_ADD ? "add" : "sub";
	u32 dst = insn->dst_reg, src = insn->src_reg;

	switch (reason) {
	case REASON_BOUNDS:
		verbose(env, "R%d has unknown scalar with mixed signed bounds, %s\n",
			off_reg == dst_reg ? dst : src, err);
		break;
	case REASON_TYPE:
		verbose(env, "R%d has pointer with unsupported alu operation, %s\n",
			off_reg == dst_reg ? src : dst, err);
		break;
	case REASON_PATHS:
		verbose(env, "R%d tried to %s from different maps, paths or scalars, %s\n",
			dst, op, err);
		break;
	case REASON_LIMIT:
		verbose(env, "R%d tried to %s beyond pointer bounds, %s\n",
			dst, op, err);
		break;
	case REASON_STACK:
		verbose(env, "R%d could not be pushed for speculative verification, %s\n",
			dst, err);
		break;
	default:
		verbose(env, "verifier internal error: unknown reason (%d)\n",
			reason);
		break;
	}

	return -EACCES;
}

/* check that stack access falls within stack limits and that 'reg' doesn't
 * have a variable offset.
 *
 * Variable offset is prohibited for unprivileged mode for simplicity since it
 * requires corresponding support in Spectre masking for stack ALU.  See also
 * retrieve_ptr_limit().
 *
 *
 * 'off' includes 'reg->off'.
 */
static int check_stack_access_for_ptr_arithmetic(
				struct bpf_verifier_env *env,
				int regno,
				const struct bpf_reg_state *reg,
				int off)
{
	if (!tnum_is_const(reg->var_off)) {
		char tn_buf[48];

		tnum_strn(tn_buf, sizeof(tn_buf), reg->var_off);
		verbose(env, "R%d variable stack access prohibited for !root, var_off=%s off=%d\n",
			regno, tn_buf, off);
		return -EACCES;
	}

	if (off >= 0 || off < -MAX_BPF_STACK) {
		verbose(env, "R%d stack pointer arithmetic goes out of range, "
			"prohibited for !root; off=%d\n", regno, off);
		return -EACCES;
	}

	return 0;
}

static int sanitize_check_bounds(struct bpf_verifier_env *env,
				 const struct bpf_insn *insn,
				 const struct bpf_reg_state *dst_reg)
{
	u32 dst = insn->dst_reg;

	/* For unprivileged we require that resulting offset must be in bounds
	 * in order to be able to sanitize access later on.
	 */
	if (env->bypass_spec_v1)
		return 0;

	switch (dst_reg->type) {
	case PTR_TO_STACK:
		if (check_stack_access_for_ptr_arithmetic(env, dst, dst_reg,
					dst_reg->off + dst_reg->var_off.value))
			return -EACCES;
		break;
	case PTR_TO_MAP_VALUE:
		if (check_map_access(env, dst, dst_reg->off, 1, false)) {
			verbose(env, "R%d pointer arithmetic of map value goes out of range, "
				"prohibited for !root\n", dst);
			return -EACCES;
		}
		break;
	default:
		break;
	}

	return 0;
}

/* Handles arithmetic on a pointer and a scalar: computes new min/max and var_off.
 * Caller should also handle BPF_MOV case separately.
 * If we return -EACCES, caller may want to try again treating pointer as a
 * scalar.  So we only emit a diagnostic if !env->allow_ptr_leaks.
 */
static int adjust_ptr_min_max_vals(struct bpf_verifier_env *env,
				   struct bpf_insn *insn,
				   const struct bpf_reg_state *ptr_reg,
				   const struct bpf_reg_state *off_reg)
{
	struct bpf_verifier_state *vstate = env->cur_state;
	struct bpf_func_state *state = vstate->frame[vstate->curframe];
	struct bpf_reg_state *regs = state->regs, *dst_reg;
	bool known = tnum_is_const(off_reg->var_off);
	s64 smin_val = off_reg->smin_value, smax_val = off_reg->smax_value,
	    smin_ptr = ptr_reg->smin_value, smax_ptr = ptr_reg->smax_value;
	u64 umin_val = off_reg->umin_value, umax_val = off_reg->umax_value,
	    umin_ptr = ptr_reg->umin_value, umax_ptr = ptr_reg->umax_value;
	struct bpf_sanitize_info info = {};
	u8 opcode = BPF_OP(insn->code);
	u32 dst = insn->dst_reg;
	int ret;

	dst_reg = &regs[dst];

	if ((known && (smin_val != smax_val || umin_val != umax_val)) ||
	    smin_val > smax_val || umin_val > umax_val) {
		/* Taint dst register if offset had invalid bounds derived from
		 * e.g. dead branches.
		 */
		__mark_reg_unknown(env, dst_reg);
		return 0;
	}

	if (BPF_CLASS(insn->code) != BPF_ALU64) {
		/* 32-bit ALU ops on pointers produce (meaningless) scalars */
		if (opcode == BPF_SUB && env->allow_ptr_leaks) {
			__mark_reg_unknown(env, dst_reg);
			return 0;
		}

		verbose(env,
			"R%d 32-bit pointer arithmetic prohibited\n",
			dst);
		return -EACCES;
	}

	switch (ptr_reg->type) {
	case PTR_TO_MAP_VALUE_OR_NULL:
		verbose(env, "R%d pointer arithmetic on %s prohibited, null-check it first\n",
			dst, reg_type_str[ptr_reg->type]);
		return -EACCES;
	case CONST_PTR_TO_MAP:
		/* smin_val represents the known value */
		if (known && smin_val == 0 && opcode == BPF_ADD)
			break;
		fallthrough;
	case PTR_TO_PACKET_END:
	case PTR_TO_SOCKET:
	case PTR_TO_SOCKET_OR_NULL:
	case PTR_TO_SOCK_COMMON:
	case PTR_TO_SOCK_COMMON_OR_NULL:
	case PTR_TO_TCP_SOCK:
	case PTR_TO_TCP_SOCK_OR_NULL:
	case PTR_TO_XDP_SOCK:
		verbose(env, "R%d pointer arithmetic on %s prohibited\n",
			dst, reg_type_str[ptr_reg->type]);
		return -EACCES;
	default:
		break;
	}

	/* In case of 'scalar += pointer', dst_reg inherits pointer type and id.
	 * The id may be overwritten later if we create a new variable offset.
	 */
	dst_reg->type = ptr_reg->type;
	dst_reg->id = ptr_reg->id;

	if (!check_reg_sane_offset(env, off_reg, ptr_reg->type) ||
	    !check_reg_sane_offset(env, ptr_reg, ptr_reg->type))
		return -EINVAL;

	/* pointer types do not carry 32-bit bounds at the moment. */
	__mark_reg32_unbounded(dst_reg);

	if (sanitize_needed(opcode)) {
		ret = sanitize_ptr_alu(env, insn, ptr_reg, off_reg, dst_reg,
				       &info, false);
		if (ret < 0)
			return sanitize_err(env, insn, ret, off_reg, dst_reg);
	}

	switch (opcode) {
	case BPF_ADD:
		/* We can take a fixed offset as long as it doesn't overflow
		 * the s32 'off' field
		 */
		if (known && (ptr_reg->off + smin_val ==
			      (s64)(s32)(ptr_reg->off + smin_val))) {
			/* pointer += K.  Accumulate it into fixed offset */
			dst_reg->smin_value = smin_ptr;
			dst_reg->smax_value = smax_ptr;
			dst_reg->umin_value = umin_ptr;
			dst_reg->umax_value = umax_ptr;
			dst_reg->var_off = ptr_reg->var_off;
			dst_reg->off = ptr_reg->off + smin_val;
			dst_reg->raw = ptr_reg->raw;
			break;
		}
		/* A new variable offset is created.  Note that off_reg->off
		 * == 0, since it's a scalar.
		 * dst_reg gets the pointer type and since some positive
		 * integer value was added to the pointer, give it a new 'id'
		 * if it's a PTR_TO_PACKET.
		 * this creates a new 'base' pointer, off_reg (variable) gets
		 * added into the variable offset, and we copy the fixed offset
		 * from ptr_reg.
		 */
		if (signed_add_overflows(smin_ptr, smin_val) ||
		    signed_add_overflows(smax_ptr, smax_val)) {
			dst_reg->smin_value = S64_MIN;
			dst_reg->smax_value = S64_MAX;
		} else {
			dst_reg->smin_value = smin_ptr + smin_val;
			dst_reg->smax_value = smax_ptr + smax_val;
		}
		if (umin_ptr + umin_val < umin_ptr ||
		    umax_ptr + umax_val < umax_ptr) {
			dst_reg->umin_value = 0;
			dst_reg->umax_value = U64_MAX;
		} else {
			dst_reg->umin_value = umin_ptr + umin_val;
			dst_reg->umax_value = umax_ptr + umax_val;
		}
		dst_reg->var_off = tnum_add(ptr_reg->var_off, off_reg->var_off);
		dst_reg->off = ptr_reg->off;
		dst_reg->raw = ptr_reg->raw;
		if (reg_is_pkt_pointer(ptr_reg)) {
			dst_reg->id = ++env->id_gen;
			/* something was added to pkt_ptr, set range to zero */
			memset(&dst_reg->raw, 0, sizeof(dst_reg->raw));
		}
		break;
	case BPF_SUB:
		if (dst_reg == off_reg) {
			/* scalar -= pointer.  Creates an unknown scalar */
			verbose(env, "R%d tried to subtract pointer from scalar\n",
				dst);
			return -EACCES;
		}
		/* We don't allow subtraction from FP, because (according to
		 * test_verifier.c test "invalid fp arithmetic", JITs might not
		 * be able to deal with it.
		 */
		if (ptr_reg->type == PTR_TO_STACK) {
			verbose(env, "R%d subtraction from stack pointer prohibited\n",
				dst);
			return -EACCES;
		}
		if (known && (ptr_reg->off - smin_val ==
			      (s64)(s32)(ptr_reg->off - smin_val))) {
			/* pointer -= K.  Subtract it from fixed offset */
			dst_reg->smin_value = smin_ptr;
			dst_reg->smax_value = smax_ptr;
			dst_reg->umin_value = umin_ptr;
			dst_reg->umax_value = umax_ptr;
			dst_reg->var_off = ptr_reg->var_off;
			dst_reg->id = ptr_reg->id;
			dst_reg->off = ptr_reg->off - smin_val;
			dst_reg->raw = ptr_reg->raw;
			break;
		}
		/* A new variable offset is created.  If the subtrahend is known
		 * nonnegative, then any reg->range we had before is still good.
		 */
		if (signed_sub_overflows(smin_ptr, smax_val) ||
		    signed_sub_overflows(smax_ptr, smin_val)) {
			/* Overflow possible, we know nothing */
			dst_reg->smin_value = S64_MIN;
			dst_reg->smax_value = S64_MAX;
		} else {
			dst_reg->smin_value = smin_ptr - smax_val;
			dst_reg->smax_value = smax_ptr - smin_val;
		}
		if (umin_ptr < umax_val) {
			/* Overflow possible, we know nothing */
			dst_reg->umin_value = 0;
			dst_reg->umax_value = U64_MAX;
		} else {
			/* Cannot overflow (as long as bounds are consistent) */
			dst_reg->umin_value = umin_ptr - umax_val;
			dst_reg->umax_value = umax_ptr - umin_val;
		}
		dst_reg->var_off = tnum_sub(ptr_reg->var_off, off_reg->var_off);
		dst_reg->off = ptr_reg->off;
		dst_reg->raw = ptr_reg->raw;
		if (reg_is_pkt_pointer(ptr_reg)) {
			dst_reg->id = ++env->id_gen;
			/* something was added to pkt_ptr, set range to zero */
			if (smin_val < 0)
				memset(&dst_reg->raw, 0, sizeof(dst_reg->raw));
		}
		break;
	case BPF_AND:
	case BPF_OR:
	case BPF_XOR:
		/* bitwise ops on pointers are troublesome, prohibit. */
		verbose(env, "R%d bitwise operator %s on pointer prohibited\n",
			dst, bpf_alu_string[opcode >> 4]);
		return -EACCES;
	default:
		/* other operators (e.g. MUL,LSH) produce non-pointer results */
		verbose(env, "R%d pointer arithmetic with %s operator prohibited\n",
			dst, bpf_alu_string[opcode >> 4]);
		return -EACCES;
	}

	if (!check_reg_sane_offset(env, dst_reg, ptr_reg->type))
		return -EINVAL;

	__update_reg_bounds(dst_reg);
	__reg_deduce_bounds(dst_reg);
	__reg_bound_offset(dst_reg);

	if (sanitize_check_bounds(env, insn, dst_reg) < 0)
		return -EACCES;
	if (sanitize_needed(opcode)) {
		ret = sanitize_ptr_alu(env, insn, dst_reg, off_reg, dst_reg,
				       &info, true);
		if (ret < 0)
			return sanitize_err(env, insn, ret, off_reg, dst_reg);
	}

	return 0;
}

static void scalar32_min_max_add(struct bpf_reg_state *dst_reg,
				 struct bpf_reg_state *src_reg)
{
	s32 smin_val = src_reg->s32_min_value;
	s32 smax_val = src_reg->s32_max_value;
	u32 umin_val = src_reg->u32_min_value;
	u32 umax_val = src_reg->u32_max_value;

	if (signed_add32_overflows(dst_reg->s32_min_value, smin_val) ||
	    signed_add32_overflows(dst_reg->s32_max_value, smax_val)) {
		dst_reg->s32_min_value = S32_MIN;
		dst_reg->s32_max_value = S32_MAX;
	} else {
		dst_reg->s32_min_value += smin_val;
		dst_reg->s32_max_value += smax_val;
	}
	if (dst_reg->u32_min_value + umin_val < umin_val ||
	    dst_reg->u32_max_value + umax_val < umax_val) {
		dst_reg->u32_min_value = 0;
		dst_reg->u32_max_value = U32_MAX;
	} else {
		dst_reg->u32_min_value += umin_val;
		dst_reg->u32_max_value += umax_val;
	}
}

static void scalar_min_max_add(struct bpf_reg_state *dst_reg,
			       struct bpf_reg_state *src_reg)
{
	s64 smin_val = src_reg->smin_value;
	s64 smax_val = src_reg->smax_value;
	u64 umin_val = src_reg->umin_value;
	u64 umax_val = src_reg->umax_value;

	if (signed_add_overflows(dst_reg->smin_value, smin_val) ||
	    signed_add_overflows(dst_reg->smax_value, smax_val)) {
		dst_reg->smin_value = S64_MIN;
		dst_reg->smax_value = S64_MAX;
	} else {
		dst_reg->smin_value += smin_val;
		dst_reg->smax_value += smax_val;
	}
	if (dst_reg->umin_value + umin_val < umin_val ||
	    dst_reg->umax_value + umax_val < umax_val) {
		dst_reg->umin_value = 0;
		dst_reg->umax_value = U64_MAX;
	} else {
		dst_reg->umin_value += umin_val;
		dst_reg->umax_value += umax_val;
	}
}

static void scalar32_min_max_sub(struct bpf_reg_state *dst_reg,
				 struct bpf_reg_state *src_reg)
{
	s32 smin_val = src_reg->s32_min_value;
	s32 smax_val = src_reg->s32_max_value;
	u32 umin_val = src_reg->u32_min_value;
	u32 umax_val = src_reg->u32_max_value;

	if (signed_sub32_overflows(dst_reg->s32_min_value, smax_val) ||
	    signed_sub32_overflows(dst_reg->s32_max_value, smin_val)) {
		/* Overflow possible, we know nothing */
		dst_reg->s32_min_value = S32_MIN;
		dst_reg->s32_max_value = S32_MAX;
	} else {
		dst_reg->s32_min_value -= smax_val;
		dst_reg->s32_max_value -= smin_val;
	}
	if (dst_reg->u32_min_value < umax_val) {
		/* Overflow possible, we know nothing */
		dst_reg->u32_min_value = 0;
		dst_reg->u32_max_value = U32_MAX;
	} else {
		/* Cannot overflow (as long as bounds are consistent) */
		dst_reg->u32_min_value -= umax_val;
		dst_reg->u32_max_value -= umin_val;
	}
}

static void scalar_min_max_sub(struct bpf_reg_state *dst_reg,
			       struct bpf_reg_state *src_reg)
{
	s64 smin_val = src_reg->smin_value;
	s64 smax_val = src_reg->smax_value;
	u64 umin_val = src_reg->umin_value;
	u64 umax_val = src_reg->umax_value;

	if (signed_sub_overflows(dst_reg->smin_value, smax_val) ||
	    signed_sub_overflows(dst_reg->smax_value, smin_val)) {
		/* Overflow possible, we know nothing */
		dst_reg->smin_value = S64_MIN;
		dst_reg->smax_value = S64_MAX;
	} else {
		dst_reg->smin_value -= smax_val;
		dst_reg->smax_value -= smin_val;
	}
	if (dst_reg->umin_value < umax_val) {
		/* Overflow possible, we know nothing */
		dst_reg->umin_value = 0;
		dst_reg->umax_value = U64_MAX;
	} else {
		/* Cannot overflow (as long as bounds are consistent) */
		dst_reg->umin_value -= umax_val;
		dst_reg->umax_value -= umin_val;
	}
}

static void scalar32_min_max_mul(struct bpf_reg_state *dst_reg,
				 struct bpf_reg_state *src_reg)
{
	s32 smin_val = src_reg->s32_min_value;
	u32 umin_val = src_reg->u32_min_value;
	u32 umax_val = src_reg->u32_max_value;

	if (smin_val < 0 || dst_reg->s32_min_value < 0) {
		/* Ain't nobody got time to multiply that sign */
		__mark_reg32_unbounded(dst_reg);
		return;
	}
	/* Both values are positive, so we can work with unsigned and
	 * copy the result to signed (unless it exceeds S32_MAX).
	 */
	if (umax_val > U16_MAX || dst_reg->u32_max_value > U16_MAX) {
		/* Potential overflow, we know nothing */
		__mark_reg32_unbounded(dst_reg);
		return;
	}
	dst_reg->u32_min_value *= umin_val;
	dst_reg->u32_max_value *= umax_val;
	if (dst_reg->u32_max_value > S32_MAX) {
		/* Overflow possible, we know nothing */
		dst_reg->s32_min_value = S32_MIN;
		dst_reg->s32_max_value = S32_MAX;
	} else {
		dst_reg->s32_min_value = dst_reg->u32_min_value;
		dst_reg->s32_max_value = dst_reg->u32_max_value;
	}
}

static void scalar_min_max_mul(struct bpf_reg_state *dst_reg,
			       struct bpf_reg_state *src_reg)
{
	s64 smin_val = src_reg->smin_value;
	u64 umin_val = src_reg->umin_value;
	u64 umax_val = src_reg->umax_value;

	if (smin_val < 0 || dst_reg->smin_value < 0) {
		/* Ain't nobody got time to multiply that sign */
		__mark_reg64_unbounded(dst_reg);
		return;
	}
	/* Both values are positive, so we can work with unsigned and
	 * copy the result to signed (unless it exceeds S64_MAX).
	 */
	if (umax_val > U32_MAX || dst_reg->umax_value > U32_MAX) {
		/* Potential overflow, we know nothing */
		__mark_reg64_unbounded(dst_reg);
		return;
	}
	dst_reg->umin_value *= umin_val;
	dst_reg->umax_value *= umax_val;
	if (dst_reg->umax_value > S64_MAX) {
		/* Overflow possible, we know nothing */
		dst_reg->smin_value = S64_MIN;
		dst_reg->smax_value = S64_MAX;
	} else {
		dst_reg->smin_value = dst_reg->umin_value;
		dst_reg->smax_value = dst_reg->umax_value;
	}
}

static void scalar32_min_max_and(struct bpf_reg_state *dst_reg,
				 struct bpf_reg_state *src_reg)
{
	bool src_known = tnum_subreg_is_const(src_reg->var_off);
	bool dst_known = tnum_subreg_is_const(dst_reg->var_off);
	struct tnum var32_off = tnum_subreg(dst_reg->var_off);
	s32 smin_val = src_reg->s32_min_value;
	u32 umax_val = src_reg->u32_max_value;

	if (src_known && dst_known) {
		__mark_reg32_known(dst_reg, var32_off.value);
		return;
	}

	/* We get our minimum from the var_off, since that's inherently
	 * bitwise.  Our maximum is the minimum of the operands' maxima.
	 */
	dst_reg->u32_min_value = var32_off.value;
	dst_reg->u32_max_value = min(dst_reg->u32_max_value, umax_val);
	if (dst_reg->s32_min_value < 0 || smin_val < 0) {
		/* Lose signed bounds when ANDing negative numbers,
		 * ain't nobody got time for that.
		 */
		dst_reg->s32_min_value = S32_MIN;
		dst_reg->s32_max_value = S32_MAX;
	} else {
		/* ANDing two positives gives a positive, so safe to
		 * cast result into s64.
		 */
		dst_reg->s32_min_value = dst_reg->u32_min_value;
		dst_reg->s32_max_value = dst_reg->u32_max_value;
	}
}

static void scalar_min_max_and(struct bpf_reg_state *dst_reg,
			       struct bpf_reg_state *src_reg)
{
	bool src_known = tnum_is_const(src_reg->var_off);
	bool dst_known = tnum_is_const(dst_reg->var_off);
	s64 smin_val = src_reg->smin_value;
	u64 umax_val = src_reg->umax_value;

	if (src_known && dst_known) {
		__mark_reg_known(dst_reg, dst_reg->var_off.value);
		return;
	}

	/* We get our minimum from the var_off, since that's inherently
	 * bitwise.  Our maximum is the minimum of the operands' maxima.
	 */
	dst_reg->umin_value = dst_reg->var_off.value;
	dst_reg->umax_value = min(dst_reg->umax_value, umax_val);
	if (dst_reg->smin_value < 0 || smin_val < 0) {
		/* Lose signed bounds when ANDing negative numbers,
		 * ain't nobody got time for that.
		 */
		dst_reg->smin_value = S64_MIN;
		dst_reg->smax_value = S64_MAX;
	} else {
		/* ANDing two positives gives a positive, so safe to
		 * cast result into s64.
		 */
		dst_reg->smin_value = dst_reg->umin_value;
		dst_reg->smax_value = dst_reg->umax_value;
	}
	/* We may learn something more from the var_off */
	__update_reg_bounds(dst_reg);
}

static void scalar32_min_max_or(struct bpf_reg_state *dst_reg,
				struct bpf_reg_state *src_reg)
{
	bool src_known = tnum_subreg_is_const(src_reg->var_off);
	bool dst_known = tnum_subreg_is_const(dst_reg->var_off);
	struct tnum var32_off = tnum_subreg(dst_reg->var_off);
	s32 smin_val = src_reg->s32_min_value;
	u32 umin_val = src_reg->u32_min_value;

	if (src_known && dst_known) {
		__mark_reg32_known(dst_reg, var32_off.value);
		return;
	}

	/* We get our maximum from the var_off, and our minimum is the
	 * maximum of the operands' minima
	 */
	dst_reg->u32_min_value = max(dst_reg->u32_min_value, umin_val);
	dst_reg->u32_max_value = var32_off.value | var32_off.mask;
	if (dst_reg->s32_min_value < 0 || smin_val < 0) {
		/* Lose signed bounds when ORing negative numbers,
		 * ain't nobody got time for that.
		 */
		dst_reg->s32_min_value = S32_MIN;
		dst_reg->s32_max_value = S32_MAX;
	} else {
		/* ORing two positives gives a positive, so safe to
		 * cast result into s64.
		 */
		dst_reg->s32_min_value = dst_reg->u32_min_value;
		dst_reg->s32_max_value = dst_reg->u32_max_value;
	}
}

static void scalar_min_max_or(struct bpf_reg_state *dst_reg,
			      struct bpf_reg_state *src_reg)
{
	bool src_known = tnum_is_const(src_reg->var_off);
	bool dst_known = tnum_is_const(dst_reg->var_off);
	s64 smin_val = src_reg->smin_value;
	u64 umin_val = src_reg->umin_value;

	if (src_known && dst_known) {
		__mark_reg_known(dst_reg, dst_reg->var_off.value);
		return;
	}

	/* We get our maximum from the var_off, and our minimum is the
	 * maximum of the operands' minima
	 */
	dst_reg->umin_value = max(dst_reg->umin_value, umin_val);
	dst_reg->umax_value = dst_reg->var_off.value | dst_reg->var_off.mask;
	if (dst_reg->smin_value < 0 || smin_val < 0) {
		/* Lose signed bounds when ORing negative numbers,
		 * ain't nobody got time for that.
		 */
		dst_reg->smin_value = S64_MIN;
		dst_reg->smax_value = S64_MAX;
	} else {
		/* ORing two positives gives a positive, so safe to
		 * cast result into s64.
		 */
		dst_reg->smin_value = dst_reg->umin_value;
		dst_reg->smax_value = dst_reg->umax_value;
	}
	/* We may learn something more from the var_off */
	__update_reg_bounds(dst_reg);
}

static void scalar32_min_max_xor(struct bpf_reg_state *dst_reg,
				 struct bpf_reg_state *src_reg)
{
	bool src_known = tnum_subreg_is_const(src_reg->var_off);
	bool dst_known = tnum_subreg_is_const(dst_reg->var_off);
	struct tnum var32_off = tnum_subreg(dst_reg->var_off);
	s32 smin_val = src_reg->s32_min_value;

	if (src_known && dst_known) {
		__mark_reg32_known(dst_reg, var32_off.value);
		return;
	}

	/* We get both minimum and maximum from the var32_off. */
	dst_reg->u32_min_value = var32_off.value;
	dst_reg->u32_max_value = var32_off.value | var32_off.mask;

	if (dst_reg->s32_min_value >= 0 && smin_val >= 0) {
		/* XORing two positive sign numbers gives a positive,
		 * so safe to cast u32 result into s32.
		 */
		dst_reg->s32_min_value = dst_reg->u32_min_value;
		dst_reg->s32_max_value = dst_reg->u32_max_value;
	} else {
		dst_reg->s32_min_value = S32_MIN;
		dst_reg->s32_max_value = S32_MAX;
	}
}

static void scalar_min_max_xor(struct bpf_reg_state *dst_reg,
			       struct bpf_reg_state *src_reg)
{
	bool src_known = tnum_is_const(src_reg->var_off);
	bool dst_known = tnum_is_const(dst_reg->var_off);
	s64 smin_val = src_reg->smin_value;

	if (src_known && dst_known) {
		/* dst_reg->var_off.value has been updated earlier */
		__mark_reg_known(dst_reg, dst_reg->var_off.value);
		return;
	}

	/* We get both minimum and maximum from the var_off. */
	dst_reg->umin_value = dst_reg->var_off.value;
	dst_reg->umax_value = dst_reg->var_off.value | dst_reg->var_off.mask;

	if (dst_reg->smin_value >= 0 && smin_val >= 0) {
		/* XORing two positive sign numbers gives a positive,
		 * so safe to cast u64 result into s64.
		 */
		dst_reg->smin_value = dst_reg->umin_value;
		dst_reg->smax_value = dst_reg->umax_value;
	} else {
		dst_reg->smin_value = S64_MIN;
		dst_reg->smax_value = S64_MAX;
	}

	__update_reg_bounds(dst_reg);
}

static void __scalar32_min_max_lsh(struct bpf_reg_state *dst_reg,
				   u64 umin_val, u64 umax_val)
{
	/* We lose all sign bit information (except what we can pick
	 * up from var_off)
	 */
	dst_reg->s32_min_value = S32_MIN;
	dst_reg->s32_max_value = S32_MAX;
	/* If we might shift our top bit out, then we know nothing */
	if (umax_val > 31 || dst_reg->u32_max_value > 1ULL << (31 - umax_val)) {
		dst_reg->u32_min_value = 0;
		dst_reg->u32_max_value = U32_MAX;
	} else {
		dst_reg->u32_min_value <<= umin_val;
		dst_reg->u32_max_value <<= umax_val;
	}
}

static void scalar32_min_max_lsh(struct bpf_reg_state *dst_reg,
				 struct bpf_reg_state *src_reg)
{
	u32 umax_val = src_reg->u32_max_value;
	u32 umin_val = src_reg->u32_min_value;
	/* u32 alu operation will zext upper bits */
	struct tnum subreg = tnum_subreg(dst_reg->var_off);

	__scalar32_min_max_lsh(dst_reg, umin_val, umax_val);
	dst_reg->var_off = tnum_subreg(tnum_lshift(subreg, umin_val));
	/* Not required but being careful mark reg64 bounds as unknown so
	 * that we are forced to pick them up from tnum and zext later and
	 * if some path skips this step we are still safe.
	 */
	__mark_reg64_unbounded(dst_reg);
	__update_reg32_bounds(dst_reg);
}

static void __scalar64_min_max_lsh(struct bpf_reg_state *dst_reg,
				   u64 umin_val, u64 umax_val)
{
	/* Special case <<32 because it is a common compiler pattern to sign
	 * extend subreg by doing <<32 s>>32. In this case if 32bit bounds are
	 * positive we know this shift will also be positive so we can track
	 * bounds correctly. Otherwise we lose all sign bit information except
	 * what we can pick up from var_off. Perhaps we can generalize this
	 * later to shifts of any length.
	 */
	if (umin_val == 32 && umax_val == 32 && dst_reg->s32_max_value >= 0)
		dst_reg->smax_value = (s64)dst_reg->s32_max_value << 32;
	else
		dst_reg->smax_value = S64_MAX;

	if (umin_val == 32 && umax_val == 32 && dst_reg->s32_min_value >= 0)
		dst_reg->smin_value = (s64)dst_reg->s32_min_value << 32;
	else
		dst_reg->smin_value = S64_MIN;

	/* If we might shift our top bit out, then we know nothing */
	if (dst_reg->umax_value > 1ULL << (63 - umax_val)) {
		dst_reg->umin_value = 0;
		dst_reg->umax_value = U64_MAX;
	} else {
		dst_reg->umin_value <<= umin_val;
		dst_reg->umax_value <<= umax_val;
	}
}

static void scalar_min_max_lsh(struct bpf_reg_state *dst_reg,
			       struct bpf_reg_state *src_reg)
{
	u64 umax_val = src_reg->umax_value;
	u64 umin_val = src_reg->umin_value;

	/* scalar64 calc uses 32bit unshifted bounds so must be called first */
	__scalar64_min_max_lsh(dst_reg, umin_val, umax_val);
	__scalar32_min_max_lsh(dst_reg, umin_val, umax_val);

	dst_reg->var_off = tnum_lshift(dst_reg->var_off, umin_val);
	/* We may learn something more from the var_off */
	__update_reg_bounds(dst_reg);
}

static void scalar32_min_max_rsh(struct bpf_reg_state *dst_reg,
				 struct bpf_reg_state *src_reg)
{
	struct tnum subreg = tnum_subreg(dst_reg->var_off);
	u32 umax_val = src_reg->u32_max_value;
	u32 umin_val = src_reg->u32_min_value;

	/* BPF_RSH is an unsigned shift.  If the value in dst_reg might
	 * be negative, then either:
	 * 1) src_reg might be zero, so the sign bit of the result is
	 *    unknown, so we lose our signed bounds
	 * 2) it's known negative, thus the unsigned bounds capture the
	 *    signed bounds
	 * 3) the signed bounds cross zero, so they tell us nothing
	 *    about the result
	 * If the value in dst_reg is known nonnegative, then again the
	 * unsigned bounds capture the signed bounds.
	 * Thus, in all cases it suffices to blow away our signed bounds
	 * and rely on inferring new ones from the unsigned bounds and
	 * var_off of the result.
	 */
	dst_reg->s32_min_value = S32_MIN;
	dst_reg->s32_max_value = S32_MAX;

	dst_reg->var_off = tnum_rshift(subreg, umin_val);
	dst_reg->u32_min_value >>= umax_val;
	dst_reg->u32_max_value >>= umin_val;

	__mark_reg64_unbounded(dst_reg);
	__update_reg32_bounds(dst_reg);
}

static void scalar_min_max_rsh(struct bpf_reg_state *dst_reg,
			       struct bpf_reg_state *src_reg)
{
	u64 umax_val = src_reg->umax_value;
	u64 umin_val = src_reg->umin_value;

	/* BPF_RSH is an unsigned shift.  If the value in dst_reg might
	 * be negative, then either:
	 * 1) src_reg might be zero, so the sign bit of the result is
	 *    unknown, so we lose our signed bounds
	 * 2) it's known negative, thus the unsigned bounds capture the
	 *    signed bounds
	 * 3) the signed bounds cross zero, so they tell us nothing
	 *    about the result
	 * If the value in dst_reg is known nonnegative, then again the
	 * unsigned bounds capture the signed bounds.
	 * Thus, in all cases it suffices to blow away our signed bounds
	 * and rely on inferring new ones from the unsigned bounds and
	 * var_off of the result.
	 */
	dst_reg->smin_value = S64_MIN;
	dst_reg->smax_value = S64_MAX;
	dst_reg->var_off = tnum_rshift(dst_reg->var_off, umin_val);
	dst_reg->umin_value >>= umax_val;
	dst_reg->umax_value >>= umin_val;

	/* Its not easy to operate on alu32 bounds here because it depends
	 * on bits being shifted in. Take easy way out and mark unbounded
	 * so we can recalculate later from tnum.
	 */
	__mark_reg32_unbounded(dst_reg);
	__update_reg_bounds(dst_reg);
}

static void scalar32_min_max_arsh(struct bpf_reg_state *dst_reg,
				  struct bpf_reg_state *src_reg)
{
	u64 umin_val = src_reg->u32_min_value;

	/* Upon reaching here, src_known is true and
	 * umax_val is equal to umin_val.
	 */
	dst_reg->s32_min_value = (u32)(((s32)dst_reg->s32_min_value) >> umin_val);
	dst_reg->s32_max_value = (u32)(((s32)dst_reg->s32_max_value) >> umin_val);

	dst_reg->var_off = tnum_arshift(tnum_subreg(dst_reg->var_off), umin_val, 32);

	/* blow away the dst_reg umin_value/umax_value and rely on
	 * dst_reg var_off to refine the result.
	 */
	dst_reg->u32_min_value = 0;
	dst_reg->u32_max_value = U32_MAX;

	__mark_reg64_unbounded(dst_reg);
	__update_reg32_bounds(dst_reg);
}

static void scalar_min_max_arsh(struct bpf_reg_state *dst_reg,
				struct bpf_reg_state *src_reg)
{
	u64 umin_val = src_reg->umin_value;

	/* Upon reaching here, src_known is true and umax_val is equal
	 * to umin_val.
	 */
	dst_reg->smin_value >>= umin_val;
	dst_reg->smax_value >>= umin_val;

	dst_reg->var_off = tnum_arshift(dst_reg->var_off, umin_val, 64);

	/* blow away the dst_reg umin_value/umax_value and rely on
	 * dst_reg var_off to refine the result.
	 */
	dst_reg->umin_value = 0;
	dst_reg->umax_value = U64_MAX;

	/* Its not easy to operate on alu32 bounds here because it depends
	 * on bits being shifted in from upper 32-bits. Take easy way out
	 * and mark unbounded so we can recalculate later from tnum.
	 */
	__mark_reg32_unbounded(dst_reg);
	__update_reg_bounds(dst_reg);
}

/* WARNING: This function does calculations on 64-bit values, but the actual
 * execution may occur on 32-bit values. Therefore, things like bitshifts
 * need extra checks in the 32-bit case.
 */
static int adjust_scalar_min_max_vals(struct bpf_verifier_env *env,
				      struct bpf_insn *insn,
				      struct bpf_reg_state *dst_reg,
				      struct bpf_reg_state src_reg)
{
	struct bpf_reg_state *regs = cur_regs(env);
	u8 opcode = BPF_OP(insn->code);
	bool src_known;
	s64 smin_val, smax_val;
	u64 umin_val, umax_val;
	s32 s32_min_val, s32_max_val;
	u32 u32_min_val, u32_max_val;
	u64 insn_bitness = (BPF_CLASS(insn->code) == BPF_ALU64) ? 64 : 32;
	bool alu32 = (BPF_CLASS(insn->code) != BPF_ALU64);
	int ret;

	smin_val = src_reg.smin_value;
	smax_val = src_reg.smax_value;
	umin_val = src_reg.umin_value;
	umax_val = src_reg.umax_value;

	s32_min_val = src_reg.s32_min_value;
	s32_max_val = src_reg.s32_max_value;
	u32_min_val = src_reg.u32_min_value;
	u32_max_val = src_reg.u32_max_value;

	if (alu32) {
		src_known = tnum_subreg_is_const(src_reg.var_off);
		if ((src_known &&
		     (s32_min_val != s32_max_val || u32_min_val != u32_max_val)) ||
		    s32_min_val > s32_max_val || u32_min_val > u32_max_val) {
			/* Taint dst register if offset had invalid bounds
			 * derived from e.g. dead branches.
			 */
			__mark_reg_unknown(env, dst_reg);
			return 0;
		}
	} else {
		src_known = tnum_is_const(src_reg.var_off);
		if ((src_known &&
		     (smin_val != smax_val || umin_val != umax_val)) ||
		    smin_val > smax_val || umin_val > umax_val) {
			/* Taint dst register if offset had invalid bounds
			 * derived from e.g. dead branches.
			 */
			__mark_reg_unknown(env, dst_reg);
			return 0;
		}
	}

	if (!src_known &&
	    opcode != BPF_ADD && opcode != BPF_SUB && opcode != BPF_AND) {
		__mark_reg_unknown(env, dst_reg);
		return 0;
	}

	if (sanitize_needed(opcode)) {
		ret = sanitize_val_alu(env, insn);
		if (ret < 0)
			return sanitize_err(env, insn, ret, NULL, NULL);
	}

	/* Calculate sign/unsigned bounds and tnum for alu32 and alu64 bit ops.
	 * There are two classes of instructions: The first class we track both
	 * alu32 and alu64 sign/unsigned bounds independently this provides the
	 * greatest amount of precision when alu operations are mixed with jmp32
	 * operations. These operations are BPF_ADD, BPF_SUB, BPF_MUL, BPF_ADD,
	 * and BPF_OR. This is possible because these ops have fairly easy to
	 * understand and calculate behavior in both 32-bit and 64-bit alu ops.
	 * See alu32 verifier tests for examples. The second class of
	 * operations, BPF_LSH, BPF_RSH, and BPF_ARSH, however are not so easy
	 * with regards to tracking sign/unsigned bounds because the bits may
	 * cross subreg boundaries in the alu64 case. When this happens we mark
	 * the reg unbounded in the subreg bound space and use the resulting
	 * tnum to calculate an approximation of the sign/unsigned bounds.
	 */
	switch (opcode) {
	case BPF_ADD:
		scalar32_min_max_add(dst_reg, &src_reg);
		scalar_min_max_add(dst_reg, &src_reg);
		dst_reg->var_off = tnum_add(dst_reg->var_off, src_reg.var_off);
		break;
	case BPF_SUB:
		scalar32_min_max_sub(dst_reg, &src_reg);
		scalar_min_max_sub(dst_reg, &src_reg);
		dst_reg->var_off = tnum_sub(dst_reg->var_off, src_reg.var_off);
		break;
	case BPF_MUL:
		dst_reg->var_off = tnum_mul(dst_reg->var_off, src_reg.var_off);
		scalar32_min_max_mul(dst_reg, &src_reg);
		scalar_min_max_mul(dst_reg, &src_reg);
		break;
	case BPF_AND:
		dst_reg->var_off = tnum_and(dst_reg->var_off, src_reg.var_off);
		scalar32_min_max_and(dst_reg, &src_reg);
		scalar_min_max_and(dst_reg, &src_reg);
		break;
	case BPF_OR:
		dst_reg->var_off = tnum_or(dst_reg->var_off, src_reg.var_off);
		scalar32_min_max_or(dst_reg, &src_reg);
		scalar_min_max_or(dst_reg, &src_reg);
		break;
	case BPF_XOR:
		dst_reg->var_off = tnum_xor(dst_reg->var_off, src_reg.var_off);
		scalar32_min_max_xor(dst_reg, &src_reg);
		scalar_min_max_xor(dst_reg, &src_reg);
		break;
	case BPF_LSH:
		if (umax_val >= insn_bitness) {
			/* Shifts greater than 31 or 63 are undefined.
			 * This includes shifts by a negative number.
			 */
			mark_reg_unknown(env, regs, insn->dst_reg);
			break;
		}
		if (alu32)
			scalar32_min_max_lsh(dst_reg, &src_reg);
		else
			scalar_min_max_lsh(dst_reg, &src_reg);
		break;
	case BPF_RSH:
		if (umax_val >= insn_bitness) {
			/* Shifts greater than 31 or 63 are undefined.
			 * This includes shifts by a negative number.
			 */
			mark_reg_unknown(env, regs, insn->dst_reg);
			break;
		}
		if (alu32)
			scalar32_min_max_rsh(dst_reg, &src_reg);
		else
			scalar_min_max_rsh(dst_reg, &src_reg);
		break;
	case BPF_ARSH:
		if (umax_val >= insn_bitness) {
			/* Shifts greater than 31 or 63 are undefined.
			 * This includes shifts by a negative number.
			 */
			mark_reg_unknown(env, regs, insn->dst_reg);
			break;
		}
		if (alu32)
			scalar32_min_max_arsh(dst_reg, &src_reg);
		else
			scalar_min_max_arsh(dst_reg, &src_reg);
		break;
	default:
		mark_reg_unknown(env, regs, insn->dst_reg);
		break;
	}

	/* ALU32 ops are zero extended into 64bit register */
	if (alu32)
		zext_32_to_64(dst_reg);

	__update_reg_bounds(dst_reg);
	__reg_deduce_bounds(dst_reg);
	__reg_bound_offset(dst_reg);
	return 0;
}

/* Handles ALU ops other than BPF_END, BPF_NEG and BPF_MOV: computes new min/max
 * and var_off.
 */
static int adjust_reg_min_max_vals(struct bpf_verifier_env *env,
				   struct bpf_insn *insn)
{
	struct bpf_verifier_state *vstate = env->cur_state;
	struct bpf_func_state *state = vstate->frame[vstate->curframe];
	struct bpf_reg_state *regs = state->regs, *dst_reg, *src_reg;
	struct bpf_reg_state *ptr_reg = NULL, off_reg = {0};
	u8 opcode = BPF_OP(insn->code);
	int err;

	dst_reg = &regs[insn->dst_reg];
	src_reg = NULL;
	if (dst_reg->type != SCALAR_VALUE)
		ptr_reg = dst_reg;
	else
		/* Make sure ID is cleared otherwise dst_reg min/max could be
		 * incorrectly propagated into other registers by find_equal_scalars()
		 */
		dst_reg->id = 0;
	if (BPF_SRC(insn->code) == BPF_X) {
		src_reg = &regs[insn->src_reg];
		if (src_reg->type != SCALAR_VALUE) {
			if (dst_reg->type != SCALAR_VALUE) {
				/* Combining two pointers by any ALU op yields
				 * an arbitrary scalar. Disallow all math except
				 * pointer subtraction
				 */
				if (opcode == BPF_SUB && env->allow_ptr_leaks) {
					mark_reg_unknown(env, regs, insn->dst_reg);
					return 0;
				}
				verbose(env, "R%d pointer %s pointer prohibited\n",
					insn->dst_reg,
					bpf_alu_string[opcode >> 4]);
				return -EACCES;
			} else {
				/* scalar += pointer
				 * This is legal, but we have to reverse our
				 * src/dest handling in computing the range
				 */
				err = mark_chain_precision(env, insn->dst_reg);
				if (err)
					return err;
				return adjust_ptr_min_max_vals(env, insn,
							       src_reg, dst_reg);
			}
		} else if (ptr_reg) {
			/* pointer += scalar */
			err = mark_chain_precision(env, insn->src_reg);
			if (err)
				return err;
			return adjust_ptr_min_max_vals(env, insn,
						       dst_reg, src_reg);
		}
	} else {
		/* Pretend the src is a reg with a known value, since we only
		 * need to be able to read from this state.
		 */
		off_reg.type = SCALAR_VALUE;
		__mark_reg_known(&off_reg, insn->imm);
		src_reg = &off_reg;
		if (ptr_reg) /* pointer += K */
			return adjust_ptr_min_max_vals(env, insn,
						       ptr_reg, src_reg);
	}

	/* Got here implies adding two SCALAR_VALUEs */
	if (WARN_ON_ONCE(ptr_reg)) {
		print_verifier_state(env, state);
		verbose(env, "verifier internal error: unexpected ptr_reg\n");
		return -EINVAL;
	}
	if (WARN_ON(!src_reg)) {
		print_verifier_state(env, state);
		verbose(env, "verifier internal error: no src_reg\n");
		return -EINVAL;
	}
	return adjust_scalar_min_max_vals(env, insn, dst_reg, *src_reg);
}

/* check validity of 32-bit and 64-bit arithmetic operations */
static int check_alu_op(struct bpf_verifier_env *env, struct bpf_insn *insn)
{
	struct bpf_reg_state *regs = cur_regs(env);
	u8 opcode = BPF_OP(insn->code);
	int err;

	if (opcode == BPF_END || opcode == BPF_NEG) {
		if (opcode == BPF_NEG) {
			if (BPF_SRC(insn->code) != 0 ||
			    insn->src_reg != BPF_REG_0 ||
			    insn->off != 0 || insn->imm != 0) {
				verbose(env, "BPF_NEG uses reserved fields\n");
				return -EINVAL;
			}
		} else {
			if (insn->src_reg != BPF_REG_0 || insn->off != 0 ||
			    (insn->imm != 16 && insn->imm != 32 && insn->imm != 64) ||
			    BPF_CLASS(insn->code) == BPF_ALU64) {
				verbose(env, "BPF_END uses reserved fields\n");
				return -EINVAL;
			}
		}

		/* check src operand */
		err = check_reg_arg(env, insn->dst_reg, SRC_OP);
		if (err)
			return err;

		if (is_pointer_value(env, insn->dst_reg)) {
			verbose(env, "R%d pointer arithmetic prohibited\n",
				insn->dst_reg);
			return -EACCES;
		}

		/* check dest operand */
		err = check_reg_arg(env, insn->dst_reg, DST_OP);
		if (err)
			return err;

	} else if (opcode == BPF_MOV) {

		if (BPF_SRC(insn->code) == BPF_X) {
			if (insn->imm != 0 || insn->off != 0) {
				verbose(env, "BPF_MOV uses reserved fields\n");
				return -EINVAL;
			}

			/* check src operand */
			err = check_reg_arg(env, insn->src_reg, SRC_OP);
			if (err)
				return err;
		} else {
			if (insn->src_reg != BPF_REG_0 || insn->off != 0) {
				verbose(env, "BPF_MOV uses reserved fields\n");
				return -EINVAL;
			}
		}

		/* check dest operand, mark as required later */
		err = check_reg_arg(env, insn->dst_reg, DST_OP_NO_MARK);
		if (err)
			return err;

		if (BPF_SRC(insn->code) == BPF_X) {
			struct bpf_reg_state *src_reg = regs + insn->src_reg;
			struct bpf_reg_state *dst_reg = regs + insn->dst_reg;

			if (BPF_CLASS(insn->code) == BPF_ALU64) {
				/* case: R1 = R2
				 * copy register state to dest reg
				 */
				if (src_reg->type == SCALAR_VALUE && !src_reg->id)
					/* Assign src and dst registers the same ID
					 * that will be used by find_equal_scalars()
					 * to propagate min/max range.
					 */
					src_reg->id = ++env->id_gen;
				*dst_reg = *src_reg;
				dst_reg->live |= REG_LIVE_WRITTEN;
				dst_reg->subreg_def = DEF_NOT_SUBREG;
			} else {
				/* R1 = (u32) R2 */
				if (is_pointer_value(env, insn->src_reg)) {
					verbose(env,
						"R%d partial copy of pointer\n",
						insn->src_reg);
					return -EACCES;
				} else if (src_reg->type == SCALAR_VALUE) {
					*dst_reg = *src_reg;
					/* Make sure ID is cleared otherwise
					 * dst_reg min/max could be incorrectly
					 * propagated into src_reg by find_equal_scalars()
					 */
					dst_reg->id = 0;
					dst_reg->live |= REG_LIVE_WRITTEN;
					dst_reg->subreg_def = env->insn_idx + 1;
				} else {
					mark_reg_unknown(env, regs,
							 insn->dst_reg);
				}
				zext_32_to_64(dst_reg);
			}
		} else {
			/* case: R = imm
			 * remember the value we stored into this reg
			 */
			/* clear any state __mark_reg_known doesn't set */
			mark_reg_unknown(env, regs, insn->dst_reg);
			regs[insn->dst_reg].type = SCALAR_VALUE;
			if (BPF_CLASS(insn->code) == BPF_ALU64) {
				__mark_reg_known(regs + insn->dst_reg,
						 insn->imm);
			} else {
				__mark_reg_known(regs + insn->dst_reg,
						 (u32)insn->imm);
			}
		}

	} else if (opcode > BPF_END) {
		verbose(env, "invalid BPF_ALU opcode %x\n", opcode);
		return -EINVAL;

	} else {	/* all other ALU ops: and, sub, xor, add, ... */

		if (BPF_SRC(insn->code) == BPF_X) {
			if (insn->imm != 0 || insn->off != 0) {
				verbose(env, "BPF_ALU uses reserved fields\n");
				return -EINVAL;
			}
			/* check src1 operand */
			err = check_reg_arg(env, insn->src_reg, SRC_OP);
			if (err)
				return err;
		} else {
			if (insn->src_reg != BPF_REG_0 || insn->off != 0) {
				verbose(env, "BPF_ALU uses reserved fields\n");
				return -EINVAL;
			}
		}

		/* check src2 operand */
		err = check_reg_arg(env, insn->dst_reg, SRC_OP);
		if (err)
			return err;

		if ((opcode == BPF_MOD || opcode == BPF_DIV) &&
		    BPF_SRC(insn->code) == BPF_K && insn->imm == 0) {
			verbose(env, "div by zero\n");
			return -EINVAL;
		}

		if ((opcode == BPF_LSH || opcode == BPF_RSH ||
		     opcode == BPF_ARSH) && BPF_SRC(insn->code) == BPF_K) {
			int size = BPF_CLASS(insn->code) == BPF_ALU64 ? 64 : 32;

			if (insn->imm < 0 || insn->imm >= size) {
				verbose(env, "invalid shift %d\n", insn->imm);
				return -EINVAL;
			}
		}

		/* check dest operand */
		err = check_reg_arg(env, insn->dst_reg, DST_OP_NO_MARK);
		if (err)
			return err;

		return adjust_reg_min_max_vals(env, insn);
	}

	return 0;
}

static void __find_good_pkt_pointers(struct bpf_func_state *state,
				     struct bpf_reg_state *dst_reg,
				     enum bpf_reg_type type, int new_range)
{
	struct bpf_reg_state *reg;
	int i;

	for (i = 0; i < MAX_BPF_REG; i++) {
		reg = &state->regs[i];
		if (reg->type == type && reg->id == dst_reg->id)
			/* keep the maximum range already checked */
			reg->range = max(reg->range, new_range);
	}

	bpf_for_each_spilled_reg(i, state, reg) {
		if (!reg)
			continue;
		if (reg->type == type && reg->id == dst_reg->id)
			reg->range = max(reg->range, new_range);
	}
}

static void find_good_pkt_pointers(struct bpf_verifier_state *vstate,
				   struct bpf_reg_state *dst_reg,
				   enum bpf_reg_type type,
				   bool range_right_open)
{
	int new_range, i;

	if (dst_reg->off < 0 ||
	    (dst_reg->off == 0 && range_right_open))
		/* This doesn't give us any range */
		return;

	if (dst_reg->umax_value > MAX_PACKET_OFF ||
	    dst_reg->umax_value + dst_reg->off > MAX_PACKET_OFF)
		/* Risk of overflow.  For instance, ptr + (1<<63) may be less
		 * than pkt_end, but that's because it's also less than pkt.
		 */
		return;

	new_range = dst_reg->off;
	if (range_right_open)
		new_range--;

	/* Examples for register markings:
	 *
	 * pkt_data in dst register:
	 *
	 *   r2 = r3;
	 *   r2 += 8;
	 *   if (r2 > pkt_end) goto <handle exception>
	 *   <access okay>
	 *
	 *   r2 = r3;
	 *   r2 += 8;
	 *   if (r2 < pkt_end) goto <access okay>
	 *   <handle exception>
	 *
	 *   Where:
	 *     r2 == dst_reg, pkt_end == src_reg
	 *     r2=pkt(id=n,off=8,r=0)
	 *     r3=pkt(id=n,off=0,r=0)
	 *
	 * pkt_data in src register:
	 *
	 *   r2 = r3;
	 *   r2 += 8;
	 *   if (pkt_end >= r2) goto <access okay>
	 *   <handle exception>
	 *
	 *   r2 = r3;
	 *   r2 += 8;
	 *   if (pkt_end <= r2) goto <handle exception>
	 *   <access okay>
	 *
	 *   Where:
	 *     pkt_end == dst_reg, r2 == src_reg
	 *     r2=pkt(id=n,off=8,r=0)
	 *     r3=pkt(id=n,off=0,r=0)
	 *
	 * Find register r3 and mark its range as r3=pkt(id=n,off=0,r=8)
	 * or r3=pkt(id=n,off=0,r=8-1), so that range of bytes [r3, r3 + 8)
	 * and [r3, r3 + 8-1) respectively is safe to access depending on
	 * the check.
	 */

	/* If our ids match, then we must have the same max_value.  And we
	 * don't care about the other reg's fixed offset, since if it's too big
	 * the range won't allow anything.
	 * dst_reg->off is known < MAX_PACKET_OFF, therefore it fits in a u16.
	 */
	for (i = 0; i <= vstate->curframe; i++)
		__find_good_pkt_pointers(vstate->frame[i], dst_reg, type,
					 new_range);
}

static int is_branch32_taken(struct bpf_reg_state *reg, u32 val, u8 opcode)
{
	struct tnum subreg = tnum_subreg(reg->var_off);
	s32 sval = (s32)val;

	switch (opcode) {
	case BPF_JEQ:
		if (tnum_is_const(subreg))
			return !!tnum_equals_const(subreg, val);
		break;
	case BPF_JNE:
		if (tnum_is_const(subreg))
			return !tnum_equals_const(subreg, val);
		break;
	case BPF_JSET:
		if ((~subreg.mask & subreg.value) & val)
			return 1;
		if (!((subreg.mask | subreg.value) & val))
			return 0;
		break;
	case BPF_JGT:
		if (reg->u32_min_value > val)
			return 1;
		else if (reg->u32_max_value <= val)
			return 0;
		break;
	case BPF_JSGT:
		if (reg->s32_min_value > sval)
			return 1;
		else if (reg->s32_max_value <= sval)
			return 0;
		break;
	case BPF_JLT:
		if (reg->u32_max_value < val)
			return 1;
		else if (reg->u32_min_value >= val)
			return 0;
		break;
	case BPF_JSLT:
		if (reg->s32_max_value < sval)
			return 1;
		else if (reg->s32_min_value >= sval)
			return 0;
		break;
	case BPF_JGE:
		if (reg->u32_min_value >= val)
			return 1;
		else if (reg->u32_max_value < val)
			return 0;
		break;
	case BPF_JSGE:
		if (reg->s32_min_value >= sval)
			return 1;
		else if (reg->s32_max_value < sval)
			return 0;
		break;
	case BPF_JLE:
		if (reg->u32_max_value <= val)
			return 1;
		else if (reg->u32_min_value > val)
			return 0;
		break;
	case BPF_JSLE:
		if (reg->s32_max_value <= sval)
			return 1;
		else if (reg->s32_min_value > sval)
			return 0;
		break;
	}

	return -1;
}


static int is_branch64_taken(struct bpf_reg_state *reg, u64 val, u8 opcode)
{
	s64 sval = (s64)val;

	switch (opcode) {
	case BPF_JEQ:
		if (tnum_is_const(reg->var_off))
			return !!tnum_equals_const(reg->var_off, val);
		break;
	case BPF_JNE:
		if (tnum_is_const(reg->var_off))
			return !tnum_equals_const(reg->var_off, val);
		break;
	case BPF_JSET:
		if ((~reg->var_off.mask & reg->var_off.value) & val)
			return 1;
		if (!((reg->var_off.mask | reg->var_off.value) & val))
			return 0;
		break;
	case BPF_JGT:
		if (reg->umin_value > val)
			return 1;
		else if (reg->umax_value <= val)
			return 0;
		break;
	case BPF_JSGT:
		if (reg->smin_value > sval)
			return 1;
		else if (reg->smax_value <= sval)
			return 0;
		break;
	case BPF_JLT:
		if (reg->umax_value < val)
			return 1;
		else if (reg->umin_value >= val)
			return 0;
		break;
	case BPF_JSLT:
		if (reg->smax_value < sval)
			return 1;
		else if (reg->smin_value >= sval)
			return 0;
		break;
	case BPF_JGE:
		if (reg->umin_value >= val)
			return 1;
		else if (reg->umax_value < val)
			return 0;
		break;
	case BPF_JSGE:
		if (reg->smin_value >= sval)
			return 1;
		else if (reg->smax_value < sval)
			return 0;
		break;
	case BPF_JLE:
		if (reg->umax_value <= val)
			return 1;
		else if (reg->umin_value > val)
			return 0;
		break;
	case BPF_JSLE:
		if (reg->smax_value <= sval)
			return 1;
		else if (reg->smin_value > sval)
			return 0;
		break;
	}

	return -1;
}

/* compute branch direction of the expression "if (reg opcode val) goto target;"
 * and return:
 *  1 - branch will be taken and "goto target" will be executed
 *  0 - branch will not be taken and fall-through to next insn
 * -1 - unknown. Example: "if (reg < 5)" is unknown when register value
 *      range [0,10]
 */
static int is_branch_taken(struct bpf_reg_state *reg, u64 val, u8 opcode,
			   bool is_jmp32)
{
	if (__is_pointer_value(false, reg)) {
		if (!reg_type_not_null(reg->type))
			return -1;

		/* If pointer is valid tests against zero will fail so we can
		 * use this to direct branch taken.
		 */
		if (val != 0)
			return -1;

		switch (opcode) {
		case BPF_JEQ:
			return 0;
		case BPF_JNE:
			return 1;
		default:
			return -1;
		}
	}

	if (is_jmp32)
		return is_branch32_taken(reg, val, opcode);
	return is_branch64_taken(reg, val, opcode);
}

static int flip_opcode(u32 opcode)
{
	/* How can we transform "a <op> b" into "b <op> a"? */
	static const u8 opcode_flip[16] = {
		/* these stay the same */
		[BPF_JEQ  >> 4] = BPF_JEQ,
		[BPF_JNE  >> 4] = BPF_JNE,
		[BPF_JSET >> 4] = BPF_JSET,
		/* these swap "lesser" and "greater" (L and G in the opcodes) */
		[BPF_JGE  >> 4] = BPF_JLE,
		[BPF_JGT  >> 4] = BPF_JLT,
		[BPF_JLE  >> 4] = BPF_JGE,
		[BPF_JLT  >> 4] = BPF_JGT,
		[BPF_JSGE >> 4] = BPF_JSLE,
		[BPF_JSGT >> 4] = BPF_JSLT,
		[BPF_JSLE >> 4] = BPF_JSGE,
		[BPF_JSLT >> 4] = BPF_JSGT
	};
	return opcode_flip[opcode >> 4];
}

static int is_pkt_ptr_branch_taken(struct bpf_reg_state *dst_reg,
				   struct bpf_reg_state *src_reg,
				   u8 opcode)
{
	struct bpf_reg_state *pkt;

	if (src_reg->type == PTR_TO_PACKET_END) {
		pkt = dst_reg;
	} else if (dst_reg->type == PTR_TO_PACKET_END) {
		pkt = src_reg;
		opcode = flip_opcode(opcode);
	} else {
		return -1;
	}

	if (pkt->range >= 0)
		return -1;

	switch (opcode) {
	case BPF_JLE:
		/* pkt <= pkt_end */
		fallthrough;
	case BPF_JGT:
		/* pkt > pkt_end */
		if (pkt->range == BEYOND_PKT_END)
			/* pkt has at last one extra byte beyond pkt_end */
			return opcode == BPF_JGT;
		break;
	case BPF_JLT:
		/* pkt < pkt_end */
		fallthrough;
	case BPF_JGE:
		/* pkt >= pkt_end */
		if (pkt->range == BEYOND_PKT_END || pkt->range == AT_PKT_END)
			return opcode == BPF_JGE;
		break;
	}
	return -1;
}

/* Adjusts the register min/max values in the case that the dst_reg is the
 * variable register that we are working on, and src_reg is a constant or we're
 * simply doing a BPF_K check.
 * In JEQ/JNE cases we also adjust the var_off values.
 */
static void reg_set_min_max(struct bpf_reg_state *true_reg,
			    struct bpf_reg_state *false_reg,
			    u64 val, u32 val32,
			    u8 opcode, bool is_jmp32)
{
	struct tnum false_32off = tnum_subreg(false_reg->var_off);
	struct tnum false_64off = false_reg->var_off;
	struct tnum true_32off = tnum_subreg(true_reg->var_off);
	struct tnum true_64off = true_reg->var_off;
	s64 sval = (s64)val;
	s32 sval32 = (s32)val32;

	/* If the dst_reg is a pointer, we can't learn anything about its
	 * variable offset from the compare (unless src_reg were a pointer into
	 * the same object, but we don't bother with that.
	 * Since false_reg and true_reg have the same type by construction, we
	 * only need to check one of them for pointerness.
	 */
	if (__is_pointer_value(false, false_reg))
		return;

	switch (opcode) {
	case BPF_JEQ:
	case BPF_JNE:
	{
		struct bpf_reg_state *reg =
			opcode == BPF_JEQ ? true_reg : false_reg;

		/* JEQ/JNE comparison doesn't change the register equivalence.
		 * r1 = r2;
		 * if (r1 == 42) goto label;
		 * ...
		 * label: // here both r1 and r2 are known to be 42.
		 *
		 * Hence when marking register as known preserve it's ID.
		 */
		if (is_jmp32)
			__mark_reg32_known(reg, val32);
		else
			___mark_reg_known(reg, val);
		break;
	}
	case BPF_JSET:
		if (is_jmp32) {
			false_32off = tnum_and(false_32off, tnum_const(~val32));
			if (is_power_of_2(val32))
				true_32off = tnum_or(true_32off,
						     tnum_const(val32));
		} else {
			false_64off = tnum_and(false_64off, tnum_const(~val));
			if (is_power_of_2(val))
				true_64off = tnum_or(true_64off,
						     tnum_const(val));
		}
		break;
	case BPF_JGE:
	case BPF_JGT:
	{
		if (is_jmp32) {
			u32 false_umax = opcode == BPF_JGT ? val32  : val32 - 1;
			u32 true_umin = opcode == BPF_JGT ? val32 + 1 : val32;

			false_reg->u32_max_value = min(false_reg->u32_max_value,
						       false_umax);
			true_reg->u32_min_value = max(true_reg->u32_min_value,
						      true_umin);
		} else {
			u64 false_umax = opcode == BPF_JGT ? val    : val - 1;
			u64 true_umin = opcode == BPF_JGT ? val + 1 : val;

			false_reg->umax_value = min(false_reg->umax_value, false_umax);
			true_reg->umin_value = max(true_reg->umin_value, true_umin);
		}
		break;
	}
	case BPF_JSGE:
	case BPF_JSGT:
	{
		if (is_jmp32) {
			s32 false_smax = opcode == BPF_JSGT ? sval32    : sval32 - 1;
			s32 true_smin = opcode == BPF_JSGT ? sval32 + 1 : sval32;

			false_reg->s32_max_value = min(false_reg->s32_max_value, false_smax);
			true_reg->s32_min_value = max(true_reg->s32_min_value, true_smin);
		} else {
			s64 false_smax = opcode == BPF_JSGT ? sval    : sval - 1;
			s64 true_smin = opcode == BPF_JSGT ? sval + 1 : sval;

			false_reg->smax_value = min(false_reg->smax_value, false_smax);
			true_reg->smin_value = max(true_reg->smin_value, true_smin);
		}
		break;
	}
	case BPF_JLE:
	case BPF_JLT:
	{
		if (is_jmp32) {
			u32 false_umin = opcode == BPF_JLT ? val32  : val32 + 1;
			u32 true_umax = opcode == BPF_JLT ? val32 - 1 : val32;

			false_reg->u32_min_value = max(false_reg->u32_min_value,
						       false_umin);
			true_reg->u32_max_value = min(true_reg->u32_max_value,
						      true_umax);
		} else {
			u64 false_umin = opcode == BPF_JLT ? val    : val + 1;
			u64 true_umax = opcode == BPF_JLT ? val - 1 : val;

			false_reg->umin_value = max(false_reg->umin_value, false_umin);
			true_reg->umax_value = min(true_reg->umax_value, true_umax);
		}
		break;
	}
	case BPF_JSLE:
	case BPF_JSLT:
	{
		if (is_jmp32) {
			s32 false_smin = opcode == BPF_JSLT ? sval32    : sval32 + 1;
			s32 true_smax = opcode == BPF_JSLT ? sval32 - 1 : sval32;

			false_reg->s32_min_value = max(false_reg->s32_min_value, false_smin);
			true_reg->s32_max_value = min(true_reg->s32_max_value, true_smax);
		} else {
			s64 false_smin = opcode == BPF_JSLT ? sval    : sval + 1;
			s64 true_smax = opcode == BPF_JSLT ? sval - 1 : sval;

			false_reg->smin_value = max(false_reg->smin_value, false_smin);
			true_reg->smax_value = min(true_reg->smax_value, true_smax);
		}
		break;
	}
	default:
		return;
	}

	if (is_jmp32) {
		false_reg->var_off = tnum_or(tnum_clear_subreg(false_64off),
					     tnum_subreg(false_32off));
		true_reg->var_off = tnum_or(tnum_clear_subreg(true_64off),
					    tnum_subreg(true_32off));
		__reg_combine_32_into_64(false_reg);
		__reg_combine_32_into_64(true_reg);
	} else {
		false_reg->var_off = false_64off;
		true_reg->var_off = true_64off;
		__reg_combine_64_into_32(false_reg);
		__reg_combine_64_into_32(true_reg);
	}
}

/* Same as above, but for the case that dst_reg holds a constant and src_reg is
 * the variable reg.
 */
static void reg_set_min_max_inv(struct bpf_reg_state *true_reg,
				struct bpf_reg_state *false_reg,
				u64 val, u32 val32,
				u8 opcode, bool is_jmp32)
{
	opcode = flip_opcode(opcode);
	/* This uses zero as "not present in table"; luckily the zero opcode,
	 * BPF_JA, can't get here.
	 */
	if (opcode)
		reg_set_min_max(true_reg, false_reg, val, val32, opcode, is_jmp32);
}

/* Regs are known to be equal, so intersect their min/max/var_off */
static void __reg_combine_min_max(struct bpf_reg_state *src_reg,
				  struct bpf_reg_state *dst_reg)
{
	src_reg->umin_value = dst_reg->umin_value = max(src_reg->umin_value,
							dst_reg->umin_value);
	src_reg->umax_value = dst_reg->umax_value = min(src_reg->umax_value,
							dst_reg->umax_value);
	src_reg->smin_value = dst_reg->smin_value = max(src_reg->smin_value,
							dst_reg->smin_value);
	src_reg->smax_value = dst_reg->smax_value = min(src_reg->smax_value,
							dst_reg->smax_value);
	src_reg->var_off = dst_reg->var_off = tnum_intersect(src_reg->var_off,
							     dst_reg->var_off);
	/* We might have learned new bounds from the var_off. */
	__update_reg_bounds(src_reg);
	__update_reg_bounds(dst_reg);
	/* We might have learned something about the sign bit. */
	__reg_deduce_bounds(src_reg);
	__reg_deduce_bounds(dst_reg);
	/* We might have learned some bits from the bounds. */
	__reg_bound_offset(src_reg);
	__reg_bound_offset(dst_reg);
	/* Intersecting with the old var_off might have improved our bounds
	 * slightly.  e.g. if umax was 0x7f...f and var_off was (0; 0xf...fc),
	 * then new var_off is (0; 0x7f...fc) which improves our umax.
	 */
	__update_reg_bounds(src_reg);
	__update_reg_bounds(dst_reg);
}

static void reg_combine_min_max(struct bpf_reg_state *true_src,
				struct bpf_reg_state *true_dst,
				struct bpf_reg_state *false_src,
				struct bpf_reg_state *false_dst,
				u8 opcode)
{
	switch (opcode) {
	case BPF_JEQ:
		__reg_combine_min_max(true_src, true_dst);
		break;
	case BPF_JNE:
		__reg_combine_min_max(false_src, false_dst);
		break;
	}
}

static void mark_ptr_or_null_reg(struct bpf_func_state *state,
				 struct bpf_reg_state *reg, u32 id,
				 bool is_null)
{
	if (reg_type_may_be_null(reg->type) && reg->id == id &&
	    !WARN_ON_ONCE(!reg->id)) {
		/* Old offset (both fixed and variable parts) should
		 * have been known-zero, because we don't allow pointer
		 * arithmetic on pointers that might be NULL.
		 */
		if (WARN_ON_ONCE(reg->smin_value || reg->smax_value ||
				 !tnum_equals_const(reg->var_off, 0) ||
				 reg->off)) {
			__mark_reg_known_zero(reg);
			reg->off = 0;
		}
		if (is_null) {
			reg->type = SCALAR_VALUE;
			/* We don't need id and ref_obj_id from this point
			 * onwards anymore, thus we should better reset it,
			 * so that state pruning has chances to take effect.
			 */
			reg->id = 0;
			reg->ref_obj_id = 0;

			return;
		}

		mark_ptr_not_null_reg(reg);

		if (!reg_may_point_to_spin_lock(reg)) {
			/* For not-NULL ptr, reg->ref_obj_id will be reset
			 * in release_reg_references().
			 *
			 * reg->id is still used by spin_lock ptr. Other
			 * than spin_lock ptr type, reg->id can be reset.
			 */
			reg->id = 0;
		}
	}
}

static void __mark_ptr_or_null_regs(struct bpf_func_state *state, u32 id,
				    bool is_null)
{
	struct bpf_reg_state *reg;
	int i;

	for (i = 0; i < MAX_BPF_REG; i++)
		mark_ptr_or_null_reg(state, &state->regs[i], id, is_null);

	bpf_for_each_spilled_reg(i, state, reg) {
		if (!reg)
			continue;
		mark_ptr_or_null_reg(state, reg, id, is_null);
	}
}

/* The logic is similar to find_good_pkt_pointers(), both could eventually
 * be folded together at some point.
 */
static void mark_ptr_or_null_regs(struct bpf_verifier_state *vstate, u32 regno,
				  bool is_null)
{
	struct bpf_func_state *state = vstate->frame[vstate->curframe];
	struct bpf_reg_state *regs = state->regs;
	u32 ref_obj_id = regs[regno].ref_obj_id;
	u32 id = regs[regno].id;
	int i;

	if (ref_obj_id && ref_obj_id == id && is_null)
		/* regs[regno] is in the " == NULL" branch.
		 * No one could have freed the reference state before
		 * doing the NULL check.
		 */
		WARN_ON_ONCE(release_reference_state(state, id));

	for (i = 0; i <= vstate->curframe; i++)
		__mark_ptr_or_null_regs(vstate->frame[i], id, is_null);
}

static bool try_match_pkt_pointers(const struct bpf_insn *insn,
				   struct bpf_reg_state *dst_reg,
				   struct bpf_reg_state *src_reg,
				   struct bpf_verifier_state *this_branch,
				   struct bpf_verifier_state *other_branch)
{
	if (BPF_SRC(insn->code) != BPF_X)
		return false;

	/* Pointers are always 64-bit. */
	if (BPF_CLASS(insn->code) == BPF_JMP32)
		return false;

	switch (BPF_OP(insn->code)) {
	case BPF_JGT:
		if ((dst_reg->type == PTR_TO_PACKET &&
		     src_reg->type == PTR_TO_PACKET_END) ||
		    (dst_reg->type == PTR_TO_PACKET_META &&
		     reg_is_init_pkt_pointer(src_reg, PTR_TO_PACKET))) {
			/* pkt_data' > pkt_end, pkt_meta' > pkt_data */
			find_good_pkt_pointers(this_branch, dst_reg,
					       dst_reg->type, false);
			mark_pkt_end(other_branch, insn->dst_reg, true);
		} else if ((dst_reg->type == PTR_TO_PACKET_END &&
			    src_reg->type == PTR_TO_PACKET) ||
			   (reg_is_init_pkt_pointer(dst_reg, PTR_TO_PACKET) &&
			    src_reg->type == PTR_TO_PACKET_META)) {
			/* pkt_end > pkt_data', pkt_data > pkt_meta' */
			find_good_pkt_pointers(other_branch, src_reg,
					       src_reg->type, true);
			mark_pkt_end(this_branch, insn->src_reg, false);
		} else {
			return false;
		}
		break;
	case BPF_JLT:
		if ((dst_reg->type == PTR_TO_PACKET &&
		     src_reg->type == PTR_TO_PACKET_END) ||
		    (dst_reg->type == PTR_TO_PACKET_META &&
		     reg_is_init_pkt_pointer(src_reg, PTR_TO_PACKET))) {
			/* pkt_data' < pkt_end, pkt_meta' < pkt_data */
			find_good_pkt_pointers(other_branch, dst_reg,
					       dst_reg->type, true);
			mark_pkt_end(this_branch, insn->dst_reg, false);
		} else if ((dst_reg->type == PTR_TO_PACKET_END &&
			    src_reg->type == PTR_TO_PACKET) ||
			   (reg_is_init_pkt_pointer(dst_reg, PTR_TO_PACKET) &&
			    src_reg->type == PTR_TO_PACKET_META)) {
			/* pkt_end < pkt_data', pkt_data > pkt_meta' */
			find_good_pkt_pointers(this_branch, src_reg,
					       src_reg->type, false);
			mark_pkt_end(other_branch, insn->src_reg, true);
		} else {
			return false;
		}
		break;
	case BPF_JGE:
		if ((dst_reg->type == PTR_TO_PACKET &&
		     src_reg->type == PTR_TO_PACKET_END) ||
		    (dst_reg->type == PTR_TO_PACKET_META &&
		     reg_is_init_pkt_pointer(src_reg, PTR_TO_PACKET))) {
			/* pkt_data' >= pkt_end, pkt_meta' >= pkt_data */
			find_good_pkt_pointers(this_branch, dst_reg,
					       dst_reg->type, true);
			mark_pkt_end(other_branch, insn->dst_reg, false);
		} else if ((dst_reg->type == PTR_TO_PACKET_END &&
			    src_reg->type == PTR_TO_PACKET) ||
			   (reg_is_init_pkt_pointer(dst_reg, PTR_TO_PACKET) &&
			    src_reg->type == PTR_TO_PACKET_META)) {
			/* pkt_end >= pkt_data', pkt_data >= pkt_meta' */
			find_good_pkt_pointers(other_branch, src_reg,
					       src_reg->type, false);
			mark_pkt_end(this_branch, insn->src_reg, true);
		} else {
			return false;
		}
		break;
	case BPF_JLE:
		if ((dst_reg->type == PTR_TO_PACKET &&
		     src_reg->type == PTR_TO_PACKET_END) ||
		    (dst_reg->type == PTR_TO_PACKET_META &&
		     reg_is_init_pkt_pointer(src_reg, PTR_TO_PACKET))) {
			/* pkt_data' <= pkt_end, pkt_meta' <= pkt_data */
			find_good_pkt_pointers(other_branch, dst_reg,
					       dst_reg->type, false);
			mark_pkt_end(this_branch, insn->dst_reg, true);
		} else if ((dst_reg->type == PTR_TO_PACKET_END &&
			    src_reg->type == PTR_TO_PACKET) ||
			   (reg_is_init_pkt_pointer(dst_reg, PTR_TO_PACKET) &&
			    src_reg->type == PTR_TO_PACKET_META)) {
			/* pkt_end <= pkt_data', pkt_data <= pkt_meta' */
			find_good_pkt_pointers(this_branch, src_reg,
					       src_reg->type, true);
			mark_pkt_end(other_branch, insn->src_reg, false);
		} else {
			return false;
		}
		break;
	default:
		return false;
	}

	return true;
}

static void find_equal_scalars(struct bpf_verifier_state *vstate,
			       struct bpf_reg_state *known_reg)
{
	struct bpf_func_state *state;
	struct bpf_reg_state *reg;
	int i, j;

	for (i = 0; i <= vstate->curframe; i++) {
		state = vstate->frame[i];
		for (j = 0; j < MAX_BPF_REG; j++) {
			reg = &state->regs[j];
			if (reg->type == SCALAR_VALUE && reg->id == known_reg->id)
				*reg = *known_reg;
		}

		bpf_for_each_spilled_reg(j, state, reg) {
			if (!reg)
				continue;
			if (reg->type == SCALAR_VALUE && reg->id == known_reg->id)
				*reg = *known_reg;
		}
	}
}

static int check_cond_jmp_op(struct bpf_verifier_env *env,
			     struct bpf_insn *insn, int *insn_idx)
{
	struct bpf_verifier_state *this_branch = env->cur_state;
	struct bpf_verifier_state *other_branch;
	struct bpf_reg_state *regs = this_branch->frame[this_branch->curframe]->regs;
	struct bpf_reg_state *dst_reg, *other_branch_regs, *src_reg = NULL;
	u8 opcode = BPF_OP(insn->code);
	bool is_jmp32;
	int pred = -1;
	int err;

	/* Only conditional jumps are expected to reach here. */
	if (opcode == BPF_JA || opcode > BPF_JSLE) {
		verbose(env, "invalid BPF_JMP/JMP32 opcode %x\n", opcode);
		return -EINVAL;
	}

	if (BPF_SRC(insn->code) == BPF_X) {
		if (insn->imm != 0) {
			verbose(env, "BPF_JMP/JMP32 uses reserved fields\n");
			return -EINVAL;
		}

		/* check src1 operand */
		err = check_reg_arg(env, insn->src_reg, SRC_OP);
		if (err)
			return err;

		if (is_pointer_value(env, insn->src_reg)) {
			verbose(env, "R%d pointer comparison prohibited\n",
				insn->src_reg);
			return -EACCES;
		}
		src_reg = &regs[insn->src_reg];
	} else {
		if (insn->src_reg != BPF_REG_0) {
			verbose(env, "BPF_JMP/JMP32 uses reserved fields\n");
			return -EINVAL;
		}
	}

	/* check src2 operand */
	err = check_reg_arg(env, insn->dst_reg, SRC_OP);
	if (err)
		return err;

	dst_reg = &regs[insn->dst_reg];
	is_jmp32 = BPF_CLASS(insn->code) == BPF_JMP32;

	if (BPF_SRC(insn->code) == BPF_K) {
		pred = is_branch_taken(dst_reg, insn->imm, opcode, is_jmp32);
	} else if (src_reg->type == SCALAR_VALUE &&
		   is_jmp32 && tnum_is_const(tnum_subreg(src_reg->var_off))) {
		pred = is_branch_taken(dst_reg,
				       tnum_subreg(src_reg->var_off).value,
				       opcode,
				       is_jmp32);
	} else if (src_reg->type == SCALAR_VALUE &&
		   !is_jmp32 && tnum_is_const(src_reg->var_off)) {
		pred = is_branch_taken(dst_reg,
				       src_reg->var_off.value,
				       opcode,
				       is_jmp32);
	} else if (reg_is_pkt_pointer_any(dst_reg) &&
		   reg_is_pkt_pointer_any(src_reg) &&
		   !is_jmp32) {
		pred = is_pkt_ptr_branch_taken(dst_reg, src_reg, opcode);
	}

	if (pred >= 0) {
		/* If we get here with a dst_reg pointer type it is because
		 * above is_branch_taken() special cased the 0 comparison.
		 */
		if (!__is_pointer_value(false, dst_reg))
			err = mark_chain_precision(env, insn->dst_reg);
		if (BPF_SRC(insn->code) == BPF_X && !err &&
		    !__is_pointer_value(false, src_reg))
			err = mark_chain_precision(env, insn->src_reg);
		if (err)
			return err;
	}

	if (pred == 1) {
		/* Only follow the goto, ignore fall-through. If needed, push
		 * the fall-through branch for simulation under speculative
		 * execution.
		 */
		if (!env->bypass_spec_v1 &&
		    !sanitize_speculative_path(env, insn, *insn_idx + 1,
					       *insn_idx))
			return -EFAULT;
		*insn_idx += insn->off;
		return 0;
	} else if (pred == 0) {
		/* Only follow the fall-through branch, since that's where the
		 * program will go. If needed, push the goto branch for
		 * simulation under speculative execution.
		 */
		if (!env->bypass_spec_v1 &&
		    !sanitize_speculative_path(env, insn,
					       *insn_idx + insn->off + 1,
					       *insn_idx))
			return -EFAULT;
		return 0;
	}

	other_branch = push_stack(env, *insn_idx + insn->off + 1, *insn_idx,
				  false);
	if (!other_branch)
		return -EFAULT;
	other_branch_regs = other_branch->frame[other_branch->curframe]->regs;

	/* detect if we are comparing against a constant value so we can adjust
	 * our min/max values for our dst register.
	 * this is only legit if both are scalars (or pointers to the same
	 * object, I suppose, but we don't support that right now), because
	 * otherwise the different base pointers mean the offsets aren't
	 * comparable.
	 */
	if (BPF_SRC(insn->code) == BPF_X) {
		struct bpf_reg_state *src_reg = &regs[insn->src_reg];

		if (dst_reg->type == SCALAR_VALUE &&
		    src_reg->type == SCALAR_VALUE) {
			if (tnum_is_const(src_reg->var_off) ||
			    (is_jmp32 &&
			     tnum_is_const(tnum_subreg(src_reg->var_off))))
				reg_set_min_max(&other_branch_regs[insn->dst_reg],
						dst_reg,
						src_reg->var_off.value,
						tnum_subreg(src_reg->var_off).value,
						opcode, is_jmp32);
			else if (tnum_is_const(dst_reg->var_off) ||
				 (is_jmp32 &&
				  tnum_is_const(tnum_subreg(dst_reg->var_off))))
				reg_set_min_max_inv(&other_branch_regs[insn->src_reg],
						    src_reg,
						    dst_reg->var_off.value,
						    tnum_subreg(dst_reg->var_off).value,
						    opcode, is_jmp32);
			else if (!is_jmp32 &&
				 (opcode == BPF_JEQ || opcode == BPF_JNE))
				/* Comparing for equality, we can combine knowledge */
				reg_combine_min_max(&other_branch_regs[insn->src_reg],
						    &other_branch_regs[insn->dst_reg],
						    src_reg, dst_reg, opcode);
			if (src_reg->id &&
			    !WARN_ON_ONCE(src_reg->id != other_branch_regs[insn->src_reg].id)) {
				find_equal_scalars(this_branch, src_reg);
				find_equal_scalars(other_branch, &other_branch_regs[insn->src_reg]);
			}

		}
	} else if (dst_reg->type == SCALAR_VALUE) {
		reg_set_min_max(&other_branch_regs[insn->dst_reg],
					dst_reg, insn->imm, (u32)insn->imm,
					opcode, is_jmp32);
	}

	if (dst_reg->type == SCALAR_VALUE && dst_reg->id &&
	    !WARN_ON_ONCE(dst_reg->id != other_branch_regs[insn->dst_reg].id)) {
		find_equal_scalars(this_branch, dst_reg);
		find_equal_scalars(other_branch, &other_branch_regs[insn->dst_reg]);
	}

	/* detect if R == 0 where R is returned from bpf_map_lookup_elem().
	 * NOTE: these optimizations below are related with pointer comparison
	 *       which will never be JMP32.
	 */
	if (!is_jmp32 && BPF_SRC(insn->code) == BPF_K &&
	    insn->imm == 0 && (opcode == BPF_JEQ || opcode == BPF_JNE) &&
	    reg_type_may_be_null(dst_reg->type)) {
		/* Mark all identical registers in each branch as either
		 * safe or unknown depending R == 0 or R != 0 conditional.
		 */
		mark_ptr_or_null_regs(this_branch, insn->dst_reg,
				      opcode == BPF_JNE);
		mark_ptr_or_null_regs(other_branch, insn->dst_reg,
				      opcode == BPF_JEQ);
	} else if (!try_match_pkt_pointers(insn, dst_reg, &regs[insn->src_reg],
					   this_branch, other_branch) &&
		   is_pointer_value(env, insn->dst_reg)) {
		verbose(env, "R%d pointer comparison prohibited\n",
			insn->dst_reg);
		return -EACCES;
	}
	if (env->log.level & BPF_LOG_LEVEL)
		print_verifier_state(env, this_branch->frame[this_branch->curframe]);
	return 0;
}

/* verify BPF_LD_IMM64 instruction */
static int check_ld_imm(struct bpf_verifier_env *env, struct bpf_insn *insn)
{
	struct bpf_insn_aux_data *aux = cur_aux(env);
	struct bpf_reg_state *regs = cur_regs(env);
	struct bpf_reg_state *dst_reg;
	struct bpf_map *map;
	int err;

	if (BPF_SIZE(insn->code) != BPF_DW) {
		verbose(env, "invalid BPF_LD_IMM insn\n");
		return -EINVAL;
	}
	if (insn->off != 0) {
		verbose(env, "BPF_LD_IMM64 uses reserved fields\n");
		return -EINVAL;
	}

	err = check_reg_arg(env, insn->dst_reg, DST_OP);
	if (err)
		return err;

	dst_reg = &regs[insn->dst_reg];
	if (insn->src_reg == 0) {
		u64 imm = ((u64)(insn + 1)->imm << 32) | (u32)insn->imm;

		dst_reg->type = SCALAR_VALUE;
		__mark_reg_known(&regs[insn->dst_reg], imm);
		return 0;
	}

	if (insn->src_reg == BPF_PSEUDO_BTF_ID) {
		mark_reg_known_zero(env, regs, insn->dst_reg);

		dst_reg->type = aux->btf_var.reg_type;
		switch (dst_reg->type) {
		case PTR_TO_MEM:
			dst_reg->mem_size = aux->btf_var.mem_size;
			break;
		case PTR_TO_BTF_ID:
		case PTR_TO_PERCPU_BTF_ID:
			dst_reg->btf = aux->btf_var.btf;
			dst_reg->btf_id = aux->btf_var.btf_id;
			break;
		default:
			verbose(env, "bpf verifier is misconfigured\n");
			return -EFAULT;
		}
		return 0;
	}

	if (insn->src_reg == BPF_PSEUDO_FUNC) {
		struct bpf_prog_aux *aux = env->prog->aux;
		u32 subprogno = insn[1].imm;

		if (!aux->func_info) {
			verbose(env, "missing btf func_info\n");
			return -EINVAL;
		}
		if (aux->func_info_aux[subprogno].linkage != BTF_FUNC_STATIC) {
			verbose(env, "callback function not static\n");
			return -EINVAL;
		}

		dst_reg->type = PTR_TO_FUNC;
		dst_reg->subprogno = subprogno;
		return 0;
	}

	map = env->used_maps[aux->map_index];
	mark_reg_known_zero(env, regs, insn->dst_reg);
	dst_reg->map_ptr = map;

	if (insn->src_reg == BPF_PSEUDO_MAP_VALUE ||
	    insn->src_reg == BPF_PSEUDO_MAP_IDX_VALUE) {
		dst_reg->type = PTR_TO_MAP_VALUE;
		dst_reg->off = aux->map_off;
		if (map_value_has_spin_lock(map))
			dst_reg->id = ++env->id_gen;
	} else if (insn->src_reg == BPF_PSEUDO_MAP_FD ||
		   insn->src_reg == BPF_PSEUDO_MAP_IDX) {
		dst_reg->type = CONST_PTR_TO_MAP;
	} else {
		verbose(env, "bpf verifier is misconfigured\n");
		return -EINVAL;
	}

	return 0;
}

static bool may_access_skb(enum bpf_prog_type type)
{
	switch (type) {
	case BPF_PROG_TYPE_SOCKET_FILTER:
	case BPF_PROG_TYPE_SCHED_CLS:
	case BPF_PROG_TYPE_SCHED_ACT:
		return true;
	default:
		return false;
	}
}

/* verify safety of LD_ABS|LD_IND instructions:
 * - they can only appear in the programs where ctx == skb
 * - since they are wrappers of function calls, they scratch R1-R5 registers,
 *   preserve R6-R9, and store return value into R0
 *
 * Implicit input:
 *   ctx == skb == R6 == CTX
 *
 * Explicit input:
 *   SRC == any register
 *   IMM == 32-bit immediate
 *
 * Output:
 *   R0 - 8/16/32-bit skb data converted to cpu endianness
 */
static int check_ld_abs(struct bpf_verifier_env *env, struct bpf_insn *insn)
{
	struct bpf_reg_state *regs = cur_regs(env);
	static const int ctx_reg = BPF_REG_6;
	u8 mode = BPF_MODE(insn->code);
	int i, err;

	if (!may_access_skb(resolve_prog_type(env->prog))) {
		verbose(env, "BPF_LD_[ABS|IND] instructions not allowed for this program type\n");
		return -EINVAL;
	}

	if (!env->ops->gen_ld_abs) {
		verbose(env, "bpf verifier is misconfigured\n");
		return -EINVAL;
	}

	if (insn->dst_reg != BPF_REG_0 || insn->off != 0 ||
	    BPF_SIZE(insn->code) == BPF_DW ||
	    (mode == BPF_ABS && insn->src_reg != BPF_REG_0)) {
		verbose(env, "BPF_LD_[ABS|IND] uses reserved fields\n");
		return -EINVAL;
	}

	/* check whether implicit source operand (register R6) is readable */
	err = check_reg_arg(env, ctx_reg, SRC_OP);
	if (err)
		return err;

	/* Disallow usage of BPF_LD_[ABS|IND] with reference tracking, as
	 * gen_ld_abs() may terminate the program at runtime, leading to
	 * reference leak.
	 */
	err = check_reference_leak(env);
	if (err) {
		verbose(env, "BPF_LD_[ABS|IND] cannot be mixed with socket references\n");
		return err;
	}

	if (env->cur_state->active_spin_lock) {
		verbose(env, "BPF_LD_[ABS|IND] cannot be used inside bpf_spin_lock-ed region\n");
		return -EINVAL;
	}

	if (regs[ctx_reg].type != PTR_TO_CTX) {
		verbose(env,
			"at the time of BPF_LD_ABS|IND R6 != pointer to skb\n");
		return -EINVAL;
	}

	if (mode == BPF_IND) {
		/* check explicit source operand */
		err = check_reg_arg(env, insn->src_reg, SRC_OP);
		if (err)
			return err;
	}

	err = check_ctx_reg(env, &regs[ctx_reg], ctx_reg);
	if (err < 0)
		return err;

	/* reset caller saved regs to unreadable */
	for (i = 0; i < CALLER_SAVED_REGS; i++) {
		mark_reg_not_init(env, regs, caller_saved[i]);
		check_reg_arg(env, caller_saved[i], DST_OP_NO_MARK);
	}

	/* mark destination R0 register as readable, since it contains
	 * the value fetched from the packet.
	 * Already marked as written above.
	 */
	mark_reg_unknown(env, regs, BPF_REG_0);
	/* ld_abs load up to 32-bit skb data. */
	regs[BPF_REG_0].subreg_def = env->insn_idx + 1;
	return 0;
}

static int check_return_code(struct bpf_verifier_env *env)
{
	struct tnum enforce_attach_type_range = tnum_unknown;
	const struct bpf_prog *prog = env->prog;
	struct bpf_reg_state *reg;
	struct tnum range = tnum_range(0, 1);
	enum bpf_prog_type prog_type = resolve_prog_type(env->prog);
	int err;
	struct bpf_func_state *frame = env->cur_state->frame[0];
	const bool is_subprog = frame->subprogno;

	/* LSM and struct_ops func-ptr's return type could be "void" */
	if (!is_subprog &&
	    (prog_type == BPF_PROG_TYPE_STRUCT_OPS ||
	     prog_type == BPF_PROG_TYPE_LSM) &&
	    !prog->aux->attach_func_proto->type)
		return 0;

	/* eBPF calling convention is such that R0 is used
	 * to return the value from eBPF program.
	 * Make sure that it's readable at this time
	 * of bpf_exit, which means that program wrote
	 * something into it earlier
	 */
	err = check_reg_arg(env, BPF_REG_0, SRC_OP);
	if (err)
		return err;

	if (is_pointer_value(env, BPF_REG_0)) {
		verbose(env, "R0 leaks addr as return value\n");
		return -EACCES;
	}

	reg = cur_regs(env) + BPF_REG_0;

	if (frame->in_async_callback_fn) {
		/* enforce return zero from async callbacks like timer */
		if (reg->type != SCALAR_VALUE) {
			verbose(env, "In async callback the register R0 is not a known value (%s)\n",
				reg_type_str[reg->type]);
			return -EINVAL;
		}

		if (!tnum_in(tnum_const(0), reg->var_off)) {
			verbose_invalid_scalar(env, reg, &range, "async callback", "R0");
			return -EINVAL;
		}
		return 0;
	}

	if (is_subprog) {
		if (reg->type != SCALAR_VALUE) {
			verbose(env, "At subprogram exit the register R0 is not a scalar value (%s)\n",
				reg_type_str[reg->type]);
			return -EINVAL;
		}
		return 0;
	}

	switch (prog_type) {
	case BPF_PROG_TYPE_CGROUP_SOCK_ADDR:
		if (env->prog->expected_attach_type == BPF_CGROUP_UDP4_RECVMSG ||
		    env->prog->expected_attach_type == BPF_CGROUP_UDP6_RECVMSG ||
		    env->prog->expected_attach_type == BPF_CGROUP_INET4_GETPEERNAME ||
		    env->prog->expected_attach_type == BPF_CGROUP_INET6_GETPEERNAME ||
		    env->prog->expected_attach_type == BPF_CGROUP_INET4_GETSOCKNAME ||
		    env->prog->expected_attach_type == BPF_CGROUP_INET6_GETSOCKNAME)
			range = tnum_range(1, 1);
		if (env->prog->expected_attach_type == BPF_CGROUP_INET4_BIND ||
		    env->prog->expected_attach_type == BPF_CGROUP_INET6_BIND)
			range = tnum_range(0, 3);
		break;
	case BPF_PROG_TYPE_CGROUP_SKB:
		if (env->prog->expected_attach_type == BPF_CGROUP_INET_EGRESS) {
			range = tnum_range(0, 3);
			enforce_attach_type_range = tnum_range(2, 3);
		}
		break;
	case BPF_PROG_TYPE_CGROUP_SOCK:
	case BPF_PROG_TYPE_SOCK_OPS:
	case BPF_PROG_TYPE_CGROUP_DEVICE:
	case BPF_PROG_TYPE_CGROUP_SYSCTL:
	case BPF_PROG_TYPE_CGROUP_SOCKOPT:
		break;
	case BPF_PROG_TYPE_RAW_TRACEPOINT:
		if (!env->prog->aux->attach_btf_id)
			return 0;
		range = tnum_const(0);
		break;
	case BPF_PROG_TYPE_TRACING:
		switch (env->prog->expected_attach_type) {
		case BPF_TRACE_FENTRY:
		case BPF_TRACE_FEXIT:
			range = tnum_const(0);
			break;
		case BPF_TRACE_RAW_TP:
		case BPF_MODIFY_RETURN:
			return 0;
		case BPF_TRACE_ITER:
			break;
		default:
			return -ENOTSUPP;
		}
		break;
	case BPF_PROG_TYPE_SK_LOOKUP:
		range = tnum_range(SK_DROP, SK_PASS);
		break;
	case BPF_PROG_TYPE_EXT:
		/* freplace program can return anything as its return value
		 * depends on the to-be-replaced kernel func or bpf program.
		 */
	default:
		return 0;
	}

	if (reg->type != SCALAR_VALUE) {
		verbose(env, "At program exit the register R0 is not a known value (%s)\n",
			reg_type_str[reg->type]);
		return -EINVAL;
	}

	if (!tnum_in(range, reg->var_off)) {
		verbose_invalid_scalar(env, reg, &range, "program exit", "R0");
		return -EINVAL;
	}

	if (!tnum_is_unknown(enforce_attach_type_range) &&
	    tnum_in(enforce_attach_type_range, reg->var_off))
		env->prog->enforce_expected_attach_type = 1;
	return 0;
}

/* non-recursive DFS pseudo code
 * 1  procedure DFS-iterative(G,v):
 * 2      label v as discovered
 * 3      let S be a stack
 * 4      S.push(v)
 * 5      while S is not empty
 * 6            t <- S.pop()
 * 7            if t is what we're looking for:
 * 8                return t
 * 9            for all edges e in G.adjacentEdges(t) do
 * 10               if edge e is already labelled
 * 11                   continue with the next edge
 * 12               w <- G.adjacentVertex(t,e)
 * 13               if vertex w is not discovered and not explored
 * 14                   label e as tree-edge
 * 15                   label w as discovered
 * 16                   S.push(w)
 * 17                   continue at 5
 * 18               else if vertex w is discovered
 * 19                   label e as back-edge
 * 20               else
 * 21                   // vertex w is explored
 * 22                   label e as forward- or cross-edge
 * 23           label t as explored
 * 24           S.pop()
 *
 * convention:
 * 0x10 - discovered
 * 0x11 - discovered and fall-through edge labelled
 * 0x12 - discovered and fall-through and branch edges labelled
 * 0x20 - explored
 */

enum {
	DISCOVERED = 0x10,
	EXPLORED = 0x20,
	FALLTHROUGH = 1,
	BRANCH = 2,
};

static u32 state_htab_size(struct bpf_verifier_env *env)
{
	return env->prog->len;
}

static struct bpf_verifier_state_list **explored_state(
					struct bpf_verifier_env *env,
					int idx)
{
	struct bpf_verifier_state *cur = env->cur_state;
	struct bpf_func_state *state = cur->frame[cur->curframe];

	return &env->explored_states[(idx ^ state->callsite) % state_htab_size(env)];
}

static void init_explored_state(struct bpf_verifier_env *env, int idx)
{
	env->insn_aux_data[idx].prune_point = true;
}

enum {
	DONE_EXPLORING = 0,
	KEEP_EXPLORING = 1,
};

/* t, w, e - match pseudo-code above:
 * t - index of current instruction
 * w - next instruction
 * e - edge
 */
static int push_insn(int t, int w, int e, struct bpf_verifier_env *env,
		     bool loop_ok)
{
	int *insn_stack = env->cfg.insn_stack;
	int *insn_state = env->cfg.insn_state;

	if (e == FALLTHROUGH && insn_state[t] >= (DISCOVERED | FALLTHROUGH))
		return DONE_EXPLORING;

	if (e == BRANCH && insn_state[t] >= (DISCOVERED | BRANCH))
		return DONE_EXPLORING;

	if (w < 0 || w >= env->prog->len) {
		verbose_linfo(env, t, "%d: ", t);
		verbose(env, "jump out of range from insn %d to %d\n", t, w);
		return -EINVAL;
	}

	if (e == BRANCH)
		/* mark branch target for state pruning */
		init_explored_state(env, w);

	if (insn_state[w] == 0) {
		/* tree-edge */
		insn_state[t] = DISCOVERED | e;
		insn_state[w] = DISCOVERED;
		if (env->cfg.cur_stack >= env->prog->len)
			return -E2BIG;
		insn_stack[env->cfg.cur_stack++] = w;
		return KEEP_EXPLORING;
	} else if ((insn_state[w] & 0xF0) == DISCOVERED) {
		if (loop_ok && env->bpf_capable)
			return DONE_EXPLORING;
		verbose_linfo(env, t, "%d: ", t);
		verbose_linfo(env, w, "%d: ", w);
		verbose(env, "back-edge from insn %d to %d\n", t, w);
		return -EINVAL;
	} else if (insn_state[w] == EXPLORED) {
		/* forward- or cross-edge */
		insn_state[t] = DISCOVERED | e;
	} else {
		verbose(env, "insn state internal bug\n");
		return -EFAULT;
	}
	return DONE_EXPLORING;
}

static int visit_func_call_insn(int t, int insn_cnt,
				struct bpf_insn *insns,
				struct bpf_verifier_env *env,
				bool visit_callee)
{
	int ret;

	ret = push_insn(t, t + 1, FALLTHROUGH, env, false);
	if (ret)
		return ret;

	if (t + 1 < insn_cnt)
		init_explored_state(env, t + 1);
	if (visit_callee) {
		init_explored_state(env, t);
		ret = push_insn(t, t + insns[t].imm + 1, BRANCH, env,
				/* It's ok to allow recursion from CFG point of
				 * view. __check_func_call() will do the actual
				 * check.
				 */
				bpf_pseudo_func(insns + t));
	}
	return ret;
}

/* Visits the instruction at index t and returns one of the following:
 *  < 0 - an error occurred
 *  DONE_EXPLORING - the instruction was fully explored
 *  KEEP_EXPLORING - there is still work to be done before it is fully explored
 */
static int visit_insn(int t, int insn_cnt, struct bpf_verifier_env *env)
{
	struct bpf_insn *insns = env->prog->insnsi;
	int ret;

	if (bpf_pseudo_func(insns + t))
		return visit_func_call_insn(t, insn_cnt, insns, env, true);

	/* All non-branch instructions have a single fall-through edge. */
	if (BPF_CLASS(insns[t].code) != BPF_JMP &&
	    BPF_CLASS(insns[t].code) != BPF_JMP32)
		return push_insn(t, t + 1, FALLTHROUGH, env, false);

	switch (BPF_OP(insns[t].code)) {
	case BPF_EXIT:
		return DONE_EXPLORING;

	case BPF_CALL:
		if (insns[t].imm == BPF_FUNC_timer_set_callback)
			/* Mark this call insn to trigger is_state_visited() check
			 * before call itself is processed by __check_func_call().
			 * Otherwise new async state will be pushed for further
			 * exploration.
			 */
			init_explored_state(env, t);
		return visit_func_call_insn(t, insn_cnt, insns, env,
					    insns[t].src_reg == BPF_PSEUDO_CALL);

	case BPF_JA:
		if (BPF_SRC(insns[t].code) != BPF_K)
			return -EINVAL;

		/* unconditional jump with single edge */
		ret = push_insn(t, t + insns[t].off + 1, FALLTHROUGH, env,
				true);
		if (ret)
			return ret;

		/* unconditional jmp is not a good pruning point,
		 * but it's marked, since backtracking needs
		 * to record jmp history in is_state_visited().
		 */
		init_explored_state(env, t + insns[t].off + 1);
		/* tell verifier to check for equivalent states
		 * after every call and jump
		 */
		if (t + 1 < insn_cnt)
			init_explored_state(env, t + 1);

		return ret;

	default:
		/* conditional jump with two edges */
		init_explored_state(env, t);
		ret = push_insn(t, t + 1, FALLTHROUGH, env, true);
		if (ret)
			return ret;

		return push_insn(t, t + insns[t].off + 1, BRANCH, env, true);
	}
}

/* non-recursive depth-first-search to detect loops in BPF program
 * loop == back-edge in directed graph
 */
static int check_cfg(struct bpf_verifier_env *env)
{
	int insn_cnt = env->prog->len;
	int *insn_stack, *insn_state;
	int ret = 0;
	int i;

	insn_state = env->cfg.insn_state = kvcalloc(insn_cnt, sizeof(int), GFP_KERNEL);
	if (!insn_state)
		return -ENOMEM;

	insn_stack = env->cfg.insn_stack = kvcalloc(insn_cnt, sizeof(int), GFP_KERNEL);
	if (!insn_stack) {
		kvfree(insn_state);
		return -ENOMEM;
	}

	insn_state[0] = DISCOVERED; /* mark 1st insn as discovered */
	insn_stack[0] = 0; /* 0 is the first instruction */
	env->cfg.cur_stack = 1;

	while (env->cfg.cur_stack > 0) {
		int t = insn_stack[env->cfg.cur_stack - 1];

		ret = visit_insn(t, insn_cnt, env);
		switch (ret) {
		case DONE_EXPLORING:
			insn_state[t] = EXPLORED;
			env->cfg.cur_stack--;
			break;
		case KEEP_EXPLORING:
			break;
		default:
			if (ret > 0) {
				verbose(env, "visit_insn internal bug\n");
				ret = -EFAULT;
			}
			goto err_free;
		}
	}

	if (env->cfg.cur_stack < 0) {
		verbose(env, "pop stack internal bug\n");
		ret = -EFAULT;
		goto err_free;
	}

	for (i = 0; i < insn_cnt; i++) {
		if (insn_state[i] != EXPLORED) {
			verbose(env, "unreachable insn %d\n", i);
			ret = -EINVAL;
			goto err_free;
		}
	}
	ret = 0; /* cfg looks good */

err_free:
	kvfree(insn_state);
	kvfree(insn_stack);
	env->cfg.insn_state = env->cfg.insn_stack = NULL;
	return ret;
}

static int check_abnormal_return(struct bpf_verifier_env *env)
{
	int i;

	for (i = 1; i < env->subprog_cnt; i++) {
		if (env->subprog_info[i].has_ld_abs) {
			verbose(env, "LD_ABS is not allowed in subprogs without BTF\n");
			return -EINVAL;
		}
		if (env->subprog_info[i].has_tail_call) {
			verbose(env, "tail_call is not allowed in subprogs without BTF\n");
			return -EINVAL;
		}
	}
	return 0;
}

/* The minimum supported BTF func info size */
#define MIN_BPF_FUNCINFO_SIZE	8
#define MAX_FUNCINFO_REC_SIZE	252

static int check_btf_func(struct bpf_verifier_env *env,
			  const union bpf_attr *attr,
			  bpfptr_t uattr)
{
	const struct btf_type *type, *func_proto, *ret_type;
	u32 i, nfuncs, urec_size, min_size;
	u32 krec_size = sizeof(struct bpf_func_info);
	struct bpf_func_info *krecord;
	struct bpf_func_info_aux *info_aux = NULL;
	struct bpf_prog *prog;
	const struct btf *btf;
	bpfptr_t urecord;
	u32 prev_offset = 0;
	bool scalar_return;
	int ret = -ENOMEM;

	nfuncs = attr->func_info_cnt;
	if (!nfuncs) {
		if (check_abnormal_return(env))
			return -EINVAL;
		return 0;
	}

	if (nfuncs != env->subprog_cnt) {
		verbose(env, "number of funcs in func_info doesn't match number of subprogs\n");
		return -EINVAL;
	}

	urec_size = attr->func_info_rec_size;
	if (urec_size < MIN_BPF_FUNCINFO_SIZE ||
	    urec_size > MAX_FUNCINFO_REC_SIZE ||
	    urec_size % sizeof(u32)) {
		verbose(env, "invalid func info rec size %u\n", urec_size);
		return -EINVAL;
	}

	prog = env->prog;
	btf = prog->aux->btf;

	urecord = make_bpfptr(attr->func_info, uattr.is_kernel);
	min_size = min_t(u32, krec_size, urec_size);

	krecord = kvcalloc(nfuncs, krec_size, GFP_KERNEL | __GFP_NOWARN);
	if (!krecord)
		return -ENOMEM;
	info_aux = kcalloc(nfuncs, sizeof(*info_aux), GFP_KERNEL | __GFP_NOWARN);
	if (!info_aux)
		goto err_free;

	for (i = 0; i < nfuncs; i++) {
		ret = bpf_check_uarg_tail_zero(urecord, krec_size, urec_size);
		if (ret) {
			if (ret == -E2BIG) {
				verbose(env, "nonzero tailing record in func info");
				/* set the size kernel expects so loader can zero
				 * out the rest of the record.
				 */
				if (copy_to_bpfptr_offset(uattr,
							  offsetof(union bpf_attr, func_info_rec_size),
							  &min_size, sizeof(min_size)))
					ret = -EFAULT;
			}
			goto err_free;
		}

		if (copy_from_bpfptr(&krecord[i], urecord, min_size)) {
			ret = -EFAULT;
			goto err_free;
		}

		/* check insn_off */
		ret = -EINVAL;
		if (i == 0) {
			if (krecord[i].insn_off) {
				verbose(env,
					"nonzero insn_off %u for the first func info record",
					krecord[i].insn_off);
				goto err_free;
			}
		} else if (krecord[i].insn_off <= prev_offset) {
			verbose(env,
				"same or smaller insn offset (%u) than previous func info record (%u)",
				krecord[i].insn_off, prev_offset);
			goto err_free;
		}

		if (env->subprog_info[i].start != krecord[i].insn_off) {
			verbose(env, "func_info BTF section doesn't match subprog layout in BPF program\n");
			goto err_free;
		}

		/* check type_id */
		type = btf_type_by_id(btf, krecord[i].type_id);
		if (!type || !btf_type_is_func(type)) {
			verbose(env, "invalid type id %d in func info",
				krecord[i].type_id);
			goto err_free;
		}
		info_aux[i].linkage = BTF_INFO_VLEN(type->info);

		func_proto = btf_type_by_id(btf, type->type);
		if (unlikely(!func_proto || !btf_type_is_func_proto(func_proto)))
			/* btf_func_check() already verified it during BTF load */
			goto err_free;
		ret_type = btf_type_skip_modifiers(btf, func_proto->type, NULL);
		scalar_return =
			btf_type_is_small_int(ret_type) || btf_type_is_enum(ret_type);
		if (i && !scalar_return && env->subprog_info[i].has_ld_abs) {
			verbose(env, "LD_ABS is only allowed in functions that return 'int'.\n");
			goto err_free;
		}
		if (i && !scalar_return && env->subprog_info[i].has_tail_call) {
			verbose(env, "tail_call is only allowed in functions that return 'int'.\n");
			goto err_free;
		}

		prev_offset = krecord[i].insn_off;
		bpfptr_add(&urecord, urec_size);
	}

	prog->aux->func_info = krecord;
	prog->aux->func_info_cnt = nfuncs;
	prog->aux->func_info_aux = info_aux;
	return 0;

err_free:
	kvfree(krecord);
	kfree(info_aux);
	return ret;
}

static void adjust_btf_func(struct bpf_verifier_env *env)
{
	struct bpf_prog_aux *aux = env->prog->aux;
	int i;

	if (!aux->func_info)
		return;

	for (i = 0; i < env->subprog_cnt; i++)
		aux->func_info[i].insn_off = env->subprog_info[i].start;
}

#define MIN_BPF_LINEINFO_SIZE	(offsetof(struct bpf_line_info, line_col) + \
		sizeof(((struct bpf_line_info *)(0))->line_col))
#define MAX_LINEINFO_REC_SIZE	MAX_FUNCINFO_REC_SIZE

static int check_btf_line(struct bpf_verifier_env *env,
			  const union bpf_attr *attr,
			  bpfptr_t uattr)
{
	u32 i, s, nr_linfo, ncopy, expected_size, rec_size, prev_offset = 0;
	struct bpf_subprog_info *sub;
	struct bpf_line_info *linfo;
	struct bpf_prog *prog;
	const struct btf *btf;
	bpfptr_t ulinfo;
	int err;

	nr_linfo = attr->line_info_cnt;
	if (!nr_linfo)
		return 0;
	if (nr_linfo > INT_MAX / sizeof(struct bpf_line_info))
		return -EINVAL;

	rec_size = attr->line_info_rec_size;
	if (rec_size < MIN_BPF_LINEINFO_SIZE ||
	    rec_size > MAX_LINEINFO_REC_SIZE ||
	    rec_size & (sizeof(u32) - 1))
		return -EINVAL;

	/* Need to zero it in case the userspace may
	 * pass in a smaller bpf_line_info object.
	 */
	linfo = kvcalloc(nr_linfo, sizeof(struct bpf_line_info),
			 GFP_KERNEL | __GFP_NOWARN);
	if (!linfo)
		return -ENOMEM;

	prog = env->prog;
	btf = prog->aux->btf;

	s = 0;
	sub = env->subprog_info;
	ulinfo = make_bpfptr(attr->line_info, uattr.is_kernel);
	expected_size = sizeof(struct bpf_line_info);
	ncopy = min_t(u32, expected_size, rec_size);
	for (i = 0; i < nr_linfo; i++) {
		err = bpf_check_uarg_tail_zero(ulinfo, expected_size, rec_size);
		if (err) {
			if (err == -E2BIG) {
				verbose(env, "nonzero tailing record in line_info");
				if (copy_to_bpfptr_offset(uattr,
							  offsetof(union bpf_attr, line_info_rec_size),
							  &expected_size, sizeof(expected_size)))
					err = -EFAULT;
			}
			goto err_free;
		}

		if (copy_from_bpfptr(&linfo[i], ulinfo, ncopy)) {
			err = -EFAULT;
			goto err_free;
		}

		/*
		 * Check insn_off to ensure
		 * 1) strictly increasing AND
		 * 2) bounded by prog->len
		 *
		 * The linfo[0].insn_off == 0 check logically falls into
		 * the later "missing bpf_line_info for func..." case
		 * because the first linfo[0].insn_off must be the
		 * first sub also and the first sub must have
		 * subprog_info[0].start == 0.
		 */
		if ((i && linfo[i].insn_off <= prev_offset) ||
		    linfo[i].insn_off >= prog->len) {
			verbose(env, "Invalid line_info[%u].insn_off:%u (prev_offset:%u prog->len:%u)\n",
				i, linfo[i].insn_off, prev_offset,
				prog->len);
			err = -EINVAL;
			goto err_free;
		}

		if (!prog->insnsi[linfo[i].insn_off].code) {
			verbose(env,
				"Invalid insn code at line_info[%u].insn_off\n",
				i);
			err = -EINVAL;
			goto err_free;
		}

		if (!btf_name_by_offset(btf, linfo[i].line_off) ||
		    !btf_name_by_offset(btf, linfo[i].file_name_off)) {
			verbose(env, "Invalid line_info[%u].line_off or .file_name_off\n", i);
			err = -EINVAL;
			goto err_free;
		}

		if (s != env->subprog_cnt) {
			if (linfo[i].insn_off == sub[s].start) {
				sub[s].linfo_idx = i;
				s++;
			} else if (sub[s].start < linfo[i].insn_off) {
				verbose(env, "missing bpf_line_info for func#%u\n", s);
				err = -EINVAL;
				goto err_free;
			}
		}

		prev_offset = linfo[i].insn_off;
		bpfptr_add(&ulinfo, rec_size);
	}

	if (s != env->subprog_cnt) {
		verbose(env, "missing bpf_line_info for %u funcs starting from func#%u\n",
			env->subprog_cnt - s, s);
		err = -EINVAL;
		goto err_free;
	}

	prog->aux->linfo = linfo;
	prog->aux->nr_linfo = nr_linfo;

	return 0;

err_free:
	kvfree(linfo);
	return err;
}

static int check_btf_info(struct bpf_verifier_env *env,
			  const union bpf_attr *attr,
			  bpfptr_t uattr)
{
	struct btf *btf;
	int err;

	if (!attr->func_info_cnt && !attr->line_info_cnt) {
		if (check_abnormal_return(env))
			return -EINVAL;
		return 0;
	}

	btf = btf_get_by_fd(attr->prog_btf_fd);
	if (IS_ERR(btf))
		return PTR_ERR(btf);
	if (btf_is_kernel(btf)) {
		btf_put(btf);
		return -EACCES;
	}
	env->prog->aux->btf = btf;

	err = check_btf_func(env, attr, uattr);
	if (err)
		return err;

	err = check_btf_line(env, attr, uattr);
	if (err)
		return err;

	return 0;
}

/* check %cur's range satisfies %old's */
static bool range_within(struct bpf_reg_state *old,
			 struct bpf_reg_state *cur)
{
	return old->umin_value <= cur->umin_value &&
	       old->umax_value >= cur->umax_value &&
	       old->smin_value <= cur->smin_value &&
	       old->smax_value >= cur->smax_value &&
	       old->u32_min_value <= cur->u32_min_value &&
	       old->u32_max_value >= cur->u32_max_value &&
	       old->s32_min_value <= cur->s32_min_value &&
	       old->s32_max_value >= cur->s32_max_value;
}

/* If in the old state two registers had the same id, then they need to have
 * the same id in the new state as well.  But that id could be different from
 * the old state, so we need to track the mapping from old to new ids.
 * Once we have seen that, say, a reg with old id 5 had new id 9, any subsequent
 * regs with old id 5 must also have new id 9 for the new state to be safe.  But
 * regs with a different old id could still have new id 9, we don't care about
 * that.
 * So we look through our idmap to see if this old id has been seen before.  If
 * so, we require the new id to match; otherwise, we add the id pair to the map.
 */
static bool check_ids(u32 old_id, u32 cur_id, struct bpf_id_pair *idmap)
{
	unsigned int i;

	for (i = 0; i < BPF_ID_MAP_SIZE; i++) {
		if (!idmap[i].old) {
			/* Reached an empty slot; haven't seen this id before */
			idmap[i].old = old_id;
			idmap[i].cur = cur_id;
			return true;
		}
		if (idmap[i].old == old_id)
			return idmap[i].cur == cur_id;
	}
	/* We ran out of idmap slots, which should be impossible */
	WARN_ON_ONCE(1);
	return false;
}

static void clean_func_state(struct bpf_verifier_env *env,
			     struct bpf_func_state *st)
{
	enum bpf_reg_liveness live;
	int i, j;

	for (i = 0; i < BPF_REG_FP; i++) {
		live = st->regs[i].live;
		/* liveness must not touch this register anymore */
		st->regs[i].live |= REG_LIVE_DONE;
		if (!(live & REG_LIVE_READ))
			/* since the register is unused, clear its state
			 * to make further comparison simpler
			 */
			__mark_reg_not_init(env, &st->regs[i]);
	}

	for (i = 0; i < st->allocated_stack / BPF_REG_SIZE; i++) {
		live = st->stack[i].spilled_ptr.live;
		/* liveness must not touch this stack slot anymore */
		st->stack[i].spilled_ptr.live |= REG_LIVE_DONE;
		if (!(live & REG_LIVE_READ)) {
			__mark_reg_not_init(env, &st->stack[i].spilled_ptr);
			for (j = 0; j < BPF_REG_SIZE; j++)
				st->stack[i].slot_type[j] = STACK_INVALID;
		}
	}
}

static void clean_verifier_state(struct bpf_verifier_env *env,
				 struct bpf_verifier_state *st)
{
	int i;

	if (st->frame[0]->regs[0].live & REG_LIVE_DONE)
		/* all regs in this state in all frames were already marked */
		return;

	for (i = 0; i <= st->curframe; i++)
		clean_func_state(env, st->frame[i]);
}

/* the parentage chains form a tree.
 * the verifier states are added to state lists at given insn and
 * pushed into state stack for future exploration.
 * when the verifier reaches bpf_exit insn some of the verifer states
 * stored in the state lists have their final liveness state already,
 * but a lot of states will get revised from liveness point of view when
 * the verifier explores other branches.
 * Example:
 * 1: r0 = 1
 * 2: if r1 == 100 goto pc+1
 * 3: r0 = 2
 * 4: exit
 * when the verifier reaches exit insn the register r0 in the state list of
 * insn 2 will be seen as !REG_LIVE_READ. Then the verifier pops the other_branch
 * of insn 2 and goes exploring further. At the insn 4 it will walk the
 * parentage chain from insn 4 into insn 2 and will mark r0 as REG_LIVE_READ.
 *
 * Since the verifier pushes the branch states as it sees them while exploring
 * the program the condition of walking the branch instruction for the second
 * time means that all states below this branch were already explored and
 * their final liveness marks are already propagated.
 * Hence when the verifier completes the search of state list in is_state_visited()
 * we can call this clean_live_states() function to mark all liveness states
 * as REG_LIVE_DONE to indicate that 'parent' pointers of 'struct bpf_reg_state'
 * will not be used.
 * This function also clears the registers and stack for states that !READ
 * to simplify state merging.
 *
 * Important note here that walking the same branch instruction in the callee
 * doesn't meant that the states are DONE. The verifier has to compare
 * the callsites
 */
static void clean_live_states(struct bpf_verifier_env *env, int insn,
			      struct bpf_verifier_state *cur)
{
	struct bpf_verifier_state_list *sl;
	int i;

	sl = *explored_state(env, insn);
	while (sl) {
		if (sl->state.branches)
			goto next;
		if (sl->state.insn_idx != insn ||
		    sl->state.curframe != cur->curframe)
			goto next;
		for (i = 0; i <= cur->curframe; i++)
			if (sl->state.frame[i]->callsite != cur->frame[i]->callsite)
				goto next;
		clean_verifier_state(env, &sl->state);
next:
		sl = sl->next;
	}
}

/* Returns true if (rold safe implies rcur safe) */
static bool regsafe(struct bpf_verifier_env *env, struct bpf_reg_state *rold,
		    struct bpf_reg_state *rcur, struct bpf_id_pair *idmap)
{
	bool equal;

	if (!(rold->live & REG_LIVE_READ))
		/* explored state didn't use this */
		return true;

	equal = memcmp(rold, rcur, offsetof(struct bpf_reg_state, parent)) == 0;

	if (rold->type == PTR_TO_STACK)
		/* two stack pointers are equal only if they're pointing to
		 * the same stack frame, since fp-8 in foo != fp-8 in bar
		 */
		return equal && rold->frameno == rcur->frameno;

	if (equal)
		return true;

	if (rold->type == NOT_INIT)
		/* explored state can't have used this */
		return true;
	if (rcur->type == NOT_INIT)
		return false;
	switch (rold->type) {
	case SCALAR_VALUE:
		if (env->explore_alu_limits)
			return false;
		if (rcur->type == SCALAR_VALUE) {
			if (!rold->precise && !rcur->precise)
				return true;
			/* new val must satisfy old val knowledge */
			return range_within(rold, rcur) &&
			       tnum_in(rold->var_off, rcur->var_off);
		} else {
			/* We're trying to use a pointer in place of a scalar.
			 * Even if the scalar was unbounded, this could lead to
			 * pointer leaks because scalars are allowed to leak
			 * while pointers are not. We could make this safe in
			 * special cases if root is calling us, but it's
			 * probably not worth the hassle.
			 */
			return false;
		}
	case PTR_TO_MAP_KEY:
	case PTR_TO_MAP_VALUE:
		/* If the new min/max/var_off satisfy the old ones and
		 * everything else matches, we are OK.
		 * 'id' is not compared, since it's only used for maps with
		 * bpf_spin_lock inside map element and in such cases if
		 * the rest of the prog is valid for one map element then
		 * it's valid for all map elements regardless of the key
		 * used in bpf_map_lookup()
		 */
		return memcmp(rold, rcur, offsetof(struct bpf_reg_state, id)) == 0 &&
		       range_within(rold, rcur) &&
		       tnum_in(rold->var_off, rcur->var_off);
	case PTR_TO_MAP_VALUE_OR_NULL:
		/* a PTR_TO_MAP_VALUE could be safe to use as a
		 * PTR_TO_MAP_VALUE_OR_NULL into the same map.
		 * However, if the old PTR_TO_MAP_VALUE_OR_NULL then got NULL-
		 * checked, doing so could have affected others with the same
		 * id, and we can't check for that because we lost the id when
		 * we converted to a PTR_TO_MAP_VALUE.
		 */
		if (rcur->type != PTR_TO_MAP_VALUE_OR_NULL)
			return false;
		if (memcmp(rold, rcur, offsetof(struct bpf_reg_state, id)))
			return false;
		/* Check our ids match any regs they're supposed to */
		return check_ids(rold->id, rcur->id, idmap);
	case PTR_TO_PACKET_META:
	case PTR_TO_PACKET:
		if (rcur->type != rold->type)
			return false;
		/* We must have at least as much range as the old ptr
		 * did, so that any accesses which were safe before are
		 * still safe.  This is true even if old range < old off,
		 * since someone could have accessed through (ptr - k), or
		 * even done ptr -= k in a register, to get a safe access.
		 */
		if (rold->range > rcur->range)
			return false;
		/* If the offsets don't match, we can't trust our alignment;
		 * nor can we be sure that we won't fall out of range.
		 */
		if (rold->off != rcur->off)
			return false;
		/* id relations must be preserved */
		if (rold->id && !check_ids(rold->id, rcur->id, idmap))
			return false;
		/* new val must satisfy old val knowledge */
		return range_within(rold, rcur) &&
		       tnum_in(rold->var_off, rcur->var_off);
	case PTR_TO_CTX:
	case CONST_PTR_TO_MAP:
	case PTR_TO_PACKET_END:
	case PTR_TO_FLOW_KEYS:
	case PTR_TO_SOCKET:
	case PTR_TO_SOCKET_OR_NULL:
	case PTR_TO_SOCK_COMMON:
	case PTR_TO_SOCK_COMMON_OR_NULL:
	case PTR_TO_TCP_SOCK:
	case PTR_TO_TCP_SOCK_OR_NULL:
	case PTR_TO_XDP_SOCK:
		/* Only valid matches are exact, which memcmp() above
		 * would have accepted
		 */
	default:
		/* Don't know what's going on, just say it's not safe */
		return false;
	}

	/* Shouldn't get here; if we do, say it's not safe */
	WARN_ON_ONCE(1);
	return false;
}

static bool stacksafe(struct bpf_verifier_env *env, struct bpf_func_state *old,
		      struct bpf_func_state *cur, struct bpf_id_pair *idmap)
{
	int i, spi;

	/* walk slots of the explored stack and ignore any additional
	 * slots in the current stack, since explored(safe) state
	 * didn't use them
	 */
	for (i = 0; i < old->allocated_stack; i++) {
		spi = i / BPF_REG_SIZE;

		if (!(old->stack[spi].spilled_ptr.live & REG_LIVE_READ)) {
			i += BPF_REG_SIZE - 1;
			/* explored state didn't use this */
			continue;
		}

		if (old->stack[spi].slot_type[i % BPF_REG_SIZE] == STACK_INVALID)
			continue;

		/* explored stack has more populated slots than current stack
		 * and these slots were used
		 */
		if (i >= cur->allocated_stack)
			return false;

		/* if old state was safe with misc data in the stack
		 * it will be safe with zero-initialized stack.
		 * The opposite is not true
		 */
		if (old->stack[spi].slot_type[i % BPF_REG_SIZE] == STACK_MISC &&
		    cur->stack[spi].slot_type[i % BPF_REG_SIZE] == STACK_ZERO)
			continue;
		if (old->stack[spi].slot_type[i % BPF_REG_SIZE] !=
		    cur->stack[spi].slot_type[i % BPF_REG_SIZE])
			/* Ex: old explored (safe) state has STACK_SPILL in
			 * this stack slot, but current has STACK_MISC ->
			 * this verifier states are not equivalent,
			 * return false to continue verification of this path
			 */
			return false;
		if (i % BPF_REG_SIZE)
			continue;
		if (old->stack[spi].slot_type[0] != STACK_SPILL)
			continue;
		if (!regsafe(env, &old->stack[spi].spilled_ptr,
			     &cur->stack[spi].spilled_ptr, idmap))
			/* when explored and current stack slot are both storing
			 * spilled registers, check that stored pointers types
			 * are the same as well.
			 * Ex: explored safe path could have stored
			 * (bpf_reg_state) {.type = PTR_TO_STACK, .off = -8}
			 * but current path has stored:
			 * (bpf_reg_state) {.type = PTR_TO_STACK, .off = -16}
			 * such verifier states are not equivalent.
			 * return false to continue verification of this path
			 */
			return false;
	}
	return true;
}

static bool refsafe(struct bpf_func_state *old, struct bpf_func_state *cur)
{
	if (old->acquired_refs != cur->acquired_refs)
		return false;
	return !memcmp(old->refs, cur->refs,
		       sizeof(*old->refs) * old->acquired_refs);
}

/* compare two verifier states
 *
 * all states stored in state_list are known to be valid, since
 * verifier reached 'bpf_exit' instruction through them
 *
 * this function is called when verifier exploring different branches of
 * execution popped from the state stack. If it sees an old state that has
 * more strict register state and more strict stack state then this execution
 * branch doesn't need to be explored further, since verifier already
 * concluded that more strict state leads to valid finish.
 *
 * Therefore two states are equivalent if register state is more conservative
 * and explored stack state is more conservative than the current one.
 * Example:
 *       explored                   current
 * (slot1=INV slot2=MISC) == (slot1=MISC slot2=MISC)
 * (slot1=MISC slot2=MISC) != (slot1=INV slot2=MISC)
 *
 * In other words if current stack state (one being explored) has more
 * valid slots than old one that already passed validation, it means
 * the verifier can stop exploring and conclude that current state is valid too
 *
 * Similarly with registers. If explored state has register type as invalid
 * whereas register type in current state is meaningful, it means that
 * the current state will reach 'bpf_exit' instruction safely
 */
static bool func_states_equal(struct bpf_verifier_env *env, struct bpf_func_state *old,
			      struct bpf_func_state *cur)
{
	int i;

	memset(env->idmap_scratch, 0, sizeof(env->idmap_scratch));
	for (i = 0; i < MAX_BPF_REG; i++)
		if (!regsafe(env, &old->regs[i], &cur->regs[i],
			     env->idmap_scratch))
			return false;

	if (!stacksafe(env, old, cur, env->idmap_scratch))
		return false;

	if (!refsafe(old, cur))
		return false;

	return true;
}

static bool states_equal(struct bpf_verifier_env *env,
			 struct bpf_verifier_state *old,
			 struct bpf_verifier_state *cur)
{
	int i;

	if (old->curframe != cur->curframe)
		return false;

	/* Verification state from speculative execution simulation
	 * must never prune a non-speculative execution one.
	 */
	if (old->speculative && !cur->speculative)
		return false;

	if (old->active_spin_lock != cur->active_spin_lock)
		return false;

	/* for states to be equal callsites have to be the same
	 * and all frame states need to be equivalent
	 */
	for (i = 0; i <= old->curframe; i++) {
		if (old->frame[i]->callsite != cur->frame[i]->callsite)
			return false;
		if (!func_states_equal(env, old->frame[i], cur->frame[i]))
			return false;
	}
	return true;
}

/* Return 0 if no propagation happened. Return negative error code if error
 * happened. Otherwise, return the propagated bit.
 */
static int propagate_liveness_reg(struct bpf_verifier_env *env,
				  struct bpf_reg_state *reg,
				  struct bpf_reg_state *parent_reg)
{
	u8 parent_flag = parent_reg->live & REG_LIVE_READ;
	u8 flag = reg->live & REG_LIVE_READ;
	int err;

	/* When comes here, read flags of PARENT_REG or REG could be any of
	 * REG_LIVE_READ64, REG_LIVE_READ32, REG_LIVE_NONE. There is no need
	 * of propagation if PARENT_REG has strongest REG_LIVE_READ64.
	 */
	if (parent_flag == REG_LIVE_READ64 ||
	    /* Or if there is no read flag from REG. */
	    !flag ||
	    /* Or if the read flag from REG is the same as PARENT_REG. */
	    parent_flag == flag)
		return 0;

	err = mark_reg_read(env, reg, parent_reg, flag);
	if (err)
		return err;

	return flag;
}

/* A write screens off any subsequent reads; but write marks come from the
 * straight-line code between a state and its parent.  When we arrive at an
 * equivalent state (jump target or such) we didn't arrive by the straight-line
 * code, so read marks in the state must propagate to the parent regardless
 * of the state's write marks. That's what 'parent == state->parent' comparison
 * in mark_reg_read() is for.
 */
static int propagate_liveness(struct bpf_verifier_env *env,
			      const struct bpf_verifier_state *vstate,
			      struct bpf_verifier_state *vparent)
{
	struct bpf_reg_state *state_reg, *parent_reg;
	struct bpf_func_state *state, *parent;
	int i, frame, err = 0;

	if (vparent->curframe != vstate->curframe) {
		WARN(1, "propagate_live: parent frame %d current frame %d\n",
		     vparent->curframe, vstate->curframe);
		return -EFAULT;
	}
	/* Propagate read liveness of registers... */
	BUILD_BUG_ON(BPF_REG_FP + 1 != MAX_BPF_REG);
	for (frame = 0; frame <= vstate->curframe; frame++) {
		parent = vparent->frame[frame];
		state = vstate->frame[frame];
		parent_reg = parent->regs;
		state_reg = state->regs;
		/* We don't need to worry about FP liveness, it's read-only */
		for (i = frame < vstate->curframe ? BPF_REG_6 : 0; i < BPF_REG_FP; i++) {
			err = propagate_liveness_reg(env, &state_reg[i],
						     &parent_reg[i]);
			if (err < 0)
				return err;
			if (err == REG_LIVE_READ64)
				mark_insn_zext(env, &parent_reg[i]);
		}

		/* Propagate stack slots. */
		for (i = 0; i < state->allocated_stack / BPF_REG_SIZE &&
			    i < parent->allocated_stack / BPF_REG_SIZE; i++) {
			parent_reg = &parent->stack[i].spilled_ptr;
			state_reg = &state->stack[i].spilled_ptr;
			err = propagate_liveness_reg(env, state_reg,
						     parent_reg);
			if (err < 0)
				return err;
		}
	}
	return 0;
}

/* find precise scalars in the previous equivalent state and
 * propagate them into the current state
 */
static int propagate_precision(struct bpf_verifier_env *env,
			       const struct bpf_verifier_state *old)
{
	struct bpf_reg_state *state_reg;
	struct bpf_func_state *state;
	int i, err = 0;

	state = old->frame[old->curframe];
	state_reg = state->regs;
	for (i = 0; i < BPF_REG_FP; i++, state_reg++) {
		if (state_reg->type != SCALAR_VALUE ||
		    !state_reg->precise)
			continue;
		if (env->log.level & BPF_LOG_LEVEL2)
			verbose(env, "propagating r%d\n", i);
		err = mark_chain_precision(env, i);
		if (err < 0)
			return err;
	}

	for (i = 0; i < state->allocated_stack / BPF_REG_SIZE; i++) {
		if (state->stack[i].slot_type[0] != STACK_SPILL)
			continue;
		state_reg = &state->stack[i].spilled_ptr;
		if (state_reg->type != SCALAR_VALUE ||
		    !state_reg->precise)
			continue;
		if (env->log.level & BPF_LOG_LEVEL2)
			verbose(env, "propagating fp%d\n",
				(-i - 1) * BPF_REG_SIZE);
		err = mark_chain_precision_stack(env, i);
		if (err < 0)
			return err;
	}
	return 0;
}

static bool states_maybe_looping(struct bpf_verifier_state *old,
				 struct bpf_verifier_state *cur)
{
	struct bpf_func_state *fold, *fcur;
	int i, fr = cur->curframe;

	if (old->curframe != fr)
		return false;

	fold = old->frame[fr];
	fcur = cur->frame[fr];
	for (i = 0; i < MAX_BPF_REG; i++)
		if (memcmp(&fold->regs[i], &fcur->regs[i],
			   offsetof(struct bpf_reg_state, parent)))
			return false;
	return true;
}


static int is_state_visited(struct bpf_verifier_env *env, int insn_idx)
{
	struct bpf_verifier_state_list *new_sl;
	struct bpf_verifier_state_list *sl, **pprev;
	struct bpf_verifier_state *cur = env->cur_state, *new;
	int i, j, err, states_cnt = 0;
	bool add_new_state = env->test_state_freq ? true : false;

	cur->last_insn_idx = env->prev_insn_idx;
	if (!env->insn_aux_data[insn_idx].prune_point)
		/* this 'insn_idx' instruction wasn't marked, so we will not
		 * be doing state search here
		 */
		return 0;

	/* bpf progs typically have pruning point every 4 instructions
	 * http://vger.kernel.org/bpfconf2019.html#session-1
	 * Do not add new state for future pruning if the verifier hasn't seen
	 * at least 2 jumps and at least 8 instructions.
	 * This heuristics helps decrease 'total_states' and 'peak_states' metric.
	 * In tests that amounts to up to 50% reduction into total verifier
	 * memory consumption and 20% verifier time speedup.
	 */
	if (env->jmps_processed - env->prev_jmps_processed >= 2 &&
	    env->insn_processed - env->prev_insn_processed >= 8)
		add_new_state = true;

	pprev = explored_state(env, insn_idx);
	sl = *pprev;

	clean_live_states(env, insn_idx, cur);

	while (sl) {
		states_cnt++;
		if (sl->state.insn_idx != insn_idx)
			goto next;

		if (sl->state.branches) {
			struct bpf_func_state *frame = sl->state.frame[sl->state.curframe];

			if (frame->in_async_callback_fn &&
			    frame->async_entry_cnt != cur->frame[cur->curframe]->async_entry_cnt) {
				/* Different async_entry_cnt means that the verifier is
				 * processing another entry into async callback.
				 * Seeing the same state is not an indication of infinite
				 * loop or infinite recursion.
				 * But finding the same state doesn't mean that it's safe
				 * to stop processing the current state. The previous state
				 * hasn't yet reached bpf_exit, since state.branches > 0.
				 * Checking in_async_callback_fn alone is not enough either.
				 * Since the verifier still needs to catch infinite loops
				 * inside async callbacks.
				 */
			} else if (states_maybe_looping(&sl->state, cur) &&
				   states_equal(env, &sl->state, cur)) {
				verbose_linfo(env, insn_idx, "; ");
				verbose(env, "infinite loop detected at insn %d\n", insn_idx);
				return -EINVAL;
			}
			/* if the verifier is processing a loop, avoid adding new state
			 * too often, since different loop iterations have distinct
			 * states and may not help future pruning.
			 * This threshold shouldn't be too low to make sure that
			 * a loop with large bound will be rejected quickly.
			 * The most abusive loop will be:
			 * r1 += 1
			 * if r1 < 1000000 goto pc-2
			 * 1M insn_procssed limit / 100 == 10k peak states.
			 * This threshold shouldn't be too high either, since states
			 * at the end of the loop are likely to be useful in pruning.
			 */
			if (env->jmps_processed - env->prev_jmps_processed < 20 &&
			    env->insn_processed - env->prev_insn_processed < 100)
				add_new_state = false;
			goto miss;
		}
		if (states_equal(env, &sl->state, cur)) {
			sl->hit_cnt++;
			/* reached equivalent register/stack state,
			 * prune the search.
			 * Registers read by the continuation are read by us.
			 * If we have any write marks in env->cur_state, they
			 * will prevent corresponding reads in the continuation
			 * from reaching our parent (an explored_state).  Our
			 * own state will get the read marks recorded, but
			 * they'll be immediately forgotten as we're pruning
			 * this state and will pop a new one.
			 */
			err = propagate_liveness(env, &sl->state, cur);

			/* if previous state reached the exit with precision and
			 * current state is equivalent to it (except precsion marks)
			 * the precision needs to be propagated back in
			 * the current state.
			 */
			err = err ? : push_jmp_history(env, cur);
			err = err ? : propagate_precision(env, &sl->state);
			if (err)
				return err;
			return 1;
		}
miss:
		/* when new state is not going to be added do not increase miss count.
		 * Otherwise several loop iterations will remove the state
		 * recorded earlier. The goal of these heuristics is to have
		 * states from some iterations of the loop (some in the beginning
		 * and some at the end) to help pruning.
		 */
		if (add_new_state)
			sl->miss_cnt++;
		/* heuristic to determine whether this state is beneficial
		 * to keep checking from state equivalence point of view.
		 * Higher numbers increase max_states_per_insn and verification time,
		 * but do not meaningfully decrease insn_processed.
		 */
		if (sl->miss_cnt > sl->hit_cnt * 3 + 3) {
			/* the state is unlikely to be useful. Remove it to
			 * speed up verification
			 */
			*pprev = sl->next;
			if (sl->state.frame[0]->regs[0].live & REG_LIVE_DONE) {
				u32 br = sl->state.branches;

				WARN_ONCE(br,
					  "BUG live_done but branches_to_explore %d\n",
					  br);
				free_verifier_state(&sl->state, false);
				kfree(sl);
				env->peak_states--;
			} else {
				/* cannot free this state, since parentage chain may
				 * walk it later. Add it for free_list instead to
				 * be freed at the end of verification
				 */
				sl->next = env->free_list;
				env->free_list = sl;
			}
			sl = *pprev;
			continue;
		}
next:
		pprev = &sl->next;
		sl = *pprev;
	}

	if (env->max_states_per_insn < states_cnt)
		env->max_states_per_insn = states_cnt;

	if (!env->bpf_capable && states_cnt > BPF_COMPLEXITY_LIMIT_STATES)
		return push_jmp_history(env, cur);

	if (!add_new_state)
		return push_jmp_history(env, cur);

	/* There were no equivalent states, remember the current one.
	 * Technically the current state is not proven to be safe yet,
	 * but it will either reach outer most bpf_exit (which means it's safe)
	 * or it will be rejected. When there are no loops the verifier won't be
	 * seeing this tuple (frame[0].callsite, frame[1].callsite, .. insn_idx)
	 * again on the way to bpf_exit.
	 * When looping the sl->state.branches will be > 0 and this state
	 * will not be considered for equivalence until branches == 0.
	 */
	new_sl = kzalloc(sizeof(struct bpf_verifier_state_list), GFP_KERNEL);
	if (!new_sl)
		return -ENOMEM;
	env->total_states++;
	env->peak_states++;
	env->prev_jmps_processed = env->jmps_processed;
	env->prev_insn_processed = env->insn_processed;

	/* add new state to the head of linked list */
	new = &new_sl->state;
	err = copy_verifier_state(new, cur);
	if (err) {
		free_verifier_state(new, false);
		kfree(new_sl);
		return err;
	}
	new->insn_idx = insn_idx;
	WARN_ONCE(new->branches != 1,
		  "BUG is_state_visited:branches_to_explore=%d insn %d\n", new->branches, insn_idx);

	cur->parent = new;
	cur->first_insn_idx = insn_idx;
	clear_jmp_history(cur);
	new_sl->next = *explored_state(env, insn_idx);
	*explored_state(env, insn_idx) = new_sl;
	/* connect new state to parentage chain. Current frame needs all
	 * registers connected. Only r6 - r9 of the callers are alive (pushed
	 * to the stack implicitly by JITs) so in callers' frames connect just
	 * r6 - r9 as an optimization. Callers will have r1 - r5 connected to
	 * the state of the call instruction (with WRITTEN set), and r0 comes
	 * from callee with its full parentage chain, anyway.
	 */
	/* clear write marks in current state: the writes we did are not writes
	 * our child did, so they don't screen off its reads from us.
	 * (There are no read marks in current state, because reads always mark
	 * their parent and current state never has children yet.  Only
	 * explored_states can get read marks.)
	 */
	for (j = 0; j <= cur->curframe; j++) {
		for (i = j < cur->curframe ? BPF_REG_6 : 0; i < BPF_REG_FP; i++)
			cur->frame[j]->regs[i].parent = &new->frame[j]->regs[i];
		for (i = 0; i < BPF_REG_FP; i++)
			cur->frame[j]->regs[i].live = REG_LIVE_NONE;
	}

	/* all stack frames are accessible from callee, clear them all */
	for (j = 0; j <= cur->curframe; j++) {
		struct bpf_func_state *frame = cur->frame[j];
		struct bpf_func_state *newframe = new->frame[j];

		for (i = 0; i < frame->allocated_stack / BPF_REG_SIZE; i++) {
			frame->stack[i].spilled_ptr.live = REG_LIVE_NONE;
			frame->stack[i].spilled_ptr.parent =
						&newframe->stack[i].spilled_ptr;
		}
	}
	return 0;
}

/* Return true if it's OK to have the same insn return a different type. */
static bool reg_type_mismatch_ok(enum bpf_reg_type type)
{
	switch (type) {
	case PTR_TO_CTX:
	case PTR_TO_SOCKET:
	case PTR_TO_SOCKET_OR_NULL:
	case PTR_TO_SOCK_COMMON:
	case PTR_TO_SOCK_COMMON_OR_NULL:
	case PTR_TO_TCP_SOCK:
	case PTR_TO_TCP_SOCK_OR_NULL:
	case PTR_TO_XDP_SOCK:
	case PTR_TO_BTF_ID:
	case PTR_TO_BTF_ID_OR_NULL:
		return false;
	default:
		return true;
	}
}

/* If an instruction was previously used with particular pointer types, then we
 * need to be careful to avoid cases such as the below, where it may be ok
 * for one branch accessing the pointer, but not ok for the other branch:
 *
 * R1 = sock_ptr
 * goto X;
 * ...
 * R1 = some_other_valid_ptr;
 * goto X;
 * ...
 * R2 = *(u32 *)(R1 + 0);
 */
static bool reg_type_mismatch(enum bpf_reg_type src, enum bpf_reg_type prev)
{
	return src != prev && (!reg_type_mismatch_ok(src) ||
			       !reg_type_mismatch_ok(prev));
}

static int do_check(struct bpf_verifier_env *env)
{
	bool pop_log = !(env->log.level & BPF_LOG_LEVEL2);
	struct bpf_verifier_state *state = env->cur_state;
	struct bpf_insn *insns = env->prog->insnsi;
	struct bpf_reg_state *regs;
	int insn_cnt = env->prog->len;
	bool do_print_state = false;
	int prev_insn_idx = -1;

	for (;;) {
		struct bpf_insn *insn;
		u8 class;
		int err;

		env->prev_insn_idx = prev_insn_idx;
		if (env->insn_idx >= insn_cnt) {
			verbose(env, "invalid insn idx %d insn_cnt %d\n",
				env->insn_idx, insn_cnt);
			return -EFAULT;
		}

		insn = &insns[env->insn_idx];
		class = BPF_CLASS(insn->code);

		if (++env->insn_processed > BPF_COMPLEXITY_LIMIT_INSNS) {
			verbose(env,
				"BPF program is too large. Processed %d insn\n",
				env->insn_processed);
			return -E2BIG;
		}

		err = is_state_visited(env, env->insn_idx);
		if (err < 0)
			return err;
		if (err == 1) {
			/* found equivalent state, can prune the search */
			if (env->log.level & BPF_LOG_LEVEL) {
				if (do_print_state)
					verbose(env, "\nfrom %d to %d%s: safe\n",
						env->prev_insn_idx, env->insn_idx,
						env->cur_state->speculative ?
						" (speculative execution)" : "");
				else
					verbose(env, "%d: safe\n", env->insn_idx);
			}
			goto process_bpf_exit;
		}

		if (signal_pending(current))
			return -EAGAIN;

		if (need_resched())
			cond_resched();

		if (env->log.level & BPF_LOG_LEVEL2 ||
		    (env->log.level & BPF_LOG_LEVEL && do_print_state)) {
			if (env->log.level & BPF_LOG_LEVEL2)
				verbose(env, "%d:", env->insn_idx);
			else
				verbose(env, "\nfrom %d to %d%s:",
					env->prev_insn_idx, env->insn_idx,
					env->cur_state->speculative ?
					" (speculative execution)" : "");
			print_verifier_state(env, state->frame[state->curframe]);
			do_print_state = false;
		}

		if (env->log.level & BPF_LOG_LEVEL) {
			const struct bpf_insn_cbs cbs = {
				.cb_call	= disasm_kfunc_name,
				.cb_print	= verbose,
				.private_data	= env,
			};

			verbose_linfo(env, env->insn_idx, "; ");
			verbose(env, "%d: ", env->insn_idx);
			print_bpf_insn(&cbs, insn, env->allow_ptr_leaks);
		}

		if (bpf_prog_is_dev_bound(env->prog->aux)) {
			err = bpf_prog_offload_verify_insn(env, env->insn_idx,
							   env->prev_insn_idx);
			if (err)
				return err;
		}

		regs = cur_regs(env);
		sanitize_mark_insn_seen(env);
		prev_insn_idx = env->insn_idx;

		if (class == BPF_ALU || class == BPF_ALU64) {
			err = check_alu_op(env, insn);
			if (err)
				return err;

		} else if (class == BPF_LDX) {
			enum bpf_reg_type *prev_src_type, src_reg_type;

			/* check for reserved fields is already done */

			/* check src operand */
			err = check_reg_arg(env, insn->src_reg, SRC_OP);
			if (err)
				return err;

			err = check_reg_arg(env, insn->dst_reg, DST_OP_NO_MARK);
			if (err)
				return err;

			src_reg_type = regs[insn->src_reg].type;

			/* check that memory (src_reg + off) is readable,
			 * the state of dst_reg will be updated by this func
			 */
			err = check_mem_access(env, env->insn_idx, insn->src_reg,
					       insn->off, BPF_SIZE(insn->code),
					       BPF_READ, insn->dst_reg, false);
			if (err)
				return err;

			prev_src_type = &env->insn_aux_data[env->insn_idx].ptr_type;

			if (*prev_src_type == NOT_INIT) {
				/* saw a valid insn
				 * dst_reg = *(u32 *)(src_reg + off)
				 * save type to validate intersecting paths
				 */
				*prev_src_type = src_reg_type;

			} else if (reg_type_mismatch(src_reg_type, *prev_src_type)) {
				/* ABuser program is trying to use the same insn
				 * dst_reg = *(u32*) (src_reg + off)
				 * with different pointer types:
				 * src_reg == ctx in one branch and
				 * src_reg == stack|map in some other branch.
				 * Reject it.
				 */
				verbose(env, "same insn cannot be used with different pointers\n");
				return -EINVAL;
			}

		} else if (class == BPF_STX) {
			enum bpf_reg_type *prev_dst_type, dst_reg_type;

			if (BPF_MODE(insn->code) == BPF_ATOMIC) {
				err = check_atomic(env, env->insn_idx, insn);
				if (err)
					return err;
				env->insn_idx++;
				continue;
			}

			if (BPF_MODE(insn->code) != BPF_MEM || insn->imm != 0) {
				verbose(env, "BPF_STX uses reserved fields\n");
				return -EINVAL;
			}

			/* check src1 operand */
			err = check_reg_arg(env, insn->src_reg, SRC_OP);
			if (err)
				return err;
			/* check src2 operand */
			err = check_reg_arg(env, insn->dst_reg, SRC_OP);
			if (err)
				return err;

			dst_reg_type = regs[insn->dst_reg].type;

			/* check that memory (dst_reg + off) is writeable */
			err = check_mem_access(env, env->insn_idx, insn->dst_reg,
					       insn->off, BPF_SIZE(insn->code),
					       BPF_WRITE, insn->src_reg, false);
			if (err)
				return err;

			prev_dst_type = &env->insn_aux_data[env->insn_idx].ptr_type;

			if (*prev_dst_type == NOT_INIT) {
				*prev_dst_type = dst_reg_type;
			} else if (reg_type_mismatch(dst_reg_type, *prev_dst_type)) {
				verbose(env, "same insn cannot be used with different pointers\n");
				return -EINVAL;
			}

		} else if (class == BPF_ST) {
			if (BPF_MODE(insn->code) != BPF_MEM ||
			    insn->src_reg != BPF_REG_0) {
				verbose(env, "BPF_ST uses reserved fields\n");
				return -EINVAL;
			}
			/* check src operand */
			err = check_reg_arg(env, insn->dst_reg, SRC_OP);
			if (err)
				return err;

			if (is_ctx_reg(env, insn->dst_reg)) {
				verbose(env, "BPF_ST stores into R%d %s is not allowed\n",
					insn->dst_reg,
					reg_type_str[reg_state(env, insn->dst_reg)->type]);
				return -EACCES;
			}

			/* check that memory (dst_reg + off) is writeable */
			err = check_mem_access(env, env->insn_idx, insn->dst_reg,
					       insn->off, BPF_SIZE(insn->code),
					       BPF_WRITE, -1, false);
			if (err)
				return err;

		} else if (class == BPF_JMP || class == BPF_JMP32) {
			u8 opcode = BPF_OP(insn->code);

			env->jmps_processed++;
			if (opcode == BPF_CALL) {
				if (BPF_SRC(insn->code) != BPF_K ||
				    insn->off != 0 ||
				    (insn->src_reg != BPF_REG_0 &&
				     insn->src_reg != BPF_PSEUDO_CALL &&
				     insn->src_reg != BPF_PSEUDO_KFUNC_CALL) ||
				    insn->dst_reg != BPF_REG_0 ||
				    class == BPF_JMP32) {
					verbose(env, "BPF_CALL uses reserved fields\n");
					return -EINVAL;
				}

				if (env->cur_state->active_spin_lock &&
				    (insn->src_reg == BPF_PSEUDO_CALL ||
				     insn->imm != BPF_FUNC_spin_unlock)) {
					verbose(env, "function calls are not allowed while holding a lock\n");
					return -EINVAL;
				}
				if (insn->src_reg == BPF_PSEUDO_CALL)
					err = check_func_call(env, insn, &env->insn_idx);
				else if (insn->src_reg == BPF_PSEUDO_KFUNC_CALL)
					err = check_kfunc_call(env, insn);
				else
					err = check_helper_call(env, insn, &env->insn_idx);
				if (err)
					return err;
			} else if (opcode == BPF_JA) {
				if (BPF_SRC(insn->code) != BPF_K ||
				    insn->imm != 0 ||
				    insn->src_reg != BPF_REG_0 ||
				    insn->dst_reg != BPF_REG_0 ||
				    class == BPF_JMP32) {
					verbose(env, "BPF_JA uses reserved fields\n");
					return -EINVAL;
				}

				env->insn_idx += insn->off + 1;
				continue;

			} else if (opcode == BPF_EXIT) {
				if (BPF_SRC(insn->code) != BPF_K ||
				    insn->imm != 0 ||
				    insn->src_reg != BPF_REG_0 ||
				    insn->dst_reg != BPF_REG_0 ||
				    class == BPF_JMP32) {
					verbose(env, "BPF_EXIT uses reserved fields\n");
					return -EINVAL;
				}

				if (env->cur_state->active_spin_lock) {
					verbose(env, "bpf_spin_unlock is missing\n");
					return -EINVAL;
				}

				if (state->curframe) {
					/* exit from nested function */
					err = prepare_func_exit(env, &env->insn_idx);
					if (err)
						return err;
					do_print_state = true;
					continue;
				}

				err = check_reference_leak(env);
				if (err)
					return err;

				err = check_return_code(env);
				if (err)
					return err;
process_bpf_exit:
				update_branch_counts(env, env->cur_state);
				err = pop_stack(env, &prev_insn_idx,
						&env->insn_idx, pop_log);
				if (err < 0) {
					if (err != -ENOENT)
						return err;
					break;
				} else {
					do_print_state = true;
					continue;
				}
			} else {
				err = check_cond_jmp_op(env, insn, &env->insn_idx);
				if (err)
					return err;
			}
		} else if (class == BPF_LD) {
			u8 mode = BPF_MODE(insn->code);

			if (mode == BPF_ABS || mode == BPF_IND) {
				err = check_ld_abs(env, insn);
				if (err)
					return err;

			} else if (mode == BPF_IMM) {
				err = check_ld_imm(env, insn);
				if (err)
					return err;

				env->insn_idx++;
				sanitize_mark_insn_seen(env);
			} else {
				verbose(env, "invalid BPF_LD mode\n");
				return -EINVAL;
			}
		} else {
			verbose(env, "unknown insn class %d\n", class);
			return -EINVAL;
		}

		env->insn_idx++;
	}

	return 0;
}

static int find_btf_percpu_datasec(struct btf *btf)
{
	const struct btf_type *t;
	const char *tname;
	int i, n;

	/*
	 * Both vmlinux and module each have their own ".data..percpu"
	 * DATASECs in BTF. So for module's case, we need to skip vmlinux BTF
	 * types to look at only module's own BTF types.
	 */
	n = btf_nr_types(btf);
	if (btf_is_module(btf))
		i = btf_nr_types(btf_vmlinux);
	else
		i = 1;

	for(; i < n; i++) {
		t = btf_type_by_id(btf, i);
		if (BTF_INFO_KIND(t->info) != BTF_KIND_DATASEC)
			continue;

		tname = btf_name_by_offset(btf, t->name_off);
		if (!strcmp(tname, ".data..percpu"))
			return i;
	}

	return -ENOENT;
}

/* replace pseudo btf_id with kernel symbol address */
static int check_pseudo_btf_id(struct bpf_verifier_env *env,
			       struct bpf_insn *insn,
			       struct bpf_insn_aux_data *aux)
{
	const struct btf_var_secinfo *vsi;
	const struct btf_type *datasec;
	struct btf_mod_pair *btf_mod;
	const struct btf_type *t;
	const char *sym_name;
	bool percpu = false;
	u32 type, id = insn->imm;
	struct btf *btf;
	s32 datasec_id;
	u64 addr;
	int i, btf_fd, err;

	btf_fd = insn[1].imm;
	if (btf_fd) {
		btf = btf_get_by_fd(btf_fd);
		if (IS_ERR(btf)) {
			verbose(env, "invalid module BTF object FD specified.\n");
			return -EINVAL;
		}
	} else {
		if (!btf_vmlinux) {
			verbose(env, "kernel is missing BTF, make sure CONFIG_DEBUG_INFO_BTF=y is specified in Kconfig.\n");
			return -EINVAL;
		}
		btf = btf_vmlinux;
		btf_get(btf);
	}

	t = btf_type_by_id(btf, id);
	if (!t) {
		verbose(env, "ldimm64 insn specifies invalid btf_id %d.\n", id);
		err = -ENOENT;
		goto err_put;
	}

	if (!btf_type_is_var(t)) {
		verbose(env, "pseudo btf_id %d in ldimm64 isn't KIND_VAR.\n", id);
		err = -EINVAL;
		goto err_put;
	}

	sym_name = btf_name_by_offset(btf, t->name_off);
	addr = kallsyms_lookup_name(sym_name);
	if (!addr) {
		verbose(env, "ldimm64 failed to find the address for kernel symbol '%s'.\n",
			sym_name);
		err = -ENOENT;
		goto err_put;
	}

	datasec_id = find_btf_percpu_datasec(btf);
	if (datasec_id > 0) {
		datasec = btf_type_by_id(btf, datasec_id);
		for_each_vsi(i, datasec, vsi) {
			if (vsi->type == id) {
				percpu = true;
				break;
			}
		}
	}

	insn[0].imm = (u32)addr;
	insn[1].imm = addr >> 32;

	type = t->type;
	t = btf_type_skip_modifiers(btf, type, NULL);
	if (percpu) {
		aux->btf_var.reg_type = PTR_TO_PERCPU_BTF_ID;
		aux->btf_var.btf = btf;
		aux->btf_var.btf_id = type;
	} else if (!btf_type_is_struct(t)) {
		const struct btf_type *ret;
		const char *tname;
		u32 tsize;

		/* resolve the type size of ksym. */
		ret = btf_resolve_size(btf, t, &tsize);
		if (IS_ERR(ret)) {
			tname = btf_name_by_offset(btf, t->name_off);
			verbose(env, "ldimm64 unable to resolve the size of type '%s': %ld\n",
				tname, PTR_ERR(ret));
			err = -EINVAL;
			goto err_put;
		}
		aux->btf_var.reg_type = PTR_TO_MEM;
		aux->btf_var.mem_size = tsize;
	} else {
		aux->btf_var.reg_type = PTR_TO_BTF_ID;
		aux->btf_var.btf = btf;
		aux->btf_var.btf_id = type;
	}

	/* check whether we recorded this BTF (and maybe module) already */
	for (i = 0; i < env->used_btf_cnt; i++) {
		if (env->used_btfs[i].btf == btf) {
			btf_put(btf);
			return 0;
		}
	}

	if (env->used_btf_cnt >= MAX_USED_BTFS) {
		err = -E2BIG;
		goto err_put;
	}

	btf_mod = &env->used_btfs[env->used_btf_cnt];
	btf_mod->btf = btf;
	btf_mod->module = NULL;

	/* if we reference variables from kernel module, bump its refcount */
	if (btf_is_module(btf)) {
		btf_mod->module = btf_try_get_module(btf);
		if (!btf_mod->module) {
			err = -ENXIO;
			goto err_put;
		}
	}

	env->used_btf_cnt++;

	return 0;
err_put:
	btf_put(btf);
	return err;
}

static int check_map_prealloc(struct bpf_map *map)
{
	return (map->map_type != BPF_MAP_TYPE_HASH &&
		map->map_type != BPF_MAP_TYPE_PERCPU_HASH &&
		map->map_type != BPF_MAP_TYPE_HASH_OF_MAPS) ||
		!(map->map_flags & BPF_F_NO_PREALLOC);
}

static bool is_tracing_prog_type(enum bpf_prog_type type)
{
	switch (type) {
	case BPF_PROG_TYPE_KPROBE:
	case BPF_PROG_TYPE_TRACEPOINT:
	case BPF_PROG_TYPE_PERF_EVENT:
	case BPF_PROG_TYPE_RAW_TRACEPOINT:
		return true;
	default:
		return false;
	}
}

static bool is_preallocated_map(struct bpf_map *map)
{
	if (!check_map_prealloc(map))
		return false;
	if (map->inner_map_meta && !check_map_prealloc(map->inner_map_meta))
		return false;
	return true;
}

static int check_map_prog_compatibility(struct bpf_verifier_env *env,
					struct bpf_map *map,
					struct bpf_prog *prog)

{
	enum bpf_prog_type prog_type = resolve_prog_type(prog);
	/*
	 * Validate that trace type programs use preallocated hash maps.
	 *
	 * For programs attached to PERF events this is mandatory as the
	 * perf NMI can hit any arbitrary code sequence.
	 *
	 * All other trace types using preallocated hash maps are unsafe as
	 * well because tracepoint or kprobes can be inside locked regions
	 * of the memory allocator or at a place where a recursion into the
	 * memory allocator would see inconsistent state.
	 *
	 * On RT enabled kernels run-time allocation of all trace type
	 * programs is strictly prohibited due to lock type constraints. On
	 * !RT kernels it is allowed for backwards compatibility reasons for
	 * now, but warnings are emitted so developers are made aware of
	 * the unsafety and can fix their programs before this is enforced.
	 */
	if (is_tracing_prog_type(prog_type) && !is_preallocated_map(map)) {
		if (prog_type == BPF_PROG_TYPE_PERF_EVENT) {
			verbose(env, "perf_event programs can only use preallocated hash map\n");
			return -EINVAL;
		}
		if (IS_ENABLED(CONFIG_PREEMPT_RT)) {
			verbose(env, "trace type programs can only use preallocated hash map\n");
			return -EINVAL;
		}
		WARN_ONCE(1, "trace type BPF program uses run-time allocation\n");
		verbose(env, "trace type programs with run-time allocated hash maps are unsafe. Switch to preallocated hash maps.\n");
	}

	if (map_value_has_spin_lock(map)) {
		if (prog_type == BPF_PROG_TYPE_SOCKET_FILTER) {
			verbose(env, "socket filter progs cannot use bpf_spin_lock yet\n");
			return -EINVAL;
		}

		if (is_tracing_prog_type(prog_type)) {
			verbose(env, "tracing progs cannot use bpf_spin_lock yet\n");
			return -EINVAL;
		}

		if (prog->aux->sleepable) {
			verbose(env, "sleepable progs cannot use bpf_spin_lock yet\n");
			return -EINVAL;
		}
	}

	if ((bpf_prog_is_dev_bound(prog->aux) || bpf_map_is_dev_bound(map)) &&
	    !bpf_offload_prog_map_match(prog, map)) {
		verbose(env, "offload device mismatch between prog and map\n");
		return -EINVAL;
	}

	if (map->map_type == BPF_MAP_TYPE_STRUCT_OPS) {
		verbose(env, "bpf_struct_ops map cannot be used in prog\n");
		return -EINVAL;
	}

	if (prog->aux->sleepable)
		switch (map->map_type) {
		case BPF_MAP_TYPE_HASH:
		case BPF_MAP_TYPE_LRU_HASH:
		case BPF_MAP_TYPE_ARRAY:
		case BPF_MAP_TYPE_PERCPU_HASH:
		case BPF_MAP_TYPE_PERCPU_ARRAY:
		case BPF_MAP_TYPE_LRU_PERCPU_HASH:
		case BPF_MAP_TYPE_ARRAY_OF_MAPS:
		case BPF_MAP_TYPE_HASH_OF_MAPS:
			if (!is_preallocated_map(map)) {
				verbose(env,
					"Sleepable programs can only use preallocated maps\n");
				return -EINVAL;
			}
			break;
		case BPF_MAP_TYPE_RINGBUF:
			break;
		default:
			verbose(env,
				"Sleepable programs can only use array, hash, and ringbuf maps\n");
			return -EINVAL;
		}

	return 0;
}

static bool bpf_map_is_cgroup_storage(struct bpf_map *map)
{
	return (map->map_type == BPF_MAP_TYPE_CGROUP_STORAGE ||
		map->map_type == BPF_MAP_TYPE_PERCPU_CGROUP_STORAGE);
}

/* find and rewrite pseudo imm in ld_imm64 instructions:
 *
 * 1. if it accesses map FD, replace it with actual map pointer.
 * 2. if it accesses btf_id of a VAR, replace it with pointer to the var.
 *
 * NOTE: btf_vmlinux is required for converting pseudo btf_id.
 */
static int resolve_pseudo_ldimm64(struct bpf_verifier_env *env)
{
	struct bpf_insn *insn = env->prog->insnsi;
	int insn_cnt = env->prog->len;
	int i, j, err;

	err = bpf_prog_calc_tag(env->prog);
	if (err)
		return err;

	for (i = 0; i < insn_cnt; i++, insn++) {
		if (BPF_CLASS(insn->code) == BPF_LDX &&
		    (BPF_MODE(insn->code) != BPF_MEM || insn->imm != 0)) {
			verbose(env, "BPF_LDX uses reserved fields\n");
			return -EINVAL;
		}

		if (insn[0].code == (BPF_LD | BPF_IMM | BPF_DW)) {
			struct bpf_insn_aux_data *aux;
			struct bpf_map *map;
			struct fd f;
			u64 addr;
			u32 fd;

			if (i == insn_cnt - 1 || insn[1].code != 0 ||
			    insn[1].dst_reg != 0 || insn[1].src_reg != 0 ||
			    insn[1].off != 0) {
				verbose(env, "invalid bpf_ld_imm64 insn\n");
				return -EINVAL;
			}

			if (insn[0].src_reg == 0)
				/* valid generic load 64-bit imm */
				goto next_insn;

			if (insn[0].src_reg == BPF_PSEUDO_BTF_ID) {
				aux = &env->insn_aux_data[i];
				err = check_pseudo_btf_id(env, insn, aux);
				if (err)
					return err;
				goto next_insn;
			}

			if (insn[0].src_reg == BPF_PSEUDO_FUNC) {
				aux = &env->insn_aux_data[i];
				aux->ptr_type = PTR_TO_FUNC;
				goto next_insn;
			}

			/* In final convert_pseudo_ld_imm64() step, this is
			 * converted into regular 64-bit imm load insn.
			 */
			switch (insn[0].src_reg) {
			case BPF_PSEUDO_MAP_VALUE:
			case BPF_PSEUDO_MAP_IDX_VALUE:
				break;
			case BPF_PSEUDO_MAP_FD:
			case BPF_PSEUDO_MAP_IDX:
				if (insn[1].imm == 0)
					break;
				fallthrough;
			default:
				verbose(env, "unrecognized bpf_ld_imm64 insn\n");
				return -EINVAL;
			}

			switch (insn[0].src_reg) {
			case BPF_PSEUDO_MAP_IDX_VALUE:
			case BPF_PSEUDO_MAP_IDX:
				if (bpfptr_is_null(env->fd_array)) {
					verbose(env, "fd_idx without fd_array is invalid\n");
					return -EPROTO;
				}
				if (copy_from_bpfptr_offset(&fd, env->fd_array,
							    insn[0].imm * sizeof(fd),
							    sizeof(fd)))
					return -EFAULT;
				break;
			default:
				fd = insn[0].imm;
				break;
			}

			f = fdget(fd);
			map = __bpf_map_get(f);
			if (IS_ERR(map)) {
				verbose(env, "fd %d is not pointing to valid bpf_map\n",
					insn[0].imm);
				return PTR_ERR(map);
			}

			err = check_map_prog_compatibility(env, map, env->prog);
			if (err) {
				fdput(f);
				return err;
			}

			aux = &env->insn_aux_data[i];
			if (insn[0].src_reg == BPF_PSEUDO_MAP_FD ||
			    insn[0].src_reg == BPF_PSEUDO_MAP_IDX) {
				addr = (unsigned long)map;
			} else {
				u32 off = insn[1].imm;

				if (off >= BPF_MAX_VAR_OFF) {
					verbose(env, "direct value offset of %u is not allowed\n", off);
					fdput(f);
					return -EINVAL;
				}

				if (!map->ops->map_direct_value_addr) {
					verbose(env, "no direct value access support for this map type\n");
					fdput(f);
					return -EINVAL;
				}

				err = map->ops->map_direct_value_addr(map, &addr, off);
				if (err) {
					verbose(env, "invalid access to map value pointer, value_size=%u off=%u\n",
						map->value_size, off);
					fdput(f);
					return err;
				}

				aux->map_off = off;
				addr += off;
			}

			insn[0].imm = (u32)addr;
			insn[1].imm = addr >> 32;

			/* check whether we recorded this map already */
			for (j = 0; j < env->used_map_cnt; j++) {
				if (env->used_maps[j] == map) {
					aux->map_index = j;
					fdput(f);
					goto next_insn;
				}
			}

			if (env->used_map_cnt >= MAX_USED_MAPS) {
				fdput(f);
				return -E2BIG;
			}

			/* hold the map. If the program is rejected by verifier,
			 * the map will be released by release_maps() or it
			 * will be used by the valid program until it's unloaded
			 * and all maps are released in free_used_maps()
			 */
			bpf_map_inc(map);

			aux->map_index = env->used_map_cnt;
			env->used_maps[env->used_map_cnt++] = map;

			if (bpf_map_is_cgroup_storage(map) &&
			    bpf_cgroup_storage_assign(env->prog->aux, map)) {
				verbose(env, "only one cgroup storage of each type is allowed\n");
				fdput(f);
				return -EBUSY;
			}

			fdput(f);
next_insn:
			insn++;
			i++;
			continue;
		}

		/* Basic sanity check before we invest more work here. */
		if (!bpf_opcode_in_insntable(insn->code)) {
			verbose(env, "unknown opcode %02x\n", insn->code);
			return -EINVAL;
		}
	}

	/* now all pseudo BPF_LD_IMM64 instructions load valid
	 * 'struct bpf_map *' into a register instead of user map_fd.
	 * These pointers will be used later by verifier to validate map access.
	 */
	return 0;
}

/* drop refcnt of maps used by the rejected program */
static void release_maps(struct bpf_verifier_env *env)
{
	__bpf_free_used_maps(env->prog->aux, env->used_maps,
			     env->used_map_cnt);
}

/* drop refcnt of maps used by the rejected program */
static void release_btfs(struct bpf_verifier_env *env)
{
	__bpf_free_used_btfs(env->prog->aux, env->used_btfs,
			     env->used_btf_cnt);
}

/* convert pseudo BPF_LD_IMM64 into generic BPF_LD_IMM64 */
static void convert_pseudo_ld_imm64(struct bpf_verifier_env *env)
{
	struct bpf_insn *insn = env->prog->insnsi;
	int insn_cnt = env->prog->len;
	int i;

	for (i = 0; i < insn_cnt; i++, insn++) {
		if (insn->code != (BPF_LD | BPF_IMM | BPF_DW))
			continue;
		if (insn->src_reg == BPF_PSEUDO_FUNC)
			continue;
		insn->src_reg = 0;
	}
}

/* single env->prog->insni[off] instruction was replaced with the range
 * insni[off, off + cnt).  Adjust corresponding insn_aux_data by copying
 * [0, off) and [off, end) to new locations, so the patched range stays zero
 */
static void adjust_insn_aux_data(struct bpf_verifier_env *env,
				 struct bpf_insn_aux_data *new_data,
				 struct bpf_prog *new_prog, u32 off, u32 cnt)
{
	struct bpf_insn_aux_data *old_data = env->insn_aux_data;
	struct bpf_insn *insn = new_prog->insnsi;
	u32 old_seen = old_data[off].seen;
	u32 prog_len;
	int i;

	/* aux info at OFF always needs adjustment, no matter fast path
	 * (cnt == 1) is taken or not. There is no guarantee INSN at OFF is the
	 * original insn at old prog.
	 */
	old_data[off].zext_dst = insn_has_def32(env, insn + off + cnt - 1);

	if (cnt == 1)
		return;
	prog_len = new_prog->len;

	memcpy(new_data, old_data, sizeof(struct bpf_insn_aux_data) * off);
	memcpy(new_data + off + cnt - 1, old_data + off,
	       sizeof(struct bpf_insn_aux_data) * (prog_len - off - cnt + 1));
	for (i = off; i < off + cnt - 1; i++) {
		/* Expand insni[off]'s seen count to the patched range. */
		new_data[i].seen = old_seen;
		new_data[i].zext_dst = insn_has_def32(env, insn + i);
	}
	env->insn_aux_data = new_data;
	vfree(old_data);
}

static void adjust_subprog_starts(struct bpf_verifier_env *env, u32 off, u32 len)
{
	int i;

	if (len == 1)
		return;
	/* NOTE: fake 'exit' subprog should be updated as well. */
	for (i = 0; i <= env->subprog_cnt; i++) {
		if (env->subprog_info[i].start <= off)
			continue;
		env->subprog_info[i].start += len - 1;
	}
}

static void adjust_poke_descs(struct bpf_prog *prog, u32 off, u32 len)
{
	struct bpf_jit_poke_descriptor *tab = prog->aux->poke_tab;
	int i, sz = prog->aux->size_poke_tab;
	struct bpf_jit_poke_descriptor *desc;

	for (i = 0; i < sz; i++) {
		desc = &tab[i];
		if (desc->insn_idx <= off)
			continue;
		desc->insn_idx += len - 1;
	}
}

static struct bpf_prog *bpf_patch_insn_data(struct bpf_verifier_env *env, u32 off,
					    const struct bpf_insn *patch, u32 len)
{
	struct bpf_prog *new_prog;
	struct bpf_insn_aux_data *new_data = NULL;

	if (len > 1) {
		new_data = vzalloc(array_size(env->prog->len + len - 1,
					      sizeof(struct bpf_insn_aux_data)));
		if (!new_data)
			return NULL;
	}

	new_prog = bpf_patch_insn_single(env->prog, off, patch, len);
	if (IS_ERR(new_prog)) {
		if (PTR_ERR(new_prog) == -ERANGE)
			verbose(env,
				"insn %d cannot be patched due to 16-bit range\n",
				env->insn_aux_data[off].orig_idx);
		vfree(new_data);
		return NULL;
	}
	adjust_insn_aux_data(env, new_data, new_prog, off, len);
	adjust_subprog_starts(env, off, len);
	adjust_poke_descs(new_prog, off, len);
	return new_prog;
}

static int adjust_subprog_starts_after_remove(struct bpf_verifier_env *env,
					      u32 off, u32 cnt)
{
	int i, j;

	/* find first prog starting at or after off (first to remove) */
	for (i = 0; i < env->subprog_cnt; i++)
		if (env->subprog_info[i].start >= off)
			break;
	/* find first prog starting at or after off + cnt (first to stay) */
	for (j = i; j < env->subprog_cnt; j++)
		if (env->subprog_info[j].start >= off + cnt)
			break;
	/* if j doesn't start exactly at off + cnt, we are just removing
	 * the front of previous prog
	 */
	if (env->subprog_info[j].start != off + cnt)
		j--;

	if (j > i) {
		struct bpf_prog_aux *aux = env->prog->aux;
		int move;

		/* move fake 'exit' subprog as well */
		move = env->subprog_cnt + 1 - j;

		memmove(env->subprog_info + i,
			env->subprog_info + j,
			sizeof(*env->subprog_info) * move);
		env->subprog_cnt -= j - i;

		/* remove func_info */
		if (aux->func_info) {
			move = aux->func_info_cnt - j;

			memmove(aux->func_info + i,
				aux->func_info + j,
				sizeof(*aux->func_info) * move);
			aux->func_info_cnt -= j - i;
			/* func_info->insn_off is set after all code rewrites,
			 * in adjust_btf_func() - no need to adjust
			 */
		}
	} else {
		/* convert i from "first prog to remove" to "first to adjust" */
		if (env->subprog_info[i].start == off)
			i++;
	}

	/* update fake 'exit' subprog as well */
	for (; i <= env->subprog_cnt; i++)
		env->subprog_info[i].start -= cnt;

	return 0;
}

static int bpf_adj_linfo_after_remove(struct bpf_verifier_env *env, u32 off,
				      u32 cnt)
{
	struct bpf_prog *prog = env->prog;
	u32 i, l_off, l_cnt, nr_linfo;
	struct bpf_line_info *linfo;

	nr_linfo = prog->aux->nr_linfo;
	if (!nr_linfo)
		return 0;

	linfo = prog->aux->linfo;

	/* find first line info to remove, count lines to be removed */
	for (i = 0; i < nr_linfo; i++)
		if (linfo[i].insn_off >= off)
			break;

	l_off = i;
	l_cnt = 0;
	for (; i < nr_linfo; i++)
		if (linfo[i].insn_off < off + cnt)
			l_cnt++;
		else
			break;

	/* First live insn doesn't match first live linfo, it needs to "inherit"
	 * last removed linfo.  prog is already modified, so prog->len == off
	 * means no live instructions after (tail of the program was removed).
	 */
	if (prog->len != off && l_cnt &&
	    (i == nr_linfo || linfo[i].insn_off != off + cnt)) {
		l_cnt--;
		linfo[--i].insn_off = off + cnt;
	}

	/* remove the line info which refer to the removed instructions */
	if (l_cnt) {
		memmove(linfo + l_off, linfo + i,
			sizeof(*linfo) * (nr_linfo - i));

		prog->aux->nr_linfo -= l_cnt;
		nr_linfo = prog->aux->nr_linfo;
	}

	/* pull all linfo[i].insn_off >= off + cnt in by cnt */
	for (i = l_off; i < nr_linfo; i++)
		linfo[i].insn_off -= cnt;

	/* fix up all subprogs (incl. 'exit') which start >= off */
	for (i = 0; i <= env->subprog_cnt; i++)
		if (env->subprog_info[i].linfo_idx > l_off) {
			/* program may have started in the removed region but
			 * may not be fully removed
			 */
			if (env->subprog_info[i].linfo_idx >= l_off + l_cnt)
				env->subprog_info[i].linfo_idx -= l_cnt;
			else
				env->subprog_info[i].linfo_idx = l_off;
		}

	return 0;
}

static int verifier_remove_insns(struct bpf_verifier_env *env, u32 off, u32 cnt)
{
	struct bpf_insn_aux_data *aux_data = env->insn_aux_data;
	unsigned int orig_prog_len = env->prog->len;
	int err;

	if (bpf_prog_is_dev_bound(env->prog->aux))
		bpf_prog_offload_remove_insns(env, off, cnt);

	err = bpf_remove_insns(env->prog, off, cnt);
	if (err)
		return err;

	err = adjust_subprog_starts_after_remove(env, off, cnt);
	if (err)
		return err;

	err = bpf_adj_linfo_after_remove(env, off, cnt);
	if (err)
		return err;

	memmove(aux_data + off,	aux_data + off + cnt,
		sizeof(*aux_data) * (orig_prog_len - off - cnt));

	return 0;
}

/* The verifier does more data flow analysis than llvm and will not
 * explore branches that are dead at run time. Malicious programs can
 * have dead code too. Therefore replace all dead at-run-time code
 * with 'ja -1'.
 *
 * Just nops are not optimal, e.g. if they would sit at the end of the
 * program and through another bug we would manage to jump there, then
 * we'd execute beyond program memory otherwise. Returning exception
 * code also wouldn't work since we can have subprogs where the dead
 * code could be located.
 */
static void sanitize_dead_code(struct bpf_verifier_env *env)
{
	struct bpf_insn_aux_data *aux_data = env->insn_aux_data;
	struct bpf_insn trap = BPF_JMP_IMM(BPF_JA, 0, 0, -1);
	struct bpf_insn *insn = env->prog->insnsi;
	const int insn_cnt = env->prog->len;
	int i;

	for (i = 0; i < insn_cnt; i++) {
		if (aux_data[i].seen)
			continue;
		memcpy(insn + i, &trap, sizeof(trap));
		aux_data[i].zext_dst = false;
	}
}

static bool insn_is_cond_jump(u8 code)
{
	u8 op;

	if (BPF_CLASS(code) == BPF_JMP32)
		return true;

	if (BPF_CLASS(code) != BPF_JMP)
		return false;

	op = BPF_OP(code);
	return op != BPF_JA && op != BPF_EXIT && op != BPF_CALL;
}

static void opt_hard_wire_dead_code_branches(struct bpf_verifier_env *env)
{
	struct bpf_insn_aux_data *aux_data = env->insn_aux_data;
	struct bpf_insn ja = BPF_JMP_IMM(BPF_JA, 0, 0, 0);
	struct bpf_insn *insn = env->prog->insnsi;
	const int insn_cnt = env->prog->len;
	int i;

	for (i = 0; i < insn_cnt; i++, insn++) {
		if (!insn_is_cond_jump(insn->code))
			continue;

		if (!aux_data[i + 1].seen)
			ja.off = insn->off;
		else if (!aux_data[i + 1 + insn->off].seen)
			ja.off = 0;
		else
			continue;

		if (bpf_prog_is_dev_bound(env->prog->aux))
			bpf_prog_offload_replace_insn(env, i, &ja);

		memcpy(insn, &ja, sizeof(ja));
	}
}

static int opt_remove_dead_code(struct bpf_verifier_env *env)
{
	struct bpf_insn_aux_data *aux_data = env->insn_aux_data;
	int insn_cnt = env->prog->len;
	int i, err;

	for (i = 0; i < insn_cnt; i++) {
		int j;

		j = 0;
		while (i + j < insn_cnt && !aux_data[i + j].seen)
			j++;
		if (!j)
			continue;

		err = verifier_remove_insns(env, i, j);
		if (err)
			return err;
		insn_cnt = env->prog->len;
	}

	return 0;
}

static int opt_remove_nops(struct bpf_verifier_env *env)
{
	const struct bpf_insn ja = BPF_JMP_IMM(BPF_JA, 0, 0, 0);
	struct bpf_insn *insn = env->prog->insnsi;
	int insn_cnt = env->prog->len;
	int i, err;

	for (i = 0; i < insn_cnt; i++) {
		if (memcmp(&insn[i], &ja, sizeof(ja)))
			continue;

		err = verifier_remove_insns(env, i, 1);
		if (err)
			return err;
		insn_cnt--;
		i--;
	}

	return 0;
}

static int opt_subreg_zext_lo32_rnd_hi32(struct bpf_verifier_env *env,
					 const union bpf_attr *attr)
{
	struct bpf_insn *patch, zext_patch[2], rnd_hi32_patch[4];
	struct bpf_insn_aux_data *aux = env->insn_aux_data;
	int i, patch_len, delta = 0, len = env->prog->len;
	struct bpf_insn *insns = env->prog->insnsi;
	struct bpf_prog *new_prog;
	bool rnd_hi32;

	rnd_hi32 = attr->prog_flags & BPF_F_TEST_RND_HI32;
	zext_patch[1] = BPF_ZEXT_REG(0);
	rnd_hi32_patch[1] = BPF_ALU64_IMM(BPF_MOV, BPF_REG_AX, 0);
	rnd_hi32_patch[2] = BPF_ALU64_IMM(BPF_LSH, BPF_REG_AX, 32);
	rnd_hi32_patch[3] = BPF_ALU64_REG(BPF_OR, 0, BPF_REG_AX);
	for (i = 0; i < len; i++) {
		int adj_idx = i + delta;
		struct bpf_insn insn;
		int load_reg;

		insn = insns[adj_idx];
		load_reg = insn_def_regno(&insn);
		if (!aux[adj_idx].zext_dst) {
			u8 code, class;
			u32 imm_rnd;

			if (!rnd_hi32)
				continue;

			code = insn.code;
			class = BPF_CLASS(code);
			if (load_reg == -1)
				continue;

			/* NOTE: arg "reg" (the fourth one) is only used for
			 *       BPF_STX + SRC_OP, so it is safe to pass NULL
			 *       here.
			 */
			if (is_reg64(env, &insn, load_reg, NULL, DST_OP)) {
				if (class == BPF_LD &&
				    BPF_MODE(code) == BPF_IMM)
					i++;
				continue;
			}

			/* ctx load could be transformed into wider load. */
			if (class == BPF_LDX &&
			    aux[adj_idx].ptr_type == PTR_TO_CTX)
				continue;

			imm_rnd = get_random_int();
			rnd_hi32_patch[0] = insn;
			rnd_hi32_patch[1].imm = imm_rnd;
			rnd_hi32_patch[3].dst_reg = load_reg;
			patch = rnd_hi32_patch;
			patch_len = 4;
			goto apply_patch_buffer;
		}

		/* Add in an zero-extend instruction if a) the JIT has requested
		 * it or b) it's a CMPXCHG.
		 *
		 * The latter is because: BPF_CMPXCHG always loads a value into
		 * R0, therefore always zero-extends. However some archs'
		 * equivalent instruction only does this load when the
		 * comparison is successful. This detail of CMPXCHG is
		 * orthogonal to the general zero-extension behaviour of the
		 * CPU, so it's treated independently of bpf_jit_needs_zext.
		 */
		if (!bpf_jit_needs_zext() && !is_cmpxchg_insn(&insn))
			continue;

		if (WARN_ON(load_reg == -1)) {
			verbose(env, "verifier bug. zext_dst is set, but no reg is defined\n");
			return -EFAULT;
		}

		zext_patch[0] = insn;
		zext_patch[1].dst_reg = load_reg;
		zext_patch[1].src_reg = load_reg;
		patch = zext_patch;
		patch_len = 2;
apply_patch_buffer:
		new_prog = bpf_patch_insn_data(env, adj_idx, patch, patch_len);
		if (!new_prog)
			return -ENOMEM;
		env->prog = new_prog;
		insns = new_prog->insnsi;
		aux = env->insn_aux_data;
		delta += patch_len - 1;
	}

	return 0;
}

/* convert load instructions that access fields of a context type into a
 * sequence of instructions that access fields of the underlying structure:
 *     struct __sk_buff    -> struct sk_buff
 *     struct bpf_sock_ops -> struct sock
 */
static int convert_ctx_accesses(struct bpf_verifier_env *env)
{
	const struct bpf_verifier_ops *ops = env->ops;
	int i, cnt, size, ctx_field_size, delta = 0;
	const int insn_cnt = env->prog->len;
	struct bpf_insn insn_buf[16], *insn;
	u32 target_size, size_default, off;
	struct bpf_prog *new_prog;
	enum bpf_access_type type;
	bool is_narrower_load;

	if (ops->gen_prologue || env->seen_direct_write) {
		if (!ops->gen_prologue) {
			verbose(env, "bpf verifier is misconfigured\n");
			return -EINVAL;
		}
		cnt = ops->gen_prologue(insn_buf, env->seen_direct_write,
					env->prog);
		if (cnt >= ARRAY_SIZE(insn_buf)) {
			verbose(env, "bpf verifier is misconfigured\n");
			return -EINVAL;
		} else if (cnt) {
			new_prog = bpf_patch_insn_data(env, 0, insn_buf, cnt);
			if (!new_prog)
				return -ENOMEM;

			env->prog = new_prog;
			delta += cnt - 1;
		}
	}

	if (bpf_prog_is_dev_bound(env->prog->aux))
		return 0;

	insn = env->prog->insnsi + delta;

	for (i = 0; i < insn_cnt; i++, insn++) {
		bpf_convert_ctx_access_t convert_ctx_access;
		bool ctx_access;

		if (insn->code == (BPF_LDX | BPF_MEM | BPF_B) ||
		    insn->code == (BPF_LDX | BPF_MEM | BPF_H) ||
		    insn->code == (BPF_LDX | BPF_MEM | BPF_W) ||
		    insn->code == (BPF_LDX | BPF_MEM | BPF_DW)) {
			type = BPF_READ;
			ctx_access = true;
		} else if (insn->code == (BPF_STX | BPF_MEM | BPF_B) ||
			   insn->code == (BPF_STX | BPF_MEM | BPF_H) ||
			   insn->code == (BPF_STX | BPF_MEM | BPF_W) ||
			   insn->code == (BPF_STX | BPF_MEM | BPF_DW) ||
			   insn->code == (BPF_ST | BPF_MEM | BPF_B) ||
			   insn->code == (BPF_ST | BPF_MEM | BPF_H) ||
			   insn->code == (BPF_ST | BPF_MEM | BPF_W) ||
			   insn->code == (BPF_ST | BPF_MEM | BPF_DW)) {
			type = BPF_WRITE;
			ctx_access = BPF_CLASS(insn->code) == BPF_STX;
		} else {
			continue;
		}

		if (type == BPF_WRITE &&
		    env->insn_aux_data[i + delta].sanitize_stack_spill) {
			struct bpf_insn patch[] = {
				*insn,
				BPF_ST_NOSPEC(),
			};

			cnt = ARRAY_SIZE(patch);
			new_prog = bpf_patch_insn_data(env, i + delta, patch, cnt);
			if (!new_prog)
				return -ENOMEM;

			delta    += cnt - 1;
			env->prog = new_prog;
			insn      = new_prog->insnsi + i + delta;
			continue;
		}

		if (!ctx_access)
			continue;

		switch (env->insn_aux_data[i + delta].ptr_type) {
		case PTR_TO_CTX:
			if (!ops->convert_ctx_access)
				continue;
			convert_ctx_access = ops->convert_ctx_access;
			break;
		case PTR_TO_SOCKET:
		case PTR_TO_SOCK_COMMON:
			convert_ctx_access = bpf_sock_convert_ctx_access;
			break;
		case PTR_TO_TCP_SOCK:
			convert_ctx_access = bpf_tcp_sock_convert_ctx_access;
			break;
		case PTR_TO_XDP_SOCK:
			convert_ctx_access = bpf_xdp_sock_convert_ctx_access;
			break;
		case PTR_TO_BTF_ID:
			if (type == BPF_READ) {
				insn->code = BPF_LDX | BPF_PROBE_MEM |
					BPF_SIZE((insn)->code);
				env->prog->aux->num_exentries++;
			} else if (resolve_prog_type(env->prog) != BPF_PROG_TYPE_STRUCT_OPS) {
				verbose(env, "Writes through BTF pointers are not allowed\n");
				return -EINVAL;
			}
			continue;
		default:
			continue;
		}

		ctx_field_size = env->insn_aux_data[i + delta].ctx_field_size;
		size = BPF_LDST_BYTES(insn);

		/* If the read access is a narrower load of the field,
		 * convert to a 4/8-byte load, to minimum program type specific
		 * convert_ctx_access changes. If conversion is successful,
		 * we will apply proper mask to the result.
		 */
		is_narrower_load = size < ctx_field_size;
		size_default = bpf_ctx_off_adjust_machine(ctx_field_size);
		off = insn->off;
		if (is_narrower_load) {
			u8 size_code;

			if (type == BPF_WRITE) {
				verbose(env, "bpf verifier narrow ctx access misconfigured\n");
				return -EINVAL;
			}

			size_code = BPF_H;
			if (ctx_field_size == 4)
				size_code = BPF_W;
			else if (ctx_field_size == 8)
				size_code = BPF_DW;

			insn->off = off & ~(size_default - 1);
			insn->code = BPF_LDX | BPF_MEM | size_code;
		}

		target_size = 0;
		cnt = convert_ctx_access(type, insn, insn_buf, env->prog,
					 &target_size);
		if (cnt == 0 || cnt >= ARRAY_SIZE(insn_buf) ||
		    (ctx_field_size && !target_size)) {
			verbose(env, "bpf verifier is misconfigured\n");
			return -EINVAL;
		}

		if (is_narrower_load && size < target_size) {
			u8 shift = bpf_ctx_narrow_access_offset(
				off, size, size_default) * 8;
			if (shift && cnt + 1 >= ARRAY_SIZE(insn_buf)) {
				verbose(env, "bpf verifier narrow ctx load misconfigured\n");
				return -EINVAL;
			}
			if (ctx_field_size <= 4) {
				if (shift)
					insn_buf[cnt++] = BPF_ALU32_IMM(BPF_RSH,
									insn->dst_reg,
									shift);
				insn_buf[cnt++] = BPF_ALU32_IMM(BPF_AND, insn->dst_reg,
								(1 << size * 8) - 1);
			} else {
				if (shift)
					insn_buf[cnt++] = BPF_ALU64_IMM(BPF_RSH,
									insn->dst_reg,
									shift);
				insn_buf[cnt++] = BPF_ALU64_IMM(BPF_AND, insn->dst_reg,
								(1ULL << size * 8) - 1);
			}
		}

		new_prog = bpf_patch_insn_data(env, i + delta, insn_buf, cnt);
		if (!new_prog)
			return -ENOMEM;

		delta += cnt - 1;

		/* keep walking new program and skip insns we just inserted */
		env->prog = new_prog;
		insn      = new_prog->insnsi + i + delta;
	}

	return 0;
}

static int jit_subprogs(struct bpf_verifier_env *env)
{
	struct bpf_prog *prog = env->prog, **func, *tmp;
	int i, j, subprog_start, subprog_end = 0, len, subprog;
	struct bpf_map *map_ptr;
	struct bpf_insn *insn;
	void *old_bpf_func;
	int err, num_exentries;

	if (env->subprog_cnt <= 1)
		return 0;

	for (i = 0, insn = prog->insnsi; i < prog->len; i++, insn++) {
		if (bpf_pseudo_func(insn)) {
			env->insn_aux_data[i].call_imm = insn->imm;
			/* subprog is encoded in insn[1].imm */
			continue;
		}

		if (!bpf_pseudo_call(insn))
			continue;
		/* Upon error here we cannot fall back to interpreter but
		 * need a hard reject of the program. Thus -EFAULT is
		 * propagated in any case.
		 */
		subprog = find_subprog(env, i + insn->imm + 1);
		if (subprog < 0) {
			WARN_ONCE(1, "verifier bug. No program starts at insn %d\n",
				  i + insn->imm + 1);
			return -EFAULT;
		}
		/* temporarily remember subprog id inside insn instead of
		 * aux_data, since next loop will split up all insns into funcs
		 */
		insn->off = subprog;
		/* remember original imm in case JIT fails and fallback
		 * to interpreter will be needed
		 */
		env->insn_aux_data[i].call_imm = insn->imm;
		/* point imm to __bpf_call_base+1 from JITs point of view */
		insn->imm = 1;
	}

	err = bpf_prog_alloc_jited_linfo(prog);
	if (err)
		goto out_undo_insn;

	err = -ENOMEM;
	func = kcalloc(env->subprog_cnt, sizeof(prog), GFP_KERNEL);
	if (!func)
		goto out_undo_insn;

	for (i = 0; i < env->subprog_cnt; i++) {
		subprog_start = subprog_end;
		subprog_end = env->subprog_info[i + 1].start;

		len = subprog_end - subprog_start;
		/* bpf_prog_run() doesn't call subprogs directly,
		 * hence main prog stats include the runtime of subprogs.
		 * subprogs don't have IDs and not reachable via prog_get_next_id
		 * func[i]->stats will never be accessed and stays NULL
		 */
		func[i] = bpf_prog_alloc_no_stats(bpf_prog_size(len), GFP_USER);
		if (!func[i])
			goto out_free;
		memcpy(func[i]->insnsi, &prog->insnsi[subprog_start],
		       len * sizeof(struct bpf_insn));
		func[i]->type = prog->type;
		func[i]->len = len;
		if (bpf_prog_calc_tag(func[i]))
			goto out_free;
		func[i]->is_func = 1;
		func[i]->aux->func_idx = i;
		/* Below members will be freed only at prog->aux */
		func[i]->aux->btf = prog->aux->btf;
		func[i]->aux->func_info = prog->aux->func_info;
		func[i]->aux->poke_tab = prog->aux->poke_tab;
		func[i]->aux->size_poke_tab = prog->aux->size_poke_tab;

		for (j = 0; j < prog->aux->size_poke_tab; j++) {
			struct bpf_jit_poke_descriptor *poke;

			poke = &prog->aux->poke_tab[j];
			if (poke->insn_idx < subprog_end &&
			    poke->insn_idx >= subprog_start)
				poke->aux = func[i]->aux;
		}

		/* Use bpf_prog_F_tag to indicate functions in stack traces.
		 * Long term would need debug info to populate names
		 */
		func[i]->aux->name[0] = 'F';
		func[i]->aux->stack_depth = env->subprog_info[i].stack_depth;
		func[i]->jit_requested = 1;
		func[i]->aux->kfunc_tab = prog->aux->kfunc_tab;
		func[i]->aux->linfo = prog->aux->linfo;
		func[i]->aux->nr_linfo = prog->aux->nr_linfo;
		func[i]->aux->jited_linfo = prog->aux->jited_linfo;
		func[i]->aux->linfo_idx = env->subprog_info[i].linfo_idx;
		num_exentries = 0;
		insn = func[i]->insnsi;
		for (j = 0; j < func[i]->len; j++, insn++) {
			if (BPF_CLASS(insn->code) == BPF_LDX &&
			    BPF_MODE(insn->code) == BPF_PROBE_MEM)
				num_exentries++;
		}
		func[i]->aux->num_exentries = num_exentries;
		func[i]->aux->tail_call_reachable = env->subprog_info[i].tail_call_reachable;
		func[i] = bpf_int_jit_compile(func[i]);
		if (!func[i]->jited) {
			err = -ENOTSUPP;
			goto out_free;
		}
		cond_resched();
	}

	/* at this point all bpf functions were successfully JITed
	 * now populate all bpf_calls with correct addresses and
	 * run last pass of JIT
	 */
	for (i = 0; i < env->subprog_cnt; i++) {
		insn = func[i]->insnsi;
		for (j = 0; j < func[i]->len; j++, insn++) {
			if (bpf_pseudo_func(insn)) {
				subprog = insn[1].imm;
				insn[0].imm = (u32)(long)func[subprog]->bpf_func;
				insn[1].imm = ((u64)(long)func[subprog]->bpf_func) >> 32;
				continue;
			}
			if (!bpf_pseudo_call(insn))
				continue;
			subprog = insn->off;
			insn->imm = BPF_CAST_CALL(func[subprog]->bpf_func) -
				    __bpf_call_base;
		}

		/* we use the aux data to keep a list of the start addresses
		 * of the JITed images for each function in the program
		 *
		 * for some architectures, such as powerpc64, the imm field
		 * might not be large enough to hold the offset of the start
		 * address of the callee's JITed image from __bpf_call_base
		 *
		 * in such cases, we can lookup the start address of a callee
		 * by using its subprog id, available from the off field of
		 * the call instruction, as an index for this list
		 */
		func[i]->aux->func = func;
		func[i]->aux->func_cnt = env->subprog_cnt;
	}
	for (i = 0; i < env->subprog_cnt; i++) {
		old_bpf_func = func[i]->bpf_func;
		tmp = bpf_int_jit_compile(func[i]);
		if (tmp != func[i] || func[i]->bpf_func != old_bpf_func) {
			verbose(env, "JIT doesn't support bpf-to-bpf calls\n");
			err = -ENOTSUPP;
			goto out_free;
		}
		cond_resched();
	}

	/* finally lock prog and jit images for all functions and
	 * populate kallsysm
	 */
	for (i = 0; i < env->subprog_cnt; i++) {
		bpf_prog_lock_ro(func[i]);
		bpf_prog_kallsyms_add(func[i]);
	}

	/* Last step: make now unused interpreter insns from main
	 * prog consistent for later dump requests, so they can
	 * later look the same as if they were interpreted only.
	 */
	for (i = 0, insn = prog->insnsi; i < prog->len; i++, insn++) {
		if (bpf_pseudo_func(insn)) {
			insn[0].imm = env->insn_aux_data[i].call_imm;
			insn[1].imm = find_subprog(env, i + insn[0].imm + 1);
			continue;
		}
		if (!bpf_pseudo_call(insn))
			continue;
		insn->off = env->insn_aux_data[i].call_imm;
		subprog = find_subprog(env, i + insn->off + 1);
		insn->imm = subprog;
	}

	prog->jited = 1;
	prog->bpf_func = func[0]->bpf_func;
	prog->aux->func = func;
	prog->aux->func_cnt = env->subprog_cnt;
	bpf_prog_jit_attempt_done(prog);
	return 0;
out_free:
	/* We failed JIT'ing, so at this point we need to unregister poke
	 * descriptors from subprogs, so that kernel is not attempting to
	 * patch it anymore as we're freeing the subprog JIT memory.
	 */
	for (i = 0; i < prog->aux->size_poke_tab; i++) {
		map_ptr = prog->aux->poke_tab[i].tail_call.map;
		map_ptr->ops->map_poke_untrack(map_ptr, prog->aux);
	}
	/* At this point we're guaranteed that poke descriptors are not
	 * live anymore. We can just unlink its descriptor table as it's
	 * released with the main prog.
	 */
	for (i = 0; i < env->subprog_cnt; i++) {
		if (!func[i])
			continue;
		func[i]->aux->poke_tab = NULL;
		bpf_jit_free(func[i]);
	}
	kfree(func);
out_undo_insn:
	/* cleanup main prog to be interpreted */
	prog->jit_requested = 0;
	for (i = 0, insn = prog->insnsi; i < prog->len; i++, insn++) {
		if (!bpf_pseudo_call(insn))
			continue;
		insn->off = 0;
		insn->imm = env->insn_aux_data[i].call_imm;
	}
	bpf_prog_jit_attempt_done(prog);
	return err;
}

static int fixup_call_args(struct bpf_verifier_env *env)
{
#ifndef CONFIG_BPF_JIT_ALWAYS_ON
	struct bpf_prog *prog = env->prog;
	struct bpf_insn *insn = prog->insnsi;
	bool has_kfunc_call = bpf_prog_has_kfunc_call(prog);
	int i, depth;
#endif
	int err = 0;

	if (env->prog->jit_requested &&
	    !bpf_prog_is_dev_bound(env->prog->aux)) {
		err = jit_subprogs(env);
		if (err == 0)
			return 0;
		if (err == -EFAULT)
			return err;
	}
#ifndef CONFIG_BPF_JIT_ALWAYS_ON
	if (has_kfunc_call) {
		verbose(env, "calling kernel functions are not allowed in non-JITed programs\n");
		return -EINVAL;
	}
	if (env->subprog_cnt > 1 && env->prog->aux->tail_call_reachable) {
		/* When JIT fails the progs with bpf2bpf calls and tail_calls
		 * have to be rejected, since interpreter doesn't support them yet.
		 */
		verbose(env, "tail_calls are not allowed in non-JITed programs with bpf-to-bpf calls\n");
		return -EINVAL;
	}
	for (i = 0; i < prog->len; i++, insn++) {
		if (bpf_pseudo_func(insn)) {
			/* When JIT fails the progs with callback calls
			 * have to be rejected, since interpreter doesn't support them yet.
			 */
			verbose(env, "callbacks are not allowed in non-JITed programs\n");
			return -EINVAL;
		}

		if (!bpf_pseudo_call(insn))
			continue;
		depth = get_callee_stack_depth(env, insn, i);
		if (depth < 0)
			return depth;
		bpf_patch_call_args(insn, depth);
	}
	err = 0;
#endif
	return err;
}

static int fixup_kfunc_call(struct bpf_verifier_env *env,
			    struct bpf_insn *insn)
{
	const struct bpf_kfunc_desc *desc;

	/* insn->imm has the btf func_id. Replace it with
	 * an address (relative to __bpf_base_call).
	 */
	desc = find_kfunc_desc(env->prog, insn->imm);
	if (!desc) {
		verbose(env, "verifier internal error: kernel function descriptor not found for func_id %u\n",
			insn->imm);
		return -EFAULT;
	}

	insn->imm = desc->imm;

	return 0;
}

/* Do various post-verification rewrites in a single program pass.
 * These rewrites simplify JIT and interpreter implementations.
 */
static int do_misc_fixups(struct bpf_verifier_env *env)
{
	struct bpf_prog *prog = env->prog;
	bool expect_blinding = bpf_jit_blinding_enabled(prog);
	enum bpf_prog_type prog_type = resolve_prog_type(prog);
	struct bpf_insn *insn = prog->insnsi;
	const struct bpf_func_proto *fn;
	const int insn_cnt = prog->len;
	const struct bpf_map_ops *ops;
	struct bpf_insn_aux_data *aux;
	struct bpf_insn insn_buf[16];
	struct bpf_prog *new_prog;
	struct bpf_map *map_ptr;
	int i, ret, cnt, delta = 0;

	for (i = 0; i < insn_cnt; i++, insn++) {
		/* Make divide-by-zero exceptions impossible. */
		if (insn->code == (BPF_ALU64 | BPF_MOD | BPF_X) ||
		    insn->code == (BPF_ALU64 | BPF_DIV | BPF_X) ||
		    insn->code == (BPF_ALU | BPF_MOD | BPF_X) ||
		    insn->code == (BPF_ALU | BPF_DIV | BPF_X)) {
			bool is64 = BPF_CLASS(insn->code) == BPF_ALU64;
			bool isdiv = BPF_OP(insn->code) == BPF_DIV;
			struct bpf_insn *patchlet;
			struct bpf_insn chk_and_div[] = {
				/* [R,W]x div 0 -> 0 */
				BPF_RAW_INSN((is64 ? BPF_JMP : BPF_JMP32) |
					     BPF_JNE | BPF_K, insn->src_reg,
					     0, 2, 0),
				BPF_ALU32_REG(BPF_XOR, insn->dst_reg, insn->dst_reg),
				BPF_JMP_IMM(BPF_JA, 0, 0, 1),
				*insn,
			};
			struct bpf_insn chk_and_mod[] = {
				/* [R,W]x mod 0 -> [R,W]x */
				BPF_RAW_INSN((is64 ? BPF_JMP : BPF_JMP32) |
					     BPF_JEQ | BPF_K, insn->src_reg,
					     0, 1 + (is64 ? 0 : 1), 0),
				*insn,
				BPF_JMP_IMM(BPF_JA, 0, 0, 1),
				BPF_MOV32_REG(insn->dst_reg, insn->dst_reg),
			};

			patchlet = isdiv ? chk_and_div : chk_and_mod;
			cnt = isdiv ? ARRAY_SIZE(chk_and_div) :
				      ARRAY_SIZE(chk_and_mod) - (is64 ? 2 : 0);

			new_prog = bpf_patch_insn_data(env, i + delta, patchlet, cnt);
			if (!new_prog)
				return -ENOMEM;

			delta    += cnt - 1;
			env->prog = prog = new_prog;
			insn      = new_prog->insnsi + i + delta;
			continue;
		}

		/* Implement LD_ABS and LD_IND with a rewrite, if supported by the program type. */
		if (BPF_CLASS(insn->code) == BPF_LD &&
		    (BPF_MODE(insn->code) == BPF_ABS ||
		     BPF_MODE(insn->code) == BPF_IND)) {
			cnt = env->ops->gen_ld_abs(insn, insn_buf);
			if (cnt == 0 || cnt >= ARRAY_SIZE(insn_buf)) {
				verbose(env, "bpf verifier is misconfigured\n");
				return -EINVAL;
			}

			new_prog = bpf_patch_insn_data(env, i + delta, insn_buf, cnt);
			if (!new_prog)
				return -ENOMEM;

			delta    += cnt - 1;
			env->prog = prog = new_prog;
			insn      = new_prog->insnsi + i + delta;
			continue;
		}

		/* Rewrite pointer arithmetic to mitigate speculation attacks. */
		if (insn->code == (BPF_ALU64 | BPF_ADD | BPF_X) ||
		    insn->code == (BPF_ALU64 | BPF_SUB | BPF_X)) {
			const u8 code_add = BPF_ALU64 | BPF_ADD | BPF_X;
			const u8 code_sub = BPF_ALU64 | BPF_SUB | BPF_X;
			struct bpf_insn *patch = &insn_buf[0];
			bool issrc, isneg, isimm;
			u32 off_reg;

			aux = &env->insn_aux_data[i + delta];
			if (!aux->alu_state ||
			    aux->alu_state == BPF_ALU_NON_POINTER)
				continue;

			isneg = aux->alu_state & BPF_ALU_NEG_VALUE;
			issrc = (aux->alu_state & BPF_ALU_SANITIZE) ==
				BPF_ALU_SANITIZE_SRC;
			isimm = aux->alu_state & BPF_ALU_IMMEDIATE;

			off_reg = issrc ? insn->src_reg : insn->dst_reg;
			if (isimm) {
				*patch++ = BPF_MOV32_IMM(BPF_REG_AX, aux->alu_limit);
			} else {
				if (isneg)
					*patch++ = BPF_ALU64_IMM(BPF_MUL, off_reg, -1);
				*patch++ = BPF_MOV32_IMM(BPF_REG_AX, aux->alu_limit);
				*patch++ = BPF_ALU64_REG(BPF_SUB, BPF_REG_AX, off_reg);
				*patch++ = BPF_ALU64_REG(BPF_OR, BPF_REG_AX, off_reg);
				*patch++ = BPF_ALU64_IMM(BPF_NEG, BPF_REG_AX, 0);
				*patch++ = BPF_ALU64_IMM(BPF_ARSH, BPF_REG_AX, 63);
				*patch++ = BPF_ALU64_REG(BPF_AND, BPF_REG_AX, off_reg);
			}
			if (!issrc)
				*patch++ = BPF_MOV64_REG(insn->dst_reg, insn->src_reg);
			insn->src_reg = BPF_REG_AX;
			if (isneg)
				insn->code = insn->code == code_add ?
					     code_sub : code_add;
			*patch++ = *insn;
			if (issrc && isneg && !isimm)
				*patch++ = BPF_ALU64_IMM(BPF_MUL, off_reg, -1);
			cnt = patch - insn_buf;

			new_prog = bpf_patch_insn_data(env, i + delta, insn_buf, cnt);
			if (!new_prog)
				return -ENOMEM;

			delta    += cnt - 1;
			env->prog = prog = new_prog;
			insn      = new_prog->insnsi + i + delta;
			continue;
		}

		if (insn->code != (BPF_JMP | BPF_CALL))
			continue;
		if (insn->src_reg == BPF_PSEUDO_CALL)
			continue;
		if (insn->src_reg == BPF_PSEUDO_KFUNC_CALL) {
			ret = fixup_kfunc_call(env, insn);
			if (ret)
				return ret;
			continue;
		}

		if (insn->imm == BPF_FUNC_get_route_realm)
			prog->dst_needed = 1;
		if (insn->imm == BPF_FUNC_get_prandom_u32)
			bpf_user_rnd_init_once();
		if (insn->imm == BPF_FUNC_override_return)
			prog->kprobe_override = 1;
		if (insn->imm == BPF_FUNC_tail_call) {
			/* If we tail call into other programs, we
			 * cannot make any assumptions since they can
			 * be replaced dynamically during runtime in
			 * the program array.
			 */
			prog->cb_access = 1;
			if (!allow_tail_call_in_subprogs(env))
				prog->aux->stack_depth = MAX_BPF_STACK;
			prog->aux->max_pkt_offset = MAX_PACKET_OFF;

			/* mark bpf_tail_call as different opcode to avoid
			 * conditional branch in the interpreter for every normal
			 * call and to prevent accidental JITing by JIT compiler
			 * that doesn't support bpf_tail_call yet
			 */
			insn->imm = 0;
			insn->code = BPF_JMP | BPF_TAIL_CALL;

			aux = &env->insn_aux_data[i + delta];
			if (env->bpf_capable && !expect_blinding &&
			    prog->jit_requested &&
			    !bpf_map_key_poisoned(aux) &&
			    !bpf_map_ptr_poisoned(aux) &&
			    !bpf_map_ptr_unpriv(aux)) {
				struct bpf_jit_poke_descriptor desc = {
					.reason = BPF_POKE_REASON_TAIL_CALL,
					.tail_call.map = BPF_MAP_PTR(aux->map_ptr_state),
					.tail_call.key = bpf_map_key_immediate(aux),
					.insn_idx = i + delta,
				};

				ret = bpf_jit_add_poke_descriptor(prog, &desc);
				if (ret < 0) {
					verbose(env, "adding tail call poke descriptor failed\n");
					return ret;
				}

				insn->imm = ret + 1;
				continue;
			}

			if (!bpf_map_ptr_unpriv(aux))
				continue;

			/* instead of changing every JIT dealing with tail_call
			 * emit two extra insns:
			 * if (index >= max_entries) goto out;
			 * index &= array->index_mask;
			 * to avoid out-of-bounds cpu speculation
			 */
			if (bpf_map_ptr_poisoned(aux)) {
				verbose(env, "tail_call abusing map_ptr\n");
				return -EINVAL;
			}

			map_ptr = BPF_MAP_PTR(aux->map_ptr_state);
			insn_buf[0] = BPF_JMP_IMM(BPF_JGE, BPF_REG_3,
						  map_ptr->max_entries, 2);
			insn_buf[1] = BPF_ALU32_IMM(BPF_AND, BPF_REG_3,
						    container_of(map_ptr,
								 struct bpf_array,
								 map)->index_mask);
			insn_buf[2] = *insn;
			cnt = 3;
			new_prog = bpf_patch_insn_data(env, i + delta, insn_buf, cnt);
			if (!new_prog)
				return -ENOMEM;

			delta    += cnt - 1;
			env->prog = prog = new_prog;
			insn      = new_prog->insnsi + i + delta;
			continue;
		}

		if (insn->imm == BPF_FUNC_timer_set_callback) {
			/* The verifier will process callback_fn as many times as necessary
			 * with different maps and the register states prepared by
			 * set_timer_callback_state will be accurate.
			 *
			 * The following use case is valid:
			 *   map1 is shared by prog1, prog2, prog3.
			 *   prog1 calls bpf_timer_init for some map1 elements
			 *   prog2 calls bpf_timer_set_callback for some map1 elements.
			 *     Those that were not bpf_timer_init-ed will return -EINVAL.
			 *   prog3 calls bpf_timer_start for some map1 elements.
			 *     Those that were not both bpf_timer_init-ed and
			 *     bpf_timer_set_callback-ed will return -EINVAL.
			 */
			struct bpf_insn ld_addrs[2] = {
				BPF_LD_IMM64(BPF_REG_3, (long)prog->aux),
			};

			insn_buf[0] = ld_addrs[0];
			insn_buf[1] = ld_addrs[1];
			insn_buf[2] = *insn;
			cnt = 3;

			new_prog = bpf_patch_insn_data(env, i + delta, insn_buf, cnt);
			if (!new_prog)
				return -ENOMEM;

			delta    += cnt - 1;
			env->prog = prog = new_prog;
			insn      = new_prog->insnsi + i + delta;
			goto patch_call_imm;
		}

		/* BPF_EMIT_CALL() assumptions in some of the map_gen_lookup
		 * and other inlining handlers are currently limited to 64 bit
		 * only.
		 */
		if (prog->jit_requested && BITS_PER_LONG == 64 &&
		    (insn->imm == BPF_FUNC_map_lookup_elem ||
		     insn->imm == BPF_FUNC_map_update_elem ||
		     insn->imm == BPF_FUNC_map_delete_elem ||
		     insn->imm == BPF_FUNC_map_push_elem   ||
		     insn->imm == BPF_FUNC_map_pop_elem    ||
		     insn->imm == BPF_FUNC_map_peek_elem   ||
		     insn->imm == BPF_FUNC_redirect_map)) {
			aux = &env->insn_aux_data[i + delta];
			if (bpf_map_ptr_poisoned(aux))
				goto patch_call_imm;

			map_ptr = BPF_MAP_PTR(aux->map_ptr_state);
			ops = map_ptr->ops;
			if (insn->imm == BPF_FUNC_map_lookup_elem &&
			    ops->map_gen_lookup) {
				cnt = ops->map_gen_lookup(map_ptr, insn_buf);
				if (cnt == -EOPNOTSUPP)
					goto patch_map_ops_generic;
				if (cnt <= 0 || cnt >= ARRAY_SIZE(insn_buf)) {
					verbose(env, "bpf verifier is misconfigured\n");
					return -EINVAL;
				}

				new_prog = bpf_patch_insn_data(env, i + delta,
							       insn_buf, cnt);
				if (!new_prog)
					return -ENOMEM;

				delta    += cnt - 1;
				env->prog = prog = new_prog;
				insn      = new_prog->insnsi + i + delta;
				continue;
			}

			BUILD_BUG_ON(!__same_type(ops->map_lookup_elem,
				     (void *(*)(struct bpf_map *map, void *key))NULL));
			BUILD_BUG_ON(!__same_type(ops->map_delete_elem,
				     (int (*)(struct bpf_map *map, void *key))NULL));
			BUILD_BUG_ON(!__same_type(ops->map_update_elem,
				     (int (*)(struct bpf_map *map, void *key, void *value,
					      u64 flags))NULL));
			BUILD_BUG_ON(!__same_type(ops->map_push_elem,
				     (int (*)(struct bpf_map *map, void *value,
					      u64 flags))NULL));
			BUILD_BUG_ON(!__same_type(ops->map_pop_elem,
				     (int (*)(struct bpf_map *map, void *value))NULL));
			BUILD_BUG_ON(!__same_type(ops->map_peek_elem,
				     (int (*)(struct bpf_map *map, void *value))NULL));
			BUILD_BUG_ON(!__same_type(ops->map_redirect,
				     (int (*)(struct bpf_map *map, u32 ifindex, u64 flags))NULL));

patch_map_ops_generic:
			switch (insn->imm) {
			case BPF_FUNC_map_lookup_elem:
				insn->imm = BPF_CAST_CALL(ops->map_lookup_elem) -
					    __bpf_call_base;
				continue;
			case BPF_FUNC_map_update_elem:
				insn->imm = BPF_CAST_CALL(ops->map_update_elem) -
					    __bpf_call_base;
				continue;
			case BPF_FUNC_map_delete_elem:
				insn->imm = BPF_CAST_CALL(ops->map_delete_elem) -
					    __bpf_call_base;
				continue;
			case BPF_FUNC_map_push_elem:
				insn->imm = BPF_CAST_CALL(ops->map_push_elem) -
					    __bpf_call_base;
				continue;
			case BPF_FUNC_map_pop_elem:
				insn->imm = BPF_CAST_CALL(ops->map_pop_elem) -
					    __bpf_call_base;
				continue;
			case BPF_FUNC_map_peek_elem:
				insn->imm = BPF_CAST_CALL(ops->map_peek_elem) -
					    __bpf_call_base;
				continue;
			case BPF_FUNC_redirect_map:
				insn->imm = BPF_CAST_CALL(ops->map_redirect) -
					    __bpf_call_base;
				continue;
			}

			goto patch_call_imm;
		}

		/* Implement bpf_jiffies64 inline. */
		if (prog->jit_requested && BITS_PER_LONG == 64 &&
		    insn->imm == BPF_FUNC_jiffies64) {
			struct bpf_insn ld_jiffies_addr[2] = {
				BPF_LD_IMM64(BPF_REG_0,
					     (unsigned long)&jiffies),
			};

			insn_buf[0] = ld_jiffies_addr[0];
			insn_buf[1] = ld_jiffies_addr[1];
			insn_buf[2] = BPF_LDX_MEM(BPF_DW, BPF_REG_0,
						  BPF_REG_0, 0);
			cnt = 3;

			new_prog = bpf_patch_insn_data(env, i + delta, insn_buf,
						       cnt);
			if (!new_prog)
				return -ENOMEM;

			delta    += cnt - 1;
			env->prog = prog = new_prog;
			insn      = new_prog->insnsi + i + delta;
			continue;
		}

		/* Implement bpf_get_func_ip inline. */
		if (prog_type == BPF_PROG_TYPE_TRACING &&
		    insn->imm == BPF_FUNC_get_func_ip) {
			/* Load IP address from ctx - 8 */
			insn_buf[0] = BPF_LDX_MEM(BPF_DW, BPF_REG_0, BPF_REG_1, -8);

			new_prog = bpf_patch_insn_data(env, i + delta, insn_buf, 1);
			if (!new_prog)
				return -ENOMEM;

			env->prog = prog = new_prog;
			insn      = new_prog->insnsi + i + delta;
			continue;
		}

patch_call_imm:
		fn = env->ops->get_func_proto(insn->imm, env->prog);
		/* all functions that have prototype and verifier allowed
		 * programs to call them, must be real in-kernel functions
		 */
		if (!fn->func) {
			verbose(env,
				"kernel subsystem misconfigured func %s#%d\n",
				func_id_name(insn->imm), insn->imm);
			return -EFAULT;
		}
		insn->imm = fn->func - __bpf_call_base;
	}

	/* Since poke tab is now finalized, publish aux to tracker. */
	for (i = 0; i < prog->aux->size_poke_tab; i++) {
		map_ptr = prog->aux->poke_tab[i].tail_call.map;
		if (!map_ptr->ops->map_poke_track ||
		    !map_ptr->ops->map_poke_untrack ||
		    !map_ptr->ops->map_poke_run) {
			verbose(env, "bpf verifier is misconfigured\n");
			return -EINVAL;
		}

		ret = map_ptr->ops->map_poke_track(map_ptr, prog->aux);
		if (ret < 0) {
			verbose(env, "tracking tail call prog failed\n");
			return ret;
		}
	}

	sort_kfunc_descs_by_imm(env->prog);

	return 0;
}

static void free_states(struct bpf_verifier_env *env)
{
	struct bpf_verifier_state_list *sl, *sln;
	int i;

	sl = env->free_list;
	while (sl) {
		sln = sl->next;
		free_verifier_state(&sl->state, false);
		kfree(sl);
		sl = sln;
	}
	env->free_list = NULL;

	if (!env->explored_states)
		return;

	for (i = 0; i < state_htab_size(env); i++) {
		sl = env->explored_states[i];

		while (sl) {
			sln = sl->next;
			free_verifier_state(&sl->state, false);
			kfree(sl);
			sl = sln;
		}
		env->explored_states[i] = NULL;
	}
}

static int do_check_common(struct bpf_verifier_env *env, int subprog)
{
	bool pop_log = !(env->log.level & BPF_LOG_LEVEL2);
	struct bpf_verifier_state *state;
	struct bpf_reg_state *regs;
	int ret, i;

	env->prev_linfo = NULL;
	env->pass_cnt++;

	state = kzalloc(sizeof(struct bpf_verifier_state), GFP_KERNEL);
	if (!state)
		return -ENOMEM;
	state->curframe = 0;
	state->speculative = false;
	state->branches = 1;
	state->frame[0] = kzalloc(sizeof(struct bpf_func_state), GFP_KERNEL);
	if (!state->frame[0]) {
		kfree(state);
		return -ENOMEM;
	}
	env->cur_state = state;
	init_func_state(env, state->frame[0],
			BPF_MAIN_FUNC /* callsite */,
			0 /* frameno */,
			subprog);

	regs = state->frame[state->curframe]->regs;
	if (subprog || env->prog->type == BPF_PROG_TYPE_EXT) {
		ret = btf_prepare_func_args(env, subprog, regs);
		if (ret)
			goto out;
		for (i = BPF_REG_1; i <= BPF_REG_5; i++) {
			if (regs[i].type == PTR_TO_CTX)
				mark_reg_known_zero(env, regs, i);
			else if (regs[i].type == SCALAR_VALUE)
				mark_reg_unknown(env, regs, i);
			else if (regs[i].type == PTR_TO_MEM_OR_NULL) {
				const u32 mem_size = regs[i].mem_size;

				mark_reg_known_zero(env, regs, i);
				regs[i].mem_size = mem_size;
				regs[i].id = ++env->id_gen;
			}
		}
	} else {
		/* 1st arg to a function */
		regs[BPF_REG_1].type = PTR_TO_CTX;
		mark_reg_known_zero(env, regs, BPF_REG_1);
		ret = btf_check_subprog_arg_match(env, subprog, regs);
		if (ret == -EFAULT)
			/* unlikely verifier bug. abort.
			 * ret == 0 and ret < 0 are sadly acceptable for
			 * main() function due to backward compatibility.
			 * Like socket filter program may be written as:
			 * int bpf_prog(struct pt_regs *ctx)
			 * and never dereference that ctx in the program.
			 * 'struct pt_regs' is a type mismatch for socket
			 * filter that should be using 'struct __sk_buff'.
			 */
			goto out;
	}

	ret = do_check(env);
out:
	/* check for NULL is necessary, since cur_state can be freed inside
	 * do_check() under memory pressure.
	 */
	if (env->cur_state) {
		free_verifier_state(env->cur_state, true);
		env->cur_state = NULL;
	}
	while (!pop_stack(env, NULL, NULL, false));
	if (!ret && pop_log)
		bpf_vlog_reset(&env->log, 0);
	free_states(env);
	return ret;
}

/* Verify all global functions in a BPF program one by one based on their BTF.
 * All global functions must pass verification. Otherwise the whole program is rejected.
 * Consider:
 * int bar(int);
 * int foo(int f)
 * {
 *    return bar(f);
 * }
 * int bar(int b)
 * {
 *    ...
 * }
 * foo() will be verified first for R1=any_scalar_value. During verification it
 * will be assumed that bar() already verified successfully and call to bar()
 * from foo() will be checked for type match only. Later bar() will be verified
 * independently to check that it's safe for R1=any_scalar_value.
 */
static int do_check_subprogs(struct bpf_verifier_env *env)
{
	struct bpf_prog_aux *aux = env->prog->aux;
	int i, ret;

	if (!aux->func_info)
		return 0;

	for (i = 1; i < env->subprog_cnt; i++) {
		if (aux->func_info_aux[i].linkage != BTF_FUNC_GLOBAL)
			continue;
		env->insn_idx = env->subprog_info[i].start;
		WARN_ON_ONCE(env->insn_idx == 0);
		ret = do_check_common(env, i);
		if (ret) {
			return ret;
		} else if (env->log.level & BPF_LOG_LEVEL) {
			verbose(env,
				"Func#%d is safe for any args that match its prototype\n",
				i);
		}
	}
	return 0;
}

static int do_check_main(struct bpf_verifier_env *env)
{
	int ret;

	env->insn_idx = 0;
	ret = do_check_common(env, 0);
	if (!ret)
		env->prog->aux->stack_depth = env->subprog_info[0].stack_depth;
	return ret;
}


static void print_verification_stats(struct bpf_verifier_env *env)
{
	int i;

	if (env->log.level & BPF_LOG_STATS) {
		verbose(env, "verification time %lld usec\n",
			div_u64(env->verification_time, 1000));
		verbose(env, "stack depth ");
		for (i = 0; i < env->subprog_cnt; i++) {
			u32 depth = env->subprog_info[i].stack_depth;

			verbose(env, "%d", depth);
			if (i + 1 < env->subprog_cnt)
				verbose(env, "+");
		}
		verbose(env, "\n");
	}
	verbose(env, "processed %d insns (limit %d) max_states_per_insn %d "
		"total_states %d peak_states %d mark_read %d\n",
		env->insn_processed, BPF_COMPLEXITY_LIMIT_INSNS,
		env->max_states_per_insn, env->total_states,
		env->peak_states, env->longest_mark_read_walk);
}

static int check_struct_ops_btf_id(struct bpf_verifier_env *env)
{
	const struct btf_type *t, *func_proto;
	const struct bpf_struct_ops *st_ops;
	const struct btf_member *member;
	struct bpf_prog *prog = env->prog;
	u32 btf_id, member_idx;
	const char *mname;

	if (!prog->gpl_compatible) {
		verbose(env, "struct ops programs must have a GPL compatible license\n");
		return -EINVAL;
	}

	btf_id = prog->aux->attach_btf_id;
	st_ops = bpf_struct_ops_find(btf_id);
	if (!st_ops) {
		verbose(env, "attach_btf_id %u is not a supported struct\n",
			btf_id);
		return -ENOTSUPP;
	}

	t = st_ops->type;
	member_idx = prog->expected_attach_type;
	if (member_idx >= btf_type_vlen(t)) {
		verbose(env, "attach to invalid member idx %u of struct %s\n",
			member_idx, st_ops->name);
		return -EINVAL;
	}

	member = &btf_type_member(t)[member_idx];
	mname = btf_name_by_offset(btf_vmlinux, member->name_off);
	func_proto = btf_type_resolve_func_ptr(btf_vmlinux, member->type,
					       NULL);
	if (!func_proto) {
		verbose(env, "attach to invalid member %s(@idx %u) of struct %s\n",
			mname, member_idx, st_ops->name);
		return -EINVAL;
	}

	if (st_ops->check_member) {
		int err = st_ops->check_member(t, member);

		if (err) {
			verbose(env, "attach to unsupported member %s of struct %s\n",
				mname, st_ops->name);
			return err;
		}
	}

	prog->aux->attach_func_proto = func_proto;
	prog->aux->attach_func_name = mname;
	env->ops = st_ops->verifier_ops;

	return 0;
}
#define SECURITY_PREFIX "security_"

static int check_attach_modify_return(unsigned long addr, const char *func_name)
{
	if (within_error_injection_list(addr) ||
	    !strncmp(SECURITY_PREFIX, func_name, sizeof(SECURITY_PREFIX) - 1))
		return 0;

	return -EINVAL;
}

/* list of non-sleepable functions that are otherwise on
 * ALLOW_ERROR_INJECTION list
 */
BTF_SET_START(btf_non_sleepable_error_inject)
/* Three functions below can be called from sleepable and non-sleepable context.
 * Assume non-sleepable from bpf safety point of view.
 */
BTF_ID(func, __add_to_page_cache_locked)
BTF_ID(func, should_fail_alloc_page)
BTF_ID(func, should_failslab)
BTF_SET_END(btf_non_sleepable_error_inject)

static int check_non_sleepable_error_inject(u32 btf_id)
{
	return btf_id_set_contains(&btf_non_sleepable_error_inject, btf_id);
}

int bpf_check_attach_target(struct bpf_verifier_log *log,
			    const struct bpf_prog *prog,
			    const struct bpf_prog *tgt_prog,
			    u32 btf_id,
			    struct bpf_attach_target_info *tgt_info)
{
	bool prog_extension = prog->type == BPF_PROG_TYPE_EXT;
	const char prefix[] = "btf_trace_";
	int ret = 0, subprog = -1, i;
	const struct btf_type *t;
	bool conservative = true;
	const char *tname;
	struct btf *btf;
	long addr = 0;

	if (!btf_id) {
		bpf_log(log, "Tracing programs must provide btf_id\n");
		return -EINVAL;
	}
	btf = tgt_prog ? tgt_prog->aux->btf : prog->aux->attach_btf;
	if (!btf) {
		bpf_log(log,
			"FENTRY/FEXIT program can only be attached to another program annotated with BTF\n");
		return -EINVAL;
	}
	t = btf_type_by_id(btf, btf_id);
	if (!t) {
		bpf_log(log, "attach_btf_id %u is invalid\n", btf_id);
		return -EINVAL;
	}
	tname = btf_name_by_offset(btf, t->name_off);
	if (!tname) {
		bpf_log(log, "attach_btf_id %u doesn't have a name\n", btf_id);
		return -EINVAL;
	}
	if (tgt_prog) {
		struct bpf_prog_aux *aux = tgt_prog->aux;

		for (i = 0; i < aux->func_info_cnt; i++)
			if (aux->func_info[i].type_id == btf_id) {
				subprog = i;
				break;
			}
		if (subprog == -1) {
			bpf_log(log, "Subprog %s doesn't exist\n", tname);
			return -EINVAL;
		}
		conservative = aux->func_info_aux[subprog].unreliable;
		if (prog_extension) {
			if (conservative) {
				bpf_log(log,
					"Cannot replace static functions\n");
				return -EINVAL;
			}
			if (!prog->jit_requested) {
				bpf_log(log,
					"Extension programs should be JITed\n");
				return -EINVAL;
			}
		}
		if (!tgt_prog->jited) {
			bpf_log(log, "Can attach to only JITed progs\n");
			return -EINVAL;
		}
		if (tgt_prog->type == prog->type) {
			/* Cannot fentry/fexit another fentry/fexit program.
			 * Cannot attach program extension to another extension.
			 * It's ok to attach fentry/fexit to extension program.
			 */
			bpf_log(log, "Cannot recursively attach\n");
			return -EINVAL;
		}
		if (tgt_prog->type == BPF_PROG_TYPE_TRACING &&
		    prog_extension &&
		    (tgt_prog->expected_attach_type == BPF_TRACE_FENTRY ||
		     tgt_prog->expected_attach_type == BPF_TRACE_FEXIT)) {
			/* Program extensions can extend all program types
			 * except fentry/fexit. The reason is the following.
			 * The fentry/fexit programs are used for performance
			 * analysis, stats and can be attached to any program
			 * type except themselves. When extension program is
			 * replacing XDP function it is necessary to allow
			 * performance analysis of all functions. Both original
			 * XDP program and its program extension. Hence
			 * attaching fentry/fexit to BPF_PROG_TYPE_EXT is
			 * allowed. If extending of fentry/fexit was allowed it
			 * would be possible to create long call chain
			 * fentry->extension->fentry->extension beyond
			 * reasonable stack size. Hence extending fentry is not
			 * allowed.
			 */
			bpf_log(log, "Cannot extend fentry/fexit\n");
			return -EINVAL;
		}
	} else {
		if (prog_extension) {
			bpf_log(log, "Cannot replace kernel functions\n");
			return -EINVAL;
		}
	}

	switch (prog->expected_attach_type) {
	case BPF_TRACE_RAW_TP:
		if (tgt_prog) {
			bpf_log(log,
				"Only FENTRY/FEXIT progs are attachable to another BPF prog\n");
			return -EINVAL;
		}
		if (!btf_type_is_typedef(t)) {
			bpf_log(log, "attach_btf_id %u is not a typedef\n",
				btf_id);
			return -EINVAL;
		}
		if (strncmp(prefix, tname, sizeof(prefix) - 1)) {
			bpf_log(log, "attach_btf_id %u points to wrong type name %s\n",
				btf_id, tname);
			return -EINVAL;
		}
		tname += sizeof(prefix) - 1;
		t = btf_type_by_id(btf, t->type);
		if (!btf_type_is_ptr(t))
			/* should never happen in valid vmlinux build */
			return -EINVAL;
		t = btf_type_by_id(btf, t->type);
		if (!btf_type_is_func_proto(t))
			/* should never happen in valid vmlinux build */
			return -EINVAL;

		break;
	case BPF_TRACE_ITER:
		if (!btf_type_is_func(t)) {
			bpf_log(log, "attach_btf_id %u is not a function\n",
				btf_id);
			return -EINVAL;
		}
		t = btf_type_by_id(btf, t->type);
		if (!btf_type_is_func_proto(t))
			return -EINVAL;
		ret = btf_distill_func_proto(log, btf, t, tname, &tgt_info->fmodel);
		if (ret)
			return ret;
		break;
	default:
		if (!prog_extension)
			return -EINVAL;
		fallthrough;
	case BPF_MODIFY_RETURN:
	case BPF_LSM_MAC:
	case BPF_TRACE_FENTRY:
	case BPF_TRACE_FEXIT:
		if (!btf_type_is_func(t)) {
			bpf_log(log, "attach_btf_id %u is not a function\n",
				btf_id);
			return -EINVAL;
		}
		if (prog_extension &&
		    btf_check_type_match(log, prog, btf, t))
			return -EINVAL;
		t = btf_type_by_id(btf, t->type);
		if (!btf_type_is_func_proto(t))
			return -EINVAL;

		if ((prog->aux->saved_dst_prog_type || prog->aux->saved_dst_attach_type) &&
		    (!tgt_prog || prog->aux->saved_dst_prog_type != tgt_prog->type ||
		     prog->aux->saved_dst_attach_type != tgt_prog->expected_attach_type))
			return -EINVAL;

		if (tgt_prog && conservative)
			t = NULL;

		ret = btf_distill_func_proto(log, btf, t, tname, &tgt_info->fmodel);
		if (ret < 0)
			return ret;

		if (tgt_prog) {
			if (subprog == 0)
				addr = (long) tgt_prog->bpf_func;
			else
				addr = (long) tgt_prog->aux->func[subprog]->bpf_func;
		} else {
			addr = kallsyms_lookup_name(tname);
			if (!addr) {
				bpf_log(log,
					"The address of function %s cannot be found\n",
					tname);
				return -ENOENT;
			}
		}

		if (prog->aux->sleepable) {
			ret = -EINVAL;
			switch (prog->type) {
			case BPF_PROG_TYPE_TRACING:
				/* fentry/fexit/fmod_ret progs can be sleepable only if they are
				 * attached to ALLOW_ERROR_INJECTION and are not in denylist.
				 */
				if (!check_non_sleepable_error_inject(btf_id) &&
				    within_error_injection_list(addr))
					ret = 0;
				break;
			case BPF_PROG_TYPE_LSM:
				/* LSM progs check that they are attached to bpf_lsm_*() funcs.
				 * Only some of them are sleepable.
				 */
				if (bpf_lsm_is_sleepable_hook(btf_id))
					ret = 0;
				break;
			default:
				break;
			}
			if (ret) {
				bpf_log(log, "%s is not sleepable\n", tname);
				return ret;
			}
		} else if (prog->expected_attach_type == BPF_MODIFY_RETURN) {
			if (tgt_prog) {
				bpf_log(log, "can't modify return codes of BPF programs\n");
				return -EINVAL;
			}
			ret = check_attach_modify_return(addr, tname);
			if (ret) {
				bpf_log(log, "%s() is not modifiable\n", tname);
				return ret;
			}
		}

		break;
	}
	tgt_info->tgt_addr = addr;
	tgt_info->tgt_name = tname;
	tgt_info->tgt_type = t;
	return 0;
}

BTF_SET_START(btf_id_deny)
BTF_ID_UNUSED
#ifdef CONFIG_SMP
BTF_ID(func, migrate_disable)
BTF_ID(func, migrate_enable)
#endif
#if !defined CONFIG_PREEMPT_RCU && !defined CONFIG_TINY_RCU
BTF_ID(func, rcu_read_unlock_strict)
#endif
BTF_SET_END(btf_id_deny)

static int check_attach_btf_id(struct bpf_verifier_env *env)
{
	struct bpf_prog *prog = env->prog;
	struct bpf_prog *tgt_prog = prog->aux->dst_prog;
	struct bpf_attach_target_info tgt_info = {};
	u32 btf_id = prog->aux->attach_btf_id;
	struct bpf_trampoline *tr;
	int ret;
	u64 key;

	if (prog->type == BPF_PROG_TYPE_SYSCALL) {
		if (prog->aux->sleepable)
			/* attach_btf_id checked to be zero already */
			return 0;
		verbose(env, "Syscall programs can only be sleepable\n");
		return -EINVAL;
	}

	if (prog->aux->sleepable && prog->type != BPF_PROG_TYPE_TRACING &&
	    prog->type != BPF_PROG_TYPE_LSM) {
		verbose(env, "Only fentry/fexit/fmod_ret and lsm programs can be sleepable\n");
		return -EINVAL;
	}

	if (prog->type == BPF_PROG_TYPE_STRUCT_OPS)
		return check_struct_ops_btf_id(env);

	if (prog->type != BPF_PROG_TYPE_TRACING &&
	    prog->type != BPF_PROG_TYPE_LSM &&
	    prog->type != BPF_PROG_TYPE_EXT)
		return 0;

	ret = bpf_check_attach_target(&env->log, prog, tgt_prog, btf_id, &tgt_info);
	if (ret)
		return ret;

	if (tgt_prog && prog->type == BPF_PROG_TYPE_EXT) {
		/* to make freplace equivalent to their targets, they need to
		 * inherit env->ops and expected_attach_type for the rest of the
		 * verification
		 */
		env->ops = bpf_verifier_ops[tgt_prog->type];
		prog->expected_attach_type = tgt_prog->expected_attach_type;
	}

	/* store info about the attachment target that will be used later */
	prog->aux->attach_func_proto = tgt_info.tgt_type;
	prog->aux->attach_func_name = tgt_info.tgt_name;

	if (tgt_prog) {
		prog->aux->saved_dst_prog_type = tgt_prog->type;
		prog->aux->saved_dst_attach_type = tgt_prog->expected_attach_type;
	}

	if (prog->expected_attach_type == BPF_TRACE_RAW_TP) {
		prog->aux->attach_btf_trace = true;
		return 0;
	} else if (prog->expected_attach_type == BPF_TRACE_ITER) {
		if (!bpf_iter_prog_supported(prog))
			return -EINVAL;
		return 0;
	}

	if (prog->type == BPF_PROG_TYPE_LSM) {
		ret = bpf_lsm_verify_prog(&env->log, prog);
		if (ret < 0)
			return ret;
	} else if (prog->type == BPF_PROG_TYPE_TRACING &&
		   btf_id_set_contains(&btf_id_deny, btf_id)) {
		return -EINVAL;
	}

	key = bpf_trampoline_compute_key(tgt_prog, prog->aux->attach_btf, btf_id);
	tr = bpf_trampoline_get(key, &tgt_info);
	if (!tr)
		return -ENOMEM;

	prog->aux->dst_trampoline = tr;
	return 0;
}

struct btf *bpf_get_btf_vmlinux(void)
{
	if (!btf_vmlinux && IS_ENABLED(CONFIG_DEBUG_INFO_BTF)) {
		mutex_lock(&bpf_verifier_lock);
		if (!btf_vmlinux)
			btf_vmlinux = btf_parse_vmlinux();
		mutex_unlock(&bpf_verifier_lock);
	}
	return btf_vmlinux;
}

int bpf_check(struct bpf_prog **prog, union bpf_attr *attr, bpfptr_t uattr)
{
	u64 start_time = ktime_get_ns();
	struct bpf_verifier_env *env;
	struct bpf_verifier_log *log;
	int i, len, ret = -EINVAL;
	bool is_priv;

	/* no program is valid */
	if (ARRAY_SIZE(bpf_verifier_ops) == 0)
		return -EINVAL;

	/* 'struct bpf_verifier_env' can be global, but since it's not small,
	 * allocate/free it every time bpf_check() is called
	 */
	env = kzalloc(sizeof(struct bpf_verifier_env), GFP_KERNEL);
	if (!env)
		return -ENOMEM;
	log = &env->log;

	len = (*prog)->len;
	env->insn_aux_data =
		vzalloc(array_size(sizeof(struct bpf_insn_aux_data), len));
	ret = -ENOMEM;
	if (!env->insn_aux_data)
		goto err_free_env;
	for (i = 0; i < len; i++)
		env->insn_aux_data[i].orig_idx = i;
	env->prog = *prog;
	env->ops = bpf_verifier_ops[env->prog->type];
	env->fd_array = make_bpfptr(attr->fd_array, uattr.is_kernel);
	is_priv = bpf_capable();

	bpf_get_btf_vmlinux();

	/* grab the mutex to protect few globals used by verifier */
	if (!is_priv)
		mutex_lock(&bpf_verifier_lock);

	if (attr->log_level || attr->log_buf || attr->log_size) {
		/* user requested verbose verifier output
		 * and supplied buffer to store the verification trace
		 */
		log->level = attr->log_level;
		log->ubuf = (char __user *) (unsigned long) attr->log_buf;
		log->len_total = attr->log_size;

		ret = -EINVAL;
		/* log attributes have to be sane */
		if (log->len_total < 128 || log->len_total > UINT_MAX >> 2 ||
		    !log->level || !log->ubuf || log->level & ~BPF_LOG_MASK)
			goto err_unlock;
	}

	if (IS_ERR(btf_vmlinux)) {
		/* Either gcc or pahole or kernel are broken. */
		verbose(env, "in-kernel BTF is malformed\n");
		ret = PTR_ERR(btf_vmlinux);
		goto skip_full_check;
	}

	env->strict_alignment = !!(attr->prog_flags & BPF_F_STRICT_ALIGNMENT);
	if (!IS_ENABLED(CONFIG_HAVE_EFFICIENT_UNALIGNED_ACCESS))
		env->strict_alignment = true;
	if (attr->prog_flags & BPF_F_ANY_ALIGNMENT)
		env->strict_alignment = false;

	env->allow_ptr_leaks = bpf_allow_ptr_leaks();
	env->allow_uninit_stack = bpf_allow_uninit_stack();
	env->allow_ptr_to_map_access = bpf_allow_ptr_to_map_access();
	env->bypass_spec_v1 = bpf_bypass_spec_v1();
	env->bypass_spec_v4 = bpf_bypass_spec_v4();
	env->bpf_capable = bpf_capable();

	if (is_priv)
		env->test_state_freq = attr->prog_flags & BPF_F_TEST_STATE_FREQ;

	env->explored_states = kvcalloc(state_htab_size(env),
				       sizeof(struct bpf_verifier_state_list *),
				       GFP_USER);
	ret = -ENOMEM;
	if (!env->explored_states)
		goto skip_full_check;

	ret = add_subprog_and_kfunc(env);
	if (ret < 0)
		goto skip_full_check;

	ret = check_subprogs(env);
	if (ret < 0)
		goto skip_full_check;

	ret = check_btf_info(env, attr, uattr);
	if (ret < 0)
		goto skip_full_check;

	ret = check_attach_btf_id(env);
	if (ret)
		goto skip_full_check;

	ret = resolve_pseudo_ldimm64(env);
	if (ret < 0)
		goto skip_full_check;

	if (bpf_prog_is_dev_bound(env->prog->aux)) {
		ret = bpf_prog_offload_verifier_prep(env->prog);
		if (ret)
			goto skip_full_check;
	}

	ret = check_cfg(env);
	if (ret < 0)
		goto skip_full_check;

	ret = do_check_subprogs(env);
	ret = ret ?: do_check_main(env);

	if (ret == 0 && bpf_prog_is_dev_bound(env->prog->aux))
		ret = bpf_prog_offload_finalize(env);

skip_full_check:
	kvfree(env->explored_states);

	if (ret == 0)
		ret = check_max_stack_depth(env);

	/* instruction rewrites happen after this point */
	if (is_priv) {
		if (ret == 0)
			opt_hard_wire_dead_code_branches(env);
		if (ret == 0)
			ret = opt_remove_dead_code(env);
		if (ret == 0)
			ret = opt_remove_nops(env);
	} else {
		if (ret == 0)
			sanitize_dead_code(env);
	}

	if (ret == 0)
		/* program is valid, convert *(u32*)(ctx + off) accesses */
		ret = convert_ctx_accesses(env);

	if (ret == 0)
		ret = do_misc_fixups(env);

	/* do 32-bit optimization after insn patching has done so those patched
	 * insns could be handled correctly.
	 */
	if (ret == 0 && !bpf_prog_is_dev_bound(env->prog->aux)) {
		ret = opt_subreg_zext_lo32_rnd_hi32(env, attr);
		env->prog->aux->verifier_zext = bpf_jit_needs_zext() ? !ret
								     : false;
	}

	if (ret == 0)
		ret = fixup_call_args(env);

	env->verification_time = ktime_get_ns() - start_time;
	print_verification_stats(env);

	if (log->level && bpf_verifier_log_full(log))
		ret = -ENOSPC;
	if (log->level && !log->ubuf) {
		ret = -EFAULT;
		goto err_release_maps;
	}

	if (ret)
		goto err_release_maps;

	if (env->used_map_cnt) {
		/* if program passed verifier, update used_maps in bpf_prog_info */
		env->prog->aux->used_maps = kmalloc_array(env->used_map_cnt,
							  sizeof(env->used_maps[0]),
							  GFP_KERNEL);

		if (!env->prog->aux->used_maps) {
			ret = -ENOMEM;
			goto err_release_maps;
		}

		memcpy(env->prog->aux->used_maps, env->used_maps,
		       sizeof(env->used_maps[0]) * env->used_map_cnt);
		env->prog->aux->used_map_cnt = env->used_map_cnt;
	}
	if (env->used_btf_cnt) {
		/* if program passed verifier, update used_btfs in bpf_prog_aux */
		env->prog->aux->used_btfs = kmalloc_array(env->used_btf_cnt,
							  sizeof(env->used_btfs[0]),
							  GFP_KERNEL);
		if (!env->prog->aux->used_btfs) {
			ret = -ENOMEM;
			goto err_release_maps;
		}

		memcpy(env->prog->aux->used_btfs, env->used_btfs,
		       sizeof(env->used_btfs[0]) * env->used_btf_cnt);
		env->prog->aux->used_btf_cnt = env->used_btf_cnt;
	}
	if (env->used_map_cnt || env->used_btf_cnt) {
		/* program is valid. Convert pseudo bpf_ld_imm64 into generic
		 * bpf_ld_imm64 instructions
		 */
		convert_pseudo_ld_imm64(env);
	}

	adjust_btf_func(env);

err_release_maps:
	if (!env->prog->aux->used_maps)
		/* if we didn't copy map pointers into bpf_prog_info, release
		 * them now. Otherwise free_used_maps() will release them.
		 */
		release_maps(env);
	if (!env->prog->aux->used_btfs)
		release_btfs(env);

	/* extension progs temporarily inherit the attach_type of their targets
	   for verification purposes, so set it back to zero before returning
	 */
	if (env->prog->type == BPF_PROG_TYPE_EXT)
		env->prog->expected_attach_type = 0;

	*prog = env->prog;
err_unlock:
	if (!is_priv)
		mutex_unlock(&bpf_verifier_lock);
	vfree(env->insn_aux_data);
err_free_env:
	kfree(env);
	return ret;
}<|MERGE_RESOLUTION|>--- conflicted
+++ resolved
@@ -2583,11 +2583,8 @@
 	case PTR_TO_PERCPU_BTF_ID:
 	case PTR_TO_MEM:
 	case PTR_TO_MEM_OR_NULL:
-<<<<<<< HEAD
-=======
 	case PTR_TO_FUNC:
 	case PTR_TO_MAP_KEY:
->>>>>>> 3b17187f
 		return true;
 	default:
 		return false;
@@ -2792,12 +2789,7 @@
 	if (value_reg && register_is_null(value_reg))
 		writing_zero = true;
 
-<<<<<<< HEAD
-	err = realloc_func_state(state, round_up(-min_off, BPF_REG_SIZE),
-				 state->acquired_refs, true);
-=======
 	err = grow_stack_state(state, round_up(-min_off, BPF_REG_SIZE));
->>>>>>> 3b17187f
 	if (err)
 		return err;
 
@@ -3023,7 +3015,6 @@
  */
 static int check_stack_read_var_off(struct bpf_verifier_env *env,
 				    int ptr_regno, int off, int size, int dst_regno)
-<<<<<<< HEAD
 {
 	/* The state of the source register. */
 	struct bpf_reg_state *reg = reg_state(env, ptr_regno);
@@ -3067,51 +3058,6 @@
 	 * register, in order to not leak pointers (see
 	 * check_stack_read_fixed_off).
 	 */
-=======
-{
-	/* The state of the source register. */
-	struct bpf_reg_state *reg = reg_state(env, ptr_regno);
-	struct bpf_func_state *ptr_state = func(env, reg);
-	int err;
-	int min_off, max_off;
-
-	/* Note that we pass a NULL meta, so raw access will not be permitted.
-	 */
-	err = check_stack_range_initialized(env, ptr_regno, off, size,
-					    false, ACCESS_DIRECT, NULL);
-	if (err)
-		return err;
-
-	min_off = reg->smin_value + off;
-	max_off = reg->smax_value + off;
-	mark_reg_stack_read(env, ptr_state, min_off, max_off + size, dst_regno);
-	return 0;
-}
-
-/* check_stack_read dispatches to check_stack_read_fixed_off or
- * check_stack_read_var_off.
- *
- * The caller must ensure that the offset falls within the allocated stack
- * bounds.
- *
- * 'dst_regno' is a register which will receive the value from the stack. It
- * can be -1, meaning that the read value is not going to a register.
- */
-static int check_stack_read(struct bpf_verifier_env *env,
-			    int ptr_regno, int off, int size,
-			    int dst_regno)
-{
-	struct bpf_reg_state *reg = reg_state(env, ptr_regno);
-	struct bpf_func_state *state = func(env, reg);
-	int err;
-	/* Some accesses are only permitted with a static offset. */
-	bool var_off = !tnum_is_const(reg->var_off);
-
-	/* The offset is required to be static when reads don't go to a
-	 * register, in order to not leak pointers (see
-	 * check_stack_read_fixed_off).
-	 */
->>>>>>> 3b17187f
 	if (dst_regno < 0 && var_off) {
 		char tn_buf[48];
 
@@ -4098,31 +4044,6 @@
 	return 0;
 }
 
-<<<<<<< HEAD
-/* Check that the stack access at the given offset is within bounds. The
- * maximum valid offset is -1.
- *
- * The minimum valid offset is -MAX_BPF_STACK for writes, and
- * -state->allocated_stack for reads.
- */
-static int check_stack_slot_within_bounds(int off,
-					  struct bpf_func_state *state,
-					  enum bpf_access_type t)
-{
-	int min_valid_off;
-
-	if (t == BPF_WRITE)
-		min_valid_off = -MAX_BPF_STACK;
-	else
-		min_valid_off = -state->allocated_stack;
-
-	if (off < min_valid_off || off > -1)
-		return -EACCES;
-	return 0;
-}
-
-=======
->>>>>>> 3b17187f
 /* Check that the stack access at 'regno + off' falls within the maximum stack
  * bounds.
  *
