/* SPDX-License-Identifier: GPL-2.0 */
/*
 *    S390 low-level entry points.
 *
 *    Copyright IBM Corp. 1999, 2012
 *    Author(s): Martin Schwidefsky (schwidefsky@de.ibm.com),
 *		 Hartmut Penner (hp@de.ibm.com),
 *		 Denis Joseph Barrow (djbarrow@de.ibm.com,barrow_dj@yahoo.com),
 *		 Heiko Carstens <heiko.carstens@de.ibm.com>
 */

#include <linux/init.h>
#include <linux/linkage.h>
#include <asm/alternative-asm.h>
#include <asm/processor.h>
#include <asm/cache.h>
#include <asm/ctl_reg.h>
#include <asm/dwarf.h>
#include <asm/errno.h>
#include <asm/ptrace.h>
#include <asm/thread_info.h>
#include <asm/asm-offsets.h>
#include <asm/unistd.h>
#include <asm/page.h>
#include <asm/sigp.h>
#include <asm/irq.h>
#include <asm/vx-insn.h>
#include <asm/setup.h>
#include <asm/nmi.h>
#include <asm/export.h>
#include <asm/nospec-insn.h>

__PT_R0      =	__PT_GPRS
__PT_R1      =	__PT_GPRS + 8
__PT_R2      =	__PT_GPRS + 16
__PT_R3      =	__PT_GPRS + 24
__PT_R4      =	__PT_GPRS + 32
__PT_R5      =	__PT_GPRS + 40
__PT_R6      =	__PT_GPRS + 48
__PT_R7      =	__PT_GPRS + 56
__PT_R8      =	__PT_GPRS + 64
__PT_R9      =	__PT_GPRS + 72
__PT_R10     =	__PT_GPRS + 80
__PT_R11     =	__PT_GPRS + 88
__PT_R12     =	__PT_GPRS + 96
__PT_R13     =	__PT_GPRS + 104
__PT_R14     =	__PT_GPRS + 112
__PT_R15     =	__PT_GPRS + 120

STACK_SHIFT = PAGE_SHIFT + THREAD_SIZE_ORDER
STACK_SIZE  = 1 << STACK_SHIFT
STACK_INIT = STACK_SIZE - STACK_FRAME_OVERHEAD - __PT_SIZE

_TIF_WORK	= (_TIF_SIGPENDING | _TIF_NOTIFY_RESUME | _TIF_NEED_RESCHED | \
		   _TIF_UPROBE | _TIF_GUARDED_STORAGE | _TIF_PATCH_PENDING)
_TIF_TRACE	= (_TIF_SYSCALL_TRACE | _TIF_SYSCALL_AUDIT | _TIF_SECCOMP | \
		   _TIF_SYSCALL_TRACEPOINT)
_CIF_WORK	= (_CIF_ASCE_PRIMARY | _CIF_ASCE_SECONDARY | _CIF_FPU)
_PIF_WORK	= (_PIF_PER_TRAP | _PIF_SYSCALL_RESTART)

_LPP_OFFSET	= __LC_LPP

	.macro	TRACE_IRQS_ON
#ifdef CONFIG_TRACE_IRQFLAGS
	basr	%r2,%r0
	brasl	%r14,trace_hardirqs_on_caller
#endif
	.endm

	.macro	TRACE_IRQS_OFF
#ifdef CONFIG_TRACE_IRQFLAGS
	basr	%r2,%r0
	brasl	%r14,trace_hardirqs_off_caller
#endif
	.endm

	.macro	LOCKDEP_SYS_EXIT
#ifdef CONFIG_LOCKDEP
	tm	__PT_PSW+1(%r11),0x01	# returning to user ?
	jz	.+10
	brasl	%r14,lockdep_sys_exit
#endif
	.endm

	.macro	CHECK_STACK savearea
#ifdef CONFIG_CHECK_STACK
	tml	%r15,STACK_SIZE - CONFIG_STACK_GUARD
	lghi	%r14,\savearea
	jz	stack_overflow
#endif
	.endm

	.macro	CHECK_VMAP_STACK savearea,oklabel
#ifdef CONFIG_VMAP_STACK
	lgr	%r14,%r15
	nill	%r14,0x10000 - STACK_SIZE
	oill	%r14,STACK_INIT
	clg	%r14,__LC_KERNEL_STACK
	je	\oklabel
	clg	%r14,__LC_ASYNC_STACK
	je	\oklabel
	clg	%r14,__LC_NODAT_STACK
	je	\oklabel
	clg	%r14,__LC_RESTART_STACK
	je	\oklabel
	lghi	%r14,\savearea
	j	stack_overflow
#else
	j	\oklabel
#endif
	.endm

	.macro	SWITCH_ASYNC savearea,timer
	tmhh	%r8,0x0001		# interrupting from user ?
	jnz	2f
<<<<<<< HEAD
	lgr	%r14,%r9
	cghi	%r14,__LC_RETURN_LPSWE
	je	0f
	slg	%r14,BASED(.Lcritical_start)
	clg	%r14,BASED(.Lcritical_length)
	jhe	1f
0:
	lghi	%r11,\savearea		# inside critical section, do cleanup
	brasl	%r14,cleanup_critical
	tmhh	%r8,0x0001		# retest problem state after cleanup
	jnz	2f
=======
#if IS_ENABLED(CONFIG_KVM)
	lgr	%r14,%r9
	larl	%r13,.Lsie_gmap
	slgr	%r14,%r13
	lghi	%r13,.Lsie_done - .Lsie_gmap
	clgr	%r14,%r13
	jhe	0f
	lghi	%r11,\savearea		# inside critical section, do cleanup
	brasl	%r14,.Lcleanup_sie
#endif
0:	larl	%r13,.Lpsw_idle_exit
	cgr	%r13,%r9
	jne	1f

	mvc	__CLOCK_IDLE_EXIT(8,%r2), __LC_INT_CLOCK
	mvc	__TIMER_IDLE_EXIT(8,%r2), __LC_ASYNC_ENTER_TIMER
	# account system time going idle
	ni	__LC_CPU_FLAGS+7,255-_CIF_ENABLED_WAIT

	lg	%r13,__LC_STEAL_TIMER
	alg	%r13,__CLOCK_IDLE_ENTER(%r2)
	slg	%r13,__LC_LAST_UPDATE_CLOCK
	stg	%r13,__LC_STEAL_TIMER

	mvc	__LC_LAST_UPDATE_CLOCK(8),__CLOCK_IDLE_EXIT(%r2)

	lg	%r13,__LC_SYSTEM_TIMER
	alg	%r13,__LC_LAST_UPDATE_TIMER
	slg	%r13,__TIMER_IDLE_ENTER(%r2)
	stg	%r13,__LC_SYSTEM_TIMER
	mvc	__LC_LAST_UPDATE_TIMER(8),__TIMER_IDLE_EXIT(%r2)

	nihh	%r8,0xfcfd		# clear wait state and irq bits
>>>>>>> d1988041
1:	lg	%r14,__LC_ASYNC_STACK	# are we already on the target stack?
	slgr	%r14,%r15
	srag	%r14,%r14,STACK_SHIFT
	jnz	3f
	CHECK_STACK \savearea
	aghi	%r15,-(STACK_FRAME_OVERHEAD + __PT_SIZE)
	j	4f
2:	UPDATE_VTIME %r14,%r15,\timer
	BPENTER __TI_flags(%r12),_TIF_ISOLATE_BP
3:	lg	%r15,__LC_ASYNC_STACK	# load async stack
4:	la	%r11,STACK_FRAME_OVERHEAD(%r15)
	.endm

	.macro UPDATE_VTIME w1,w2,enter_timer
	lg	\w1,__LC_EXIT_TIMER
	lg	\w2,__LC_LAST_UPDATE_TIMER
	slg	\w1,\enter_timer
	slg	\w2,__LC_EXIT_TIMER
	alg	\w1,__LC_USER_TIMER
	alg	\w2,__LC_SYSTEM_TIMER
	stg	\w1,__LC_USER_TIMER
	stg	\w2,__LC_SYSTEM_TIMER
	mvc	__LC_LAST_UPDATE_TIMER(8),\enter_timer
	.endm

	.macro RESTORE_SM_CLEAR_PER
	stg	%r8,__LC_RETURN_PSW
	ni	__LC_RETURN_PSW,0xbf
	ssm	__LC_RETURN_PSW
	.endm

	.macro ENABLE_INTS
	stosm	__SF_EMPTY(%r15),3
	.endm

	.macro ENABLE_INTS_TRACE
	TRACE_IRQS_ON
	ENABLE_INTS
	.endm

	.macro DISABLE_INTS
	stnsm	__SF_EMPTY(%r15),0xfc
	.endm

	.macro DISABLE_INTS_TRACE
	DISABLE_INTS
	TRACE_IRQS_OFF
	.endm

	.macro STCK savearea
#ifdef CONFIG_HAVE_MARCH_Z9_109_FEATURES
	.insn	s,0xb27c0000,\savearea		# store clock fast
#else
	.insn	s,0xb2050000,\savearea		# store clock
#endif
	.endm

	/*
	 * The TSTMSK macro generates a test-under-mask instruction by
	 * calculating the memory offset for the specified mask value.
	 * Mask value can be any constant.  The macro shifts the mask
	 * value to calculate the memory offset for the test-under-mask
	 * instruction.
	 */
	.macro TSTMSK addr, mask, size=8, bytepos=0
		.if (\bytepos < \size) && (\mask >> 8)
			.if (\mask & 0xff)
				.error "Mask exceeds byte boundary"
			.endif
			TSTMSK \addr, "(\mask >> 8)", \size, "(\bytepos + 1)"
			.exitm
		.endif
		.ifeq \mask
			.error "Mask must not be zero"
		.endif
		off = \size - \bytepos - 1
		tm	off+\addr, \mask
	.endm

	.macro BPOFF
	ALTERNATIVE "", ".long 0xb2e8c000", 82
	.endm

	.macro BPON
	ALTERNATIVE "", ".long 0xb2e8d000", 82
	.endm

	.macro BPENTER tif_ptr,tif_mask
	ALTERNATIVE "TSTMSK \tif_ptr,\tif_mask; jz .+8; .long 0xb2e8d000", \
		    "", 82
	.endm

	.macro BPEXIT tif_ptr,tif_mask
	TSTMSK	\tif_ptr,\tif_mask
	ALTERNATIVE "jz .+8;  .long 0xb2e8c000", \
		    "jnz .+8; .long 0xb2e8d000", 82
	.endm

	GEN_BR_THUNK %r9
	GEN_BR_THUNK %r14
	GEN_BR_THUNK %r14,%r11

	.section .kprobes.text, "ax"
.Ldummy:
	/*
	 * This nop exists only in order to avoid that __switch_to starts at
	 * the beginning of the kprobes text section. In that case we would
	 * have several symbols at the same address. E.g. objdump would take
	 * an arbitrary symbol name when disassembling this code.
	 * With the added nop in between the __switch_to symbol is unique
	 * again.
	 */
	nop	0

ENTRY(__bpon)
	.globl __bpon
	BPON
	BR_EX	%r14
ENDPROC(__bpon)

/*
 * Scheduler resume function, called by switch_to
 *  gpr2 = (task_struct *) prev
 *  gpr3 = (task_struct *) next
 * Returns:
 *  gpr2 = prev
 */
ENTRY(__switch_to)
	stmg	%r6,%r15,__SF_GPRS(%r15)	# store gprs of prev task
	lghi	%r4,__TASK_stack
	lghi	%r1,__TASK_thread
	llill	%r5,STACK_INIT
	stg	%r15,__THREAD_ksp(%r1,%r2)	# store kernel stack of prev
	lg	%r15,0(%r4,%r3)			# start of kernel stack of next
	agr	%r15,%r5			# end of kernel stack of next
	stg	%r3,__LC_CURRENT		# store task struct of next
	stg	%r15,__LC_KERNEL_STACK		# store end of kernel stack
	lg	%r15,__THREAD_ksp(%r1,%r3)	# load kernel stack of next
	aghi	%r3,__TASK_pid
	mvc	__LC_CURRENT_PID(4,%r0),0(%r3)	# store pid of next
	lmg	%r6,%r15,__SF_GPRS(%r15)	# load gprs of next task
	ALTERNATIVE "", ".insn s,0xb2800000,_LPP_OFFSET", 40
	BR_EX	%r14
ENDPROC(__switch_to)

#if IS_ENABLED(CONFIG_KVM)
/*
 * sie64a calling convention:
 * %r2 pointer to sie control block
 * %r3 guest register save area
 */
ENTRY(sie64a)
	stmg	%r6,%r14,__SF_GPRS(%r15)	# save kernel registers
	lg	%r12,__LC_CURRENT
	stg	%r2,__SF_SIE_CONTROL(%r15)	# save control block pointer
	stg	%r3,__SF_SIE_SAVEAREA(%r15)	# save guest register save area
	xc	__SF_SIE_REASON(8,%r15),__SF_SIE_REASON(%r15) # reason code = 0
	mvc	__SF_SIE_FLAGS(8,%r15),__TI_flags(%r12) # copy thread flags
	TSTMSK	__LC_CPU_FLAGS,_CIF_FPU		# load guest fp/vx registers ?
	jno	.Lsie_load_guest_gprs
	brasl	%r14,load_fpu_regs		# load guest fp/vx regs
.Lsie_load_guest_gprs:
	lmg	%r0,%r13,0(%r3)			# load guest gprs 0-13
	lg	%r14,__LC_GMAP			# get gmap pointer
	ltgr	%r14,%r14
	jz	.Lsie_gmap
	lctlg	%c1,%c1,__GMAP_ASCE(%r14)	# load primary asce
.Lsie_gmap:
	lg	%r14,__SF_SIE_CONTROL(%r15)	# get control block pointer
	oi	__SIE_PROG0C+3(%r14),1		# we are going into SIE now
	tm	__SIE_PROG20+3(%r14),3		# last exit...
	jnz	.Lsie_skip
	TSTMSK	__LC_CPU_FLAGS,_CIF_FPU
	jo	.Lsie_skip			# exit if fp/vx regs changed
	BPEXIT	__SF_SIE_FLAGS(%r15),(_TIF_ISOLATE_BP|_TIF_ISOLATE_BP_GUEST)
.Lsie_entry:
	sie	0(%r14)
	BPOFF
	BPENTER	__SF_SIE_FLAGS(%r15),(_TIF_ISOLATE_BP|_TIF_ISOLATE_BP_GUEST)
.Lsie_skip:
	ni	__SIE_PROG0C+3(%r14),0xfe	# no longer in SIE
	lctlg	%c1,%c1,__LC_USER_ASCE		# load primary asce
.Lsie_done:
# some program checks are suppressing. C code (e.g. do_protection_exception)
# will rewind the PSW by the ILC, which is often 4 bytes in case of SIE. There
# are some corner cases (e.g. runtime instrumentation) where ILC is unpredictable.
# Other instructions between sie64a and .Lsie_done should not cause program
# interrupts. So lets use 3 nops as a landing pad for all possible rewinds.
# See also .Lcleanup_sie
.Lrewind_pad6:
	nopr	7
.Lrewind_pad4:
	nopr	7
.Lrewind_pad2:
	nopr	7
	.globl sie_exit
sie_exit:
	lg	%r14,__SF_SIE_SAVEAREA(%r15)	# load guest register save area
	stmg	%r0,%r13,0(%r14)		# save guest gprs 0-13
	xgr	%r0,%r0				# clear guest registers to
	xgr	%r1,%r1				# prevent speculative use
	xgr	%r2,%r2
	xgr	%r3,%r3
	xgr	%r4,%r4
	xgr	%r5,%r5
	lmg	%r6,%r14,__SF_GPRS(%r15)	# restore kernel registers
	lg	%r2,__SF_SIE_REASON(%r15)	# return exit reason code
	BR_EX	%r14
.Lsie_fault:
	lghi	%r14,-EFAULT
	stg	%r14,__SF_SIE_REASON(%r15)	# set exit reason code
	j	sie_exit

	EX_TABLE(.Lrewind_pad6,.Lsie_fault)
	EX_TABLE(.Lrewind_pad4,.Lsie_fault)
	EX_TABLE(.Lrewind_pad2,.Lsie_fault)
	EX_TABLE(sie_exit,.Lsie_fault)
ENDPROC(sie64a)
EXPORT_SYMBOL(sie64a)
EXPORT_SYMBOL(sie_exit)
#endif

/*
 * SVC interrupt handler routine. System calls are synchronous events and
 * are entered with interrupts disabled.
 */

ENTRY(system_call)
	stpt	__LC_SYNC_ENTER_TIMER
	stmg	%r8,%r15,__LC_SAVE_AREA_SYNC
	BPOFF
	lg	%r12,__LC_CURRENT
	lghi	%r14,_PIF_SYSCALL
.Lsysc_per:
	lghi	%r13,__TASK_thread
	lg	%r15,__LC_KERNEL_STACK
	la	%r11,STACK_FRAME_OVERHEAD(%r15)	# pointer to pt_regs
	UPDATE_VTIME %r8,%r9,__LC_SYNC_ENTER_TIMER
	BPENTER __TI_flags(%r12),_TIF_ISOLATE_BP
	stmg	%r0,%r7,__PT_R0(%r11)
	mvc	__PT_R8(64,%r11),__LC_SAVE_AREA_SYNC
	mvc	__PT_PSW(16,%r11),__LC_SVC_OLD_PSW
	mvc	__PT_INT_CODE(4,%r11),__LC_SVC_ILC
	stg	%r14,__PT_FLAGS(%r11)
	ENABLE_INTS
.Lsysc_do_svc:
	# clear user controlled register to prevent speculative use
	xgr	%r0,%r0
	# load address of system call table
	lg	%r10,__THREAD_sysc_table(%r13,%r12)
	llgh	%r8,__PT_INT_CODE+2(%r11)
	slag	%r8,%r8,3			# shift and test for svc 0
	jnz	.Lsysc_nr_ok
	# svc 0: system call number in %r1
	llgfr	%r1,%r1				# clear high word in r1
	sth	%r1,__PT_INT_CODE+2(%r11)
	cghi	%r1,NR_syscalls
	jnl	.Lsysc_nr_ok
	slag	%r8,%r1,3
.Lsysc_nr_ok:
	xc	__SF_BACKCHAIN(8,%r15),__SF_BACKCHAIN(%r15)
	stg	%r2,__PT_ORIG_GPR2(%r11)
	stg	%r7,STACK_FRAME_OVERHEAD(%r15)
	lg	%r9,0(%r8,%r10)			# get system call add.
	TSTMSK	__TI_flags(%r12),_TIF_TRACE
	jnz	.Lsysc_tracesys
	BASR_EX	%r14,%r9			# call sys_xxxx
	stg	%r2,__PT_R2(%r11)		# store return value

.Lsysc_return:
#ifdef CONFIG_DEBUG_RSEQ
	lgr	%r2,%r11
	brasl	%r14,rseq_syscall
#endif
	LOCKDEP_SYS_EXIT
.Lsysc_tif:
	DISABLE_INTS
	TSTMSK	__PT_FLAGS(%r11),_PIF_WORK
	jnz	.Lsysc_work
	TSTMSK	__TI_flags(%r12),_TIF_WORK
	jnz	.Lsysc_work			# check for work
	TSTMSK	__LC_CPU_FLAGS,(_CIF_WORK-_CIF_FPU)
	jnz	.Lsysc_work
	BPEXIT	__TI_flags(%r12),_TIF_ISOLATE_BP
.Lsysc_restore:
	DISABLE_INTS
	TSTMSK	__LC_CPU_FLAGS, _CIF_FPU
	jz	.Lsysc_skip_fpu
	brasl	%r14,load_fpu_regs
.Lsysc_skip_fpu:
	mvc	__LC_RETURN_PSW(16),__PT_PSW(%r11)
	stpt	__LC_EXIT_TIMER
<<<<<<< HEAD
	mvc	__VDSO_ECTG_BASE(16,%r14),__LC_EXIT_TIMER
	lmg	%r11,%r15,__PT_R11(%r11)
	b	__LC_RETURN_LPSWE(%r0)
.Lsysc_done:
=======
	lmg	%r0,%r15,__PT_R0(%r11)
	b	__LC_RETURN_LPSWE
>>>>>>> d1988041

#
# One of the work bits is on. Find out which one.
#
.Lsysc_work:
	ENABLE_INTS
	TSTMSK	__TI_flags(%r12),_TIF_NEED_RESCHED
	jo	.Lsysc_reschedule
	TSTMSK	__PT_FLAGS(%r11),_PIF_SYSCALL_RESTART
	jo	.Lsysc_syscall_restart
#ifdef CONFIG_UPROBES
	TSTMSK	__TI_flags(%r12),_TIF_UPROBE
	jo	.Lsysc_uprobe_notify
#endif
	TSTMSK	__TI_flags(%r12),_TIF_GUARDED_STORAGE
	jo	.Lsysc_guarded_storage
	TSTMSK	__PT_FLAGS(%r11),_PIF_PER_TRAP
	jo	.Lsysc_singlestep
#ifdef CONFIG_LIVEPATCH
	TSTMSK	__TI_flags(%r12),_TIF_PATCH_PENDING
	jo	.Lsysc_patch_pending	# handle live patching just before
					# signals and possible syscall restart
#endif
	TSTMSK	__PT_FLAGS(%r11),_PIF_SYSCALL_RESTART
	jo	.Lsysc_syscall_restart
	TSTMSK	__TI_flags(%r12),_TIF_SIGPENDING
	jo	.Lsysc_sigpending
	TSTMSK	__TI_flags(%r12),_TIF_NOTIFY_RESUME
	jo	.Lsysc_notify_resume
	TSTMSK	__LC_CPU_FLAGS,(_CIF_ASCE_PRIMARY|_CIF_ASCE_SECONDARY)
	jnz	.Lsysc_asce
	j	.Lsysc_return

#
# _TIF_NEED_RESCHED is set, call schedule
#
.Lsysc_reschedule:
	larl	%r14,.Lsysc_return
	jg	schedule

#
# _CIF_ASCE_PRIMARY and/or _CIF_ASCE_SECONDARY set, load user space asce
#
.Lsysc_asce:
	ni	__LC_CPU_FLAGS+7,255-_CIF_ASCE_SECONDARY
	lctlg	%c7,%c7,__LC_VDSO_ASCE		# load secondary asce
	TSTMSK	__LC_CPU_FLAGS,_CIF_ASCE_PRIMARY
	jz	.Lsysc_return
#ifndef CONFIG_HAVE_MARCH_Z10_FEATURES
	tm	__LC_STFLE_FAC_LIST+3,0x10	# has MVCOS ?
	jnz	.Lsysc_set_fs_fixup
	ni	__LC_CPU_FLAGS+7,255-_CIF_ASCE_PRIMARY
	lctlg	%c1,%c1,__LC_USER_ASCE		# load primary asce
	j	.Lsysc_return
.Lsysc_set_fs_fixup:
#endif
	larl	%r14,.Lsysc_return
	jg	set_fs_fixup


#
# _TIF_SIGPENDING is set, call do_signal
#
.Lsysc_sigpending:
	lgr	%r2,%r11		# pass pointer to pt_regs
	brasl	%r14,do_signal
	TSTMSK	__PT_FLAGS(%r11),_PIF_SYSCALL
	jno	.Lsysc_return
.Lsysc_do_syscall:
	lghi	%r13,__TASK_thread
	lmg	%r2,%r7,__PT_R2(%r11)	# load svc arguments
	lghi	%r1,0			# svc 0 returns -ENOSYS
	j	.Lsysc_do_svc

#
# _TIF_NOTIFY_RESUME is set, call do_notify_resume
#
.Lsysc_notify_resume:
	lgr	%r2,%r11		# pass pointer to pt_regs
	larl	%r14,.Lsysc_return
	jg	do_notify_resume

#
# _TIF_UPROBE is set, call uprobe_notify_resume
#
#ifdef CONFIG_UPROBES
.Lsysc_uprobe_notify:
	lgr	%r2,%r11		# pass pointer to pt_regs
	larl	%r14,.Lsysc_return
	jg	uprobe_notify_resume
#endif

#
# _TIF_GUARDED_STORAGE is set, call guarded_storage_load
#
.Lsysc_guarded_storage:
	lgr	%r2,%r11		# pass pointer to pt_regs
	larl	%r14,.Lsysc_return
	jg	gs_load_bc_cb
#
# _TIF_PATCH_PENDING is set, call klp_update_patch_state
#
#ifdef CONFIG_LIVEPATCH
.Lsysc_patch_pending:
	lg	%r2,__LC_CURRENT	# pass pointer to task struct
	larl	%r14,.Lsysc_return
	jg	klp_update_patch_state
#endif

#
# _PIF_PER_TRAP is set, call do_per_trap
#
.Lsysc_singlestep:
	ni	__PT_FLAGS+7(%r11),255-_PIF_PER_TRAP
	lgr	%r2,%r11		# pass pointer to pt_regs
	larl	%r14,.Lsysc_return
	jg	do_per_trap

#
# _PIF_SYSCALL_RESTART is set, repeat the current system call
#
.Lsysc_syscall_restart:
	ni	__PT_FLAGS+7(%r11),255-_PIF_SYSCALL_RESTART
	lmg	%r1,%r7,__PT_R1(%r11)	# load svc arguments
	lg	%r2,__PT_ORIG_GPR2(%r11)
	j	.Lsysc_do_svc

#
# call tracehook_report_syscall_entry/tracehook_report_syscall_exit before
# and after the system call
#
.Lsysc_tracesys:
	lgr	%r2,%r11		# pass pointer to pt_regs
	la	%r3,0
	llgh	%r0,__PT_INT_CODE+2(%r11)
	stg	%r0,__PT_R2(%r11)
	brasl	%r14,do_syscall_trace_enter
	lghi	%r0,NR_syscalls
	clgr	%r0,%r2
	jnh	.Lsysc_tracenogo
	sllg	%r8,%r2,3
	lg	%r9,0(%r8,%r10)
	lmg	%r3,%r7,__PT_R3(%r11)
	stg	%r7,STACK_FRAME_OVERHEAD(%r15)
	lg	%r2,__PT_ORIG_GPR2(%r11)
	BASR_EX	%r14,%r9		# call sys_xxx
	stg	%r2,__PT_R2(%r11)	# store return value
.Lsysc_tracenogo:
	TSTMSK	__TI_flags(%r12),_TIF_TRACE
	jz	.Lsysc_return
	lgr	%r2,%r11		# pass pointer to pt_regs
	larl	%r14,.Lsysc_return
	jg	do_syscall_trace_exit
ENDPROC(system_call)

#
# a new process exits the kernel with ret_from_fork
#
ENTRY(ret_from_fork)
	la	%r11,STACK_FRAME_OVERHEAD(%r15)
	lg	%r12,__LC_CURRENT
	brasl	%r14,schedule_tail
	tm	__PT_PSW+1(%r11),0x01	# forking a kernel thread ?
	jne	.Lsysc_tracenogo
	# it's a kernel thread
	lmg	%r9,%r10,__PT_R9(%r11)	# load gprs
	la	%r2,0(%r10)
	BASR_EX	%r14,%r9
	j	.Lsysc_tracenogo
ENDPROC(ret_from_fork)

ENTRY(kernel_thread_starter)
	la	%r2,0(%r10)
	BASR_EX	%r14,%r9
	j	.Lsysc_tracenogo
ENDPROC(kernel_thread_starter)

/*
 * Program check handler routine
 */

ENTRY(pgm_check_handler)
	stpt	__LC_SYNC_ENTER_TIMER
	BPOFF
	stmg	%r8,%r15,__LC_SAVE_AREA_SYNC
	lg	%r10,__LC_LAST_BREAK
	srag	%r11,%r10,12
	jnz	0f
	/* if __LC_LAST_BREAK is < 4096, it contains one of
	 * the lpswe addresses in lowcore. Set it to 1 (initial state)
	 * to prevent leaking that address to userspace.
	 */
	lghi	%r10,1
0:	lg	%r12,__LC_CURRENT
	lghi	%r11,0
	lmg	%r8,%r9,__LC_PGM_OLD_PSW
	tmhh	%r8,0x0001		# test problem state bit
	jnz	3f			# -> fault in user space
#if IS_ENABLED(CONFIG_KVM)
	# cleanup critical section for program checks in sie64a
	lgr	%r14,%r9
<<<<<<< HEAD
	slg	%r14,BASED(.Lsie_critical_start)
	clg	%r14,BASED(.Lsie_critical_length)
=======
	larl	%r13,.Lsie_gmap
	slgr	%r14,%r13
	lghi	%r13,.Lsie_done - .Lsie_gmap
	clgr	%r14,%r13
>>>>>>> d1988041
	jhe	1f
	lg	%r14,__SF_SIE_CONTROL(%r15)	# get control block pointer
	ni	__SIE_PROG0C+3(%r14),0xfe	# no longer in SIE
	lctlg	%c1,%c1,__LC_USER_ASCE		# load primary asce
	larl	%r9,sie_exit			# skip forward to sie_exit
	lghi	%r11,_PIF_GUEST_FAULT
#endif
1:	tmhh	%r8,0x4000		# PER bit set in old PSW ?
	jnz	2f			# -> enabled, can't be a double fault
	tm	__LC_PGM_ILC+3,0x80	# check for per exception
	jnz	.Lpgm_svcper		# -> single stepped svc
2:	CHECK_STACK __LC_SAVE_AREA_SYNC
	aghi	%r15,-(STACK_FRAME_OVERHEAD + __PT_SIZE)
	# CHECK_VMAP_STACK branches to stack_overflow or 5f
	CHECK_VMAP_STACK __LC_SAVE_AREA_SYNC,5f
3:	UPDATE_VTIME %r14,%r15,__LC_SYNC_ENTER_TIMER
	BPENTER __TI_flags(%r12),_TIF_ISOLATE_BP
	lg	%r15,__LC_KERNEL_STACK
	lgr	%r14,%r12
	aghi	%r14,__TASK_thread	# pointer to thread_struct
	lghi	%r13,__LC_PGM_TDB
	tm	__LC_PGM_ILC+2,0x02	# check for transaction abort
	jz	4f
	mvc	__THREAD_trap_tdb(256,%r14),0(%r13)
4:	stg	%r10,__THREAD_last_break(%r14)
5:	lgr	%r13,%r11
	la	%r11,STACK_FRAME_OVERHEAD(%r15)
	stmg	%r0,%r7,__PT_R0(%r11)
	# clear user controlled registers to prevent speculative use
	xgr	%r0,%r0
	xgr	%r1,%r1
	xgr	%r2,%r2
	xgr	%r3,%r3
	xgr	%r4,%r4
	xgr	%r5,%r5
	xgr	%r6,%r6
	xgr	%r7,%r7
	mvc	__PT_R8(64,%r11),__LC_SAVE_AREA_SYNC
	stmg	%r8,%r9,__PT_PSW(%r11)
	mvc	__PT_INT_CODE(4,%r11),__LC_PGM_ILC
	mvc	__PT_INT_PARM_LONG(8,%r11),__LC_TRANS_EXC_CODE
	stg	%r13,__PT_FLAGS(%r11)
	stg	%r10,__PT_ARGS(%r11)
	tm	__LC_PGM_ILC+3,0x80	# check for per exception
	jz	6f
	tmhh	%r8,0x0001		# kernel per event ?
	jz	.Lpgm_kprobe
	oi	__PT_FLAGS+7(%r11),_PIF_PER_TRAP
	mvc	__THREAD_per_address(8,%r14),__LC_PER_ADDRESS
	mvc	__THREAD_per_cause(2,%r14),__LC_PER_CODE
	mvc	__THREAD_per_paid(1,%r14),__LC_PER_ACCESS_ID
<<<<<<< HEAD
6:	REENABLE_IRQS
=======
6:	RESTORE_SM_CLEAR_PER
>>>>>>> d1988041
	xc	__SF_BACKCHAIN(8,%r15),__SF_BACKCHAIN(%r15)
	larl	%r1,pgm_check_table
	llgh	%r10,__PT_INT_CODE+2(%r11)
	nill	%r10,0x007f
	sll	%r10,3
	je	.Lpgm_return
	lg	%r9,0(%r10,%r1)		# load address of handler routine
	lgr	%r2,%r11		# pass pointer to pt_regs
	BASR_EX	%r14,%r9		# branch to interrupt-handler
.Lpgm_return:
	LOCKDEP_SYS_EXIT
	tm	__PT_PSW+1(%r11),0x01	# returning to user ?
	jno	.Lsysc_restore
	TSTMSK	__PT_FLAGS(%r11),_PIF_SYSCALL
	jo	.Lsysc_do_syscall
	j	.Lsysc_tif

#
# PER event in supervisor state, must be kprobes
#
.Lpgm_kprobe:
	RESTORE_SM_CLEAR_PER
	xc	__SF_BACKCHAIN(8,%r15),__SF_BACKCHAIN(%r15)
	lgr	%r2,%r11		# pass pointer to pt_regs
	brasl	%r14,do_per_trap
	j	.Lpgm_return

#
# single stepped system call
#
.Lpgm_svcper:
	mvc	__LC_RETURN_PSW(8),__LC_SVC_NEW_PSW
	larl	%r14,.Lsysc_per
	stg	%r14,__LC_RETURN_PSW+8
	lghi	%r14,_PIF_SYSCALL | _PIF_PER_TRAP
	lpswe	__LC_RETURN_PSW		# branch to .Lsysc_per
ENDPROC(pgm_check_handler)

/*
 * IO interrupt handler routine
 */
ENTRY(io_int_handler)
	STCK	__LC_INT_CLOCK
	stpt	__LC_ASYNC_ENTER_TIMER
	BPOFF
	stmg	%r8,%r15,__LC_SAVE_AREA_ASYNC
	lg	%r12,__LC_CURRENT
	lmg	%r8,%r9,__LC_IO_OLD_PSW
	SWITCH_ASYNC __LC_SAVE_AREA_ASYNC,__LC_ASYNC_ENTER_TIMER
	stmg	%r0,%r7,__PT_R0(%r11)
	# clear user controlled registers to prevent speculative use
	xgr	%r0,%r0
	xgr	%r1,%r1
	xgr	%r2,%r2
	xgr	%r3,%r3
	xgr	%r4,%r4
	xgr	%r5,%r5
	xgr	%r6,%r6
	xgr	%r7,%r7
	xgr	%r10,%r10
	mvc	__PT_R8(64,%r11),__LC_SAVE_AREA_ASYNC
	stmg	%r8,%r9,__PT_PSW(%r11)
	mvc	__PT_INT_CODE(12,%r11),__LC_SUBCHANNEL_ID
	xc	__PT_FLAGS(8,%r11),__PT_FLAGS(%r11)
	TSTMSK	__LC_CPU_FLAGS,_CIF_IGNORE_IRQ
	jo	.Lio_restore
	TRACE_IRQS_OFF
	xc	__SF_BACKCHAIN(8,%r15),__SF_BACKCHAIN(%r15)
.Lio_loop:
	lgr	%r2,%r11		# pass pointer to pt_regs
	lghi	%r3,IO_INTERRUPT
	tm	__PT_INT_CODE+8(%r11),0x80	# adapter interrupt ?
	jz	.Lio_call
	lghi	%r3,THIN_INTERRUPT
.Lio_call:
	brasl	%r14,do_IRQ
	TSTMSK	__LC_MACHINE_FLAGS,MACHINE_FLAG_LPAR
	jz	.Lio_return
	tpi	0
	jz	.Lio_return
	mvc	__PT_INT_CODE(12,%r11),__LC_SUBCHANNEL_ID
	j	.Lio_loop
.Lio_return:
	LOCKDEP_SYS_EXIT
	TSTMSK	__TI_flags(%r12),_TIF_WORK
	jnz	.Lio_work		# there is work to do (signals etc.)
	TSTMSK	__LC_CPU_FLAGS,_CIF_WORK
	jnz	.Lio_work
.Lio_restore:
	TRACE_IRQS_ON
	mvc	__LC_RETURN_PSW(16),__PT_PSW(%r11)
	tm	__PT_PSW+1(%r11),0x01	# returning to user ?
	jno	.Lio_exit_kernel
	BPEXIT	__TI_flags(%r12),_TIF_ISOLATE_BP
	stpt	__LC_EXIT_TIMER
.Lio_exit_kernel:
<<<<<<< HEAD
	lmg	%r11,%r15,__PT_R11(%r11)
	b	__LC_RETURN_LPSWE(%r0)
=======
	lmg	%r0,%r15,__PT_R0(%r11)
	b	__LC_RETURN_LPSWE
>>>>>>> d1988041
.Lio_done:

#
# There is work todo, find out in which context we have been interrupted:
# 1) if we return to user space we can do all _TIF_WORK work
# 2) if we return to kernel code and kvm is enabled check if we need to
#    modify the psw to leave SIE
# 3) if we return to kernel code and preemptive scheduling is enabled check
#    the preemption counter and if it is zero call preempt_schedule_irq
# Before any work can be done, a switch to the kernel stack is required.
#
.Lio_work:
	tm	__PT_PSW+1(%r11),0x01	# returning to user ?
	jo	.Lio_work_user		# yes -> do resched & signal
#ifdef CONFIG_PREEMPTION
	# check for preemptive scheduling
	icm	%r0,15,__LC_PREEMPT_COUNT
	jnz	.Lio_restore		# preemption is disabled
	TSTMSK	__TI_flags(%r12),_TIF_NEED_RESCHED
	jno	.Lio_restore
	# switch to kernel stack
	lg	%r1,__PT_R15(%r11)
	aghi	%r1,-(STACK_FRAME_OVERHEAD + __PT_SIZE)
	mvc	STACK_FRAME_OVERHEAD(__PT_SIZE,%r1),0(%r11)
	xc	__SF_BACKCHAIN(8,%r1),__SF_BACKCHAIN(%r1)
	la	%r11,STACK_FRAME_OVERHEAD(%r1)
	lgr	%r15,%r1
	brasl	%r14,preempt_schedule_irq
	j	.Lio_return
#else
	j	.Lio_restore
#endif

#
# Need to do work before returning to userspace, switch to kernel stack
#
.Lio_work_user:
	lg	%r1,__LC_KERNEL_STACK
	mvc	STACK_FRAME_OVERHEAD(__PT_SIZE,%r1),0(%r11)
	xc	__SF_BACKCHAIN(8,%r1),__SF_BACKCHAIN(%r1)
	la	%r11,STACK_FRAME_OVERHEAD(%r1)
	lgr	%r15,%r1

#
# One of the work bits is on. Find out which one.
#
	TSTMSK	__TI_flags(%r12),_TIF_NEED_RESCHED
	jo	.Lio_reschedule
#ifdef CONFIG_LIVEPATCH
	TSTMSK	__TI_flags(%r12),_TIF_PATCH_PENDING
	jo	.Lio_patch_pending
#endif
	TSTMSK	__TI_flags(%r12),_TIF_SIGPENDING
	jo	.Lio_sigpending
	TSTMSK	__TI_flags(%r12),_TIF_NOTIFY_RESUME
	jo	.Lio_notify_resume
	TSTMSK	__TI_flags(%r12),_TIF_GUARDED_STORAGE
	jo	.Lio_guarded_storage
	TSTMSK	__LC_CPU_FLAGS,_CIF_FPU
	jo	.Lio_vxrs
	TSTMSK	__LC_CPU_FLAGS,(_CIF_ASCE_PRIMARY|_CIF_ASCE_SECONDARY)
	jnz	.Lio_asce
	j	.Lio_return

#
# _CIF_ASCE_PRIMARY and/or CIF_ASCE_SECONDARY set, load user space asce
#
.Lio_asce:
	ni	__LC_CPU_FLAGS+7,255-_CIF_ASCE_SECONDARY
	lctlg	%c7,%c7,__LC_VDSO_ASCE		# load secondary asce
	TSTMSK	__LC_CPU_FLAGS,_CIF_ASCE_PRIMARY
	jz	.Lio_return
#ifndef CONFIG_HAVE_MARCH_Z10_FEATURES
	tm	__LC_STFLE_FAC_LIST+3,0x10	# has MVCOS ?
	jnz	.Lio_set_fs_fixup
	ni	__LC_CPU_FLAGS+7,255-_CIF_ASCE_PRIMARY
	lctlg	%c1,%c1,__LC_USER_ASCE		# load primary asce
	j	.Lio_return
.Lio_set_fs_fixup:
#endif
	larl	%r14,.Lio_return
	jg	set_fs_fixup

#
# CIF_FPU is set, restore floating-point controls and floating-point registers.
#
.Lio_vxrs:
	larl	%r14,.Lio_return
	jg	load_fpu_regs

#
# _TIF_GUARDED_STORAGE is set, call guarded_storage_load
#
.Lio_guarded_storage:
	ENABLE_INTS_TRACE
	lgr	%r2,%r11		# pass pointer to pt_regs
	brasl	%r14,gs_load_bc_cb
	DISABLE_INTS_TRACE
	j	.Lio_return

#
# _TIF_NEED_RESCHED is set, call schedule
#
.Lio_reschedule:
	ENABLE_INTS_TRACE
	brasl	%r14,schedule		# call scheduler
	DISABLE_INTS_TRACE
	j	.Lio_return

#
# _TIF_PATCH_PENDING is set, call klp_update_patch_state
#
#ifdef CONFIG_LIVEPATCH
.Lio_patch_pending:
	lg	%r2,__LC_CURRENT	# pass pointer to task struct
	larl	%r14,.Lio_return
	jg	klp_update_patch_state
#endif

#
# _TIF_SIGPENDING or is set, call do_signal
#
.Lio_sigpending:
	ENABLE_INTS_TRACE
	lgr	%r2,%r11		# pass pointer to pt_regs
	brasl	%r14,do_signal
	DISABLE_INTS_TRACE
	j	.Lio_return

#
# _TIF_NOTIFY_RESUME or is set, call do_notify_resume
#
.Lio_notify_resume:
	ENABLE_INTS_TRACE
	lgr	%r2,%r11		# pass pointer to pt_regs
	brasl	%r14,do_notify_resume
	DISABLE_INTS_TRACE
	j	.Lio_return
ENDPROC(io_int_handler)

/*
 * External interrupt handler routine
 */
ENTRY(ext_int_handler)
	STCK	__LC_INT_CLOCK
	stpt	__LC_ASYNC_ENTER_TIMER
	BPOFF
	stmg	%r8,%r15,__LC_SAVE_AREA_ASYNC
	lg	%r12,__LC_CURRENT
	lmg	%r8,%r9,__LC_EXT_OLD_PSW
	SWITCH_ASYNC __LC_SAVE_AREA_ASYNC,__LC_ASYNC_ENTER_TIMER
	stmg	%r0,%r7,__PT_R0(%r11)
	# clear user controlled registers to prevent speculative use
	xgr	%r0,%r0
	xgr	%r1,%r1
	xgr	%r2,%r2
	xgr	%r3,%r3
	xgr	%r4,%r4
	xgr	%r5,%r5
	xgr	%r6,%r6
	xgr	%r7,%r7
	xgr	%r10,%r10
	mvc	__PT_R8(64,%r11),__LC_SAVE_AREA_ASYNC
	stmg	%r8,%r9,__PT_PSW(%r11)
	lghi	%r1,__LC_EXT_PARAMS2
	mvc	__PT_INT_CODE(4,%r11),__LC_EXT_CPU_ADDR
	mvc	__PT_INT_PARM(4,%r11),__LC_EXT_PARAMS
	mvc	__PT_INT_PARM_LONG(8,%r11),0(%r1)
	xc	__PT_FLAGS(8,%r11),__PT_FLAGS(%r11)
	TSTMSK	__LC_CPU_FLAGS,_CIF_IGNORE_IRQ
	jo	.Lio_restore
	TRACE_IRQS_OFF
	xc	__SF_BACKCHAIN(8,%r15),__SF_BACKCHAIN(%r15)
	lgr	%r2,%r11		# pass pointer to pt_regs
	lghi	%r3,EXT_INTERRUPT
	brasl	%r14,do_IRQ
	j	.Lio_return
ENDPROC(ext_int_handler)

/*
 * Load idle PSW.
 */
ENTRY(psw_idle)
	stg	%r3,__SF_EMPTY(%r15)
	larl	%r1,.Lpsw_idle_exit
	stg	%r1,__SF_EMPTY+8(%r15)
	larl	%r1,smp_cpu_mtid
	llgf	%r1,0(%r1)
	ltgr	%r1,%r1
	jz	.Lpsw_idle_stcctm
	.insn	rsy,0xeb0000000017,%r1,5,__SF_EMPTY+16(%r15)
.Lpsw_idle_stcctm:
	oi	__LC_CPU_FLAGS+7,_CIF_ENABLED_WAIT
	BPON
	STCK	__CLOCK_IDLE_ENTER(%r2)
	stpt	__TIMER_IDLE_ENTER(%r2)
	lpswe	__SF_EMPTY(%r15)
.Lpsw_idle_exit:
	BR_EX	%r14
ENDPROC(psw_idle)

/*
 * Store floating-point controls and floating-point or vector register
 * depending whether the vector facility is available.	A critical section
 * cleanup assures that the registers are stored even if interrupted for
 * some other work.  The CIF_FPU flag is set to trigger a lazy restore
 * of the register contents at return from io or a system call.
 */
ENTRY(save_fpu_regs)
	stnsm	__SF_EMPTY(%r15),0xfc
	lg	%r2,__LC_CURRENT
	aghi	%r2,__TASK_thread
	TSTMSK	__LC_CPU_FLAGS,_CIF_FPU
	jo	.Lsave_fpu_regs_exit
	stfpc	__THREAD_FPU_fpc(%r2)
	lg	%r3,__THREAD_FPU_regs(%r2)
	TSTMSK	__LC_MACHINE_FLAGS,MACHINE_FLAG_VX
	jz	.Lsave_fpu_regs_fp	  # no -> store FP regs
	VSTM	%v0,%v15,0,%r3		  # vstm 0,15,0(3)
	VSTM	%v16,%v31,256,%r3	  # vstm 16,31,256(3)
	j	.Lsave_fpu_regs_done	  # -> set CIF_FPU flag
.Lsave_fpu_regs_fp:
	std	0,0(%r3)
	std	1,8(%r3)
	std	2,16(%r3)
	std	3,24(%r3)
	std	4,32(%r3)
	std	5,40(%r3)
	std	6,48(%r3)
	std	7,56(%r3)
	std	8,64(%r3)
	std	9,72(%r3)
	std	10,80(%r3)
	std	11,88(%r3)
	std	12,96(%r3)
	std	13,104(%r3)
	std	14,112(%r3)
	std	15,120(%r3)
.Lsave_fpu_regs_done:
	oi	__LC_CPU_FLAGS+7,_CIF_FPU
.Lsave_fpu_regs_exit:
	ssm	__SF_EMPTY(%r15)
	BR_EX	%r14
.Lsave_fpu_regs_end:
ENDPROC(save_fpu_regs)
EXPORT_SYMBOL(save_fpu_regs)

/*
 * Load floating-point controls and floating-point or vector registers.
 * A critical section cleanup assures that the register contents are
 * loaded even if interrupted for some other work.
 *
 * There are special calling conventions to fit into sysc and io return work:
 *	%r15:	<kernel stack>
 * The function requires:
 *	%r4
 */
load_fpu_regs:
	stnsm	__SF_EMPTY(%r15),0xfc
	lg	%r4,__LC_CURRENT
	aghi	%r4,__TASK_thread
	TSTMSK	__LC_CPU_FLAGS,_CIF_FPU
	jno	.Lload_fpu_regs_exit
	lfpc	__THREAD_FPU_fpc(%r4)
	TSTMSK	__LC_MACHINE_FLAGS,MACHINE_FLAG_VX
	lg	%r4,__THREAD_FPU_regs(%r4)	# %r4 <- reg save area
	jz	.Lload_fpu_regs_fp		# -> no VX, load FP regs
	VLM	%v0,%v15,0,%r4
	VLM	%v16,%v31,256,%r4
	j	.Lload_fpu_regs_done
.Lload_fpu_regs_fp:
	ld	0,0(%r4)
	ld	1,8(%r4)
	ld	2,16(%r4)
	ld	3,24(%r4)
	ld	4,32(%r4)
	ld	5,40(%r4)
	ld	6,48(%r4)
	ld	7,56(%r4)
	ld	8,64(%r4)
	ld	9,72(%r4)
	ld	10,80(%r4)
	ld	11,88(%r4)
	ld	12,96(%r4)
	ld	13,104(%r4)
	ld	14,112(%r4)
	ld	15,120(%r4)
.Lload_fpu_regs_done:
	ni	__LC_CPU_FLAGS+7,255-_CIF_FPU
.Lload_fpu_regs_exit:
	ssm	__SF_EMPTY(%r15)
	BR_EX	%r14
.Lload_fpu_regs_end:
ENDPROC(load_fpu_regs)

/*
 * Machine check handler routines
 */
ENTRY(mcck_int_handler)
	STCK	__LC_MCCK_CLOCK
	BPOFF
	la	%r1,4095		# validate r1
	spt	__LC_CPU_TIMER_SAVE_AREA-4095(%r1)	# validate cpu timer
	sckc	__LC_CLOCK_COMPARATOR			# validate comparator
	lam	%a0,%a15,__LC_AREGS_SAVE_AREA-4095(%r1) # validate acrs
	lmg	%r0,%r15,__LC_GPREGS_SAVE_AREA-4095(%r1)# validate gprs
	lg	%r12,__LC_CURRENT
	lmg	%r8,%r9,__LC_MCK_OLD_PSW
	TSTMSK	__LC_MCCK_CODE,MCCK_CODE_SYSTEM_DAMAGE
	jo	.Lmcck_panic		# yes -> rest of mcck code invalid
	TSTMSK	__LC_MCCK_CODE,MCCK_CODE_CR_VALID
	jno	.Lmcck_panic		# control registers invalid -> panic
	la	%r14,4095
	lctlg	%c0,%c15,__LC_CREGS_SAVE_AREA-4095(%r14) # validate ctl regs
	ptlb
	lg	%r11,__LC_MCESAD-4095(%r14) # extended machine check save area
	nill	%r11,0xfc00		# MCESA_ORIGIN_MASK
	TSTMSK	__LC_CREGS_SAVE_AREA+16-4095(%r14),CR2_GUARDED_STORAGE
	jno	0f
	TSTMSK	__LC_MCCK_CODE,MCCK_CODE_GS_VALID
	jno	0f
	.insn	 rxy,0xe3000000004d,0,__MCESA_GS_SAVE_AREA(%r11) # LGSC
0:	l	%r14,__LC_FP_CREG_SAVE_AREA-4095(%r14)
	TSTMSK	__LC_MCCK_CODE,MCCK_CODE_FC_VALID
	jo	0f
	sr	%r14,%r14
0:	sfpc	%r14
	TSTMSK	__LC_MACHINE_FLAGS,MACHINE_FLAG_VX
	jo	0f
	lghi	%r14,__LC_FPREGS_SAVE_AREA
	ld	%f0,0(%r14)
	ld	%f1,8(%r14)
	ld	%f2,16(%r14)
	ld	%f3,24(%r14)
	ld	%f4,32(%r14)
	ld	%f5,40(%r14)
	ld	%f6,48(%r14)
	ld	%f7,56(%r14)
	ld	%f8,64(%r14)
	ld	%f9,72(%r14)
	ld	%f10,80(%r14)
	ld	%f11,88(%r14)
	ld	%f12,96(%r14)
	ld	%f13,104(%r14)
	ld	%f14,112(%r14)
	ld	%f15,120(%r14)
	j	1f
0:	VLM	%v0,%v15,0,%r11
	VLM	%v16,%v31,256,%r11
1:	lghi	%r14,__LC_CPU_TIMER_SAVE_AREA
	mvc	__LC_MCCK_ENTER_TIMER(8),0(%r14)
	TSTMSK	__LC_MCCK_CODE,MCCK_CODE_CPU_TIMER_VALID
	jo	3f
	la	%r14,__LC_SYNC_ENTER_TIMER
	clc	0(8,%r14),__LC_ASYNC_ENTER_TIMER
	jl	0f
	la	%r14,__LC_ASYNC_ENTER_TIMER
0:	clc	0(8,%r14),__LC_EXIT_TIMER
	jl	1f
	la	%r14,__LC_EXIT_TIMER
1:	clc	0(8,%r14),__LC_LAST_UPDATE_TIMER
	jl	2f
	la	%r14,__LC_LAST_UPDATE_TIMER
2:	spt	0(%r14)
	mvc	__LC_MCCK_ENTER_TIMER(8),0(%r14)
3:	TSTMSK	__LC_MCCK_CODE,MCCK_CODE_PSW_MWP_VALID
	jno	.Lmcck_panic
	tmhh	%r8,0x0001		# interrupting from user ?
	jnz	4f
	TSTMSK	__LC_MCCK_CODE,MCCK_CODE_PSW_IA_VALID
	jno	.Lmcck_panic
4:	ssm	__LC_PGM_NEW_PSW	# turn dat on, keep irqs off
	SWITCH_ASYNC __LC_GPREGS_SAVE_AREA+64,__LC_MCCK_ENTER_TIMER
.Lmcck_skip:
	lghi	%r14,__LC_GPREGS_SAVE_AREA+64
	stmg	%r0,%r7,__PT_R0(%r11)
	# clear user controlled registers to prevent speculative use
	xgr	%r0,%r0
	xgr	%r1,%r1
	xgr	%r2,%r2
	xgr	%r3,%r3
	xgr	%r4,%r4
	xgr	%r5,%r5
	xgr	%r6,%r6
	xgr	%r7,%r7
	xgr	%r10,%r10
	mvc	__PT_R8(64,%r11),0(%r14)
	stmg	%r8,%r9,__PT_PSW(%r11)
	xc	__PT_FLAGS(8,%r11),__PT_FLAGS(%r11)
	xc	__SF_BACKCHAIN(8,%r15),__SF_BACKCHAIN(%r15)
	lgr	%r2,%r11		# pass pointer to pt_regs
	brasl	%r14,s390_do_machine_check
	cghi	%r2,0
	je	.Lmcck_return
	lg	%r1,__LC_KERNEL_STACK	# switch to kernel stack
	mvc	STACK_FRAME_OVERHEAD(__PT_SIZE,%r1),0(%r11)
	xc	__SF_BACKCHAIN(8,%r1),__SF_BACKCHAIN(%r1)
	la	%r11,STACK_FRAME_OVERHEAD(%r1)
	lgr	%r15,%r1
	TRACE_IRQS_OFF
	brasl	%r14,s390_handle_mcck
	TRACE_IRQS_ON
.Lmcck_return:
	lmg	%r0,%r10,__PT_R0(%r11)
	mvc	__LC_RETURN_MCCK_PSW(16),__PT_PSW(%r11) # move return PSW
	tm	__LC_RETURN_MCCK_PSW+1,0x01 # returning to user ?
	jno	0f
	BPEXIT	__TI_flags(%r12),_TIF_ISOLATE_BP
	stpt	__LC_EXIT_TIMER
0:	lmg	%r11,%r15,__PT_R11(%r11)
	b	__LC_RETURN_MCCK_LPSWE

.Lmcck_panic:
	lg	%r15,__LC_NODAT_STACK
	la	%r11,STACK_FRAME_OVERHEAD(%r15)
	j	.Lmcck_skip
ENDPROC(mcck_int_handler)

#
# PSW restart interrupt handler
#
ENTRY(restart_int_handler)
	ALTERNATIVE "", ".insn s,0xb2800000,_LPP_OFFSET", 40
	stg	%r15,__LC_SAVE_AREA_RESTART
	lg	%r15,__LC_RESTART_STACK
	xc	STACK_FRAME_OVERHEAD(__PT_SIZE,%r15),STACK_FRAME_OVERHEAD(%r15)
	stmg	%r0,%r14,STACK_FRAME_OVERHEAD+__PT_R0(%r15)
	mvc	STACK_FRAME_OVERHEAD+__PT_R15(8,%r15),__LC_SAVE_AREA_RESTART
	mvc	STACK_FRAME_OVERHEAD+__PT_PSW(16,%r15),__LC_RST_OLD_PSW
	xc	0(STACK_FRAME_OVERHEAD,%r15),0(%r15)
	lg	%r1,__LC_RESTART_FN		# load fn, parm & source cpu
	lg	%r2,__LC_RESTART_DATA
	lg	%r3,__LC_RESTART_SOURCE
	ltgr	%r3,%r3				# test source cpu address
	jm	1f				# negative -> skip source stop
0:	sigp	%r4,%r3,SIGP_SENSE		# sigp sense to source cpu
	brc	10,0b				# wait for status stored
1:	basr	%r14,%r1			# call function
	stap	__SF_EMPTY(%r15)		# store cpu address
	llgh	%r3,__SF_EMPTY(%r15)
2:	sigp	%r4,%r3,SIGP_STOP		# sigp stop to current cpu
	brc	2,2b
3:	j	3b
ENDPROC(restart_int_handler)

	.section .kprobes.text, "ax"

#if defined(CONFIG_CHECK_STACK) || defined(CONFIG_VMAP_STACK)
/*
 * The synchronous or the asynchronous stack overflowed. We are dead.
 * No need to properly save the registers, we are going to panic anyway.
 * Setup a pt_regs so that show_trace can provide a good call trace.
 */
ENTRY(stack_overflow)
	lg	%r15,__LC_NODAT_STACK	# change to panic stack
	la	%r11,STACK_FRAME_OVERHEAD(%r15)
	stmg	%r0,%r7,__PT_R0(%r11)
	stmg	%r8,%r9,__PT_PSW(%r11)
	mvc	__PT_R8(64,%r11),0(%r14)
	stg	%r10,__PT_ORIG_GPR2(%r11) # store last break to orig_gpr2
	xc	__SF_BACKCHAIN(8,%r15),__SF_BACKCHAIN(%r15)
	lgr	%r2,%r11		# pass pointer to pt_regs
	jg	kernel_stack_overflow
ENDPROC(stack_overflow)
#endif

<<<<<<< HEAD
ENTRY(cleanup_critical)
	cghi	%r9,__LC_RETURN_LPSWE
	je	.Lcleanup_lpswe
#if IS_ENABLED(CONFIG_KVM)
	clg	%r9,BASED(.Lcleanup_table_sie)	# .Lsie_gmap
	jl	0f
	clg	%r9,BASED(.Lcleanup_table_sie+8)# .Lsie_done
	jl	.Lcleanup_sie
#endif
	clg	%r9,BASED(.Lcleanup_table)	# system_call
	jl	0f
	clg	%r9,BASED(.Lcleanup_table+8)	# .Lsysc_do_svc
	jl	.Lcleanup_system_call
	clg	%r9,BASED(.Lcleanup_table+16)	# .Lsysc_tif
	jl	0f
	clg	%r9,BASED(.Lcleanup_table+24)	# .Lsysc_restore
	jl	.Lcleanup_sysc_tif
	clg	%r9,BASED(.Lcleanup_table+32)	# .Lsysc_done
	jl	.Lcleanup_sysc_restore
	clg	%r9,BASED(.Lcleanup_table+40)	# .Lio_tif
	jl	0f
	clg	%r9,BASED(.Lcleanup_table+48)	# .Lio_restore
	jl	.Lcleanup_io_tif
	clg	%r9,BASED(.Lcleanup_table+56)	# .Lio_done
	jl	.Lcleanup_io_restore
	clg	%r9,BASED(.Lcleanup_table+64)	# psw_idle
	jl	0f
	clg	%r9,BASED(.Lcleanup_table+72)	# .Lpsw_idle_end
	jl	.Lcleanup_idle
	clg	%r9,BASED(.Lcleanup_table+80)	# save_fpu_regs
	jl	0f
	clg	%r9,BASED(.Lcleanup_table+88)	# .Lsave_fpu_regs_end
	jl	.Lcleanup_save_fpu_regs
	clg	%r9,BASED(.Lcleanup_table+96)	# load_fpu_regs
	jl	0f
	clg	%r9,BASED(.Lcleanup_table+104)	# .Lload_fpu_regs_end
	jl	.Lcleanup_load_fpu_regs
0:	BR_EX	%r14,%r11
ENDPROC(cleanup_critical)

	.align	8
.Lcleanup_table:
	.quad	system_call
	.quad	.Lsysc_do_svc
	.quad	.Lsysc_tif
	.quad	.Lsysc_restore
	.quad	.Lsysc_done
	.quad	.Lio_tif
	.quad	.Lio_restore
	.quad	.Lio_done
	.quad	psw_idle
	.quad	.Lpsw_idle_end
	.quad	save_fpu_regs
	.quad	.Lsave_fpu_regs_end
	.quad	load_fpu_regs
	.quad	.Lload_fpu_regs_end

=======
>>>>>>> d1988041
#if IS_ENABLED(CONFIG_KVM)
.Lcleanup_sie:
	cghi	%r11,__LC_SAVE_AREA_ASYNC	#Is this in normal interrupt?
	je	1f
	larl	%r13,.Lsie_entry
	slgr	%r9,%r13
	larl	%r13,.Lsie_skip
	clgr	%r9,%r13
	jh	1f
	oi	__LC_CPU_FLAGS+7, _CIF_MCCK_GUEST
1:	BPENTER	__SF_SIE_FLAGS(%r15),(_TIF_ISOLATE_BP|_TIF_ISOLATE_BP_GUEST)
	lg	%r9,__SF_SIE_CONTROL(%r15)	# get control block pointer
	ni	__SIE_PROG0C+3(%r9),0xfe	# no longer in SIE
	lctlg	%c1,%c1,__LC_USER_ASCE		# load primary asce
	larl	%r9,sie_exit			# skip forward to sie_exit
	BR_EX	%r14,%r11
<<<<<<< HEAD
#endif

.Lcleanup_system_call:
	# check if stpt has been executed
	clg	%r9,BASED(.Lcleanup_system_call_insn)
	jh	0f
	mvc	__LC_SYNC_ENTER_TIMER(8),__LC_ASYNC_ENTER_TIMER
	cghi	%r11,__LC_SAVE_AREA_ASYNC
	je	0f
	mvc	__LC_SYNC_ENTER_TIMER(8),__LC_MCCK_ENTER_TIMER
0:	# check if stmg has been executed
	clg	%r9,BASED(.Lcleanup_system_call_insn+8)
	jh	0f
	mvc	__LC_SAVE_AREA_SYNC(64),0(%r11)
0:	# check if base register setup + TIF bit load has been done
	clg	%r9,BASED(.Lcleanup_system_call_insn+16)
	jhe	0f
	# set up saved register r12 task struct pointer
	stg	%r12,32(%r11)
	# set up saved register r13 __TASK_thread offset
	mvc	40(8,%r11),BASED(.Lcleanup_system_call_const)
0:	# check if the user time update has been done
	clg	%r9,BASED(.Lcleanup_system_call_insn+24)
	jh	0f
	lg	%r15,__LC_EXIT_TIMER
	slg	%r15,__LC_SYNC_ENTER_TIMER
	alg	%r15,__LC_USER_TIMER
	stg	%r15,__LC_USER_TIMER
0:	# check if the system time update has been done
	clg	%r9,BASED(.Lcleanup_system_call_insn+32)
	jh	0f
	lg	%r15,__LC_LAST_UPDATE_TIMER
	slg	%r15,__LC_EXIT_TIMER
	alg	%r15,__LC_SYSTEM_TIMER
	stg	%r15,__LC_SYSTEM_TIMER
0:	# update accounting time stamp
	mvc	__LC_LAST_UPDATE_TIMER(8),__LC_SYNC_ENTER_TIMER
	BPENTER __TI_flags(%r12),_TIF_ISOLATE_BP
	# set up saved register r11
	lg	%r15,__LC_KERNEL_STACK
	la	%r9,STACK_FRAME_OVERHEAD(%r15)
	stg	%r9,24(%r11)		# r11 pt_regs pointer
	# fill pt_regs
	mvc	__PT_R8(64,%r9),__LC_SAVE_AREA_SYNC
	stmg	%r0,%r7,__PT_R0(%r9)
	mvc	__PT_PSW(16,%r9),__LC_SVC_OLD_PSW
	mvc	__PT_INT_CODE(4,%r9),__LC_SVC_ILC
	xc	__PT_FLAGS(8,%r9),__PT_FLAGS(%r9)
	mvi	__PT_FLAGS+7(%r9),_PIF_SYSCALL
	# setup saved register r15
	stg	%r15,56(%r11)		# r15 stack pointer
	# set new psw address and exit
	larl	%r9,.Lsysc_do_svc
	BR_EX	%r14,%r11
.Lcleanup_system_call_insn:
	.quad	system_call
	.quad	.Lsysc_stmg
	.quad	.Lsysc_per
	.quad	.Lsysc_vtime+36
	.quad	.Lsysc_vtime+42
.Lcleanup_system_call_const:
	.quad	__TASK_thread

.Lcleanup_sysc_tif:
	larl	%r9,.Lsysc_tif
	BR_EX	%r14,%r11

.Lcleanup_sysc_restore:
	# check if stpt has been executed
	clg	%r9,BASED(.Lcleanup_sysc_restore_insn)
	jh	0f
	mvc	__LC_EXIT_TIMER(8),__LC_ASYNC_ENTER_TIMER
	cghi	%r11,__LC_SAVE_AREA_ASYNC
	je	0f
	mvc	__LC_EXIT_TIMER(8),__LC_MCCK_ENTER_TIMER
0:	clg	%r9,BASED(.Lcleanup_sysc_restore_insn+8)
	je	1f
	lg	%r9,24(%r11)		# get saved pointer to pt_regs
	mvc	__LC_RETURN_PSW(16),__PT_PSW(%r9)
	mvc	0(64,%r11),__PT_R8(%r9)
	lmg	%r0,%r7,__PT_R0(%r9)
.Lcleanup_lpswe:
1:	lmg	%r8,%r9,__LC_RETURN_PSW
	BR_EX	%r14,%r11
.Lcleanup_sysc_restore_insn:
	.quad	.Lsysc_exit_timer
	.quad	.Lsysc_done - 4

.Lcleanup_io_tif:
	larl	%r9,.Lio_tif
	BR_EX	%r14,%r11

.Lcleanup_io_restore:
	# check if stpt has been executed
	clg	%r9,BASED(.Lcleanup_io_restore_insn)
	jh	0f
	mvc	__LC_EXIT_TIMER(8),__LC_MCCK_ENTER_TIMER
0:	clg	%r9,BASED(.Lcleanup_io_restore_insn+8)
	je	1f
	lg	%r9,24(%r11)		# get saved r11 pointer to pt_regs
	mvc	__LC_RETURN_PSW(16),__PT_PSW(%r9)
	mvc	0(64,%r11),__PT_R8(%r9)
	lmg	%r0,%r7,__PT_R0(%r9)
1:	lmg	%r8,%r9,__LC_RETURN_PSW
	BR_EX	%r14,%r11
.Lcleanup_io_restore_insn:
	.quad	.Lio_exit_timer
	.quad	.Lio_done - 4

.Lcleanup_idle:
	ni	__LC_CPU_FLAGS+7,255-_CIF_ENABLED_WAIT
	# copy interrupt clock & cpu timer
	mvc	__CLOCK_IDLE_EXIT(8,%r2),__LC_INT_CLOCK
	mvc	__TIMER_IDLE_EXIT(8,%r2),__LC_ASYNC_ENTER_TIMER
	cghi	%r11,__LC_SAVE_AREA_ASYNC
	je	0f
	mvc	__CLOCK_IDLE_EXIT(8,%r2),__LC_MCCK_CLOCK
	mvc	__TIMER_IDLE_EXIT(8,%r2),__LC_MCCK_ENTER_TIMER
0:	# check if stck & stpt have been executed
	clg	%r9,BASED(.Lcleanup_idle_insn)
	jhe	1f
	mvc	__CLOCK_IDLE_ENTER(8,%r2),__CLOCK_IDLE_EXIT(%r2)
	mvc	__TIMER_IDLE_ENTER(8,%r2),__TIMER_IDLE_EXIT(%r2)
1:	# calculate idle cycles
	clg	%r9,BASED(.Lcleanup_idle_insn)
	jl	3f
	larl	%r1,smp_cpu_mtid
	llgf	%r1,0(%r1)
	ltgr	%r1,%r1
	jz	3f
	.insn	rsy,0xeb0000000017,%r1,5,__SF_EMPTY+80(%r15)
	larl	%r3,mt_cycles
	ag	%r3,__LC_PERCPU_OFFSET
	la	%r4,__SF_EMPTY+16(%r15)
2:	lg	%r0,0(%r3)
	slg	%r0,0(%r4)
	alg	%r0,64(%r4)
	stg	%r0,0(%r3)
	la	%r3,8(%r3)
	la	%r4,8(%r4)
	brct	%r1,2b
3:	# account system time going idle
	lg	%r9,__LC_STEAL_TIMER
	alg	%r9,__CLOCK_IDLE_ENTER(%r2)
	slg	%r9,__LC_LAST_UPDATE_CLOCK
	stg	%r9,__LC_STEAL_TIMER
	mvc	__LC_LAST_UPDATE_CLOCK(8),__CLOCK_IDLE_EXIT(%r2)
	lg	%r9,__LC_SYSTEM_TIMER
	alg	%r9,__LC_LAST_UPDATE_TIMER
	slg	%r9,__TIMER_IDLE_ENTER(%r2)
	stg	%r9,__LC_SYSTEM_TIMER
	mvc	__LC_LAST_UPDATE_TIMER(8),__TIMER_IDLE_EXIT(%r2)
	# prepare return psw
	nihh	%r8,0xfcfd		# clear irq & wait state bits
	lg	%r9,48(%r11)		# return from psw_idle
	BR_EX	%r14,%r11
.Lcleanup_idle_insn:
	.quad	.Lpsw_idle_lpsw
=======
>>>>>>> d1988041

#endif
	.section .rodata, "a"
#define SYSCALL(esame,emu)	.quad __s390x_ ## esame
	.globl	sys_call_table
sys_call_table:
#include "asm/syscall_table.h"
#undef SYSCALL

#ifdef CONFIG_COMPAT

#define SYSCALL(esame,emu)	.quad __s390_ ## emu
	.globl	sys_call_table_emu
sys_call_table_emu:
#include "asm/syscall_table.h"
#undef SYSCALL
#endif<|MERGE_RESOLUTION|>--- conflicted
+++ resolved
@@ -113,19 +113,6 @@
 	.macro	SWITCH_ASYNC savearea,timer
 	tmhh	%r8,0x0001		# interrupting from user ?
 	jnz	2f
-<<<<<<< HEAD
-	lgr	%r14,%r9
-	cghi	%r14,__LC_RETURN_LPSWE
-	je	0f
-	slg	%r14,BASED(.Lcritical_start)
-	clg	%r14,BASED(.Lcritical_length)
-	jhe	1f
-0:
-	lghi	%r11,\savearea		# inside critical section, do cleanup
-	brasl	%r14,cleanup_critical
-	tmhh	%r8,0x0001		# retest problem state after cleanup
-	jnz	2f
-=======
 #if IS_ENABLED(CONFIG_KVM)
 	lgr	%r14,%r9
 	larl	%r13,.Lsie_gmap
@@ -159,7 +146,6 @@
 	mvc	__LC_LAST_UPDATE_TIMER(8),__TIMER_IDLE_EXIT(%r2)
 
 	nihh	%r8,0xfcfd		# clear wait state and irq bits
->>>>>>> d1988041
 1:	lg	%r14,__LC_ASYNC_STACK	# are we already on the target stack?
 	slgr	%r14,%r15
 	srag	%r14,%r14,STACK_SHIFT
@@ -452,15 +438,8 @@
 .Lsysc_skip_fpu:
 	mvc	__LC_RETURN_PSW(16),__PT_PSW(%r11)
 	stpt	__LC_EXIT_TIMER
-<<<<<<< HEAD
-	mvc	__VDSO_ECTG_BASE(16,%r14),__LC_EXIT_TIMER
-	lmg	%r11,%r15,__PT_R11(%r11)
-	b	__LC_RETURN_LPSWE(%r0)
-.Lsysc_done:
-=======
 	lmg	%r0,%r15,__PT_R0(%r11)
 	b	__LC_RETURN_LPSWE
->>>>>>> d1988041
 
 #
 # One of the work bits is on. Find out which one.
@@ -662,15 +641,10 @@
 #if IS_ENABLED(CONFIG_KVM)
 	# cleanup critical section for program checks in sie64a
 	lgr	%r14,%r9
-<<<<<<< HEAD
-	slg	%r14,BASED(.Lsie_critical_start)
-	clg	%r14,BASED(.Lsie_critical_length)
-=======
 	larl	%r13,.Lsie_gmap
 	slgr	%r14,%r13
 	lghi	%r13,.Lsie_done - .Lsie_gmap
 	clgr	%r14,%r13
->>>>>>> d1988041
 	jhe	1f
 	lg	%r14,__SF_SIE_CONTROL(%r15)	# get control block pointer
 	ni	__SIE_PROG0C+3(%r14),0xfe	# no longer in SIE
@@ -722,11 +696,7 @@
 	mvc	__THREAD_per_address(8,%r14),__LC_PER_ADDRESS
 	mvc	__THREAD_per_cause(2,%r14),__LC_PER_CODE
 	mvc	__THREAD_per_paid(1,%r14),__LC_PER_ACCESS_ID
-<<<<<<< HEAD
-6:	REENABLE_IRQS
-=======
 6:	RESTORE_SM_CLEAR_PER
->>>>>>> d1988041
 	xc	__SF_BACKCHAIN(8,%r15),__SF_BACKCHAIN(%r15)
 	larl	%r1,pgm_check_table
 	llgh	%r10,__PT_INT_CODE+2(%r11)
@@ -823,13 +793,8 @@
 	BPEXIT	__TI_flags(%r12),_TIF_ISOLATE_BP
 	stpt	__LC_EXIT_TIMER
 .Lio_exit_kernel:
-<<<<<<< HEAD
-	lmg	%r11,%r15,__PT_R11(%r11)
-	b	__LC_RETURN_LPSWE(%r0)
-=======
 	lmg	%r0,%r15,__PT_R0(%r11)
 	b	__LC_RETURN_LPSWE
->>>>>>> d1988041
 .Lio_done:
 
 #
@@ -1296,66 +1261,6 @@
 ENDPROC(stack_overflow)
 #endif
 
-<<<<<<< HEAD
-ENTRY(cleanup_critical)
-	cghi	%r9,__LC_RETURN_LPSWE
-	je	.Lcleanup_lpswe
-#if IS_ENABLED(CONFIG_KVM)
-	clg	%r9,BASED(.Lcleanup_table_sie)	# .Lsie_gmap
-	jl	0f
-	clg	%r9,BASED(.Lcleanup_table_sie+8)# .Lsie_done
-	jl	.Lcleanup_sie
-#endif
-	clg	%r9,BASED(.Lcleanup_table)	# system_call
-	jl	0f
-	clg	%r9,BASED(.Lcleanup_table+8)	# .Lsysc_do_svc
-	jl	.Lcleanup_system_call
-	clg	%r9,BASED(.Lcleanup_table+16)	# .Lsysc_tif
-	jl	0f
-	clg	%r9,BASED(.Lcleanup_table+24)	# .Lsysc_restore
-	jl	.Lcleanup_sysc_tif
-	clg	%r9,BASED(.Lcleanup_table+32)	# .Lsysc_done
-	jl	.Lcleanup_sysc_restore
-	clg	%r9,BASED(.Lcleanup_table+40)	# .Lio_tif
-	jl	0f
-	clg	%r9,BASED(.Lcleanup_table+48)	# .Lio_restore
-	jl	.Lcleanup_io_tif
-	clg	%r9,BASED(.Lcleanup_table+56)	# .Lio_done
-	jl	.Lcleanup_io_restore
-	clg	%r9,BASED(.Lcleanup_table+64)	# psw_idle
-	jl	0f
-	clg	%r9,BASED(.Lcleanup_table+72)	# .Lpsw_idle_end
-	jl	.Lcleanup_idle
-	clg	%r9,BASED(.Lcleanup_table+80)	# save_fpu_regs
-	jl	0f
-	clg	%r9,BASED(.Lcleanup_table+88)	# .Lsave_fpu_regs_end
-	jl	.Lcleanup_save_fpu_regs
-	clg	%r9,BASED(.Lcleanup_table+96)	# load_fpu_regs
-	jl	0f
-	clg	%r9,BASED(.Lcleanup_table+104)	# .Lload_fpu_regs_end
-	jl	.Lcleanup_load_fpu_regs
-0:	BR_EX	%r14,%r11
-ENDPROC(cleanup_critical)
-
-	.align	8
-.Lcleanup_table:
-	.quad	system_call
-	.quad	.Lsysc_do_svc
-	.quad	.Lsysc_tif
-	.quad	.Lsysc_restore
-	.quad	.Lsysc_done
-	.quad	.Lio_tif
-	.quad	.Lio_restore
-	.quad	.Lio_done
-	.quad	psw_idle
-	.quad	.Lpsw_idle_end
-	.quad	save_fpu_regs
-	.quad	.Lsave_fpu_regs_end
-	.quad	load_fpu_regs
-	.quad	.Lload_fpu_regs_end
-
-=======
->>>>>>> d1988041
 #if IS_ENABLED(CONFIG_KVM)
 .Lcleanup_sie:
 	cghi	%r11,__LC_SAVE_AREA_ASYNC	#Is this in normal interrupt?
@@ -1372,167 +1277,6 @@
 	lctlg	%c1,%c1,__LC_USER_ASCE		# load primary asce
 	larl	%r9,sie_exit			# skip forward to sie_exit
 	BR_EX	%r14,%r11
-<<<<<<< HEAD
-#endif
-
-.Lcleanup_system_call:
-	# check if stpt has been executed
-	clg	%r9,BASED(.Lcleanup_system_call_insn)
-	jh	0f
-	mvc	__LC_SYNC_ENTER_TIMER(8),__LC_ASYNC_ENTER_TIMER
-	cghi	%r11,__LC_SAVE_AREA_ASYNC
-	je	0f
-	mvc	__LC_SYNC_ENTER_TIMER(8),__LC_MCCK_ENTER_TIMER
-0:	# check if stmg has been executed
-	clg	%r9,BASED(.Lcleanup_system_call_insn+8)
-	jh	0f
-	mvc	__LC_SAVE_AREA_SYNC(64),0(%r11)
-0:	# check if base register setup + TIF bit load has been done
-	clg	%r9,BASED(.Lcleanup_system_call_insn+16)
-	jhe	0f
-	# set up saved register r12 task struct pointer
-	stg	%r12,32(%r11)
-	# set up saved register r13 __TASK_thread offset
-	mvc	40(8,%r11),BASED(.Lcleanup_system_call_const)
-0:	# check if the user time update has been done
-	clg	%r9,BASED(.Lcleanup_system_call_insn+24)
-	jh	0f
-	lg	%r15,__LC_EXIT_TIMER
-	slg	%r15,__LC_SYNC_ENTER_TIMER
-	alg	%r15,__LC_USER_TIMER
-	stg	%r15,__LC_USER_TIMER
-0:	# check if the system time update has been done
-	clg	%r9,BASED(.Lcleanup_system_call_insn+32)
-	jh	0f
-	lg	%r15,__LC_LAST_UPDATE_TIMER
-	slg	%r15,__LC_EXIT_TIMER
-	alg	%r15,__LC_SYSTEM_TIMER
-	stg	%r15,__LC_SYSTEM_TIMER
-0:	# update accounting time stamp
-	mvc	__LC_LAST_UPDATE_TIMER(8),__LC_SYNC_ENTER_TIMER
-	BPENTER __TI_flags(%r12),_TIF_ISOLATE_BP
-	# set up saved register r11
-	lg	%r15,__LC_KERNEL_STACK
-	la	%r9,STACK_FRAME_OVERHEAD(%r15)
-	stg	%r9,24(%r11)		# r11 pt_regs pointer
-	# fill pt_regs
-	mvc	__PT_R8(64,%r9),__LC_SAVE_AREA_SYNC
-	stmg	%r0,%r7,__PT_R0(%r9)
-	mvc	__PT_PSW(16,%r9),__LC_SVC_OLD_PSW
-	mvc	__PT_INT_CODE(4,%r9),__LC_SVC_ILC
-	xc	__PT_FLAGS(8,%r9),__PT_FLAGS(%r9)
-	mvi	__PT_FLAGS+7(%r9),_PIF_SYSCALL
-	# setup saved register r15
-	stg	%r15,56(%r11)		# r15 stack pointer
-	# set new psw address and exit
-	larl	%r9,.Lsysc_do_svc
-	BR_EX	%r14,%r11
-.Lcleanup_system_call_insn:
-	.quad	system_call
-	.quad	.Lsysc_stmg
-	.quad	.Lsysc_per
-	.quad	.Lsysc_vtime+36
-	.quad	.Lsysc_vtime+42
-.Lcleanup_system_call_const:
-	.quad	__TASK_thread
-
-.Lcleanup_sysc_tif:
-	larl	%r9,.Lsysc_tif
-	BR_EX	%r14,%r11
-
-.Lcleanup_sysc_restore:
-	# check if stpt has been executed
-	clg	%r9,BASED(.Lcleanup_sysc_restore_insn)
-	jh	0f
-	mvc	__LC_EXIT_TIMER(8),__LC_ASYNC_ENTER_TIMER
-	cghi	%r11,__LC_SAVE_AREA_ASYNC
-	je	0f
-	mvc	__LC_EXIT_TIMER(8),__LC_MCCK_ENTER_TIMER
-0:	clg	%r9,BASED(.Lcleanup_sysc_restore_insn+8)
-	je	1f
-	lg	%r9,24(%r11)		# get saved pointer to pt_regs
-	mvc	__LC_RETURN_PSW(16),__PT_PSW(%r9)
-	mvc	0(64,%r11),__PT_R8(%r9)
-	lmg	%r0,%r7,__PT_R0(%r9)
-.Lcleanup_lpswe:
-1:	lmg	%r8,%r9,__LC_RETURN_PSW
-	BR_EX	%r14,%r11
-.Lcleanup_sysc_restore_insn:
-	.quad	.Lsysc_exit_timer
-	.quad	.Lsysc_done - 4
-
-.Lcleanup_io_tif:
-	larl	%r9,.Lio_tif
-	BR_EX	%r14,%r11
-
-.Lcleanup_io_restore:
-	# check if stpt has been executed
-	clg	%r9,BASED(.Lcleanup_io_restore_insn)
-	jh	0f
-	mvc	__LC_EXIT_TIMER(8),__LC_MCCK_ENTER_TIMER
-0:	clg	%r9,BASED(.Lcleanup_io_restore_insn+8)
-	je	1f
-	lg	%r9,24(%r11)		# get saved r11 pointer to pt_regs
-	mvc	__LC_RETURN_PSW(16),__PT_PSW(%r9)
-	mvc	0(64,%r11),__PT_R8(%r9)
-	lmg	%r0,%r7,__PT_R0(%r9)
-1:	lmg	%r8,%r9,__LC_RETURN_PSW
-	BR_EX	%r14,%r11
-.Lcleanup_io_restore_insn:
-	.quad	.Lio_exit_timer
-	.quad	.Lio_done - 4
-
-.Lcleanup_idle:
-	ni	__LC_CPU_FLAGS+7,255-_CIF_ENABLED_WAIT
-	# copy interrupt clock & cpu timer
-	mvc	__CLOCK_IDLE_EXIT(8,%r2),__LC_INT_CLOCK
-	mvc	__TIMER_IDLE_EXIT(8,%r2),__LC_ASYNC_ENTER_TIMER
-	cghi	%r11,__LC_SAVE_AREA_ASYNC
-	je	0f
-	mvc	__CLOCK_IDLE_EXIT(8,%r2),__LC_MCCK_CLOCK
-	mvc	__TIMER_IDLE_EXIT(8,%r2),__LC_MCCK_ENTER_TIMER
-0:	# check if stck & stpt have been executed
-	clg	%r9,BASED(.Lcleanup_idle_insn)
-	jhe	1f
-	mvc	__CLOCK_IDLE_ENTER(8,%r2),__CLOCK_IDLE_EXIT(%r2)
-	mvc	__TIMER_IDLE_ENTER(8,%r2),__TIMER_IDLE_EXIT(%r2)
-1:	# calculate idle cycles
-	clg	%r9,BASED(.Lcleanup_idle_insn)
-	jl	3f
-	larl	%r1,smp_cpu_mtid
-	llgf	%r1,0(%r1)
-	ltgr	%r1,%r1
-	jz	3f
-	.insn	rsy,0xeb0000000017,%r1,5,__SF_EMPTY+80(%r15)
-	larl	%r3,mt_cycles
-	ag	%r3,__LC_PERCPU_OFFSET
-	la	%r4,__SF_EMPTY+16(%r15)
-2:	lg	%r0,0(%r3)
-	slg	%r0,0(%r4)
-	alg	%r0,64(%r4)
-	stg	%r0,0(%r3)
-	la	%r3,8(%r3)
-	la	%r4,8(%r4)
-	brct	%r1,2b
-3:	# account system time going idle
-	lg	%r9,__LC_STEAL_TIMER
-	alg	%r9,__CLOCK_IDLE_ENTER(%r2)
-	slg	%r9,__LC_LAST_UPDATE_CLOCK
-	stg	%r9,__LC_STEAL_TIMER
-	mvc	__LC_LAST_UPDATE_CLOCK(8),__CLOCK_IDLE_EXIT(%r2)
-	lg	%r9,__LC_SYSTEM_TIMER
-	alg	%r9,__LC_LAST_UPDATE_TIMER
-	slg	%r9,__TIMER_IDLE_ENTER(%r2)
-	stg	%r9,__LC_SYSTEM_TIMER
-	mvc	__LC_LAST_UPDATE_TIMER(8),__TIMER_IDLE_EXIT(%r2)
-	# prepare return psw
-	nihh	%r8,0xfcfd		# clear irq & wait state bits
-	lg	%r9,48(%r11)		# return from psw_idle
-	BR_EX	%r14,%r11
-.Lcleanup_idle_insn:
-	.quad	.Lpsw_idle_lpsw
-=======
->>>>>>> d1988041
 
 #endif
 	.section .rodata, "a"
