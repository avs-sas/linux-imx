// SPDX-License-Identifier: GPL-2.0+
/*
 * Cryptographic API.
 *
 * s390 implementation of the AES Cipher Algorithm.
 *
 * s390 Version:
 *   Copyright IBM Corp. 2005, 2017
 *   Author(s): Jan Glauber (jang@de.ibm.com)
 *		Sebastian Siewior (sebastian@breakpoint.cc> SW-Fallback
 *		Patrick Steuer <patrick.steuer@de.ibm.com>
 *		Harald Freudenberger <freude@de.ibm.com>
 *
 * Derived from "crypto/aes_generic.c"
 */

#define KMSG_COMPONENT "aes_s390"
#define pr_fmt(fmt) KMSG_COMPONENT ": " fmt

#include <crypto/aes.h>
#include <crypto/algapi.h>
#include <crypto/ghash.h>
#include <crypto/internal/aead.h>
#include <crypto/internal/skcipher.h>
#include <crypto/scatterwalk.h>
#include <linux/err.h>
#include <linux/module.h>
#include <linux/cpufeature.h>
#include <linux/init.h>
#include <linux/mutex.h>
#include <linux/fips.h>
#include <linux/string.h>
#include <crypto/xts.h>
#include <asm/cpacf.h>

static u8 *ctrblk;
static DEFINE_MUTEX(ctrblk_lock);

static cpacf_mask_t km_functions, kmc_functions, kmctr_functions,
		    kma_functions;

struct s390_aes_ctx {
	u8 key[AES_MAX_KEY_SIZE];
	int key_len;
	unsigned long fc;
	union {
		struct crypto_sync_skcipher *blk;
		struct crypto_cipher *cip;
	} fallback;
};

struct s390_xts_ctx {
	u8 key[32];
	u8 pcc_key[32];
	int key_len;
	unsigned long fc;
	struct crypto_sync_skcipher *fallback;
};

struct gcm_sg_walk {
	struct scatter_walk walk;
	unsigned int walk_bytes;
	u8 *walk_ptr;
	unsigned int walk_bytes_remain;
	u8 buf[AES_BLOCK_SIZE];
	unsigned int buf_bytes;
	u8 *ptr;
	unsigned int nbytes;
};

static int setkey_fallback_cip(struct crypto_tfm *tfm, const u8 *in_key,
		unsigned int key_len)
{
	struct s390_aes_ctx *sctx = crypto_tfm_ctx(tfm);
	int ret;

	sctx->fallback.cip->base.crt_flags &= ~CRYPTO_TFM_REQ_MASK;
	sctx->fallback.cip->base.crt_flags |= (tfm->crt_flags &
			CRYPTO_TFM_REQ_MASK);

	ret = crypto_cipher_setkey(sctx->fallback.cip, in_key, key_len);
	if (ret) {
		tfm->crt_flags &= ~CRYPTO_TFM_RES_MASK;
		tfm->crt_flags |= (sctx->fallback.cip->base.crt_flags &
				CRYPTO_TFM_RES_MASK);
	}
	return ret;
}

static int aes_set_key(struct crypto_tfm *tfm, const u8 *in_key,
		       unsigned int key_len)
{
	struct s390_aes_ctx *sctx = crypto_tfm_ctx(tfm);
	unsigned long fc;

	/* Pick the correct function code based on the key length */
	fc = (key_len == 16) ? CPACF_KM_AES_128 :
	     (key_len == 24) ? CPACF_KM_AES_192 :
	     (key_len == 32) ? CPACF_KM_AES_256 : 0;

	/* Check if the function code is available */
	sctx->fc = (fc && cpacf_test_func(&km_functions, fc)) ? fc : 0;
	if (!sctx->fc)
		return setkey_fallback_cip(tfm, in_key, key_len);

	sctx->key_len = key_len;
	memcpy(sctx->key, in_key, key_len);
	return 0;
}

static void crypto_aes_encrypt(struct crypto_tfm *tfm, u8 *out, const u8 *in)
{
	struct s390_aes_ctx *sctx = crypto_tfm_ctx(tfm);

	if (unlikely(!sctx->fc)) {
		crypto_cipher_encrypt_one(sctx->fallback.cip, out, in);
		return;
	}
	cpacf_km(sctx->fc, &sctx->key, out, in, AES_BLOCK_SIZE);
}

static void crypto_aes_decrypt(struct crypto_tfm *tfm, u8 *out, const u8 *in)
{
	struct s390_aes_ctx *sctx = crypto_tfm_ctx(tfm);

	if (unlikely(!sctx->fc)) {
		crypto_cipher_decrypt_one(sctx->fallback.cip, out, in);
		return;
	}
	cpacf_km(sctx->fc | CPACF_DECRYPT,
		 &sctx->key, out, in, AES_BLOCK_SIZE);
}

static int fallback_init_cip(struct crypto_tfm *tfm)
{
	const char *name = tfm->__crt_alg->cra_name;
	struct s390_aes_ctx *sctx = crypto_tfm_ctx(tfm);

	sctx->fallback.cip = crypto_alloc_cipher(name, 0,
						 CRYPTO_ALG_NEED_FALLBACK);

	if (IS_ERR(sctx->fallback.cip)) {
		pr_err("Allocating AES fallback algorithm %s failed\n",
		       name);
		return PTR_ERR(sctx->fallback.cip);
	}

	return 0;
}

static void fallback_exit_cip(struct crypto_tfm *tfm)
{
	struct s390_aes_ctx *sctx = crypto_tfm_ctx(tfm);

	crypto_free_cipher(sctx->fallback.cip);
	sctx->fallback.cip = NULL;
}

static struct crypto_alg aes_alg = {
	.cra_name		=	"aes",
	.cra_driver_name	=	"aes-s390",
	.cra_priority		=	300,
	.cra_flags		=	CRYPTO_ALG_TYPE_CIPHER |
					CRYPTO_ALG_NEED_FALLBACK,
	.cra_blocksize		=	AES_BLOCK_SIZE,
	.cra_ctxsize		=	sizeof(struct s390_aes_ctx),
	.cra_module		=	THIS_MODULE,
	.cra_init               =       fallback_init_cip,
	.cra_exit               =       fallback_exit_cip,
	.cra_u			=	{
		.cipher = {
			.cia_min_keysize	=	AES_MIN_KEY_SIZE,
			.cia_max_keysize	=	AES_MAX_KEY_SIZE,
			.cia_setkey		=	aes_set_key,
			.cia_encrypt		=	crypto_aes_encrypt,
			.cia_decrypt		=	crypto_aes_decrypt,
		}
	}
};

static int setkey_fallback_blk(struct crypto_tfm *tfm, const u8 *key,
		unsigned int len)
{
	struct s390_aes_ctx *sctx = crypto_tfm_ctx(tfm);
	unsigned int ret;

	crypto_sync_skcipher_clear_flags(sctx->fallback.blk,
					 CRYPTO_TFM_REQ_MASK);
	crypto_sync_skcipher_set_flags(sctx->fallback.blk, tfm->crt_flags &
						      CRYPTO_TFM_REQ_MASK);

	ret = crypto_sync_skcipher_setkey(sctx->fallback.blk, key, len);

	tfm->crt_flags &= ~CRYPTO_TFM_RES_MASK;
	tfm->crt_flags |= crypto_sync_skcipher_get_flags(sctx->fallback.blk) &
			  CRYPTO_TFM_RES_MASK;

	return ret;
}

static int fallback_blk_dec(struct blkcipher_desc *desc,
		struct scatterlist *dst, struct scatterlist *src,
		unsigned int nbytes)
{
	unsigned int ret;
	struct crypto_blkcipher *tfm = desc->tfm;
	struct s390_aes_ctx *sctx = crypto_blkcipher_ctx(tfm);
	SYNC_SKCIPHER_REQUEST_ON_STACK(req, sctx->fallback.blk);

	skcipher_request_set_sync_tfm(req, sctx->fallback.blk);
	skcipher_request_set_callback(req, desc->flags, NULL, NULL);
	skcipher_request_set_crypt(req, src, dst, nbytes, desc->info);

	ret = crypto_skcipher_decrypt(req);

	skcipher_request_zero(req);
	return ret;
}

static int fallback_blk_enc(struct blkcipher_desc *desc,
		struct scatterlist *dst, struct scatterlist *src,
		unsigned int nbytes)
{
	unsigned int ret;
	struct crypto_blkcipher *tfm = desc->tfm;
	struct s390_aes_ctx *sctx = crypto_blkcipher_ctx(tfm);
	SYNC_SKCIPHER_REQUEST_ON_STACK(req, sctx->fallback.blk);

	skcipher_request_set_sync_tfm(req, sctx->fallback.blk);
	skcipher_request_set_callback(req, desc->flags, NULL, NULL);
	skcipher_request_set_crypt(req, src, dst, nbytes, desc->info);

	ret = crypto_skcipher_encrypt(req);
	return ret;
}

static int ecb_aes_set_key(struct crypto_tfm *tfm, const u8 *in_key,
			   unsigned int key_len)
{
	struct s390_aes_ctx *sctx = crypto_tfm_ctx(tfm);
	unsigned long fc;

	/* Pick the correct function code based on the key length */
	fc = (key_len == 16) ? CPACF_KM_AES_128 :
	     (key_len == 24) ? CPACF_KM_AES_192 :
	     (key_len == 32) ? CPACF_KM_AES_256 : 0;

	/* Check if the function code is available */
	sctx->fc = (fc && cpacf_test_func(&km_functions, fc)) ? fc : 0;
	if (!sctx->fc)
		return setkey_fallback_blk(tfm, in_key, key_len);

	sctx->key_len = key_len;
	memcpy(sctx->key, in_key, key_len);
	return 0;
}

static int ecb_aes_crypt(struct blkcipher_desc *desc, unsigned long modifier,
			 struct blkcipher_walk *walk)
{
	struct s390_aes_ctx *sctx = crypto_blkcipher_ctx(desc->tfm);
	unsigned int nbytes, n;
	int ret;

	ret = blkcipher_walk_virt(desc, walk);
	while ((nbytes = walk->nbytes) >= AES_BLOCK_SIZE) {
		/* only use complete blocks */
		n = nbytes & ~(AES_BLOCK_SIZE - 1);
		cpacf_km(sctx->fc | modifier, sctx->key,
			 walk->dst.virt.addr, walk->src.virt.addr, n);
		ret = blkcipher_walk_done(desc, walk, nbytes - n);
	}

	return ret;
}

static int ecb_aes_encrypt(struct blkcipher_desc *desc,
			   struct scatterlist *dst, struct scatterlist *src,
			   unsigned int nbytes)
{
	struct s390_aes_ctx *sctx = crypto_blkcipher_ctx(desc->tfm);
	struct blkcipher_walk walk;

	if (unlikely(!sctx->fc))
		return fallback_blk_enc(desc, dst, src, nbytes);

	blkcipher_walk_init(&walk, dst, src, nbytes);
	return ecb_aes_crypt(desc, 0, &walk);
}

static int ecb_aes_decrypt(struct blkcipher_desc *desc,
			   struct scatterlist *dst, struct scatterlist *src,
			   unsigned int nbytes)
{
	struct s390_aes_ctx *sctx = crypto_blkcipher_ctx(desc->tfm);
	struct blkcipher_walk walk;

	if (unlikely(!sctx->fc))
		return fallback_blk_dec(desc, dst, src, nbytes);

	blkcipher_walk_init(&walk, dst, src, nbytes);
	return ecb_aes_crypt(desc, CPACF_DECRYPT, &walk);
}

static int fallback_init_blk(struct crypto_tfm *tfm)
{
	const char *name = tfm->__crt_alg->cra_name;
	struct s390_aes_ctx *sctx = crypto_tfm_ctx(tfm);

	sctx->fallback.blk = crypto_alloc_sync_skcipher(name, 0,
						   CRYPTO_ALG_NEED_FALLBACK);

	if (IS_ERR(sctx->fallback.blk)) {
		pr_err("Allocating AES fallback algorithm %s failed\n",
		       name);
		return PTR_ERR(sctx->fallback.blk);
	}

	return 0;
}

static void fallback_exit_blk(struct crypto_tfm *tfm)
{
	struct s390_aes_ctx *sctx = crypto_tfm_ctx(tfm);

	crypto_free_sync_skcipher(sctx->fallback.blk);
}

static struct crypto_alg ecb_aes_alg = {
	.cra_name		=	"ecb(aes)",
	.cra_driver_name	=	"ecb-aes-s390",
	.cra_priority		=	401,	/* combo: aes + ecb + 1 */
	.cra_flags		=	CRYPTO_ALG_TYPE_BLKCIPHER |
					CRYPTO_ALG_NEED_FALLBACK,
	.cra_blocksize		=	AES_BLOCK_SIZE,
	.cra_ctxsize		=	sizeof(struct s390_aes_ctx),
	.cra_type		=	&crypto_blkcipher_type,
	.cra_module		=	THIS_MODULE,
	.cra_init		=	fallback_init_blk,
	.cra_exit		=	fallback_exit_blk,
	.cra_u			=	{
		.blkcipher = {
			.min_keysize		=	AES_MIN_KEY_SIZE,
			.max_keysize		=	AES_MAX_KEY_SIZE,
			.setkey			=	ecb_aes_set_key,
			.encrypt		=	ecb_aes_encrypt,
			.decrypt		=	ecb_aes_decrypt,
		}
	}
};

static int cbc_aes_set_key(struct crypto_tfm *tfm, const u8 *in_key,
			   unsigned int key_len)
{
	struct s390_aes_ctx *sctx = crypto_tfm_ctx(tfm);
	unsigned long fc;

	/* Pick the correct function code based on the key length */
	fc = (key_len == 16) ? CPACF_KMC_AES_128 :
	     (key_len == 24) ? CPACF_KMC_AES_192 :
	     (key_len == 32) ? CPACF_KMC_AES_256 : 0;

	/* Check if the function code is available */
	sctx->fc = (fc && cpacf_test_func(&kmc_functions, fc)) ? fc : 0;
	if (!sctx->fc)
		return setkey_fallback_blk(tfm, in_key, key_len);

	sctx->key_len = key_len;
	memcpy(sctx->key, in_key, key_len);
	return 0;
}

static int cbc_aes_crypt(struct blkcipher_desc *desc, unsigned long modifier,
			 struct blkcipher_walk *walk)
{
	struct s390_aes_ctx *sctx = crypto_blkcipher_ctx(desc->tfm);
	unsigned int nbytes, n;
	int ret;
	struct {
		u8 iv[AES_BLOCK_SIZE];
		u8 key[AES_MAX_KEY_SIZE];
	} param;

	ret = blkcipher_walk_virt(desc, walk);
	memcpy(param.iv, walk->iv, AES_BLOCK_SIZE);
	memcpy(param.key, sctx->key, sctx->key_len);
	while ((nbytes = walk->nbytes) >= AES_BLOCK_SIZE) {
		/* only use complete blocks */
		n = nbytes & ~(AES_BLOCK_SIZE - 1);
		cpacf_kmc(sctx->fc | modifier, &param,
			  walk->dst.virt.addr, walk->src.virt.addr, n);
		ret = blkcipher_walk_done(desc, walk, nbytes - n);
	}
	memcpy(walk->iv, param.iv, AES_BLOCK_SIZE);
	return ret;
}

static int cbc_aes_encrypt(struct blkcipher_desc *desc,
			   struct scatterlist *dst, struct scatterlist *src,
			   unsigned int nbytes)
{
	struct s390_aes_ctx *sctx = crypto_blkcipher_ctx(desc->tfm);
	struct blkcipher_walk walk;

	if (unlikely(!sctx->fc))
		return fallback_blk_enc(desc, dst, src, nbytes);

	blkcipher_walk_init(&walk, dst, src, nbytes);
	return cbc_aes_crypt(desc, 0, &walk);
}

static int cbc_aes_decrypt(struct blkcipher_desc *desc,
			   struct scatterlist *dst, struct scatterlist *src,
			   unsigned int nbytes)
{
	struct s390_aes_ctx *sctx = crypto_blkcipher_ctx(desc->tfm);
	struct blkcipher_walk walk;

	if (unlikely(!sctx->fc))
		return fallback_blk_dec(desc, dst, src, nbytes);

	blkcipher_walk_init(&walk, dst, src, nbytes);
	return cbc_aes_crypt(desc, CPACF_DECRYPT, &walk);
}

static struct crypto_alg cbc_aes_alg = {
	.cra_name		=	"cbc(aes)",
	.cra_driver_name	=	"cbc-aes-s390",
	.cra_priority		=	402,	/* ecb-aes-s390 + 1 */
	.cra_flags		=	CRYPTO_ALG_TYPE_BLKCIPHER |
					CRYPTO_ALG_NEED_FALLBACK,
	.cra_blocksize		=	AES_BLOCK_SIZE,
	.cra_ctxsize		=	sizeof(struct s390_aes_ctx),
	.cra_type		=	&crypto_blkcipher_type,
	.cra_module		=	THIS_MODULE,
	.cra_init		=	fallback_init_blk,
	.cra_exit		=	fallback_exit_blk,
	.cra_u			=	{
		.blkcipher = {
			.min_keysize		=	AES_MIN_KEY_SIZE,
			.max_keysize		=	AES_MAX_KEY_SIZE,
			.ivsize			=	AES_BLOCK_SIZE,
			.setkey			=	cbc_aes_set_key,
			.encrypt		=	cbc_aes_encrypt,
			.decrypt		=	cbc_aes_decrypt,
		}
	}
};

static int xts_fallback_setkey(struct crypto_tfm *tfm, const u8 *key,
				   unsigned int len)
{
	struct s390_xts_ctx *xts_ctx = crypto_tfm_ctx(tfm);
	unsigned int ret;

	crypto_sync_skcipher_clear_flags(xts_ctx->fallback,
					 CRYPTO_TFM_REQ_MASK);
	crypto_sync_skcipher_set_flags(xts_ctx->fallback, tfm->crt_flags &
						     CRYPTO_TFM_REQ_MASK);

	ret = crypto_sync_skcipher_setkey(xts_ctx->fallback, key, len);

	tfm->crt_flags &= ~CRYPTO_TFM_RES_MASK;
	tfm->crt_flags |= crypto_sync_skcipher_get_flags(xts_ctx->fallback) &
			  CRYPTO_TFM_RES_MASK;

	return ret;
}

static int xts_fallback_decrypt(struct blkcipher_desc *desc,
		struct scatterlist *dst, struct scatterlist *src,
		unsigned int nbytes)
{
	struct crypto_blkcipher *tfm = desc->tfm;
	struct s390_xts_ctx *xts_ctx = crypto_blkcipher_ctx(tfm);
	SYNC_SKCIPHER_REQUEST_ON_STACK(req, xts_ctx->fallback);
	unsigned int ret;

	skcipher_request_set_sync_tfm(req, xts_ctx->fallback);
	skcipher_request_set_callback(req, desc->flags, NULL, NULL);
	skcipher_request_set_crypt(req, src, dst, nbytes, desc->info);

	ret = crypto_skcipher_decrypt(req);

	skcipher_request_zero(req);
	return ret;
}

static int xts_fallback_encrypt(struct blkcipher_desc *desc,
		struct scatterlist *dst, struct scatterlist *src,
		unsigned int nbytes)
{
	struct crypto_blkcipher *tfm = desc->tfm;
	struct s390_xts_ctx *xts_ctx = crypto_blkcipher_ctx(tfm);
	SYNC_SKCIPHER_REQUEST_ON_STACK(req, xts_ctx->fallback);
	unsigned int ret;

	skcipher_request_set_sync_tfm(req, xts_ctx->fallback);
	skcipher_request_set_callback(req, desc->flags, NULL, NULL);
	skcipher_request_set_crypt(req, src, dst, nbytes, desc->info);

	ret = crypto_skcipher_encrypt(req);

	skcipher_request_zero(req);
	return ret;
}

static int xts_aes_set_key(struct crypto_tfm *tfm, const u8 *in_key,
			   unsigned int key_len)
{
	struct s390_xts_ctx *xts_ctx = crypto_tfm_ctx(tfm);
	unsigned long fc;
	int err;

	err = xts_fallback_setkey(tfm, in_key, key_len);
	if (err)
		return err;

	/* In fips mode only 128 bit or 256 bit keys are valid */
	if (fips_enabled && key_len != 32 && key_len != 64) {
		tfm->crt_flags |= CRYPTO_TFM_RES_BAD_KEY_LEN;
		return -EINVAL;
	}

	/* Pick the correct function code based on the key length */
	fc = (key_len == 32) ? CPACF_KM_XTS_128 :
	     (key_len == 64) ? CPACF_KM_XTS_256 : 0;

	/* Check if the function code is available */
	xts_ctx->fc = (fc && cpacf_test_func(&km_functions, fc)) ? fc : 0;
	if (!xts_ctx->fc)
		return 0;

	/* Split the XTS key into the two subkeys */
	key_len = key_len / 2;
	xts_ctx->key_len = key_len;
	memcpy(xts_ctx->key, in_key, key_len);
	memcpy(xts_ctx->pcc_key, in_key + key_len, key_len);
	return 0;
}

static int xts_aes_crypt(struct blkcipher_desc *desc, unsigned long modifier,
			 struct blkcipher_walk *walk)
{
	struct s390_xts_ctx *xts_ctx = crypto_blkcipher_ctx(desc->tfm);
	unsigned int offset, nbytes, n;
	int ret;
	struct {
		u8 key[32];
		u8 tweak[16];
		u8 block[16];
		u8 bit[16];
		u8 xts[16];
	} pcc_param;
	struct {
		u8 key[32];
		u8 init[16];
	} xts_param;

	ret = blkcipher_walk_virt(desc, walk);
	offset = xts_ctx->key_len & 0x10;
	memset(pcc_param.block, 0, sizeof(pcc_param.block));
	memset(pcc_param.bit, 0, sizeof(pcc_param.bit));
	memset(pcc_param.xts, 0, sizeof(pcc_param.xts));
	memcpy(pcc_param.tweak, walk->iv, sizeof(pcc_param.tweak));
	memcpy(pcc_param.key + offset, xts_ctx->pcc_key, xts_ctx->key_len);
	cpacf_pcc(xts_ctx->fc, pcc_param.key + offset);

	memcpy(xts_param.key + offset, xts_ctx->key, xts_ctx->key_len);
	memcpy(xts_param.init, pcc_param.xts, 16);

	while ((nbytes = walk->nbytes) >= AES_BLOCK_SIZE) {
		/* only use complete blocks */
		n = nbytes & ~(AES_BLOCK_SIZE - 1);
		cpacf_km(xts_ctx->fc | modifier, xts_param.key + offset,
			 walk->dst.virt.addr, walk->src.virt.addr, n);
		ret = blkcipher_walk_done(desc, walk, nbytes - n);
	}
	return ret;
}

static int xts_aes_encrypt(struct blkcipher_desc *desc,
			   struct scatterlist *dst, struct scatterlist *src,
			   unsigned int nbytes)
{
	struct s390_xts_ctx *xts_ctx = crypto_blkcipher_ctx(desc->tfm);
	struct blkcipher_walk walk;

	if (!nbytes)
		return -EINVAL;

<<<<<<< HEAD
	if (unlikely(!xts_ctx->fc))
=======
	if (unlikely(!xts_ctx->fc || (nbytes % XTS_BLOCK_SIZE) != 0))
>>>>>>> f7688b48
		return xts_fallback_encrypt(desc, dst, src, nbytes);

	blkcipher_walk_init(&walk, dst, src, nbytes);
	return xts_aes_crypt(desc, 0, &walk);
}

static int xts_aes_decrypt(struct blkcipher_desc *desc,
			   struct scatterlist *dst, struct scatterlist *src,
			   unsigned int nbytes)
{
	struct s390_xts_ctx *xts_ctx = crypto_blkcipher_ctx(desc->tfm);
	struct blkcipher_walk walk;

	if (!nbytes)
		return -EINVAL;

<<<<<<< HEAD
	if (unlikely(!xts_ctx->fc))
=======
	if (unlikely(!xts_ctx->fc || (nbytes % XTS_BLOCK_SIZE) != 0))
>>>>>>> f7688b48
		return xts_fallback_decrypt(desc, dst, src, nbytes);

	blkcipher_walk_init(&walk, dst, src, nbytes);
	return xts_aes_crypt(desc, CPACF_DECRYPT, &walk);
}

static int xts_fallback_init(struct crypto_tfm *tfm)
{
	const char *name = tfm->__crt_alg->cra_name;
	struct s390_xts_ctx *xts_ctx = crypto_tfm_ctx(tfm);

	xts_ctx->fallback = crypto_alloc_sync_skcipher(name, 0,
						  CRYPTO_ALG_NEED_FALLBACK);

	if (IS_ERR(xts_ctx->fallback)) {
		pr_err("Allocating XTS fallback algorithm %s failed\n",
		       name);
		return PTR_ERR(xts_ctx->fallback);
	}
	return 0;
}

static void xts_fallback_exit(struct crypto_tfm *tfm)
{
	struct s390_xts_ctx *xts_ctx = crypto_tfm_ctx(tfm);

	crypto_free_sync_skcipher(xts_ctx->fallback);
}

static struct crypto_alg xts_aes_alg = {
	.cra_name		=	"xts(aes)",
	.cra_driver_name	=	"xts-aes-s390",
	.cra_priority		=	402,	/* ecb-aes-s390 + 1 */
	.cra_flags		=	CRYPTO_ALG_TYPE_BLKCIPHER |
					CRYPTO_ALG_NEED_FALLBACK,
	.cra_blocksize		=	AES_BLOCK_SIZE,
	.cra_ctxsize		=	sizeof(struct s390_xts_ctx),
	.cra_type		=	&crypto_blkcipher_type,
	.cra_module		=	THIS_MODULE,
	.cra_init		=	xts_fallback_init,
	.cra_exit		=	xts_fallback_exit,
	.cra_u			=	{
		.blkcipher = {
			.min_keysize		=	2 * AES_MIN_KEY_SIZE,
			.max_keysize		=	2 * AES_MAX_KEY_SIZE,
			.ivsize			=	AES_BLOCK_SIZE,
			.setkey			=	xts_aes_set_key,
			.encrypt		=	xts_aes_encrypt,
			.decrypt		=	xts_aes_decrypt,
		}
	}
};

static int ctr_aes_set_key(struct crypto_tfm *tfm, const u8 *in_key,
			   unsigned int key_len)
{
	struct s390_aes_ctx *sctx = crypto_tfm_ctx(tfm);
	unsigned long fc;

	/* Pick the correct function code based on the key length */
	fc = (key_len == 16) ? CPACF_KMCTR_AES_128 :
	     (key_len == 24) ? CPACF_KMCTR_AES_192 :
	     (key_len == 32) ? CPACF_KMCTR_AES_256 : 0;

	/* Check if the function code is available */
	sctx->fc = (fc && cpacf_test_func(&kmctr_functions, fc)) ? fc : 0;
	if (!sctx->fc)
		return setkey_fallback_blk(tfm, in_key, key_len);

	sctx->key_len = key_len;
	memcpy(sctx->key, in_key, key_len);
	return 0;
}

static unsigned int __ctrblk_init(u8 *ctrptr, u8 *iv, unsigned int nbytes)
{
	unsigned int i, n;

	/* only use complete blocks, max. PAGE_SIZE */
	memcpy(ctrptr, iv, AES_BLOCK_SIZE);
	n = (nbytes > PAGE_SIZE) ? PAGE_SIZE : nbytes & ~(AES_BLOCK_SIZE - 1);
	for (i = (n / AES_BLOCK_SIZE) - 1; i > 0; i--) {
		memcpy(ctrptr + AES_BLOCK_SIZE, ctrptr, AES_BLOCK_SIZE);
		crypto_inc(ctrptr + AES_BLOCK_SIZE, AES_BLOCK_SIZE);
		ctrptr += AES_BLOCK_SIZE;
	}
	return n;
}

static int ctr_aes_crypt(struct blkcipher_desc *desc, unsigned long modifier,
			 struct blkcipher_walk *walk)
{
	struct s390_aes_ctx *sctx = crypto_blkcipher_ctx(desc->tfm);
	u8 buf[AES_BLOCK_SIZE], *ctrptr;
	unsigned int n, nbytes;
	int ret, locked;

	locked = mutex_trylock(&ctrblk_lock);

	ret = blkcipher_walk_virt_block(desc, walk, AES_BLOCK_SIZE);
	while ((nbytes = walk->nbytes) >= AES_BLOCK_SIZE) {
		n = AES_BLOCK_SIZE;
		if (nbytes >= 2*AES_BLOCK_SIZE && locked)
			n = __ctrblk_init(ctrblk, walk->iv, nbytes);
		ctrptr = (n > AES_BLOCK_SIZE) ? ctrblk : walk->iv;
		cpacf_kmctr(sctx->fc | modifier, sctx->key,
			    walk->dst.virt.addr, walk->src.virt.addr,
			    n, ctrptr);
		if (ctrptr == ctrblk)
			memcpy(walk->iv, ctrptr + n - AES_BLOCK_SIZE,
			       AES_BLOCK_SIZE);
		crypto_inc(walk->iv, AES_BLOCK_SIZE);
		ret = blkcipher_walk_done(desc, walk, nbytes - n);
	}
	if (locked)
		mutex_unlock(&ctrblk_lock);
	/*
	 * final block may be < AES_BLOCK_SIZE, copy only nbytes
	 */
	if (nbytes) {
		cpacf_kmctr(sctx->fc | modifier, sctx->key,
			    buf, walk->src.virt.addr,
			    AES_BLOCK_SIZE, walk->iv);
		memcpy(walk->dst.virt.addr, buf, nbytes);
		crypto_inc(walk->iv, AES_BLOCK_SIZE);
		ret = blkcipher_walk_done(desc, walk, 0);
	}

	return ret;
}

static int ctr_aes_encrypt(struct blkcipher_desc *desc,
			   struct scatterlist *dst, struct scatterlist *src,
			   unsigned int nbytes)
{
	struct s390_aes_ctx *sctx = crypto_blkcipher_ctx(desc->tfm);
	struct blkcipher_walk walk;

	if (unlikely(!sctx->fc))
		return fallback_blk_enc(desc, dst, src, nbytes);

	blkcipher_walk_init(&walk, dst, src, nbytes);
	return ctr_aes_crypt(desc, 0, &walk);
}

static int ctr_aes_decrypt(struct blkcipher_desc *desc,
			   struct scatterlist *dst, struct scatterlist *src,
			   unsigned int nbytes)
{
	struct s390_aes_ctx *sctx = crypto_blkcipher_ctx(desc->tfm);
	struct blkcipher_walk walk;

	if (unlikely(!sctx->fc))
		return fallback_blk_dec(desc, dst, src, nbytes);

	blkcipher_walk_init(&walk, dst, src, nbytes);
	return ctr_aes_crypt(desc, CPACF_DECRYPT, &walk);
}

static struct crypto_alg ctr_aes_alg = {
	.cra_name		=	"ctr(aes)",
	.cra_driver_name	=	"ctr-aes-s390",
	.cra_priority		=	402,	/* ecb-aes-s390 + 1 */
	.cra_flags		=	CRYPTO_ALG_TYPE_BLKCIPHER |
					CRYPTO_ALG_NEED_FALLBACK,
	.cra_blocksize		=	1,
	.cra_ctxsize		=	sizeof(struct s390_aes_ctx),
	.cra_type		=	&crypto_blkcipher_type,
	.cra_module		=	THIS_MODULE,
	.cra_init		=	fallback_init_blk,
	.cra_exit		=	fallback_exit_blk,
	.cra_u			=	{
		.blkcipher = {
			.min_keysize		=	AES_MIN_KEY_SIZE,
			.max_keysize		=	AES_MAX_KEY_SIZE,
			.ivsize			=	AES_BLOCK_SIZE,
			.setkey			=	ctr_aes_set_key,
			.encrypt		=	ctr_aes_encrypt,
			.decrypt		=	ctr_aes_decrypt,
		}
	}
};

static int gcm_aes_setkey(struct crypto_aead *tfm, const u8 *key,
			  unsigned int keylen)
{
	struct s390_aes_ctx *ctx = crypto_aead_ctx(tfm);

	switch (keylen) {
	case AES_KEYSIZE_128:
		ctx->fc = CPACF_KMA_GCM_AES_128;
		break;
	case AES_KEYSIZE_192:
		ctx->fc = CPACF_KMA_GCM_AES_192;
		break;
	case AES_KEYSIZE_256:
		ctx->fc = CPACF_KMA_GCM_AES_256;
		break;
	default:
		return -EINVAL;
	}

	memcpy(ctx->key, key, keylen);
	ctx->key_len = keylen;
	return 0;
}

static int gcm_aes_setauthsize(struct crypto_aead *tfm, unsigned int authsize)
{
	switch (authsize) {
	case 4:
	case 8:
	case 12:
	case 13:
	case 14:
	case 15:
	case 16:
		break;
	default:
		return -EINVAL;
	}

	return 0;
}

static void gcm_walk_start(struct gcm_sg_walk *gw, struct scatterlist *sg,
			   unsigned int len)
{
	memset(gw, 0, sizeof(*gw));
	gw->walk_bytes_remain = len;
	scatterwalk_start(&gw->walk, sg);
}

static inline unsigned int _gcm_sg_clamp_and_map(struct gcm_sg_walk *gw)
{
	struct scatterlist *nextsg;

	gw->walk_bytes = scatterwalk_clamp(&gw->walk, gw->walk_bytes_remain);
	while (!gw->walk_bytes) {
		nextsg = sg_next(gw->walk.sg);
		if (!nextsg)
			return 0;
		scatterwalk_start(&gw->walk, nextsg);
		gw->walk_bytes = scatterwalk_clamp(&gw->walk,
						   gw->walk_bytes_remain);
	}
	gw->walk_ptr = scatterwalk_map(&gw->walk);
	return gw->walk_bytes;
}

static inline void _gcm_sg_unmap_and_advance(struct gcm_sg_walk *gw,
					     unsigned int nbytes)
{
	gw->walk_bytes_remain -= nbytes;
	scatterwalk_unmap(&gw->walk);
	scatterwalk_advance(&gw->walk, nbytes);
	scatterwalk_done(&gw->walk, 0, gw->walk_bytes_remain);
	gw->walk_ptr = NULL;
}

static int gcm_in_walk_go(struct gcm_sg_walk *gw, unsigned int minbytesneeded)
{
	int n;

	if (gw->buf_bytes && gw->buf_bytes >= minbytesneeded) {
		gw->ptr = gw->buf;
		gw->nbytes = gw->buf_bytes;
		goto out;
	}

	if (gw->walk_bytes_remain == 0) {
		gw->ptr = NULL;
		gw->nbytes = 0;
		goto out;
	}

	if (!_gcm_sg_clamp_and_map(gw)) {
		gw->ptr = NULL;
		gw->nbytes = 0;
		goto out;
	}

	if (!gw->buf_bytes && gw->walk_bytes >= minbytesneeded) {
		gw->ptr = gw->walk_ptr;
		gw->nbytes = gw->walk_bytes;
		goto out;
	}

	while (1) {
		n = min(gw->walk_bytes, AES_BLOCK_SIZE - gw->buf_bytes);
		memcpy(gw->buf + gw->buf_bytes, gw->walk_ptr, n);
		gw->buf_bytes += n;
		_gcm_sg_unmap_and_advance(gw, n);
		if (gw->buf_bytes >= minbytesneeded) {
			gw->ptr = gw->buf;
			gw->nbytes = gw->buf_bytes;
			goto out;
		}
		if (!_gcm_sg_clamp_and_map(gw)) {
			gw->ptr = NULL;
			gw->nbytes = 0;
			goto out;
		}
	}

out:
	return gw->nbytes;
}

static int gcm_out_walk_go(struct gcm_sg_walk *gw, unsigned int minbytesneeded)
{
	if (gw->walk_bytes_remain == 0) {
		gw->ptr = NULL;
		gw->nbytes = 0;
		goto out;
	}

	if (!_gcm_sg_clamp_and_map(gw)) {
		gw->ptr = NULL;
		gw->nbytes = 0;
		goto out;
	}

	if (gw->walk_bytes >= minbytesneeded) {
		gw->ptr = gw->walk_ptr;
		gw->nbytes = gw->walk_bytes;
		goto out;
	}

	scatterwalk_unmap(&gw->walk);
	gw->walk_ptr = NULL;

	gw->ptr = gw->buf;
	gw->nbytes = sizeof(gw->buf);

out:
	return gw->nbytes;
}

static int gcm_in_walk_done(struct gcm_sg_walk *gw, unsigned int bytesdone)
{
	if (gw->ptr == NULL)
		return 0;

	if (gw->ptr == gw->buf) {
		int n = gw->buf_bytes - bytesdone;
		if (n > 0) {
			memmove(gw->buf, gw->buf + bytesdone, n);
			gw->buf_bytes = n;
		} else
			gw->buf_bytes = 0;
	} else
		_gcm_sg_unmap_and_advance(gw, bytesdone);

	return bytesdone;
}

static int gcm_out_walk_done(struct gcm_sg_walk *gw, unsigned int bytesdone)
{
	int i, n;

	if (gw->ptr == NULL)
		return 0;

	if (gw->ptr == gw->buf) {
		for (i = 0; i < bytesdone; i += n) {
			if (!_gcm_sg_clamp_and_map(gw))
				return i;
			n = min(gw->walk_bytes, bytesdone - i);
			memcpy(gw->walk_ptr, gw->buf + i, n);
			_gcm_sg_unmap_and_advance(gw, n);
		}
	} else
		_gcm_sg_unmap_and_advance(gw, bytesdone);

	return bytesdone;
}

static int gcm_aes_crypt(struct aead_request *req, unsigned int flags)
{
	struct crypto_aead *tfm = crypto_aead_reqtfm(req);
	struct s390_aes_ctx *ctx = crypto_aead_ctx(tfm);
	unsigned int ivsize = crypto_aead_ivsize(tfm);
	unsigned int taglen = crypto_aead_authsize(tfm);
	unsigned int aadlen = req->assoclen;
	unsigned int pclen = req->cryptlen;
	int ret = 0;

	unsigned int n, len, in_bytes, out_bytes,
		     min_bytes, bytes, aad_bytes, pc_bytes;
	struct gcm_sg_walk gw_in, gw_out;
	u8 tag[GHASH_DIGEST_SIZE];

	struct {
		u32 _[3];		/* reserved */
		u32 cv;			/* Counter Value */
		u8 t[GHASH_DIGEST_SIZE];/* Tag */
		u8 h[AES_BLOCK_SIZE];	/* Hash-subkey */
		u64 taadl;		/* Total AAD Length */
		u64 tpcl;		/* Total Plain-/Cipher-text Length */
		u8 j0[GHASH_BLOCK_SIZE];/* initial counter value */
		u8 k[AES_MAX_KEY_SIZE];	/* Key */
	} param;

	/*
	 * encrypt
	 *   req->src: aad||plaintext
	 *   req->dst: aad||ciphertext||tag
	 * decrypt
	 *   req->src: aad||ciphertext||tag
	 *   req->dst: aad||plaintext, return 0 or -EBADMSG
	 * aad, plaintext and ciphertext may be empty.
	 */
	if (flags & CPACF_DECRYPT)
		pclen -= taglen;
	len = aadlen + pclen;

	memset(&param, 0, sizeof(param));
	param.cv = 1;
	param.taadl = aadlen * 8;
	param.tpcl = pclen * 8;
	memcpy(param.j0, req->iv, ivsize);
	*(u32 *)(param.j0 + ivsize) = 1;
	memcpy(param.k, ctx->key, ctx->key_len);

	gcm_walk_start(&gw_in, req->src, len);
	gcm_walk_start(&gw_out, req->dst, len);

	do {
		min_bytes = min_t(unsigned int,
				  aadlen > 0 ? aadlen : pclen, AES_BLOCK_SIZE);
		in_bytes = gcm_in_walk_go(&gw_in, min_bytes);
		out_bytes = gcm_out_walk_go(&gw_out, min_bytes);
		bytes = min(in_bytes, out_bytes);

		if (aadlen + pclen <= bytes) {
			aad_bytes = aadlen;
			pc_bytes = pclen;
			flags |= CPACF_KMA_LAAD | CPACF_KMA_LPC;
		} else {
			if (aadlen <= bytes) {
				aad_bytes = aadlen;
				pc_bytes = (bytes - aadlen) &
					   ~(AES_BLOCK_SIZE - 1);
				flags |= CPACF_KMA_LAAD;
			} else {
				aad_bytes = bytes & ~(AES_BLOCK_SIZE - 1);
				pc_bytes = 0;
			}
		}

		if (aad_bytes > 0)
			memcpy(gw_out.ptr, gw_in.ptr, aad_bytes);

		cpacf_kma(ctx->fc | flags, &param,
			  gw_out.ptr + aad_bytes,
			  gw_in.ptr + aad_bytes, pc_bytes,
			  gw_in.ptr, aad_bytes);

		n = aad_bytes + pc_bytes;
		if (gcm_in_walk_done(&gw_in, n) != n)
			return -ENOMEM;
		if (gcm_out_walk_done(&gw_out, n) != n)
			return -ENOMEM;
		aadlen -= aad_bytes;
		pclen -= pc_bytes;
	} while (aadlen + pclen > 0);

	if (flags & CPACF_DECRYPT) {
		scatterwalk_map_and_copy(tag, req->src, len, taglen, 0);
		if (crypto_memneq(tag, param.t, taglen))
			ret = -EBADMSG;
	} else
		scatterwalk_map_and_copy(param.t, req->dst, len, taglen, 1);

	memzero_explicit(&param, sizeof(param));
	return ret;
}

static int gcm_aes_encrypt(struct aead_request *req)
{
	return gcm_aes_crypt(req, CPACF_ENCRYPT);
}

static int gcm_aes_decrypt(struct aead_request *req)
{
	return gcm_aes_crypt(req, CPACF_DECRYPT);
}

static struct aead_alg gcm_aes_aead = {
	.setkey			= gcm_aes_setkey,
	.setauthsize		= gcm_aes_setauthsize,
	.encrypt		= gcm_aes_encrypt,
	.decrypt		= gcm_aes_decrypt,

	.ivsize			= GHASH_BLOCK_SIZE - sizeof(u32),
	.maxauthsize		= GHASH_DIGEST_SIZE,
	.chunksize		= AES_BLOCK_SIZE,

	.base			= {
		.cra_blocksize		= 1,
		.cra_ctxsize		= sizeof(struct s390_aes_ctx),
		.cra_priority		= 900,
		.cra_name		= "gcm(aes)",
		.cra_driver_name	= "gcm-aes-s390",
		.cra_module		= THIS_MODULE,
	},
};

static struct crypto_alg *aes_s390_algs_ptr[5];
static int aes_s390_algs_num;
static struct aead_alg *aes_s390_aead_alg;

static int aes_s390_register_alg(struct crypto_alg *alg)
{
	int ret;

	ret = crypto_register_alg(alg);
	if (!ret)
		aes_s390_algs_ptr[aes_s390_algs_num++] = alg;
	return ret;
}

static void aes_s390_fini(void)
{
	while (aes_s390_algs_num--)
		crypto_unregister_alg(aes_s390_algs_ptr[aes_s390_algs_num]);
	if (ctrblk)
		free_page((unsigned long) ctrblk);

	if (aes_s390_aead_alg)
		crypto_unregister_aead(aes_s390_aead_alg);
}

static int __init aes_s390_init(void)
{
	int ret;

	/* Query available functions for KM, KMC, KMCTR and KMA */
	cpacf_query(CPACF_KM, &km_functions);
	cpacf_query(CPACF_KMC, &kmc_functions);
	cpacf_query(CPACF_KMCTR, &kmctr_functions);
	cpacf_query(CPACF_KMA, &kma_functions);

	if (cpacf_test_func(&km_functions, CPACF_KM_AES_128) ||
	    cpacf_test_func(&km_functions, CPACF_KM_AES_192) ||
	    cpacf_test_func(&km_functions, CPACF_KM_AES_256)) {
		ret = aes_s390_register_alg(&aes_alg);
		if (ret)
			goto out_err;
		ret = aes_s390_register_alg(&ecb_aes_alg);
		if (ret)
			goto out_err;
	}

	if (cpacf_test_func(&kmc_functions, CPACF_KMC_AES_128) ||
	    cpacf_test_func(&kmc_functions, CPACF_KMC_AES_192) ||
	    cpacf_test_func(&kmc_functions, CPACF_KMC_AES_256)) {
		ret = aes_s390_register_alg(&cbc_aes_alg);
		if (ret)
			goto out_err;
	}

	if (cpacf_test_func(&km_functions, CPACF_KM_XTS_128) ||
	    cpacf_test_func(&km_functions, CPACF_KM_XTS_256)) {
		ret = aes_s390_register_alg(&xts_aes_alg);
		if (ret)
			goto out_err;
	}

	if (cpacf_test_func(&kmctr_functions, CPACF_KMCTR_AES_128) ||
	    cpacf_test_func(&kmctr_functions, CPACF_KMCTR_AES_192) ||
	    cpacf_test_func(&kmctr_functions, CPACF_KMCTR_AES_256)) {
		ctrblk = (u8 *) __get_free_page(GFP_KERNEL);
		if (!ctrblk) {
			ret = -ENOMEM;
			goto out_err;
		}
		ret = aes_s390_register_alg(&ctr_aes_alg);
		if (ret)
			goto out_err;
	}

	if (cpacf_test_func(&kma_functions, CPACF_KMA_GCM_AES_128) ||
	    cpacf_test_func(&kma_functions, CPACF_KMA_GCM_AES_192) ||
	    cpacf_test_func(&kma_functions, CPACF_KMA_GCM_AES_256)) {
		ret = crypto_register_aead(&gcm_aes_aead);
		if (ret)
			goto out_err;
		aes_s390_aead_alg = &gcm_aes_aead;
	}

	return 0;
out_err:
	aes_s390_fini();
	return ret;
}

module_cpu_feature_match(MSA, aes_s390_init);
module_exit(aes_s390_fini);

MODULE_ALIAS_CRYPTO("aes-all");

MODULE_DESCRIPTION("Rijndael (AES) Cipher Algorithm");
MODULE_LICENSE("GPL");<|MERGE_RESOLUTION|>--- conflicted
+++ resolved
@@ -589,11 +589,7 @@
 	if (!nbytes)
 		return -EINVAL;
 
-<<<<<<< HEAD
-	if (unlikely(!xts_ctx->fc))
-=======
 	if (unlikely(!xts_ctx->fc || (nbytes % XTS_BLOCK_SIZE) != 0))
->>>>>>> f7688b48
 		return xts_fallback_encrypt(desc, dst, src, nbytes);
 
 	blkcipher_walk_init(&walk, dst, src, nbytes);
@@ -610,11 +606,7 @@
 	if (!nbytes)
 		return -EINVAL;
 
-<<<<<<< HEAD
-	if (unlikely(!xts_ctx->fc))
-=======
 	if (unlikely(!xts_ctx->fc || (nbytes % XTS_BLOCK_SIZE) != 0))
->>>>>>> f7688b48
 		return xts_fallback_decrypt(desc, dst, src, nbytes);
 
 	blkcipher_walk_init(&walk, dst, src, nbytes);
