/* SPDX-License-Identifier: GPL-2.0 */
// Copyright (C) 2005-2017 Andes Technology Corporation

#ifndef __NDS32_CACHEFLUSH_H__
#define __NDS32_CACHEFLUSH_H__

#include <linux/mm.h>

#define PG_dcache_dirty PG_arch_1

void flush_icache_range(unsigned long start, unsigned long end);
#define flush_icache_range flush_icache_range

void flush_icache_page(struct vm_area_struct *vma, struct page *page);
#define flush_icache_page flush_icache_page

#ifdef CONFIG_CPU_CACHE_ALIASING
void flush_cache_mm(struct mm_struct *mm);
void flush_cache_dup_mm(struct mm_struct *mm);
void flush_cache_range(struct vm_area_struct *vma,
		       unsigned long start, unsigned long end);
void flush_cache_page(struct vm_area_struct *vma,
		      unsigned long addr, unsigned long pfn);
void flush_cache_kmaps(void);
void flush_cache_vmap(unsigned long start, unsigned long end);
void flush_cache_vunmap(unsigned long start, unsigned long end);

#define ARCH_IMPLEMENTS_FLUSH_DCACHE_PAGE 1
void flush_dcache_page(struct page *page);
void copy_to_user_page(struct vm_area_struct *vma, struct page *page,
		       unsigned long vaddr, void *dst, void *src, int len);
void copy_from_user_page(struct vm_area_struct *vma, struct page *page,
			 unsigned long vaddr, void *dst, void *src, int len);

#define ARCH_HAS_FLUSH_ANON_PAGE
void flush_anon_page(struct vm_area_struct *vma,
		     struct page *page, unsigned long vaddr);

#define ARCH_HAS_FLUSH_KERNEL_DCACHE_PAGE
void flush_kernel_dcache_page(struct page *page);
void flush_kernel_vmap_range(void *addr, int size);
void invalidate_kernel_vmap_range(void *addr, int size);
#define flush_dcache_mmap_lock(mapping)   xa_lock_irq(&(mapping)->i_pages)
#define flush_dcache_mmap_unlock(mapping) xa_unlock_irq(&(mapping)->i_pages)

#else
<<<<<<< HEAD
void flush_icache_user_range(struct vm_area_struct *vma, struct page *page,
	                     unsigned long addr, int len);
#define flush_icache_user_range flush_icache_user_range
=======
void flush_icache_user_page(struct vm_area_struct *vma, struct page *page,
	                     unsigned long addr, int len);
#define flush_icache_user_page flush_icache_user_page
>>>>>>> d1988041

#include <asm-generic/cacheflush.h>
#endif

#endif /* __NDS32_CACHEFLUSH_H__ */<|MERGE_RESOLUTION|>--- conflicted
+++ resolved
@@ -44,15 +44,9 @@
 #define flush_dcache_mmap_unlock(mapping) xa_unlock_irq(&(mapping)->i_pages)
 
 #else
-<<<<<<< HEAD
-void flush_icache_user_range(struct vm_area_struct *vma, struct page *page,
-	                     unsigned long addr, int len);
-#define flush_icache_user_range flush_icache_user_range
-=======
 void flush_icache_user_page(struct vm_area_struct *vma, struct page *page,
 	                     unsigned long addr, int len);
 #define flush_icache_user_page flush_icache_user_page
->>>>>>> d1988041
 
 #include <asm-generic/cacheflush.h>
 #endif
