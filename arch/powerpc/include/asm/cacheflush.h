--- conflicted
+++ resolved
@@ -25,16 +25,6 @@
 
 #define ARCH_IMPLEMENTS_FLUSH_DCACHE_PAGE 1
 extern void flush_dcache_page(struct page *page);
-<<<<<<< HEAD
-#define flush_dcache_mmap_lock(mapping)		do { } while (0)
-#define flush_dcache_mmap_unlock(mapping)	do { } while (0)
-
-void flush_icache_range(unsigned long start, unsigned long stop);
-extern void flush_icache_user_range(struct vm_area_struct *vma,
-				    struct page *page, unsigned long addr,
-				    int len);
-extern void flush_dcache_icache_page(struct page *page);
-=======
 
 void flush_icache_range(unsigned long start, unsigned long stop);
 #define flush_icache_range flush_icache_range
@@ -44,7 +34,6 @@
 #define flush_icache_user_page flush_icache_user_page
 
 void flush_dcache_icache_page(struct page *page);
->>>>>>> d1988041
 void __flush_dcache_icache(void *page);
 
 /**
