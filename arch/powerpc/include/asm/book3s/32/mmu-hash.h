/* SPDX-License-Identifier: GPL-2.0 */
#ifndef _ASM_POWERPC_BOOK3S_32_MMU_HASH_H_
#define _ASM_POWERPC_BOOK3S_32_MMU_HASH_H_

/*
 * 32-bit hash table MMU support
 */

/*
 * BATs
 */

/* Block size masks */
#define BL_128K	0x000
#define BL_256K 0x001
#define BL_512K 0x003
#define BL_1M   0x007
#define BL_2M   0x00F
#define BL_4M   0x01F
#define BL_8M   0x03F
#define BL_16M  0x07F
#define BL_32M  0x0FF
#define BL_64M  0x1FF
#define BL_128M 0x3FF
#define BL_256M 0x7FF

/* BAT Access Protection */
#define BPP_XX	0x00		/* No access */
#define BPP_RX	0x01		/* Read only */
#define BPP_RW	0x02		/* Read/write */

#ifndef __ASSEMBLY__
/* Contort a phys_addr_t into the right format/bits for a BAT */
#ifdef CONFIG_PHYS_64BIT
#define BAT_PHYS_ADDR(x) ((u32)((x & 0x00000000fffe0000ULL) | \
				((x & 0x0000000e00000000ULL) >> 24) | \
				((x & 0x0000000100000000ULL) >> 30)))
#define PHYS_BAT_ADDR(x) (((u64)(x) & 0x00000000fffe0000ULL) | \
			  (((u64)(x) << 24) & 0x0000000e00000000ULL) | \
			  (((u64)(x) << 30) & 0x0000000100000000ULL))
#else
#define BAT_PHYS_ADDR(x) (x)
#define PHYS_BAT_ADDR(x) ((x) & 0xfffe0000)
#endif

struct ppc_bat {
	u32 batu;
	u32 batl;
};
#endif /* !__ASSEMBLY__ */

/*
 * Hash table
 */

/* Values for PP (assumes Ks=0, Kp=1) */
#define PP_RWXX	0	/* Supervisor read/write, User none */
#define PP_RWRX 1	/* Supervisor read/write, User read */
#define PP_RWRW 2	/* Supervisor read/write, User read/write */
#define PP_RXRX 3	/* Supervisor read,       User read */

/* Values for Segment Registers */
#define SR_NX	0x10000000	/* No Execute */
#define SR_KP	0x20000000	/* User key */
#define SR_KS	0x40000000	/* Supervisor key */

#ifndef __ASSEMBLY__

/*
 * This macro defines the mapping from contexts to VSIDs (virtual
 * segment IDs).  We use a skew on both the context and the high 4 bits
 * of the 32-bit virtual address (the "effective segment ID") in order
 * to spread out the entries in the MMU hash table.  Note, if this
 * function is changed then hash functions will have to be
 * changed to correspond.
 */
#define CTX_TO_VSID(c, id)	((((c) * (897 * 16)) + (id * 0x111)) & 0xffffff)

/*
 * Hardware Page Table Entry
 * Note that the xpn and x bitfields are used only by processors that
 * support extended addressing; otherwise, those bits are reserved.
 */
struct hash_pte {
	unsigned long v:1;	/* Entry is valid */
	unsigned long vsid:24;	/* Virtual segment identifier */
	unsigned long h:1;	/* Hash algorithm indicator */
	unsigned long api:6;	/* Abbreviated page index */
	unsigned long rpn:20;	/* Real (physical) page number */
	unsigned long xpn:3;	/* Real page number bits 0-2, optional */
	unsigned long r:1;	/* Referenced */
	unsigned long c:1;	/* Changed */
	unsigned long w:1;	/* Write-thru cache mode */
	unsigned long i:1;	/* Cache inhibited */
	unsigned long m:1;	/* Memory coherence */
	unsigned long g:1;	/* Guarded */
	unsigned long x:1;	/* Real page number bit 3, optional */
	unsigned long pp:2;	/* Page protection */
};

typedef struct {
	unsigned long id;
	void __user *vdso;
} mm_context_t;

void update_bats(void);
static inline void cleanup_cpu_mmu_context(void) { }

/* patch sites */
extern s32 patch__hash_page_A0, patch__hash_page_A1, patch__hash_page_A2;
extern s32 patch__hash_page_B, patch__hash_page_C;
extern s32 patch__flush_hash_A0, patch__flush_hash_A1, patch__flush_hash_A2;
extern s32 patch__flush_hash_B;

#include <asm/reg.h>
#include <asm/task_size_32.h>

<<<<<<< HEAD
#define UPDATE_TWO_USER_SEGMENTS(n) do {		\
	if (TASK_SIZE > ((n) << 28))			\
		mtsr(val1, (n) << 28);			\
	if (TASK_SIZE > (((n) + 1) << 28))		\
		mtsr(val2, ((n) + 1) << 28);		\
	val1 = (val1 + 0x222) & 0xf0ffffff;		\
	val2 = (val2 + 0x222) & 0xf0ffffff;		\
} while (0)

static __always_inline void update_user_segments(u32 val)
{
	int val1 = val;
	int val2 = (val + 0x111) & 0xf0ffffff;

	UPDATE_TWO_USER_SEGMENTS(0);
	UPDATE_TWO_USER_SEGMENTS(2);
	UPDATE_TWO_USER_SEGMENTS(4);
	UPDATE_TWO_USER_SEGMENTS(6);
	UPDATE_TWO_USER_SEGMENTS(8);
	UPDATE_TWO_USER_SEGMENTS(10);
	UPDATE_TWO_USER_SEGMENTS(12);
	UPDATE_TWO_USER_SEGMENTS(14);
=======
static __always_inline void update_user_segment(u32 n, u32 val)
{
	if (n << 28 < TASK_SIZE)
		mtsr(val + n * 0x111, n << 28);
}

static __always_inline void update_user_segments(u32 val)
{
	val &= 0xf0ffffff;

	update_user_segment(0, val);
	update_user_segment(1, val);
	update_user_segment(2, val);
	update_user_segment(3, val);
	update_user_segment(4, val);
	update_user_segment(5, val);
	update_user_segment(6, val);
	update_user_segment(7, val);
	update_user_segment(8, val);
	update_user_segment(9, val);
	update_user_segment(10, val);
	update_user_segment(11, val);
	update_user_segment(12, val);
	update_user_segment(13, val);
	update_user_segment(14, val);
	update_user_segment(15, val);
>>>>>>> d92805b6
}

#endif /* !__ASSEMBLY__ */

/* We happily ignore the smaller BATs on 601, we don't actually use
 * those definitions on hash32 at the moment anyway
 */
#define mmu_virtual_psize	MMU_PAGE_4K
#define mmu_linear_psize	MMU_PAGE_256M

#endif /* _ASM_POWERPC_BOOK3S_32_MMU_HASH_H_ */<|MERGE_RESOLUTION|>--- conflicted
+++ resolved
@@ -115,30 +115,6 @@
 #include <asm/reg.h>
 #include <asm/task_size_32.h>
 
-<<<<<<< HEAD
-#define UPDATE_TWO_USER_SEGMENTS(n) do {		\
-	if (TASK_SIZE > ((n) << 28))			\
-		mtsr(val1, (n) << 28);			\
-	if (TASK_SIZE > (((n) + 1) << 28))		\
-		mtsr(val2, ((n) + 1) << 28);		\
-	val1 = (val1 + 0x222) & 0xf0ffffff;		\
-	val2 = (val2 + 0x222) & 0xf0ffffff;		\
-} while (0)
-
-static __always_inline void update_user_segments(u32 val)
-{
-	int val1 = val;
-	int val2 = (val + 0x111) & 0xf0ffffff;
-
-	UPDATE_TWO_USER_SEGMENTS(0);
-	UPDATE_TWO_USER_SEGMENTS(2);
-	UPDATE_TWO_USER_SEGMENTS(4);
-	UPDATE_TWO_USER_SEGMENTS(6);
-	UPDATE_TWO_USER_SEGMENTS(8);
-	UPDATE_TWO_USER_SEGMENTS(10);
-	UPDATE_TWO_USER_SEGMENTS(12);
-	UPDATE_TWO_USER_SEGMENTS(14);
-=======
 static __always_inline void update_user_segment(u32 n, u32 val)
 {
 	if (n << 28 < TASK_SIZE)
@@ -165,7 +141,6 @@
 	update_user_segment(13, val);
 	update_user_segment(14, val);
 	update_user_segment(15, val);
->>>>>>> d92805b6
 }
 
 #endif /* !__ASSEMBLY__ */
