/* SPDX-License-Identifier: GPL-2.0-or-later */
/*
 *  PowerPC version 
 *    Copyright (C) 1995-1996 Gary Thomas (gdt@linuxppc.org)
 *  Rewritten by Cort Dougan (cort@cs.nmt.edu) for PReP
 *    Copyright (C) 1996 Cort Dougan <cort@cs.nmt.edu>
 *  Adapted for Power Macintosh by Paul Mackerras.
 *  Low-level exception handlers and MMU support
 *  rewritten by Paul Mackerras.
 *    Copyright (C) 1996 Paul Mackerras.
 *  MPC8xx modifications Copyright (C) 1997 Dan Malek (dmalek@jlc.net).
 *
 *  This file contains the system call entry code, context switch
 *  code, and exception/interrupt return code for PowerPC.
 */

#include <linux/errno.h>
#include <linux/err.h>
#include <asm/cache.h>
#include <asm/unistd.h>
#include <asm/processor.h>
#include <asm/page.h>
#include <asm/mmu.h>
#include <asm/thread_info.h>
#include <asm/code-patching-asm.h>
#include <asm/ppc_asm.h>
#include <asm/asm-offsets.h>
#include <asm/cputable.h>
#include <asm/firmware.h>
#include <asm/bug.h>
#include <asm/ptrace.h>
#include <asm/irqflags.h>
#include <asm/hw_irq.h>
#include <asm/context_tracking.h>
#include <asm/ppc-opcode.h>
#include <asm/barrier.h>
#include <asm/export.h>
#include <asm/asm-compat.h>
#ifdef CONFIG_PPC_BOOK3S
#include <asm/exception-64s.h>
#else
#include <asm/exception-64e.h>
#endif
#include <asm/feature-fixups.h>
#include <asm/kup.h>

/*
 * System calls.
 */
	.section	".text"
<<<<<<< HEAD
	.align 7

#ifdef CONFIG_PPC_BOOK3S
.macro system_call_vectored name trapnr
	.globl system_call_vectored_\name
system_call_vectored_\name:
_ASM_NOKPROBE_SYMBOL(system_call_vectored_\name)
#ifdef CONFIG_PPC_TRANSACTIONAL_MEM
BEGIN_FTR_SECTION
	extrdi.	r10, r12, 1, (63-MSR_TS_T_LG) /* transaction active? */
	bne	.Ltabort_syscall
END_FTR_SECTION_IFSET(CPU_FTR_TM)
#endif
	SCV_INTERRUPT_TO_KERNEL
	mr	r10,r1
	ld	r1,PACAKSAVE(r13)
	std	r10,0(r1)
	std	r11,_NIP(r1)
	std	r12,_MSR(r1)
	std	r0,GPR0(r1)
	std	r10,GPR1(r1)
	std	r2,GPR2(r1)
	ld	r2,PACATOC(r13)
	mfcr	r12
	li	r11,0
	/* Can we avoid saving r3-r8 in common case? */
	std	r3,GPR3(r1)
	std	r4,GPR4(r1)
	std	r5,GPR5(r1)
	std	r6,GPR6(r1)
	std	r7,GPR7(r1)
	std	r8,GPR8(r1)
	/* Zero r9-r12, this should only be required when restoring all GPRs */
	std	r11,GPR9(r1)
	std	r11,GPR10(r1)
	std	r11,GPR11(r1)
	std	r11,GPR12(r1)
	std	r9,GPR13(r1)
	SAVE_NVGPRS(r1)
	std	r11,_XER(r1)
	std	r11,_LINK(r1)
	std	r11,_CTR(r1)

	li	r11,\trapnr
	std	r11,_TRAP(r1)
	std	r12,_CCR(r1)
	std	r3,ORIG_GPR3(r1)
	addi	r10,r1,STACK_FRAME_OVERHEAD
	ld	r11,exception_marker@toc(r2)
	std	r11,-16(r10)		/* "regshere" marker */

BEGIN_FTR_SECTION
	HMT_MEDIUM
END_FTR_SECTION_IFSET(CPU_FTR_HAS_PPR)

	/*
	 * RECONCILE_IRQ_STATE without calling trace_hardirqs_off(), which
	 * would clobber syscall parameters. Also we always enter with IRQs
	 * enabled and nothing pending. system_call_exception() will call
	 * trace_hardirqs_off().
	 *
	 * scv enters with MSR[EE]=1, so don't set PACA_IRQ_HARD_DIS. The
	 * entry vector already sets PACAIRQSOFTMASK to IRQS_ALL_DISABLED.
	 */

	/* Calling convention has r9 = orig r0, r10 = regs */
	mr	r9,r0
	bl	system_call_exception

.Lsyscall_vectored_\name\()_exit:
	addi    r4,r1,STACK_FRAME_OVERHEAD
	li	r5,1 /* scv */
	bl	syscall_exit_prepare

	ld	r2,_CCR(r1)
	ld	r4,_NIP(r1)
	ld	r5,_MSR(r1)

BEGIN_FTR_SECTION
	stdcx.	r0,0,r1			/* to clear the reservation */
END_FTR_SECTION_IFCLR(CPU_FTR_STCX_CHECKS_ADDRESS)

BEGIN_FTR_SECTION
	HMT_MEDIUM_LOW
END_FTR_SECTION_IFSET(CPU_FTR_HAS_PPR)

	cmpdi	r3,0
	bne	.Lsyscall_vectored_\name\()_restore_regs

	/* rfscv returns with LR->NIA and CTR->MSR */
	mtlr	r4
	mtctr	r5

	/* Could zero these as per ABI, but we may consider a stricter ABI
	 * which preserves these if libc implementations can benefit, so
	 * restore them for now until further measurement is done. */
	ld	r0,GPR0(r1)
	ld	r4,GPR4(r1)
	ld	r5,GPR5(r1)
	ld	r6,GPR6(r1)
	ld	r7,GPR7(r1)
	ld	r8,GPR8(r1)
	/* Zero volatile regs that may contain sensitive kernel data */
	li	r9,0
	li	r10,0
	li	r11,0
	li	r12,0
	mtspr	SPRN_XER,r0

	/*
	 * We don't need to restore AMR on the way back to userspace for KUAP.
	 * The value of AMR only matters while we're in the kernel.
	 */
	mtcr	r2
	ld	r2,GPR2(r1)
	ld	r3,GPR3(r1)
	ld	r13,GPR13(r1)
	ld	r1,GPR1(r1)
	RFSCV_TO_USER
	b	.	/* prevent speculative execution */

.Lsyscall_vectored_\name\()_restore_regs:
	li	r3,0
	mtmsrd	r3,1
	mtspr	SPRN_SRR0,r4
	mtspr	SPRN_SRR1,r5

	ld	r3,_CTR(r1)
	ld	r4,_LINK(r1)
	ld	r5,_XER(r1)

	REST_NVGPRS(r1)
	ld	r0,GPR0(r1)
	mtcr	r2
	mtctr	r3
	mtlr	r4
	mtspr	SPRN_XER,r5
	REST_10GPRS(2, r1)
	REST_2GPRS(12, r1)
	ld	r1,GPR1(r1)
	RFI_TO_USER
.endm

system_call_vectored common 0x3000
/*
 * We instantiate another entry copy for the SIGILL variant, with TRAP=0x7ff0
 * which is tested by system_call_exception when r0 is -1 (as set by vector
 * entry code).
 */
system_call_vectored sigill 0x7ff0


/*
 * Entered via kernel return set up by kernel/sstep.c, must match entry regs
 */
	.globl system_call_vectored_emulate
system_call_vectored_emulate:
_ASM_NOKPROBE_SYMBOL(system_call_vectored_emulate)
	li	r10,IRQS_ALL_DISABLED
	stb	r10,PACAIRQSOFTMASK(r13)
	b	system_call_vectored_common
#endif

	.balign IFETCH_ALIGN_BYTES
	.globl system_call_common
system_call_common:
_ASM_NOKPROBE_SYMBOL(system_call_common)
#ifdef CONFIG_PPC_TRANSACTIONAL_MEM
BEGIN_FTR_SECTION
	extrdi.	r10, r12, 1, (63-MSR_TS_T_LG) /* transaction active? */
	bne	.Ltabort_syscall
END_FTR_SECTION_IFSET(CPU_FTR_TM)
#endif
	mr	r10,r1
	ld	r1,PACAKSAVE(r13)
	std	r10,0(r1)
	std	r11,_NIP(r1)
	std	r12,_MSR(r1)
	std	r0,GPR0(r1)
	std	r10,GPR1(r1)
	std	r2,GPR2(r1)
#ifdef CONFIG_PPC_FSL_BOOK3E
START_BTB_FLUSH_SECTION
	BTB_FLUSH(r10)
END_BTB_FLUSH_SECTION
#endif
	ld	r2,PACATOC(r13)
	mfcr	r12
	li	r11,0
	/* Can we avoid saving r3-r8 in common case? */
	std	r3,GPR3(r1)
	std	r4,GPR4(r1)
	std	r5,GPR5(r1)
	std	r6,GPR6(r1)
	std	r7,GPR7(r1)
	std	r8,GPR8(r1)
	/* Zero r9-r12, this should only be required when restoring all GPRs */
	std	r11,GPR9(r1)
	std	r11,GPR10(r1)
	std	r11,GPR11(r1)
	std	r11,GPR12(r1)
	std	r9,GPR13(r1)
	SAVE_NVGPRS(r1)
	std	r11,_XER(r1)
	std	r11,_CTR(r1)
	mflr	r10

	/*
	 * This clears CR0.SO (bit 28), which is the error indication on
	 * return from this system call.
	 */
	rldimi	r12,r11,28,(63-28)
	li	r11,0xc00
	std	r10,_LINK(r1)
	std	r11,_TRAP(r1)
	std	r12,_CCR(r1)
	std	r3,ORIG_GPR3(r1)
	addi	r10,r1,STACK_FRAME_OVERHEAD
	ld	r11,exception_marker@toc(r2)
	std	r11,-16(r10)		/* "regshere" marker */

	/*
	 * RECONCILE_IRQ_STATE without calling trace_hardirqs_off(), which
	 * would clobber syscall parameters. Also we always enter with IRQs
	 * enabled and nothing pending. system_call_exception() will call
	 * trace_hardirqs_off().
	 */
	li	r11,IRQS_ALL_DISABLED
	li	r12,PACA_IRQ_HARD_DIS
	stb	r11,PACAIRQSOFTMASK(r13)
	stb	r12,PACAIRQHAPPENED(r13)

	/* Calling convention has r9 = orig r0, r10 = regs */
	mr	r9,r0
	bl	system_call_exception

.Lsyscall_exit:
	addi    r4,r1,STACK_FRAME_OVERHEAD
	li	r5,0 /* !scv */
	bl	syscall_exit_prepare

	ld	r2,_CCR(r1)
	ld	r4,_NIP(r1)
	ld	r5,_MSR(r1)
	ld	r6,_LINK(r1)

BEGIN_FTR_SECTION
	stdcx.	r0,0,r1			/* to clear the reservation */
END_FTR_SECTION_IFCLR(CPU_FTR_STCX_CHECKS_ADDRESS)

	mtspr	SPRN_SRR0,r4
	mtspr	SPRN_SRR1,r5
	mtlr	r6

	cmpdi	r3,0
	bne	.Lsyscall_restore_regs
	/* Zero volatile regs that may contain sensitive kernel data */
	li	r0,0
	li	r4,0
	li	r5,0
	li	r6,0
	li	r7,0
	li	r8,0
	li	r9,0
	li	r10,0
	li	r11,0
	li	r12,0
	mtctr	r0
	mtspr	SPRN_XER,r0
.Lsyscall_restore_regs_cont:

BEGIN_FTR_SECTION
	HMT_MEDIUM_LOW
END_FTR_SECTION_IFSET(CPU_FTR_HAS_PPR)

	/*
	 * We don't need to restore AMR on the way back to userspace for KUAP.
	 * The value of AMR only matters while we're in the kernel.
	 */
	mtcr	r2
	ld	r2,GPR2(r1)
	ld	r3,GPR3(r1)
	ld	r13,GPR13(r1)
	ld	r1,GPR1(r1)
	RFI_TO_USER
	b	.	/* prevent speculative execution */

.Lsyscall_restore_regs:
	ld	r3,_CTR(r1)
	ld	r4,_XER(r1)
	REST_NVGPRS(r1)
	mtctr	r3
	mtspr	SPRN_XER,r4
	ld	r0,GPR0(r1)
	REST_8GPRS(4, r1)
	ld	r12,GPR12(r1)
	b	.Lsyscall_restore_regs_cont

#ifdef CONFIG_PPC_TRANSACTIONAL_MEM
.Ltabort_syscall:
	/* Firstly we need to enable TM in the kernel */
	mfmsr	r10
	li	r9, 1
	rldimi	r10, r9, MSR_TM_LG, 63-MSR_TM_LG
	mtmsrd	r10, 0

	/* tabort, this dooms the transaction, nothing else */
	li	r9, (TM_CAUSE_SYSCALL|TM_CAUSE_PERSISTENT)
	TABORT(R9)

	/*
	 * Return directly to userspace. We have corrupted user register state,
	 * but userspace will never see that register state. Execution will
	 * resume after the tbegin of the aborted transaction with the
	 * checkpointed register state.
	 */
	li	r9, MSR_RI
	andc	r10, r10, r9
	mtmsrd	r10, 1
	mtspr	SPRN_SRR0, r11
	mtspr	SPRN_SRR1, r12
	RFI_TO_USER
	b	.	/* prevent speculative execution */
#endif

#ifdef CONFIG_PPC_BOOK3S
_GLOBAL(ret_from_fork_scv)
	bl	schedule_tail
	REST_NVGPRS(r1)
	li	r3,0	/* fork() return value */
	b	.Lsyscall_vectored_common_exit
#endif

_GLOBAL(ret_from_fork)
	bl	schedule_tail
	REST_NVGPRS(r1)
	li	r3,0	/* fork() return value */
	b	.Lsyscall_exit

_GLOBAL(ret_from_kernel_thread)
	bl	schedule_tail
	REST_NVGPRS(r1)
	mtctr	r14
	mr	r3,r15
#ifdef PPC64_ELF_ABI_v2
	mr	r12,r14
#endif
	bctrl
	li	r3,0
	b	.Lsyscall_exit

#ifdef CONFIG_PPC_BOOK3E
/* Save non-volatile GPRs, if not already saved. */
_GLOBAL(save_nvgprs)
	ld	r11,_TRAP(r1)
	andi.	r0,r11,1
	beqlr-
	SAVE_NVGPRS(r1)
	clrrdi	r0,r11,1
	std	r0,_TRAP(r1)
	blr
_ASM_NOKPROBE_SYMBOL(save_nvgprs);
#endif
=======
>>>>>>> 3b17187f

#ifdef CONFIG_PPC_BOOK3S_64

#define FLUSH_COUNT_CACHE	\
1:	nop;			\
	patch_site 1b, patch__call_flush_branch_caches1; \
1:	nop;			\
	patch_site 1b, patch__call_flush_branch_caches2; \
1:	nop;			\
	patch_site 1b, patch__call_flush_branch_caches3

.macro nops number
	.rept \number
	nop
	.endr
.endm

.balign 32
.global flush_branch_caches
flush_branch_caches:
	/* Save LR into r9 */
	mflr	r9

	// Flush the link stack
	.rept 64
	bl	.+4
	.endr
	b	1f
	nops	6

	.balign 32
	/* Restore LR */
1:	mtlr	r9

	// If we're just flushing the link stack, return here
3:	nop
	patch_site 3b patch__flush_link_stack_return

	li	r9,0x7fff
	mtctr	r9

	PPC_BCCTR_FLUSH

2:	nop
	patch_site 2b patch__flush_count_cache_return

	nops	3

	.rept 278
	.balign 32
	PPC_BCCTR_FLUSH
	nops	7
	.endr

	blr
#else
#define FLUSH_COUNT_CACHE
#endif /* CONFIG_PPC_BOOK3S_64 */

/*
 * This routine switches between two different tasks.  The process
 * state of one is saved on its kernel stack.  Then the state
 * of the other is restored from its kernel stack.  The memory
 * management hardware is updated to the second process's state.
 * Finally, we can return to the second process, via interrupt_return.
 * On entry, r3 points to the THREAD for the current task, r4
 * points to the THREAD for the new task.
 *
 * Note: there are two ways to get to the "going out" portion
 * of this code; either by coming in via the entry (_switch)
 * or via "fork" which must set up an environment equivalent
 * to the "_switch" path.  If you change this you'll have to change
 * the fork code also.
 *
 * The code which creates the new task context is in 'copy_thread'
 * in arch/powerpc/kernel/process.c 
 */
	.align	7
_GLOBAL(_switch)
	mflr	r0
	std	r0,16(r1)
	stdu	r1,-SWITCH_FRAME_SIZE(r1)
	/* r3-r13 are caller saved -- Cort */
	SAVE_NVGPRS(r1)
	std	r0,_NIP(r1)	/* Return to switch caller */
	mfcr	r23
	std	r23,_CCR(r1)
	std	r1,KSP(r3)	/* Set old stack pointer */

	kuap_check_amr r9, r10

	FLUSH_COUNT_CACHE	/* Clobbers r9, ctr */

	/*
	 * On SMP kernels, care must be taken because a task may be
	 * scheduled off CPUx and on to CPUy. Memory ordering must be
	 * considered.
	 *
	 * Cacheable stores on CPUx will be visible when the task is
	 * scheduled on CPUy by virtue of the core scheduler barriers
	 * (see "Notes on Program-Order guarantees on SMP systems." in
	 * kernel/sched/core.c).
	 *
	 * Uncacheable stores in the case of involuntary preemption must
	 * be taken care of. The smp_mb__after_spinlock() in __schedule()
	 * is implemented as hwsync on powerpc, which orders MMIO too. So
	 * long as there is an hwsync in the context switch path, it will
	 * be executed on the source CPU after the task has performed
	 * all MMIO ops on that CPU, and on the destination CPU before the
	 * task performs any MMIO ops there.
	 */

	/*
	 * The kernel context switch path must contain a spin_lock,
	 * which contains larx/stcx, which will clear any reservation
	 * of the task being switched.
	 */
#ifdef CONFIG_PPC_BOOK3S
/* Cancel all explict user streams as they will have no use after context
 * switch and will stop the HW from creating streams itself
 */
	DCBT_BOOK3S_STOP_ALL_STREAM_IDS(r6)
#endif

	addi	r6,r4,-THREAD	/* Convert THREAD to 'current' */
	std	r6,PACACURRENT(r13)	/* Set new 'current' */
#if defined(CONFIG_STACKPROTECTOR)
	ld	r6, TASK_CANARY(r6)
	std	r6, PACA_CANARY(r13)
#endif

	ld	r8,KSP(r4)	/* new stack pointer */
#ifdef CONFIG_PPC_BOOK3S_64
BEGIN_MMU_FTR_SECTION
	b	2f
END_MMU_FTR_SECTION_IFSET(MMU_FTR_TYPE_RADIX)
BEGIN_FTR_SECTION
	clrrdi	r6,r8,28	/* get its ESID */
	clrrdi	r9,r1,28	/* get current sp ESID */
FTR_SECTION_ELSE
	clrrdi	r6,r8,40	/* get its 1T ESID */
	clrrdi	r9,r1,40	/* get current sp 1T ESID */
ALT_MMU_FTR_SECTION_END_IFCLR(MMU_FTR_1T_SEGMENT)
	clrldi.	r0,r6,2		/* is new ESID c00000000? */
	cmpd	cr1,r6,r9	/* or is new ESID the same as current ESID? */
	cror	eq,4*cr1+eq,eq
	beq	2f		/* if yes, don't slbie it */

	/* Bolt in the new stack SLB entry */
	ld	r7,KSP_VSID(r4)	/* Get new stack's VSID */
	oris	r0,r6,(SLB_ESID_V)@h
	ori	r0,r0,(SLB_NUM_BOLTED-1)@l
BEGIN_FTR_SECTION
	li	r9,MMU_SEGSIZE_1T	/* insert B field */
	oris	r6,r6,(MMU_SEGSIZE_1T << SLBIE_SSIZE_SHIFT)@h
	rldimi	r7,r9,SLB_VSID_SSIZE_SHIFT,0
END_MMU_FTR_SECTION_IFSET(MMU_FTR_1T_SEGMENT)

	/* Update the last bolted SLB.  No write barriers are needed
	 * here, provided we only update the current CPU's SLB shadow
	 * buffer.
	 */
	ld	r9,PACA_SLBSHADOWPTR(r13)
	li	r12,0
	std	r12,SLBSHADOW_STACKESID(r9)	/* Clear ESID */
	li	r12,SLBSHADOW_STACKVSID
	STDX_BE	r7,r12,r9			/* Save VSID */
	li	r12,SLBSHADOW_STACKESID
	STDX_BE	r0,r12,r9			/* Save ESID */

	/* No need to check for MMU_FTR_NO_SLBIE_B here, since when
	 * we have 1TB segments, the only CPUs known to have the errata
	 * only support less than 1TB of system memory and we'll never
	 * actually hit this code path.
	 */

	isync
	slbie	r6
BEGIN_FTR_SECTION
	slbie	r6		/* Workaround POWER5 < DD2.1 issue */
END_FTR_SECTION_IFCLR(CPU_FTR_ARCH_207S)
	slbmte	r7,r0
	isync
2:
#endif /* CONFIG_PPC_BOOK3S_64 */

	clrrdi	r7, r8, THREAD_SHIFT	/* base of new stack */
	/* Note: this uses SWITCH_FRAME_SIZE rather than INT_FRAME_SIZE
	   because we don't need to leave the 288-byte ABI gap at the
	   top of the kernel stack. */
	addi	r7,r7,THREAD_SIZE-SWITCH_FRAME_SIZE

	/*
	 * PMU interrupts in radix may come in here. They will use r1, not
	 * PACAKSAVE, so this stack switch will not cause a problem. They
	 * will store to the process stack, which may then be migrated to
	 * another CPU. However the rq lock release on this CPU paired with
	 * the rq lock acquire on the new CPU before the stack becomes
	 * active on the new CPU, will order those stores.
	 */
	mr	r1,r8		/* start using new stack pointer */
	std	r7,PACAKSAVE(r13)

	ld	r6,_CCR(r1)
	mtcrf	0xFF,r6

	/* r3-r13 are destroyed -- Cort */
	REST_NVGPRS(r1)

	/* convert old thread to its task_struct for return value */
	addi	r3,r3,-THREAD
	ld	r7,_NIP(r1)	/* Return to _switch caller in new task */
	mtlr	r7
	addi	r1,r1,SWITCH_FRAME_SIZE
	blr

#ifdef CONFIG_PPC_RTAS
/*
 * On CHRP, the Run-Time Abstraction Services (RTAS) have to be
 * called with the MMU off.
 *
 * In addition, we need to be in 32b mode, at least for now.
 * 
 * Note: r3 is an input parameter to rtas, so don't trash it...
 */
_GLOBAL(enter_rtas)
	mflr	r0
	std	r0,16(r1)
        stdu	r1,-SWITCH_FRAME_SIZE(r1) /* Save SP and create stack space. */

	/* Because RTAS is running in 32b mode, it clobbers the high order half
	 * of all registers that it saves.  We therefore save those registers
	 * RTAS might touch to the stack.  (r0, r3-r13 are caller saved)
   	 */
	SAVE_GPR(2, r1)			/* Save the TOC */
	SAVE_GPR(13, r1)		/* Save paca */
	SAVE_NVGPRS(r1)			/* Save the non-volatiles */

	mfcr	r4
	std	r4,_CCR(r1)
	mfctr	r5
	std	r5,_CTR(r1)
	mfspr	r6,SPRN_XER
	std	r6,_XER(r1)
	mfdar	r7
	std	r7,_DAR(r1)
	mfdsisr	r8
	std	r8,_DSISR(r1)

	/* Temporary workaround to clear CR until RTAS can be modified to
	 * ignore all bits.
	 */
	li	r0,0
	mtcr	r0

#ifdef CONFIG_BUG
	/* There is no way it is acceptable to get here with interrupts enabled,
	 * check it with the asm equivalent of WARN_ON
	 */
	lbz	r0,PACAIRQSOFTMASK(r13)
1:	tdeqi	r0,IRQS_ENABLED
	EMIT_WARN_ENTRY 1b,__FILE__,__LINE__,BUGFLAG_WARNING
#endif

	/* Hard-disable interrupts */
	mfmsr	r6
	rldicl	r7,r6,48,1
	rotldi	r7,r7,16
	mtmsrd	r7,1

	/* Unfortunately, the stack pointer and the MSR are also clobbered,
	 * so they are saved in the PACA which allows us to restore
	 * our original state after RTAS returns.
         */
	std	r1,PACAR1(r13)
        std	r6,PACASAVEDMSR(r13)

	/* Setup our real return addr */	
	LOAD_REG_ADDR(r4,rtas_return_loc)
	clrldi	r4,r4,2			/* convert to realmode address */
       	mtlr	r4

	li	r0,0
	ori	r0,r0,MSR_EE|MSR_SE|MSR_BE|MSR_RI
	andc	r0,r6,r0
	
        li      r9,1
        rldicr  r9,r9,MSR_SF_LG,(63-MSR_SF_LG)
	ori	r9,r9,MSR_IR|MSR_DR|MSR_FE0|MSR_FE1|MSR_FP|MSR_RI|MSR_LE
	andc	r6,r0,r9

__enter_rtas:
	sync				/* disable interrupts so SRR0/1 */
	mtmsrd	r0			/* don't get trashed */

	LOAD_REG_ADDR(r4, rtas)
	ld	r5,RTASENTRY(r4)	/* get the rtas->entry value */
	ld	r4,RTASBASE(r4)		/* get the rtas->base value */
	
	mtspr	SPRN_SRR0,r5
	mtspr	SPRN_SRR1,r6
	RFI_TO_KERNEL
	b	.	/* prevent speculative execution */

rtas_return_loc:
	FIXUP_ENDIAN

	/*
	 * Clear RI and set SF before anything.
	 */
	mfmsr   r6
	li	r0,MSR_RI
	andc	r6,r6,r0
	sldi	r0,r0,(MSR_SF_LG - MSR_RI_LG)
	or	r6,r6,r0
	sync
	mtmsrd  r6

	/* relocation is off at this point */
	GET_PACA(r4)
	clrldi	r4,r4,2			/* convert to realmode address */

	bcl	20,31,$+4
0:	mflr	r3
	ld	r3,(1f-0b)(r3)		/* get &rtas_restore_regs */

        ld	r1,PACAR1(r4)           /* Restore our SP */
        ld	r4,PACASAVEDMSR(r4)     /* Restore our MSR */

	mtspr	SPRN_SRR0,r3
	mtspr	SPRN_SRR1,r4
	RFI_TO_KERNEL
	b	.	/* prevent speculative execution */
_ASM_NOKPROBE_SYMBOL(__enter_rtas)
_ASM_NOKPROBE_SYMBOL(rtas_return_loc)

	.align	3
1:	.8byte	rtas_restore_regs

rtas_restore_regs:
	/* relocation is on at this point */
	REST_GPR(2, r1)			/* Restore the TOC */
	REST_GPR(13, r1)		/* Restore paca */
	REST_NVGPRS(r1)			/* Restore the non-volatiles */

	GET_PACA(r13)

	ld	r4,_CCR(r1)
	mtcr	r4
	ld	r5,_CTR(r1)
	mtctr	r5
	ld	r6,_XER(r1)
	mtspr	SPRN_XER,r6
	ld	r7,_DAR(r1)
	mtdar	r7
	ld	r8,_DSISR(r1)
	mtdsisr	r8

        addi	r1,r1,SWITCH_FRAME_SIZE	/* Unstack our frame */
	ld	r0,16(r1)		/* get return address */

	mtlr    r0
        blr				/* return to caller */

#endif /* CONFIG_PPC_RTAS */

_GLOBAL(enter_prom)
	mflr	r0
	std	r0,16(r1)
        stdu	r1,-SWITCH_FRAME_SIZE(r1) /* Save SP and create stack space */

	/* Because PROM is running in 32b mode, it clobbers the high order half
	 * of all registers that it saves.  We therefore save those registers
	 * PROM might touch to the stack.  (r0, r3-r13 are caller saved)
   	 */
	SAVE_GPR(2, r1)
	SAVE_GPR(13, r1)
	SAVE_NVGPRS(r1)
	mfcr	r10
	mfmsr	r11
	std	r10,_CCR(r1)
	std	r11,_MSR(r1)

	/* Put PROM address in SRR0 */
	mtsrr0	r4

	/* Setup our trampoline return addr in LR */
	bcl	20,31,$+4
0:	mflr	r4
	addi	r4,r4,(1f - 0b)
       	mtlr	r4

	/* Prepare a 32-bit mode big endian MSR
	 */
#ifdef CONFIG_PPC_BOOK3E
	rlwinm	r11,r11,0,1,31
	mtsrr1	r11
	rfi
#else /* CONFIG_PPC_BOOK3E */
	LOAD_REG_IMMEDIATE(r12, MSR_SF | MSR_LE)
	andc	r11,r11,r12
	mtsrr1	r11
	RFI_TO_KERNEL
#endif /* CONFIG_PPC_BOOK3E */

1:	/* Return from OF */
	FIXUP_ENDIAN

	/* Just make sure that r1 top 32 bits didn't get
	 * corrupt by OF
	 */
	rldicl	r1,r1,0,32

	/* Restore the MSR (back to 64 bits) */
	ld	r0,_MSR(r1)
	MTMSRD(r0)
        isync

	/* Restore other registers */
	REST_GPR(2, r1)
	REST_GPR(13, r1)
	REST_NVGPRS(r1)
	ld	r4,_CCR(r1)
	mtcr	r4

        addi	r1,r1,SWITCH_FRAME_SIZE
	ld	r0,16(r1)
	mtlr    r0
        blr<|MERGE_RESOLUTION|>--- conflicted
+++ resolved
@@ -48,372 +48,6 @@
  * System calls.
  */
 	.section	".text"
-<<<<<<< HEAD
-	.align 7
-
-#ifdef CONFIG_PPC_BOOK3S
-.macro system_call_vectored name trapnr
-	.globl system_call_vectored_\name
-system_call_vectored_\name:
-_ASM_NOKPROBE_SYMBOL(system_call_vectored_\name)
-#ifdef CONFIG_PPC_TRANSACTIONAL_MEM
-BEGIN_FTR_SECTION
-	extrdi.	r10, r12, 1, (63-MSR_TS_T_LG) /* transaction active? */
-	bne	.Ltabort_syscall
-END_FTR_SECTION_IFSET(CPU_FTR_TM)
-#endif
-	SCV_INTERRUPT_TO_KERNEL
-	mr	r10,r1
-	ld	r1,PACAKSAVE(r13)
-	std	r10,0(r1)
-	std	r11,_NIP(r1)
-	std	r12,_MSR(r1)
-	std	r0,GPR0(r1)
-	std	r10,GPR1(r1)
-	std	r2,GPR2(r1)
-	ld	r2,PACATOC(r13)
-	mfcr	r12
-	li	r11,0
-	/* Can we avoid saving r3-r8 in common case? */
-	std	r3,GPR3(r1)
-	std	r4,GPR4(r1)
-	std	r5,GPR5(r1)
-	std	r6,GPR6(r1)
-	std	r7,GPR7(r1)
-	std	r8,GPR8(r1)
-	/* Zero r9-r12, this should only be required when restoring all GPRs */
-	std	r11,GPR9(r1)
-	std	r11,GPR10(r1)
-	std	r11,GPR11(r1)
-	std	r11,GPR12(r1)
-	std	r9,GPR13(r1)
-	SAVE_NVGPRS(r1)
-	std	r11,_XER(r1)
-	std	r11,_LINK(r1)
-	std	r11,_CTR(r1)
-
-	li	r11,\trapnr
-	std	r11,_TRAP(r1)
-	std	r12,_CCR(r1)
-	std	r3,ORIG_GPR3(r1)
-	addi	r10,r1,STACK_FRAME_OVERHEAD
-	ld	r11,exception_marker@toc(r2)
-	std	r11,-16(r10)		/* "regshere" marker */
-
-BEGIN_FTR_SECTION
-	HMT_MEDIUM
-END_FTR_SECTION_IFSET(CPU_FTR_HAS_PPR)
-
-	/*
-	 * RECONCILE_IRQ_STATE without calling trace_hardirqs_off(), which
-	 * would clobber syscall parameters. Also we always enter with IRQs
-	 * enabled and nothing pending. system_call_exception() will call
-	 * trace_hardirqs_off().
-	 *
-	 * scv enters with MSR[EE]=1, so don't set PACA_IRQ_HARD_DIS. The
-	 * entry vector already sets PACAIRQSOFTMASK to IRQS_ALL_DISABLED.
-	 */
-
-	/* Calling convention has r9 = orig r0, r10 = regs */
-	mr	r9,r0
-	bl	system_call_exception
-
-.Lsyscall_vectored_\name\()_exit:
-	addi    r4,r1,STACK_FRAME_OVERHEAD
-	li	r5,1 /* scv */
-	bl	syscall_exit_prepare
-
-	ld	r2,_CCR(r1)
-	ld	r4,_NIP(r1)
-	ld	r5,_MSR(r1)
-
-BEGIN_FTR_SECTION
-	stdcx.	r0,0,r1			/* to clear the reservation */
-END_FTR_SECTION_IFCLR(CPU_FTR_STCX_CHECKS_ADDRESS)
-
-BEGIN_FTR_SECTION
-	HMT_MEDIUM_LOW
-END_FTR_SECTION_IFSET(CPU_FTR_HAS_PPR)
-
-	cmpdi	r3,0
-	bne	.Lsyscall_vectored_\name\()_restore_regs
-
-	/* rfscv returns with LR->NIA and CTR->MSR */
-	mtlr	r4
-	mtctr	r5
-
-	/* Could zero these as per ABI, but we may consider a stricter ABI
-	 * which preserves these if libc implementations can benefit, so
-	 * restore them for now until further measurement is done. */
-	ld	r0,GPR0(r1)
-	ld	r4,GPR4(r1)
-	ld	r5,GPR5(r1)
-	ld	r6,GPR6(r1)
-	ld	r7,GPR7(r1)
-	ld	r8,GPR8(r1)
-	/* Zero volatile regs that may contain sensitive kernel data */
-	li	r9,0
-	li	r10,0
-	li	r11,0
-	li	r12,0
-	mtspr	SPRN_XER,r0
-
-	/*
-	 * We don't need to restore AMR on the way back to userspace for KUAP.
-	 * The value of AMR only matters while we're in the kernel.
-	 */
-	mtcr	r2
-	ld	r2,GPR2(r1)
-	ld	r3,GPR3(r1)
-	ld	r13,GPR13(r1)
-	ld	r1,GPR1(r1)
-	RFSCV_TO_USER
-	b	.	/* prevent speculative execution */
-
-.Lsyscall_vectored_\name\()_restore_regs:
-	li	r3,0
-	mtmsrd	r3,1
-	mtspr	SPRN_SRR0,r4
-	mtspr	SPRN_SRR1,r5
-
-	ld	r3,_CTR(r1)
-	ld	r4,_LINK(r1)
-	ld	r5,_XER(r1)
-
-	REST_NVGPRS(r1)
-	ld	r0,GPR0(r1)
-	mtcr	r2
-	mtctr	r3
-	mtlr	r4
-	mtspr	SPRN_XER,r5
-	REST_10GPRS(2, r1)
-	REST_2GPRS(12, r1)
-	ld	r1,GPR1(r1)
-	RFI_TO_USER
-.endm
-
-system_call_vectored common 0x3000
-/*
- * We instantiate another entry copy for the SIGILL variant, with TRAP=0x7ff0
- * which is tested by system_call_exception when r0 is -1 (as set by vector
- * entry code).
- */
-system_call_vectored sigill 0x7ff0
-
-
-/*
- * Entered via kernel return set up by kernel/sstep.c, must match entry regs
- */
-	.globl system_call_vectored_emulate
-system_call_vectored_emulate:
-_ASM_NOKPROBE_SYMBOL(system_call_vectored_emulate)
-	li	r10,IRQS_ALL_DISABLED
-	stb	r10,PACAIRQSOFTMASK(r13)
-	b	system_call_vectored_common
-#endif
-
-	.balign IFETCH_ALIGN_BYTES
-	.globl system_call_common
-system_call_common:
-_ASM_NOKPROBE_SYMBOL(system_call_common)
-#ifdef CONFIG_PPC_TRANSACTIONAL_MEM
-BEGIN_FTR_SECTION
-	extrdi.	r10, r12, 1, (63-MSR_TS_T_LG) /* transaction active? */
-	bne	.Ltabort_syscall
-END_FTR_SECTION_IFSET(CPU_FTR_TM)
-#endif
-	mr	r10,r1
-	ld	r1,PACAKSAVE(r13)
-	std	r10,0(r1)
-	std	r11,_NIP(r1)
-	std	r12,_MSR(r1)
-	std	r0,GPR0(r1)
-	std	r10,GPR1(r1)
-	std	r2,GPR2(r1)
-#ifdef CONFIG_PPC_FSL_BOOK3E
-START_BTB_FLUSH_SECTION
-	BTB_FLUSH(r10)
-END_BTB_FLUSH_SECTION
-#endif
-	ld	r2,PACATOC(r13)
-	mfcr	r12
-	li	r11,0
-	/* Can we avoid saving r3-r8 in common case? */
-	std	r3,GPR3(r1)
-	std	r4,GPR4(r1)
-	std	r5,GPR5(r1)
-	std	r6,GPR6(r1)
-	std	r7,GPR7(r1)
-	std	r8,GPR8(r1)
-	/* Zero r9-r12, this should only be required when restoring all GPRs */
-	std	r11,GPR9(r1)
-	std	r11,GPR10(r1)
-	std	r11,GPR11(r1)
-	std	r11,GPR12(r1)
-	std	r9,GPR13(r1)
-	SAVE_NVGPRS(r1)
-	std	r11,_XER(r1)
-	std	r11,_CTR(r1)
-	mflr	r10
-
-	/*
-	 * This clears CR0.SO (bit 28), which is the error indication on
-	 * return from this system call.
-	 */
-	rldimi	r12,r11,28,(63-28)
-	li	r11,0xc00
-	std	r10,_LINK(r1)
-	std	r11,_TRAP(r1)
-	std	r12,_CCR(r1)
-	std	r3,ORIG_GPR3(r1)
-	addi	r10,r1,STACK_FRAME_OVERHEAD
-	ld	r11,exception_marker@toc(r2)
-	std	r11,-16(r10)		/* "regshere" marker */
-
-	/*
-	 * RECONCILE_IRQ_STATE without calling trace_hardirqs_off(), which
-	 * would clobber syscall parameters. Also we always enter with IRQs
-	 * enabled and nothing pending. system_call_exception() will call
-	 * trace_hardirqs_off().
-	 */
-	li	r11,IRQS_ALL_DISABLED
-	li	r12,PACA_IRQ_HARD_DIS
-	stb	r11,PACAIRQSOFTMASK(r13)
-	stb	r12,PACAIRQHAPPENED(r13)
-
-	/* Calling convention has r9 = orig r0, r10 = regs */
-	mr	r9,r0
-	bl	system_call_exception
-
-.Lsyscall_exit:
-	addi    r4,r1,STACK_FRAME_OVERHEAD
-	li	r5,0 /* !scv */
-	bl	syscall_exit_prepare
-
-	ld	r2,_CCR(r1)
-	ld	r4,_NIP(r1)
-	ld	r5,_MSR(r1)
-	ld	r6,_LINK(r1)
-
-BEGIN_FTR_SECTION
-	stdcx.	r0,0,r1			/* to clear the reservation */
-END_FTR_SECTION_IFCLR(CPU_FTR_STCX_CHECKS_ADDRESS)
-
-	mtspr	SPRN_SRR0,r4
-	mtspr	SPRN_SRR1,r5
-	mtlr	r6
-
-	cmpdi	r3,0
-	bne	.Lsyscall_restore_regs
-	/* Zero volatile regs that may contain sensitive kernel data */
-	li	r0,0
-	li	r4,0
-	li	r5,0
-	li	r6,0
-	li	r7,0
-	li	r8,0
-	li	r9,0
-	li	r10,0
-	li	r11,0
-	li	r12,0
-	mtctr	r0
-	mtspr	SPRN_XER,r0
-.Lsyscall_restore_regs_cont:
-
-BEGIN_FTR_SECTION
-	HMT_MEDIUM_LOW
-END_FTR_SECTION_IFSET(CPU_FTR_HAS_PPR)
-
-	/*
-	 * We don't need to restore AMR on the way back to userspace for KUAP.
-	 * The value of AMR only matters while we're in the kernel.
-	 */
-	mtcr	r2
-	ld	r2,GPR2(r1)
-	ld	r3,GPR3(r1)
-	ld	r13,GPR13(r1)
-	ld	r1,GPR1(r1)
-	RFI_TO_USER
-	b	.	/* prevent speculative execution */
-
-.Lsyscall_restore_regs:
-	ld	r3,_CTR(r1)
-	ld	r4,_XER(r1)
-	REST_NVGPRS(r1)
-	mtctr	r3
-	mtspr	SPRN_XER,r4
-	ld	r0,GPR0(r1)
-	REST_8GPRS(4, r1)
-	ld	r12,GPR12(r1)
-	b	.Lsyscall_restore_regs_cont
-
-#ifdef CONFIG_PPC_TRANSACTIONAL_MEM
-.Ltabort_syscall:
-	/* Firstly we need to enable TM in the kernel */
-	mfmsr	r10
-	li	r9, 1
-	rldimi	r10, r9, MSR_TM_LG, 63-MSR_TM_LG
-	mtmsrd	r10, 0
-
-	/* tabort, this dooms the transaction, nothing else */
-	li	r9, (TM_CAUSE_SYSCALL|TM_CAUSE_PERSISTENT)
-	TABORT(R9)
-
-	/*
-	 * Return directly to userspace. We have corrupted user register state,
-	 * but userspace will never see that register state. Execution will
-	 * resume after the tbegin of the aborted transaction with the
-	 * checkpointed register state.
-	 */
-	li	r9, MSR_RI
-	andc	r10, r10, r9
-	mtmsrd	r10, 1
-	mtspr	SPRN_SRR0, r11
-	mtspr	SPRN_SRR1, r12
-	RFI_TO_USER
-	b	.	/* prevent speculative execution */
-#endif
-
-#ifdef CONFIG_PPC_BOOK3S
-_GLOBAL(ret_from_fork_scv)
-	bl	schedule_tail
-	REST_NVGPRS(r1)
-	li	r3,0	/* fork() return value */
-	b	.Lsyscall_vectored_common_exit
-#endif
-
-_GLOBAL(ret_from_fork)
-	bl	schedule_tail
-	REST_NVGPRS(r1)
-	li	r3,0	/* fork() return value */
-	b	.Lsyscall_exit
-
-_GLOBAL(ret_from_kernel_thread)
-	bl	schedule_tail
-	REST_NVGPRS(r1)
-	mtctr	r14
-	mr	r3,r15
-#ifdef PPC64_ELF_ABI_v2
-	mr	r12,r14
-#endif
-	bctrl
-	li	r3,0
-	b	.Lsyscall_exit
-
-#ifdef CONFIG_PPC_BOOK3E
-/* Save non-volatile GPRs, if not already saved. */
-_GLOBAL(save_nvgprs)
-	ld	r11,_TRAP(r1)
-	andi.	r0,r11,1
-	beqlr-
-	SAVE_NVGPRS(r1)
-	clrrdi	r0,r11,1
-	std	r0,_TRAP(r1)
-	blr
-_ASM_NOKPROBE_SYMBOL(save_nvgprs);
-#endif
-=======
->>>>>>> 3b17187f
 
 #ifdef CONFIG_PPC_BOOK3S_64
 
