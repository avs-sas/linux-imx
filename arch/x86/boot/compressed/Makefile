# SPDX-License-Identifier: GPL-2.0
#
# linux/arch/x86/boot/compressed/Makefile
#
# create a compressed vmlinux image from the original vmlinux
#
# vmlinuz is:
#	decompression code (*.o)
#	asm globals (piggy.S), including:
#		vmlinux.bin.(gz|bz2|lzma|...)
#
# vmlinux.bin is:
#	vmlinux stripped of debugging and comments
# vmlinux.bin.all is:
#	vmlinux.bin + vmlinux.relocs
# vmlinux.bin.(gz|bz2|lzma|...) is:
#	(see scripts/Makefile.lib size_append)
#	compressed vmlinux.bin.all + u32 size of vmlinux.bin.all

# Sanitizer runtimes are unavailable and cannot be linked for early boot code.
KASAN_SANITIZE			:= n
KCSAN_SANITIZE			:= n
OBJECT_FILES_NON_STANDARD	:= y

# Prevents link failures: __sanitizer_cov_trace_pc() is not linked in.
KCOV_INSTRUMENT		:= n

targets := vmlinux vmlinux.bin vmlinux.bin.gz vmlinux.bin.bz2 vmlinux.bin.lzma \
	vmlinux.bin.xz vmlinux.bin.lzo vmlinux.bin.lz4 vmlinux.bin.zst

KBUILD_CFLAGS := -m$(BITS) -O2
KBUILD_CFLAGS += -fno-strict-aliasing -fPIE
KBUILD_CFLAGS += -DDISABLE_BRANCH_PROFILING
cflags-$(CONFIG_X86_32) := -march=i386
cflags-$(CONFIG_X86_64) := -mcmodel=small -mno-red-zone
KBUILD_CFLAGS += $(cflags-y)
KBUILD_CFLAGS += -mno-mmx -mno-sse
KBUILD_CFLAGS += -ffreestanding
KBUILD_CFLAGS += -fno-stack-protector
KBUILD_CFLAGS += $(call cc-disable-warning, address-of-packed-member)
KBUILD_CFLAGS += $(call cc-disable-warning, gnu)
KBUILD_CFLAGS += -Wno-pointer-sign
<<<<<<< HEAD
# Disable relocation relaxation in case the link is not PIE.
KBUILD_CFLAGS += $(call as-option,-Wa$(comma)-mrelax-relocations=no)
=======
KBUILD_CFLAGS += $(call cc-option,-fmacro-prefix-map=$(srctree)/=)
KBUILD_CFLAGS += -fno-asynchronous-unwind-tables
KBUILD_CFLAGS += -D__DISABLE_EXPORTS
# Disable relocation relaxation in case the link is not PIE.
KBUILD_CFLAGS += $(call as-option,-Wa$(comma)-mrelax-relocations=no)
KBUILD_CFLAGS += -include $(srctree)/include/linux/hidden.h

# sev-es.c indirectly inludes inat-table.h which is generated during
# compilation and stored in $(objtree). Add the directory to the includes so
# that the compiler finds it even with out-of-tree builds (make O=/some/path).
CFLAGS_sev-es.o += -I$(objtree)/arch/x86/lib/
>>>>>>> d1988041

KBUILD_AFLAGS  := $(KBUILD_CFLAGS) -D__ASSEMBLY__
GCOV_PROFILE := n
UBSAN_SANITIZE :=n

KBUILD_LDFLAGS := -m elf_$(UTS_MACHINE)
KBUILD_LDFLAGS += $(call ld-option,--no-ld-generated-unwind-info)
# Compressed kernel should be built as PIE since it may be loaded at any
# address by the bootloader.
LDFLAGS_vmlinux := -pie $(call ld-option, --no-dynamic-linker)
ifdef CONFIG_LD_ORPHAN_WARN
LDFLAGS_vmlinux += --orphan-handling=warn
endif
LDFLAGS_vmlinux += -T

hostprogs	:= mkpiggy
HOST_EXTRACFLAGS += -I$(srctree)/tools/include

sed-voffset := -e 's/^\([0-9a-fA-F]*\) [ABCDGRSTVW] \(_text\|__bss_start\|_end\)$$/\#define VO_\2 _AC(0x\1,UL)/p'

quiet_cmd_voffset = VOFFSET $@
      cmd_voffset = $(NM) $< | sed -n $(sed-voffset) > $@

targets += ../voffset.h

$(obj)/../voffset.h: vmlinux FORCE
	$(call if_changed,voffset)

$(obj)/misc.o: $(obj)/../voffset.h

vmlinux-objs-y := $(obj)/vmlinux.lds $(obj)/kernel_info.o $(obj)/head_$(BITS).o \
	$(obj)/misc.o $(obj)/string.o $(obj)/cmdline.o $(obj)/error.o \
	$(obj)/piggy.o $(obj)/cpuflags.o

vmlinux-objs-$(CONFIG_EARLY_PRINTK) += $(obj)/early_serial_console.o
vmlinux-objs-$(CONFIG_RANDOMIZE_BASE) += $(obj)/kaslr.o
ifdef CONFIG_X86_64
	vmlinux-objs-y += $(obj)/ident_map_64.o
	vmlinux-objs-y += $(obj)/idt_64.o $(obj)/idt_handlers_64.o
	vmlinux-objs-y += $(obj)/mem_encrypt.o
	vmlinux-objs-y += $(obj)/pgtable_64.o
	vmlinux-objs-$(CONFIG_AMD_MEM_ENCRYPT) += $(obj)/sev-es.o
endif

vmlinux-objs-$(CONFIG_ACPI) += $(obj)/acpi.o

vmlinux-objs-$(CONFIG_EFI_MIXED) += $(obj)/efi_thunk_$(BITS).o
efi-obj-$(CONFIG_EFI_STUB) = $(objtree)/drivers/firmware/efi/libstub/lib.a

<<<<<<< HEAD
# The compressed kernel is built with -fPIC/-fPIE so that a boot loader
# can place it anywhere in memory and it will still run. However, since
# it is executed as-is without any ELF relocation processing performed
# (and has already had all relocation sections stripped from the binary),
# none of the code can use data relocations (e.g. static assignments of
# pointer values), since they will be meaningless at runtime. This check
# will refuse to link the vmlinux if any of these relocations are found.
quiet_cmd_check_data_rel = DATAREL $@
define cmd_check_data_rel
	for obj in $(filter %.o,$^); do \
		$(READELF) -S $$obj | grep -qF .rel.local && { \
			echo "error: $$obj has data relocations!" >&2; \
			exit 1; \
		} || true; \
	done
endef

# We need to run two commands under "if_changed", so merge them into a
# single invocation.
quiet_cmd_check-and-link-vmlinux = LD      $@
      cmd_check-and-link-vmlinux = $(cmd_check_data_rel); $(cmd_ld)

$(obj)/vmlinux: $(vmlinux-objs-y) FORCE
	$(call if_changed,check-and-link-vmlinux)
=======
$(obj)/vmlinux: $(vmlinux-objs-y) $(efi-obj-y) FORCE
	$(call if_changed,ld)
>>>>>>> d1988041

OBJCOPYFLAGS_vmlinux.bin :=  -R .comment -S
$(obj)/vmlinux.bin: vmlinux FORCE
	$(call if_changed,objcopy)

targets += $(patsubst $(obj)/%,%,$(vmlinux-objs-y)) vmlinux.bin.all vmlinux.relocs

CMD_RELOCS = arch/x86/tools/relocs
quiet_cmd_relocs = RELOCS  $@
      cmd_relocs = $(CMD_RELOCS) $< > $@;$(CMD_RELOCS) --abs-relocs $<
$(obj)/vmlinux.relocs: vmlinux FORCE
	$(call if_changed,relocs)

vmlinux.bin.all-y := $(obj)/vmlinux.bin
vmlinux.bin.all-$(CONFIG_X86_NEED_RELOCS) += $(obj)/vmlinux.relocs

$(obj)/vmlinux.bin.gz: $(vmlinux.bin.all-y) FORCE
	$(call if_changed,gzip)
$(obj)/vmlinux.bin.bz2: $(vmlinux.bin.all-y) FORCE
	$(call if_changed,bzip2)
$(obj)/vmlinux.bin.lzma: $(vmlinux.bin.all-y) FORCE
	$(call if_changed,lzma)
$(obj)/vmlinux.bin.xz: $(vmlinux.bin.all-y) FORCE
	$(call if_changed,xzkern)
$(obj)/vmlinux.bin.lzo: $(vmlinux.bin.all-y) FORCE
	$(call if_changed,lzo)
$(obj)/vmlinux.bin.lz4: $(vmlinux.bin.all-y) FORCE
	$(call if_changed,lz4)
$(obj)/vmlinux.bin.zst: $(vmlinux.bin.all-y) FORCE
	$(call if_changed,zstd22)

suffix-$(CONFIG_KERNEL_GZIP)	:= gz
suffix-$(CONFIG_KERNEL_BZIP2)	:= bz2
suffix-$(CONFIG_KERNEL_LZMA)	:= lzma
suffix-$(CONFIG_KERNEL_XZ)	:= xz
suffix-$(CONFIG_KERNEL_LZO) 	:= lzo
suffix-$(CONFIG_KERNEL_LZ4) 	:= lz4
suffix-$(CONFIG_KERNEL_ZSTD)	:= zst

quiet_cmd_mkpiggy = MKPIGGY $@
      cmd_mkpiggy = $(obj)/mkpiggy $< > $@

targets += piggy.S
$(obj)/piggy.S: $(obj)/vmlinux.bin.$(suffix-y) $(obj)/mkpiggy FORCE
	$(call if_changed,mkpiggy)<|MERGE_RESOLUTION|>--- conflicted
+++ resolved
@@ -40,10 +40,6 @@
 KBUILD_CFLAGS += $(call cc-disable-warning, address-of-packed-member)
 KBUILD_CFLAGS += $(call cc-disable-warning, gnu)
 KBUILD_CFLAGS += -Wno-pointer-sign
-<<<<<<< HEAD
-# Disable relocation relaxation in case the link is not PIE.
-KBUILD_CFLAGS += $(call as-option,-Wa$(comma)-mrelax-relocations=no)
-=======
 KBUILD_CFLAGS += $(call cc-option,-fmacro-prefix-map=$(srctree)/=)
 KBUILD_CFLAGS += -fno-asynchronous-unwind-tables
 KBUILD_CFLAGS += -D__DISABLE_EXPORTS
@@ -55,7 +51,6 @@
 # compilation and stored in $(objtree). Add the directory to the includes so
 # that the compiler finds it even with out-of-tree builds (make O=/some/path).
 CFLAGS_sev-es.o += -I$(objtree)/arch/x86/lib/
->>>>>>> d1988041
 
 KBUILD_AFLAGS  := $(KBUILD_CFLAGS) -D__ASSEMBLY__
 GCOV_PROFILE := n
@@ -105,35 +100,8 @@
 vmlinux-objs-$(CONFIG_EFI_MIXED) += $(obj)/efi_thunk_$(BITS).o
 efi-obj-$(CONFIG_EFI_STUB) = $(objtree)/drivers/firmware/efi/libstub/lib.a
 
-<<<<<<< HEAD
-# The compressed kernel is built with -fPIC/-fPIE so that a boot loader
-# can place it anywhere in memory and it will still run. However, since
-# it is executed as-is without any ELF relocation processing performed
-# (and has already had all relocation sections stripped from the binary),
-# none of the code can use data relocations (e.g. static assignments of
-# pointer values), since they will be meaningless at runtime. This check
-# will refuse to link the vmlinux if any of these relocations are found.
-quiet_cmd_check_data_rel = DATAREL $@
-define cmd_check_data_rel
-	for obj in $(filter %.o,$^); do \
-		$(READELF) -S $$obj | grep -qF .rel.local && { \
-			echo "error: $$obj has data relocations!" >&2; \
-			exit 1; \
-		} || true; \
-	done
-endef
-
-# We need to run two commands under "if_changed", so merge them into a
-# single invocation.
-quiet_cmd_check-and-link-vmlinux = LD      $@
-      cmd_check-and-link-vmlinux = $(cmd_check_data_rel); $(cmd_ld)
-
-$(obj)/vmlinux: $(vmlinux-objs-y) FORCE
-	$(call if_changed,check-and-link-vmlinux)
-=======
 $(obj)/vmlinux: $(vmlinux-objs-y) $(efi-obj-y) FORCE
 	$(call if_changed,ld)
->>>>>>> d1988041
 
 OBJCOPYFLAGS_vmlinux.bin :=  -R .comment -S
 $(obj)/vmlinux.bin: vmlinux FORCE
