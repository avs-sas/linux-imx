// SPDX-License-Identifier: GPL-2.0-or-later
/*
 * User-space Probes (UProbes) for x86
 *
 * Copyright (C) IBM Corporation, 2008-2011
 * Authors:
 *	Srikar Dronamraju
 *	Jim Keniston
 */
#include <linux/kernel.h>
#include <linux/sched.h>
#include <linux/ptrace.h>
#include <linux/uprobes.h>
#include <linux/uaccess.h>

#include <linux/kdebug.h>
#include <asm/processor.h>
#include <asm/insn.h>
#include <asm/mmu_context.h>

/* Post-execution fixups. */

/* Adjust IP back to vicinity of actual insn */
#define UPROBE_FIX_IP		0x01

/* Adjust the return address of a call insn */
#define UPROBE_FIX_CALL		0x02

/* Instruction will modify TF, don't change it */
#define UPROBE_FIX_SETF		0x04

#define UPROBE_FIX_RIP_SI	0x08
#define UPROBE_FIX_RIP_DI	0x10
#define UPROBE_FIX_RIP_BX	0x20
#define UPROBE_FIX_RIP_MASK	\
	(UPROBE_FIX_RIP_SI | UPROBE_FIX_RIP_DI | UPROBE_FIX_RIP_BX)

#define	UPROBE_TRAP_NR		UINT_MAX

/* Adaptations for mhiramat x86 decoder v14. */
#define OPCODE1(insn)		((insn)->opcode.bytes[0])
#define OPCODE2(insn)		((insn)->opcode.bytes[1])
#define OPCODE3(insn)		((insn)->opcode.bytes[2])
#define MODRM_REG(insn)		X86_MODRM_REG((insn)->modrm.value)

#define W(row, b0, b1, b2, b3, b4, b5, b6, b7, b8, b9, ba, bb, bc, bd, be, bf)\
	(((b0##UL << 0x0)|(b1##UL << 0x1)|(b2##UL << 0x2)|(b3##UL << 0x3) |   \
	  (b4##UL << 0x4)|(b5##UL << 0x5)|(b6##UL << 0x6)|(b7##UL << 0x7) |   \
	  (b8##UL << 0x8)|(b9##UL << 0x9)|(ba##UL << 0xa)|(bb##UL << 0xb) |   \
	  (bc##UL << 0xc)|(bd##UL << 0xd)|(be##UL << 0xe)|(bf##UL << 0xf))    \
	 << (row % 32))

/*
 * Good-instruction tables for 32-bit apps.  This is non-const and volatile
 * to keep gcc from statically optimizing it out, as variable_test_bit makes
 * some versions of gcc to think only *(unsigned long*) is used.
 *
 * Opcodes we'll probably never support:
 * 6c-6f - ins,outs. SEGVs if used in userspace
 * e4-e7 - in,out imm. SEGVs if used in userspace
 * ec-ef - in,out acc. SEGVs if used in userspace
 * cc - int3. SIGTRAP if used in userspace
 * ce - into. Not used in userspace - no kernel support to make it useful. SEGVs
 *	(why we support bound (62) then? it's similar, and similarly unused...)
 * f1 - int1. SIGTRAP if used in userspace
 * f4 - hlt. SEGVs if used in userspace
 * fa - cli. SEGVs if used in userspace
 * fb - sti. SEGVs if used in userspace
 *
 * Opcodes which need some work to be supported:
 * 07,17,1f - pop es/ss/ds
 *	Normally not used in userspace, but would execute if used.
 *	Can cause GP or stack exception if tries to load wrong segment descriptor.
 *	We hesitate to run them under single step since kernel's handling
 *	of userspace single-stepping (TF flag) is fragile.
 *	We can easily refuse to support push es/cs/ss/ds (06/0e/16/1e)
 *	on the same grounds that they are never used.
 * cd - int N.
 *	Used by userspace for "int 80" syscall entry. (Other "int N"
 *	cause GP -> SEGV since their IDT gates don't allow calls from CPL 3).
 *	Not supported since kernel's handling of userspace single-stepping
 *	(TF flag) is fragile.
 * cf - iret. Normally not used in userspace. Doesn't SEGV unless arguments are bad
 */
#if defined(CONFIG_X86_32) || defined(CONFIG_IA32_EMULATION)
static volatile u32 good_insns_32[256 / 32] = {
	/*      0  1  2  3  4  5  6  7  8  9  a  b  c  d  e  f         */
	/*      ----------------------------------------------         */
	W(0x00, 1, 1, 1, 1, 1, 1, 1, 0, 1, 1, 1, 1, 1, 1, 1, 1) | /* 00 */
	W(0x10, 1, 1, 1, 1, 1, 1, 1, 0, 1, 1, 1, 1, 1, 1, 1, 0) , /* 10 */
	W(0x20, 1, 1, 1, 1, 1, 1, 1, 1, 1, 1, 1, 1, 1, 1, 1, 1) | /* 20 */
	W(0x30, 1, 1, 1, 1, 1, 1, 1, 1, 1, 1, 1, 1, 1, 1, 1, 1) , /* 30 */
	W(0x40, 1, 1, 1, 1, 1, 1, 1, 1, 1, 1, 1, 1, 1, 1, 1, 1) | /* 40 */
	W(0x50, 1, 1, 1, 1, 1, 1, 1, 1, 1, 1, 1, 1, 1, 1, 1, 1) , /* 50 */
	W(0x60, 1, 1, 1, 1, 1, 1, 1, 1, 1, 1, 1, 1, 0, 0, 0, 0) | /* 60 */
	W(0x70, 1, 1, 1, 1, 1, 1, 1, 1, 1, 1, 1, 1, 1, 1, 1, 1) , /* 70 */
	W(0x80, 1, 1, 1, 1, 1, 1, 1, 1, 1, 1, 1, 1, 1, 1, 1, 1) | /* 80 */
	W(0x90, 1, 1, 1, 1, 1, 1, 1, 1, 1, 1, 1, 1, 1, 1, 1, 1) , /* 90 */
	W(0xa0, 1, 1, 1, 1, 1, 1, 1, 1, 1, 1, 1, 1, 1, 1, 1, 1) | /* a0 */
	W(0xb0, 1, 1, 1, 1, 1, 1, 1, 1, 1, 1, 1, 1, 1, 1, 1, 1) , /* b0 */
	W(0xc0, 1, 1, 1, 1, 1, 1, 1, 1, 1, 1, 1, 1, 0, 0, 0, 0) | /* c0 */
	W(0xd0, 1, 1, 1, 1, 1, 1, 1, 1, 1, 1, 1, 1, 1, 1, 1, 1) , /* d0 */
	W(0xe0, 1, 1, 1, 1, 0, 0, 0, 0, 1, 1, 1, 1, 0, 0, 0, 0) | /* e0 */
	W(0xf0, 1, 0, 1, 1, 0, 1, 1, 1, 1, 1, 0, 0, 1, 1, 1, 1)   /* f0 */
	/*      ----------------------------------------------         */
	/*      0  1  2  3  4  5  6  7  8  9  a  b  c  d  e  f         */
};
#else
#define good_insns_32	NULL
#endif

/* Good-instruction tables for 64-bit apps.
 *
 * Genuinely invalid opcodes:
 * 06,07 - formerly push/pop es
 * 0e - formerly push cs
 * 16,17 - formerly push/pop ss
 * 1e,1f - formerly push/pop ds
 * 27,2f,37,3f - formerly daa/das/aaa/aas
 * 60,61 - formerly pusha/popa
 * 62 - formerly bound. EVEX prefix for AVX512 (not yet supported)
 * 82 - formerly redundant encoding of Group1
 * 9a - formerly call seg:ofs
 * ce - formerly into
 * d4,d5 - formerly aam/aad
 * d6 - formerly undocumented salc
 * ea - formerly jmp seg:ofs
 *
 * Opcodes we'll probably never support:
 * 6c-6f - ins,outs. SEGVs if used in userspace
 * e4-e7 - in,out imm. SEGVs if used in userspace
 * ec-ef - in,out acc. SEGVs if used in userspace
 * cc - int3. SIGTRAP if used in userspace
 * f1 - int1. SIGTRAP if used in userspace
 * f4 - hlt. SEGVs if used in userspace
 * fa - cli. SEGVs if used in userspace
 * fb - sti. SEGVs if used in userspace
 *
 * Opcodes which need some work to be supported:
 * cd - int N.
 *	Used by userspace for "int 80" syscall entry. (Other "int N"
 *	cause GP -> SEGV since their IDT gates don't allow calls from CPL 3).
 *	Not supported since kernel's handling of userspace single-stepping
 *	(TF flag) is fragile.
 * cf - iret. Normally not used in userspace. Doesn't SEGV unless arguments are bad
 */
#if defined(CONFIG_X86_64)
static volatile u32 good_insns_64[256 / 32] = {
	/*      0  1  2  3  4  5  6  7  8  9  a  b  c  d  e  f         */
	/*      ----------------------------------------------         */
	W(0x00, 1, 1, 1, 1, 1, 1, 0, 0, 1, 1, 1, 1, 1, 1, 0, 1) | /* 00 */
	W(0x10, 1, 1, 1, 1, 1, 1, 0, 0, 1, 1, 1, 1, 1, 1, 0, 0) , /* 10 */
	W(0x20, 1, 1, 1, 1, 1, 1, 1, 0, 1, 1, 1, 1, 1, 1, 1, 0) | /* 20 */
	W(0x30, 1, 1, 1, 1, 1, 1, 1, 0, 1, 1, 1, 1, 1, 1, 1, 0) , /* 30 */
	W(0x40, 1, 1, 1, 1, 1, 1, 1, 1, 1, 1, 1, 1, 1, 1, 1, 1) | /* 40 */
	W(0x50, 1, 1, 1, 1, 1, 1, 1, 1, 1, 1, 1, 1, 1, 1, 1, 1) , /* 50 */
	W(0x60, 0, 0, 0, 1, 1, 1, 1, 1, 1, 1, 1, 1, 0, 0, 0, 0) | /* 60 */
	W(0x70, 1, 1, 1, 1, 1, 1, 1, 1, 1, 1, 1, 1, 1, 1, 1, 1) , /* 70 */
	W(0x80, 1, 1, 0, 1, 1, 1, 1, 1, 1, 1, 1, 1, 1, 1, 1, 1) | /* 80 */
	W(0x90, 1, 1, 1, 1, 1, 1, 1, 1, 1, 1, 0, 1, 1, 1, 1, 1) , /* 90 */
	W(0xa0, 1, 1, 1, 1, 1, 1, 1, 1, 1, 1, 1, 1, 1, 1, 1, 1) | /* a0 */
	W(0xb0, 1, 1, 1, 1, 1, 1, 1, 1, 1, 1, 1, 1, 1, 1, 1, 1) , /* b0 */
	W(0xc0, 1, 1, 1, 1, 1, 1, 1, 1, 1, 1, 1, 1, 0, 0, 0, 0) | /* c0 */
	W(0xd0, 1, 1, 1, 1, 0, 0, 0, 1, 1, 1, 1, 1, 1, 1, 1, 1) , /* d0 */
	W(0xe0, 1, 1, 1, 1, 0, 0, 0, 0, 1, 1, 0, 1, 0, 0, 0, 0) | /* e0 */
	W(0xf0, 1, 0, 1, 1, 0, 1, 1, 1, 1, 1, 0, 0, 1, 1, 1, 1)   /* f0 */
	/*      ----------------------------------------------         */
	/*      0  1  2  3  4  5  6  7  8  9  a  b  c  d  e  f         */
};
#else
#define good_insns_64	NULL
#endif

/* Using this for both 64-bit and 32-bit apps.
 * Opcodes we don't support:
 * 0f 00 - SLDT/STR/LLDT/LTR/VERR/VERW/-/- group. System insns
 * 0f 01 - SGDT/SIDT/LGDT/LIDT/SMSW/-/LMSW/INVLPG group.
 *	Also encodes tons of other system insns if mod=11.
 *	Some are in fact non-system: xend, xtest, rdtscp, maybe more
 * 0f 05 - syscall
 * 0f 06 - clts (CPL0 insn)
 * 0f 07 - sysret
 * 0f 08 - invd (CPL0 insn)
 * 0f 09 - wbinvd (CPL0 insn)
 * 0f 0b - ud2
 * 0f 30 - wrmsr (CPL0 insn) (then why rdmsr is allowed, it's also CPL0 insn?)
 * 0f 34 - sysenter
 * 0f 35 - sysexit
 * 0f 37 - getsec
 * 0f 78 - vmread (Intel VMX. CPL0 insn)
 * 0f 79 - vmwrite (Intel VMX. CPL0 insn)
 *	Note: with prefixes, these two opcodes are
 *	extrq/insertq/AVX512 convert vector ops.
 * 0f ae - group15: [f]xsave,[f]xrstor,[v]{ld,st}mxcsr,clflush[opt],
 *	{rd,wr}{fs,gs}base,{s,l,m}fence.
 *	Why? They are all user-executable.
 */
static volatile u32 good_2byte_insns[256 / 32] = {
	/*      0  1  2  3  4  5  6  7  8  9  a  b  c  d  e  f         */
	/*      ----------------------------------------------         */
	W(0x00, 0, 0, 1, 1, 1, 0, 0, 0, 0, 0, 1, 0, 1, 1, 1, 1) | /* 00 */
	W(0x10, 1, 1, 1, 1, 1, 1, 1, 1, 1, 1, 1, 1, 1, 1, 1, 1) , /* 10 */
	W(0x20, 1, 1, 1, 1, 1, 1, 1, 1, 1, 1, 1, 1, 1, 1, 1, 1) | /* 20 */
	W(0x30, 0, 1, 1, 1, 0, 0, 1, 0, 1, 1, 1, 1, 1, 1, 1, 1) , /* 30 */
	W(0x40, 1, 1, 1, 1, 1, 1, 1, 1, 1, 1, 1, 1, 1, 1, 1, 1) | /* 40 */
	W(0x50, 1, 1, 1, 1, 1, 1, 1, 1, 1, 1, 1, 1, 1, 1, 1, 1) , /* 50 */
	W(0x60, 1, 1, 1, 1, 1, 1, 1, 1, 1, 1, 1, 1, 1, 1, 1, 1) | /* 60 */
	W(0x70, 1, 1, 1, 1, 1, 1, 1, 1, 0, 0, 1, 1, 1, 1, 1, 1) , /* 70 */
	W(0x80, 1, 1, 1, 1, 1, 1, 1, 1, 1, 1, 1, 1, 1, 1, 1, 1) | /* 80 */
	W(0x90, 1, 1, 1, 1, 1, 1, 1, 1, 1, 1, 1, 1, 1, 1, 1, 1) , /* 90 */
	W(0xa0, 1, 1, 1, 1, 1, 1, 1, 1, 1, 1, 1, 1, 1, 1, 0, 1) | /* a0 */
	W(0xb0, 1, 1, 1, 1, 1, 1, 1, 1, 1, 1, 1, 1, 1, 1, 1, 1) , /* b0 */
	W(0xc0, 1, 1, 1, 1, 1, 1, 1, 1, 1, 1, 1, 1, 1, 1, 1, 1) | /* c0 */
	W(0xd0, 1, 1, 1, 1, 1, 1, 1, 1, 1, 1, 1, 1, 1, 1, 1, 1) , /* d0 */
	W(0xe0, 1, 1, 1, 1, 1, 1, 1, 1, 1, 1, 1, 1, 1, 1, 1, 1) | /* e0 */
	W(0xf0, 1, 1, 1, 1, 1, 1, 1, 1, 1, 1, 1, 1, 1, 1, 1, 1)   /* f0 */
	/*      ----------------------------------------------         */
	/*      0  1  2  3  4  5  6  7  8  9  a  b  c  d  e  f         */
};
#undef W

/*
 * opcodes we may need to refine support for:
 *
 *  0f - 2-byte instructions: For many of these instructions, the validity
 *  depends on the prefix and/or the reg field.  On such instructions, we
 *  just consider the opcode combination valid if it corresponds to any
 *  valid instruction.
 *
 *  8f - Group 1 - only reg = 0 is OK
 *  c6-c7 - Group 11 - only reg = 0 is OK
 *  d9-df - fpu insns with some illegal encodings
 *  f2, f3 - repnz, repz prefixes.  These are also the first byte for
 *  certain floating-point instructions, such as addsd.
 *
 *  fe - Group 4 - only reg = 0 or 1 is OK
 *  ff - Group 5 - only reg = 0-6 is OK
 *
 * others -- Do we need to support these?
 *
 *  0f - (floating-point?) prefetch instructions
 *  07, 17, 1f - pop es, pop ss, pop ds
 *  26, 2e, 36, 3e - es:, cs:, ss:, ds: segment prefixes --
 *	but 64 and 65 (fs: and gs:) seem to be used, so we support them
 *  67 - addr16 prefix
 *  ce - into
 *  f0 - lock prefix
 */

/*
 * TODO:
 * - Where necessary, examine the modrm byte and allow only valid instructions
 * in the different Groups and fpu instructions.
 */

static bool is_prefix_bad(struct insn *insn)
{
	int i;

	for (i = 0; i < insn->prefixes.nbytes; i++) {
		insn_attr_t attr;

		attr = inat_get_opcode_attribute(insn->prefixes.bytes[i]);
		switch (attr) {
		case INAT_MAKE_PREFIX(INAT_PFX_ES):
		case INAT_MAKE_PREFIX(INAT_PFX_CS):
		case INAT_MAKE_PREFIX(INAT_PFX_DS):
		case INAT_MAKE_PREFIX(INAT_PFX_SS):
		case INAT_MAKE_PREFIX(INAT_PFX_LOCK):
			return true;
		}
	}
	return false;
}

static int uprobe_init_insn(struct arch_uprobe *auprobe, struct insn *insn, bool x86_64)
{
	u32 volatile *good_insns;

	insn_init(insn, auprobe->insn, sizeof(auprobe->insn), x86_64);
	/* has the side-effect of processing the entire instruction */
	insn_get_length(insn);
	if (!insn_complete(insn))
		return -ENOEXEC;

	if (is_prefix_bad(insn))
		return -ENOTSUPP;

	/* We should not singlestep on the exception masking instructions */
	if (insn_masking_exception(insn))
		return -ENOTSUPP;

	if (x86_64)
		good_insns = good_insns_64;
	else
		good_insns = good_insns_32;

	if (test_bit(OPCODE1(insn), (unsigned long *)good_insns))
		return 0;

	if (insn->opcode.nbytes == 2) {
		if (test_bit(OPCODE2(insn), (unsigned long *)good_2byte_insns))
			return 0;
	}

	return -ENOTSUPP;
}

#ifdef CONFIG_X86_64
/*
 * If arch_uprobe->insn doesn't use rip-relative addressing, return
 * immediately.  Otherwise, rewrite the instruction so that it accesses
 * its memory operand indirectly through a scratch register.  Set
 * defparam->fixups accordingly. (The contents of the scratch register
 * will be saved before we single-step the modified instruction,
 * and restored afterward).
 *
 * We do this because a rip-relative instruction can access only a
 * relatively small area (+/- 2 GB from the instruction), and the XOL
 * area typically lies beyond that area.  At least for instructions
 * that store to memory, we can't execute the original instruction
 * and "fix things up" later, because the misdirected store could be
 * disastrous.
 *
 * Some useful facts about rip-relative instructions:
 *
 *  - There's always a modrm byte with bit layout "00 reg 101".
 *  - There's never a SIB byte.
 *  - The displacement is always 4 bytes.
 *  - REX.B=1 bit in REX prefix, which normally extends r/m field,
 *    has no effect on rip-relative mode. It doesn't make modrm byte
 *    with r/m=101 refer to register 1101 = R13.
 */
static void riprel_analyze(struct arch_uprobe *auprobe, struct insn *insn)
{
	u8 *cursor;
	u8 reg;
	u8 reg2;

	if (!insn_rip_relative(insn))
		return;

	/*
	 * insn_rip_relative() would have decoded rex_prefix, vex_prefix, modrm.
	 * Clear REX.b bit (extension of MODRM.rm field):
	 * we want to encode low numbered reg, not r8+.
	 */
	if (insn->rex_prefix.nbytes) {
		cursor = auprobe->insn + insn_offset_rex_prefix(insn);
		/* REX byte has 0100wrxb layout, clearing REX.b bit */
		*cursor &= 0xfe;
	}
	/*
	 * Similar treatment for VEX3/EVEX prefix.
	 * TODO: add XOP treatment when insn decoder supports them
	 */
	if (insn->vex_prefix.nbytes >= 3) {
		/*
		 * vex2:     c5    rvvvvLpp   (has no b bit)
		 * vex3/xop: c4/8f rxbmmmmm wvvvvLpp
		 * evex:     62    rxbR00mm wvvvv1pp zllBVaaa
		 * Setting VEX3.b (setting because it has inverted meaning).
		 * Setting EVEX.x since (in non-SIB encoding) EVEX.x
		 * is the 4th bit of MODRM.rm, and needs the same treatment.
		 * For VEX3-encoded insns, VEX3.x value has no effect in
		 * non-SIB encoding, the change is superfluous but harmless.
		 */
		cursor = auprobe->insn + insn_offset_vex_prefix(insn) + 1;
		*cursor |= 0x60;
	}

	/*
	 * Convert from rip-relative addressing to register-relative addressing
	 * via a scratch register.
	 *
	 * This is tricky since there are insns with modrm byte
	 * which also use registers not encoded in modrm byte:
	 * [i]div/[i]mul: implicitly use dx:ax
	 * shift ops: implicitly use cx
	 * cmpxchg: implicitly uses ax
	 * cmpxchg8/16b: implicitly uses dx:ax and bx:cx
	 *   Encoding: 0f c7/1 modrm
	 *   The code below thinks that reg=1 (cx), chooses si as scratch.
	 * mulx: implicitly uses dx: mulx r/m,r1,r2 does r1:r2 = dx * r/m.
	 *   First appeared in Haswell (BMI2 insn). It is vex-encoded.
	 *   Example where none of bx,cx,dx can be used as scratch reg:
	 *   c4 e2 63 f6 0d disp32   mulx disp32(%rip),%ebx,%ecx
	 * [v]pcmpistri: implicitly uses cx, xmm0
	 * [v]pcmpistrm: implicitly uses xmm0
	 * [v]pcmpestri: implicitly uses ax, dx, cx, xmm0
	 * [v]pcmpestrm: implicitly uses ax, dx, xmm0
	 *   Evil SSE4.2 string comparison ops from hell.
	 * maskmovq/[v]maskmovdqu: implicitly uses (ds:rdi) as destination.
	 *   Encoding: 0f f7 modrm, 66 0f f7 modrm, vex-encoded: c5 f9 f7 modrm.
	 *   Store op1, byte-masked by op2 msb's in each byte, to (ds:rdi).
	 *   AMD says it has no 3-operand form (vex.vvvv must be 1111)
	 *   and that it can have only register operands, not mem
	 *   (its modrm byte must have mode=11).
	 *   If these restrictions will ever be lifted,
	 *   we'll need code to prevent selection of di as scratch reg!
	 *
	 * Summary: I don't know any insns with modrm byte which
	 * use SI register implicitly. DI register is used only
	 * by one insn (maskmovq) and BX register is used
	 * only by one too (cmpxchg8b).
	 * BP is stack-segment based (may be a problem?).
	 * AX, DX, CX are off-limits (many implicit users).
	 * SP is unusable (it's stack pointer - think about "pop mem";
	 * also, rsp+disp32 needs sib encoding -> insn length change).
	 */

	reg = MODRM_REG(insn);	/* Fetch modrm.reg */
	reg2 = 0xff;		/* Fetch vex.vvvv */
	if (insn->vex_prefix.nbytes)
		reg2 = insn->vex_prefix.bytes[2];
	/*
	 * TODO: add XOP vvvv reading.
	 *
	 * vex.vvvv field is in bits 6-3, bits are inverted.
	 * But in 32-bit mode, high-order bit may be ignored.
	 * Therefore, let's consider only 3 low-order bits.
	 */
	reg2 = ((reg2 >> 3) & 0x7) ^ 0x7;
	/*
	 * Register numbering is ax,cx,dx,bx, sp,bp,si,di, r8..r15.
	 *
	 * Choose scratch reg. Order is important: must not select bx
	 * if we can use si (cmpxchg8b case!)
	 */
	if (reg != 6 && reg2 != 6) {
		reg2 = 6;
		auprobe->defparam.fixups |= UPROBE_FIX_RIP_SI;
	} else if (reg != 7 && reg2 != 7) {
		reg2 = 7;
		auprobe->defparam.fixups |= UPROBE_FIX_RIP_DI;
		/* TODO (paranoia): force maskmovq to not use di */
	} else {
		reg2 = 3;
		auprobe->defparam.fixups |= UPROBE_FIX_RIP_BX;
	}
	/*
	 * Point cursor at the modrm byte.  The next 4 bytes are the
	 * displacement.  Beyond the displacement, for some instructions,
	 * is the immediate operand.
	 */
	cursor = auprobe->insn + insn_offset_modrm(insn);
	/*
	 * Change modrm from "00 reg 101" to "10 reg reg2". Example:
	 * 89 05 disp32  mov %eax,disp32(%rip) becomes
	 * 89 86 disp32  mov %eax,disp32(%rsi)
	 */
	*cursor = 0x80 | (reg << 3) | reg2;
}

static inline unsigned long *
scratch_reg(struct arch_uprobe *auprobe, struct pt_regs *regs)
{
	if (auprobe->defparam.fixups & UPROBE_FIX_RIP_SI)
		return &regs->si;
	if (auprobe->defparam.fixups & UPROBE_FIX_RIP_DI)
		return &regs->di;
	return &regs->bx;
}

/*
 * If we're emulating a rip-relative instruction, save the contents
 * of the scratch register and store the target address in that register.
 */
static void riprel_pre_xol(struct arch_uprobe *auprobe, struct pt_regs *regs)
{
	if (auprobe->defparam.fixups & UPROBE_FIX_RIP_MASK) {
		struct uprobe_task *utask = current->utask;
		unsigned long *sr = scratch_reg(auprobe, regs);

		utask->autask.saved_scratch_register = *sr;
		*sr = utask->vaddr + auprobe->defparam.ilen;
	}
}

static void riprel_post_xol(struct arch_uprobe *auprobe, struct pt_regs *regs)
{
	if (auprobe->defparam.fixups & UPROBE_FIX_RIP_MASK) {
		struct uprobe_task *utask = current->utask;
		unsigned long *sr = scratch_reg(auprobe, regs);

		*sr = utask->autask.saved_scratch_register;
	}
}
#else /* 32-bit: */
/*
 * No RIP-relative addressing on 32-bit
 */
static void riprel_analyze(struct arch_uprobe *auprobe, struct insn *insn)
{
}
static void riprel_pre_xol(struct arch_uprobe *auprobe, struct pt_regs *regs)
{
}
static void riprel_post_xol(struct arch_uprobe *auprobe, struct pt_regs *regs)
{
}
#endif /* CONFIG_X86_64 */

struct uprobe_xol_ops {
	bool	(*emulate)(struct arch_uprobe *, struct pt_regs *);
	int	(*pre_xol)(struct arch_uprobe *, struct pt_regs *);
	int	(*post_xol)(struct arch_uprobe *, struct pt_regs *);
	void	(*abort)(struct arch_uprobe *, struct pt_regs *);
};

static inline int sizeof_long(struct pt_regs *regs)
{
	/*
	 * Check registers for mode as in_xxx_syscall() does not apply here.
	 */
	return user_64bit_mode(regs) ? 8 : 4;
}

static int default_pre_xol_op(struct arch_uprobe *auprobe, struct pt_regs *regs)
{
	riprel_pre_xol(auprobe, regs);
	return 0;
}

static int emulate_push_stack(struct pt_regs *regs, unsigned long val)
{
	unsigned long new_sp = regs->sp - sizeof_long(regs);

	if (copy_to_user((void __user *)new_sp, &val, sizeof_long(regs)))
		return -EFAULT;

	regs->sp = new_sp;
	return 0;
}

/*
 * We have to fix things up as follows:
 *
 * Typically, the new ip is relative to the copied instruction.  We need
 * to make it relative to the original instruction (FIX_IP).  Exceptions
 * are return instructions and absolute or indirect jump or call instructions.
 *
 * If the single-stepped instruction was a call, the return address that
 * is atop the stack is the address following the copied instruction.  We
 * need to make it the address following the original instruction (FIX_CALL).
 *
 * If the original instruction was a rip-relative instruction such as
 * "movl %edx,0xnnnn(%rip)", we have instead executed an equivalent
 * instruction using a scratch register -- e.g., "movl %edx,0xnnnn(%rsi)".
 * We need to restore the contents of the scratch register
 * (FIX_RIP_reg).
 */
static int default_post_xol_op(struct arch_uprobe *auprobe, struct pt_regs *regs)
{
	struct uprobe_task *utask = current->utask;

	riprel_post_xol(auprobe, regs);
	if (auprobe->defparam.fixups & UPROBE_FIX_IP) {
		long correction = utask->vaddr - utask->xol_vaddr;
		regs->ip += correction;
	} else if (auprobe->defparam.fixups & UPROBE_FIX_CALL) {
		regs->sp += sizeof_long(regs); /* Pop incorrect return address */
		if (emulate_push_stack(regs, utask->vaddr + auprobe->defparam.ilen))
			return -ERESTART;
	}
	/* popf; tell the caller to not touch TF */
	if (auprobe->defparam.fixups & UPROBE_FIX_SETF)
		utask->autask.saved_tf = true;

	return 0;
}

static void default_abort_op(struct arch_uprobe *auprobe, struct pt_regs *regs)
{
	riprel_post_xol(auprobe, regs);
}

static const struct uprobe_xol_ops default_xol_ops = {
	.pre_xol  = default_pre_xol_op,
	.post_xol = default_post_xol_op,
	.abort	  = default_abort_op,
};

static bool branch_is_call(struct arch_uprobe *auprobe)
{
	return auprobe->branch.opc1 == 0xe8;
}

#define CASE_COND					\
	COND(70, 71, XF(OF))				\
	COND(72, 73, XF(CF))				\
	COND(74, 75, XF(ZF))				\
	COND(78, 79, XF(SF))				\
	COND(7a, 7b, XF(PF))				\
	COND(76, 77, XF(CF) || XF(ZF))			\
	COND(7c, 7d, XF(SF) != XF(OF))			\
	COND(7e, 7f, XF(ZF) || XF(SF) != XF(OF))

#define COND(op_y, op_n, expr)				\
	case 0x ## op_y: DO((expr) != 0)		\
	case 0x ## op_n: DO((expr) == 0)

#define XF(xf)	(!!(flags & X86_EFLAGS_ ## xf))

static bool is_cond_jmp_opcode(u8 opcode)
{
	switch (opcode) {
	#define DO(expr)	\
		return true;
	CASE_COND
	#undef	DO

	default:
		return false;
	}
}

static bool check_jmp_cond(struct arch_uprobe *auprobe, struct pt_regs *regs)
{
	unsigned long flags = regs->flags;

	switch (auprobe->branch.opc1) {
	#define DO(expr)	\
		return expr;
	CASE_COND
	#undef	DO

	default:	/* not a conditional jmp */
		return true;
	}
}

#undef	XF
#undef	COND
#undef	CASE_COND

static bool branch_emulate_op(struct arch_uprobe *auprobe, struct pt_regs *regs)
{
	unsigned long new_ip = regs->ip += auprobe->branch.ilen;
	unsigned long offs = (long)auprobe->branch.offs;

	if (branch_is_call(auprobe)) {
		/*
		 * If it fails we execute this (mangled, see the comment in
		 * branch_clear_offset) insn out-of-line. In the likely case
		 * this should trigger the trap, and the probed application
		 * should die or restart the same insn after it handles the
		 * signal, arch_uprobe_post_xol() won't be even called.
		 *
		 * But there is corner case, see the comment in ->post_xol().
		 */
		if (emulate_push_stack(regs, new_ip))
			return false;
	} else if (!check_jmp_cond(auprobe, regs)) {
		offs = 0;
	}

	regs->ip = new_ip + offs;
	return true;
}

static bool push_emulate_op(struct arch_uprobe *auprobe, struct pt_regs *regs)
{
	unsigned long *src_ptr = (void *)regs + auprobe->push.reg_offset;

	if (emulate_push_stack(regs, *src_ptr))
		return false;
	regs->ip += auprobe->push.ilen;
	return true;
}

static int branch_post_xol_op(struct arch_uprobe *auprobe, struct pt_regs *regs)
{
	BUG_ON(!branch_is_call(auprobe));
	/*
	 * We can only get here if branch_emulate_op() failed to push the ret
	 * address _and_ another thread expanded our stack before the (mangled)
	 * "call" insn was executed out-of-line. Just restore ->sp and restart.
	 * We could also restore ->ip and try to call branch_emulate_op() again.
	 */
	regs->sp += sizeof_long(regs);
	return -ERESTART;
}

static void branch_clear_offset(struct arch_uprobe *auprobe, struct insn *insn)
{
	/*
	 * Turn this insn into "call 1f; 1:", this is what we will execute
	 * out-of-line if ->emulate() fails. We only need this to generate
	 * a trap, so that the probed task receives the correct signal with
	 * the properly filled siginfo.
	 *
	 * But see the comment in ->post_xol(), in the unlikely case it can
	 * succeed. So we need to ensure that the new ->ip can not fall into
	 * the non-canonical area and trigger #GP.
	 *
	 * We could turn it into (say) "pushf", but then we would need to
	 * divorce ->insn[] and ->ixol[]. We need to preserve the 1st byte
	 * of ->insn[] for set_orig_insn().
	 */
	memset(auprobe->insn + insn_offset_immediate(insn),
		0, insn->immediate.nbytes);
}

static const struct uprobe_xol_ops branch_xol_ops = {
	.emulate  = branch_emulate_op,
	.post_xol = branch_post_xol_op,
};

static const struct uprobe_xol_ops push_xol_ops = {
	.emulate  = push_emulate_op,
};

/* Returns -ENOSYS if branch_xol_ops doesn't handle this insn */
static int branch_setup_xol_ops(struct arch_uprobe *auprobe, struct insn *insn)
{
	u8 opc1 = OPCODE1(insn);
	int i;

	switch (opc1) {
	case 0xeb:	/* jmp 8 */
	case 0xe9:	/* jmp 32 */
	case 0x90:	/* prefix* + nop; same as jmp with .offs = 0 */
		break;

	case 0xe8:	/* call relative */
		branch_clear_offset(auprobe, insn);
		break;

	case 0x0f:
		if (insn->opcode.nbytes != 2)
			return -ENOSYS;
		/*
		 * If it is a "near" conditional jmp, OPCODE2() - 0x10 matches
		 * OPCODE1() of the "short" jmp which checks the same condition.
		 */
		opc1 = OPCODE2(insn) - 0x10;
		/* fall through */
	default:
		if (!is_cond_jmp_opcode(opc1))
			return -ENOSYS;
	}

	/*
	 * 16-bit overrides such as CALLW (66 e8 nn nn) are not supported.
	 * Intel and AMD behavior differ in 64-bit mode: Intel ignores 66 prefix.
	 * No one uses these insns, reject any branch insns with such prefix.
	 */
	for (i = 0; i < insn->prefixes.nbytes; i++) {
		if (insn->prefixes.bytes[i] == 0x66)
			return -ENOTSUPP;
	}

	auprobe->branch.opc1 = opc1;
	auprobe->branch.ilen = insn->length;
	auprobe->branch.offs = insn->immediate.value;

	auprobe->ops = &branch_xol_ops;
	return 0;
}

/* Returns -ENOSYS if push_xol_ops doesn't handle this insn */
static int push_setup_xol_ops(struct arch_uprobe *auprobe, struct insn *insn)
{
	u8 opc1 = OPCODE1(insn), reg_offset = 0;

	if (opc1 < 0x50 || opc1 > 0x57)
		return -ENOSYS;

	if (insn->length > 2)
		return -ENOSYS;
	if (insn->length == 2) {
		/* only support rex_prefix 0x41 (x64 only) */
#ifdef CONFIG_X86_64
		if (insn->rex_prefix.nbytes != 1 ||
		    insn->rex_prefix.bytes[0] != 0x41)
			return -ENOSYS;

		switch (opc1) {
		case 0x50:
			reg_offset = offsetof(struct pt_regs, r8);
			break;
		case 0x51:
			reg_offset = offsetof(struct pt_regs, r9);
			break;
		case 0x52:
			reg_offset = offsetof(struct pt_regs, r10);
			break;
		case 0x53:
			reg_offset = offsetof(struct pt_regs, r11);
			break;
		case 0x54:
			reg_offset = offsetof(struct pt_regs, r12);
			break;
		case 0x55:
			reg_offset = offsetof(struct pt_regs, r13);
			break;
		case 0x56:
			reg_offset = offsetof(struct pt_regs, r14);
			break;
		case 0x57:
			reg_offset = offsetof(struct pt_regs, r15);
			break;
		}
#else
		return -ENOSYS;
#endif
	} else {
		switch (opc1) {
		case 0x50:
			reg_offset = offsetof(struct pt_regs, ax);
			break;
		case 0x51:
			reg_offset = offsetof(struct pt_regs, cx);
			break;
		case 0x52:
			reg_offset = offsetof(struct pt_regs, dx);
			break;
		case 0x53:
			reg_offset = offsetof(struct pt_regs, bx);
			break;
		case 0x54:
			reg_offset = offsetof(struct pt_regs, sp);
			break;
		case 0x55:
			reg_offset = offsetof(struct pt_regs, bp);
			break;
		case 0x56:
			reg_offset = offsetof(struct pt_regs, si);
			break;
		case 0x57:
			reg_offset = offsetof(struct pt_regs, di);
			break;
		}
	}

	auprobe->push.reg_offset = reg_offset;
	auprobe->push.ilen = insn->length;
	auprobe->ops = &push_xol_ops;
	return 0;
}

/**
 * arch_uprobe_analyze_insn - instruction analysis including validity and fixups.
 * @mm: the probed address space.
 * @arch_uprobe: the probepoint information.
 * @addr: virtual address at which to install the probepoint
 * Return 0 on success or a -ve number on error.
 */
int arch_uprobe_analyze_insn(struct arch_uprobe *auprobe, struct mm_struct *mm, unsigned long addr)
{
	struct insn insn;
	u8 fix_ip_or_call = UPROBE_FIX_IP;
	int ret;

	ret = uprobe_init_insn(auprobe, &insn, is_64bit_mm(mm));
	if (ret)
		return ret;

	ret = branch_setup_xol_ops(auprobe, &insn);
	if (ret != -ENOSYS)
		return ret;

	ret = push_setup_xol_ops(auprobe, &insn);
	if (ret != -ENOSYS)
		return ret;

	/*
	 * Figure out which fixups default_post_xol_op() will need to perform,
	 * and annotate defparam->fixups accordingly.
	 */
	switch (OPCODE1(&insn)) {
	case 0x9d:		/* popf */
		auprobe->defparam.fixups |= UPROBE_FIX_SETF;
		break;
	case 0xc3:		/* ret or lret -- ip is correct */
	case 0xcb:
	case 0xc2:
	case 0xca:
	case 0xea:		/* jmp absolute -- ip is correct */
		fix_ip_or_call = 0;
		break;
	case 0x9a:		/* call absolute - Fix return addr, not ip */
		fix_ip_or_call = UPROBE_FIX_CALL;
		break;
	case 0xff:
		switch (MODRM_REG(&insn)) {
		case 2: case 3:			/* call or lcall, indirect */
			fix_ip_or_call = UPROBE_FIX_CALL;
			break;
		case 4: case 5:			/* jmp or ljmp, indirect */
			fix_ip_or_call = 0;
			break;
		}
		/* fall through */
	default:
		riprel_analyze(auprobe, &insn);
	}

	auprobe->defparam.ilen = insn.length;
	auprobe->defparam.fixups |= fix_ip_or_call;

	auprobe->ops = &default_xol_ops;
	return 0;
}

/*
 * arch_uprobe_pre_xol - prepare to execute out of line.
 * @auprobe: the probepoint information.
 * @regs: reflects the saved user state of current task.
 */
int arch_uprobe_pre_xol(struct arch_uprobe *auprobe, struct pt_regs *regs)
{
	struct uprobe_task *utask = current->utask;

	if (auprobe->ops->pre_xol) {
		int err = auprobe->ops->pre_xol(auprobe, regs);
		if (err)
			return err;
	}

	regs->ip = utask->xol_vaddr;
	utask->autask.saved_trap_nr = current->thread.trap_nr;
	current->thread.trap_nr = UPROBE_TRAP_NR;

	utask->autask.saved_tf = !!(regs->flags & X86_EFLAGS_TF);
	regs->flags |= X86_EFLAGS_TF;
	if (test_tsk_thread_flag(current, TIF_BLOCKSTEP))
		set_task_blockstep(current, false);

	return 0;
}

/*
 * If xol insn itself traps and generates a signal(Say,
 * SIGILL/SIGSEGV/etc), then detect the case where a singlestepped
 * instruction jumps back to its own address. It is assumed that anything
 * like do_page_fault/do_trap/etc sets thread.trap_nr != -1.
 *
 * arch_uprobe_pre_xol/arch_uprobe_post_xol save/restore thread.trap_nr,
 * arch_uprobe_xol_was_trapped() simply checks that ->trap_nr is not equal to
 * UPROBE_TRAP_NR == -1 set by arch_uprobe_pre_xol().
 */
bool arch_uprobe_xol_was_trapped(struct task_struct *t)
{
	if (t->thread.trap_nr != UPROBE_TRAP_NR)
		return true;

	return false;
}

/*
 * Called after single-stepping. To avoid the SMP problems that can
 * occur when we temporarily put back the original opcode to
 * single-step, we single-stepped a copy of the instruction.
 *
 * This function prepares to resume execution after the single-step.
 */
int arch_uprobe_post_xol(struct arch_uprobe *auprobe, struct pt_regs *regs)
{
	struct uprobe_task *utask = current->utask;
	bool send_sigtrap = utask->autask.saved_tf;
	int err = 0;

	WARN_ON_ONCE(current->thread.trap_nr != UPROBE_TRAP_NR);
	current->thread.trap_nr = utask->autask.saved_trap_nr;

	if (auprobe->ops->post_xol) {
		err = auprobe->ops->post_xol(auprobe, regs);
		if (err) {
			/*
			 * Restore ->ip for restart or post mortem analysis.
			 * ->post_xol() must not return -ERESTART unless this
			 * is really possible.
			 */
			regs->ip = utask->vaddr;
			if (err == -ERESTART)
				err = 0;
			send_sigtrap = false;
		}
	}
	/*
	 * arch_uprobe_pre_xol() doesn't save the state of TIF_BLOCKSTEP
	 * so we can get an extra SIGTRAP if we do not clear TF. We need
	 * to examine the opcode to make it right.
	 */
	if (send_sigtrap)
		send_sig(SIGTRAP, current, 0);

	if (!utask->autask.saved_tf)
		regs->flags &= ~X86_EFLAGS_TF;

	return err;
}

/* callback routine for handling exceptions. */
int arch_uprobe_exception_notify(struct notifier_block *self, unsigned long val, void *data)
{
	struct die_args *args = data;
	struct pt_regs *regs = args->regs;
	int ret = NOTIFY_DONE;

	/* We are only interested in userspace traps */
	if (regs && !user_mode(regs))
		return NOTIFY_DONE;

	switch (val) {
	case DIE_INT3:
		if (uprobe_pre_sstep_notifier(regs))
			ret = NOTIFY_STOP;

		break;

	case DIE_DEBUG:
		if (uprobe_post_sstep_notifier(regs))
			ret = NOTIFY_STOP;

	default:
		break;
	}

	return ret;
}

/*
 * This function gets called when XOL instruction either gets trapped or
 * the thread has a fatal signal. Reset the instruction pointer to its
 * probed address for the potential restart or for post mortem analysis.
 */
void arch_uprobe_abort_xol(struct arch_uprobe *auprobe, struct pt_regs *regs)
{
	struct uprobe_task *utask = current->utask;

	if (auprobe->ops->abort)
		auprobe->ops->abort(auprobe, regs);

	current->thread.trap_nr = utask->autask.saved_trap_nr;
	regs->ip = utask->vaddr;
	/* clear TF if it was set by us in arch_uprobe_pre_xol() */
	if (!utask->autask.saved_tf)
		regs->flags &= ~X86_EFLAGS_TF;
}

static bool __skip_sstep(struct arch_uprobe *auprobe, struct pt_regs *regs)
{
	if (auprobe->ops->emulate)
		return auprobe->ops->emulate(auprobe, regs);
	return false;
}

bool arch_uprobe_skip_sstep(struct arch_uprobe *auprobe, struct pt_regs *regs)
{
	bool ret = __skip_sstep(auprobe, regs);
	if (ret && (regs->flags & X86_EFLAGS_TF))
		send_sig(SIGTRAP, current, 0);
	return ret;
}

unsigned long
arch_uretprobe_hijack_return_addr(unsigned long trampoline_vaddr, struct pt_regs *regs)
{
	int rasize = sizeof_long(regs), nleft;
	unsigned long orig_ret_vaddr = 0; /* clear high bits for 32-bit apps */

	if (copy_from_user(&orig_ret_vaddr, (void __user *)regs->sp, rasize))
		return -1;

	/* check whether address has been already hijacked */
	if (orig_ret_vaddr == trampoline_vaddr)
		return orig_ret_vaddr;

	nleft = copy_to_user((void __user *)regs->sp, &trampoline_vaddr, rasize);
	if (likely(!nleft))
		return orig_ret_vaddr;

	if (nleft != rasize) {
		pr_err("return address clobbered: pid=%d, %%sp=%#lx, %%ip=%#lx\n",
		       current->pid, regs->sp, regs->ip);

<<<<<<< HEAD
		force_sig(SIGSEGV, current);
=======
		force_sig(SIGSEGV);
>>>>>>> f7688b48
	}

	return -1;
}

bool arch_uretprobe_is_alive(struct return_instance *ret, enum rp_check ctx,
				struct pt_regs *regs)
{
	if (ctx == RP_CHECK_CALL) /* sp was just decremented by "call" insn */
		return regs->sp < ret->stack;
	else
		return regs->sp <= ret->stack;
}<|MERGE_RESOLUTION|>--- conflicted
+++ resolved
@@ -1077,11 +1077,7 @@
 		pr_err("return address clobbered: pid=%d, %%sp=%#lx, %%ip=%#lx\n",
 		       current->pid, regs->sp, regs->ip);
 
-<<<<<<< HEAD
-		force_sig(SIGSEGV, current);
-=======
 		force_sig(SIGSEGV);
->>>>>>> f7688b48
 	}
 
 	return -1;
