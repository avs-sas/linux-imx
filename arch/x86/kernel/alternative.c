// SPDX-License-Identifier: GPL-2.0-only
#define pr_fmt(fmt) "SMP alternatives: " fmt

#include <linux/module.h>
#include <linux/sched.h>
#include <linux/mutex.h>
#include <linux/list.h>
#include <linux/stringify.h>
#include <linux/mm.h>
#include <linux/vmalloc.h>
#include <linux/memory.h>
#include <linux/stop_machine.h>
#include <linux/slab.h>
#include <linux/kdebug.h>
#include <linux/kprobes.h>
#include <linux/mmu_context.h>
#include <linux/bsearch.h>
#include <asm/text-patching.h>
#include <asm/alternative.h>
#include <asm/sections.h>
#include <asm/pgtable.h>
#include <asm/mce.h>
#include <asm/nmi.h>
#include <asm/cacheflush.h>
#include <asm/tlbflush.h>
#include <asm/io.h>
#include <asm/fixmap.h>

int __read_mostly alternatives_patched;

EXPORT_SYMBOL_GPL(alternatives_patched);

#define MAX_PATCH_LEN (255-1)

static int __initdata_or_module debug_alternative;

static int __init debug_alt(char *str)
{
	debug_alternative = 1;
	return 1;
}
__setup("debug-alternative", debug_alt);

static int noreplace_smp;

static int __init setup_noreplace_smp(char *str)
{
	noreplace_smp = 1;
	return 1;
}
__setup("noreplace-smp", setup_noreplace_smp);

#define DPRINTK(fmt, args...)						\
do {									\
	if (debug_alternative)						\
		printk(KERN_DEBUG "%s: " fmt "\n", __func__, ##args);	\
} while (0)

#define DUMP_BYTES(buf, len, fmt, args...)				\
do {									\
	if (unlikely(debug_alternative)) {				\
		int j;							\
									\
		if (!(len))						\
			break;						\
									\
		printk(KERN_DEBUG fmt, ##args);				\
		for (j = 0; j < (len) - 1; j++)				\
			printk(KERN_CONT "%02hhx ", buf[j]);		\
		printk(KERN_CONT "%02hhx\n", buf[j]);			\
	}								\
} while (0)

/*
 * Each GENERIC_NOPX is of X bytes, and defined as an array of bytes
 * that correspond to that nop. Getting from one nop to the next, we
 * add to the array the offset that is equal to the sum of all sizes of
 * nops preceding the one we are after.
 *
 * Note: The GENERIC_NOP5_ATOMIC is at the end, as it breaks the
 * nice symmetry of sizes of the previous nops.
 */
#if defined(GENERIC_NOP1) && !defined(CONFIG_X86_64)
static const unsigned char intelnops[] =
{
	GENERIC_NOP1,
	GENERIC_NOP2,
	GENERIC_NOP3,
	GENERIC_NOP4,
	GENERIC_NOP5,
	GENERIC_NOP6,
	GENERIC_NOP7,
	GENERIC_NOP8,
	GENERIC_NOP5_ATOMIC
};
static const unsigned char * const intel_nops[ASM_NOP_MAX+2] =
{
	NULL,
	intelnops,
	intelnops + 1,
	intelnops + 1 + 2,
	intelnops + 1 + 2 + 3,
	intelnops + 1 + 2 + 3 + 4,
	intelnops + 1 + 2 + 3 + 4 + 5,
	intelnops + 1 + 2 + 3 + 4 + 5 + 6,
	intelnops + 1 + 2 + 3 + 4 + 5 + 6 + 7,
	intelnops + 1 + 2 + 3 + 4 + 5 + 6 + 7 + 8,
};
#endif

#ifdef K8_NOP1
static const unsigned char k8nops[] =
{
	K8_NOP1,
	K8_NOP2,
	K8_NOP3,
	K8_NOP4,
	K8_NOP5,
	K8_NOP6,
	K8_NOP7,
	K8_NOP8,
	K8_NOP5_ATOMIC
};
static const unsigned char * const k8_nops[ASM_NOP_MAX+2] =
{
	NULL,
	k8nops,
	k8nops + 1,
	k8nops + 1 + 2,
	k8nops + 1 + 2 + 3,
	k8nops + 1 + 2 + 3 + 4,
	k8nops + 1 + 2 + 3 + 4 + 5,
	k8nops + 1 + 2 + 3 + 4 + 5 + 6,
	k8nops + 1 + 2 + 3 + 4 + 5 + 6 + 7,
	k8nops + 1 + 2 + 3 + 4 + 5 + 6 + 7 + 8,
};
#endif

#if defined(K7_NOP1) && !defined(CONFIG_X86_64)
static const unsigned char k7nops[] =
{
	K7_NOP1,
	K7_NOP2,
	K7_NOP3,
	K7_NOP4,
	K7_NOP5,
	K7_NOP6,
	K7_NOP7,
	K7_NOP8,
	K7_NOP5_ATOMIC
};
static const unsigned char * const k7_nops[ASM_NOP_MAX+2] =
{
	NULL,
	k7nops,
	k7nops + 1,
	k7nops + 1 + 2,
	k7nops + 1 + 2 + 3,
	k7nops + 1 + 2 + 3 + 4,
	k7nops + 1 + 2 + 3 + 4 + 5,
	k7nops + 1 + 2 + 3 + 4 + 5 + 6,
	k7nops + 1 + 2 + 3 + 4 + 5 + 6 + 7,
	k7nops + 1 + 2 + 3 + 4 + 5 + 6 + 7 + 8,
};
#endif

#ifdef P6_NOP1
static const unsigned char p6nops[] =
{
	P6_NOP1,
	P6_NOP2,
	P6_NOP3,
	P6_NOP4,
	P6_NOP5,
	P6_NOP6,
	P6_NOP7,
	P6_NOP8,
	P6_NOP5_ATOMIC
};
static const unsigned char * const p6_nops[ASM_NOP_MAX+2] =
{
	NULL,
	p6nops,
	p6nops + 1,
	p6nops + 1 + 2,
	p6nops + 1 + 2 + 3,
	p6nops + 1 + 2 + 3 + 4,
	p6nops + 1 + 2 + 3 + 4 + 5,
	p6nops + 1 + 2 + 3 + 4 + 5 + 6,
	p6nops + 1 + 2 + 3 + 4 + 5 + 6 + 7,
	p6nops + 1 + 2 + 3 + 4 + 5 + 6 + 7 + 8,
};
#endif

/* Initialize these to a safe default */
#ifdef CONFIG_X86_64
const unsigned char * const *ideal_nops = p6_nops;
#else
const unsigned char * const *ideal_nops = intel_nops;
#endif

void __init arch_init_ideal_nops(void)
{
	switch (boot_cpu_data.x86_vendor) {
	case X86_VENDOR_INTEL:
		/*
		 * Due to a decoder implementation quirk, some
		 * specific Intel CPUs actually perform better with
		 * the "k8_nops" than with the SDM-recommended NOPs.
		 */
		if (boot_cpu_data.x86 == 6 &&
		    boot_cpu_data.x86_model >= 0x0f &&
		    boot_cpu_data.x86_model != 0x1c &&
		    boot_cpu_data.x86_model != 0x26 &&
		    boot_cpu_data.x86_model != 0x27 &&
		    boot_cpu_data.x86_model < 0x30) {
			ideal_nops = k8_nops;
		} else if (boot_cpu_has(X86_FEATURE_NOPL)) {
			   ideal_nops = p6_nops;
		} else {
#ifdef CONFIG_X86_64
			ideal_nops = k8_nops;
#else
			ideal_nops = intel_nops;
#endif
		}
		break;

	case X86_VENDOR_HYGON:
		ideal_nops = p6_nops;
		return;

	case X86_VENDOR_AMD:
		if (boot_cpu_data.x86 > 0xf) {
			ideal_nops = p6_nops;
			return;
		}

		/* fall through */

	default:
#ifdef CONFIG_X86_64
		ideal_nops = k8_nops;
#else
		if (boot_cpu_has(X86_FEATURE_K8))
			ideal_nops = k8_nops;
		else if (boot_cpu_has(X86_FEATURE_K7))
			ideal_nops = k7_nops;
		else
			ideal_nops = intel_nops;
#endif
	}
}

/* Use this to add nops to a buffer, then text_poke the whole buffer. */
static void __init_or_module add_nops(void *insns, unsigned int len)
{
	while (len > 0) {
		unsigned int noplen = len;
		if (noplen > ASM_NOP_MAX)
			noplen = ASM_NOP_MAX;
		memcpy(insns, ideal_nops[noplen], noplen);
		insns += noplen;
		len -= noplen;
	}
}

extern struct alt_instr __alt_instructions[], __alt_instructions_end[];
extern s32 __smp_locks[], __smp_locks_end[];
void text_poke_early(void *addr, const void *opcode, size_t len);

/*
 * Are we looking at a near JMP with a 1 or 4-byte displacement.
 */
static inline bool is_jmp(const u8 opcode)
{
	return opcode == 0xeb || opcode == 0xe9;
}

static void __init_or_module
recompute_jump(struct alt_instr *a, u8 *orig_insn, u8 *repl_insn, u8 *insn_buff)
{
	u8 *next_rip, *tgt_rip;
	s32 n_dspl, o_dspl;
	int repl_len;

	if (a->replacementlen != 5)
		return;

	o_dspl = *(s32 *)(insn_buff + 1);

	/* next_rip of the replacement JMP */
	next_rip = repl_insn + a->replacementlen;
	/* target rip of the replacement JMP */
	tgt_rip  = next_rip + o_dspl;
	n_dspl = tgt_rip - orig_insn;

	DPRINTK("target RIP: %px, new_displ: 0x%x", tgt_rip, n_dspl);

	if (tgt_rip - orig_insn >= 0) {
		if (n_dspl - 2 <= 127)
			goto two_byte_jmp;
		else
			goto five_byte_jmp;
	/* negative offset */
	} else {
		if (((n_dspl - 2) & 0xff) == (n_dspl - 2))
			goto two_byte_jmp;
		else
			goto five_byte_jmp;
	}

two_byte_jmp:
	n_dspl -= 2;

	insn_buff[0] = 0xeb;
	insn_buff[1] = (s8)n_dspl;
	add_nops(insn_buff + 2, 3);

	repl_len = 2;
	goto done;

five_byte_jmp:
	n_dspl -= 5;

	insn_buff[0] = 0xe9;
	*(s32 *)&insn_buff[1] = n_dspl;

	repl_len = 5;

done:

	DPRINTK("final displ: 0x%08x, JMP 0x%lx",
		n_dspl, (unsigned long)orig_insn + n_dspl + repl_len);
}

/*
 * "noinline" to cause control flow change and thus invalidate I$ and
 * cause refetch after modification.
 */
static void __init_or_module noinline optimize_nops(struct alt_instr *a, u8 *instr)
{
	unsigned long flags;
	int i;

	for (i = 0; i < a->padlen; i++) {
		if (instr[i] != 0x90)
			return;
	}

	local_irq_save(flags);
	add_nops(instr + (a->instrlen - a->padlen), a->padlen);
	local_irq_restore(flags);

	DUMP_BYTES(instr, a->instrlen, "%px: [%d:%d) optimized NOPs: ",
		   instr, a->instrlen - a->padlen, a->padlen);
}

/*
 * Replace instructions with better alternatives for this CPU type. This runs
 * before SMP is initialized to avoid SMP problems with self modifying code.
 * This implies that asymmetric systems where APs have less capabilities than
 * the boot processor are not handled. Tough. Make sure you disable such
 * features by hand.
 *
 * Marked "noinline" to cause control flow change and thus insn cache
 * to refetch changed I$ lines.
 */
void __init_or_module noinline apply_alternatives(struct alt_instr *start,
						  struct alt_instr *end)
{
	struct alt_instr *a;
	u8 *instr, *replacement;
	u8 insn_buff[MAX_PATCH_LEN];

	DPRINTK("alt table %px, -> %px", start, end);
	/*
	 * The scan order should be from start to end. A later scanned
	 * alternative code can overwrite previously scanned alternative code.
	 * Some kernel functions (e.g. memcpy, memset, etc) use this order to
	 * patch code.
	 *
	 * So be careful if you want to change the scan order to any other
	 * order.
	 */
	for (a = start; a < end; a++) {
		int insn_buff_sz = 0;

		instr = (u8 *)&a->instr_offset + a->instr_offset;
		replacement = (u8 *)&a->repl_offset + a->repl_offset;
		BUG_ON(a->instrlen > sizeof(insn_buff));
		BUG_ON(a->cpuid >= (NCAPINTS + NBUGINTS) * 32);
		if (!boot_cpu_has(a->cpuid)) {
			if (a->padlen > 1)
				optimize_nops(a, instr);

			continue;
		}

		DPRINTK("feat: %d*32+%d, old: (%pS (%px) len: %d), repl: (%px, len: %d), pad: %d",
			a->cpuid >> 5,
			a->cpuid & 0x1f,
			instr, instr, a->instrlen,
			replacement, a->replacementlen, a->padlen);

		DUMP_BYTES(instr, a->instrlen, "%px: old_insn: ", instr);
		DUMP_BYTES(replacement, a->replacementlen, "%px: rpl_insn: ", replacement);

		memcpy(insn_buff, replacement, a->replacementlen);
		insn_buff_sz = a->replacementlen;

		/*
		 * 0xe8 is a relative jump; fix the offset.
		 *
		 * Instruction length is checked before the opcode to avoid
		 * accessing uninitialized bytes for zero-length replacements.
		 */
		if (a->replacementlen == 5 && *insn_buff == 0xe8) {
			*(s32 *)(insn_buff + 1) += replacement - instr;
			DPRINTK("Fix CALL offset: 0x%x, CALL 0x%lx",
				*(s32 *)(insn_buff + 1),
				(unsigned long)instr + *(s32 *)(insn_buff + 1) + 5);
		}

		if (a->replacementlen && is_jmp(replacement[0]))
			recompute_jump(a, instr, replacement, insn_buff);

		if (a->instrlen > a->replacementlen) {
			add_nops(insn_buff + a->replacementlen,
				 a->instrlen - a->replacementlen);
			insn_buff_sz += a->instrlen - a->replacementlen;
		}
		DUMP_BYTES(insn_buff, insn_buff_sz, "%px: final_insn: ", instr);

		text_poke_early(instr, insn_buff, insn_buff_sz);
	}
}

#ifdef CONFIG_SMP
static void alternatives_smp_lock(const s32 *start, const s32 *end,
				  u8 *text, u8 *text_end)
{
	const s32 *poff;

	for (poff = start; poff < end; poff++) {
		u8 *ptr = (u8 *)poff + *poff;

		if (!*poff || ptr < text || ptr >= text_end)
			continue;
		/* turn DS segment override prefix into lock prefix */
		if (*ptr == 0x3e)
			text_poke(ptr, ((unsigned char []){0xf0}), 1);
	}
}

static void alternatives_smp_unlock(const s32 *start, const s32 *end,
				    u8 *text, u8 *text_end)
{
	const s32 *poff;

	for (poff = start; poff < end; poff++) {
		u8 *ptr = (u8 *)poff + *poff;

		if (!*poff || ptr < text || ptr >= text_end)
			continue;
		/* turn lock prefix into DS segment override prefix */
		if (*ptr == 0xf0)
			text_poke(ptr, ((unsigned char []){0x3E}), 1);
	}
}

struct smp_alt_module {
	/* what is this ??? */
	struct module	*mod;
	char		*name;

	/* ptrs to lock prefixes */
	const s32	*locks;
	const s32	*locks_end;

	/* .text segment, needed to avoid patching init code ;) */
	u8		*text;
	u8		*text_end;

	struct list_head next;
};
static LIST_HEAD(smp_alt_modules);
static bool uniproc_patched = false;	/* protected by text_mutex */

void __init_or_module alternatives_smp_module_add(struct module *mod,
						  char *name,
						  void *locks, void *locks_end,
						  void *text,  void *text_end)
{
	struct smp_alt_module *smp;

	mutex_lock(&text_mutex);
	if (!uniproc_patched)
		goto unlock;

	if (num_possible_cpus() == 1)
		/* Don't bother remembering, we'll never have to undo it. */
		goto smp_unlock;

	smp = kzalloc(sizeof(*smp), GFP_KERNEL);
	if (NULL == smp)
		/* we'll run the (safe but slow) SMP code then ... */
		goto unlock;

	smp->mod	= mod;
	smp->name	= name;
	smp->locks	= locks;
	smp->locks_end	= locks_end;
	smp->text	= text;
	smp->text_end	= text_end;
	DPRINTK("locks %p -> %p, text %p -> %p, name %s\n",
		smp->locks, smp->locks_end,
		smp->text, smp->text_end, smp->name);

	list_add_tail(&smp->next, &smp_alt_modules);
smp_unlock:
	alternatives_smp_unlock(locks, locks_end, text, text_end);
unlock:
	mutex_unlock(&text_mutex);
}

void __init_or_module alternatives_smp_module_del(struct module *mod)
{
	struct smp_alt_module *item;

	mutex_lock(&text_mutex);
	list_for_each_entry(item, &smp_alt_modules, next) {
		if (mod != item->mod)
			continue;
		list_del(&item->next);
		kfree(item);
		break;
	}
	mutex_unlock(&text_mutex);
}

void alternatives_enable_smp(void)
{
	struct smp_alt_module *mod;

	/* Why bother if there are no other CPUs? */
	BUG_ON(num_possible_cpus() == 1);

	mutex_lock(&text_mutex);

	if (uniproc_patched) {
		pr_info("switching to SMP code\n");
		BUG_ON(num_online_cpus() != 1);
		clear_cpu_cap(&boot_cpu_data, X86_FEATURE_UP);
		clear_cpu_cap(&cpu_data(0), X86_FEATURE_UP);
		list_for_each_entry(mod, &smp_alt_modules, next)
			alternatives_smp_lock(mod->locks, mod->locks_end,
					      mod->text, mod->text_end);
		uniproc_patched = false;
	}
	mutex_unlock(&text_mutex);
}

/*
 * Return 1 if the address range is reserved for SMP-alternatives.
 * Must hold text_mutex.
 */
int alternatives_text_reserved(void *start, void *end)
{
	struct smp_alt_module *mod;
	const s32 *poff;
	u8 *text_start = start;
	u8 *text_end = end;

	lockdep_assert_held(&text_mutex);

	list_for_each_entry(mod, &smp_alt_modules, next) {
		if (mod->text > text_end || mod->text_end < text_start)
			continue;
		for (poff = mod->locks; poff < mod->locks_end; poff++) {
			const u8 *ptr = (const u8 *)poff + *poff;

			if (text_start <= ptr && text_end > ptr)
				return 1;
		}
	}

	return 0;
}
#endif /* CONFIG_SMP */

#ifdef CONFIG_PARAVIRT
void __init_or_module apply_paravirt(struct paravirt_patch_site *start,
				     struct paravirt_patch_site *end)
{
	struct paravirt_patch_site *p;
	char insn_buff[MAX_PATCH_LEN];

	for (p = start; p < end; p++) {
		unsigned int used;

		BUG_ON(p->len > MAX_PATCH_LEN);
		/* prep the buffer with the original instructions */
		memcpy(insn_buff, p->instr, p->len);
		used = pv_ops.init.patch(p->type, insn_buff, (unsigned long)p->instr, p->len);

		BUG_ON(used > p->len);

		/* Pad the rest with nops */
		add_nops(insn_buff + used, p->len - used);
		text_poke_early(p->instr, insn_buff, p->len);
	}
}
extern struct paravirt_patch_site __start_parainstructions[],
	__stop_parainstructions[];
#endif	/* CONFIG_PARAVIRT */

/*
 * Self-test for the INT3 based CALL emulation code.
 *
 * This exercises int3_emulate_call() to make sure INT3 pt_regs are set up
 * properly and that there is a stack gap between the INT3 frame and the
 * previous context. Without this gap doing a virtual PUSH on the interrupted
 * stack would corrupt the INT3 IRET frame.
 *
 * See entry_{32,64}.S for more details.
 */

/*
 * We define the int3_magic() function in assembly to control the calling
 * convention such that we can 'call' it from assembly.
 */

extern void int3_magic(unsigned int *ptr); /* defined in asm */

asm (
"	.pushsection	.init.text, \"ax\", @progbits\n"
"	.type		int3_magic, @function\n"
"int3_magic:\n"
"	movl	$1, (%" _ASM_ARG1 ")\n"
"	ret\n"
"	.size		int3_magic, .-int3_magic\n"
"	.popsection\n"
);

extern __initdata unsigned long int3_selftest_ip; /* defined in asm below */

static int __init
int3_exception_notify(struct notifier_block *self, unsigned long val, void *data)
{
	struct die_args *args = data;
	struct pt_regs *regs = args->regs;

	if (!regs || user_mode(regs))
		return NOTIFY_DONE;

	if (val != DIE_INT3)
		return NOTIFY_DONE;

	if (regs->ip - INT3_INSN_SIZE != int3_selftest_ip)
		return NOTIFY_DONE;

	int3_emulate_call(regs, (unsigned long)&int3_magic);
	return NOTIFY_STOP;
}

static void __init int3_selftest(void)
{
	static __initdata struct notifier_block int3_exception_nb = {
		.notifier_call	= int3_exception_notify,
		.priority	= INT_MAX-1, /* last */
	};
	unsigned int val = 0;

	BUG_ON(register_die_notifier(&int3_exception_nb));

	/*
	 * Basically: int3_magic(&val); but really complicated :-)
	 *
	 * Stick the address of the INT3 instruction into int3_selftest_ip,
	 * then trigger the INT3, padded with NOPs to match a CALL instruction
	 * length.
	 */
	asm volatile ("1: int3; nop; nop; nop; nop\n\t"
		      ".pushsection .init.data,\"aw\"\n\t"
		      ".align " __ASM_SEL(4, 8) "\n\t"
		      ".type int3_selftest_ip, @object\n\t"
		      ".size int3_selftest_ip, " __ASM_SEL(4, 8) "\n\t"
		      "int3_selftest_ip:\n\t"
		      __ASM_SEL(.long, .quad) " 1b\n\t"
		      ".popsection\n\t"
		      : ASM_CALL_CONSTRAINT
		      : __ASM_SEL_RAW(a, D) (&val)
		      : "memory");

	BUG_ON(val != 1);

	unregister_die_notifier(&int3_exception_nb);
}

void __init alternative_instructions(void)
{
	int3_selftest();

	/*
	 * The patching is not fully atomic, so try to avoid local
	 * interruptions that might execute the to be patched code.
	 * Other CPUs are not running.
	 */
	stop_nmi();

	/*
	 * Don't stop machine check exceptions while patching.
	 * MCEs only happen when something got corrupted and in this
	 * case we must do something about the corruption.
	 * Ignoring it is worse than an unlikely patching race.
	 * Also machine checks tend to be broadcast and if one CPU
	 * goes into machine check the others follow quickly, so we don't
	 * expect a machine check to cause undue problems during to code
	 * patching.
	 */

	apply_alternatives(__alt_instructions, __alt_instructions_end);

#ifdef CONFIG_SMP
	/* Patch to UP if other cpus not imminent. */
	if (!noreplace_smp && (num_present_cpus() == 1 || setup_max_cpus <= 1)) {
		uniproc_patched = true;
		alternatives_smp_module_add(NULL, "core kernel",
					    __smp_locks, __smp_locks_end,
					    _text, _etext);
	}

	if (!uniproc_patched || num_possible_cpus() == 1) {
		free_init_pages("SMP alternatives",
				(unsigned long)__smp_locks,
				(unsigned long)__smp_locks_end);
	}
#endif

	apply_paravirt(__parainstructions, __parainstructions_end);

	restart_nmi();
	alternatives_patched = 1;
}

/**
 * text_poke_early - Update instructions on a live kernel at boot time
 * @addr: address to modify
 * @opcode: source of the copy
 * @len: length to copy
 *
 * When you use this code to patch more than one byte of an instruction
 * you need to make sure that other CPUs cannot execute this code in parallel.
 * Also no thread must be currently preempted in the middle of these
 * instructions. And on the local CPU you need to be protected against NMI or
 * MCE handlers seeing an inconsistent instruction while you patch.
 */
<<<<<<< HEAD
void *__init_or_module text_poke_early(void *addr, const void *opcode,
				       size_t len)
=======
void __init_or_module text_poke_early(void *addr, const void *opcode,
				      size_t len)
>>>>>>> f7688b48
{
	unsigned long flags;

	if (boot_cpu_has(X86_FEATURE_NX) &&
	    is_module_text_address((unsigned long)addr)) {
		/*
		 * Modules text is marked initially as non-executable, so the
		 * code cannot be running and speculative code-fetches are
		 * prevented. Just change the code.
		 */
		memcpy(addr, opcode, len);
	} else {
		local_irq_save(flags);
		memcpy(addr, opcode, len);
		local_irq_restore(flags);
		sync_core();

		/*
		 * Could also do a CLFLUSH here to speed up CPU recovery; but
		 * that causes hangs on some VIA CPUs.
		 */
	}
<<<<<<< HEAD
=======
}

__ro_after_init struct mm_struct *poking_mm;
__ro_after_init unsigned long poking_addr;

static void *__text_poke(void *addr, const void *opcode, size_t len)
{
	bool cross_page_boundary = offset_in_page(addr) + len > PAGE_SIZE;
	struct page *pages[2] = {NULL};
	temp_mm_state_t prev;
	unsigned long flags;
	pte_t pte, *ptep;
	spinlock_t *ptl;
	pgprot_t pgprot;

	/*
	 * While boot memory allocator is running we cannot use struct pages as
	 * they are not yet initialized. There is no way to recover.
	 */
	BUG_ON(!after_bootmem);

	if (!core_kernel_text((unsigned long)addr)) {
		pages[0] = vmalloc_to_page(addr);
		if (cross_page_boundary)
			pages[1] = vmalloc_to_page(addr + PAGE_SIZE);
	} else {
		pages[0] = virt_to_page(addr);
		WARN_ON(!PageReserved(pages[0]));
		if (cross_page_boundary)
			pages[1] = virt_to_page(addr + PAGE_SIZE);
	}
	/*
	 * If something went wrong, crash and burn since recovery paths are not
	 * implemented.
	 */
	BUG_ON(!pages[0] || (cross_page_boundary && !pages[1]));

	local_irq_save(flags);

	/*
	 * Map the page without the global bit, as TLB flushing is done with
	 * flush_tlb_mm_range(), which is intended for non-global PTEs.
	 */
	pgprot = __pgprot(pgprot_val(PAGE_KERNEL) & ~_PAGE_GLOBAL);

	/*
	 * The lock is not really needed, but this allows to avoid open-coding.
	 */
	ptep = get_locked_pte(poking_mm, poking_addr, &ptl);

	/*
	 * This must not fail; preallocated in poking_init().
	 */
	VM_BUG_ON(!ptep);

	pte = mk_pte(pages[0], pgprot);
	set_pte_at(poking_mm, poking_addr, ptep, pte);

	if (cross_page_boundary) {
		pte = mk_pte(pages[1], pgprot);
		set_pte_at(poking_mm, poking_addr + PAGE_SIZE, ptep + 1, pte);
	}

	/*
	 * Loading the temporary mm behaves as a compiler barrier, which
	 * guarantees that the PTE will be set at the time memcpy() is done.
	 */
	prev = use_temporary_mm(poking_mm);

	kasan_disable_current();
	memcpy((u8 *)poking_addr + offset_in_page(addr), opcode, len);
	kasan_enable_current();

	/*
	 * Ensure that the PTE is only cleared after the instructions of memcpy
	 * were issued by using a compiler barrier.
	 */
	barrier();

	pte_clear(poking_mm, poking_addr, ptep);
	if (cross_page_boundary)
		pte_clear(poking_mm, poking_addr + PAGE_SIZE, ptep + 1);

	/*
	 * Loading the previous page-table hierarchy requires a serializing
	 * instruction that already allows the core to see the updated version.
	 * Xen-PV is assumed to serialize execution in a similar manner.
	 */
	unuse_temporary_mm(prev);

	/*
	 * Flushing the TLB might involve IPIs, which would require enabled
	 * IRQs, but not if the mm is not used, as it is in this point.
	 */
	flush_tlb_mm_range(poking_mm, poking_addr, poking_addr +
			   (cross_page_boundary ? 2 : 1) * PAGE_SIZE,
			   PAGE_SHIFT, false);

	/*
	 * If the text does not match what we just wrote then something is
	 * fundamentally screwy; there's nothing we can really do about that.
	 */
	BUG_ON(memcmp(addr, opcode, len));

	pte_unmap_unlock(ptep, ptl);
	local_irq_restore(flags);
>>>>>>> f7688b48
	return addr;
}

/**
 * text_poke - Update instructions on a live kernel
 * @addr: address to modify
 * @opcode: source of the copy
 * @len: length to copy
 *
 * Only atomic text poke/set should be allowed when not doing early patching.
 * It means the size must be writable atomically and the address must be aligned
 * in a way that permits an atomic write. It also makes sure we fit on a single
 * page.
 *
 * Note that the caller must ensure that if the modified code is part of a
 * module, the module would not be removed during poking. This can be achieved
 * by registering a module notifier, and ordering module removal and patching
 * trough a mutex.
 */
void *text_poke(void *addr, const void *opcode, size_t len)
{
	lockdep_assert_held(&text_mutex);

	return __text_poke(addr, opcode, len);
}

/**
 * text_poke_kgdb - Update instructions on a live kernel by kgdb
 * @addr: address to modify
 * @opcode: source of the copy
 * @len: length to copy
 *
 * Only atomic text poke/set should be allowed when not doing early patching.
 * It means the size must be writable atomically and the address must be aligned
 * in a way that permits an atomic write. It also makes sure we fit on a single
 * page.
 *
 * Context: should only be used by kgdb, which ensures no other core is running,
 *	    despite the fact it does not hold the text_mutex.
 */
void *text_poke_kgdb(void *addr, const void *opcode, size_t len)
{
	return __text_poke(addr, opcode, len);
}

static void do_sync_core(void *info)
{
	sync_core();
}

static struct bp_patching_desc {
	struct text_poke_loc *vec;
	int nr_entries;
} bp_patching;

static int patch_cmp(const void *key, const void *elt)
{
	struct text_poke_loc *tp = (struct text_poke_loc *) elt;

	if (key < tp->addr)
		return -1;
	if (key > tp->addr)
		return 1;
	return 0;
}
NOKPROBE_SYMBOL(patch_cmp);

int poke_int3_handler(struct pt_regs *regs)
{
	struct text_poke_loc *tp;
	unsigned char int3 = 0xcc;
	void *ip;

	/*
	 * Having observed our INT3 instruction, we now must observe
	 * bp_patching.nr_entries.
	 *
	 * 	nr_entries != 0			INT3
	 * 	WMB				RMB
	 * 	write INT3			if (nr_entries)
	 *
	 * Idem for other elements in bp_patching.
	 */
	smp_rmb();

	if (likely(!bp_patching.nr_entries))
		return 0;

	if (user_mode(regs))
		return 0;

	/*
	 * Discount the sizeof(int3). See text_poke_bp_batch().
	 */
	ip = (void *) regs->ip - sizeof(int3);

	/*
	 * Skip the binary search if there is a single member in the vector.
	 */
	if (unlikely(bp_patching.nr_entries > 1)) {
		tp = bsearch(ip, bp_patching.vec, bp_patching.nr_entries,
			     sizeof(struct text_poke_loc),
			     patch_cmp);
		if (!tp)
			return 0;
	} else {
		tp = bp_patching.vec;
		if (tp->addr != ip)
			return 0;
	}

	/* set up the specified breakpoint detour */
	regs->ip = (unsigned long) tp->detour;

	return 1;
}
NOKPROBE_SYMBOL(poke_int3_handler);

/**
 * text_poke_bp_batch() -- update instructions on live kernel on SMP
 * @tp:			vector of instructions to patch
 * @nr_entries:		number of entries in the vector
 *
 * Modify multi-byte instruction by using int3 breakpoint on SMP.
 * We completely avoid stop_machine() here, and achieve the
 * synchronization using int3 breakpoint.
 *
 * The way it is done:
 * 	- For each entry in the vector:
 *		- add a int3 trap to the address that will be patched
 *	- sync cores
 *	- For each entry in the vector:
 *		- update all but the first byte of the patched range
 *	- sync cores
 *	- For each entry in the vector:
 *		- replace the first byte (int3) by the first byte of
 *		  replacing opcode
 *	- sync cores
 */
void text_poke_bp_batch(struct text_poke_loc *tp, unsigned int nr_entries)
{
	int patched_all_but_first = 0;
	unsigned char int3 = 0xcc;
	unsigned int i;

	lockdep_assert_held(&text_mutex);

	bp_patching.vec = tp;
	bp_patching.nr_entries = nr_entries;

	/*
	 * Corresponding read barrier in int3 notifier for making sure the
	 * nr_entries and handler are correctly ordered wrt. patching.
	 */
	smp_wmb();

	/*
	 * First step: add a int3 trap to the address that will be patched.
	 */
	for (i = 0; i < nr_entries; i++)
		text_poke(tp[i].addr, &int3, sizeof(int3));

	on_each_cpu(do_sync_core, NULL, 1);

	/*
	 * Second step: update all but the first byte of the patched range.
	 */
	for (i = 0; i < nr_entries; i++) {
		if (tp[i].len - sizeof(int3) > 0) {
			text_poke((char *)tp[i].addr + sizeof(int3),
				  (const char *)tp[i].opcode + sizeof(int3),
				  tp[i].len - sizeof(int3));
			patched_all_but_first++;
		}
	}

	if (patched_all_but_first) {
		/*
		 * According to Intel, this core syncing is very likely
		 * not necessary and we'd be safe even without it. But
		 * better safe than sorry (plus there's not only Intel).
		 */
		on_each_cpu(do_sync_core, NULL, 1);
	}

	/*
	 * Third step: replace the first byte (int3) by the first byte of
	 * replacing opcode.
	 */
	for (i = 0; i < nr_entries; i++)
		text_poke(tp[i].addr, tp[i].opcode, sizeof(int3));

	on_each_cpu(do_sync_core, NULL, 1);
	/*
	 * sync_core() implies an smp_mb() and orders this store against
	 * the writing of the new instruction.
	 */
	bp_patching.vec = NULL;
	bp_patching.nr_entries = 0;
}

/**
 * text_poke_bp() -- update instructions on live kernel on SMP
 * @addr:	address to patch
 * @opcode:	opcode of new instruction
 * @len:	length to copy
 * @handler:	address to jump to when the temporary breakpoint is hit
 *
 * Update a single instruction with the vector in the stack, avoiding
 * dynamically allocated memory. This function should be used when it is
 * not possible to allocate memory.
 */
void text_poke_bp(void *addr, const void *opcode, size_t len, void *handler)
{
	struct text_poke_loc tp = {
		.detour = handler,
		.addr = addr,
		.len = len,
	};

	if (len > POKE_MAX_OPCODE_SIZE) {
		WARN_ONCE(1, "len is larger than %d\n", POKE_MAX_OPCODE_SIZE);
		return;
	}

	memcpy((void *)tp.opcode, opcode, len);

	text_poke_bp_batch(&tp, 1);
}<|MERGE_RESOLUTION|>--- conflicted
+++ resolved
@@ -756,13 +756,8 @@
  * instructions. And on the local CPU you need to be protected against NMI or
  * MCE handlers seeing an inconsistent instruction while you patch.
  */
-<<<<<<< HEAD
-void *__init_or_module text_poke_early(void *addr, const void *opcode,
-				       size_t len)
-=======
 void __init_or_module text_poke_early(void *addr, const void *opcode,
 				      size_t len)
->>>>>>> f7688b48
 {
 	unsigned long flags;
 
@@ -785,8 +780,6 @@
 		 * that causes hangs on some VIA CPUs.
 		 */
 	}
-<<<<<<< HEAD
-=======
 }
 
 __ro_after_init struct mm_struct *poking_mm;
@@ -893,7 +886,6 @@
 
 	pte_unmap_unlock(ptep, ptl);
 	local_irq_restore(flags);
->>>>>>> f7688b48
 	return addr;
 }
 
