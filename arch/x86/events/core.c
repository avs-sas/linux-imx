--- conflicted
+++ resolved
@@ -2262,8 +2262,6 @@
 	return 0;
 }
 
-<<<<<<< HEAD
-=======
 static int x86_pmu_aux_output_match(struct perf_event *event)
 {
 	if (!(pmu.capabilities & PERF_PMU_CAP_AUX_OUTPUT))
@@ -2275,7 +2273,6 @@
 	return 0;
 }
 
->>>>>>> f7688b48
 static struct pmu pmu = {
 	.pmu_enable		= x86_pmu_enable,
 	.pmu_disable		= x86_pmu_disable,
@@ -2301,11 +2298,8 @@
 	.sched_task		= x86_pmu_sched_task,
 	.task_ctx_size          = sizeof(struct x86_perf_task_context),
 	.check_period		= x86_pmu_check_period,
-<<<<<<< HEAD
-=======
 
 	.aux_output_match	= x86_pmu_aux_output_match,
->>>>>>> f7688b48
 };
 
 void arch_perf_update_userpage(struct perf_event *event,
