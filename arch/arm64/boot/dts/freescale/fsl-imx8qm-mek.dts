/*
 * Copyright 2017-2018 NXP
 *
 * This program is free software; you can redistribute it and/or
 * modify it under the terms of the GNU General Public License
 * as published by the Free Software Foundation; either version 2
 * of the License, or (at your option) any later version.
 *
 * This program is distributed in the hope that it will be useful,
 * but WITHOUT ANY WARRANTY; without even the implied warranty of
 * MERCHANTABILITY or FITNESS FOR A PARTICULAR PURPOSE.  See the
 * GNU General Public License for more details.
 */

/dts-v1/;

#include "fsl-imx8qm.dtsi"

/ {
	firmware {
		android {
			compatible = "android,firmware";
			fstab {
				compatible = "android,fstab";
				vendor {
					compatible = "android,vendor";
					/* sd card node which used if androidboot.storage_type=sd */
					dev_sd = "/dev/block/platform/5b020000.usdhc/by-name/vendor";
					/* emmc node which used if androidboot.storage_type=emmc */
					dev_emmc = "/dev/block/platform/5b010000.usdhc/by-name/vendor";
					type = "ext4";
					mnt_flags = "ro,barrier=1,inode_readahead_blks=8";
					fsmgr_flags = "wait,slotselect,avb";
				};
			};
			vbmeta {
				/*we need use FirstStageMountVBootV2 if we enable avb*/
				compatible = "android,vbmeta";
				/*parts means the partition witch can be mount in first stage*/
				parts = "vbmeta,boot,system,vendor";
			};
		};
	};
};

/ {
	model = "Freescale i.MX8QM MEK";
	compatible = "fsl,imx8qm-mek", "fsl,imx8qm";

	chosen {
		bootargs = "console=ttyLP0,115200 earlycon=lpuart32,0x5a060000,115200";
		stdout-path = &lpuart0;
	};

        bt_rfkill {
               compatible = "fsl,mxc_bt_rfkill";
               bt-power-gpios = <&gpio4 22 GPIO_ACTIVE_LOW>;
               status ="okay";
	};

	regulators {
		compatible = "simple-bus";
		#address-cells = <1>;
		#size-cells = <0>;

		reg_can01_en: regulator-can01-gen {
			compatible = "regulator-fixed";
			regulator-name = "can01-en";
			regulator-min-microvolt = <3300000>;
			regulator-max-microvolt = <3300000>;
			gpio = <&pca6416 3 GPIO_ACTIVE_HIGH>;
			enable-active-high;
		};

		reg_can2_en: regulator-can2-gen {
			compatible = "regulator-fixed";
			regulator-name = "can2-en";
			regulator-min-microvolt = <3300000>;
			regulator-max-microvolt = <3300000>;
			gpio = <&pca6416 4 GPIO_ACTIVE_HIGH>;
			enable-active-high;
		};

		reg_can01_stby: regulator-can01-stby {
			compatible = "regulator-fixed";
			regulator-name = "can01-stby";
			regulator-min-microvolt = <3300000>;
			regulator-max-microvolt = <3300000>;
			gpio = <&pca6416 5 GPIO_ACTIVE_HIGH>;
			enable-active-high;
			vin-supply = <&reg_can01_en>;
		};

		reg_can2_stby: regulator-can2-stby {
			compatible = "regulator-fixed";
			regulator-name = "can2-stby";
			regulator-min-microvolt = <3300000>;
			regulator-max-microvolt = <3300000>;
			gpio = <&pca6416 6 GPIO_ACTIVE_HIGH>;
			enable-active-high;
			vin-supply = <&reg_can2_en>;
		};

		reg_fec2_supply: fec2_nvcc {
			compatible = "regulator-fixed";
			regulator-name = "fec2_nvcc";
			regulator-min-microvolt = <1800000>;
			regulator-max-microvolt = <1800000>;
			gpio = <&max7322 0 GPIO_ACTIVE_HIGH>;
			enable-active-high;
		};

		epdev_on: fixedregulator@100 {
			compatible = "regulator-fixed";
			regulator-min-microvolt = <3300000>;
			regulator-max-microvolt = <3300000>;
			regulator-name = "epdev_on";
			gpio = <&gpio4 9 0>;
			enable-active-high;
		};

		reg_usdhc2_vmmc: usdhc2_vmmc {
			compatible = "regulator-fixed";
			regulator-name = "sw-3p3-sd1";
			regulator-min-microvolt = <3300000>;
			regulator-max-microvolt = <3300000>;
			gpio = <&gpio4 7 GPIO_ACTIVE_HIGH>;
			off-on-delay = <4800>;
			enable-active-high;
		};

		reg_audio: fixedregulator@2 {
			compatible = "regulator-fixed";
			reg = <2>;
			regulator-name = "cs42888_supply";
			regulator-min-microvolt = <3300000>;
			regulator-max-microvolt = <3300000>;
			regulator-always-on;
		};

		reg_vref_1v8: adc_vref_1v8 {
			compatible = "regulator-fixed";
			regulator-name = "vref_1v8";
			regulator-min-microvolt = <1800000>;
			regulator-max-microvolt = <1800000>;
		};
	};

	sound: sound {
		compatible = "fsl,imx7d-evk-wm8960",
			   "fsl,imx-audio-wm8960";
		model = "wm8960-audio";
		cpu-dai = <&sai1>;
		audio-codec = <&wm8960>;
		asrc-controller = <&asrc0>;
		codec-master;
		/*
		 * hp-det = <hp-det-pin hp-det-polarity>;
		 * hp-det-pin: JD1 JD2  or JD3
		 * hp-det-polarity = 0: hp detect high for headphone
		 * hp-det-polarity = 1: hp detect high for speaker
		 */
		hp-det = <2 0>;
		audio-routing =
			"Headphone Jack", "HP_L",
			"Headphone Jack", "HP_R",
			"Ext Spk", "SPK_LP",
			"Ext Spk", "SPK_LN",
			"Ext Spk", "SPK_RP",
			"Ext Spk", "SPK_RN",
			"LINPUT2", "Mic Jack",
			"LINPUT3", "Mic Jack",
			"RINPUT1", "Main MIC",
			"RINPUT2", "Main MIC",
			"Mic Jack", "MICB",
			"Main MIC", "MICB",
			"CPU-Playback", "ASRC-Playback",
			"Playback", "CPU-Playback",
			"ASRC-Capture", "CPU-Capture",
			"CPU-Capture", "Capture";
	};

	sound-cs42888 {
		compatible = "fsl,imx8qm-sabreauto-cs42888",
				 "fsl,imx-audio-cs42888";
		model = "imx-cs42888";
		esai-controller = <&esai0>;
		audio-codec = <&cs42888>;
		status = "okay";
	};

	sound-amix-sai {
		compatible = "fsl,imx-audio-amix";
		model = "amix-audio-sai";
		dais = <&sai6>, <&sai7>;
		amix-controller = <&amix>;
	};


	sound-xtor {
		compatible = "fsl,imx-audio-xtor";
		model = "xtor-audio";
		cpu-dai = <&sai0>;
		status = "okay";
	};


	lvds_backlight0: lvds_backlight@0 {
		compatible = "pwm-backlight";
		pwms = <&lvds0_pwm 0 100000 0>;

		brightness-levels = < 0  1  2  3  4  5  6  7  8  9
				     10 11 12 13 14 15 16 17 18 19
				     20 21 22 23 24 25 26 27 28 29
				     30 31 32 33 34 35 36 37 38 39
				     40 41 42 43 44 45 46 47 48 49
				     50 51 52 53 54 55 56 57 58 59
				     60 61 62 63 64 65 66 67 68 69
				     70 71 72 73 74 75 76 77 78 79
				     80 81 82 83 84 85 86 87 88 89
				     90 91 92 93 94 95 96 97 98 99
				    100>;
		default-brightness-level = <80>;
	};

	lvds_backlight1: lvds_backlight@1 {
		compatible = "pwm-backlight";
		pwms = <&lvds1_pwm 0 100000 0>;

		brightness-levels = < 0  1  2  3  4  5  6  7  8  9
				     10 11 12 13 14 15 16 17 18 19
				     20 21 22 23 24 25 26 27 28 29
				     30 31 32 33 34 35 36 37 38 39
				     40 41 42 43 44 45 46 47 48 49
				     50 51 52 53 54 55 56 57 58 59
				     60 61 62 63 64 65 66 67 68 69
				     70 71 72 73 74 75 76 77 78 79
				     80 81 82 83 84 85 86 87 88 89
				     90 91 92 93 94 95 96 97 98 99
				    100>;
		default-brightness-level = <80>;
	};
};

&acm {
	status = "okay";
};

&amix {
	status = "okay";
};

&sai6 {
	assigned-clocks = <&clk IMX8QM_ACM_SAI6_MCLK_SEL>,
			<&clk IMX8QM_AUD_PLL1_DIV>,
			<&clk IMX8QM_AUD_ACM_AUD_PLL_CLK1_DIV>,
			<&clk IMX8QM_AUD_ACM_AUD_REC_CLK1_DIV>,
			<&clk IMX8QM_AUD_SAI_6_MCLK>;
	assigned-clock-parents = <&clk IMX8QM_AUD_ACM_AUD_PLL_CLK1_CLK>;
	assigned-clock-rates = <0>, <786432000>, <98304000>, <12288000>, <98304000>;
	fsl,sai-asynchronous;
	fsl,txm-rxs;
	status = "okay";
};

&sai7 {
	assigned-clocks = <&clk IMX8QM_ACM_SAI7_MCLK_SEL>,
			<&clk IMX8QM_AUD_PLL1_DIV>,
			<&clk IMX8QM_AUD_ACM_AUD_PLL_CLK1_DIV>,
			<&clk IMX8QM_AUD_ACM_AUD_REC_CLK1_DIV>,
			<&clk IMX8QM_AUD_SAI_7_MCLK>;
	assigned-clock-parents = <&clk IMX8QM_AUD_ACM_AUD_PLL_CLK1_CLK>;
	assigned-clock-rates = <0>, <786432000>, <98304000>, <12288000>, <98304000>;
	fsl,sai-asynchronous;
	fsl,txm-rxs;
	status = "okay";
};

&iomuxc {
	pinctrl-names = "default";
	pinctrl-0 = <&pinctrl_hog>;

	imx8qm-mek {
		pinctrl_hog: hoggrp {
			fsl,pins = <
				SC_P_MCLK_OUT0_AUD_ACM_MCLK_OUT0	0x0600004c
				SC_P_QSPI1A_DATA1_LSIO_GPIO4_IO25	0x0600004c
			>;
		};

		pinctrl_adc0: adc0grp {
			fsl,pins = <
				SC_P_ADC_IN0_DMA_ADC0_IN0		0xc0000060
			>;
		};

		pinctrl_cm41_i2c0: cm41i2c0grp {
			fsl,pins = <
				SC_P_M41_I2C0_SCL_M41_I2C0_SCL          0x0600004c
				SC_P_M41_I2C0_SDA_M41_I2C0_SDA          0x0600004c
			>;
		};

		pinctrl_esai0: esai0grp {
			fsl,pins = <
				SC_P_ESAI0_FSR_AUD_ESAI0_FSR            0xc6000040
				SC_P_ESAI0_FST_AUD_ESAI0_FST            0xc6000040
				SC_P_ESAI0_SCKR_AUD_ESAI0_SCKR          0xc6000040
				SC_P_ESAI0_SCKT_AUD_ESAI0_SCKT          0xc6000040
				SC_P_ESAI0_TX0_AUD_ESAI0_TX0            0xc6000040
				SC_P_ESAI0_TX1_AUD_ESAI0_TX1            0xc6000040
				SC_P_ESAI0_TX2_RX3_AUD_ESAI0_TX2_RX3    0xc6000040
				SC_P_ESAI0_TX3_RX2_AUD_ESAI0_TX3_RX2    0xc6000040
				SC_P_ESAI0_TX4_RX1_AUD_ESAI0_TX4_RX1    0xc6000040
				SC_P_ESAI0_TX5_RX0_AUD_ESAI0_TX5_RX0    0xc6000040
			>;
		};

		pinctrl_fec1: fec1grp {
			fsl,pins = <
				SC_P_ENET0_MDC_CONN_ENET0_MDC			0x06000020
				SC_P_ENET0_MDIO_CONN_ENET0_MDIO			0x06000020
				SC_P_ENET0_RGMII_TX_CTL_CONN_ENET0_RGMII_TX_CTL	0x06000020
				SC_P_ENET0_RGMII_TXC_CONN_ENET0_RGMII_TXC	0x06000020
				SC_P_ENET0_RGMII_TXD0_CONN_ENET0_RGMII_TXD0	0x06000020
				SC_P_ENET0_RGMII_TXD1_CONN_ENET0_RGMII_TXD1	0x06000020
				SC_P_ENET0_RGMII_TXD2_CONN_ENET0_RGMII_TXD2	0x06000020
				SC_P_ENET0_RGMII_TXD3_CONN_ENET0_RGMII_TXD3	0x06000020
				SC_P_ENET0_RGMII_RXC_CONN_ENET0_RGMII_RXC	0x06000020
				SC_P_ENET0_RGMII_RX_CTL_CONN_ENET0_RGMII_RX_CTL	0x06000020
				SC_P_ENET0_RGMII_RXD0_CONN_ENET0_RGMII_RXD0	0x06000020
				SC_P_ENET0_RGMII_RXD1_CONN_ENET0_RGMII_RXD1	0x06000020
				SC_P_ENET0_RGMII_RXD2_CONN_ENET0_RGMII_RXD2	0x06000020
				SC_P_ENET0_RGMII_RXD3_CONN_ENET0_RGMII_RXD3	0x06000020
			>;
		};

		pinctrl_fec2: fec2grp {
			fsl,pins = <
				SC_P_ENET1_RGMII_TX_CTL_CONN_ENET1_RGMII_TX_CTL	0x06000020
				SC_P_ENET1_RGMII_TXC_CONN_ENET1_RGMII_TXC	0x06000020
				SC_P_ENET1_RGMII_TXD0_CONN_ENET1_RGMII_TXD0	0x06000020
				SC_P_ENET1_RGMII_TXD1_CONN_ENET1_RGMII_TXD1	0x06000020
				SC_P_ENET1_RGMII_TXD2_CONN_ENET1_RGMII_TXD2	0x06000020
				SC_P_ENET1_RGMII_TXD3_CONN_ENET1_RGMII_TXD3	0x06000020
				SC_P_ENET1_RGMII_RXC_CONN_ENET1_RGMII_RXC	0x06000020
				SC_P_ENET1_RGMII_RX_CTL_CONN_ENET1_RGMII_RX_CTL	0x06000020
				SC_P_ENET1_RGMII_RXD0_CONN_ENET1_RGMII_RXD0	0x06000020
				SC_P_ENET1_RGMII_RXD1_CONN_ENET1_RGMII_RXD1	0x06000020
				SC_P_ENET1_RGMII_RXD2_CONN_ENET1_RGMII_RXD2	0x06000020
				SC_P_ENET1_RGMII_RXD3_CONN_ENET1_RGMII_RXD3	0x06000020
			>;
		};

		pinctrl_flexspi0: flexspi0grp {
			fsl,pins = <
				SC_P_QSPI0A_DATA0_LSIO_QSPI0A_DATA0	0x0600004c
				SC_P_QSPI0A_DATA1_LSIO_QSPI0A_DATA1	0x0600004c
				SC_P_QSPI0A_DATA2_LSIO_QSPI0A_DATA2	0x0600004c
				SC_P_QSPI0A_DATA3_LSIO_QSPI0A_DATA3	0x0600004c
				SC_P_QSPI0A_DQS_LSIO_QSPI0A_DQS		0x0600004c
				SC_P_QSPI0A_SS0_B_LSIO_QSPI0A_SS0_B	0x0600004c
				SC_P_QSPI0A_SS1_B_LSIO_QSPI0A_SS1_B	0x0600004c
				SC_P_QSPI0A_SCLK_LSIO_QSPI0A_SCLK	0x0600004c
				SC_P_QSPI0B_SCLK_LSIO_QSPI0B_SCLK	0x0600004c
				SC_P_QSPI0B_DATA0_LSIO_QSPI0B_DATA0	0x0600004c
				SC_P_QSPI0B_DATA1_LSIO_QSPI0B_DATA1	0x0600004c
				SC_P_QSPI0B_DATA2_LSIO_QSPI0B_DATA2	0x0600004c
				SC_P_QSPI0B_DATA3_LSIO_QSPI0B_DATA3	0x0600004c
				SC_P_QSPI0B_DQS_LSIO_QSPI0B_DQS		0x0600004c
				SC_P_QSPI0B_SS0_B_LSIO_QSPI0B_SS0_B	0x0600004c
				SC_P_QSPI0B_SS1_B_LSIO_QSPI0B_SS1_B	0x0600004c
			>;
		};

		pinctrl_flexcan1: flexcan0grp {
			fsl,pins = <
				SC_P_FLEXCAN0_TX_DMA_FLEXCAN0_TX        0x21
				SC_P_FLEXCAN0_RX_DMA_FLEXCAN0_RX        0x21
			>;
		};

		pinctrl_flexcan2: flexcan1grp {
			fsl,pins = <
				SC_P_FLEXCAN1_TX_DMA_FLEXCAN1_TX        0x21
				SC_P_FLEXCAN1_RX_DMA_FLEXCAN1_RX        0x21
			>;
		};

		pinctrl_flexcan3: flexcan2grp {
			fsl,pins = <
				SC_P_FLEXCAN2_TX_DMA_FLEXCAN2_TX        0x21
				SC_P_FLEXCAN2_RX_DMA_FLEXCAN2_RX        0x21
			>;
		};

		pinctrl_lpuart0: lpuart0grp {
			fsl,pins = <
				SC_P_UART0_RX_DMA_UART0_RX		0x06000020
				SC_P_UART0_TX_DMA_UART0_TX		0x06000020
			>;
		};

		pinctrl_lpuart1: lpuart1grp {
			fsl,pins = <
				SC_P_UART1_RX_DMA_UART1_RX		0x06000020
				SC_P_UART1_TX_DMA_UART1_TX		0x06000020
				SC_P_UART1_CTS_B_DMA_UART1_CTS_B	0x06000020
				SC_P_UART1_RTS_B_DMA_UART1_RTS_B	0x06000020
				SC_P_QSPI1A_DQS_LSIO_GPIO4_IO22		0x00000021
			>;
		};

		pinctrl_lpuart2: lpuart2grp {
			fsl,pins = <
				SC_P_UART0_RTS_B_DMA_UART2_RX		0x06000020
				SC_P_UART0_CTS_B_DMA_UART2_TX		0x06000020
			>;
		};

		pinctrl_lpuart3: lpuart3grp {
			fsl,pins = <
				SC_P_M41_GPIO0_00_DMA_UART3_RX		0x06000020
				SC_P_M41_GPIO0_01_DMA_UART3_TX		0x06000020
			>;
		};

		pinctrl_mlb: mlbgrp {
			fsl,pins = <
				SC_P_MLB_SIG_CONN_MLB_SIG               0x21
				SC_P_MLB_CLK_CONN_MLB_CLK               0x21
				SC_P_MLB_DATA_CONN_MLB_DATA             0x21
			>;
		};

		pinctrl_sai0: sai0grp {
			fsl,pins = <
				SC_P_SPI0_CS1_AUD_SAI0_TXC		0x0600004c
				SC_P_SPI2_CS1_AUD_SAI0_TXFS		0x0600004c
				SC_P_SAI1_RXFS_AUD_SAI0_RXD		0x0600004c
				SC_P_SAI1_RXC_AUD_SAI0_TXD		0x0600006c
			>;
		};

		pinctrl_sai1: sai1grp {
			fsl,pins = <
				SC_P_SAI1_RXD_AUD_SAI1_RXD		0x0600004c
				SC_P_SAI1_TXFS_AUD_SAI1_TXFS		0x0600004c
				SC_P_SAI1_TXD_AUD_SAI1_TXD		0x0600006c
				SC_P_SAI1_TXC_AUD_SAI1_TXC		0x0600004c
			>;
		};

		pinctrl_i2c0: i2c0grp {
			fsl,pins = <
				SC_P_HDMI_TX0_TS_SCL_DMA_I2C0_SCL	0x06000021
				SC_P_HDMI_TX0_TS_SDA_DMA_I2C0_SDA	0x06000021
			>;
		};

		pinctrl_isl29023: isl29023grp {
			fsl,pins = <
				SC_P_USDHC2_WP_LSIO_GPIO4_IO11		0x00000021
			>;
		};

		pinctrl_i2c1: i2c1grp {
			fsl,pins = <
				SC_P_GPT0_CLK_DMA_I2C1_SCL 0x0600004c
				SC_P_GPT0_CAPTURE_DMA_I2C1_SDA 0x0600004c
			>;
		};

		pinctrl_pciea: pcieagrp{
			fsl,pins = <
				SC_P_PCIE_CTRL0_CLKREQ_B_LSIO_GPIO4_IO27	0x04000021
				SC_P_PCIE_CTRL0_WAKE_B_LSIO_GPIO4_IO28		0x04000021
				SC_P_PCIE_CTRL0_PERST_B_LSIO_GPIO4_IO29		0x04000021
				SC_P_LVDS1_I2C0_SDA_LVDS1_GPIO0_IO03		0x04000021
				SC_P_USDHC2_RESET_B_LSIO_GPIO4_IO09		0x04000021
			>;
		};

		pinctrl_sim0: sim0grp {
			fsl,pins = <
				SC_P_SIM0_CLK_DMA_SIM0_CLK		0x21
				SC_P_SIM0_IO_DMA_SIM0_IO		0x21
				SC_P_SIM0_PD_DMA_SIM0_PD		0x21
				SC_P_SIM0_POWER_EN_DMA_SIM0_POWER_EN	0x21
				SC_P_SIM0_RST_DMA_SIM0_RST		0x21
			>;
		};

		pinctrl_typec: typecgrp {
			fsl,pins = <
				SC_P_QSPI1A_SS0_B_LSIO_GPIO4_IO19	0x60
				SC_P_USB_SS3_TC3_LSIO_GPIO4_IO06	0x60
				SC_P_QSPI1A_DATA0_LSIO_GPIO4_IO26	0x00000021
			>;
		};

		pinctrl_usbotg1: usbotg1 {
			fsl,pins = <
				SC_P_USB_SS3_TC0_CONN_USB_OTG1_PWR		0x00000021
			>;
		};

		pinctrl_usdhc1: usdhc1grp {
			fsl,pins = <
				SC_P_EMMC0_CLK_CONN_EMMC0_CLK		0x06000041
				SC_P_EMMC0_CMD_CONN_EMMC0_CMD		0x00000021
				SC_P_EMMC0_DATA0_CONN_EMMC0_DATA0	0x00000021
				SC_P_EMMC0_DATA1_CONN_EMMC0_DATA1	0x00000021
				SC_P_EMMC0_DATA2_CONN_EMMC0_DATA2	0x00000021
				SC_P_EMMC0_DATA3_CONN_EMMC0_DATA3	0x00000021
				SC_P_EMMC0_DATA4_CONN_EMMC0_DATA4	0x00000021
				SC_P_EMMC0_DATA5_CONN_EMMC0_DATA5	0x00000021
				SC_P_EMMC0_DATA6_CONN_EMMC0_DATA6	0x00000021
				SC_P_EMMC0_DATA7_CONN_EMMC0_DATA7	0x00000021
				SC_P_EMMC0_STROBE_CONN_EMMC0_STROBE	0x00000041
				SC_P_EMMC0_RESET_B_CONN_EMMC0_RESET_B	0x00000021
			>;
		};

		pinctrl_usdhc1_100mhz: usdhc1grp100mhz {
			fsl,pins = <
				SC_P_EMMC0_CLK_CONN_EMMC0_CLK		0x06000040
				SC_P_EMMC0_CMD_CONN_EMMC0_CMD		0x00000020
				SC_P_EMMC0_DATA0_CONN_EMMC0_DATA0	0x00000020
				SC_P_EMMC0_DATA1_CONN_EMMC0_DATA1	0x00000020
				SC_P_EMMC0_DATA2_CONN_EMMC0_DATA2	0x00000020
				SC_P_EMMC0_DATA3_CONN_EMMC0_DATA3	0x00000020
				SC_P_EMMC0_DATA4_CONN_EMMC0_DATA4	0x00000020
				SC_P_EMMC0_DATA5_CONN_EMMC0_DATA5	0x00000020
				SC_P_EMMC0_DATA6_CONN_EMMC0_DATA6	0x00000020
				SC_P_EMMC0_DATA7_CONN_EMMC0_DATA7	0x00000020
				SC_P_EMMC0_STROBE_CONN_EMMC0_STROBE	0x00000040
				SC_P_EMMC0_RESET_B_CONN_EMMC0_RESET_B	0x00000020
			>;
		};

		pinctrl_usdhc1_200mhz: usdhc1grp200mhz {
			fsl,pins = <
				SC_P_EMMC0_CLK_CONN_EMMC0_CLK		0x06000040
				SC_P_EMMC0_CMD_CONN_EMMC0_CMD		0x00000020
				SC_P_EMMC0_DATA0_CONN_EMMC0_DATA0	0x00000020
				SC_P_EMMC0_DATA1_CONN_EMMC0_DATA1	0x00000020
				SC_P_EMMC0_DATA2_CONN_EMMC0_DATA2	0x00000020
				SC_P_EMMC0_DATA3_CONN_EMMC0_DATA3	0x00000020
				SC_P_EMMC0_DATA4_CONN_EMMC0_DATA4	0x00000020
				SC_P_EMMC0_DATA5_CONN_EMMC0_DATA5	0x00000020
				SC_P_EMMC0_DATA6_CONN_EMMC0_DATA6	0x00000020
				SC_P_EMMC0_DATA7_CONN_EMMC0_DATA7	0x00000020
				SC_P_EMMC0_STROBE_CONN_EMMC0_STROBE	0x00000040
				SC_P_EMMC0_RESET_B_CONN_EMMC0_RESET_B	0x00000020
			>;
		};

		pinctrl_usdhc2_gpio: usdhc2grpgpio {
			fsl,pins = <
				SC_P_USDHC1_DATA6_LSIO_GPIO5_IO21	0x00000021
				SC_P_USDHC1_DATA7_LSIO_GPIO5_IO22	0x00000021
				SC_P_USDHC1_RESET_B_LSIO_GPIO4_IO07	0x00000021
			>;
		};

		pinctrl_usdhc2: usdhc2grp {
			fsl,pins = <
				SC_P_USDHC1_CLK_CONN_USDHC1_CLK		0x06000041
				SC_P_USDHC1_CMD_CONN_USDHC1_CMD		0x00000021
				SC_P_USDHC1_DATA0_CONN_USDHC1_DATA0	0x00000021
				SC_P_USDHC1_DATA1_CONN_USDHC1_DATA1	0x00000021
				SC_P_USDHC1_DATA2_CONN_USDHC1_DATA2	0x00000021
				SC_P_USDHC1_DATA3_CONN_USDHC1_DATA3	0x00000021
				SC_P_USDHC1_VSELECT_CONN_USDHC1_VSELECT	0x00000021
			>;
		};

		pinctrl_usdhc2_100mhz: usdhc2grp100mhz {
			fsl,pins = <
				SC_P_USDHC1_CLK_CONN_USDHC1_CLK		0x06000040
				SC_P_USDHC1_CMD_CONN_USDHC1_CMD		0x00000020
				SC_P_USDHC1_DATA0_CONN_USDHC1_DATA0	0x00000020
				SC_P_USDHC1_DATA1_CONN_USDHC1_DATA1	0x00000020
				SC_P_USDHC1_DATA2_CONN_USDHC1_DATA2	0x00000020
				SC_P_USDHC1_DATA3_CONN_USDHC1_DATA3	0x00000020
				SC_P_USDHC1_VSELECT_CONN_USDHC1_VSELECT	0x00000020
			>;
		};

		pinctrl_usdhc2_200mhz: usdhc2grp200mhz {
			fsl,pins = <
				SC_P_USDHC1_CLK_CONN_USDHC1_CLK		0x06000040
				SC_P_USDHC1_CMD_CONN_USDHC1_CMD		0x00000020
				SC_P_USDHC1_DATA0_CONN_USDHC1_DATA0	0x00000020
				SC_P_USDHC1_DATA1_CONN_USDHC1_DATA1	0x00000020
				SC_P_USDHC1_DATA2_CONN_USDHC1_DATA2	0x00000020
				SC_P_USDHC1_DATA3_CONN_USDHC1_DATA3	0x00000020
				SC_P_USDHC1_VSELECT_CONN_USDHC1_VSELECT	0x00000020
			>;
		};
		pinctrl_lvds0_lpi2c1: lvds0lpi2c1grp {
			fsl,pins = <
				SC_P_LVDS0_I2C1_SCL_LVDS0_I2C1_SCL	0xc600004c
				SC_P_LVDS0_I2C1_SDA_LVDS0_I2C1_SDA	0xc600004c
			>;
		};

		pinctrl_lvds1_lpi2c1: lvds1lpi2c1grp {
			fsl,pins = <
				SC_P_LVDS1_I2C1_SCL_LVDS1_I2C1_SCL	0xc600004c
				SC_P_LVDS1_I2C1_SDA_LVDS1_I2C1_SDA	0xc600004c
			>;
		};

		pinctrl_lvds0_pwm0: lvds0pwm0grp {
			fsl,pins = <
				SC_P_LVDS0_GPIO00_LVDS0_PWM0_OUT	0x00000020
			>;
		};

		pinctrl_lvds1_pwm0: lvds1pwm0grp {
			fsl,pins = <
				SC_P_LVDS1_GPIO00_LVDS1_PWM0_OUT	0x00000020
			>;
		};

		pinctrl_mipi0_lpi2c0: mipi0_lpi2c0grp {
			fsl,pins = <
				SC_P_MIPI_DSI0_I2C0_SCL_MIPI_DSI0_I2C0_SCL	0xc600004c
				SC_P_MIPI_DSI0_I2C0_SDA_MIPI_DSI0_I2C0_SDA	0xc600004c
			>;
		};

		pinctrl_mipi1_lpi2c0: mipi1_lpi2c0grp {
			fsl,pins = <
				SC_P_MIPI_DSI1_I2C0_SCL_MIPI_DSI1_I2C0_SCL	0xc600004c
				SC_P_MIPI_DSI1_I2C0_SDA_MIPI_DSI1_I2C0_SDA	0xc600004c
			>;
		};

		pinctrl_mipi_dsi_0_1_en: mipi_dsi_0_1_en {
			fsl,pins = <
				SC_P_LVDS0_I2C0_SDA_LSIO_GPIO1_IO07		0x00000021
			>;
		};

		pinctrl_gpio1: mipi_csi_en_rst{
			fsl,pins = <
				SC_P_MIPI_CSI0_GPIO0_00_LSIO_GPIO1_IO27		0x00000021
				SC_P_MIPI_CSI0_GPIO0_01_LSIO_GPIO1_IO28		0x00000021
				SC_P_MIPI_CSI1_GPIO0_00_LSIO_GPIO1_IO30		0x00000021
				SC_P_MIPI_CSI1_GPIO0_01_LSIO_GPIO1_IO31		0x00000021
			>;
		};

	};
};

&adc0 {
	pinctrl-names = "default";
	pinctrl-0 = <&pinctrl_adc0>;
	vref-supply = <&reg_vref_1v8>;
	status = "okay";
};

&asrc0 {
	fsl,asrc-rate  = <48000>;
	status = "okay";
};

&esai0 {
	compatible = "fsl,imx8qm-esai";
	pinctrl-names = "default";
	pinctrl-0 = <&pinctrl_esai0>;
	assigned-clocks = <&clk IMX8QM_ACM_ESAI0_MCLK_SEL>,
			<&clk IMX8QM_AUD_PLL0_DIV>,
			<&clk IMX8QM_AUD_ACM_AUD_PLL_CLK0_DIV>,
			<&clk IMX8QM_AUD_ACM_AUD_REC_CLK0_DIV>,
			<&clk IMX8QM_AUD_ESAI_0_EXTAL_IPG>;
	assigned-clock-parents = <&clk IMX8QM_AUD_ACM_AUD_PLL_CLK0_CLK>;
	assigned-clock-rates = <0>, <786432000>, <49152000>, <12288000>, <49152000>;
	status = "okay";
};

&emvsim0 {
	pinctrl-names = "default", "sleep";
	pinctrl-0 = <&pinctrl_sim0>;
	pinctrl-1 = <&pinctrl_sim0>;
	status = "okay";
};

&sai0 {
	assigned-clocks = <&clk IMX8QM_AUD_PLL0_DIV>,
			<&clk IMX8QM_AUD_ACM_AUD_PLL_CLK0_DIV>,
			<&clk IMX8QM_AUD_ACM_AUD_REC_CLK0_DIV>,
			<&clk IMX8QM_AUD_SAI_0_MCLK>;
	assigned-clock-rates = <786432000>, <49152000>, <12288000>, <49152000>;
	pinctrl-names = "default";
	pinctrl-0 = <&pinctrl_sai0>;
	status = "okay";
};

&sai1 {
	assigned-clocks = <&clk IMX8QM_AUD_PLL0_DIV>,
			<&clk IMX8QM_AUD_ACM_AUD_PLL_CLK0_DIV>,
			<&clk IMX8QM_AUD_ACM_AUD_REC_CLK0_DIV>,
			<&clk IMX8QM_AUD_SAI_1_MCLK>;
	assigned-clock-rates = <786432000>, <49152000>, <12288000>, <49152000>;
	pinctrl-names = "default";
	pinctrl-0 = <&pinctrl_sai1>;
	status = "okay";
};

&usbotg1 {
	pinctrl-names = "default";
	pinctrl-0 = <&pinctrl_usbotg1>;
	srp-disable;
	hnp-disable;
	adp-disable;
	power-polarity-active-high;
	disable-over-current;
	status = "okay";
};

&usbotg3 {
	dr_mode = "otg";
	extcon = <&typec_ptn5110>;
	status = "okay";
};

&usdhc1 {
	pinctrl-names = "default", "state_100mhz", "state_200mhz";
	pinctrl-0 = <&pinctrl_usdhc1>;
	pinctrl-1 = <&pinctrl_usdhc1_100mhz>;
	pinctrl-2 = <&pinctrl_usdhc1_200mhz>;
	bus-width = <8>;
	non-removable;
	status = "okay";
};

&usdhc2 {
	pinctrl-names = "default", "state_100mhz", "state_200mhz";
	pinctrl-0 = <&pinctrl_usdhc2>, <&pinctrl_usdhc2_gpio>;
	pinctrl-1 = <&pinctrl_usdhc2_100mhz>, <&pinctrl_usdhc2_gpio>;
	pinctrl-2 = <&pinctrl_usdhc2_200mhz>, <&pinctrl_usdhc2_gpio>;
	bus-width = <4>;
	cd-gpios = <&gpio5 22 GPIO_ACTIVE_LOW>;
	wp-gpios = <&gpio5 21 GPIO_ACTIVE_HIGH>;
	vmmc-supply = <&reg_usdhc2_vmmc>;
	status = "okay";
};

&fec1 {
	pinctrl-names = "default";
	pinctrl-0 = <&pinctrl_fec1>;
	phy-mode = "rgmii";
	phy-handle = <&ethphy0>;
	fsl,magic-packet;
	fsl,rgmii_txc_dly;
	fsl,rgmii_rxc_dly;
	status = "okay";

	mdio {
		#address-cells = <1>;
		#size-cells = <0>;

		ethphy0: ethernet-phy@0 {
			compatible = "ethernet-phy-ieee802.3-c22";
			reg = <0>;
			at803x,eee-disabled;
			at803x,vddio-1p8v;
		};

		ethphy1: ethernet-phy@1 {
			compatible = "ethernet-phy-ieee802.3-c22";
			reg = <1>;
			at803x,eee-disabled;
			at803x,vddio-1p8v;
		};
	};
};

&flexspi0 {
	pinctrl-names = "default";
	pinctrl-0 = <&pinctrl_flexspi0>;
	status = "okay";

	flash0: mt35xu512aba@0 {
		reg = <0>;
		#address-cells = <1>;
		#size-cells = <1>;
		compatible = "micron,mt35xu512aba";
		spi-max-frequency = <29000000>;
		spi-nor,ddr-quad-read-dummy = <8>;
	};
};

&flexcan1 {
	pinctrl-names = "default";
	pinctrl-0 = <&pinctrl_flexcan1>;
	xceiver-supply = <&reg_can01_stby>;
	status = "okay";
};

&flexcan2 {
	pinctrl-names = "default";
	pinctrl-0 = <&pinctrl_flexcan2>;
	xceiver-supply = <&reg_can01_stby>;
	status = "okay";
};

&flexcan3 {
	pinctrl-names = "default";
	pinctrl-0 = <&pinctrl_flexcan3>;
	xceiver-supply = <&reg_can2_stby>;
	status = "okay";
};

&i2c0 {
	#address-cells = <1>;
	#size-cells = <0>;
	clock-frequency = <100000>;
	pinctrl-names = "default";
	pinctrl-0 = <&pinctrl_i2c0>;
	status = "okay";

	isl29023@44 {
		pinctrl-names = "default";
		pinctrl-0 = <&pinctrl_isl29023>;
		compatible = "fsl,isl29023";
		reg = <0x44>;
		rext = <499>;
		interrupt-parent = <&gpio4>;
		interrupts = <11 2>;
	};

	fxos8700@1e {
		compatible = "fsl,fxos8700";
		reg = <0x1e>;
		interrupt-open-drain;
	};

	fxas2100x@20 {
		compatible = "fsl,fxas2100x";
		reg = <0x20>;
		interrupt-open-drain;
	};

	max7322: gpio@68 {
		compatible = "maxim,max7322";
		reg = <0x68>;
		gpio-controller;
		#gpio-cells = <2>;
	};

	mpl3115@60 {
		compatible = "fsl,mpl3115";
		reg = <0x60>;
		interrupt-open-drain;
	};

	typec_ptn5110: typec@50 {
		compatible = "usb,tcpci";
		pinctrl-names = "default";
		pinctrl-0 = <&pinctrl_typec>;
		reg = <0x51>;
		interrupt-parent = <&gpio4>;
		interrupts = <26 IRQ_TYPE_LEVEL_LOW>;
		ss-sel-gpios = <&gpio4 6 GPIO_ACTIVE_LOW>;
		reset-gpios = <&gpio4 19 GPIO_ACTIVE_HIGH>;
		src-pdos = <0x380190c8 0x3803c0c8>;
		port-type = "drp";
		sink-disable;
		default-role = "source";
		status = "okay";
	};
};

&i2c1 {
	#address-cells = <1>;
	#size-cells = <0>;
	clock-frequency = <100000>;
	pinctrl-names = "default";
	pinctrl-0 = <&pinctrl_i2c1>;
	status = "okay";

	wm8960: wm8960@1a {
		compatible = "wlf,wm8960";
		reg = <0x1a>;
		clocks = <&clk IMX8QM_AUD_MCLKOUT0>;
		clock-names = "mclk";
		wlf,shared-lrclk;
		power-domains = <&pd_mclk_out0>;
		assigned-clocks = <&clk IMX8QM_AUD_PLL0_DIV>,
				<&clk IMX8QM_AUD_ACM_AUD_PLL_CLK0_DIV>,
				<&clk IMX8QM_AUD_ACM_AUD_REC_CLK0_DIV>,
				<&clk IMX8QM_AUD_MCLKOUT0>;
		assigned-clock-rates = <786432000>, <49152000>, <12288000>, <12288000>;
	};
};

&i2c0_cm41 {
	#address-cells = <1>;
	#size-cells = <0>;
	clock-frequency = <100000>;
	pinctrl-names = "default";
	pinctrl-0 = <&pinctrl_cm41_i2c0>;
	status = "okay";

	pca6416: gpio@20 {
		compatible = "ti,tca6416";
		reg = <0x20>;
		gpio-controller;
		#gpio-cells = <2>;
	};

	cs42888: cs42888@48 {
		compatible = "cirrus,cs42888";
		reg = <0x48>;
		clocks = <&clk IMX8QM_AUD_MCLKOUT0>;
		clock-names = "mclk";
		VA-supply = <&reg_audio>;
		VD-supply = <&reg_audio>;
		VLS-supply = <&reg_audio>;
		VLC-supply = <&reg_audio>;
		reset-gpio = <&gpio4 25 1>;
		power-domains = <&pd_mclk_out0>;
		assigned-clocks = <&clk IMX8QM_AUD_PLL0_DIV>,
				<&clk IMX8QM_AUD_ACM_AUD_PLL_CLK0_DIV>,
				<&clk IMX8QM_AUD_ACM_AUD_REC_CLK0_DIV>,
				<&clk IMX8QM_AUD_MCLKOUT0>;
		assigned-clock-rates = <786432000>, <49152000>, <12288000>, <12288000>;
		status = "okay";
	};
};

&fec2 {
	pinctrl-names = "default";
	pinctrl-0 = <&pinctrl_fec2>;
	phy-mode = "rgmii-id";
	phy-handle = <&ethphy1>;
	phy-supply = <&reg_fec2_supply>;
	fsl,magic-packet;
	status = "okay";
};

&pd_dma_lpuart0 {
	debug_console;
};

&lpuart0 { /* console */
	pinctrl-names = "default";
	pinctrl-0 = <&pinctrl_lpuart0>;
	status = "okay";
};

&lpuart1 { /* BT */
	pinctrl-names = "default";
	pinctrl-0 = <&pinctrl_lpuart1>;
	status = "okay";
};

&lpuart2 { /* Dbg console */
	pinctrl-names = "default";
	pinctrl-0 = <&pinctrl_lpuart2>;
	status = "disabled";
};

&lpuart3 { /* MKbus */
	pinctrl-names = "default";
	pinctrl-0 = <&pinctrl_lpuart3>;
	status = "okay";
};

&gpu_3d0 {
        status = "okay";
};

&gpu_3d1 {
        status = "okay";
};

&imx8_gpu_ss {
        status = "okay";
};

&prg1 {
	status = "okay";
};

&prg2 {
	status = "okay";
};

&prg3 {
	status = "okay";
};

&prg4 {
	status = "okay";
};

&prg5 {
	status = "okay";
};

&prg6 {
	status = "okay";
};

&prg7 {
	status = "okay";
};

&prg8 {
	status = "okay";
};

&prg9 {
	status = "okay";
};

&dpr1_channel1 {
	status = "okay";
};

&dpr1_channel2 {
	status = "okay";
};

&dpr1_channel3 {
	status = "okay";
};

&dpr2_channel1 {
	status = "okay";
};

&dpr2_channel2 {
	status = "okay";
};

&dpr2_channel3 {
	status = "okay";
};

&dpu1 {
	status = "okay";
};

&prg10 {
	status = "okay";
};

&prg11 {
	status = "okay";
};

&prg12 {
	status = "okay";
};

&prg13 {
	status = "okay";
};

&prg14 {
	status = "okay";
};

&prg15 {
	status = "okay";
};

&prg16 {
	status = "okay";
};

&prg17 {
	status = "okay";
};

&prg18 {
	status = "okay";
};

&dpr3_channel1 {
	status = "okay";
};

&dpr3_channel2 {
	status = "okay";
};

&dpr3_channel3 {
	status = "okay";
};

&dpr4_channel1 {
	status = "okay";
};

&dpr4_channel2 {
	status = "okay";
};

&dpr4_channel3 {
	status = "okay";
};

&dpu2 {
	status = "okay";
};

&pciea{
	ext_osc = <1>;
	pinctrl-names = "default";
	pinctrl-0 = <&pinctrl_pciea>;
	disable-gpio = <&gpio0 3 GPIO_ACTIVE_LOW>;
	reset-gpio = <&gpio4 29 GPIO_ACTIVE_LOW>;
	clkreq-gpio = <&gpio4 27 GPIO_ACTIVE_LOW>;
	epdev_on-supply = <&epdev_on>;
	status = "okay";
};

&intmux_cm40 {
	status = "okay";
};

&rpmsg{
	/*
	 * 64K for one rpmsg instance:
<<<<<<< HEAD
	 * --0x90000000~0x9000ffff: pingpong
=======
>>>>>>> efc4587b
	 */
	vdev-nums = <1>;
	reg = <0x0 0x90000000 0x0 0x10000>;
	status = "okay";
};

&intmux_cm41 {
	status = "okay";
};

&rpmsg1{
	/*
	 * 64K for one rpmsg instance:
<<<<<<< HEAD
	 * --0x90100000~0x9010ffff: pingpong
=======
>>>>>>> efc4587b
	 */
	vdev-nums = <1>;
	reg = <0x0 0x90100000 0x0 0x10000>;
	status = "okay";
};

&mipi_csi_0 {
	#address-cells = <1>;
	#size-cells = <0>;
	virtual-channel;
	status = "okay";

	/* Camera 0  MIPI CSI-2 (CSIS0) */
	port@0 {
		reg = <0>;
		mipi_csi0_ep: endpoint {
			remote-endpoint = <&max9286_0_ep>;
			data-lanes = <1 2 3 4>;
		};
	};
};

&mipi_csi_1 {
	#address-cells = <1>;
	#size-cells = <0>;
	virtual-channel;
	status = "disabled";

	/* Camera 0 MIPI CSI-2 (CSIS1) */
	port@1 {
		reg = <1>;
		mipi_csi1_ep: endpoint {
			remote-endpoint = <&max9286_1_ep>;
			data-lanes = <1 2 3 4>;
		};
	};
};

&mlb {
	pinctrl-names = "default";
	pinctrl-0 = <&pinctrl_mlb>;
	status = "okay";
};

&gpio1 {
	pinctrl-names = "default";
	pinctrl-0 = <&pinctrl_gpio1>;
	status = "okay";
};

&i2c0_mipi_csi0 {
	#address-cells = <1>;
	#size-cells = <0>;
	pinctrl-names = "default";
	clock-frequency = <100000>;
	status = "okay";

	max9286_mipi@6A	 {
		compatible = "maxim,max9286_mipi";
		reg = <0x6A>;
		clocks = <&clk IMX8QM_CLK_DUMMY>;
		clock-names = "capture_mclk";
		mclk = <27000000>;
		mclk_source = <0>;
		pwn-gpios = <&gpio1 27 GPIO_ACTIVE_HIGH>;
		virtual-channel;
		port {
			max9286_0_ep: endpoint {
			remote-endpoint = <&mipi_csi0_ep>;
			data-lanes = <1 2 3 4>;
			};
		};
	};
};

&i2c0_mipi_csi1 {
	#address-cells = <1>;
	#size-cells = <0>;
	pinctrl-names = "default";
	clock-frequency = <100000>;
	status = "disabled";

	max9286_mipi@6A	 {
		compatible = "maxim,max9286_mipi";
		reg = <0x6A>;
		clocks = <&clk IMX8QM_CLK_DUMMY>;
		clock-names = "capture_mclk";
		mclk = <27000000>;
		mclk_source = <0>;
		pwn-gpios = <&gpio1 30 GPIO_ACTIVE_HIGH>;
		virtual-channel;
		port {
			max9286_1_ep: endpoint {
			remote-endpoint = <&mipi_csi1_ep>;
			data-lanes = <1 2 3 4>;
			};
		};
	};
};

&isi_0 {
	status = "okay";
};

&isi_1 {
	status = "okay";
};

&isi_2 {
	status = "okay";
};

&isi_3 {
	status = "okay";
};

&sata {
	pinctrl-0 = <&pinctrl_pciea>;
	clkreq-gpio = <&gpio4 27 GPIO_ACTIVE_LOW>;
	status = "okay";
};

&ldb1_phy {
	status = "okay";
};

&ldb1 {
	status = "okay";

	lvds-channel@0 {
		fsl,data-mapping = "jeida";
		fsl,data-width = <24>;
		status = "okay";

		port@1 {
			reg = <1>;

			lvds0_out: endpoint {
				remote-endpoint = <&it6263_0_in>;
			};
		};
	};
};

&i2c1_lvds0 {
	#address-cells = <1>;
	#size-cells = <0>;
	pinctrl-names = "default";
	pinctrl-0 = <&pinctrl_lvds0_lpi2c1>;
	clock-frequency = <100000>;
	status = "okay";

	lvds-to-hdmi-bridge@4c {
		compatible = "ite,it6263";
		reg = <0x4c>;

		port {
			it6263_0_in: endpoint {
				clock-lanes = <3>;
				data-lanes = <0 1 2 4>;
				remote-endpoint = <&lvds0_out>;
			};
		};
	};
};

&ldb2_phy {
	status = "okay";
};

&ldb2 {
	status = "okay";

	lvds-channel@0 {
		fsl,data-mapping = "jeida";
		fsl,data-width = <24>;
		status = "okay";

		port@1 {
			reg = <1>;

			lvds1_out: endpoint {
				remote-endpoint = <&it6263_1_in>;
			};
		};
	};
};

&i2c1_lvds1 {
	#address-cells = <1>;
	#size-cells = <0>;
	pinctrl-names = "default";
	pinctrl-0 = <&pinctrl_lvds1_lpi2c1>;
	clock-frequency = <100000>;
	status = "okay";

	lvds-to-hdmi-bridge@4c {
		compatible = "ite,it6263";
		reg = <0x4c>;

		port {
			it6263_1_in: endpoint {
				clock-lanes = <3>;
				data-lanes = <0 1 2 4>;
				remote-endpoint = <&lvds1_out>;
			};
		};
	};
};

&i2c0_mipi_dsi0 {
	#address-cells = <1>;
	#size-cells = <0>;
	pinctrl-names = "default";
	pinctrl-0 = <&pinctrl_mipi0_lpi2c0>;
	clock-frequency = <100000>;
	status = "okay";

	adv_bridge1: adv7535@3d {
		compatible = "adi,adv7535", "adi,adv7533";
		reg = <0x3d>;
		adi,dsi-lanes = <4>;
		adi,dsi-channel = <1>;
		status = "okay";

		port {
			adv7535_1_in: endpoint {
				remote-endpoint = <&mipi_dsi_bridge1_adv>;
			};
		};
	};
};

&mipi_dsi_phy1 {
	status = "okay";
};

&mipi_dsi1 {
	status = "okay";
};

&mipi_dsi_bridge1 {
	status = "okay";

	port@1 {
		mipi_dsi_bridge1_adv: endpoint {
			remote-endpoint = <&adv7535_1_in>;
		};
	};
};

&i2c0_mipi_dsi1 {
	#address-cells = <1>;
	#size-cells = <0>;
	pinctrl-names = "default";
	pinctrl-0 = <&pinctrl_mipi1_lpi2c0>;
	clock-frequency = <100000>;
	status = "okay";

	adv_bridge2: adv7535@3d {
		compatible = "adi,adv7535", "adi,adv7533";
		reg = <0x3d>;
		adi,dsi-lanes = <4>;
		adi,dsi-channel = <1>;
		status = "okay";

		port {
			adv7535_2_in: endpoint {
				remote-endpoint = <&mipi_dsi_bridge2_adv>;
			};
		};
	};
};

&mipi_dsi_phy2 {
	status = "okay";
};

&mipi_dsi2 {
	status = "okay";
};

&mipi_dsi_bridge2 {
	status = "okay";

	port@1 {
		mipi_dsi_bridge2_adv: endpoint {
			remote-endpoint = <&adv7535_2_in>;
		};
	};
};

&lvds0_pwm {
	pinctrl-names = "default";
	pinctrl-0 = <&pinctrl_lvds0_pwm0>;
	status = "okay";
};

&lvds1_pwm {
	pinctrl-names = "default";
	pinctrl-0 = <&pinctrl_lvds1_pwm0>;
	status = "okay";
};

&tsens {
	tsens-num = <6>;
};

&thermal_zones {
	pmic-thermal0 {
		polling-delay-passive = <250>;
		polling-delay = <2000>;
		thermal-sensors = <&tsens 5>;
		trips {
			pmic_alert0: trip0 {
				temperature = <80000>;
				hysteresis = <2000>;
				type = "passive";
			};
			pmic_crit0: trip1 {
				temperature = <125000>;
				hysteresis = <2000>;
				type = "critical";
			};
		};
		cooling-maps {
			map0 {
				trip = <&pmic_alert0>;
				cooling-device =
				<&A53_0 THERMAL_NO_LIMIT THERMAL_NO_LIMIT>;
			};
			map1 {
				trip = <&pmic_alert0>;
				cooling-device =
				<&A72_0 THERMAL_NO_LIMIT THERMAL_NO_LIMIT>;
			};
		};
	};
};<|MERGE_RESOLUTION|>--- conflicted
+++ resolved
@@ -1131,10 +1131,6 @@
 &rpmsg{
 	/*
 	 * 64K for one rpmsg instance:
-<<<<<<< HEAD
-	 * --0x90000000~0x9000ffff: pingpong
-=======
->>>>>>> efc4587b
 	 */
 	vdev-nums = <1>;
 	reg = <0x0 0x90000000 0x0 0x10000>;
@@ -1148,10 +1144,6 @@
 &rpmsg1{
 	/*
 	 * 64K for one rpmsg instance:
-<<<<<<< HEAD
-	 * --0x90100000~0x9010ffff: pingpong
-=======
->>>>>>> efc4587b
 	 */
 	vdev-nums = <1>;
 	reg = <0x0 0x90100000 0x0 0x10000>;
