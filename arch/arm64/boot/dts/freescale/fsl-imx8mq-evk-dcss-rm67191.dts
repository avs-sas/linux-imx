--- conflicted
+++ resolved
@@ -132,13 +132,10 @@
 		pinctrl-0 = <&pinctrl_i2c1_synaptics_dsx_io>;
 		interrupt-parent = <&gpio5>;
 		interrupts = <7 8>;
-<<<<<<< HEAD
 		synaptics,x-rotation;
 		synaptics,y-rotation;
 	/*	rest-gpios = <&gpio5 6 GPIO_ACTIVE_HIGH>;  */
-=======
 		synaptics,diagonal-rotation;
->>>>>>> 6b50e5d2
 		status = "okay";
 	};
 };