--- conflicted
+++ resolved
@@ -375,7 +375,6 @@
 		};
 	};
 
-<<<<<<< HEAD
 	sound-xtor {
 		compatible = "fsl,imx-audio-xtor";
 		model = "xtor-audio";
@@ -384,7 +383,7 @@
 		rx-codec-slave = <1>;
 		status = "okay";
 	};
-=======
+
 	vpu_subsys_dsp: bus@55000000 {
 		compatible = "simple-bus";
 		#address-cells = <1>;
@@ -410,7 +409,6 @@
 		};
 	};
 
->>>>>>> 30f393c5
 };
 
 #include "imx8qm-ss-conn.dtsi"
@@ -435,13 +433,10 @@
 	};
 };
 
-<<<<<<< HEAD
-=======
 &lsio_mu13 {
 	xen,passthrough;
 };
 
->>>>>>> 30f393c5
 &dc0_subsys {
 	xen,passthrough;
 };
