// SPDX-License-Identifier: GPL-2.0+
/*
 * Copyright 2018 NXP
 *	Dong Aisheng <aisheng.dong@nxp.com>
 */

/dts-v1/;

#include <dt-bindings/usb/pd.h>
#include "imx8qm.dtsi"

/ {
	firmware {
		android {
			compatible = "android,firmware";
			/* default emmc node used for GSI */
			boot_devices = "bus@5b000000/5b010000.mmc";
			/* sd card node which used if androidboot.boot_device_root=mmcblk1 */
			boot_devices_mmcblk1 = "bus@5b000000/5b020000.mmc";
			/* emmc node which used if androidboot.boot_device_root=mmcblk0 */
			boot_devices_mmcblk0 = "bus@5b000000/5b010000.mmc";
			fstab {
				compatible = "android,fstab";
				system {
					compatible = "android,system";
					dev = "system";
					type = "ext4";
					mnt_flags = "noatime,errors=panic,ro,barrier=1,inode_readahead_blks=8";
					fsmgr_flags = "wait,slotselect,avb,avb_keys=/avb/q-gsi.avbpubkey:/avb/r-gsi.avbpubkey:/avb/s-gsi.avbpubkey,logical,first_stage_mount";
				};
				vendor {
					compatible = "android,vendor";
					dev = "vendor";
					type = "ext4";
					mnt_flags = "noatime,errors=panic,ro,barrier=1,inode_readahead_blks=8";
					fsmgr_flags = "wait,slotselect,avb,logical,first_stage_mount";
				};
				product {
					compatible = "android,product";
					dev = "product";
					type = "ext4";
					mnt_flags = "noatime,errors=panic,ro,barrier=1,inode_readahead_blks=8";
					fsmgr_flags = "wait,slotselect,avb,logical,first_stage_mount";
				};
			};
			vbmeta {
				/*we need use FirstStageMountVBootV2 if we enable avb*/
				compatible = "android,vbmeta";
				/*parts means the partition witch can be mount in first stage*/
				parts = "vbmeta,dtbo,boot,system,vendor,product";
			};
		};
	};
};

/ {
	trusty {
		compatible = "android,trusty-smc-v1";
		ranges;
		#address-cells = <2>;
		#size-cells = <2>;
		trusty-irq {
			compatible = "android,trusty-irq-v1";
			interrupt-templates = <&trusty_ipi 0>;
			interrupt-ranges = < 0 15 0>;
		};
		trusty-virtio {
			compatible = "android,trusty-virtio-v1";
		};
		trusty-log {
			compatible = "android,trusty-log-v1";
		};
	};
	trusty_ipi: interrupt-controller@0 {
		compatible = "android,CustomIPI";
		interrupt-controller;
		#interrupt-cells = <1>;
	};
};

/ {
	model = "Freescale i.MX8QM MEK";
	compatible = "fsl,imx8qm-mek", "fsl,imx8qm";

	chosen {
		stdout-path = &lpuart0;
	};

	memory@80000000 {
		device_type = "memory";
		reg = <0x00000000 0x80000000 0 0x40000000>;
	};

	brcmfmac: brcmfmac {
		compatible = "cypress,brcmfmac";
		pinctrl-names = "init", "idle", "default";
		pinctrl-0 = <&pinctrl_wifi_init>;
		pinctrl-1 = <&pinctrl_wifi_init>;
		pinctrl-2 = <&pinctrl_wifi>;
	};

	lvds_backlight0: lvds_backlight@0 {
		compatible = "pwm-backlight";
		pwms = <&pwm_lvds0 0 100000 0>;

		brightness-levels = < 0  1  2  3  4  5  6  7  8  9
				     10 11 12 13 14 15 16 17 18 19
				     20 21 22 23 24 25 26 27 28 29
				     30 31 32 33 34 35 36 37 38 39
				     40 41 42 43 44 45 46 47 48 49
				     50 51 52 53 54 55 56 57 58 59
				     60 61 62 63 64 65 66 67 68 69
				     70 71 72 73 74 75 76 77 78 79
				     80 81 82 83 84 85 86 87 88 89
				     90 91 92 93 94 95 96 97 98 99
				    100>;
		default-brightness-level = <80>;
	};

	lvds_backlight1: lvds_backlight@1 {
		compatible = "pwm-backlight";
		pwms = <&pwm_lvds1 0 100000 0>;

		brightness-levels = < 0  1  2  3  4  5  6  7  8  9
				     10 11 12 13 14 15 16 17 18 19
				     20 21 22 23 24 25 26 27 28 29
				     30 31 32 33 34 35 36 37 38 39
				     40 41 42 43 44 45 46 47 48 49
				     50 51 52 53 54 55 56 57 58 59
				     60 61 62 63 64 65 66 67 68 69
				     70 71 72 73 74 75 76 77 78 79
				     80 81 82 83 84 85 86 87 88 89
				     90 91 92 93 94 95 96 97 98 99
				    100>;
		default-brightness-level = <80>;
	};

	cbtl04gp {
		compatible = "nxp,cbtl04gp";
		pinctrl-names = "default";
		pinctrl-0 = <&pinctrl_typec_mux>;
		switch-gpios = <&lsio_gpio4 6 GPIO_ACTIVE_LOW>;
		reset-gpios = <&lsio_gpio4 19 GPIO_ACTIVE_HIGH>;
		orientation-switch;

		port {
			usb3_data_ss: endpoint {
				remote-endpoint = <&typec_con_ss>;
			};
		};
	};

	reserved-memory {
		#address-cells = <2>;
		#size-cells = <2>;
		ranges;

		decoder_boot: decoder_boot@0x84000000 {
			no-map;
			reg = <0 0x84000000 0 0x2000000>;
		};
		encoder_boot: encoder_boot@0x86000000 {
			no-map;
			reg = <0 0x86000000 0 0x400000>;
		};
		/*
		 * reserved-memory layout
		 * 0x8800_0000 ~ 0x8FFF_FFFF is reserved for M4
		 * Shouldn't be used at A core and Linux side.
		 *
		 */
		m4_reserved: m4@0x88000000 {
			no-map;
			reg = <0 0x88000000 0 0x8000000>;
		};
		rpmsg_reserved: rpmsg@0x90000000 {
			no-map;
			reg = <0 0x90200000 0 0x200000>;
		};
		ramoops@0x91f00000 {
			compatible = "ramoops";
			reg = <0 0x91f00000 0 0x00100000>;
			record-size     = <0x00020000>;
			console-size    = <0x00020000>;
			ftrace-size     = <0x00020000>;
			pmsg-size       = <0x00020000>;
		};
		decoder_rpc: decoder_rpc@0x92000000 {
			no-map;
			reg = <0 0x92000000 0 0x200000>;
		};
		encoder_rpc: encoder_rpc@0x92200000 {
			no-map;
			reg = <0 0x92200000 0 0x200000>;
		};
		dsp_reserved: dsp@0x92400000 {
			no-map;
			reg = <0 0x92400000 0 0x2000000>;
		};
		encoder_reserved: encoder_reserved@0x94400000 {
			no-map;
			reg = <0 0x94400000 0 0x800000>;
		};
		ts_boot: ts_boot@0x95000000 {
			no-map;
			reg = <0 0x95000000 0 0x400000>;
		};

	};

	epdev_on: fixedregulator@100 {
		compatible = "regulator-fixed";
		pinctrl-names = "default", "sleep";
		pinctrl-0 = <&pinctrl_wlreg_on>;
		pinctrl-1 = <&pinctrl_wlreg_on_sleep>;
		regulator-min-microvolt = <3300000>;
		regulator-max-microvolt = <3300000>;
		regulator-name = "epdev_on";
		gpio = <&lsio_gpio1 13 0>;
		enable-active-high;
	};

	reg_fec2_supply: fec2_nvcc {
		compatible = "regulator-fixed";
		regulator-name = "fec2_nvcc";
		regulator-min-microvolt = <1800000>;
		regulator-max-microvolt = <1800000>;
		gpio = <&max7322 0 GPIO_ACTIVE_HIGH>;
		enable-active-high;
	};

	reg_usdhc2_vmmc: usdhc2-vmmc {
		compatible = "regulator-fixed";
		regulator-name = "SD1_SPWR";
		regulator-min-microvolt = <3000000>;
		regulator-max-microvolt = <3000000>;
		gpio = <&lsio_gpio4 7 GPIO_ACTIVE_HIGH>;
		off-on-delay-us = <4800>;
		enable-active-high;
	};

	reg_can01_en: regulator-can01-gen {
		compatible = "regulator-fixed";
		regulator-name = "can01-en";
		regulator-min-microvolt = <3300000>;
		regulator-max-microvolt = <3300000>;
		gpio = <&pca6416 3 GPIO_ACTIVE_HIGH>;
		enable-active-high;
	};

	reg_can2_en: regulator-can2-gen {
		compatible = "regulator-fixed";
		regulator-name = "can2-en";
		regulator-min-microvolt = <3300000>;
		regulator-max-microvolt = <3300000>;
		gpio = <&pca6416 4 GPIO_ACTIVE_HIGH>;
		enable-active-high;
	};

	reg_can01_stby: regulator-can01-stby {
		compatible = "regulator-fixed";
		regulator-name = "can01-stby";
		regulator-min-microvolt = <3300000>;
		regulator-max-microvolt = <3300000>;
		gpio = <&pca6416 5 GPIO_ACTIVE_HIGH>;
		enable-active-high;
		vin-supply = <&reg_can01_en>;
	};

	reg_can2_stby: regulator-can2-stby {
		compatible = "regulator-fixed";
		regulator-name = "can2-stby";
		regulator-min-microvolt = <3300000>;
		regulator-max-microvolt = <3300000>;
		gpio = <&pca6416 6 GPIO_ACTIVE_HIGH>;
		enable-active-high;
		vin-supply = <&reg_can2_en>;
	};

	reg_vref_1v8: regulator-adc-vref {
		compatible = "regulator-fixed";
		regulator-name = "vref_1v8";
		regulator-min-microvolt = <1800000>;
		regulator-max-microvolt = <1800000>;
	};

	reg_audio: fixedregulator@2 {
		compatible = "regulator-fixed";
		regulator-name = "cs42888_supply";
		regulator-min-microvolt = <3300000>;
		regulator-max-microvolt = <3300000>;
		regulator-always-on;
	};

	bt_sco_codec: bt_sco_codec {
		#sound-dai-cells = <0>;
		compatible = "linux,bt-sco";
	};

	sound-bt-sco {
		compatible = "simple-audio-card";
		simple-audio-card,name = "bt-sco-audio";
		simple-audio-card,format = "dsp_a";
		simple-audio-card,bitclock-inversion;
		simple-audio-card,frame-master = <&btcpu>;
		simple-audio-card,bitclock-master = <&btcpu>;

		btcpu: simple-audio-card,cpu {
			sound-dai = <&sai0>;
			dai-tdm-slot-num = <2>;
			dai-tdm-slot-width = <16>;
		};

		simple-audio-card,codec {
			sound-dai = <&bt_sco_codec>;
		};
	};

	sound-cs42888 {
		compatible = "fsl,imx8qm-sabreauto-cs42888",
				 "fsl,imx-audio-cs42888";
		model = "imx-cs42888";
		esai-controller = <&esai0>;
		audio-codec = <&cs42888>;
		asrc-controller = <&asrc0>;
		status = "okay";
	};

	sound-wm8960 {
		compatible = "fsl,imx7d-evk-wm8960",
			   "fsl,imx-audio-wm8960";
		model = "wm8960-audio";
		cpu-dai = <&sai1>;
		audio-codec = <&wm8960>;
		codec-master;
		/*
		 * hp-det = <hp-det-pin hp-det-polarity>;
		 * hp-det-pin: JD1 JD2  or JD3
		 * hp-det-polarity = 0: hp detect high for headphone
		 * hp-det-polarity = 1: hp detect high for speaker
		 */
		hp-det = <2 0>;
		hp-det-gpios = <&lsio_gpio0 31 GPIO_ACTIVE_HIGH>;
		mic-det-gpios = <&lsio_gpio0 31 GPIO_ACTIVE_HIGH>;
		audio-routing =
			"Headphone Jack", "HP_L",
			"Headphone Jack", "HP_R",
			"Ext Spk", "SPK_LP",
			"Ext Spk", "SPK_LN",
			"Ext Spk", "SPK_RP",
			"Ext Spk", "SPK_RN",
			"LINPUT2", "Mic Jack",
			"LINPUT3", "Mic Jack",
			"RINPUT1", "Main MIC",
			"RINPUT2", "Main MIC",
			"Mic Jack", "MICB",
			"Main MIC", "MICB",
			"Playback", "CPU-Playback",
			"CPU-Capture", "Capture";
	};

	sound-xtor {
		compatible = "fsl,imx-audio-xtor";
		model = "xtor-audio";
		cpu-dai = <&sai0>;
		tx-codec-slave = <1>;
		rx-codec-slave = <1>;
		status = "okay";
	};

	imx8qm_cm40: imx8qm_cm4@0 {
		compatible = "fsl,imx8qm-cm4";
		rsc-da = <0x90000000>;
		mbox-names = "tx", "rx", "rxdb";
		mboxes = <&lsio_mu5 0 1
			  &lsio_mu5 1 1
			  &lsio_mu5 3 1>;
		mub-partition = <3>;
		memory-region = <&vdev0vring0>, <&vdev0vring1>, <&vdevbuffer>,
				<&vdev1vring0>, <&vdev1vring1>;
		core-index = <0>;
		core-id = <IMX_SC_R_M4_0_PID0>;
		status = "okay";
		power-domains = <&pd IMX_SC_R_M4_0_PID0>,
				<&pd IMX_SC_R_M4_0_MU_1A>;
	};

	imx8qm_cm41: imx8x_cm4@1 {
		compatible = "fsl,imx8qm-cm4";
		rsc-da = <0x90100000>;
		mbox-names = "tx", "rx", "rxdb";
		mboxes = <&lsio_mu6 0 1
			  &lsio_mu6 1 1
			  &lsio_mu6 3 1>;
		mub-partition = <4>;
		memory-region = <&vdev2vring0>, <&vdev2vring1>, <&vdevbuffer>,
				<&vdev3vring0>, <&vdev3vring1>;
		core-index = <1>;
		core-id = <IMX_SC_R_M4_1_PID0>;
		status = "okay";
		power-domains = <&pd IMX_SC_R_M4_1_PID0>,
				<&pd IMX_SC_R_M4_1_MU_1A>;
	};

	reserved-memory {
		#address-cells = <2>;
		#size-cells = <2>;
		ranges;

		vdev0vring0: vdev0vring0@90000000 {
                        compatible = "shared-dma-pool";
			reg = <0 0x90000000 0 0x8000>;
			no-map;
		};

		vdev0vring1: vdev0vring1@90008000 {
                        compatible = "shared-dma-pool";
			reg = <0 0x90008000 0 0x8000>;
			no-map;
		};

		vdev1vring0: vdev1vring0@90010000 {
                        compatible = "shared-dma-pool";
			reg = <0 0x90010000 0 0x8000>;
			no-map;
		};

		vdev1vring1: vdev1vring1@90018000 {
                        compatible = "shared-dma-pool";
			reg = <0 0x90018000 0 0x8000>;
			no-map;
		};

		vdevbuffer: vdevbuffer {
                        compatible = "shared-dma-pool";
			reg = <0 0x90400000 0 0x100000>;
			no-map;
		};

		vdev2vring0: vdev0vring0@90100000 {
                        compatible = "shared-dma-pool";
			reg = <0 0x90100000 0 0x8000>;
			no-map;
		};

		vdev2vring1: vdev0vring1@90108000 {
                        compatible = "shared-dma-pool";
			reg = <0 0x90108000 0 0x8000>;
			no-map;
		};

		vdev3vring0: vdev1vring0@90110000 {
                        compatible = "shared-dma-pool";
			reg = <0 0x90110000 0 0x8000>;
			no-map;
		};

		vdev3vring1: vdev1vring1@90118000 {
                        compatible = "shared-dma-pool";
			reg = <0 0x90118000 0 0x8000>;
			no-map;
		};
	};
};

&adc0 {
	pinctrl-names = "default";
	pinctrl-0 = <&pinctrl_adc0>;
	vref-supply = <&reg_vref_1v8>;
	status = "okay";
};

&cm41_i2c {
	#address-cells = <1>;
	#size-cells = <0>;
	clock-frequency = <100000>;
	pinctrl-names = "default";
	pinctrl-0 = <&pinctrl_cm41_i2c>;
	status = "okay";

	pca6416: gpio@20 {
		compatible = "ti,tca6416";
		reg = <0x20>;
		gpio-controller;
		#gpio-cells = <2>;
	};

	cs42888: cs42888@48 {
		compatible = "cirrus,cs42888";
		reg = <0x48>;
		clocks = <&mclkout0_lpcg 0>;
		clock-names = "mclk";
		VA-supply = <&reg_audio>;
		VD-supply = <&reg_audio>;
		VLS-supply = <&reg_audio>;
		VLC-supply = <&reg_audio>;
		reset-gpio = <&lsio_gpio4 25 GPIO_ACTIVE_LOW>;
		assigned-clocks = <&clk IMX_SC_R_AUDIO_PLL_0 IMX_SC_PM_CLK_PLL>,
				<&clk IMX_SC_R_AUDIO_PLL_0 IMX_SC_PM_CLK_SLV_BUS>,
				<&clk IMX_SC_R_AUDIO_PLL_0 IMX_SC_PM_CLK_MST_BUS>,
				<&mclkout0_lpcg 0>;
		assigned-clock-rates = <786432000>, <49152000>, <12288000>, <12288000>;
		fsl,txs-rxm;
		status = "okay";
	};
};

&cm41_intmux {
	status = "okay";
};

&dc0_pc {
	status = "okay";
};

&dc0_prg1 {
	status = "okay";
};

&dc0_prg2 {
	status = "okay";

};

&dc0_prg3 {
	status = "okay";
};

&dc0_prg4 {
	status = "okay";
};

&dc0_prg5 {
	status = "okay";
};

&dc0_prg6 {
	status = "okay";
};

&dc0_prg7 {
	status = "okay";
};

&dc0_prg8 {
	status = "okay";
};

&dc0_prg9 {
	status = "okay";
};

&dc0_dpr1_channel1 {
	status = "okay";
};

&dc0_dpr1_channel2 {
	status = "okay";
};

&dc0_dpr1_channel3 {
	status = "okay";
};

&dc0_dpr2_channel1 {
	status = "okay";
};

&dc0_dpr2_channel2 {
	status = "okay";
};

&dc0_dpr2_channel3 {
	status = "okay";
};

&dpu1 {
	status = "okay";
};

&dsp {
	compatible = "fsl,imx8qm-dsp-v1";
	status = "okay";
};

&asrc0 {
	fsl,asrc-rate  = <48000>;
	status = "okay";
};

&amix {
	status = "okay";
};

&esai0 {
	pinctrl-names = "default";
	pinctrl-0 = <&pinctrl_esai0>;
	assigned-clocks = <&acm IMX_ADMA_ACM_ESAI0_MCLK_SEL>,
			<&clk IMX_SC_R_AUDIO_PLL_0 IMX_SC_PM_CLK_PLL>,
			<&clk IMX_SC_R_AUDIO_PLL_0 IMX_SC_PM_CLK_SLV_BUS>,
			<&clk IMX_SC_R_AUDIO_PLL_0 IMX_SC_PM_CLK_MST_BUS>,
			<&esai0_lpcg 0>;
	assigned-clock-parents = <&aud_pll_div0_lpcg 0>;
	assigned-clock-rates = <0>, <786432000>, <49152000>, <12288000>, <49152000>;
	fsl,txm-rxs;
	status = "okay";
};

&sai0 {
	#sound-dai-cells = <0>;
	assigned-clocks = <&clk IMX_SC_R_AUDIO_PLL_0 IMX_SC_PM_CLK_PLL>,
			<&clk IMX_SC_R_AUDIO_PLL_0 IMX_SC_PM_CLK_SLV_BUS>,
			<&clk IMX_SC_R_AUDIO_PLL_0 IMX_SC_PM_CLK_MST_BUS>,
			<&sai0_lpcg 0>;
	assigned-clock-rates = <786432000>, <49152000>, <12288000>, <49152000>;
	pinctrl-names = "default";
	pinctrl-0 = <&pinctrl_sai0>;
	status = "okay";
};

&sai1 {
	assigned-clocks = <&clk IMX_SC_R_AUDIO_PLL_0 IMX_SC_PM_CLK_PLL>,
			<&clk IMX_SC_R_AUDIO_PLL_0 IMX_SC_PM_CLK_SLV_BUS>,
			<&clk IMX_SC_R_AUDIO_PLL_0 IMX_SC_PM_CLK_MST_BUS>,
			<&sai1_lpcg 0>; /* FIXME: should be sai1, original code is 0 */
	assigned-clock-rates = <786432000>, <49152000>, <12288000>, <49152000>;
	pinctrl-names = "default";
	pinctrl-0 = <&pinctrl_sai1>;
	status = "okay";
};

&sai6 {
	assigned-clocks = <&acm IMX_ADMA_ACM_SAI6_MCLK_SEL>,
			<&clk IMX_SC_R_AUDIO_PLL_1 IMX_SC_PM_CLK_PLL>,
			<&clk IMX_SC_R_AUDIO_PLL_1 IMX_SC_PM_CLK_SLV_BUS>,
			<&clk IMX_SC_R_AUDIO_PLL_1 IMX_SC_PM_CLK_MST_BUS>,
			<&sai6_lpcg 0>;
	assigned-clock-parents = <&aud_pll_div1_lpcg 0>;
	assigned-clock-rates = <0>, <786432000>, <98304000>, <12288000>, <98304000>;
	fsl,sai-asynchronous;
	fsl,txm-rxs;
	status = "okay";
};

&sai7 {
	assigned-clocks = <&acm IMX_ADMA_ACM_SAI7_MCLK_SEL>,
			<&clk IMX_SC_R_AUDIO_PLL_1 IMX_SC_PM_CLK_PLL>,
			<&clk IMX_SC_R_AUDIO_PLL_1 IMX_SC_PM_CLK_SLV_BUS>,
			<&clk IMX_SC_R_AUDIO_PLL_1 IMX_SC_PM_CLK_MST_BUS>,
			<&sai7_lpcg 0>;
	assigned-clock-parents = <&aud_pll_div1_lpcg 0>;
	assigned-clock-rates = <0>, <786432000>, <98304000>, <12288000>, <98304000>;
	fsl,sai-asynchronous;
	fsl,txm-rxs;
	status = "okay";
};

&pwm_lvds0 {
	pinctrl-names = "default";
	pinctrl-0 = <&pinctrl_pwm_lvds0>;
	status = "okay";
};

&i2c1_lvds0 {
	#address-cells = <1>;
	#size-cells = <0>;
	pinctrl-names = "default";
	pinctrl-0 = <&pinctrl_lvds0_lpi2c1>;
	clock-frequency = <100000>;
	status = "okay";

	lvds-to-hdmi-bridge@4c {
		compatible = "ite,it6263";
		reg = <0x4c>;

		port {
			it6263_0_in: endpoint {
				remote-endpoint = <&lvds0_out>;
			};
		};
	};
};

&ldb1_phy {
	status = "okay";
};

&ldb1 {
	status = "okay";

	lvds-channel@0 {
		fsl,data-mapping = "jeida";
		fsl,data-width = <24>;
		status = "okay";

		port@1 {
			reg = <1>;

			lvds0_out: endpoint {
				remote-endpoint = <&it6263_0_in>;
			};
		};
	};
};

&i2c0_mipi0 {
	#address-cells = <1>;
	#size-cells = <0>;
        pinctrl-names = "default";
        pinctrl-0 = <&pinctrl_mipi0_lpi2c0>;
	clock-frequency = <100000>;
	status = "okay";

	adv_bridge0: adv7535@3d {
		#address-cells = <1>;
		#size-cells = <0>;

		compatible = "adi,adv7535";
		reg = <0x3d>;
		adi,addr-cec = <0x3b>;
		adi,dsi-lanes = <4>;
		adi,dsi-channel = <1>;
		interrupt-parent = <&lsio_gpio1>;
		interrupts = <19 IRQ_TYPE_LEVEL_LOW>;
		status = "okay";

		port@0 {
			reg = <0>;
			adv7535_0_in: endpoint {
				remote-endpoint = <&mipi0_adv_out>;
			};
		};
	};
};

&mipi0_dphy {
	status = "okay";
};

&mipi0_dsi_host {
	status = "okay";

	ports {
		port@1 {
			reg = <1>;
			mipi0_adv_out: endpoint {
				remote-endpoint = <&adv7535_0_in>;
			};
		};
	};
};

&i2c0_mipi1 {
	#address-cells = <1>;
	#size-cells = <0>;
        pinctrl-names = "default";
        pinctrl-0 = <&pinctrl_mipi1_lpi2c0>;
	clock-frequency = <100000>;
	status = "okay";

	adv_bridge1: adv7535@3d {
		#address-cells = <1>;
		#size-cells = <0>;

		compatible = "adi,adv7535";
		reg = <0x3d>;
		adi,addr-cec = <0x3b>;
		adi,dsi-lanes = <4>;
		adi,dsi-channel = <1>;
		interrupt-parent = <&lsio_gpio1>;
		interrupts = <23 IRQ_TYPE_LEVEL_LOW>;
		status = "okay";

		port@0 {
			reg = <0>;
			adv7535_1_in: endpoint {
				remote-endpoint = <&mipi1_adv_out>;
			};
		};
	};
};

&mipi1_dphy {
	status = "okay";
};

&mipi1_dsi_host {
	status = "okay";

	ports {
		port@1 {
			reg = <1>;
			mipi1_adv_out: endpoint {
				remote-endpoint = <&adv7535_1_in>;
			};
		};
	};
};

&dc1_pc {
	status = "okay";
};

&dc1_prg1 {
	status = "okay";
};

&dc1_prg2 {
	status = "okay";

};

&dc1_prg3 {
	status = "okay";
};

&dc1_prg4 {
	status = "okay";
};

&dc1_prg5 {
	status = "okay";
};

&dc1_prg6 {
	status = "okay";
};

&dc1_prg7 {
	status = "okay";
};

&dc1_prg8 {
	status = "okay";
};

&dc1_prg9 {
	status = "okay";
};

&dc1_dpr1_channel1 {
	status = "okay";
};

&dc1_dpr1_channel2 {
	status = "okay";
};

&dc1_dpr1_channel3 {
	status = "okay";
};

&dc1_dpr2_channel1 {
	status = "okay";
};

&dc1_dpr2_channel2 {
	status = "okay";
};

&dc1_dpr2_channel3 {
	status = "okay";
};

&dpu2 {
	status = "okay";
};

&pwm_lvds1 {
	pinctrl-names = "default";
	pinctrl-0 = <&pinctrl_pwm_lvds1>;
	status = "okay";
};

&i2c1_lvds1 {
	#address-cells = <1>;
	#size-cells = <0>;
	pinctrl-names = "default";
	pinctrl-0 = <&pinctrl_lvds1_lpi2c1>;
	clock-frequency = <100000>;
	status = "okay";

	lvds-to-hdmi-bridge@4c {
		compatible = "ite,it6263";
		reg = <0x4c>;

		port {
			it6263_1_in: endpoint {
				remote-endpoint = <&lvds1_out>;
			};
		};
	};
};

&ldb2_phy {
	status = "okay";
};

&ldb2 {
	status = "okay";

	lvds-channel@0 {
		fsl,data-mapping = "jeida";
		fsl,data-width = <24>;
		status = "okay";

		port@1 {
			reg = <1>;

			lvds1_out: endpoint {
				remote-endpoint = <&it6263_1_in>;
			};
		};
	};
};

&lpspi2 {
	#address-cells = <1>;
	#size-cells = <0>;
	fsl,spi-num-chipselects = <1>;
	pinctrl-names = "default";
	pinctrl-0 = <&pinctrl_lpspi2 &pinctrl_lpspi2_cs>;
	cs-gpios = <&lsio_gpio3 10 GPIO_ACTIVE_LOW>;
	status = "okay";

	spidev0: spi@0 {
		reg = <0>;
		compatible = "rohm,dh2228fv";
		spi-max-frequency = <30000000>;
	};
};

&emvsim0 {
	pinctrl-names = "default";
	pinctrl-0 = <&pinctrl_sim0>;
	status = "okay";
};

&lpuart0 {
	pinctrl-names = "default";
	pinctrl-0 = <&pinctrl_lpuart0>;
	status = "okay";
};

&lpuart1 { /* BT */
	pinctrl-names = "default";
	pinctrl-0 = <&pinctrl_lpuart1>;
	status = "okay";
};

&lpuart2 { /* Dbg console */
	pinctrl-names = "default";
	pinctrl-0 = <&pinctrl_lpuart2>;
	status = "disabled";
};

&lpuart3 { /* MKbus */
	pinctrl-names = "default";
	pinctrl-0 = <&pinctrl_lpuart3>;
	status = "disabled";
};

&flexcan1 {
	pinctrl-names = "default";
	pinctrl-0 = <&pinctrl_flexcan1>;
	xceiver-supply = <&reg_can01_stby>;
	status = "okay";
};

&flexcan2 {
	pinctrl-names = "default";
	pinctrl-0 = <&pinctrl_flexcan2>;
	xceiver-supply = <&reg_can01_stby>;
	status = "okay";
};

&flexcan3 {
	pinctrl-names = "default";
	pinctrl-0 = <&pinctrl_flexcan3>;
	xceiver-supply = <&reg_can2_stby>;
	status = "okay";
};

&fec1 {
	pinctrl-names = "default";
	pinctrl-0 = <&pinctrl_fec1>;
	phy-mode = "rgmii-txid";
	phy-handle = <&ethphy0>;
	fsl,magic-packet;
	nvmem-cells = <&fec_mac0>;
	nvmem-cell-names = "mac-address";
	fsl,rgmii_rxc_dly;
	status = "okay";

	mdio {
		#address-cells = <1>;
		#size-cells = <0>;

		ethphy0: ethernet-phy@0 {
			compatible = "ethernet-phy-ieee802.3-c22";
			reg = <0>;
			at803x,eee-disabled;
			at803x,vddio-1p8v;
		};

		ethphy1: ethernet-phy@1 {
			compatible = "ethernet-phy-ieee802.3-c22";
			reg = <1>;
			at803x,eee-disabled;
			at803x,vddio-1p8v;
		};
	};
};

&fec2 {
	pinctrl-names = "default";
	pinctrl-0 = <&pinctrl_fec2>;
	phy-mode = "rgmii-txid";
	phy-handle = <&ethphy1>;
	phy-supply = <&reg_fec2_supply>;
	fsl,magic-packet;
	nvmem-cells = <&fec_mac1>;
	nvmem-cell-names = "mac-address";
	fsl,rgmii_rxc_dly;
	status = "okay";
};

&flexspi0 {
	pinctrl-names = "default";
	pinctrl-0 = <&pinctrl_flexspi0>;
	status = "okay";

	flash0: mt35xu512aba@0 {
		reg = <0>;
		#address-cells = <1>;
		#size-cells = <1>;
		compatible = "jedec,spi-nor";
		spi-max-frequency = <133000000>;
		spi-tx-bus-width = <4>;
		spi-rx-bus-width = <4>;
	};
};

&pciea{
	pinctrl-names = "default";
	pinctrl-0 = <&pinctrl_pciea>;
	reset-gpio = <&lsio_gpio4 29 GPIO_ACTIVE_LOW>;
	disable-gpio = <&lsio_gpio4 9 GPIO_ACTIVE_LOW>;
	ext_osc = <1>;
	epdev_on-supply = <&epdev_on>;
	reserved-region = <&rpmsg_reserved>;
	status = "okay";
};

&pcieb{
	pinctrl-names = "default";
	pinctrl-0 = <&pinctrl_pcieb>;
	reset-gpio = <&lsio_gpio5 0 GPIO_ACTIVE_LOW>;
	ext_osc = <1>;
	status = "okay";
};

&rpmsg0{
	/*
	 * 64K for one rpmsg instance:
	 */
	vdev-nums = <2>;
	reg = <0x0 0x90000000 0x0 0x20000>;
	memory-region = <&vdevbuffer>;
	status = "disabled";
};

&rpmsg1{
	/*
	 * 64K for one rpmsg instance:
	 */
	vdev-nums = <2>;
	reg = <0x0 0x90100000 0x0 0x20000>;
	memory-region = <&vdevbuffer>;
	status = "disabled";
};

&sata {
	pinctrl-names = "default";
	pinctrl-0 = <&pinctrl_sata>;
	clkreq-gpio = <&lsio_gpio4 30 GPIO_ACTIVE_LOW>;
	ext_osc = <1>;
	status = "okay";
};

&usbphy1 {
	status = "okay";
};

&usbotg1 {
	pinctrl-names = "default";
	pinctrl-0 = <&pinctrl_usbotg1>;
	dr_mode = "host";
	srp-disable;
	hnp-disable;
	adp-disable;
	power-active-high;
	disable-over-current;
	status = "okay";
};

&usb3phynop1 {
	status = "okay";
};

&usbotg3 {
	dr_mode = "otg";
	extcon = <&ptn5110>;
	status = "okay";
};

&usdhc1 {
	pinctrl-names = "default", "state_100mhz", "state_200mhz";
	pinctrl-0 = <&pinctrl_usdhc1>;
	pinctrl-1 = <&pinctrl_usdhc1>;
	pinctrl-2 = <&pinctrl_usdhc1>;
	bus-width = <8>;
	no-sd;
	no-sdio;
	non-removable;
	status = "okay";
};

&usdhc2 {
	pinctrl-names = "default", "state_100mhz", "state_200mhz";
	pinctrl-0 = <&pinctrl_usdhc2>, <&pinctrl_usdhc2_gpio>;
	pinctrl-1 = <&pinctrl_usdhc2>, <&pinctrl_usdhc2_gpio>;
	pinctrl-2 = <&pinctrl_usdhc2>, <&pinctrl_usdhc2_gpio>;
	bus-width = <4>;
	vmmc-supply = <&reg_usdhc2_vmmc>;
	cd-gpios = <&lsio_gpio5 22 GPIO_ACTIVE_LOW>;
	wp-gpios = <&lsio_gpio5 21 GPIO_ACTIVE_HIGH>;
	status = "okay";
};

&i2c0 {
	#address-cells = <1>;
	#size-cells = <0>;
	clock-frequency = <100000>;
	pinctrl-names = "default";
	pinctrl-0 = <&pinctrl_i2c0>;
	status = "okay";

	isl29023@44 {
		pinctrl-names = "default";
		pinctrl-0 = <&pinctrl_isl29023>;
		compatible = "fsl,isl29023";
		reg = <0x44>;
		rext = <499>;
		interrupt-parent = <&lsio_gpio4>;
		interrupts = <11 2>;
	};

	fxos8700@1e {
		compatible = "fsl,fxos8700";
		reg = <0x1e>;
		interrupt-open-drain;
	};

	fxas2100x@20 {
		compatible = "fsl,fxas2100x";
		reg = <0x20>;
		interrupt-open-drain;
	};

	max7322: gpio@68 {
		compatible = "maxim,max7322";
		reg = <0x68>;
		gpio-controller;
		#gpio-cells = <2>;
	};

	mpl3115@60 {
		compatible = "fsl,mpl3115";
		reg = <0x60>;
		interrupt-open-drain;
	};

	ptn5110: tcpc@51 {
		compatible = "nxp,ptn5110";
		pinctrl-names = "default";
		pinctrl-0 = <&pinctrl_typec>;
		reg = <0x51>;
		interrupt-parent = <&lsio_gpio4>;
		interrupts = <26 IRQ_TYPE_LEVEL_LOW>;
		status = "okay";

		usb_con1: connector {
			compatible = "usb-c-connector";
			label = "USB-C";
			power-role = "source";
			data-role = "dual";
			source-pdos = <PDO_FIXED(5000, 3000, PDO_FIXED_USB_COMM)>;

			ports {
				#address-cells = <1>;
				#size-cells = <0>;

				port@1 {
					reg = <1>;
					typec_con_ss: endpoint {
						remote-endpoint = <&usb3_data_ss>;
					};
				};
			};
		};
	};
};

&i2c1 {
	#address-cells = <1>;
	#size-cells = <0>;
	clock-frequency = <100000>;
	pinctrl-names = "default", "gpio";
	pinctrl-0 = <&pinctrl_i2c1>;
	pinctrl-1 = <&pinctrl_i2c1_gpio>;
	scl-gpios = <&lsio_gpio0 14 GPIO_ACTIVE_HIGH>;
	sda-gpios = <&lsio_gpio0 15 GPIO_ACTIVE_HIGH>;
	status = "okay";

	wm8960: wm8960@1a {
		compatible = "wlf,wm8960";
		reg = <0x1a>;
		clocks = <&mclkout0_lpcg 0>;
		clock-names = "mclk";
		wlf,shared-lrclk;
		assigned-clocks = <&clk IMX_SC_R_AUDIO_PLL_0 IMX_SC_PM_CLK_PLL>,
				<&clk IMX_SC_R_AUDIO_PLL_0 IMX_SC_PM_CLK_SLV_BUS>,
				<&clk IMX_SC_R_AUDIO_PLL_0 IMX_SC_PM_CLK_MST_BUS>,
				<&mclkout0_lpcg 0>;
		assigned-clock-rates = <786432000>, <49152000>, <12288000>, <12288000>;
	};
};

&isi_0 {
	status = "okay";

	cap_device {
		status = "okay";
	};

	m2m_device {
		status = "okay";
	};
};

&isi_1 {
	status = "okay";

	cap_device {
		status = "okay";
	};
};

&isi_2 {
	status = "okay";

	cap_device {
		status = "okay";
	};
};

&isi_3 {
	status = "okay";

	cap_device {
		status = "okay";
	};
};

&isi_4 {
	status = "okay";

	cap_device {
		status = "okay";
	};
};

&isi_5 {
	status = "okay";

	cap_device {
		status = "okay";
	};
};

&isi_6 {
	status = "okay";

	cap_device {
		status = "okay";
	};
};

&isi_7 {
	status = "okay";

	cap_device {
		status = "okay";
	};
};

&irqsteer_csi0 {
	status = "okay";
};

&irqsteer_csi1 {
	status = "okay";
};

&mipi_csi_0 {
	#address-cells = <1>;
	#size-cells = <0>;
	virtual-channel;
	status = "okay";

	/* Camera 0  MIPI CSI-2 (CSIS0) */
	port@0 {
		reg = <0>;
		mipi_csi0_ep: endpoint {
			remote-endpoint = <&max9286_0_ep>;
			data-lanes = <1 2 3 4>;
		};
	};
};

&mipi_csi_1 {
	#address-cells = <1>;
	#size-cells = <0>;
	virtual-channel;
	status = "okay";

	/* Camera 1  MIPI CSI-2 (CSIS1) */
	port@1 {
		reg = <1>;
		mipi_csi1_ep: endpoint {
			remote-endpoint = <&max9286_1_ep>;
			data-lanes = <1 2 3 4>;
		};
	};
};

&jpegdec {
       status = "okay";
};

&jpegenc {
       status = "okay";
};

&i2c_mipi_csi0 {
	#address-cells = <1>;
	#size-cells = <0>;
	pinctrl-names = "default";
	pinctrl-0 = <&pinctrl_i2c_mipi_csi0>;
	clock-frequency = <100000>;
	status = "okay";

	max9286_mipi@6a {
		compatible = "maxim,max9286_mipi";
		reg = <0x6a>;
		pinctrl-names = "default";
		pinctrl-0 = <&pinctrl_mipi_csi0>;
		clocks = <&clk_dummy>;
		clock-names = "capture_mclk";
		mclk = <27000000>;
		mclk_source = <0>;
		pwn-gpios = <&lsio_gpio1 27 GPIO_ACTIVE_HIGH>;
		virtual-channel;
		status = "okay";
		port {
			max9286_0_ep: endpoint {
				remote-endpoint = <&mipi_csi0_ep>;
				data-lanes = <1 2 3 4>;
			};
		};
	};
};

&i2c_mipi_csi1 {
	#address-cells = <1>;
	#size-cells = <0>;
	pinctrl-names = "default";
	pinctrl-0 = <&pinctrl_i2c_mipi_csi1>;
	clock-frequency = <100000>;
	status = "okay";

	max9286_mipi@6a {
		compatible = "maxim,max9286_mipi";
		reg = <0x6a>;
		pinctrl-names = "default";
		pinctrl-0 = <&pinctrl_mipi_csi1>;
		clocks = <&clk_dummy>;
		clock-names = "capture_mclk";
		mclk = <27000000>;
		mclk_source = <0>;
		pwn-gpios = <&lsio_gpio1 30 GPIO_ACTIVE_HIGH>;
		virtual-channel;
		status = "okay";
		port {
			max9286_1_ep: endpoint {
				remote-endpoint = <&mipi_csi1_ep>;
				data-lanes = <1 2 3 4>;
			};
		};
	};

};

&iomuxc {
	pinctrl-names = "default";
	pinctrl-0 = <&pinctrl_hog>;

	pinctrl_hog: hoggrp {
		fsl,pins = <
			IMX8QM_MCLK_OUT0_AUD_ACM_MCLK_OUT0			0x0600004c
			IMX8QM_QSPI1A_DATA1_LSIO_GPIO4_IO25			0x0600004c
			IMX8QM_SCU_GPIO0_03_LSIO_GPIO0_IO31			0x0600004c
		>;
	};

	pinctrl_cm41_i2c: cm41i2cgrp {
		fsl,pins = <
			IMX8QM_M41_I2C0_SDA_M41_I2C0_SDA			0x0600004c
			IMX8QM_M41_I2C0_SCL_M41_I2C0_SCL			0x0600004c
		>;
	};

	pinctrl_adc0: adc0grp {
		fsl,pins = <
			IMX8QM_ADC_IN0_DMA_ADC0_IN0				0xc0000060
		>;
	};

	pinctrl_esai0: esai0grp {
		fsl,pins = <
			IMX8QM_ESAI0_FSR_AUD_ESAI0_FSR				0xc6000040
			IMX8QM_ESAI0_FST_AUD_ESAI0_FST				0xc6000040
			IMX8QM_ESAI0_SCKR_AUD_ESAI0_SCKR			0xc6000040
			IMX8QM_ESAI0_SCKT_AUD_ESAI0_SCKT			0xc6000040
			IMX8QM_ESAI0_TX0_AUD_ESAI0_TX0				0xc6000040
			IMX8QM_ESAI0_TX1_AUD_ESAI0_TX1				0xc6000040
			IMX8QM_ESAI0_TX2_RX3_AUD_ESAI0_TX2_RX3			0xc6000040
			IMX8QM_ESAI0_TX3_RX2_AUD_ESAI0_TX3_RX2			0xc6000040
			IMX8QM_ESAI0_TX4_RX1_AUD_ESAI0_TX4_RX1			0xc6000040
			IMX8QM_ESAI0_TX5_RX0_AUD_ESAI0_TX5_RX0			0xc6000040
		>;
	};

	pinctrl_fec1: fec1grp {
		fsl,pins = <
			IMX8QM_COMP_CTL_GPIO_1V8_3V3_ENET_ENETB_PAD		0x000014a0
			IMX8QM_ENET0_MDC_CONN_ENET0_MDC				0x06000020
			IMX8QM_ENET0_MDIO_CONN_ENET0_MDIO			0x06000020
			IMX8QM_ENET0_RGMII_TX_CTL_CONN_ENET0_RGMII_TX_CTL	0x06000020
			IMX8QM_ENET0_RGMII_TXC_CONN_ENET0_RGMII_TXC		0x06000020
			IMX8QM_ENET0_RGMII_TXD0_CONN_ENET0_RGMII_TXD0		0x06000020
			IMX8QM_ENET0_RGMII_TXD1_CONN_ENET0_RGMII_TXD1		0x06000020
			IMX8QM_ENET0_RGMII_TXD2_CONN_ENET0_RGMII_TXD2		0x06000020
			IMX8QM_ENET0_RGMII_TXD3_CONN_ENET0_RGMII_TXD3		0x06000020
			IMX8QM_ENET0_RGMII_RXC_CONN_ENET0_RGMII_RXC		0x06000020
			IMX8QM_ENET0_RGMII_RX_CTL_CONN_ENET0_RGMII_RX_CTL	0x06000020
			IMX8QM_ENET0_RGMII_RXD0_CONN_ENET0_RGMII_RXD0		0x06000020
			IMX8QM_ENET0_RGMII_RXD1_CONN_ENET0_RGMII_RXD1		0x06000020
			IMX8QM_ENET0_RGMII_RXD2_CONN_ENET0_RGMII_RXD2		0x06000020
			IMX8QM_ENET0_RGMII_RXD3_CONN_ENET0_RGMII_RXD3		0x06000020
		>;
	};

	pinctrl_fec2: fec2grp {
		fsl,pins = <
			IMX8QM_COMP_CTL_GPIO_1V8_3V3_ENET_ENETA_PAD		0x000014a0
			IMX8QM_ENET1_RGMII_TX_CTL_CONN_ENET1_RGMII_TX_CTL	0x00000060
			IMX8QM_ENET1_RGMII_TXC_CONN_ENET1_RGMII_TXC		0x00000060
			IMX8QM_ENET1_RGMII_TXD0_CONN_ENET1_RGMII_TXD0		0x00000060
			IMX8QM_ENET1_RGMII_TXD1_CONN_ENET1_RGMII_TXD1		0x00000060
			IMX8QM_ENET1_RGMII_TXD2_CONN_ENET1_RGMII_TXD2		0x00000060
			IMX8QM_ENET1_RGMII_TXD3_CONN_ENET1_RGMII_TXD3		0x00000060
			IMX8QM_ENET1_RGMII_RXC_CONN_ENET1_RGMII_RXC		0x00000060
			IMX8QM_ENET1_RGMII_RX_CTL_CONN_ENET1_RGMII_RX_CTL	0x00000060
			IMX8QM_ENET1_RGMII_RXD0_CONN_ENET1_RGMII_RXD0		0x00000060
			IMX8QM_ENET1_RGMII_RXD1_CONN_ENET1_RGMII_RXD1		0x00000060
			IMX8QM_ENET1_RGMII_RXD2_CONN_ENET1_RGMII_RXD2		0x00000060
			IMX8QM_ENET1_RGMII_RXD3_CONN_ENET1_RGMII_RXD3		0x00000060
		>;
	};

	pinctrl_flexspi0: flexspi0grp {
		fsl,pins = <
			IMX8QM_QSPI0A_DATA0_LSIO_QSPI0A_DATA0     0x06000021
			IMX8QM_QSPI0A_DATA1_LSIO_QSPI0A_DATA1     0x06000021
			IMX8QM_QSPI0A_DATA2_LSIO_QSPI0A_DATA2     0x06000021
			IMX8QM_QSPI0A_DATA3_LSIO_QSPI0A_DATA3     0x06000021
			IMX8QM_QSPI0A_DQS_LSIO_QSPI0A_DQS         0x06000021
			IMX8QM_QSPI0A_SS0_B_LSIO_QSPI0A_SS0_B     0x06000021
			IMX8QM_QSPI0A_SS1_B_LSIO_QSPI0A_SS1_B     0x06000021
			IMX8QM_QSPI0A_SCLK_LSIO_QSPI0A_SCLK       0x06000021
			IMX8QM_QSPI0B_SCLK_LSIO_QSPI0B_SCLK       0x06000021
			IMX8QM_QSPI0B_DATA0_LSIO_QSPI0B_DATA0     0x06000021
			IMX8QM_QSPI0B_DATA1_LSIO_QSPI0B_DATA1     0x06000021
			IMX8QM_QSPI0B_DATA2_LSIO_QSPI0B_DATA2     0x06000021
			IMX8QM_QSPI0B_DATA3_LSIO_QSPI0B_DATA3     0x06000021
			IMX8QM_QSPI0B_DQS_LSIO_QSPI0B_DQS         0x06000021
			IMX8QM_QSPI0B_SS0_B_LSIO_QSPI0B_SS0_B     0x06000021
			IMX8QM_QSPI0B_SS1_B_LSIO_QSPI0B_SS1_B     0x06000021
		>;
	};

	pinctrl_flexcan1: flexcan0grp {
		fsl,pins = <
			IMX8QM_FLEXCAN0_TX_DMA_FLEXCAN0_TX            0x21
			IMX8QM_FLEXCAN0_RX_DMA_FLEXCAN0_RX            0x21
		>;
	};

	pinctrl_flexcan2: flexcan1grp {
		fsl,pins = <
			IMX8QM_FLEXCAN1_TX_DMA_FLEXCAN1_TX            0x21
			IMX8QM_FLEXCAN1_RX_DMA_FLEXCAN1_RX            0x21
			>;
	};

	pinctrl_flexcan3: flexcan3grp {
		fsl,pins = <
			IMX8QM_FLEXCAN2_TX_DMA_FLEXCAN2_TX            0x21
			IMX8QM_FLEXCAN2_RX_DMA_FLEXCAN2_RX            0x21
			>;
	};

	pinctrl_isl29023: isl29023grp {
		fsl,pins = <
			IMX8QM_USDHC2_WP_LSIO_GPIO4_IO11		0x00000021
		>;
	};

	pinctrl_i2c0: i2c0grp {
		fsl,pins = <
			IMX8QM_HDMI_TX0_TS_SCL_DMA_I2C0_SCL	0x06000021
			IMX8QM_HDMI_TX0_TS_SDA_DMA_I2C0_SDA	0x06000021
		>;
	};

	pinctrl_i2c1: i2c1grp {
		fsl,pins = <
			IMX8QM_GPT0_CLK_DMA_I2C1_SCL 0x0600004c
			IMX8QM_GPT0_CAPTURE_DMA_I2C1_SDA 0x0600004c
		>;
	};

	pinctrl_i2c1_gpio: i2c1grp-gpio {
		fsl,pins = <
			IMX8QM_GPT0_CLK_LSIO_GPIO0_IO14		0xc600004c
			IMX8QM_GPT0_CAPTURE_LSIO_GPIO0_IO15	0xc600004c
		>;
	};

	pinctrl_lpspi2: lpspi2grp {
		fsl,pins = <
			IMX8QM_SPI2_SCK_DMA_SPI2_SCK		0x0600004c
			IMX8QM_SPI2_SDO_DMA_SPI2_SDO		0x0600004c
			IMX8QM_SPI2_SDI_DMA_SPI2_SDI		0x0600004c
			IMX8QM_SPI2_CS0_DMA_SPI2_CS0		0x0600004c
		>;
	};

	pinctrl_lpspi2_cs: lpspi2cs {
		fsl,pins = <
			IMX8QM_SPI2_CS0_LSIO_GPIO3_IO10		0x21
		>;
	};

	pinctrl_sim0: sim0grp {
		fsl,pins = <
			IMX8QM_SIM0_CLK_DMA_SIM0_CLK		0xc0000021
			IMX8QM_SIM0_IO_DMA_SIM0_IO		0xc2000021
			IMX8QM_SIM0_PD_DMA_SIM0_PD		0xc0000021
			IMX8QM_SIM0_POWER_EN_DMA_SIM0_POWER_EN	0xc0000021
			IMX8QM_SIM0_RST_DMA_SIM0_RST		0xc0000021
		>;
	};

	pinctrl_lpuart0: lpuart0grp {
		fsl,pins = <
			IMX8QM_UART0_RX_DMA_UART0_RX				0x06000020
			IMX8QM_UART0_TX_DMA_UART0_TX				0x06000020
		>;
	};

	pinctrl_lpuart1: lpuart1grp {
		fsl,pins = <
			IMX8QM_UART1_RX_DMA_UART1_RX		0x06000020
			IMX8QM_UART1_TX_DMA_UART1_TX		0x06000020
			IMX8QM_UART1_CTS_B_DMA_UART1_CTS_B	0x06000020
			IMX8QM_UART1_RTS_B_DMA_UART1_RTS_B	0x06000020
			IMX8QM_QSPI1A_DQS_LSIO_GPIO4_IO22	0x00000021
		>;
	};

	pinctrl_lpuart2: lpuart2grp {
		fsl,pins = <
			IMX8QM_UART0_RTS_B_DMA_UART2_RX		0x06000020
			IMX8QM_UART0_CTS_B_DMA_UART2_TX		0x06000020
		>;
	};

	pinctrl_lpuart3: lpuart3grp {
		fsl,pins = <
			IMX8QM_M41_GPIO0_00_DMA_UART3_RX		0x06000020
			IMX8QM_M41_GPIO0_01_DMA_UART3_TX		0x06000020
		>;
	};

	pinctrl_pwm_lvds0: pwmlvds0grp {
		fsl,pins = <
			IMX8QM_LVDS0_GPIO00_LVDS0_PWM0_OUT		0x00000020
		>;
	};

	pinctrl_pwm_lvds1: pwmlvds1grp {
		fsl,pins = <
			IMX8QM_LVDS1_GPIO00_LVDS1_PWM0_OUT		0x00000020
		>;
	};

	pinctrl_pciea: pcieagrp{
		fsl,pins = <
			IMX8QM_PCIE_CTRL0_WAKE_B_LSIO_GPIO4_IO28		0x04000021
			IMX8QM_PCIE_CTRL0_PERST_B_LSIO_GPIO4_IO29		0x06000021
			IMX8QM_USDHC2_RESET_B_LSIO_GPIO4_IO09			0x06000021
		>;
	};

	pinctrl_pcieb: pciebgrp{
		fsl,pins = <
			IMX8QM_PCIE_CTRL1_WAKE_B_LSIO_GPIO4_IO31		0x04000021
			IMX8QM_PCIE_CTRL1_PERST_B_LSIO_GPIO5_IO00		0x06000021
		>;
	};

	pinctrl_sata: satagrp{
		fsl,pins = <
			IMX8QM_PCIE_CTRL1_CLKREQ_B_LSIO_GPIO4_IO30		0x06000021
		>;
	};

	pinctrl_sai0: sai0grp {
		fsl,pins = <
<<<<<<< HEAD
			IMX8QM_SPI0_CS1_AUD_SAI0_TXC			0x0600004c
			IMX8QM_SPI2_CS1_AUD_SAI0_TXFS			0x0600004c
			IMX8QM_SAI1_RXFS_AUD_SAI0_RXD			0x0600004c
			IMX8QM_SAI1_RXC_AUD_SAI0_TXD			0x0600006c
=======
			IMX8QM_SPI0_CS1_AUD_SAI0_TXC              0x0600004c
			IMX8QM_SPI2_CS1_AUD_SAI0_TXFS             0x0600004c
			IMX8QM_SAI1_RXFS_AUD_SAI0_RXD             0x0600004c
			IMX8QM_SAI1_RXC_AUD_SAI0_TXD              0x0600006c
>>>>>>> 30f393c5
		>;
	};

	pinctrl_sai1: sai1grp {
		fsl,pins = <
			IMX8QM_SAI1_RXD_AUD_SAI1_RXD			0x06000040
			IMX8QM_SAI1_TXFS_AUD_SAI1_TXFS			0x06000040
			IMX8QM_SAI1_TXD_AUD_SAI1_TXD			0x06000060
			IMX8QM_SAI1_TXC_AUD_SAI1_TXC			0x06000040
		>;
	};

	pinctrl_typec: typecgrp {
		fsl,pins = <
			IMX8QM_QSPI1A_DATA0_LSIO_GPIO4_IO26		0x00000021
		>;
	};

	pinctrl_typec_mux: typecmuxgrp {
		fsl,pins = <
			IMX8QM_QSPI1A_SS0_B_LSIO_GPIO4_IO19		0x60
			IMX8QM_USB_SS3_TC3_LSIO_GPIO4_IO06		0x60
		>;
	};

	pinctrl_usbotg1: usbotg1 {
		fsl,pins = <
			IMX8QM_USB_SS3_TC0_CONN_USB_OTG1_PWR		0x00000021
		>;
	};

	pinctrl_usdhc1: usdhc1grp {
		fsl,pins = <
			IMX8QM_EMMC0_CLK_CONN_EMMC0_CLK				0x06000041
			IMX8QM_EMMC0_CMD_CONN_EMMC0_CMD				0x00000021
			IMX8QM_EMMC0_DATA0_CONN_EMMC0_DATA0			0x00000021
			IMX8QM_EMMC0_DATA1_CONN_EMMC0_DATA1			0x00000021
			IMX8QM_EMMC0_DATA2_CONN_EMMC0_DATA2			0x00000021
			IMX8QM_EMMC0_DATA3_CONN_EMMC0_DATA3			0x00000021
			IMX8QM_EMMC0_DATA4_CONN_EMMC0_DATA4			0x00000021
			IMX8QM_EMMC0_DATA5_CONN_EMMC0_DATA5			0x00000021
			IMX8QM_EMMC0_DATA6_CONN_EMMC0_DATA6			0x00000021
			IMX8QM_EMMC0_DATA7_CONN_EMMC0_DATA7			0x00000021
			IMX8QM_EMMC0_STROBE_CONN_EMMC0_STROBE			0x00000041
		>;
	};

	pinctrl_usdhc2_gpio: usdhc2grpgpio {
		fsl,pins = <
			IMX8QM_USDHC1_DATA6_LSIO_GPIO5_IO21			0x00000021
			IMX8QM_USDHC1_DATA7_LSIO_GPIO5_IO22			0x00000021
			IMX8QM_USDHC1_RESET_B_LSIO_GPIO4_IO07			0x00000021
		>;
	};

	pinctrl_usdhc2: usdhc2grp {
		fsl,pins = <
			IMX8QM_USDHC1_CLK_CONN_USDHC1_CLK			0x06000041
			IMX8QM_USDHC1_CMD_CONN_USDHC1_CMD			0x00000021
			IMX8QM_USDHC1_DATA0_CONN_USDHC1_DATA0			0x00000021
			IMX8QM_USDHC1_DATA1_CONN_USDHC1_DATA1			0x00000021
			IMX8QM_USDHC1_DATA2_CONN_USDHC1_DATA2			0x00000021
			IMX8QM_USDHC1_DATA3_CONN_USDHC1_DATA3			0x00000021
			IMX8QM_USDHC1_VSELECT_CONN_USDHC1_VSELECT		0x00000021
		>;
	};

	pinctrl_i2c_mipi_csi0: i2c_mipi_csi0 {
		fsl,pins = <
			IMX8QM_MIPI_CSI0_I2C0_SCL_MIPI_CSI0_I2C0_SCL		0xc2000020
			IMX8QM_MIPI_CSI0_I2C0_SDA_MIPI_CSI0_I2C0_SDA		0xc2000020
		>;
	};

	pinctrl_i2c_mipi_csi1: i2c_mipi_csi1 {
		fsl,pins = <
			IMX8QM_MIPI_CSI1_I2C0_SCL_MIPI_CSI1_I2C0_SCL		0xc2000020
			IMX8QM_MIPI_CSI1_I2C0_SDA_MIPI_CSI1_I2C0_SDA		0xc2000020
		>;
	};

	pinctrl_mipi_csi0: mipi_csi0 {
		fsl,pins = <
			IMX8QM_MIPI_CSI0_GPIO0_00_LSIO_GPIO1_IO27		0xC0000041
			IMX8QM_MIPI_CSI0_GPIO0_01_LSIO_GPIO1_IO28		0xC0000041
			IMX8QM_MIPI_CSI0_MCLK_OUT_MIPI_CSI0_ACM_MCLK_OUT	0xC0000041
		>;
	};

	pinctrl_mipi_csi1: mipi_csi1 {
		fsl,pins = <
			IMX8QM_MIPI_CSI1_GPIO0_00_LSIO_GPIO1_IO30		0xC0000041
			IMX8QM_MIPI_CSI1_GPIO0_01_LSIO_GPIO1_IO31		0xC0000041
			IMX8QM_MIPI_CSI1_MCLK_OUT_MIPI_CSI1_ACM_MCLK_OUT	0xC0000041
		>;
	};

	pinctrl_lvds0_lpi2c1: lvds0lpi2c1grp {
		fsl,pins = <
			IMX8QM_LVDS0_I2C1_SCL_LVDS0_I2C1_SCL	0xc600004c
			IMX8QM_LVDS0_I2C1_SDA_LVDS0_I2C1_SDA	0xc600004c
		>;
	};

	pinctrl_lvds1_lpi2c1: lvds1lpi2c1grp {
		fsl,pins = <
			IMX8QM_LVDS1_I2C1_SCL_LVDS1_I2C1_SCL	0xc600004c
			IMX8QM_LVDS1_I2C1_SDA_LVDS1_I2C1_SDA	0xc600004c
		>;
	};

	pinctrl_wifi: wifigrp{
		fsl,pins = <
			IMX8QM_SCU_GPIO0_07_SCU_DSC_RTC_CLOCK_OUTPUT_32K	0x20
		>;
	};

	pinctrl_wifi_init: wifi_initgrp{
		fsl,pins = <
			/* reserve pin init/idle_state to support multiple wlan cards */
		>;
	};

	pinctrl_wlreg_on: wlregongrp{
		fsl,pins = <
			IMX8QM_LVDS1_I2C0_SDA_LSIO_GPIO1_IO13		0x06000000
		>;
	};

	pinctrl_wlreg_on_sleep: wlregon_sleepgrp{
		fsl,pins = <
			IMX8QM_LVDS1_I2C0_SDA_LSIO_GPIO1_IO13		0x07800000
		>;
	};

	pinctrl_mipi0_lpi2c0: mipi0_lpi2c0grp {
		fsl,pins = <
			IMX8QM_MIPI_DSI0_I2C0_SCL_MIPI_DSI0_I2C0_SCL      0xc6000020
			IMX8QM_MIPI_DSI0_I2C0_SDA_MIPI_DSI0_I2C0_SDA      0xc6000020
			IMX8QM_MIPI_DSI0_GPIO0_01_LSIO_GPIO1_IO19         0x00000020
		>;
	};

	pinctrl_mipi1_lpi2c0: mipi1_lpi2c0grp {
		fsl,pins = <
			IMX8QM_MIPI_DSI1_I2C0_SCL_MIPI_DSI1_I2C0_SCL      0xc6000020
			IMX8QM_MIPI_DSI1_I2C0_SDA_MIPI_DSI1_I2C0_SDA      0xc6000020
			IMX8QM_MIPI_DSI1_GPIO0_01_LSIO_GPIO1_IO23         0x00000020
		>;
	};

};

&thermal_zones {
	pmic-thermal0 {
		polling-delay-passive = <250>;
		polling-delay = <2000>;
		thermal-sensors = <&tsens IMX_SC_R_PMIC_0>;
		trips {
			pmic_alert0: trip0 {
				temperature = <110000>;
				hysteresis = <2000>;
				type = "passive";
			};
			pmic_crit0: trip1 {
				temperature = <125000>;
				hysteresis = <2000>;
				type = "critical";
			};
		};
		cooling-maps {
			map0 {
				trip = <&pmic_alert0>;
				cooling-device =
				<&A53_0 THERMAL_NO_LIMIT THERMAL_NO_LIMIT>,
				<&A53_1 THERMAL_NO_LIMIT THERMAL_NO_LIMIT>,
				<&A53_2 THERMAL_NO_LIMIT THERMAL_NO_LIMIT>,
				<&A53_3 THERMAL_NO_LIMIT THERMAL_NO_LIMIT>,
				<&A72_0 THERMAL_NO_LIMIT THERMAL_NO_LIMIT>,
				<&A72_1 THERMAL_NO_LIMIT THERMAL_NO_LIMIT>;
			};
		};
	};
};

&gpu_3d0{
	status = "okay";
};

&gpu_3d1{
	status = "okay";
};

&imx8_gpu_ss {
	status = "okay";
};

&mu_m0{
	interrupts = <GIC_SPI 472 IRQ_TYPE_LEVEL_HIGH>;
};

&mu1_m0{
	interrupts = <GIC_SPI 473 IRQ_TYPE_LEVEL_HIGH>;
};

&mu2_m0{
	interrupts = <GIC_SPI 474 IRQ_TYPE_LEVEL_HIGH>;
	status = "okay";
};

&mu3_m0{
	interrupts = <GIC_SPI 475 IRQ_TYPE_LEVEL_HIGH>;
	status = "okay";
};

&vpu_decoder {
	compatible = "nxp,imx8qm-b0-vpudec";
	boot-region = <&decoder_boot>;
	rpc-region = <&decoder_rpc>;
	reg-csr = <0x2d080000>;
	core_type = <2>;
	status = "okay";
};

&vpu_ts {
	compatible = "nxp,imx8qm-b0-vpu-ts";
	boot-region = <&ts_boot>;
	reg-csr = <0x2d0b0000>;
	status = "okay";
};

&vpu_encoder {
	compatible = "nxp,imx8qm-b0-vpuenc";
	boot-region = <&encoder_boot>;
	rpc-region = <&encoder_rpc>;
	reserved-region = <&encoder_reserved>;
	reg-rpc-system = <0x40000000>;
	resolution-max = <1920 1920>;
	power-domains = <&pd IMX_SC_R_VPU_ENC_0>, <&pd IMX_SC_R_VPU_ENC_1>,
			<&pd IMX_SC_R_VPU>;
	power-domain-names = "vpuenc1", "vpuenc2", "vpu";
	mbox-names = "enc1_tx0", "enc1_tx1", "enc1_rx",
		     "enc2_tx0", "enc2_tx1", "enc2_rx";
	mboxes = <&mu1_m0 0 0
		  &mu1_m0 0 1
		  &mu1_m0 1 0
		  &mu2_m0 0 0
		  &mu2_m0 0 1
		  &mu2_m0 1 0>;
	status = "okay";

	vpu_enc_core0: core0@1020000 {
		compatible = "fsl,imx8-mu1-vpu-m0";
		reg = <0x1020000 0x20000>;
		reg-csr = <0x1090000 0x10000>;
		interrupts = <GIC_SPI 473 IRQ_TYPE_LEVEL_HIGH>;
		fsl,vpu_ap_mu_id = <17>;
		fw-buf-size = <0x200000>;
		rpc-buf-size = <0x80000>;
		print-buf-size = <0x80000>;
	};

	vpu_enc_core1: core1@1040000 {
		compatible = "fsl,imx8-mu2-vpu-m0";
		reg = <0x1040000 0x20000>;
		reg-csr = <0x10A0000 0x10000>;
		interrupts = <GIC_SPI 474 IRQ_TYPE_LEVEL_HIGH>;
		fsl,vpu_ap_mu_id = <18>;
		fw-buf-size = <0x200000>;
		rpc-buf-size = <0x80000>;
		print-buf-size = <0x80000>;
	};
};<|MERGE_RESOLUTION|>--- conflicted
+++ resolved
@@ -1650,17 +1650,10 @@
 
 	pinctrl_sai0: sai0grp {
 		fsl,pins = <
-<<<<<<< HEAD
-			IMX8QM_SPI0_CS1_AUD_SAI0_TXC			0x0600004c
-			IMX8QM_SPI2_CS1_AUD_SAI0_TXFS			0x0600004c
-			IMX8QM_SAI1_RXFS_AUD_SAI0_RXD			0x0600004c
-			IMX8QM_SAI1_RXC_AUD_SAI0_TXD			0x0600006c
-=======
 			IMX8QM_SPI0_CS1_AUD_SAI0_TXC              0x0600004c
 			IMX8QM_SPI2_CS1_AUD_SAI0_TXFS             0x0600004c
 			IMX8QM_SAI1_RXFS_AUD_SAI0_RXD             0x0600004c
 			IMX8QM_SAI1_RXC_AUD_SAI0_TXD              0x0600006c
->>>>>>> 30f393c5
 		>;
 	};
 
