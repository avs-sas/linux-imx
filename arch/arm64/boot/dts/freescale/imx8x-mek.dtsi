// SPDX-License-Identifier: GPL-2.0+
/*
 * Copyright 2017-2020 NXP
 */

#include <dt-bindings/usb/pd.h>
/ {
	chosen {
		stdout-path = &lpuart0;
	};

	brcmfmac: brcmfmac {
		compatible = "cypress,brcmfmac";
		pinctrl-names = "init", "idle", "default";
		pinctrl-0 = <&pinctrl_wifi_init>;
		pinctrl-1 = <&pinctrl_wifi_init>;
		pinctrl-2 = <&pinctrl_wifi>;
	};

	lvds_backlight0: lvds_backlight@0 {
		compatible = "pwm-backlight";
		pwms = <&pwm_mipi_lvds0 0 100000 0>;

		brightness-levels = < 0  1  2  3  4  5  6  7  8  9
				     10 11 12 13 14 15 16 17 18 19
				     20 21 22 23 24 25 26 27 28 29
				     30 31 32 33 34 35 36 37 38 39
				     40 41 42 43 44 45 46 47 48 49
				     50 51 52 53 54 55 56 57 58 59
				     60 61 62 63 64 65 66 67 68 69
				     70 71 72 73 74 75 76 77 78 79
				     80 81 82 83 84 85 86 87 88 89
				     90 91 92 93 94 95 96 97 98 99
				    100>;
		default-brightness-level = <80>;
	};

	lvds_backlight1: lvds_backlight@1 {
		compatible = "pwm-backlight";
		pwms = <&pwm_mipi_lvds1 0 100000 0>;

		brightness-levels = < 0  1  2  3  4  5  6  7  8  9
				     10 11 12 13 14 15 16 17 18 19
				     20 21 22 23 24 25 26 27 28 29
				     30 31 32 33 34 35 36 37 38 39
				     40 41 42 43 44 45 46 47 48 49
				     50 51 52 53 54 55 56 57 58 59
				     60 61 62 63 64 65 66 67 68 69
				     70 71 72 73 74 75 76 77 78 79
				     80 81 82 83 84 85 86 87 88 89
				     90 91 92 93 94 95 96 97 98 99
				    100>;
		default-brightness-level = <80>;
	};

	memory@80000000 {
		device_type = "memory";
		reg = <0x00000000 0x80000000 0 0x40000000>;
	};

	modem_reset: modem-reset {
		compatible = "gpio-reset";
		reset-gpios = <&pca9557_a 1 GPIO_ACTIVE_LOW>;
		reset-delay-us = <2000>;
		reset-post-delay-ms = <40>;
		#reset-cells = <0>;
	};

	cbtl04gp {
		compatible = "nxp,cbtl04gp";
		pinctrl-names = "default";
		pinctrl-0 = <&pinctrl_typec_mux>;
		switch-gpios = <&lsio_gpio5 9 GPIO_ACTIVE_LOW>;
		reset-gpios = <&pca9557_a 7 GPIO_ACTIVE_HIGH>;
		orientation-switch;

		port {
			usb3_data_ss: endpoint {
				remote-endpoint = <&typec_con_ss>;
			};
		};
	};

	resmem: reserved-memory {
		#address-cells = <2>;
		#size-cells = <2>;
		ranges;

<<<<<<< HEAD
		gpu_reserved: gpu_reserved@0x8800000000 {
=======
		gpu_reserved: gpu_reserved@880000000 {
>>>>>>> f5b86075
			no-map;
			reg = <0x8 0x80000000 0 0x10000000>;
		};

		decoder_boot: decoder-boot@84000000 {
			reg = <0 0x84000000 0 0x2000000>;
			no-map;
		};

		encoder_boot: encoder-boot@86000000 {
			reg = <0 0x86000000 0 0x200000>;
			no-map;
		};

		decoder_rpc: decoder-rpc@0x92000000 {
			reg = <0 0x92000000 0 0x100000>;
			no-map;
		};

		dsp_reserved: dsp@92400000 {
			reg = <0 0x92400000 0 0x1000000>;
			no-map;
		};
		dsp_reserved_heap: dsp_reserved_heap {
			reg = <0 0x93400000 0 0xef0000>;
			no-map;
		};
		dsp_vdev0vring0: vdev0vring0@942f0000 {
			reg = <0 0x942f0000 0 0x8000>;
			no-map;
		};

		dsp_vdev0vring1: vdev0vring1@942f8000 {
			reg = <0 0x942f8000 0 0x8000>;
			no-map;
		};

		dsp_vdev0buffer: vdev0buffer@94300000 {
			compatible = "shared-dma-pool";
			reg = <0 0x94300000 0 0x100000>;
			no-map;
		};

		encoder_rpc: encoder-rpc@0x94400000 {
			reg = <0 0x94400000 0 0x700000>;
			no-map;
		};
		/* global autoconfigured region for contiguous allocations */
		linux,cma {
			compatible = "shared-dma-pool";
			reusable;
			size = <0 0x3c000000>;
			alloc-ranges = <0 0xc0000000 0 0x3c000000>;
			linux,cma-default;
		};
	};

	reg_usdhc2_vmmc: usdhc2-vmmc {
		compatible = "regulator-fixed";
		regulator-name = "SD1_SPWR";
		regulator-min-microvolt = <3000000>;
		regulator-max-microvolt = <3000000>;
		gpio = <&lsio_gpio4 19 GPIO_ACTIVE_HIGH>;
		off-on-delay-us = <3480>;
		enable-active-high;
	};

	reg_can_en: regulator-can-en {
		compatible = "regulator-fixed";
		regulator-name = "can-en";
		regulator-min-microvolt = <3300000>;
		regulator-max-microvolt = <3300000>;
		gpio = <&pca6416 3 GPIO_ACTIVE_HIGH>;
		enable-active-high;
	};

	reg_can_stby: regulator-can-stby {
		compatible = "regulator-fixed";
		regulator-name = "can-stby";
		regulator-min-microvolt = <3300000>;
		regulator-max-microvolt = <3300000>;
		gpio = <&pca6416 5 GPIO_ACTIVE_HIGH>;
		enable-active-high;
		vin-supply = <&reg_can_en>;
	};

	reg_fec2_supply: fec2_nvcc {
		compatible = "regulator-fixed";
		regulator-name = "fec2_nvcc";
		regulator-min-microvolt = <1800000>;
		regulator-max-microvolt = <1800000>;
		gpio = <&max7322 0 GPIO_ACTIVE_HIGH>;
		enable-active-high;
	};

	reg_usb_otg1_vbus: regulator-usbotg1-vbus {
		compatible = "regulator-fixed";
		regulator-name = "usb_otg1_vbus";
		regulator-min-microvolt = <5000000>;
		regulator-max-microvolt = <5000000>;
		gpio = <&pca9557_b 2 GPIO_ACTIVE_HIGH>;
		enable-active-high;
	};

	reg_audio: fixedregulator@2 {
		compatible = "regulator-fixed";
		regulator-name = "cs42888_supply";
		regulator-min-microvolt = <3300000>;
		regulator-max-microvolt = <3300000>;
		regulator-always-on;
	};

	bt_sco_codec: bt_sco_codec {
		#sound-dai-cells = <1>;
		compatible = "linux,bt-sco";
	};

	sound-bt-sco {
		compatible = "simple-audio-card";
		simple-audio-card,name = "bt-sco-audio";
		simple-audio-card,format = "dsp_a";
		simple-audio-card,bitclock-inversion;
		simple-audio-card,frame-master = <&btcpu>;
		simple-audio-card,bitclock-master = <&btcpu>;

		btcpu: simple-audio-card,cpu {
			sound-dai = <&sai0>;
			dai-tdm-slot-num = <2>;
			dai-tdm-slot-width = <16>;
		};

		simple-audio-card,codec {
			sound-dai = <&bt_sco_codec 1>;
		};
	};

	sound-cs42888 {
		compatible = "fsl,imx8qm-sabreauto-cs42888",
				"fsl,imx-audio-cs42888";
		model = "imx-cs42888";
		audio-cpu = <&esai0>;
		audio-codec = <&cs42888>;
		audio-asrc = <&asrc0>;
		audio-routing =
			"Line Out Jack", "AOUT1L",
			"Line Out Jack", "AOUT1R",
			"Line Out Jack", "AOUT2L",
			"Line Out Jack", "AOUT2R",
			"Line Out Jack", "AOUT3L",
			"Line Out Jack", "AOUT3R",
			"Line Out Jack", "AOUT4L",
			"Line Out Jack", "AOUT4R",
			"AIN1L", "Line In Jack",
			"AIN1R", "Line In Jack",
			"AIN2L", "Line In Jack",
			"AIN2R", "Line In Jack";
		status = "okay";
	};

	sound-wm8960 {
		compatible = "fsl,imx8x-mek-wm8960",
			"fsl,imx-audio-wm8960";
		model = "wm8960-audio";
		audio-cpu = <&sai1>;
		audio-codec = <&wm8960>;
		hp-det-gpio = <&lsio_gpio1 0 GPIO_ACTIVE_HIGH>;
		audio-routing =
			"Headphone Jack", "HP_L",
			"Headphone Jack", "HP_R",
			"Ext Spk", "SPK_LP",
			"Ext Spk", "SPK_LN",
			"Ext Spk", "SPK_RP",
			"Ext Spk", "SPK_RN",
			"LINPUT1", "Mic Jack",
			"Mic Jack", "MICB";
	};

	imx8x_cm4: imx8x_cm4@0 {
		compatible = "fsl,imx8qxp-cm4";
		rsc-da = <0x90000000>;
		mbox-names = "tx", "rx", "rxdb";
		mboxes = <&lsio_mu5 0 1
			  &lsio_mu5 1 1
			  &lsio_mu5 3 1>;
		mub-partition = <3>;
		memory-region = <&vdevbuffer>, <&vdev0vring0>, <&vdev0vring1>,
				<&vdev1vring0>, <&vdev1vring1>, <&rsc_table>;
		core-index = <0>;
		core-id = <IMX_SC_R_M4_0_PID0>;
		status = "okay";
		power-domains = <&pd IMX_SC_R_M4_0_PID0>,
				<&pd IMX_SC_R_M4_0_MU_1A>;
	};

	reserved-memory {
		#address-cells = <2>;
		#size-cells = <2>;
		ranges;

		vdev0vring0: vdev0vring0@90000000 {
			reg = <0 0x90000000 0 0x8000>;
			no-map;
		};

		vdev0vring1: vdev0vring1@90008000 {
			reg = <0 0x90008000 0 0x8000>;
			no-map;
		};

		vdev1vring0: vdev1vring0@90010000 {
			reg = <0 0x90010000 0 0x8000>;
			no-map;
		};

		vdev1vring1: vdev1vring1@90018000 {
			reg = <0 0x90018000 0 0x8000>;
			no-map;
		};

		rsc_table: rsc_table@900ff000 {
			reg = <0 0x900ff000 0 0x1000>;
			no-map;
		};

		vdevbuffer: vdevbuffer {
                        compatible = "shared-dma-pool";
			reg = <0 0x90400000 0 0x100000>;
			no-map;
		};
	};

};

&cm40_i2c {
	#address-cells = <1>;
	#size-cells = <0>;
	clock-frequency = <100000>;
	pinctrl-names = "default", "gpio";
	pinctrl-0 = <&pinctrl_cm40_i2c>;
	pinctrl-1 = <&pinctrl_cm40_i2c_gpio>;
	scl-gpios = <&lsio_gpio1 10 GPIO_ACTIVE_HIGH>;
	sda-gpios = <&lsio_gpio1 9 GPIO_ACTIVE_HIGH>;
	status = "okay";

	pca6416: gpio@20 {
		compatible = "ti,tca6416";
		reg = <0x20>;
		gpio-controller;
		#gpio-cells = <2>;
	};

	wm8960: wm8960@1a {
		compatible = "wlf,wm8960";
		reg = <0x1a>;
		clocks = <&mclkout0_lpcg 0>;
		clock-names = "mclk";
		wlf,shared-lrclk;
		wlf,hp-cfg = <2 2 3>;
		wlf,gpio-cfg = <1 3>;
		assigned-clocks = <&clk IMX_SC_R_AUDIO_PLL_0 IMX_SC_PM_CLK_PLL>,
				<&clk IMX_SC_R_AUDIO_PLL_0 IMX_SC_PM_CLK_SLV_BUS>,
				<&clk IMX_SC_R_AUDIO_PLL_0 IMX_SC_PM_CLK_MST_BUS>,
				<&mclkout0_lpcg 0>;
		assigned-clock-rates = <786432000>, <49152000>, <12288000>, <12288000>;
	};

	cs42888: cs42888@48 {
		compatible = "cirrus,cs42888";
		reg = <0x48>;
		clocks = <&mclkout0_lpcg 0>;
		clock-names = "mclk";
		VA-supply = <&reg_audio>;
		VD-supply = <&reg_audio>;
		VLS-supply = <&reg_audio>;
		VLC-supply = <&reg_audio>;
		reset-gpio = <&pca9557_b 1 GPIO_ACTIVE_LOW>;
		assigned-clocks = <&clk IMX_SC_R_AUDIO_PLL_0 IMX_SC_PM_CLK_PLL>,
				<&clk IMX_SC_R_AUDIO_PLL_0 IMX_SC_PM_CLK_SLV_BUS>,
				<&clk IMX_SC_R_AUDIO_PLL_0 IMX_SC_PM_CLK_MST_BUS>,
				<&mclkout0_lpcg 0>;
		assigned-clock-rates = <786432000>, <49152000>, <12288000>, <12288000>;
		fsl,txs-rxm;
	};

	ov5640: ov5640@3c {
		compatible = "ovti,ov5640";
		reg = <0x3c>;
		pinctrl-names = "default";
		pinctrl-0 = <&pinctrl_parallel_csi>;
		clocks = <&pi0_misc_lpcg 0>;
		assigned-clocks = <&pi0_misc_lpcg 0>;
		assigned-clock-rates = <24000000>;
		clock-names = "xclk";
		powerdown-gpios = <&lsio_gpio3 2 GPIO_ACTIVE_HIGH>;
		reset-gpios = <&lsio_gpio3 3 GPIO_ACTIVE_LOW>;
		csi_id = <0>;
		mclk = <24000000>;
		mclk_source = <0>;
		status = "okay";
		port {
			ov5640_ep: endpoint {
				remote-endpoint = <&parallel_csi_ep>;
				bus-type = <5>; /* V4L2_FWNODE_BUS_TYPE_PARALLEL */
				bus-width = <8>;
				vsync-active = <0>;
				hsync-active = <1>;
				pclk-sample = <1>;
			};
		};
	};
};

&cm40_intmux {
	status = "okay";
};

&dc0_pc {
	status = "okay";
};

&dc0_prg1 {
	status = "okay";
};

&dc0_prg2 {
	status = "okay";

};

&dc0_prg3 {
	status = "okay";
};

&dc0_prg4 {
	status = "okay";
};

&dc0_prg5 {
	status = "okay";
};

&dc0_prg6 {
	status = "okay";
};

&dc0_prg7 {
	status = "okay";
};

&dc0_prg8 {
	status = "okay";
};

&dc0_prg9 {
	status = "okay";
};

&dc0_dpr1_channel1 {
	status = "okay";
};

&dc0_dpr1_channel2 {
	status = "okay";
};

&dc0_dpr1_channel3 {
	status = "okay";
};

&dc0_dpr2_channel1 {
	status = "okay";
};

&dc0_dpr2_channel2 {
	status = "okay";
};

&dc0_dpr2_channel3 {
	status = "okay";
};

&dpu1 {
	status = "okay";
};

&pwm_mipi_lvds0 {
	pinctrl-names = "default";
	pinctrl-0 = <&pinctrl_pwm_mipi_lvds0>;
	status = "okay";
};

&i2c0_mipi_lvds0 {
	#address-cells = <1>;
	#size-cells = <0>;
	pinctrl-names = "default";
	pinctrl-0 = <&pinctrl_i2c0_mipi_lvds0>;
	clock-frequency = <100000>;
	status = "okay";

	lvds_bridge0: lvds-to-hdmi-bridge@4c {
		compatible = "ite,it6263";
		reg = <0x4c>;
		reset-gpios = <&pca9557_a 6 GPIO_ACTIVE_LOW>;

		port {
			it6263_0_in: endpoint {
				remote-endpoint = <&lvds0_out>;
			};
		};
	};

	adv_bridge0: adv7535@3d {
		#address-cells = <1>;
		#size-cells = <0>;

		compatible = "adi,adv7535";
		reg = <0x3d>;
		adi,addr-cec = <0x3b>;
		adi,dsi-lanes = <4>;
		adi,dsi-channel = <1>;
		interrupt-parent = <&lsio_gpio1>;
		interrupts = <28 IRQ_TYPE_LEVEL_LOW>;
		status = "okay";

		port@0 {
			reg = <0>;
			adv7535_0_in: endpoint {
				remote-endpoint = <&mipi0_adv_out>;
			};
		};
	};
};

&ldb1_phy {
	status = "okay";
};

&ldb1 {
	status = "okay";

	lvds-channel@0 {
		fsl,data-mapping = "jeida";
		fsl,data-width = <24>;
		status = "okay";

		port@1 {
			reg = <1>;

			lvds0_out: endpoint {
				remote-endpoint = <&it6263_0_in>;
			};
		};
	};
};

&mipi0_dphy {
	status = "okay";
};

&mipi0_dsi_host {
	status = "okay";

	ports {
		port@1 {
			reg = <1>;
			mipi0_adv_out: endpoint {
				remote-endpoint = <&adv7535_0_in>;
			};
		};
	};
};

&pwm_mipi_lvds1 {
	pinctrl-names = "default";
	pinctrl-0 = <&pinctrl_pwm_mipi_lvds1>;
	status = "okay";
};

&i2c0_mipi_lvds1 {
	#address-cells = <1>;
	#size-cells = <0>;
	pinctrl-names = "default";
	pinctrl-0 = <&pinctrl_i2c0_mipi_lvds1>;
	clock-frequency = <100000>;
	status = "okay";

	lvds_bridge1: lvds-to-hdmi-bridge@4c {
		compatible = "ite,it6263";
		reg = <0x4c>;
		reset-gpios = <&pca9557_b 7 GPIO_ACTIVE_LOW>;

		port {
			it6263_1_in: endpoint {
				remote-endpoint = <&lvds1_out>;
			};
		};
	};

	adv_bridge1: adv7535@3d {
		#address-cells = <1>;
		#size-cells = <0>;

		compatible = "adi,adv7535";
		reg = <0x3d>;
		adi,addr-cec = <0x3b>;
		adi,dsi-lanes = <4>;
		adi,dsi-channel = <1>;
		interrupt-parent = <&lsio_gpio2>;
		interrupts = <0 IRQ_TYPE_LEVEL_LOW>;
		status = "okay";

		port@0 {
			reg = <0>;
			adv7535_1_in: endpoint {
				remote-endpoint = <&mipi1_adv_out>;
			};
		};
	};
};

&ldb2_phy {
	status = "okay";
};

&ldb2 {
	status = "okay";

	lvds-channel@0 {
		fsl,data-mapping = "jeida";
		fsl,data-width = <24>;
		status = "okay";

		port@1 {
			reg = <1>;

			lvds1_out: endpoint {
				remote-endpoint = <&it6263_1_in>;
			};
		};
	};
};

&mipi1_dphy {
	status = "okay";
};

&mipi1_dsi_host {
	status = "okay";

	ports {
		port@1 {
			reg = <1>;
			mipi1_adv_out: endpoint {
				remote-endpoint = <&adv7535_1_in>;
			};
		};
	};
};

&flexcan1 {
	pinctrl-names = "default";
	pinctrl-0 = <&pinctrl_flexcan1>;
	xceiver-supply = <&reg_can_stby>;
	status = "okay";
};

&flexcan2 {
	pinctrl-names = "default";
	pinctrl-0 = <&pinctrl_flexcan2>;
	xceiver-supply = <&reg_can_stby>;
	status = "okay";
};

&amix {
	status = "okay";
};

&asrc0 {
	fsl,asrc-rate  = <48000>;
	status = "okay";
};

&dsp {
	memory-region = <&dsp_vdev0buffer>, <&dsp_vdev0vring0>,
			<&dsp_vdev0vring1>, <&dsp_reserved>;
	status = "okay";
};

&esai0 {
	pinctrl-names = "default";
	pinctrl-0 = <&pinctrl_esai0>;
	assigned-clocks = <&acm IMX_ADMA_ACM_ESAI0_MCLK_SEL>,
			<&clk IMX_SC_R_AUDIO_PLL_0 IMX_SC_PM_CLK_PLL>,
			<&clk IMX_SC_R_AUDIO_PLL_0 IMX_SC_PM_CLK_SLV_BUS>,
			<&clk IMX_SC_R_AUDIO_PLL_0 IMX_SC_PM_CLK_MST_BUS>,
			<&esai0_lpcg 0>;
	assigned-clock-parents = <&aud_pll_div0_lpcg 0>;
	assigned-clock-rates = <0>, <786432000>, <49152000>, <12288000>, <49152000>;
	fsl,txm-rxs;
	status = "okay";
};

&sai0 {
	#sound-dai-cells = <0>;
	assigned-clocks = <&clk IMX_SC_R_AUDIO_PLL_0 IMX_SC_PM_CLK_PLL>,
			<&clk IMX_SC_R_AUDIO_PLL_0 IMX_SC_PM_CLK_SLV_BUS>,
			<&clk IMX_SC_R_AUDIO_PLL_0 IMX_SC_PM_CLK_MST_BUS>,
			<&sai0_lpcg 0>;
	assigned-clock-rates = <786432000>, <49152000>, <12288000>, <49152000>;
	pinctrl-names = "default";
	pinctrl-0 = <&pinctrl_sai0>;
	status = "okay";
};

&sai1 {
	assigned-clocks = <&clk IMX_SC_R_AUDIO_PLL_0 IMX_SC_PM_CLK_PLL>,
			<&clk IMX_SC_R_AUDIO_PLL_0 IMX_SC_PM_CLK_SLV_BUS>,
			<&clk IMX_SC_R_AUDIO_PLL_0 IMX_SC_PM_CLK_MST_BUS>,
			<&sai1_lpcg 0>; /* FIXME: should be sai1, original code is 0 */
	assigned-clock-rates = <786432000>, <49152000>, <12288000>, <49152000>;
	pinctrl-names = "default";
	pinctrl-0 = <&pinctrl_sai1>;
	status = "okay";
};

&sai4 {
	assigned-clocks = <&acm IMX_ADMA_ACM_SAI4_MCLK_SEL>,
			<&clk IMX_SC_R_AUDIO_PLL_1 IMX_SC_PM_CLK_PLL>,
			<&clk IMX_SC_R_AUDIO_PLL_1 IMX_SC_PM_CLK_SLV_BUS>,
			<&clk IMX_SC_R_AUDIO_PLL_1 IMX_SC_PM_CLK_MST_BUS>,
			<&sai4_lpcg 0>;
	assigned-clock-parents = <&aud_pll_div1_lpcg 0>;
	assigned-clock-rates = <0>, <786432000>, <98304000>, <12288000>, <98304000>;
	fsl,sai-asynchronous;
	fsl,txm-rxs;
	status = "okay";
};

&sai5 {
	assigned-clocks = <&acm IMX_ADMA_ACM_SAI5_MCLK_SEL>,
			<&clk IMX_SC_R_AUDIO_PLL_1 IMX_SC_PM_CLK_PLL>,
			<&clk IMX_SC_R_AUDIO_PLL_1 IMX_SC_PM_CLK_SLV_BUS>,
			<&clk IMX_SC_R_AUDIO_PLL_1 IMX_SC_PM_CLK_MST_BUS>,
			<&sai5_lpcg 0>;
	assigned-clock-parents = <&aud_pll_div1_lpcg 0>;
	assigned-clock-rates = <0>, <786432000>, <98304000>, <12288000>, <98304000>;
	fsl,sai-asynchronous;
	fsl,txm-rxs;
	status = "okay";
};

&fec1 {
	pinctrl-names = "default";
	pinctrl-0 = <&pinctrl_fec1>;
	phy-mode = "rgmii-txid";
	phy-handle = <&ethphy0>;
	fsl,magic-packet;
	nvmem-cells = <&fec_mac0>;
	nvmem-cell-names = "mac-address";
	rx-internal-delay-ps = <2000>;
	status = "okay";

	mdio {
		#address-cells = <1>;
		#size-cells = <0>;

		ethphy0: ethernet-phy@0 {
			compatible = "ethernet-phy-ieee802.3-c22";
			reg = <0>;
			qca,disable-smarteee;
			vddio-supply = <&vddio0>;

			vddio0: vddio-regulator {
				regulator-min-microvolt = <1800000>;
				regulator-max-microvolt = <1800000>;
			};
		};

		ethphy1: ethernet-phy@1 {
			compatible = "ethernet-phy-ieee802.3-c22";
			reg = <1>;
			qca,disable-smarteee;
			vddio-supply = <&vddio1>;
			status = "disabled";

			vddio1: vddio-regulator {
				regulator-min-microvolt = <1800000>;
				regulator-max-microvolt = <1800000>;
			};
		};
	};
};

&fec2 {
	pinctrl-names = "default";
	pinctrl-0 = <&pinctrl_fec2>;
	phy-mode = "rgmii-txid";
	phy-handle = <&ethphy1>;
	phy-supply = <&reg_fec2_supply>;
	fsl,magic-packet;
	nvmem-cells = <&fec_mac1>;
	nvmem-cell-names = "mac-address";
	rx-internal-delay-ps = <2000>;
	status = "disabled";
};

&flexspi0 {
	pinctrl-names = "default";
	pinctrl-0 = <&pinctrl_flexspi0>;
	nxp,fspi-dll-slvdly = <4>;
	status = "okay";

	flash0: mt35xu512aba@0 {
		reg = <0>;
		#address-cells = <1>;
		#size-cells = <1>;
		compatible = "jedec,spi-nor";
		spi-max-frequency = <133000000>;
		spi-tx-bus-width = <8>;
		spi-rx-bus-width = <8>;
	};
};

&i2c1 {
	#address-cells = <1>;
	#size-cells = <0>;
	clock-frequency = <100000>;
	pinctrl-names = "default";
	pinctrl-0 = <&pinctrl_lpi2c1 &pinctrl_ioexp_rst>;
	status = "okay";

	i2c-switch@71 {
		compatible = "nxp,pca9646", "nxp,pca9546";
		#address-cells = <1>;
		#size-cells = <0>;
		reg = <0x71>;
		reset-gpios = <&lsio_gpio1 1 GPIO_ACTIVE_LOW>;

		i2c@0 {
			#address-cells = <1>;
			#size-cells = <0>;
			reg = <0>;

			max7322: gpio@68 {
				compatible = "maxim,max7322";
				reg = <0x68>;
				gpio-controller;
				#gpio-cells = <2>;
			};
		};

		i2c@1 {
			#address-cells = <1>;
			#size-cells = <0>;
			reg = <1>;
		};

		i2c@2 {
			#address-cells = <1>;
			#size-cells = <0>;
			reg = <2>;

			fxos8700@1e {
				compatible = "nxp,fxos8700";
				reg = <0x1e>;
				interrupt-open-drain;
			};

			fxas21002c@21 {
				compatible = "nxp,fxas21002c";
				reg = <0x21>;
				interrupt-open-drain;
			};

			pressure-sensor@60 {
				compatible = "fsl,mpl3115";
				reg = <0x60>;
				interrupt-open-drain;
			};
		};

		i2c@3 {
			#address-cells = <1>;
			#size-cells = <0>;
			reg = <3>;

			pca9557_a: gpio@1a {
				compatible = "nxp,pca9557";
				reg = <0x1a>;
				gpio-controller;
				#gpio-cells = <2>;
			};

			pca9557_b: gpio@1d {
				compatible = "nxp,pca9557";
				reg = <0x1d>;
				gpio-controller;
				#gpio-cells = <2>;
			};

			isl29023@44 {
				pinctrl-names = "default";
				pinctrl-0 = <&pinctrl_isl29023>;
				compatible = "isil,isl29023";
				reg = <0x44>;
				rext = <499>;
				interrupt-parent = <&lsio_gpio1>;
				interrupts = <2 IRQ_TYPE_EDGE_FALLING>;
			};
		};

	};

	ptn5110: tcpc@50 {
		compatible = "nxp,ptn5110";
		pinctrl-names = "default";
		pinctrl-0 = <&pinctrl_typec>;
		reg = <0x50>;
		interrupt-parent = <&lsio_gpio1>;
		interrupts = <3 IRQ_TYPE_LEVEL_LOW>;
		status = "okay";

		port {
			typec_dr_sw: endpoint {
				remote-endpoint = <&usb3_drd_sw>;
			};
		};

		usb_con1: connector {
			compatible = "usb-c-connector";
			label = "USB-C";
			power-role = "source";
			data-role = "dual";
			source-pdos = <PDO_FIXED(5000, 3000, PDO_FIXED_USB_COMM)>;

			ports {
				#address-cells = <1>;
				#size-cells = <0>;

				port@1 {
					reg = <1>;
					typec_con_ss: endpoint {
						remote-endpoint = <&usb3_data_ss>;
					};
				};
			};
		};
	};
};

&lpuart0 {
	pinctrl-names = "default";
	pinctrl-0 = <&pinctrl_lpuart0>;
	status = "okay";
};

&lpuart1 {
	pinctrl-names = "default";
	pinctrl-0 = <&pinctrl_lpuart1>;
	resets = <&modem_reset>;
	status = "okay";
};

&lpuart2 {
	pinctrl-names = "default";
	pinctrl-0 = <&pinctrl_lpuart2>;
	status = "okay";
};

&lpuart3 {
	pinctrl-names = "default";
	pinctrl-0 = <&pinctrl_lpuart3>;
	status = "okay";
};

&scu_key {
	status = "okay";
};

&thermal_zones {
	pmic-thermal0 {
		polling-delay-passive = <250>;
		polling-delay = <2000>;
		thermal-sensors = <&tsens IMX_SC_R_PMIC_0>;

		trips {
			pmic_alert0: trip0 {
				temperature = <110000>;
				hysteresis = <2000>;
				type = "passive";
			};

			pmic_crit0: trip1 {
				temperature = <125000>;
				hysteresis = <2000>;
				type = "critical";
			};
		};

		cooling-maps {
			map0 {
				trip = <&pmic_alert0>;
				cooling-device =
					<&A35_0 THERMAL_NO_LIMIT THERMAL_NO_LIMIT>,
					<&A35_1 THERMAL_NO_LIMIT THERMAL_NO_LIMIT>,
					<&A35_2 THERMAL_NO_LIMIT THERMAL_NO_LIMIT>,
					<&A35_3 THERMAL_NO_LIMIT THERMAL_NO_LIMIT>,
					<&throttle_devfreq 0 1>;
			};
		};
	};
};

&pcieb{
	compatible = "fsl,imx8qxp-pcie","snps,dw-pcie";
	pinctrl-names = "default";
	pinctrl-0 = <&pinctrl_pcieb>;
	disable-gpio = <&pca9557_a 2 GPIO_ACTIVE_LOW>;
	reset-gpio = <&lsio_gpio4 0 GPIO_ACTIVE_LOW>;
	ext_osc = <1>;
	status = "okay";
};

&usbphy1 {
	status = "okay";
};

&usbotg1 {
	vbus-supply = <&reg_usb_otg1_vbus>;
	srp-disable;
	hnp-disable;
	adp-disable;
	power-active-high;
	disable-over-current;
	status = "okay";
};

&usb3_phy {
	status = "okay";
};

&usbotg3 {
	status = "okay";
};

&usbotg3_cdns3 {
	dr_mode = "otg";
	usb-role-switch;
	status = "okay";

	port {
		usb3_drd_sw: endpoint {
			remote-endpoint = <&typec_dr_sw>;
		};
	};
};

&usdhc1 {
	assigned-clocks = <&clk IMX_SC_R_SDHC_0 IMX_SC_PM_CLK_PER>;
	assigned-clock-rates = <400000000>;
	pinctrl-names = "default", "state_100mhz", "state_200mhz";
	pinctrl-0 = <&pinctrl_usdhc1>;
	pinctrl-1 = <&pinctrl_usdhc1>;
	pinctrl-2 = <&pinctrl_usdhc1>;
	bus-width = <8>;
	no-sd;
	no-sdio;
	non-removable;
	status = "okay";
};

&usdhc2 {
	assigned-clocks = <&clk IMX_SC_R_SDHC_1 IMX_SC_PM_CLK_PER>;
	assigned-clock-rates = <200000000>;
	pinctrl-names = "default", "state_100mhz", "state_200mhz";
	pinctrl-0 = <&pinctrl_usdhc2>, <&pinctrl_usdhc2_gpio>;
	pinctrl-1 = <&pinctrl_usdhc2>, <&pinctrl_usdhc2_gpio>;
	pinctrl-2 = <&pinctrl_usdhc2>, <&pinctrl_usdhc2_gpio>;
	bus-width = <4>;
	vmmc-supply = <&reg_usdhc2_vmmc>;
	cd-gpios = <&lsio_gpio4 22 GPIO_ACTIVE_LOW>;
	wp-gpios = <&lsio_gpio4 21 GPIO_ACTIVE_HIGH>;
	status = "okay";
};

&vpu {
	compatible = "nxp,imx8qxp-vpu";
	status = "okay";
};

&vpu_core0 {
	reg = <0x2d040000 0x10000>;
	memory-region = <&decoder_boot>, <&decoder_rpc>;
	status = "okay";
};

&vpu_core1 {
	reg = <0x2d050000 0x10000>;
	memory-region = <&encoder_boot>, <&encoder_rpc>;
	status = "okay";
};

&gpu_3d0 {
	status = "okay";
};

&imx8_gpu_ss {
	memory-region=<&gpu_reserved>;
	status = "okay";
};

&isi_0 {
	status = "okay";

	cap_device {
		status = "okay";
	};

	m2m_device {
		status = "okay";
	};
};

&isi_1 {
	status = "okay";

	cap_device {
		status = "okay";
	};
};

&isi_2 {
	status = "okay";

	cap_device {
		status = "okay";
	};
};

&isi_3 {
	status = "okay";

	cap_device {
		status = "okay";
	};
};

&isi_4 {
	interface = <6 0 2>;
	status = "okay";

	cap_device {
		status = "okay";
	};
};

&irqsteer_csi0 {
	status = "okay";
};


&mipi_csi_0 {
	#address-cells = <1>;
	#size-cells = <0>;
	virtual-channel;
	status = "okay";

	/* Camera 0  MIPI CSI-2 (CSIS0) */
	port@0 {
		reg = <0>;
		mipi_csi0_ep: endpoint {
			remote-endpoint = <&max9286_0_ep>;
			data-lanes = <1 2 3 4>;
		};
	};
};

&cameradev {
	parallel_csi;
	status = "okay";
};

&parallel_csi {
	#address-cells = <1>;
	#size-cells = <0>;
	status = "okay";
	port@0 {
		reg = <0>;
		parallel_csi_ep: endpoint {
			remote-endpoint = <&ov5640_ep>;
		};
	};
};

&jpegdec {
	status = "okay";
};

&jpegenc {
	status = "okay";
};

&i2c_mipi_csi0 {
	#address-cells = <1>;
	#size-cells = <0>;
	pinctrl-names = "default";
	pinctrl-0 = <&pinctrl_i2c_mipi_csi0>;
	clock-frequency = <100000>;
	status = "okay";

	max9286_mipi@6a {
		compatible = "maxim,max9286_mipi";
		reg = <0x6a>;
		pinctrl-names = "default";
		pinctrl-0 = <&pinctrl_mipi_csi0>;
		clocks = <&clk_dummy>;
		clock-names = "capture_mclk";
		mclk = <27000000>;
		mclk_source = <0>;
		pwn-gpios = <&lsio_gpio3 7 GPIO_ACTIVE_HIGH>;
		virtual-channel;
		status = "okay";
		port {
			max9286_0_ep: endpoint {
				remote-endpoint = <&mipi_csi0_ep>;
				data-lanes = <1 2 3 4>;
			};
		};
	};
};

&iomuxc {
	pinctrl-names = "default";
	pinctrl-0 = <&pinctrl_hog>;

	pinctrl_hog: hoggrp {
		fsl,pins = <
			IMX8QXP_MCLK_OUT0_ADMA_ACM_MCLK_OUT0       0x0600004c
			IMX8QXP_COMP_CTL_GPIO_1V8_3V3_GPIORHB_PAD  0x000514a0
		>;
	};

	pinctrl_cm40_i2c: cm40i2cgrp {
		fsl,pins = <
			IMX8QXP_ADC_IN1_M40_I2C0_SDA                            0x0600004c
			IMX8QXP_ADC_IN0_M40_I2C0_SCL                            0x0600004c
		>;
	};

	pinctrl_cm40_i2c_gpio: cm40i2cgrp-gpio {
		fsl,pins = <
			IMX8QXP_ADC_IN1_LSIO_GPIO1_IO09		0xc600004c
			IMX8QXP_ADC_IN0_LSIO_GPIO1_IO10		0xc600004c
		>;
	};

	pinctrl_i2c0_mipi_lvds0: mipi_lvds0_i2c0_grp {
		fsl,pins = <
			IMX8QXP_MIPI_DSI0_I2C0_SCL_MIPI_DSI0_I2C0_SCL		0xc6000020
			IMX8QXP_MIPI_DSI0_I2C0_SDA_MIPI_DSI0_I2C0_SDA		0xc6000020
			IMX8QXP_MIPI_DSI0_GPIO0_01_LSIO_GPIO1_IO28		0x00000020
		>;
	};

	pinctrl_i2c0_mipi_lvds1: mipi_lvds1_i2c0_grp {
		fsl,pins = <
			IMX8QXP_MIPI_DSI1_I2C0_SCL_MIPI_DSI1_I2C0_SCL		0xc6000020
			IMX8QXP_MIPI_DSI1_I2C0_SDA_MIPI_DSI1_I2C0_SDA		0xc6000020
			IMX8QXP_MIPI_DSI1_GPIO0_01_LSIO_GPIO2_IO00		0x00000020
		>;
	};

	pinctrl_esai0: esai0grp {
		fsl,pins = <
			IMX8QXP_ESAI0_FSR_ADMA_ESAI0_FSR           0xc6000040
			IMX8QXP_ESAI0_FST_ADMA_ESAI0_FST           0xc6000040
			IMX8QXP_ESAI0_SCKR_ADMA_ESAI0_SCKR         0xc6000040
			IMX8QXP_ESAI0_SCKT_ADMA_ESAI0_SCKT         0xc6000040
			IMX8QXP_ESAI0_TX0_ADMA_ESAI0_TX0           0xc6000040
			IMX8QXP_ESAI0_TX1_ADMA_ESAI0_TX1           0xc6000040
			IMX8QXP_ESAI0_TX2_RX3_ADMA_ESAI0_TX2_RX3   0xc6000040
			IMX8QXP_ESAI0_TX3_RX2_ADMA_ESAI0_TX3_RX2   0xc6000040
			IMX8QXP_ESAI0_TX4_RX1_ADMA_ESAI0_TX4_RX1   0xc6000040
			IMX8QXP_ESAI0_TX5_RX0_ADMA_ESAI0_TX5_RX0   0xc6000040
		>;
	};

	pinctrl_fec1: fec1grp {
		fsl,pins = <
			IMX8QXP_COMP_CTL_GPIO_1V8_3V3_ENET_ENETB0_PAD		0x000014a0
			IMX8QXP_COMP_CTL_GPIO_1V8_3V3_ENET_ENETB1_PAD		0x000014a0
			IMX8QXP_ENET0_MDC_CONN_ENET0_MDC			0x06000020
			IMX8QXP_ENET0_MDIO_CONN_ENET0_MDIO			0x06000020
			IMX8QXP_ENET0_RGMII_TX_CTL_CONN_ENET0_RGMII_TX_CTL	0x06000020
			IMX8QXP_ENET0_RGMII_TXC_CONN_ENET0_RGMII_TXC		0x06000020
			IMX8QXP_ENET0_RGMII_TXD0_CONN_ENET0_RGMII_TXD0		0x06000020
			IMX8QXP_ENET0_RGMII_TXD1_CONN_ENET0_RGMII_TXD1		0x06000020
			IMX8QXP_ENET0_RGMII_TXD2_CONN_ENET0_RGMII_TXD2		0x06000020
			IMX8QXP_ENET0_RGMII_TXD3_CONN_ENET0_RGMII_TXD3		0x06000020
			IMX8QXP_ENET0_RGMII_RXC_CONN_ENET0_RGMII_RXC		0x06000020
			IMX8QXP_ENET0_RGMII_RX_CTL_CONN_ENET0_RGMII_RX_CTL	0x06000020
			IMX8QXP_ENET0_RGMII_RXD0_CONN_ENET0_RGMII_RXD0		0x06000020
			IMX8QXP_ENET0_RGMII_RXD1_CONN_ENET0_RGMII_RXD1		0x06000020
			IMX8QXP_ENET0_RGMII_RXD2_CONN_ENET0_RGMII_RXD2		0x06000020
			IMX8QXP_ENET0_RGMII_RXD3_CONN_ENET0_RGMII_RXD3		0x06000020
		>;
	};

	pinctrl_fec2: fec2grp {
		fsl,pins = <
			IMX8QXP_ESAI0_SCKR_CONN_ENET1_RGMII_TX_CTL	0x00000060
			IMX8QXP_ESAI0_FSR_CONN_ENET1_RGMII_TXC		0x00000060
			IMX8QXP_ESAI0_TX4_RX1_CONN_ENET1_RGMII_TXD0	0x00000060
			IMX8QXP_ESAI0_TX5_RX0_CONN_ENET1_RGMII_TXD1	0x00000060
			IMX8QXP_ESAI0_FST_CONN_ENET1_RGMII_TXD2		0x00000060
			IMX8QXP_ESAI0_SCKT_CONN_ENET1_RGMII_TXD3	0x00000060
			IMX8QXP_ESAI0_TX0_CONN_ENET1_RGMII_RXC		0x00000060
			IMX8QXP_SPDIF0_TX_CONN_ENET1_RGMII_RX_CTL	0x00000060
			IMX8QXP_SPDIF0_RX_CONN_ENET1_RGMII_RXD0		0x00000060
			IMX8QXP_ESAI0_TX3_RX2_CONN_ENET1_RGMII_RXD1	0x00000060
			IMX8QXP_ESAI0_TX2_RX3_CONN_ENET1_RGMII_RXD2	0x00000060
			IMX8QXP_ESAI0_TX1_CONN_ENET1_RGMII_RXD3		0x00000060
		>;
	};

	pinctrl_flexspi0: flexspi0grp {
		fsl,pins = <
			IMX8QXP_QSPI0A_DATA0_LSIO_QSPI0A_DATA0     0x06000021
			IMX8QXP_QSPI0A_DATA1_LSIO_QSPI0A_DATA1     0x06000021
			IMX8QXP_QSPI0A_DATA2_LSIO_QSPI0A_DATA2     0x06000021
			IMX8QXP_QSPI0A_DATA3_LSIO_QSPI0A_DATA3     0x06000021
			IMX8QXP_QSPI0A_DQS_LSIO_QSPI0A_DQS         0x06000021
			IMX8QXP_QSPI0A_SS0_B_LSIO_QSPI0A_SS0_B     0x06000021
			IMX8QXP_QSPI0A_SS1_B_LSIO_QSPI0A_SS1_B     0x06000021
			IMX8QXP_QSPI0A_SCLK_LSIO_QSPI0A_SCLK       0x06000021
			IMX8QXP_QSPI0B_SCLK_LSIO_QSPI0B_SCLK       0x06000021
			IMX8QXP_QSPI0B_DATA0_LSIO_QSPI0B_DATA0     0x06000021
			IMX8QXP_QSPI0B_DATA1_LSIO_QSPI0B_DATA1     0x06000021
			IMX8QXP_QSPI0B_DATA2_LSIO_QSPI0B_DATA2     0x06000021
			IMX8QXP_QSPI0B_DATA3_LSIO_QSPI0B_DATA3     0x06000021
			IMX8QXP_QSPI0B_DQS_LSIO_QSPI0B_DQS         0x06000021
			IMX8QXP_QSPI0B_SS0_B_LSIO_QSPI0B_SS0_B     0x06000021
			IMX8QXP_QSPI0B_SS1_B_LSIO_QSPI0B_SS1_B     0x06000021
		>;
	};

	pinctrl_ioexp_rst: ioexprstgrp {
		fsl,pins = <
			IMX8QXP_SPI2_SDO_LSIO_GPIO1_IO01			0x06000021
		>;
	};

	pinctrl_isl29023: isl29023grp {
		fsl,pins = <
			IMX8QXP_SPI2_SDI_LSIO_GPIO1_IO02			0x00000021
		>;
	};

	pinctrl_lpi2c1: lpi2c1grp {
		fsl,pins = <
			IMX8QXP_USB_SS3_TC1_ADMA_I2C1_SCL			0x06000021
			IMX8QXP_USB_SS3_TC3_ADMA_I2C1_SDA			0x06000021
		>;
	};

	pinctrl_flexcan1: flexcan0grp {
		fsl,pins = <
			IMX8QXP_FLEXCAN0_TX_ADMA_FLEXCAN0_TX            0x21
			IMX8QXP_FLEXCAN0_RX_ADMA_FLEXCAN0_RX            0x21
		>;
	};

	pinctrl_flexcan2: flexcan1grp {
		fsl,pins = <
			IMX8QXP_FLEXCAN1_TX_ADMA_FLEXCAN1_TX            0x21
			IMX8QXP_FLEXCAN1_RX_ADMA_FLEXCAN1_RX            0x21
			>;
	};

	pinctrl_lpuart0: lpuart0grp {
		fsl,pins = <
			IMX8QXP_UART0_RX_ADMA_UART0_RX				0x06000020
			IMX8QXP_UART0_TX_ADMA_UART0_TX				0x06000020
		>;
	};

	pinctrl_lpuart1: lpuart1grp {
		fsl,pins = <
			IMX8QXP_UART1_TX_ADMA_UART1_TX		0x06000020
			IMX8QXP_UART1_RX_ADMA_UART1_RX		0x06000020
			IMX8QXP_UART1_RTS_B_ADMA_UART1_RTS_B	0x06000020
			IMX8QXP_UART1_CTS_B_ADMA_UART1_CTS_B	0x06000020
		>;
	};

	pinctrl_lpuart2: lpuart2grp {
		fsl,pins = <
			IMX8QXP_UART2_TX_ADMA_UART2_TX		0x06000020
			IMX8QXP_UART2_RX_ADMA_UART2_RX		0x06000020
		>;
	};

	pinctrl_lpuart3: lpuart3grp {
		fsl,pins = <
			IMX8QXP_FLEXCAN2_TX_ADMA_UART3_TX	0x06000020
			IMX8QXP_FLEXCAN2_RX_ADMA_UART3_RX	0x06000020
		>;
	};

	pinctrl_pcieb: pcieagrp{
		fsl,pins = <
			IMX8QXP_PCIE_CTRL0_PERST_B_LSIO_GPIO4_IO00		0x06000021
			IMX8QXP_PCIE_CTRL0_CLKREQ_B_LSIO_GPIO4_IO01		0x06000021
			IMX8QXP_PCIE_CTRL0_WAKE_B_LSIO_GPIO4_IO02		0x04000021
		>;
	};

	pinctrl_pwm_mipi_lvds0: mipi_lvds0_pwm_grp {
		fsl,pins = <
			IMX8QXP_MIPI_DSI0_GPIO0_00_MIPI_DSI0_PWM0_OUT		0x00000020
		>;
	};

	pinctrl_pwm_mipi_lvds1: mipi_lvds1_pwm_grp {
		fsl,pins = <
			IMX8QXP_MIPI_DSI1_GPIO0_00_MIPI_DSI1_PWM0_OUT		0x00000020
		>;
	};

	pinctrl_sai0: sai0grp {
		fsl,pins = <
			IMX8QXP_SAI0_TXD_ADMA_SAI0_TXD		0x06000060
			IMX8QXP_SAI0_RXD_ADMA_SAI0_RXD		0x06000040
			IMX8QXP_SAI0_TXC_ADMA_SAI0_TXC		0x06000040
			IMX8QXP_SAI0_TXFS_ADMA_SAI0_TXFS	0x06000040
		>;
	};

	pinctrl_sai1: sai1grp {
		fsl,pins = <
			IMX8QXP_SAI1_RXD_ADMA_SAI1_RXD     0x06000040
			IMX8QXP_SAI1_RXC_ADMA_SAI1_TXC     0x06000040
			IMX8QXP_SAI1_RXFS_ADMA_SAI1_TXFS   0x06000040
			IMX8QXP_SPI0_CS1_ADMA_SAI1_TXD     0x06000060
			IMX8QXP_SPI2_CS0_LSIO_GPIO1_IO00   0x06000040
		>;
	};

	pinctrl_typec: typecgrp {
		fsl,pins = <
			IMX8QXP_SPI2_SCK_LSIO_GPIO1_IO03			0x06000021
		>;
	};

	pinctrl_typec_mux: typecmuxgrp {
		fsl,pins = <
			IMX8QXP_ENET0_REFCLK_125M_25M_LSIO_GPIO5_IO09		0x60
		>;
	};

	pinctrl_usdhc1: usdhc1grp {
		fsl,pins = <
			IMX8QXP_EMMC0_CLK_CONN_EMMC0_CLK			0x06000041
			IMX8QXP_EMMC0_CMD_CONN_EMMC0_CMD			0x00000021
			IMX8QXP_EMMC0_DATA0_CONN_EMMC0_DATA0			0x00000021
			IMX8QXP_EMMC0_DATA1_CONN_EMMC0_DATA1			0x00000021
			IMX8QXP_EMMC0_DATA2_CONN_EMMC0_DATA2			0x00000021
			IMX8QXP_EMMC0_DATA3_CONN_EMMC0_DATA3			0x00000021
			IMX8QXP_EMMC0_DATA4_CONN_EMMC0_DATA4			0x00000021
			IMX8QXP_EMMC0_DATA5_CONN_EMMC0_DATA5			0x00000021
			IMX8QXP_EMMC0_DATA6_CONN_EMMC0_DATA6			0x00000021
			IMX8QXP_EMMC0_DATA7_CONN_EMMC0_DATA7			0x00000021
			IMX8QXP_EMMC0_STROBE_CONN_EMMC0_STROBE			0x00000041
		>;
	};

	pinctrl_usdhc2_gpio: usdhc2gpiogrp {
		fsl,pins = <
			IMX8QXP_USDHC1_RESET_B_LSIO_GPIO4_IO19     0x00000021
			IMX8QXP_USDHC1_WP_LSIO_GPIO4_IO21          0x00000021
			IMX8QXP_USDHC1_CD_B_LSIO_GPIO4_IO22        0x00000021
		>;
	};


	pinctrl_usdhc2: usdhc2grp {
		fsl,pins = <
			IMX8QXP_USDHC1_CLK_CONN_USDHC1_CLK			0x06000041
			IMX8QXP_USDHC1_CMD_CONN_USDHC1_CMD			0x00000021
			IMX8QXP_USDHC1_DATA0_CONN_USDHC1_DATA0			0x00000021
			IMX8QXP_USDHC1_DATA1_CONN_USDHC1_DATA1			0x00000021
			IMX8QXP_USDHC1_DATA2_CONN_USDHC1_DATA2			0x00000021
			IMX8QXP_USDHC1_DATA3_CONN_USDHC1_DATA3			0x00000021
			IMX8QXP_USDHC1_VSELECT_CONN_USDHC1_VSELECT		0x00000021
		>;
	};

	pinctrl_i2c_mipi_csi0: i2c_mipi_csi0 {
		fsl,pins = <
			IMX8QXP_MIPI_CSI0_I2C0_SCL_MIPI_CSI0_I2C0_SCL		0xc2000020
			IMX8QXP_MIPI_CSI0_I2C0_SDA_MIPI_CSI0_I2C0_SDA		0xc2000020
		>;
	};

	pinctrl_mipi_csi0: mipi_csi0 {
		fsl,pins = <
			IMX8QXP_MIPI_CSI0_GPIO0_01_LSIO_GPIO3_IO07		0xC0000041
			IMX8QXP_MIPI_CSI0_GPIO0_00_LSIO_GPIO3_IO08		0xC0000041
			IMX8QXP_MIPI_CSI0_MCLK_OUT_MIPI_CSI0_ACM_MCLK_OUT	0xC0000041
		>;
	};

	pinctrl_parallel_csi: parallelcsigrp {
		fsl,pins = <
			IMX8QXP_CSI_D00_CI_PI_D02		0xC0000041
			IMX8QXP_CSI_D01_CI_PI_D03		0xC0000041
			IMX8QXP_CSI_D02_CI_PI_D04		0xC0000041
			IMX8QXP_CSI_D03_CI_PI_D05		0xC0000041
			IMX8QXP_CSI_D04_CI_PI_D06		0xC0000041
			IMX8QXP_CSI_D05_CI_PI_D07		0xC0000041
			IMX8QXP_CSI_D06_CI_PI_D08		0xC0000041
			IMX8QXP_CSI_D07_CI_PI_D09		0xC0000041

			IMX8QXP_CSI_MCLK_CI_PI_MCLK		0xC0000041
			IMX8QXP_CSI_PCLK_CI_PI_PCLK		0xC0000041
			IMX8QXP_CSI_HSYNC_CI_PI_HSYNC		0xC0000041
			IMX8QXP_CSI_VSYNC_CI_PI_VSYNC		0xC0000041
			IMX8QXP_CSI_EN_LSIO_GPIO3_IO02		0xC0000041
			IMX8QXP_CSI_RESET_LSIO_GPIO3_IO03	0xC0000041
		>;
	};

	pinctrl_wifi: wifigrp{
		fsl,pins = <
			IMX8QXP_SCU_BOOT_MODE3_SCU_DSC_RTC_CLOCK_OUTPUT_32K	0x20
		>;
	};

	pinctrl_wifi_init: wifi_initgrp{
		fsl,pins = <
			/* reserve pin init/idle_state to support multiple wlan cards */
		>;
	};

	pinctrl_lcdif: lcdifgrp {
		fsl,pins = <
			IMX8QXP_ESAI0_FSR_ADMA_LCDIF_D00	0x00000060
			IMX8QXP_ESAI0_FST_ADMA_LCDIF_D01	0x00000060
			IMX8QXP_ESAI0_SCKR_ADMA_LCDIF_D02	0x00000060
			IMX8QXP_ESAI0_SCKT_ADMA_LCDIF_D03	0x00000060
			IMX8QXP_ESAI0_TX0_ADMA_LCDIF_D04	0x00000060
			IMX8QXP_ESAI0_TX1_ADMA_LCDIF_D05	0x00000060
			IMX8QXP_ESAI0_TX2_RX3_ADMA_LCDIF_D06	0x00000060
			IMX8QXP_ESAI0_TX3_RX2_ADMA_LCDIF_D07	0x00000060
			IMX8QXP_ESAI0_TX4_RX1_ADMA_LCDIF_D08	0x00000060
			IMX8QXP_ESAI0_TX5_RX0_ADMA_LCDIF_D09	0x00000060
			IMX8QXP_SPDIF0_RX_ADMA_LCDIF_D10	0x00000060
			IMX8QXP_SPDIF0_TX_ADMA_LCDIF_D11	0x00000060
			IMX8QXP_SPDIF0_EXT_CLK_ADMA_LCDIF_D12	0x00000060
			IMX8QXP_SPI3_SCK_ADMA_LCDIF_D13		0x00000060
			IMX8QXP_SPI3_SDO_ADMA_LCDIF_D14		0x00000060
			IMX8QXP_SPI3_SDI_ADMA_LCDIF_D15		0x00000060
			IMX8QXP_UART1_RTS_B_ADMA_LCDIF_D16	0x00000060
			IMX8QXP_UART1_CTS_B_ADMA_LCDIF_D17	0x00000060
			IMX8QXP_SPI3_CS0_ADMA_LCDIF_HSYNC	0x00000060
			IMX8QXP_SPI3_CS1_ADMA_LCDIF_RESET	0x00000060
			IMX8QXP_MCLK_IN1_ADMA_LCDIF_EN		0x00000060
			IMX8QXP_MCLK_IN0_ADMA_LCDIF_VSYNC	0x00000060
			IMX8QXP_MCLK_OUT0_ADMA_LCDIF_CLK	0x00000060
		>;
	};

	pinctrl_lcdifpwm: lcdifpwmgrp {
		fsl,pins = <
			IMX8QXP_SPI0_CS1_ADMA_LCD_PWM0_OUT	0x00000060
		>;
	};
};<|MERGE_RESOLUTION|>--- conflicted
+++ resolved
@@ -86,11 +86,7 @@
 		#size-cells = <2>;
 		ranges;
 
-<<<<<<< HEAD
-		gpu_reserved: gpu_reserved@0x8800000000 {
-=======
 		gpu_reserved: gpu_reserved@880000000 {
->>>>>>> f5b86075
 			no-map;
 			reg = <0x8 0x80000000 0 0x10000000>;
 		};
