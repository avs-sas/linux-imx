--- conflicted
+++ resolved
@@ -47,8 +47,6 @@
 		reg = <0x00000000 0x40000000 0 0xc0000000>;
 	};
 
-<<<<<<< HEAD
-=======
 	reserved-memory {
 		#address-cells = <2>;
 		#size-cells = <2>;
@@ -69,7 +67,6 @@
 		};
 	};
 
->>>>>>> 85108eb2
 	gic: interrupt-controller@38800000 {
 		compatible = "arm,gic-v3";
 		reg = <0x0 0x38800000 0 0x10000>, /* GIC Dist */
