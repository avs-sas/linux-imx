// SPDX-License-Identifier: GPL-2.0
/*
 * dts file for Hisilicon Hi3660 SoC
 *
 * Copyright (C) 2016, Hisilicon Ltd.
 */

#include <dt-bindings/interrupt-controller/arm-gic.h>
#include <dt-bindings/clock/hi3660-clock.h>
#include <dt-bindings/thermal/thermal.h>

/ {
	compatible = "hisilicon,hi3660";
	interrupt-parent = <&gic>;
	#address-cells = <2>;
	#size-cells = <2>;

	psci {
		compatible = "arm,psci-0.2";
		method = "smc";
	};

	cpus {
		#address-cells = <2>;
		#size-cells = <0>;

		cpu-map {
			cluster0 {
				core0 {
					cpu = <&cpu0>;
				};
				core1 {
					cpu = <&cpu1>;
				};
				core2 {
					cpu = <&cpu2>;
				};
				core3 {
					cpu = <&cpu3>;
				};
			};
			cluster1 {
				core0 {
					cpu = <&cpu4>;
				};
				core1 {
					cpu = <&cpu5>;
				};
				core2 {
					cpu = <&cpu6>;
				};
				core3 {
					cpu = <&cpu7>;
				};
			};
		};

		cpu0: cpu@0 {
			compatible = "arm,cortex-a53";
			device_type = "cpu";
			reg = <0x0 0x0>;
			enable-method = "psci";
			next-level-cache = <&A53_L2>;
			cpu-idle-states = <&CPU_SLEEP_0 &CLUSTER_SLEEP_0>;
			capacity-dmips-mhz = <592>;
			clocks = <&stub_clock HI3660_CLK_STUB_CLUSTER0>;
			operating-points-v2 = <&cluster0_opp>;
			#cooling-cells = <2>;
			dynamic-power-coefficient = <110>;
		};

		cpu1: cpu@1 {
			compatible = "arm,cortex-a53";
			device_type = "cpu";
			reg = <0x0 0x1>;
			enable-method = "psci";
			next-level-cache = <&A53_L2>;
			cpu-idle-states = <&CPU_SLEEP_0 &CLUSTER_SLEEP_0>;
			capacity-dmips-mhz = <592>;
			clocks = <&stub_clock HI3660_CLK_STUB_CLUSTER0>;
			operating-points-v2 = <&cluster0_opp>;
			#cooling-cells = <2>;
		};

		cpu2: cpu@2 {
			compatible = "arm,cortex-a53";
			device_type = "cpu";
			reg = <0x0 0x2>;
			enable-method = "psci";
			next-level-cache = <&A53_L2>;
			cpu-idle-states = <&CPU_SLEEP_0 &CLUSTER_SLEEP_0>;
			capacity-dmips-mhz = <592>;
			clocks = <&stub_clock HI3660_CLK_STUB_CLUSTER0>;
			operating-points-v2 = <&cluster0_opp>;
			#cooling-cells = <2>;
		};

		cpu3: cpu@3 {
			compatible = "arm,cortex-a53";
			device_type = "cpu";
			reg = <0x0 0x3>;
			enable-method = "psci";
			next-level-cache = <&A53_L2>;
			cpu-idle-states = <&CPU_SLEEP_0 &CLUSTER_SLEEP_0>;
			capacity-dmips-mhz = <592>;
			clocks = <&stub_clock HI3660_CLK_STUB_CLUSTER0>;
			operating-points-v2 = <&cluster0_opp>;
			#cooling-cells = <2>;
		};

		cpu4: cpu@100 {
			compatible = "arm,cortex-a73";
			device_type = "cpu";
			reg = <0x0 0x100>;
			enable-method = "psci";
			next-level-cache = <&A73_L2>;
			cpu-idle-states = <&CPU_SLEEP_1 &CLUSTER_SLEEP_1>;
			capacity-dmips-mhz = <1024>;
			clocks = <&stub_clock HI3660_CLK_STUB_CLUSTER1>;
			operating-points-v2 = <&cluster1_opp>;
			#cooling-cells = <2>;
			dynamic-power-coefficient = <550>;
		};

		cpu5: cpu@101 {
			compatible = "arm,cortex-a73";
			device_type = "cpu";
			reg = <0x0 0x101>;
			enable-method = "psci";
			next-level-cache = <&A73_L2>;
			cpu-idle-states = <&CPU_SLEEP_1 &CLUSTER_SLEEP_1>;
			capacity-dmips-mhz = <1024>;
			clocks = <&stub_clock HI3660_CLK_STUB_CLUSTER1>;
			operating-points-v2 = <&cluster1_opp>;
			#cooling-cells = <2>;
		};

		cpu6: cpu@102 {
			compatible = "arm,cortex-a73";
			device_type = "cpu";
			reg = <0x0 0x102>;
			enable-method = "psci";
			next-level-cache = <&A73_L2>;
			cpu-idle-states = <&CPU_SLEEP_1 &CLUSTER_SLEEP_1>;
			capacity-dmips-mhz = <1024>;
			clocks = <&stub_clock HI3660_CLK_STUB_CLUSTER1>;
			operating-points-v2 = <&cluster1_opp>;
			#cooling-cells = <2>;
		};

		cpu7: cpu@103 {
			compatible = "arm,cortex-a73";
			device_type = "cpu";
			reg = <0x0 0x103>;
			enable-method = "psci";
			next-level-cache = <&A73_L2>;
			cpu-idle-states = <&CPU_SLEEP_1 &CLUSTER_SLEEP_1>;
			capacity-dmips-mhz = <1024>;
			clocks = <&stub_clock HI3660_CLK_STUB_CLUSTER1>;
			operating-points-v2 = <&cluster1_opp>;
			#cooling-cells = <2>;
		};

		idle-states {
			entry-method = "psci";

			CPU_SLEEP_0: cpu-sleep-0 {
				compatible = "arm,idle-state";
				local-timer-stop;
				arm,psci-suspend-param = <0x0010000>;
				entry-latency-us = <400>;
				exit-latency-us = <650>;
				min-residency-us = <1500>;
			};
			CLUSTER_SLEEP_0: cluster-sleep-0 {
				compatible = "arm,idle-state";
				local-timer-stop;
				arm,psci-suspend-param = <0x1010000>;
				entry-latency-us = <500>;
				exit-latency-us = <1600>;
				min-residency-us = <3500>;
			};


			CPU_SLEEP_1: cpu-sleep-1 {
				compatible = "arm,idle-state";
				local-timer-stop;
				arm,psci-suspend-param = <0x0010000>;
				entry-latency-us = <400>;
				exit-latency-us = <550>;
				min-residency-us = <1500>;
			};

			CLUSTER_SLEEP_1: cluster-sleep-1 {
				compatible = "arm,idle-state";
				local-timer-stop;
				arm,psci-suspend-param = <0x1010000>;
				entry-latency-us = <800>;
				exit-latency-us = <2900>;
				min-residency-us = <3500>;
			};
		};

		A53_L2: l2-cache0 {
			compatible = "cache";
		};

		A73_L2: l2-cache1 {
			compatible = "cache";
		};
	};

	cluster0_opp: opp_table0 {
		compatible = "operating-points-v2";
		opp-shared;

		opp00 {
			opp-hz = /bits/ 64 <533000000>;
			opp-microvolt = <700000>;
			clock-latency-ns = <300000>;
		};

		opp01 {
			opp-hz = /bits/ 64 <999000000>;
			opp-microvolt = <800000>;
			clock-latency-ns = <300000>;
		};

		opp02 {
			opp-hz = /bits/ 64 <1402000000>;
			opp-microvolt = <900000>;
			clock-latency-ns = <300000>;
		};

		opp03 {
			opp-hz = /bits/ 64 <1709000000>;
			opp-microvolt = <1000000>;
			clock-latency-ns = <300000>;
		};

		opp04 {
			opp-hz = /bits/ 64 <1844000000>;
			opp-microvolt = <1100000>;
			clock-latency-ns = <300000>;
		};
	};

	cluster1_opp: opp_table1 {
		compatible = "operating-points-v2";
		opp-shared;

		opp10 {
			opp-hz = /bits/ 64 <903000000>;
			opp-microvolt = <700000>;
			clock-latency-ns = <300000>;
		};

		opp11 {
			opp-hz = /bits/ 64 <1421000000>;
			opp-microvolt = <800000>;
			clock-latency-ns = <300000>;
		};

		opp12 {
			opp-hz = /bits/ 64 <1805000000>;
			opp-microvolt = <900000>;
			clock-latency-ns = <300000>;
		};

		opp13 {
			opp-hz = /bits/ 64 <2112000000>;
			opp-microvolt = <1000000>;
			clock-latency-ns = <300000>;
		};

		opp14 {
			opp-hz = /bits/ 64 <2362000000>;
			opp-microvolt = <1100000>;
			clock-latency-ns = <300000>;
		};
	};

	gic: interrupt-controller@e82b0000 {
		compatible = "arm,gic-400";
		reg = <0x0 0xe82b1000 0 0x1000>, /* GICD */
		      <0x0 0xe82b2000 0 0x2000>, /* GICC */
		      <0x0 0xe82b4000 0 0x2000>, /* GICH */
		      <0x0 0xe82b6000 0 0x2000>; /* GICV */
		#address-cells = <0>;
		#interrupt-cells = <3>;
		interrupt-controller;
		interrupts = <GIC_PPI 9 (GIC_CPU_MASK_SIMPLE(8) |
					 IRQ_TYPE_LEVEL_HIGH)>;
	};

	a53-pmu {
		compatible = "arm,cortex-a53-pmu";
		interrupts = <GIC_SPI 24 IRQ_TYPE_LEVEL_HIGH>,
			     <GIC_SPI 25 IRQ_TYPE_LEVEL_HIGH>,
			     <GIC_SPI 26 IRQ_TYPE_LEVEL_HIGH>,
			     <GIC_SPI 27 IRQ_TYPE_LEVEL_HIGH>;
		interrupt-affinity = <&cpu0>,
				     <&cpu1>,
				     <&cpu2>,
				     <&cpu3>;
	};

	a73-pmu {
		compatible = "arm,cortex-a73-pmu";
		interrupts = <GIC_SPI 2 IRQ_TYPE_LEVEL_HIGH>,
			     <GIC_SPI 3 IRQ_TYPE_LEVEL_HIGH>,
			     <GIC_SPI 4 IRQ_TYPE_LEVEL_HIGH>,
			     <GIC_SPI 5 IRQ_TYPE_LEVEL_HIGH>;
		interrupt-affinity = <&cpu4>,
				     <&cpu5>,
				     <&cpu6>,
				     <&cpu7>;
	};

	timer {
		compatible = "arm,armv8-timer";
		interrupt-parent = <&gic>;
		interrupts = <GIC_PPI 13 (GIC_CPU_MASK_SIMPLE(8) |
					  IRQ_TYPE_LEVEL_LOW)>,
			     <GIC_PPI 14 (GIC_CPU_MASK_SIMPLE(8) |
					  IRQ_TYPE_LEVEL_LOW)>,
			     <GIC_PPI 11 (GIC_CPU_MASK_SIMPLE(8) |
					  IRQ_TYPE_LEVEL_LOW)>,
			     <GIC_PPI 10 (GIC_CPU_MASK_SIMPLE(8) |
					  IRQ_TYPE_LEVEL_LOW)>;
	};

	soc {
		compatible = "simple-bus";
		#address-cells = <2>;
		#size-cells = <2>;
		ranges;

		crg_ctrl: crg_ctrl@fff35000 {
			compatible = "hisilicon,hi3660-crgctrl", "syscon";
			reg = <0x0 0xfff35000 0x0 0x1000>;
			#clock-cells = <1>;
		};

		crg_rst: crg_rst_controller {
			compatible = "hisilicon,hi3660-reset";
			#reset-cells = <2>;
			hisi,rst-syscon = <&crg_ctrl>;
		};


		pctrl: pctrl@e8a09000 {
			compatible = "hisilicon,hi3660-pctrl", "syscon";
			reg = <0x0 0xe8a09000 0x0 0x2000>;
			#clock-cells = <1>;
		};

		pmctrl: pmctrl@fff31000 {
			compatible = "hisilicon,hi3660-pmctrl", "syscon";
			reg = <0x0 0xfff31000 0x0 0x1000>;
			#clock-cells = <1>;
		};

		pmuctrl: crg_ctrl@fff34000 {
			compatible = "hisilicon,hi3660-pmuctrl", "syscon";
			reg = <0x0 0xfff34000 0x0 0x1000>;
			#clock-cells = <1>;
		};

		sctrl: sctrl@fff0a000 {
			compatible = "hisilicon,hi3660-sctrl", "syscon";
			reg = <0x0 0xfff0a000 0x0 0x1000>;
			#clock-cells = <1>;
		};

		reboot {
			compatible = "hisilicon,hi3660-reboot";
			pmu-regmap = <&pmuctrl>;
			sctrl-regmap = <&sctrl>;
			reboot-offset = <0x4>;
		};

		iomcu: iomcu@ffd7e000 {
			compatible = "hisilicon,hi3660-iomcu", "syscon";
			reg = <0x0 0xffd7e000 0x0 0x1000>;
			#clock-cells = <1>;

		};

		iomcu_rst: reset {
			compatible = "hisilicon,hi3660-reset";
			hisi,rst-syscon = <&iomcu>;
			#reset-cells = <2>;
		};

		mailbox: mailbox@e896b000 {
			compatible = "hisilicon,hi3660-mbox";
			reg = <0x0 0xe896b000 0x0 0x1000>;
			interrupts = <GIC_SPI 192 IRQ_TYPE_LEVEL_HIGH>,
				     <GIC_SPI 193 IRQ_TYPE_LEVEL_HIGH>;
			#mbox-cells = <3>;
		};

		stub_clock: stub_clock@e896b500 {
			compatible = "hisilicon,hi3660-stub-clk";
			reg = <0x0 0xe896b500 0x0 0x0100>;
			#clock-cells = <1>;
			mboxes = <&mailbox 13 3 0>;
		};

		dual_timer0: timer@fff14000 {
			compatible = "arm,sp804", "arm,primecell";
			reg = <0x0 0xfff14000 0x0 0x1000>;
			interrupts = <GIC_SPI 48 IRQ_TYPE_LEVEL_HIGH>,
				     <GIC_SPI 49 IRQ_TYPE_LEVEL_HIGH>;
			clocks = <&crg_ctrl HI3660_OSC32K>,
				 <&crg_ctrl HI3660_OSC32K>,
				 <&crg_ctrl HI3660_OSC32K>;
			clock-names = "timer1", "timer2", "apb_pclk";
		};

		i2c0: i2c@ffd71000 {
			compatible = "snps,designware-i2c";
			reg = <0x0 0xffd71000 0x0 0x1000>;
			interrupts = <GIC_SPI 118 IRQ_TYPE_LEVEL_HIGH>;
			#address-cells = <1>;
			#size-cells = <0>;
			clock-frequency = <400000>;
			clocks = <&crg_ctrl HI3660_CLK_GATE_I2C0>;
			resets = <&iomcu_rst 0x20 3>;
			pinctrl-names = "default";
			pinctrl-0 = <&i2c0_pmx_func &i2c0_cfg_func>;
			status = "disabled";
		};

		i2c1: i2c@ffd72000 {
			compatible = "snps,designware-i2c";
			reg = <0x0 0xffd72000 0x0 0x1000>;
			interrupts = <GIC_SPI 119 IRQ_TYPE_LEVEL_HIGH>;
			#address-cells = <1>;
			#size-cells = <0>;
			clock-frequency = <400000>;
			clocks = <&crg_ctrl HI3660_CLK_GATE_I2C1>;
			resets = <&iomcu_rst 0x20 4>;
			pinctrl-names = "default";
			pinctrl-0 = <&i2c1_pmx_func &i2c1_cfg_func>;
			status = "ok";

<<<<<<< HEAD
			adv7533: adv7533@39 {
				status = "ok";
				compatible = "adi,adv7533";
				reg = <0x39>;
				v1p2-supply = <&ldo3>;
				vdd-supply = <&ldo3>;
				interrupt-parent = <&gpio1>;
				interrupts = <1 2>;
				pd-gpio = <&gpio5 1 0>;
				sel-gpio = <&gpio2 4 0>;
				adi,dsi-lanes = <4>;
				adi,disable-timing-generator;
				#sound-dai-cells = <0>;

				port {
					adv7533_in: endpoint {
						remote-endpoint = <&dsi_out0>;
					};
				};
			};
=======
>>>>>>> de198b0f
		};

		i2c3: i2c@fdf0c000 {
			compatible = "snps,designware-i2c";
			reg = <0x0 0xfdf0c000 0x0 0x1000>;
			interrupts = <GIC_SPI 81 IRQ_TYPE_LEVEL_HIGH>;
			#address-cells = <1>;
			#size-cells = <0>;
			clock-frequency = <400000>;
			clocks = <&crg_ctrl HI3660_CLK_GATE_I2C3>;
			resets = <&crg_rst 0x78 7>;
			pinctrl-names = "default";
			pinctrl-0 = <&i2c3_pmx_func &i2c3_cfg_func>;
			status = "disabled";
		};

		i2c7: i2c@fdf0b000 {
			compatible = "snps,designware-i2c";
			reg = <0x0 0xfdf0b000 0x0 0x1000>;
			interrupts = <GIC_SPI 314 IRQ_TYPE_LEVEL_HIGH>;
			#address-cells = <1>;
			#size-cells = <0>;
			clock-frequency = <400000>;
			clocks = <&crg_ctrl HI3660_CLK_GATE_I2C7>;
			resets = <&crg_rst 0x60 14>;
			pinctrl-names = "default";
			pinctrl-0 = <&i2c7_pmx_func &i2c7_cfg_func>;
			status = "disabled";
		};

		uart0: serial@fdf02000 {
			compatible = "arm,pl011", "arm,primecell";
			reg = <0x0 0xfdf02000 0x0 0x1000>;
			interrupts = <GIC_SPI 74 IRQ_TYPE_LEVEL_HIGH>;
			clocks = <&crg_ctrl HI3660_CLK_MUX_UART0>,
				 <&crg_ctrl HI3660_PCLK>;
			clock-names = "uartclk", "apb_pclk";
			pinctrl-names = "default";
			pinctrl-0 = <&uart0_pmx_func &uart0_cfg_func>;
			status = "disabled";
		};

		uart1: serial@fdf00000 {
			compatible = "arm,pl011", "arm,primecell";
			reg = <0x0 0xfdf00000 0x0 0x1000>;
			interrupts = <GIC_SPI 75 IRQ_TYPE_LEVEL_HIGH>;
			dma-names = "rx", "tx";
			dmas =  <&dma0 2 &dma0 3>;
			clocks = <&crg_ctrl HI3660_CLK_GATE_UART1>,
				 <&crg_ctrl HI3660_CLK_GATE_UART1>;
			clock-names = "uartclk", "apb_pclk";
			pinctrl-names = "default";
			pinctrl-0 = <&uart1_pmx_func &uart1_cfg_func>;
			status = "disabled";
		};

		uart2: serial@fdf03000 {
			compatible = "arm,pl011", "arm,primecell";
			reg = <0x0 0xfdf03000 0x0 0x1000>;
			interrupts = <GIC_SPI 76 IRQ_TYPE_LEVEL_HIGH>;
			dma-names = "rx", "tx";
			dmas =  <&dma0 4 &dma0 5>;
			clocks = <&crg_ctrl HI3660_CLK_GATE_UART2>,
				 <&crg_ctrl HI3660_PCLK>;
			clock-names = "uartclk", "apb_pclk";
			pinctrl-names = "default";
			pinctrl-0 = <&uart2_pmx_func &uart2_cfg_func>;
			status = "disabled";
		};

		uart3: serial@ffd74000 {
			compatible = "arm,pl011", "arm,primecell";
			reg = <0x0 0xffd74000 0x0 0x1000>;
			interrupts = <GIC_SPI 114 IRQ_TYPE_LEVEL_HIGH>;
			clocks = <&crg_ctrl HI3660_FACTOR_UART3>,
				 <&crg_ctrl HI3660_PCLK>;
			clock-names = "uartclk", "apb_pclk";
			pinctrl-names = "default";
			pinctrl-0 = <&uart3_pmx_func &uart3_cfg_func>;
			status = "disabled";
		};

		uart4: serial@fdf01000 {
			compatible = "arm,pl011", "arm,primecell";
			reg = <0x0 0xfdf01000 0x0 0x1000>;
			interrupts = <GIC_SPI 77 IRQ_TYPE_LEVEL_HIGH>;
			dma-names = "rx", "tx";
			dmas =  <&dma0 6 &dma0 7>;
			clocks = <&crg_ctrl HI3660_CLK_GATE_UART4>,
				 <&crg_ctrl HI3660_CLK_GATE_UART4>;
			clock-names = "uartclk", "apb_pclk";
			pinctrl-names = "default";
			pinctrl-0 = <&uart4_pmx_func &uart4_cfg_func>;
			status = "disabled";
		};

		uart5: serial@fdf05000 {
			compatible = "arm,pl011", "arm,primecell";
			reg = <0x0 0xfdf05000 0x0 0x1000>;
			interrupts = <GIC_SPI 78 IRQ_TYPE_LEVEL_HIGH>;
			dma-names = "rx", "tx";
			dmas =  <&dma0 8 &dma0 9>;
			clocks = <&crg_ctrl HI3660_CLK_GATE_UART5>,
				 <&crg_ctrl HI3660_CLK_GATE_UART5>;
			clock-names = "uartclk", "apb_pclk";
			pinctrl-names = "default";
			pinctrl-0 = <&uart5_pmx_func &uart5_cfg_func>;
			status = "disabled";
		};

		uart6: serial@fff32000 {
			compatible = "arm,pl011", "arm,primecell";
			reg = <0x0 0xfff32000 0x0 0x1000>;
			interrupts = <GIC_SPI 79 IRQ_TYPE_LEVEL_HIGH>;
			clocks = <&crg_ctrl HI3660_CLK_UART6>,
				 <&crg_ctrl HI3660_PCLK>;
			clock-names = "uartclk", "apb_pclk";
			pinctrl-names = "default";
			pinctrl-0 = <&uart6_pmx_func &uart6_cfg_func>;
			status = "disabled";
		};

		dma0: dma@fdf30000 {
			compatible = "hisilicon,k3-dma-1.0";
			reg = <0x0 0xfdf30000 0x0 0x1000>;
			#dma-cells = <1>;
			dma-channels = <16>;
			dma-requests = <32>;
			dma-channel-mask = <0xfffe>;
			interrupts = <GIC_SPI 143 IRQ_TYPE_LEVEL_HIGH>;
			clocks = <&crg_ctrl HI3660_CLK_GATE_DMAC>;
			dma-no-cci;
			dma-type = "hi3660_dma";
		};

		asp_dmac: dma-controller@e804b000 {
			compatible = "hisilicon,hisi-pcm-asp-dma-1.0";
			reg = <0x0 0xe804b000 0x0 0x1000>;
			#dma-cells = <1>;
			dma-channels = <16>;
			dma-requests = <32>;
			interrupts = <GIC_SPI 216 IRQ_TYPE_LEVEL_HIGH>;
			interrupt-names = "asp_dma_irq";
		};

		rtc0: rtc@fff04000 {
			compatible = "arm,pl031", "arm,primecell";
			reg = <0x0 0Xfff04000 0x0 0x1000>;
			interrupts = <GIC_SPI 46 IRQ_TYPE_LEVEL_HIGH>;
			clocks = <&crg_ctrl HI3660_PCLK>;
			clock-names = "apb_pclk";
		};

		gpio0: gpio@e8a0b000 {
			compatible = "arm,pl061", "arm,primecell";
			reg = <0 0xe8a0b000 0 0x1000>;
			interrupts = <GIC_SPI 84 IRQ_TYPE_LEVEL_HIGH>;
			gpio-controller;
			#gpio-cells = <2>;
			gpio-ranges = <&pmx0 1 0 7>;
			interrupt-controller;
			#interrupt-cells = <2>;
			clocks = <&crg_ctrl HI3660_PCLK_GPIO0>;
			clock-names = "apb_pclk";
		};

		gpio1: gpio@e8a0c000 {
			compatible = "arm,pl061", "arm,primecell";
			reg = <0 0xe8a0c000 0 0x1000>;
			interrupts = <GIC_SPI 85 IRQ_TYPE_LEVEL_HIGH>;
			gpio-controller;
			#gpio-cells = <2>;
			gpio-ranges = <&pmx0 1 7 7>;
			interrupt-controller;
			#interrupt-cells = <2>;
			clocks = <&crg_ctrl HI3660_PCLK_GPIO1>;
			clock-names = "apb_pclk";
		};

		gpio2: gpio@e8a0d000 {
			compatible = "arm,pl061", "arm,primecell";
			reg = <0 0xe8a0d000 0 0x1000>;
			interrupts = <GIC_SPI 86 IRQ_TYPE_LEVEL_HIGH>;
			gpio-controller;
			#gpio-cells = <2>;
			gpio-ranges = <&pmx0 0 14 8>;
			interrupt-controller;
			#interrupt-cells = <2>;
			clocks = <&crg_ctrl HI3660_PCLK_GPIO2>;
			clock-names = "apb_pclk";
		};

		gpio3: gpio@e8a0e000 {
			compatible = "arm,pl061", "arm,primecell";
			reg = <0 0xe8a0e000 0 0x1000>;
			interrupts = <GIC_SPI 87 IRQ_TYPE_LEVEL_HIGH>;
			gpio-controller;
			#gpio-cells = <2>;
			gpio-ranges = <&pmx0 0 22 8>;
			interrupt-controller;
			#interrupt-cells = <2>;
			clocks = <&crg_ctrl HI3660_PCLK_GPIO3>;
			clock-names = "apb_pclk";
		};

		gpio4: gpio@e8a0f000 {
			compatible = "arm,pl061", "arm,primecell";
			reg = <0 0xe8a0f000 0 0x1000>;
			interrupts = <GIC_SPI 88 IRQ_TYPE_LEVEL_HIGH>;
			gpio-controller;
			#gpio-cells = <2>;
			gpio-ranges = <&pmx0 0 30 8>;
			interrupt-controller;
			#interrupt-cells = <2>;
			clocks = <&crg_ctrl HI3660_PCLK_GPIO4>;
			clock-names = "apb_pclk";
		};

		gpio5: gpio@e8a10000 {
			compatible = "arm,pl061", "arm,primecell";
			reg = <0 0xe8a10000 0 0x1000>;
			interrupts = <GIC_SPI 89 IRQ_TYPE_LEVEL_HIGH>;
			gpio-controller;
			#gpio-cells = <2>;
			gpio-ranges = <&pmx0 0 38 8>;
			interrupt-controller;
			#interrupt-cells = <2>;
			clocks = <&crg_ctrl HI3660_PCLK_GPIO5>;
			clock-names = "apb_pclk";
		};

		gpio6: gpio@e8a11000 {
			compatible = "arm,pl061", "arm,primecell";
			reg = <0 0xe8a11000 0 0x1000>;
			interrupts = <GIC_SPI 90 IRQ_TYPE_LEVEL_HIGH>;
			gpio-controller;
			#gpio-cells = <2>;
			gpio-ranges = <&pmx0 0 46 8>;
			interrupt-controller;
			#interrupt-cells = <2>;
			clocks = <&crg_ctrl HI3660_PCLK_GPIO6>;
			clock-names = "apb_pclk";
		};

		gpio7: gpio@e8a12000 {
			compatible = "arm,pl061", "arm,primecell";
			reg = <0 0xe8a12000 0 0x1000>;
			interrupts = <GIC_SPI 91 IRQ_TYPE_LEVEL_HIGH>;
			gpio-controller;
			#gpio-cells = <2>;
			gpio-ranges = <&pmx0 0 54 8>;
			interrupt-controller;
			#interrupt-cells = <2>;
			clocks = <&crg_ctrl HI3660_PCLK_GPIO7>;
			clock-names = "apb_pclk";
		};

		gpio8: gpio@e8a13000 {
			compatible = "arm,pl061", "arm,primecell";
			reg = <0 0xe8a13000 0 0x1000>;
			interrupts = <GIC_SPI 92 IRQ_TYPE_LEVEL_HIGH>;
			gpio-controller;
			#gpio-cells = <2>;
			gpio-ranges = <&pmx0 0 62 8>;
			interrupt-controller;
			#interrupt-cells = <2>;
			clocks = <&crg_ctrl HI3660_PCLK_GPIO8>;
			clock-names = "apb_pclk";
		};

		gpio9: gpio@e8a14000 {
			compatible = "arm,pl061", "arm,primecell";
			reg = <0 0xe8a14000 0 0x1000>;
			interrupts = <GIC_SPI 93 IRQ_TYPE_LEVEL_HIGH>;
			gpio-controller;
			#gpio-cells = <2>;
			gpio-ranges = <&pmx0 0 70 8>;
			interrupt-controller;
			#interrupt-cells = <2>;
			clocks = <&crg_ctrl HI3660_PCLK_GPIO9>;
			clock-names = "apb_pclk";
		};

		gpio10: gpio@e8a15000 {
			compatible = "arm,pl061", "arm,primecell";
			reg = <0 0xe8a15000 0 0x1000>;
			interrupts = <GIC_SPI 94 IRQ_TYPE_LEVEL_HIGH>;
			gpio-controller;
			#gpio-cells = <2>;
			gpio-ranges = <&pmx0 0 78 8>;
			interrupt-controller;
			#interrupt-cells = <2>;
			clocks = <&crg_ctrl HI3660_PCLK_GPIO10>;
			clock-names = "apb_pclk";
		};

		gpio11: gpio@e8a16000 {
			compatible = "arm,pl061", "arm,primecell";
			reg = <0 0xe8a16000 0 0x1000>;
			interrupts = <GIC_SPI 95 IRQ_TYPE_LEVEL_HIGH>;
			gpio-controller;
			#gpio-cells = <2>;
			gpio-ranges = <&pmx0 0 86 8>;
			interrupt-controller;
			#interrupt-cells = <2>;
			clocks = <&crg_ctrl HI3660_PCLK_GPIO11>;
			clock-names = "apb_pclk";
		};

		gpio12: gpio@e8a17000 {
			compatible = "arm,pl061", "arm,primecell";
			reg = <0 0xe8a17000 0 0x1000>;
			interrupts = <GIC_SPI 96 IRQ_TYPE_LEVEL_HIGH>;
			gpio-controller;
			#gpio-cells = <2>;
			gpio-ranges = <&pmx0 0 94 3 &pmx0 7 101 1>;
			interrupt-controller;
			#interrupt-cells = <2>;
			clocks = <&crg_ctrl HI3660_PCLK_GPIO12>;
			clock-names = "apb_pclk";
		};

		gpio13: gpio@e8a18000 {
			compatible = "arm,pl061", "arm,primecell";
			reg = <0 0xe8a18000 0 0x1000>;
			interrupts = <GIC_SPI 97 IRQ_TYPE_LEVEL_HIGH>;
			gpio-controller;
			#gpio-cells = <2>;
			gpio-ranges = <&pmx0 0 102 8>;
			interrupt-controller;
			#interrupt-cells = <2>;
			clocks = <&crg_ctrl HI3660_PCLK_GPIO13>;
			clock-names = "apb_pclk";
		};

		gpio14: gpio@e8a19000 {
			compatible = "arm,pl061", "arm,primecell";
			reg = <0 0xe8a19000 0 0x1000>;
			interrupts = <GIC_SPI 98 IRQ_TYPE_LEVEL_HIGH>;
			gpio-controller;
			#gpio-cells = <2>;
			gpio-ranges = <&pmx0 0 110 8>;
			interrupt-controller;
			#interrupt-cells = <2>;
			clocks = <&crg_ctrl HI3660_PCLK_GPIO14>;
			clock-names = "apb_pclk";
		};

		gpio15: gpio@e8a1a000 {
			compatible = "arm,pl061", "arm,primecell";
			reg = <0 0xe8a1a000 0 0x1000>;
			interrupts = <GIC_SPI 99 IRQ_TYPE_LEVEL_HIGH>;
			gpio-controller;
			#gpio-cells = <2>;
			gpio-ranges = <&pmx0 0 118 6>;
			interrupt-controller;
			#interrupt-cells = <2>;
			clocks = <&crg_ctrl HI3660_PCLK_GPIO15>;
			clock-names = "apb_pclk";
		};

		gpio16: gpio@e8a1b000 {
			compatible = "arm,pl061", "arm,primecell";
			reg = <0 0xe8a1b000 0 0x1000>;
			interrupts = <GIC_SPI 100 IRQ_TYPE_LEVEL_HIGH>;
			gpio-controller;
			#gpio-cells = <2>;
			interrupt-controller;
			#interrupt-cells = <2>;
			clocks = <&crg_ctrl HI3660_PCLK_GPIO16>;
			clock-names = "apb_pclk";
		};

		gpio17: gpio@e8a1c000 {
			compatible = "arm,pl061", "arm,primecell";
			reg = <0 0xe8a1c000 0 0x1000>;
			interrupts = <GIC_SPI 101 IRQ_TYPE_LEVEL_HIGH>;
			gpio-controller;
			#gpio-cells = <2>;
			interrupt-controller;
			#interrupt-cells = <2>;
			clocks = <&crg_ctrl HI3660_PCLK_GPIO17>;
			clock-names = "apb_pclk";
		};

		gpio18: gpio@ff3b4000 {
			compatible = "arm,pl061", "arm,primecell";
			reg = <0 0xff3b4000 0 0x1000>;
			interrupts = <GIC_SPI 102 IRQ_TYPE_LEVEL_HIGH>;
			gpio-controller;
			#gpio-cells = <2>;
			gpio-ranges = <&pmx2 0 0 8>;
			interrupt-controller;
			#interrupt-cells = <2>;
			clocks = <&crg_ctrl HI3660_PCLK_GPIO18>;
			clock-names = "apb_pclk";
		};

		gpio19: gpio@ff3b5000 {
			compatible = "arm,pl061", "arm,primecell";
			reg = <0 0xff3b5000 0 0x1000>;
			interrupts = <GIC_SPI 103 IRQ_TYPE_LEVEL_HIGH>;
			gpio-controller;
			#gpio-cells = <2>;
			gpio-ranges = <&pmx2 0 8 4>;
			interrupt-controller;
			#interrupt-cells = <2>;
			clocks = <&crg_ctrl HI3660_PCLK_GPIO19>;
			clock-names = "apb_pclk";
		};

		gpio20: gpio@e8a1f000 {
			compatible = "arm,pl061", "arm,primecell";
			reg = <0 0xe8a1f000 0 0x1000>;
			interrupts = <GIC_SPI 104 IRQ_TYPE_LEVEL_HIGH>;
			gpio-controller;
			#gpio-cells = <2>;
			gpio-ranges = <&pmx1 0 0 6>;
			interrupt-controller;
			#interrupt-cells = <2>;
			clocks = <&crg_ctrl HI3660_PCLK_GPIO20>;
			clock-names = "apb_pclk";
		};

		gpio21: gpio@e8a20000 {
			compatible = "arm,pl061", "arm,primecell";
			reg = <0 0xe8a20000 0 0x1000>;
			interrupts = <GIC_SPI 105 IRQ_TYPE_LEVEL_HIGH>;
			gpio-controller;
			#gpio-cells = <2>;
			interrupt-controller;
			#interrupt-cells = <2>;
			gpio-ranges = <&pmx3 0 0 6>;
			clocks = <&crg_ctrl HI3660_PCLK_GPIO21>;
			clock-names = "apb_pclk";
		};

		gpio22: gpio@fff0b000 {
			compatible = "arm,pl061", "arm,primecell";
			reg = <0 0xfff0b000 0 0x1000>;
			interrupts = <GIC_SPI 106 IRQ_TYPE_LEVEL_HIGH>;
			gpio-controller;
			#gpio-cells = <2>;
			/* GPIO176 */
			gpio-ranges = <&pmx4 2 0 6>;
			interrupt-controller;
			#interrupt-cells = <2>;
			clocks = <&sctrl HI3660_PCLK_AO_GPIO0>;
			clock-names = "apb_pclk";
		};

		gpio23: gpio@fff0c000 {
			compatible = "arm,pl061", "arm,primecell";
			reg = <0 0xfff0c000 0 0x1000>;
			interrupts = <GIC_SPI 107 IRQ_TYPE_LEVEL_HIGH>;
			gpio-controller;
			#gpio-cells = <2>;
			/* GPIO184 */
			gpio-ranges = <&pmx4 0 6 7>;
			interrupt-controller;
			#interrupt-cells = <2>;
			clocks = <&sctrl HI3660_PCLK_AO_GPIO1>;
			clock-names = "apb_pclk";
		};

		gpio24: gpio@fff0d000 {
			compatible = "arm,pl061", "arm,primecell";
			reg = <0 0xfff0d000 0 0x1000>;
			interrupts = <GIC_SPI 108 IRQ_TYPE_LEVEL_HIGH>;
			gpio-controller;
			#gpio-cells = <2>;
			/* GPIO192 */
			gpio-ranges = <&pmx4 0 13 8>;
			interrupt-controller;
			#interrupt-cells = <2>;
			clocks = <&sctrl HI3660_PCLK_AO_GPIO2>;
			clock-names = "apb_pclk";
		};

		gpio25: gpio@fff0e000 {
			compatible = "arm,pl061", "arm,primecell";
			reg = <0 0xfff0e000 0 0x1000>;
			interrupts = <GIC_SPI 109 IRQ_TYPE_LEVEL_HIGH>;
			gpio-controller;
			#gpio-cells = <2>;
			/* GPIO200 */
			gpio-ranges = <&pmx4 0 21 4 &pmx4 5 25 3>;
			interrupt-controller;
			#interrupt-cells = <2>;
			clocks = <&sctrl HI3660_PCLK_AO_GPIO3>;
			clock-names = "apb_pclk";
		};

		gpio26: gpio@fff0f000 {
			compatible = "arm,pl061", "arm,primecell";
			reg = <0 0xfff0f000 0 0x1000>;
			interrupts = <GIC_SPI 110 IRQ_TYPE_LEVEL_HIGH>;
			gpio-controller;
			#gpio-cells = <2>;
			/* GPIO208 */
			gpio-ranges = <&pmx4 0 28 8>;
			interrupt-controller;
			#interrupt-cells = <2>;
			clocks = <&sctrl HI3660_PCLK_AO_GPIO4>;
			clock-names = "apb_pclk";
		};

		gpio27: gpio@fff10000 {
			compatible = "arm,pl061", "arm,primecell";
			reg = <0 0xfff10000 0 0x1000>;
			interrupts = <GIC_SPI 111 IRQ_TYPE_LEVEL_HIGH>;
			gpio-controller;
			#gpio-cells = <2>;
			/* GPIO216 */
			gpio-ranges = <&pmx4 0 36 6>;
			interrupt-controller;
			#interrupt-cells = <2>;
			clocks = <&sctrl HI3660_PCLK_AO_GPIO5>;
			clock-names = "apb_pclk";
		};

		gpio28: gpio@fff1d000 {
			compatible = "arm,pl061", "arm,primecell";
			reg = <0 0xfff1d000 0 0x1000>;
			interrupts = <GIC_SPI 141 IRQ_TYPE_LEVEL_HIGH>;
			gpio-controller;
			#gpio-cells = <2>;
			interrupt-controller;
			#interrupt-cells = <2>;
			clocks = <&sctrl HI3660_PCLK_AO_GPIO6>;
			clock-names = "apb_pclk";
		};

		spi2: spi@ffd68000 {
			compatible = "arm,pl022", "arm,primecell";
			reg = <0x0 0xffd68000 0x0 0x1000>;
			#address-cells = <1>;
			#size-cells = <0>;
			interrupts = <GIC_SPI 116 IRQ_TYPE_LEVEL_HIGH>;
			clocks = <&crg_ctrl HI3660_CLK_GATE_SPI2>;
			clock-names = "apb_pclk";
			pinctrl-names = "default";
			pinctrl-0 = <&spi2_pmx_func>;
			num-cs = <1>;
			cs-gpios = <&gpio27 2 0>;
			status = "disabled";
		};

		spi3: spi@ff3b3000 {
			compatible = "arm,pl022", "arm,primecell";
			reg = <0x0 0xff3b3000 0x0 0x1000>;
			#address-cells = <1>;
			#size-cells = <0>;
			interrupts = <GIC_SPI 312 IRQ_TYPE_LEVEL_HIGH>;
			clocks = <&crg_ctrl HI3660_CLK_GATE_SPI3>;
			clock-names = "apb_pclk";
			pinctrl-names = "default";
			pinctrl-0 = <&spi3_pmx_func>;
			num-cs = <1>;
			cs-gpios = <&gpio18 5 0>;
			status = "disabled";
		};

		pcie@f4000000 {
			compatible = "hisilicon,kirin960-pcie";
			reg = <0x0 0xf4000000 0x0 0x1000>,
			      <0x0 0xff3fe000 0x0 0x1000>,
			      <0x0 0xf3f20000 0x0 0x40000>,
			      <0x0 0xf5000000 0x0 0x2000>;
			reg-names = "dbi", "apb", "phy", "config";
			bus-range = <0x0  0x1>;
			#address-cells = <3>;
			#size-cells = <2>;
			device_type = "pci";
			ranges = <0x02000000 0x0 0x00000000
				  0x0 0xf6000000
				  0x0 0x02000000>;
			num-lanes = <1>;
			#interrupt-cells = <1>;
			interrupts = <0 283 4>;
			interrupt-names = "msi";
			interrupt-map-mask = <0xf800 0 0 7>;
			interrupt-map = <0x0 0 0 1
					 &gic GIC_SPI 282 IRQ_TYPE_LEVEL_HIGH>,
					<0x0 0 0 2
					 &gic GIC_SPI 283 IRQ_TYPE_LEVEL_HIGH>,
					<0x0 0 0 3
					 &gic GIC_SPI 284 IRQ_TYPE_LEVEL_HIGH>,
					<0x0 0 0 4
					 &gic GIC_SPI 285 IRQ_TYPE_LEVEL_HIGH>;
			clocks = <&crg_ctrl HI3660_PCIEPHY_REF>,
				 <&crg_ctrl HI3660_CLK_GATE_PCIEAUX>,
				 <&crg_ctrl HI3660_PCLK_GATE_PCIE_PHY>,
				 <&crg_ctrl HI3660_PCLK_GATE_PCIE_SYS>,
				 <&crg_ctrl HI3660_ACLK_GATE_PCIE>;
			clock-names = "pcie_phy_ref", "pcie_aux",
				      "pcie_apb_phy", "pcie_apb_sys",
				      "pcie_aclk";
			reset-gpios = <&gpio11 1 0 >;
		};

		/* UFS */
		ufs: ufs@ff3b0000 {
			compatible = "hisilicon,hi3660-ufs", "jedec,ufs-1.1";
			/* 0: HCI standard */
			/* 1: UFS SYS CTRL */
			reg = <0x0 0xff3b0000 0x0 0x1000>,
				<0x0 0xff3b1000 0x0 0x1000>;
			interrupt-parent = <&gic>;
			interrupts = <GIC_SPI 278 IRQ_TYPE_LEVEL_HIGH>;
			clocks = <&crg_ctrl HI3660_CLK_GATE_UFSIO_REF>,
				<&crg_ctrl HI3660_CLK_GATE_UFSPHY_CFG>;
			clock-names = "ref_clk", "phy_clk";
			freq-table-hz = <0 0>, <0 0>;
			/* offset: 0x84; bit: 12 */
			resets = <&crg_rst 0x84 12>;
			reset-names = "rst";
		};

		/* SD */
		dwmmc1: dwmmc1@ff37f000 {
			compatible = "hisilicon,hi3660-dw-mshc";
			reg = <0x0 0xff37f000 0x0 0x1000>;
			#address-cells = <1>;
			#size-cells = <0>;
			interrupts = <GIC_SPI 139 IRQ_TYPE_LEVEL_HIGH>;
			clocks = <&crg_ctrl HI3660_CLK_GATE_SD>,
				<&crg_ctrl HI3660_HCLK_GATE_SD>;
			clock-names = "ciu", "biu";
			clock-frequency = <3200000>;
			resets = <&crg_rst 0x94 18>;
			reset-names = "reset";
			hisilicon,peripheral-syscon = <&sctrl>;
			card-detect-delay = <200>;
			status = "disabled";
		};

		/* SDIO */
		dwmmc2: dwmmc2@ff3ff000 {
			compatible = "hisilicon,hi3660-dw-mshc";
			reg = <0x0 0xff3ff000 0x0 0x1000>;
			#address-cells = <0x1>;
			#size-cells = <0x0>;
			interrupts = <GIC_SPI 140 IRQ_TYPE_LEVEL_HIGH>;
			clocks = <&crg_ctrl HI3660_CLK_GATE_SDIO0>,
				 <&crg_ctrl HI3660_HCLK_GATE_SDIO0>;
			clock-names = "ciu", "biu";
			resets = <&crg_rst 0x94 20>;
			reset-names = "reset";
			card-detect-delay = <200>;
			status = "disabled";
		};

		watchdog0: watchdog@e8a06000 {
			compatible = "arm,sp805-wdt", "arm,primecell";
			reg = <0x0 0xe8a06000 0x0 0x1000>;
			interrupts = <GIC_SPI 44 IRQ_TYPE_LEVEL_HIGH>;
			clocks = <&crg_ctrl HI3660_OSC32K>;
			clock-names = "apb_pclk";
		};

		watchdog1: watchdog@e8a07000 {
			compatible = "arm,sp805-wdt", "arm,primecell";
			reg = <0x0 0xe8a07000 0x0 0x1000>;
			interrupts = <GIC_SPI 45 IRQ_TYPE_LEVEL_HIGH>;
			clocks = <&crg_ctrl HI3660_OSC32K>;
			clock-names = "apb_pclk";
		};

		tsensor: tsensor@fff30000 {
			compatible = "hisilicon,hi3660-tsensor";
			reg = <0x0 0xfff30000 0x0 0x1000>;
			interrupts = <GIC_SPI 145 IRQ_TYPE_LEVEL_HIGH>;
			#thermal-sensor-cells = <1>;
		};

		thermal-zones {

			cls0: cls0 {
				polling-delay = <1000>;
				polling-delay-passive = <100>;
				sustainable-power = <4500>;

				/* sensor ID */
				thermal-sensors = <&tsensor 1>;

				trips {
					threshold: trip-point@0 {
						temperature = <65000>;
						hysteresis = <1000>;
						type = "passive";
					};

					target: trip-point@1 {
						temperature = <75000>;
						hysteresis = <1000>;
						type = "passive";
					};
				};

				cooling-maps {
					map0 {
						trip = <&target>;
						contribution = <1024>;
						cooling-device = <&cpu0 THERMAL_NO_LIMIT THERMAL_NO_LIMIT>,
								 <&cpu1 THERMAL_NO_LIMIT THERMAL_NO_LIMIT>,
								 <&cpu2 THERMAL_NO_LIMIT THERMAL_NO_LIMIT>,
								 <&cpu3 THERMAL_NO_LIMIT THERMAL_NO_LIMIT>;
					};
					map1 {
						trip = <&target>;
						contribution = <512>;
						cooling-device = <&cpu4 THERMAL_NO_LIMIT THERMAL_NO_LIMIT>,
								 <&cpu5 THERMAL_NO_LIMIT THERMAL_NO_LIMIT>,
								 <&cpu6 THERMAL_NO_LIMIT THERMAL_NO_LIMIT>,
								 <&cpu7 THERMAL_NO_LIMIT THERMAL_NO_LIMIT>;
					};
				};
			};
		};

		usb3_otg_bc: usb3_otg_bc@ff200000 {
			compatible = "syscon", "simple-mfd";
			reg = <0x0 0xff200000 0x0 0x1000>;

			usb_phy: usb-phy {
				compatible = "hisilicon,hi3660-usb-phy";
				#phy-cells = <0>;
				hisilicon,pericrg-syscon = <&crg_ctrl>;
				hisilicon,pctrl-syscon = <&pctrl>;
				hisilicon,eye-diagram-param = <0x22466e4>;
			};
		};


		dwc3: dwc3@ff100000 {
			compatible = "snps,dwc3";
			reg = <0x0 0xff100000 0x0 0x100000>;

			clocks = <&crg_ctrl HI3660_CLK_ABB_USB>,
				 <&crg_ctrl HI3660_ACLK_GATE_USB3OTG>;
			clock-names = "ref", "bus_early";

			assigned-clocks = <&crg_ctrl HI3660_ACLK_GATE_USB3OTG>;
			assigned-clock-rates = <229000000>;

			resets = <&crg_rst 0x90 8>,
				 <&crg_rst 0x90 7>,
				 <&crg_rst 0x90 6>,
				 <&crg_rst 0x90 5>;

			interrupts = <0 159 4>, <0 161 4>;
			phys = <&usb_phy>;
			phy-names = "usb3-phy";

			dr_mode = "otg";
			maximum-speed = "super-speed";
			phy_type = "utmi";
			snps,dis-del-phy-power-chg-quirk;
			snps,lfps_filter_quirk;
			snps,dis_u2_susphy_quirk;
			snps,dis_u3_susphy_quirk;
			snps,tx_de_emphasis_quirk;
			snps,tx_de_emphasis = <1>;
			snps,dis_enblslpm_quirk;
			snps,gctl-reset-quirk;
			usb-role-switch;
			role-switch-default-mode = "host";

			port {
				#address-cells = <1>;
				#size-cells = <0>;

				dwc3_role_switch: endpoint@0 {
					reg = <0>;
					remote-endpoint = <&hikey_usb_ep0>;
				};

				dwc3_ss: endpoint@1 {
					reg = <1>;
					remote-endpoint = <&usb_con_ss>;
				};
			};
		};
	};
};

#include "hi3660-coresight.dtsi"<|MERGE_RESOLUTION|>--- conflicted
+++ resolved
@@ -446,29 +446,6 @@
 			pinctrl-0 = <&i2c1_pmx_func &i2c1_cfg_func>;
 			status = "ok";
 
-<<<<<<< HEAD
-			adv7533: adv7533@39 {
-				status = "ok";
-				compatible = "adi,adv7533";
-				reg = <0x39>;
-				v1p2-supply = <&ldo3>;
-				vdd-supply = <&ldo3>;
-				interrupt-parent = <&gpio1>;
-				interrupts = <1 2>;
-				pd-gpio = <&gpio5 1 0>;
-				sel-gpio = <&gpio2 4 0>;
-				adi,dsi-lanes = <4>;
-				adi,disable-timing-generator;
-				#sound-dai-cells = <0>;
-
-				port {
-					adv7533_in: endpoint {
-						remote-endpoint = <&dsi_out0>;
-					};
-				};
-			};
-=======
->>>>>>> de198b0f
 		};
 
 		i2c3: i2c@fdf0c000 {
