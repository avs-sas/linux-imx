--- conflicted
+++ resolved
@@ -29,11 +29,7 @@
 	.endm
 
 	.macro ldrh1 reg, ptr, val
-<<<<<<< HEAD
-	uao_user_alternative 9997f, ldrh, ldtrh, \reg, \ptr, \val
-=======
 	user_ldst 9997f, ldtrh, \reg, \ptr, \val
->>>>>>> 3b17187f
 	.endm
 
 	.macro strh1 reg, ptr, val
@@ -41,11 +37,7 @@
 	.endm
 
 	.macro ldr1 reg, ptr, val
-<<<<<<< HEAD
-	uao_user_alternative 9997f, ldr, ldtr, \reg, \ptr, \val
-=======
 	user_ldst 9997f, ldtr, \reg, \ptr, \val
->>>>>>> 3b17187f
 	.endm
 
 	.macro str1 reg, ptr, val
@@ -53,11 +45,7 @@
 	.endm
 
 	.macro ldp1 reg1, reg2, ptr, val
-<<<<<<< HEAD
-	uao_ldp 9997f, \reg1, \reg2, \ptr, \val
-=======
 	user_ldp 9997f, \reg1, \reg2, \ptr, \val
->>>>>>> 3b17187f
 	.endm
 
 	.macro stp1 reg1, reg2, ptr, val
