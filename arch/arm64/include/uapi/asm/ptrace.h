--- conflicted
+++ resolved
@@ -131,15 +131,9 @@
  */
 
 /* Offset from the start of struct user_sve_header to the register data */
-<<<<<<< HEAD
-#define SVE_PT_REGS_OFFSET					\
-	((sizeof(struct user_sve_header) + (SVE_VQ_BYTES - 1))	\
-		/ SVE_VQ_BYTES * SVE_VQ_BYTES)
-=======
 #define SVE_PT_REGS_OFFSET						\
 	((sizeof(struct user_sve_header) + (__SVE_VQ_BYTES - 1))	\
 		/ __SVE_VQ_BYTES * __SVE_VQ_BYTES)
->>>>>>> f7688b48
 
 /*
  * The register data content and layout depends on the value of the
