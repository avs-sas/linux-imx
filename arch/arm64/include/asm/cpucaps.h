/* SPDX-License-Identifier: GPL-2.0-only */
/*
 * arch/arm64/include/asm/cpucaps.h
 *
 * Copyright (C) 2016 ARM Ltd.
 */
#ifndef __ASM_CPUCAPS_H
#define __ASM_CPUCAPS_H

#define ARM64_WORKAROUND_CLEAN_CACHE		0
#define ARM64_WORKAROUND_DEVICE_LOAD_ACQUIRE	1
#define ARM64_WORKAROUND_845719			2
#define ARM64_HAS_SYSREG_GIC_CPUIF		3
#define ARM64_HAS_PAN				4
#define ARM64_HAS_LSE_ATOMICS			5
#define ARM64_WORKAROUND_CAVIUM_23154		6
#define ARM64_WORKAROUND_834220			7
#define ARM64_HAS_NO_HW_PREFETCH		8
#define ARM64_HAS_UAO				9
#define ARM64_ALT_PAN_NOT_UAO			10
#define ARM64_HAS_VIRT_HOST_EXTN		11
#define ARM64_WORKAROUND_CAVIUM_27456		12
#define ARM64_HAS_32BIT_EL0			13
#define ARM64_HARDEN_EL2_VECTORS		14
#define ARM64_HAS_CNP				15
#define ARM64_HAS_NO_FPSIMD			16
#define ARM64_WORKAROUND_REPEAT_TLBI		17
#define ARM64_WORKAROUND_QCOM_FALKOR_E1003	18
#define ARM64_WORKAROUND_858921			19
#define ARM64_WORKAROUND_CAVIUM_30115		20
#define ARM64_HAS_DCPOP				21
#define ARM64_SVE				22
#define ARM64_UNMAP_KERNEL_AT_EL0		23
#define ARM64_HARDEN_BRANCH_PREDICTOR		24
#define ARM64_HAS_RAS_EXTN			25
#define ARM64_WORKAROUND_843419			26
#define ARM64_HAS_CACHE_IDC			27
#define ARM64_HAS_CACHE_DIC			28
#define ARM64_HW_DBM				29
#define ARM64_SSBD				30
#define ARM64_MISMATCHED_CACHE_TYPE		31
#define ARM64_HAS_STAGE2_FWB			32
#define ARM64_HAS_CRC32				33
#define ARM64_SSBS				34
#define ARM64_WORKAROUND_1418040		35
#define ARM64_HAS_SB				36
#define ARM64_WORKAROUND_1165522		37
#define ARM64_HAS_ADDRESS_AUTH_ARCH		38
#define ARM64_HAS_ADDRESS_AUTH_IMP_DEF		39
#define ARM64_HAS_GENERIC_AUTH_ARCH		40
#define ARM64_HAS_GENERIC_AUTH_IMP_DEF		41
#define ARM64_HAS_IRQ_PRIO_MASKING		42
#define ARM64_HAS_DCPODP			43
#define ARM64_WORKAROUND_1463225		44
<<<<<<< HEAD
#define ARM64_WORKAROUND_CAVIUM_TX2_219_TVM	45
#define ARM64_WORKAROUND_CAVIUM_TX2_219_PRFM	46

#define ARM64_NCAPS				47
=======
#define ARM64_WORKAROUND_1542419		45

#define ARM64_NCAPS				46
>>>>>>> 27a22fbd

#endif /* __ASM_CPUCAPS_H */<|MERGE_RESOLUTION|>--- conflicted
+++ resolved
@@ -52,15 +52,10 @@
 #define ARM64_HAS_IRQ_PRIO_MASKING		42
 #define ARM64_HAS_DCPODP			43
 #define ARM64_WORKAROUND_1463225		44
-<<<<<<< HEAD
 #define ARM64_WORKAROUND_CAVIUM_TX2_219_TVM	45
 #define ARM64_WORKAROUND_CAVIUM_TX2_219_PRFM	46
+#define ARM64_WORKAROUND_1542419		47
 
-#define ARM64_NCAPS				47
-=======
-#define ARM64_WORKAROUND_1542419		45
-
-#define ARM64_NCAPS				46
->>>>>>> 27a22fbd
+#define ARM64_NCAPS				48
 
 #endif /* __ASM_CPUCAPS_H */