// SPDX-License-Identifier: GPL-2.0-only
/*
 * arch/arm64/kernel/probes/kprobes.c
 *
 * Kprobes support for ARM64
 *
 * Copyright (C) 2013 Linaro Limited.
 * Author: Sandeepa Prabhu <sandeepa.prabhu@linaro.org>
 */
#include <linux/kasan.h>
#include <linux/kernel.h>
#include <linux/kprobes.h>
#include <linux/extable.h>
#include <linux/slab.h>
#include <linux/stop_machine.h>
#include <linux/sched/debug.h>
#include <linux/set_memory.h>
#include <linux/stringify.h>
#include <linux/vmalloc.h>
#include <asm/traps.h>
#include <asm/ptrace.h>
#include <asm/cacheflush.h>
#include <asm/debug-monitors.h>
#include <asm/daifflags.h>
#include <asm/system_misc.h>
#include <asm/insn.h>
#include <linux/uaccess.h>
#include <asm/irq.h>
#include <asm/sections.h>

#include "decode-insn.h"

DEFINE_PER_CPU(struct kprobe *, current_kprobe) = NULL;
DEFINE_PER_CPU(struct kprobe_ctlblk, kprobe_ctlblk);

static void __kprobes
post_kprobe_handler(struct kprobe_ctlblk *, struct pt_regs *);

static int __kprobes patch_text(kprobe_opcode_t *addr, u32 opcode)
{
	void *addrs[1];
	u32 insns[1];

	addrs[0] = addr;
	insns[0] = opcode;

	return aarch64_insn_patch_text(addrs, insns, 1);
}

static void __kprobes arch_prepare_ss_slot(struct kprobe *p)
{
	/* prepare insn slot */
	patch_text(p->ainsn.api.insn, p->opcode);

	flush_icache_range((uintptr_t) (p->ainsn.api.insn),
			   (uintptr_t) (p->ainsn.api.insn) +
			   MAX_INSN_SIZE * sizeof(kprobe_opcode_t));

	/*
	 * Needs restoring of return address after stepping xol.
	 */
	p->ainsn.api.restore = (unsigned long) p->addr +
	  sizeof(kprobe_opcode_t);
}

static void __kprobes arch_prepare_simulate(struct kprobe *p)
{
	/* This instructions is not executed xol. No need to adjust the PC */
	p->ainsn.api.restore = 0;
}

static void __kprobes arch_simulate_insn(struct kprobe *p, struct pt_regs *regs)
{
	struct kprobe_ctlblk *kcb = get_kprobe_ctlblk();

	if (p->ainsn.api.handler)
		p->ainsn.api.handler((u32)p->opcode, (long)p->addr, regs);

	/* single step simulated, now go for post processing */
	post_kprobe_handler(kcb, regs);
}

int __kprobes arch_prepare_kprobe(struct kprobe *p)
{
	unsigned long probe_addr = (unsigned long)p->addr;

	if (probe_addr & 0x3)
		return -EINVAL;

	/* copy instruction */
	p->opcode = le32_to_cpu(*p->addr);

	if (search_exception_tables(probe_addr))
		return -EINVAL;

	/* decode instruction */
	switch (arm_kprobe_decode_insn(p->addr, &p->ainsn)) {
	case INSN_REJECTED:	/* insn not supported */
		return -EINVAL;

	case INSN_GOOD_NO_SLOT:	/* insn need simulation */
		p->ainsn.api.insn = NULL;
		break;

	case INSN_GOOD:	/* instruction uses slot */
		p->ainsn.api.insn = get_insn_slot();
		if (!p->ainsn.api.insn)
			return -ENOMEM;
		break;
	}

	/* prepare the instruction */
	if (p->ainsn.api.insn)
		arch_prepare_ss_slot(p);
	else
		arch_prepare_simulate(p);

	return 0;
}

void *alloc_insn_page(void)
{
	void *page;

	page = vmalloc_exec(PAGE_SIZE);
<<<<<<< HEAD
	if (page)
		set_memory_ro((unsigned long)page, 1);
=======
	if (page) {
		set_memory_ro((unsigned long)page, 1);
		set_vm_flush_reset_perms(page);
	}
>>>>>>> f7688b48

	return page;
}

/* arm kprobe: install breakpoint in text */
void __kprobes arch_arm_kprobe(struct kprobe *p)
{
	patch_text(p->addr, BRK64_OPCODE_KPROBES);
}

/* disarm kprobe: remove breakpoint from text */
void __kprobes arch_disarm_kprobe(struct kprobe *p)
{
	patch_text(p->addr, p->opcode);
}

void __kprobes arch_remove_kprobe(struct kprobe *p)
{
	if (p->ainsn.api.insn) {
		free_insn_slot(p->ainsn.api.insn, 0);
		p->ainsn.api.insn = NULL;
	}
}

static void __kprobes save_previous_kprobe(struct kprobe_ctlblk *kcb)
{
	kcb->prev_kprobe.kp = kprobe_running();
	kcb->prev_kprobe.status = kcb->kprobe_status;
}

static void __kprobes restore_previous_kprobe(struct kprobe_ctlblk *kcb)
{
	__this_cpu_write(current_kprobe, kcb->prev_kprobe.kp);
	kcb->kprobe_status = kcb->prev_kprobe.status;
}

static void __kprobes set_current_kprobe(struct kprobe *p)
{
	__this_cpu_write(current_kprobe, p);
}

/*
 * Interrupts need to be disabled before single-step mode is set, and not
 * reenabled until after single-step mode ends.
 * Without disabling interrupt on local CPU, there is a chance of
 * interrupt occurrence in the period of exception return and  start of
 * out-of-line single-step, that result in wrongly single stepping
 * into the interrupt handler.
 */
static void __kprobes kprobes_save_local_irqflag(struct kprobe_ctlblk *kcb,
						struct pt_regs *regs)
{
	kcb->saved_irqflag = regs->pstate & DAIF_MASK;
	regs->pstate |= PSR_I_BIT;
	/* Unmask PSTATE.D for enabling software step exceptions. */
	regs->pstate &= ~PSR_D_BIT;
}

static void __kprobes kprobes_restore_local_irqflag(struct kprobe_ctlblk *kcb,
						struct pt_regs *regs)
{
	regs->pstate &= ~DAIF_MASK;
	regs->pstate |= kcb->saved_irqflag;
}

static void __kprobes
set_ss_context(struct kprobe_ctlblk *kcb, unsigned long addr)
{
	kcb->ss_ctx.ss_pending = true;
	kcb->ss_ctx.match_addr = addr + sizeof(kprobe_opcode_t);
}

static void __kprobes clear_ss_context(struct kprobe_ctlblk *kcb)
{
	kcb->ss_ctx.ss_pending = false;
	kcb->ss_ctx.match_addr = 0;
}

static void __kprobes setup_singlestep(struct kprobe *p,
				       struct pt_regs *regs,
				       struct kprobe_ctlblk *kcb, int reenter)
{
	unsigned long slot;

	if (reenter) {
		save_previous_kprobe(kcb);
		set_current_kprobe(p);
		kcb->kprobe_status = KPROBE_REENTER;
	} else {
		kcb->kprobe_status = KPROBE_HIT_SS;
	}


	if (p->ainsn.api.insn) {
		/* prepare for single stepping */
		slot = (unsigned long)p->ainsn.api.insn;

		set_ss_context(kcb, slot);	/* mark pending ss */

		/* IRQs and single stepping do not mix well. */
		kprobes_save_local_irqflag(kcb, regs);
		kernel_enable_single_step(regs);
		instruction_pointer_set(regs, slot);
	} else {
		/* insn simulation */
		arch_simulate_insn(p, regs);
	}
}

static int __kprobes reenter_kprobe(struct kprobe *p,
				    struct pt_regs *regs,
				    struct kprobe_ctlblk *kcb)
{
	switch (kcb->kprobe_status) {
	case KPROBE_HIT_SSDONE:
	case KPROBE_HIT_ACTIVE:
		kprobes_inc_nmissed_count(p);
		setup_singlestep(p, regs, kcb, 1);
		break;
	case KPROBE_HIT_SS:
	case KPROBE_REENTER:
		pr_warn("Unrecoverable kprobe detected.\n");
		dump_kprobe(p);
		BUG();
		break;
	default:
		WARN_ON(1);
		return 0;
	}

	return 1;
}

static void __kprobes
post_kprobe_handler(struct kprobe_ctlblk *kcb, struct pt_regs *regs)
{
	struct kprobe *cur = kprobe_running();

	if (!cur)
		return;

	/* return addr restore if non-branching insn */
	if (cur->ainsn.api.restore != 0)
		instruction_pointer_set(regs, cur->ainsn.api.restore);

	/* restore back original saved kprobe variables and continue */
	if (kcb->kprobe_status == KPROBE_REENTER) {
		restore_previous_kprobe(kcb);
		return;
	}
	/* call post handler */
	kcb->kprobe_status = KPROBE_HIT_SSDONE;
	if (cur->post_handler)	{
		/* post_handler can hit breakpoint and single step
		 * again, so we enable D-flag for recursive exception.
		 */
		cur->post_handler(cur, regs, 0);
	}

	reset_current_kprobe();
}

int __kprobes kprobe_fault_handler(struct pt_regs *regs, unsigned int fsr)
{
	struct kprobe *cur = kprobe_running();
	struct kprobe_ctlblk *kcb = get_kprobe_ctlblk();

	switch (kcb->kprobe_status) {
	case KPROBE_HIT_SS:
	case KPROBE_REENTER:
		/*
		 * We are here because the instruction being single
		 * stepped caused a page fault. We reset the current
		 * kprobe and the ip points back to the probe address
		 * and allow the page fault handler to continue as a
		 * normal page fault.
		 */
		instruction_pointer_set(regs, (unsigned long) cur->addr);
		if (!instruction_pointer(regs))
			BUG();

		kernel_disable_single_step();

		if (kcb->kprobe_status == KPROBE_REENTER)
			restore_previous_kprobe(kcb);
		else
			reset_current_kprobe();

		break;
	case KPROBE_HIT_ACTIVE:
	case KPROBE_HIT_SSDONE:
		/*
		 * We increment the nmissed count for accounting,
		 * we can also use npre/npostfault count for accounting
		 * these specific fault cases.
		 */
		kprobes_inc_nmissed_count(cur);

		/*
		 * We come here because instructions in the pre/post
		 * handler caused the page_fault, this could happen
		 * if handler tries to access user space by
		 * copy_from_user(), get_user() etc. Let the
		 * user-specified handler try to fix it first.
		 */
		if (cur->fault_handler && cur->fault_handler(cur, regs, fsr))
			return 1;

		/*
		 * In case the user-specified fault handler returned
		 * zero, try to fix up.
		 */
		if (fixup_exception(regs))
			return 1;
	}
	return 0;
}

static void __kprobes kprobe_handler(struct pt_regs *regs)
{
	struct kprobe *p, *cur_kprobe;
	struct kprobe_ctlblk *kcb;
	unsigned long addr = instruction_pointer(regs);

	kcb = get_kprobe_ctlblk();
	cur_kprobe = kprobe_running();

	p = get_kprobe((kprobe_opcode_t *) addr);

	if (p) {
		if (cur_kprobe) {
			if (reenter_kprobe(p, regs, kcb))
				return;
		} else {
			/* Probe hit */
			set_current_kprobe(p);
			kcb->kprobe_status = KPROBE_HIT_ACTIVE;

			/*
			 * If we have no pre-handler or it returned 0, we
			 * continue with normal processing.  If we have a
			 * pre-handler and it returned non-zero, it will
			 * modify the execution path and no need to single
			 * stepping. Let's just reset current kprobe and exit.
			 *
			 * pre_handler can hit a breakpoint and can step thru
			 * before return, keep PSTATE D-flag enabled until
			 * pre_handler return back.
			 */
			if (!p->pre_handler || !p->pre_handler(p, regs)) {
				setup_singlestep(p, regs, kcb, 0);
			} else
				reset_current_kprobe();
		}
	}
	/*
	 * The breakpoint instruction was removed right
	 * after we hit it.  Another cpu has removed
	 * either a probepoint or a debugger breakpoint
	 * at this address.  In either case, no further
	 * handling of this interrupt is appropriate.
	 * Return back to original instruction, and continue.
	 */
}

static int __kprobes
kprobe_ss_hit(struct kprobe_ctlblk *kcb, unsigned long addr)
{
	if ((kcb->ss_ctx.ss_pending)
	    && (kcb->ss_ctx.match_addr == addr)) {
		clear_ss_context(kcb);	/* clear pending ss */
		return DBG_HOOK_HANDLED;
	}
	/* not ours, kprobes should ignore it */
	return DBG_HOOK_ERROR;
}

static int __kprobes
kprobe_single_step_handler(struct pt_regs *regs, unsigned int esr)
{
	struct kprobe_ctlblk *kcb = get_kprobe_ctlblk();
	int retval;

	if (user_mode(regs))
		return DBG_HOOK_ERROR;

	/* return error if this is not our step */
	retval = kprobe_ss_hit(kcb, instruction_pointer(regs));

	if (retval == DBG_HOOK_HANDLED) {
		kprobes_restore_local_irqflag(kcb, regs);
		kernel_disable_single_step();

		post_kprobe_handler(kcb, regs);
	}

	return retval;
}

static struct step_hook kprobes_step_hook = {
	.fn = kprobe_single_step_handler,
};

static int __kprobes
kprobe_breakpoint_handler(struct pt_regs *regs, unsigned int esr)
{
	if (user_mode(regs))
		return DBG_HOOK_ERROR;

	kprobe_handler(regs);
	return DBG_HOOK_HANDLED;
}

<<<<<<< HEAD
bool arch_within_kprobe_blacklist(unsigned long addr)
{
	if ((addr >= (unsigned long)__kprobes_text_start &&
	    addr < (unsigned long)__kprobes_text_end) ||
	    (addr >= (unsigned long)__entry_text_start &&
	    addr < (unsigned long)__entry_text_end) ||
	    (addr >= (unsigned long)__idmap_text_start &&
	    addr < (unsigned long)__idmap_text_end) ||
	    (addr >= (unsigned long)__hyp_text_start &&
	    addr < (unsigned long)__hyp_text_end) ||
	    !!search_exception_tables(addr))
		return true;

	if (!is_kernel_in_hyp_mode()) {
		if ((addr >= (unsigned long)__hyp_idmap_text_start &&
		    addr < (unsigned long)__hyp_idmap_text_end))
			return true;
	}
=======
static struct break_hook kprobes_break_hook = {
	.imm = KPROBES_BRK_IMM,
	.fn = kprobe_breakpoint_handler,
};
>>>>>>> f7688b48

/*
 * Provide a blacklist of symbols identifying ranges which cannot be kprobed.
 * This blacklist is exposed to userspace via debugfs (kprobes/blacklist).
 */
int __init arch_populate_kprobe_blacklist(void)
{
	int ret;

	ret = kprobe_add_area_blacklist((unsigned long)__entry_text_start,
					(unsigned long)__entry_text_end);
	if (ret)
		return ret;
	ret = kprobe_add_area_blacklist((unsigned long)__irqentry_text_start,
					(unsigned long)__irqentry_text_end);
	if (ret)
		return ret;
	ret = kprobe_add_area_blacklist((unsigned long)__exception_text_start,
					(unsigned long)__exception_text_end);
	if (ret)
		return ret;
	ret = kprobe_add_area_blacklist((unsigned long)__idmap_text_start,
					(unsigned long)__idmap_text_end);
	if (ret)
		return ret;
	ret = kprobe_add_area_blacklist((unsigned long)__hyp_text_start,
					(unsigned long)__hyp_text_end);
	if (ret || is_kernel_in_hyp_mode())
		return ret;
	ret = kprobe_add_area_blacklist((unsigned long)__hyp_idmap_text_start,
					(unsigned long)__hyp_idmap_text_end);
	return ret;
}

void __kprobes __used *trampoline_probe_handler(struct pt_regs *regs)
{
	struct kretprobe_instance *ri = NULL;
	struct hlist_head *head, empty_rp;
	struct hlist_node *tmp;
	unsigned long flags, orig_ret_address = 0;
	unsigned long trampoline_address =
		(unsigned long)&kretprobe_trampoline;
	kprobe_opcode_t *correct_ret_addr = NULL;

	INIT_HLIST_HEAD(&empty_rp);
	kretprobe_hash_lock(current, &head, &flags);

	/*
	 * It is possible to have multiple instances associated with a given
	 * task either because multiple functions in the call path have
	 * return probes installed on them, and/or more than one
	 * return probe was registered for a target function.
	 *
	 * We can handle this because:
	 *     - instances are always pushed into the head of the list
	 *     - when multiple return probes are registered for the same
	 *	 function, the (chronologically) first instance's ret_addr
	 *	 will be the real return address, and all the rest will
	 *	 point to kretprobe_trampoline.
	 */
	hlist_for_each_entry_safe(ri, tmp, head, hlist) {
		if (ri->task != current)
			/* another task is sharing our hash bucket */
			continue;

		orig_ret_address = (unsigned long)ri->ret_addr;

		if (orig_ret_address != trampoline_address)
			/*
			 * This is the real return address. Any other
			 * instances associated with this task are for
			 * other calls deeper on the call stack
			 */
			break;
	}

	kretprobe_assert(ri, orig_ret_address, trampoline_address);

	correct_ret_addr = ri->ret_addr;
	hlist_for_each_entry_safe(ri, tmp, head, hlist) {
		if (ri->task != current)
			/* another task is sharing our hash bucket */
			continue;

		orig_ret_address = (unsigned long)ri->ret_addr;
		if (ri->rp && ri->rp->handler) {
			__this_cpu_write(current_kprobe, &ri->rp->kp);
			get_kprobe_ctlblk()->kprobe_status = KPROBE_HIT_ACTIVE;
			ri->ret_addr = correct_ret_addr;
			ri->rp->handler(ri, regs);
			__this_cpu_write(current_kprobe, NULL);
		}

		recycle_rp_inst(ri, &empty_rp);

		if (orig_ret_address != trampoline_address)
			/*
			 * This is the real return address. Any other
			 * instances associated with this task are for
			 * other calls deeper on the call stack
			 */
			break;
	}

	kretprobe_hash_unlock(current, &flags);

	hlist_for_each_entry_safe(ri, tmp, &empty_rp, hlist) {
		hlist_del(&ri->hlist);
		kfree(ri);
	}
	return (void *)orig_ret_address;
}

void __kprobes arch_prepare_kretprobe(struct kretprobe_instance *ri,
				      struct pt_regs *regs)
{
	ri->ret_addr = (kprobe_opcode_t *)regs->regs[30];

	/* replace return addr (x30) with trampoline */
	regs->regs[30] = (long)&kretprobe_trampoline;
}

int __kprobes arch_trampoline_kprobe(struct kprobe *p)
{
	return 0;
}

int __init arch_init_kprobes(void)
{
	register_kernel_break_hook(&kprobes_break_hook);
	register_kernel_step_hook(&kprobes_step_hook);

	return 0;
}<|MERGE_RESOLUTION|>--- conflicted
+++ resolved
@@ -123,15 +123,10 @@
 	void *page;
 
 	page = vmalloc_exec(PAGE_SIZE);
-<<<<<<< HEAD
-	if (page)
-		set_memory_ro((unsigned long)page, 1);
-=======
 	if (page) {
 		set_memory_ro((unsigned long)page, 1);
 		set_vm_flush_reset_perms(page);
 	}
->>>>>>> f7688b48
 
 	return page;
 }
@@ -415,9 +410,6 @@
 	struct kprobe_ctlblk *kcb = get_kprobe_ctlblk();
 	int retval;
 
-	if (user_mode(regs))
-		return DBG_HOOK_ERROR;
-
 	/* return error if this is not our step */
 	retval = kprobe_ss_hit(kcb, instruction_pointer(regs));
 
@@ -438,38 +430,14 @@
 static int __kprobes
 kprobe_breakpoint_handler(struct pt_regs *regs, unsigned int esr)
 {
-	if (user_mode(regs))
-		return DBG_HOOK_ERROR;
-
 	kprobe_handler(regs);
 	return DBG_HOOK_HANDLED;
 }
 
-<<<<<<< HEAD
-bool arch_within_kprobe_blacklist(unsigned long addr)
-{
-	if ((addr >= (unsigned long)__kprobes_text_start &&
-	    addr < (unsigned long)__kprobes_text_end) ||
-	    (addr >= (unsigned long)__entry_text_start &&
-	    addr < (unsigned long)__entry_text_end) ||
-	    (addr >= (unsigned long)__idmap_text_start &&
-	    addr < (unsigned long)__idmap_text_end) ||
-	    (addr >= (unsigned long)__hyp_text_start &&
-	    addr < (unsigned long)__hyp_text_end) ||
-	    !!search_exception_tables(addr))
-		return true;
-
-	if (!is_kernel_in_hyp_mode()) {
-		if ((addr >= (unsigned long)__hyp_idmap_text_start &&
-		    addr < (unsigned long)__hyp_idmap_text_end))
-			return true;
-	}
-=======
 static struct break_hook kprobes_break_hook = {
 	.imm = KPROBES_BRK_IMM,
 	.fn = kprobe_breakpoint_handler,
 };
->>>>>>> f7688b48
 
 /*
  * Provide a blacklist of symbols identifying ranges which cannot be kprobed.
