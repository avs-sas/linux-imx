--- conflicted
+++ resolved
@@ -473,18 +473,6 @@
 	write_sysreg(val, cntkctl_el1);
 }
 
-<<<<<<< HEAD
-static void compat_thread_switch(struct task_struct *next)
-{
-	if (!is_compat_thread(task_thread_info(next)))
-		return;
-
-	if (static_branch_unlikely(&arm64_mismatched_32bit_el0))
-		set_tsk_thread_flag(next, TIF_NOTIFY_RESUME);
-}
-
-static void update_sctlr_el1(u64 sctlr)
-=======
 /*
  * __switch_to() checks current->thread.sctlr_user as an optimisation. Therefore
  * this function must be called with preemption disabled and the update to
@@ -492,7 +480,6 @@
  * __switch_to() does not see the variable update before the SCTLR_EL1 one.
  */
 void update_sctlr_el1(u64 sctlr)
->>>>>>> 65266a7c
 {
 	/*
 	 * EnIA must not be cleared while in the kernel as this is necessary for
@@ -520,7 +507,6 @@
 	ssbs_thread_switch(next);
 	erratum_1418040_thread_switch(prev, next);
 	ptrauth_thread_switch_user(next);
-	compat_thread_switch(next);
 
 	/*
 	 * Complete any pending TLB or cache maintenance on this CPU in case
@@ -612,12 +598,6 @@
 
 	if (is_compat_task()) {
 		mmflags = MMCF_AARCH32;
-<<<<<<< HEAD
-		if (static_branch_unlikely(&arm64_mismatched_32bit_el0))
-			set_tsk_thread_flag(current, TIF_NOTIFY_RESUME);
-	}
-
-=======
 
 		/*
 		 * Restrict the CPU affinity mask for a 32-bit task so that
@@ -634,7 +614,6 @@
 		relax_compatible_cpus_allowed_ptr(current);
 	}
 
->>>>>>> 65266a7c
 	current->mm->context.flags = mmflags;
 	ptrauth_thread_init_user();
 	mte_thread_init_user();
