--- conflicted
+++ resolved
@@ -10,10 +10,6 @@
 /* vDSO location */
 #define AT_SYSINFO_EHDR 33
 
-<<<<<<< HEAD
-/* entries in ARCH_DLINFO */
-#define AT_VECTOR_SIZE_ARCH	1
-=======
 /*
  * The set of entries below represent more extensive information
  * about the caches, in the form of two entry per cache type,
@@ -37,6 +33,5 @@
 
 /* entries in ARCH_DLINFO */
 #define AT_VECTOR_SIZE_ARCH	7
->>>>>>> d1988041
 
 #endif /* _UAPI_ASM_RISCV_AUXVEC_H */