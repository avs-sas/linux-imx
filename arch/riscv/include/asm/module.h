/* SPDX-License-Identifier: GPL-2.0 */
/* Copyright (C) 2017 Andes Technology Corporation */

#ifndef _ASM_RISCV_MODULE_H
#define _ASM_RISCV_MODULE_H

#include <asm-generic/module.h>

#define MODULE_ARCH_VERMAGIC    "riscv"

struct module;
<<<<<<< HEAD
u64 module_emit_got_entry(struct module *mod, u64 val);
u64 module_emit_plt_entry(struct module *mod, u64 val);
=======
unsigned long module_emit_got_entry(struct module *mod, unsigned long val);
unsigned long module_emit_plt_entry(struct module *mod, unsigned long val);
>>>>>>> f7688b48

#ifdef CONFIG_MODULE_SECTIONS
struct mod_section {
	Elf_Shdr *shdr;
	int num_entries;
	int max_entries;
};

struct mod_arch_specific {
	struct mod_section got;
	struct mod_section plt;
	struct mod_section got_plt;
};

struct got_entry {
	unsigned long symbol_addr;	/* the real variable address */
};

static inline struct got_entry emit_got_entry(unsigned long val)
{
	return (struct got_entry) {val};
}

static inline struct got_entry *get_got_entry(unsigned long val,
					      const struct mod_section *sec)
{
	struct got_entry *got = (struct got_entry *)(sec->shdr->sh_addr);
	int i;
	for (i = 0; i < sec->num_entries; i++) {
		if (got[i].symbol_addr == val)
			return &got[i];
	}
	return NULL;
}

struct plt_entry {
	/*
	 * Trampoline code to real target address. The return address
	 * should be the original (pc+4) before entring plt entry.
	 */
	u32 insn_auipc;		/* auipc t0, 0x0                       */
	u32 insn_ld;		/* ld    t1, 0x10(t0)                  */
	u32 insn_jr;		/* jr    t1                            */
};

#define OPC_AUIPC  0x0017
#define OPC_LD     0x3003
#define OPC_JALR   0x0067
#define REG_T0     0x5
#define REG_T1     0x6

static inline struct plt_entry emit_plt_entry(unsigned long val,
					      unsigned long plt,
					      unsigned long got_plt)
{
	/*
	 * U-Type encoding:
	 * +------------+----------+----------+
	 * | imm[31:12] | rd[11:7] | opc[6:0] |
	 * +------------+----------+----------+
	 *
	 * I-Type encoding:
	 * +------------+------------+--------+----------+----------+
	 * | imm[31:20] | rs1[19:15] | funct3 | rd[11:7] | opc[6:0] |
	 * +------------+------------+--------+----------+----------+
	 *
	 */
	unsigned long offset = got_plt - plt;
	u32 hi20 = (offset + 0x800) & 0xfffff000;
	u32 lo12 = (offset - hi20);
	return (struct plt_entry) {
		OPC_AUIPC | (REG_T0 << 7) | hi20,
		OPC_LD | (lo12 << 20) | (REG_T0 << 15) | (REG_T1 << 7),
		OPC_JALR | (REG_T1 << 15)
	};
}

static inline int get_got_plt_idx(unsigned long val, const struct mod_section *sec)
{
	struct got_entry *got_plt = (struct got_entry *)sec->shdr->sh_addr;
	int i;
	for (i = 0; i < sec->num_entries; i++) {
		if (got_plt[i].symbol_addr == val)
			return i;
	}
	return -1;
}

static inline struct plt_entry *get_plt_entry(unsigned long val,
					      const struct mod_section *sec_plt,
					      const struct mod_section *sec_got_plt)
{
	struct plt_entry *plt = (struct plt_entry *)sec_plt->shdr->sh_addr;
	int got_plt_idx = get_got_plt_idx(val, sec_got_plt);
	if (got_plt_idx >= 0)
		return plt + got_plt_idx;
	else
		return NULL;
}

#endif /* CONFIG_MODULE_SECTIONS */

#endif /* _ASM_RISCV_MODULE_H */<|MERGE_RESOLUTION|>--- conflicted
+++ resolved
@@ -9,13 +9,8 @@
 #define MODULE_ARCH_VERMAGIC    "riscv"
 
 struct module;
-<<<<<<< HEAD
-u64 module_emit_got_entry(struct module *mod, u64 val);
-u64 module_emit_plt_entry(struct module *mod, u64 val);
-=======
 unsigned long module_emit_got_entry(struct module *mod, unsigned long val);
 unsigned long module_emit_plt_entry(struct module *mod, unsigned long val);
->>>>>>> f7688b48
 
 #ifdef CONFIG_MODULE_SECTIONS
 struct mod_section {
