/*
 * Copyright 2008-2011 Freescale Semiconductor, Inc. All Rights Reserved.
 */

/*
 * The code contained herein is licensed under the GNU General Public
 * License. You may obtain a copy of the GNU General Public License
 * Version 2 or later at the following locations:
 *
 * http://www.opensource.org/licenses/gpl-license.html
 * http://www.gnu.org/copyleft/gpl.html
 */

/*!
 * @file dvfs_core.c
 *
 * @brief A simplied driver for the Freescale Semiconductor MXC DVFS module.
 *
 * Upon initialization, the DVFS driver initializes the DVFS hardware
 * sets up driver nodes attaches to the DVFS interrupt and initializes internal
 * data structures. When the DVFS interrupt occurs the driver checks the cause
 * of the interrupt (lower frequency, increase frequency or emergency) and
 * changes the CPU voltage according to translation table that is loaded into
 * the driver.
 *
 * @ingroup PM
 */

#include <linux/module.h>
#include <linux/kernel.h>
#include <linux/init.h>
#include <linux/io.h>
#include <linux/fs.h>
#include <linux/interrupt.h>
#include <linux/jiffies.h>
#include <linux/device.h>
#include <linux/sysdev.h>
#include <linux/delay.h>
#include <linux/clk.h>
#include <linux/regulator/consumer.h>
#include <linux/input.h>
#include <linux/platform_device.h>
#if defined(CONFIG_CPU_FREQ)
#include <linux/cpufreq.h>
#endif
#include <asm/cpu.h>

#include <mach/hardware.h>
#include <mach/mxc_dvfs.h>

#define MXC_DVFSTHRS_UPTHR_MASK               0x0FC00000
#define MXC_DVFSTHRS_UPTHR_OFFSET             22
#define MXC_DVFSTHRS_DNTHR_MASK               0x003F0000
#define MXC_DVFSTHRS_DNTHR_OFFSET             16
#define MXC_DVFSTHRS_PNCTHR_MASK              0x0000003F
#define MXC_DVFSTHRS_PNCTHR_OFFSET            0

#define MXC_DVFSCOUN_DNCNT_MASK               0x00FF0000
#define MXC_DVFSCOUN_DNCNT_OFFSET             16
#define MXC_DVFSCOUN_UPCNT_MASK              0x000000FF
#define MXC_DVFSCOUN_UPCNT_OFFSET            0

#define MXC_DVFSEMAC_EMAC_MASK               0x000001FF
#define MXC_DVFSEMAC_EMAC_OFFSET             0

#define MXC_DVFSCNTR_DVFEV                   0x10000000
#define MXC_DVFSCNTR_LBMI                    0x08000000
#define MXC_DVFSCNTR_LBFL                    0x06000000
#define MXC_DVFSCNTR_DVFIS                   0x01000000
#define MXC_DVFSCNTR_FSVAIM                  0x00400000
#define MXC_DVFSCNTR_FSVAI_MASK              0x00300000
#define MXC_DVFSCNTR_FSVAI_OFFSET            20
#define MXC_DVFSCNTR_WFIM                    0x00080000
#define MXC_DVFSCNTR_WFIM_OFFSET             19
#define MXC_DVFSCNTR_MAXF_MASK               0x00040000
#define MXC_DVFSCNTR_MAXF_OFFSET             18
#define MXC_DVFSCNTR_MINF_MASK               0x00020000
#define MXC_DVFSCNTR_MINF_OFFSET             17
#define MXC_DVFSCNTR_LTBRSR_MASK             0x00000018
#define MXC_DVFSCNTR_LTBRSR_OFFSET           3
#define MXC_DVFSCNTR_DVFEN                   0x00000001

#define CCM_CDCR_SW_DVFS_EN			0x20
#define CCM_CDCR_ARM_FREQ_SHIFT_DIVIDER		0x4
#define CCM_CDHIPR_ARM_PODF_BUSY		0x10000

int dvfs_core_is_active;
static struct mxc_dvfs_platform_data *dvfs_data;
static struct device *dvfs_dev;
static struct cpu_op *cpu_op_tbl;
static int dvfs_core_resume;
static int curr_op;
static int old_op;
static int dvfs_core_op;
static int dvfs_config_setpoint;

static int maxf;
static int minf;

extern void setup_pll(void);
extern int cpufreq_trig_needed;
extern int (*set_cpu_voltage)(u32 cpu_volt);

struct timeval core_prev_intr;

void dump_dvfs_core_regs(void);
void stop_dvfs(void);
struct dvfs_op *(*get_dvfs_core_op)(int *op);

static struct delayed_work dvfs_core_handler;

/*
 * Clock structures
 */
static struct clk *pll1_sw_clk;
static struct clk *cpu_clk;
static struct clk *gpu_clk;
static struct clk *dvfs_clk;

static int cpu_op_nr;
extern struct cpu_op *(*get_cpu_op)(int *op);
extern int (*set_cpu_voltage)(u32 cpu_volt);

static inline unsigned long dvfs_cpu_jiffies(unsigned long old, u_int div, u_int mult)
{
#if BITS_PER_LONG == 32

	u64 result = ((u64) old) * ((u64) mult);
	do_div(result, div);
	return (unsigned long) result;

#elif BITS_PER_LONG == 64

	unsigned long result = old * ((u64) mult);
	result /= div;
	return result;

#endif
}

enum {
	FSVAI_FREQ_NOCHANGE = 0x0,
	FSVAI_FREQ_INCREASE,
	FSVAI_FREQ_DECREASE,
	FSVAI_FREQ_EMERG,
};

/*
 * Load tracking buffer source: 1 for ld_add; 0 for pre_ld_add; 2 for after EMA
 */
#define DVFS_LTBRSR		(2 << MXC_DVFSCNTR_LTBRSR_OFFSET)

static struct dvfs_op *dvfs_core_setpoint;
extern int low_bus_freq_mode;
extern int high_bus_freq_mode;
extern int set_low_bus_freq(void);
extern int set_high_bus_freq(int high_bus_speed);
extern int low_freq_bus_used(void);

DEFINE_SPINLOCK(mxc_dvfs_core_lock);

static void dvfs_load_config(int set_point)
{
	u32 reg;
	reg = 0;

	reg |= dvfs_core_setpoint[set_point].upthr << MXC_DVFSTHRS_UPTHR_OFFSET;
	reg |= dvfs_core_setpoint[set_point].downthr <<
	    MXC_DVFSTHRS_DNTHR_OFFSET;
	reg |= dvfs_core_setpoint[set_point].panicthr;
	__raw_writel(reg, dvfs_data->membase + MXC_DVFSCORE_THRS);

	reg = 0;
	reg |= dvfs_core_setpoint[set_point].downcnt <<
	    MXC_DVFSCOUN_DNCNT_OFFSET;
	reg |= dvfs_core_setpoint[set_point].upcnt << MXC_DVFSCOUN_UPCNT_OFFSET;
	__raw_writel(reg, dvfs_data->membase + MXC_DVFSCORE_COUN);

	/* Set EMAC value */
	reg = __raw_readl(dvfs_data->membase + MXC_DVFSCORE_EMAC);
	reg &= ~MXC_DVFSEMAC_EMAC_MASK;
	reg |= dvfs_core_setpoint[set_point].emac << MXC_DVFSEMAC_EMAC_OFFSET;
	__raw_writel(reg, dvfs_data->membase + MXC_DVFSCORE_EMAC);

	dvfs_config_setpoint = set_point;
}

static int mx5_set_cpu_freq(int op)
{
	int arm_podf;
	int podf;
	int vinc = 0;
	int ret = 0;
	int org_cpu_rate;
	unsigned long rate = 0;
	int gp_volt = 0;
	u32 reg;
	u32 reg1;
	u32 en_sw_dvfs = 0;
	unsigned long flags;

	if (cpu_op_tbl[op].pll_rate != cpu_op_tbl[old_op].pll_rate) {
		org_cpu_rate = clk_get_rate(cpu_clk);
		rate = cpu_op_tbl[op].cpu_rate;

		if (org_cpu_rate == rate)
			return ret;

		gp_volt = cpu_op_tbl[op].cpu_voltage;
		if (gp_volt == 0)
			return ret;

		/*Set the voltage for the GP domain. */
		if (rate > org_cpu_rate) {
			ret = set_cpu_voltage(gp_volt);
			if (ret < 0) {
				printk(KERN_DEBUG "COULD NOT SET GP VOLTAGE\n");
				return ret;
			}
			udelay(dvfs_data->delay_time);
		}
		spin_lock_irqsave(&mxc_dvfs_core_lock, flags);
		/* PLL_RELOCK, set ARM_FREQ_SHIFT_DIVIDER */
		reg = __raw_readl(ccm_base + dvfs_data->ccm_cdcr_offset);
		/* Check if software_dvfs_en bit set */
		if ((reg & CCM_CDCR_SW_DVFS_EN) != 0)
			en_sw_dvfs = CCM_CDCR_SW_DVFS_EN;
		else
			en_sw_dvfs = 0x0;
		reg &= ~(CCM_CDCR_SW_DVFS_EN);
		reg &= 0xFFFFFFFB;
		__raw_writel(reg, ccm_base + dvfs_data->ccm_cdcr_offset);

		setup_pll();
		/* START the GPC main control FSM */
		/* set VINC */
		reg = __raw_readl(gpc_base + dvfs_data->gpc_vcr_offset);
		reg &= ~(MXC_GPCVCR_VINC_MASK | MXC_GPCVCR_VCNTU_MASK |
			 MXC_GPCVCR_VCNT_MASK);

		if (rate > org_cpu_rate)
			reg |= 1 << MXC_GPCVCR_VINC_OFFSET;

		reg |= (1 << MXC_GPCVCR_VCNTU_OFFSET) |
		       (1 << MXC_GPCVCR_VCNT_OFFSET);
		__raw_writel(reg, gpc_base + dvfs_data->gpc_vcr_offset);

		reg = __raw_readl(gpc_base + dvfs_data->gpc_cntr_offset);
		reg &= ~(MXC_GPCCNTR_ADU_MASK | MXC_GPCCNTR_FUPD_MASK);
		reg |= MXC_GPCCNTR_FUPD;
		reg |= MXC_GPCCNTR_ADU;
		__raw_writel(reg, gpc_base + dvfs_data->gpc_cntr_offset);

		reg |= MXC_GPCCNTR_STRT;
		__raw_writel(reg, gpc_base + dvfs_data->gpc_cntr_offset);
		while (__raw_readl(gpc_base + dvfs_data->gpc_cntr_offset)
				& 0x4000)
			udelay(10);
		spin_unlock_irqrestore(&mxc_dvfs_core_lock, flags);

		if (rate < org_cpu_rate) {
			ret = set_cpu_voltage(gp_volt);
			if (ret < 0) {
				printk(KERN_DEBUG
				       "COULD NOT SET GP VOLTAGE!!!!\n");
				return ret;
			}
			udelay(dvfs_data->delay_time);
		}
		/* set software_dvfs_en bit back to original setting*/
		reg = __raw_readl(ccm_base + dvfs_data->ccm_cdcr_offset);
		reg &= ~(CCM_CDCR_SW_DVFS_EN);
		reg |= en_sw_dvfs;
		clk_set_rate(cpu_clk, rate);
	} else {
		podf = cpu_op_tbl[op].cpu_podf;
		gp_volt = cpu_op_tbl[op].cpu_voltage;

		/* Change arm_podf only */
		/* set ARM_FREQ_SHIFT_DIVIDER */
		reg = __raw_readl(ccm_base + dvfs_data->ccm_cdcr_offset);

		/* Check if software_dvfs_en bit set */
		if ((reg & CCM_CDCR_SW_DVFS_EN) != 0)
			en_sw_dvfs = CCM_CDCR_SW_DVFS_EN;
		else
			en_sw_dvfs = 0x0;

		reg &= ~(CCM_CDCR_SW_DVFS_EN | CCM_CDCR_ARM_FREQ_SHIFT_DIVIDER);
		reg |= CCM_CDCR_ARM_FREQ_SHIFT_DIVIDER;
		__raw_writel(reg, ccm_base + dvfs_data->ccm_cdcr_offset);

		/* Get ARM_PODF */
		reg = __raw_readl(ccm_base + dvfs_data->ccm_cacrr_offset);
		arm_podf = reg & 0x07;
		if (podf == arm_podf) {
			printk(KERN_DEBUG
			       "No need to change freq and voltage!!!!\n");
			return 0;
		}
		/* Check if FSVAI indicate freq up */
		if (podf < arm_podf) {
			ret = set_cpu_voltage(gp_volt);
			if (ret < 0) {
				printk(KERN_DEBUG
				       "COULD NOT SET GP VOLTAGE!!!!\n");
				return 0;
			}
			udelay(dvfs_data->delay_time);
			vinc = 1;
		} else {
			vinc = 0;
		}

		arm_podf = podf;
		/* Set ARM_PODF */
		reg &= 0xFFFFFFF8;
		reg |= arm_podf;
		spin_lock_irqsave(&mxc_dvfs_core_lock, flags);

		reg1 = __raw_readl(ccm_base + dvfs_data->ccm_cdhipr_offset);
		while (1) {
			if ((reg1 & CCM_CDHIPR_ARM_PODF_BUSY) == 0) {
				__raw_writel(reg,
					ccm_base + dvfs_data->ccm_cacrr_offset);
				break;
			} else {
				reg1 = __raw_readl(
				ccm_base + dvfs_data->ccm_cdhipr_offset);
				printk(KERN_DEBUG "ARM_PODF still in busy!!!!\n");
			}
		}
		/* set VINC */
		reg = __raw_readl(gpc_base + dvfs_data->gpc_vcr_offset);
		reg &=
		    ~(MXC_GPCVCR_VINC_MASK | MXC_GPCVCR_VCNTU_MASK |
		      MXC_GPCVCR_VCNT_MASK);
		reg |= (1 << MXC_GPCVCR_VCNTU_OFFSET) |
		    (100 << MXC_GPCVCR_VCNT_OFFSET) |
		    (vinc << MXC_GPCVCR_VINC_OFFSET);
		__raw_writel(reg, gpc_base + dvfs_data->gpc_vcr_offset);

		reg = __raw_readl(gpc_base + dvfs_data->gpc_cntr_offset);
		reg &= (~(MXC_GPCCNTR_ADU | MXC_GPCCNTR_FUPD
				| MXC_GPCCNTR_STRT));
		__raw_writel(reg, gpc_base + dvfs_data->gpc_cntr_offset);
		reg = __raw_readl(gpc_base + dvfs_data->gpc_cntr_offset);
		reg |= MXC_GPCCNTR_ADU | MXC_GPCCNTR_FUPD;
		__raw_writel(reg, gpc_base + dvfs_data->gpc_cntr_offset);
		reg = __raw_readl(gpc_base + dvfs_data->gpc_cntr_offset);
		reg |= MXC_GPCCNTR_STRT;
		__raw_writel(reg, gpc_base + dvfs_data->gpc_cntr_offset);

		/* Wait for arm podf Enable */
		while ((__raw_readl(gpc_base + dvfs_data->gpc_cntr_offset) &
			MXC_GPCCNTR_STRT) == MXC_GPCCNTR_STRT) {
			printk(KERN_DEBUG "Waiting arm_podf enabled!\n");
			udelay(10);
		}
		spin_unlock_irqrestore(&mxc_dvfs_core_lock, flags);

		if (vinc == 0) {
			ret = set_cpu_voltage(gp_volt);
			if (ret < 0) {
				printk(KERN_DEBUG
				       "COULD NOT SET GP VOLTAGE\n!!!");
				return ret;
			}
			udelay(dvfs_data->delay_time);
		}

		/* Clear the ARM_FREQ_SHIFT_DIVIDER and */
		/* set software_dvfs_en bit back to original setting*/
		reg = __raw_readl(ccm_base + dvfs_data->ccm_cdcr_offset);
		reg &= ~(CCM_CDCR_SW_DVFS_EN | CCM_CDCR_ARM_FREQ_SHIFT_DIVIDER);
		reg |= en_sw_dvfs;
		__raw_writel(reg, ccm_base + dvfs_data->ccm_cdcr_offset);
	}
	return ret;
}

static int mx6_set_cpu_freq(int op)
{
	int ret = 0;
	int org_cpu_rate;
	unsigned long rate = 0;
	int gp_volt = cpu_op_tbl[op].cpu_voltage;

	org_cpu_rate = clk_get_rate(cpu_clk);
	rate = cpu_op_tbl[op].cpu_rate;

	if (rate == org_cpu_rate)
		return ret;

	if (rate > org_cpu_rate) {
		/* Increase voltage first. */
		ret = set_cpu_voltage(gp_volt);
		if (ret < 0) {
			printk(KERN_DEBUG "COULD NOT INCREASE GP VOLTAGE!!!!\n");
			return ret;
		}
		udelay(dvfs_data->delay_time);
	}
	ret = clk_set_rate(cpu_clk, rate);
	if (ret != 0) {
		printk(KERN_DEBUG "cannot set CPU clock rate\n");
		return ret;
	}

	if (rate < org_cpu_rate) {
		/* Increase voltage first. */
		ret = set_cpu_voltage(gp_volt);
		if (ret < 0) {
			printk(KERN_DEBUG "COULD NOT INCREASE GP VOLTAGE!!!!\n");
			return ret;
		}
	}
	return ret;
}


static int set_cpu_freq(int op)
{
	int ret = 0;

	if (cpu_is_mx6q())
		ret = mx6_set_cpu_freq(op);
	else
		ret = mx5_set_cpu_freq(op);

	cpufreq_trig_needed = 1;
	old_op = op;
	return ret;
}

static int start_dvfs(void)
{
	u32 reg, cpu_rate;
	unsigned long flags;

	if (dvfs_core_is_active)
		return 0;

	spin_lock_irqsave(&mxc_dvfs_core_lock, flags);

	clk_enable(dvfs_clk);

	/* get current working point */
	cpu_rate = clk_get_rate(cpu_clk);
	curr_op = cpu_op_nr - 1;
	do {
		if (cpu_rate <= cpu_op_tbl[curr_op].cpu_rate)
			break;
	} while (--curr_op >= 0);
	old_op = curr_op;

	dvfs_load_config(curr_op);

	if (curr_op == 0)
		maxf = 1;
	else
		maxf = 0;
	if (curr_op == (cpu_op_nr - 1))
		minf = 1;
	else
		minf = 0;

	/* config reg GPC_CNTR */
	reg = __raw_readl(gpc_base + dvfs_data->gpc_cntr_offset);

	reg &= ~MXC_GPCCNTR_GPCIRQM;
	/* GPCIRQ=1, select ARM IRQ */
	reg |= MXC_GPCCNTR_GPCIRQ_ARM;
	/* ADU=1, select ARM domain */
	if (!cpu_is_mx6q())
		reg |= MXC_GPCCNTR_ADU;
	__raw_writel(reg, gpc_base + dvfs_data->gpc_cntr_offset);

	/* Set PREDIV bits */
	reg = __raw_readl(dvfs_data->membase + MXC_DVFSCORE_CNTR);
	reg = (reg & ~(dvfs_data->prediv_mask));
	reg |= (dvfs_data->prediv_val) << (dvfs_data->prediv_offset);
	__raw_writel(reg, dvfs_data->membase + MXC_DVFSCORE_CNTR);

	/* Enable DVFS interrupt */
	reg = __raw_readl(dvfs_data->membase + MXC_DVFSCORE_CNTR);
	/* FSVAIM=0 */
	reg = (reg & ~MXC_DVFSCNTR_FSVAIM);
	/* Set MAXF, MINF */
	if (!cpu_is_mx6q()) {
		reg = (reg & ~(MXC_DVFSCNTR_MAXF_MASK
					| MXC_DVFSCNTR_MINF_MASK));
		reg |= 1 << MXC_DVFSCNTR_MAXF_OFFSET;
	}
	/* Select ARM domain */
	reg |= MXC_DVFSCNTR_DVFIS;
	/* Enable DVFS frequency adjustment interrupt */
	reg = (reg & ~MXC_DVFSCNTR_FSVAIM);
	/* Set load tracking buffer register source */
	reg = (reg & ~MXC_DVFSCNTR_LTBRSR_MASK);
	reg |= DVFS_LTBRSR;
	/* Set DIV3CK */
	reg = (reg & ~(dvfs_data->div3ck_mask));
	reg |= (dvfs_data->div3ck_val) << (dvfs_data->div3ck_offset);
	__raw_writel(reg, dvfs_data->membase + MXC_DVFSCORE_CNTR);

	/* Enable DVFS */
	if (cpu_is_mx6q()) {
		unsigned long cpu_wfi = 0;
		int num_cpus = num_possible_cpus();
		reg = __raw_readl(dvfs_data->membase + MXC_DVFSCORE_EMAC);
		/* Need to enable DVFS tracking for each core that is active */
		do {
			if (cpu_active(num_cpus))
				set_bit(num_cpus, &cpu_wfi);
		} while (num_cpus--);
		reg |= cpu_wfi << 9;
		__raw_writel(reg, dvfs_data->membase + MXC_DVFSCORE_EMAC);
	} else {
		reg = __raw_readl(dvfs_data->membase + MXC_DVFSCORE_CNTR);
		reg |= MXC_DVFSCNTR_DVFEN;
		__raw_writel(reg, dvfs_data->membase + MXC_DVFSCORE_CNTR);
	}

	dvfs_core_is_active = 1;

	spin_unlock_irqrestore(&mxc_dvfs_core_lock, flags);

	printk(KERN_DEBUG "DVFS is started\n");

	return 0;
}

/*!
 * This function is called for module initialization.
 * It sets up the DVFS hardware.
 * It sets default values for DVFS thresholds and counters. The default
 * values was chosen from a set of different reasonable values. They was tested
 * and the default values in the driver gave the best results.
 * More work should be done to find optimal values.
 *
 * @return   0 if successful; non-zero otherwise.
 *
 */
static int init_dvfs_controller(void)
{
	/* DVFS loading config */
	dvfs_load_config(0);

	return 0;
}

static irqreturn_t dvfs_irq(int irq, void *dev_id)
{
	u32 reg;

	/* Check if DVFS0 (ARM) id requesting for freqency/voltage update */
	if ((__raw_readl(gpc_base + dvfs_data->gpc_cntr_offset)
			& MXC_GPCCNTR_DVFS0CR) == 0)
		return IRQ_NONE;

	/* Mask DVFS irq */
	reg = __raw_readl(dvfs_data->membase + MXC_DVFSCORE_CNTR);
	/* FSVAIM=1 */
	reg |= MXC_DVFSCNTR_FSVAIM;
	__raw_writel(reg, dvfs_data->membase + MXC_DVFSCORE_CNTR);

	/* Mask GPC1 irq */
	reg = __raw_readl(gpc_base + dvfs_data->gpc_cntr_offset);
	reg |= MXC_GPCCNTR_GPCIRQM | 0x1000000;
	__raw_writel(reg, gpc_base + dvfs_data->gpc_cntr_offset);

	schedule_delayed_work(&dvfs_core_handler, 0);
	return IRQ_HANDLED;
}

extern int clk_get_usecount(struct clk *clk);
static void dvfs_core_work_handler(struct work_struct *work)
{
	u32 fsvai;
	u32 reg;
	u32 curr_cpu = 0;
	int ret = 0;
	int low_freq_bus_ready = 0;
	int disable_dvfs_irq = 0;
	int bus_incr = 0, cpu_dcr = 0;
	int cpu;

	low_freq_bus_ready = low_freq_bus_used();

	/* Check DVFS frequency adjustment interrupt status */
	reg = __raw_readl(dvfs_data->membase + MXC_DVFSCORE_CNTR);
	fsvai = (reg & MXC_DVFSCNTR_FSVAI_MASK) >> MXC_DVFSCNTR_FSVAI_OFFSET;
	/* Check FSVAI, FSVAI=0 is error */
	if (fsvai == FSVAI_FREQ_NOCHANGE) {
		/* Do nothing. Freq change is not required */
		goto END;
	}
	curr_cpu = clk_get_rate(cpu_clk);

	if (clk_get_usecount(gpu_clk)) {
		maxf = 1;
		if (curr_cpu != cpu_wp_tbl[0].cpu_rate) {
			curr_wp = 0;
			minf = 0;
			dvfs_load_config(0);
			if (!high_bus_freq_mode)
				set_high_bus_freq(1);
			set_cpu_freq(curr_wp);
		}
		/* If we enable DVFS's irq, the irq will keep coming,
		 * and will consume about 3-40% cpu usage, we disable
		 * dvfs 's irq here, and let it check the status every
		 * 100 msecs.  If gpu clk have count to 0, it will
		 * enable dvfs's irq let it do what it want.*/
		schedule_delayed_work(&dvfs_core_handler, msecs_to_jiffies(100));
		disable_dvfs_irq = 1;
		goto END;
	} else
		disable_dvfs_irq = 0;

	/* If FSVAI indicate freq down,
	   check arm-clk is not in lowest frequency*/
	if (fsvai == FSVAI_FREQ_DECREASE) {
		if (curr_cpu <= cpu_op_tbl[cpu_op_nr - 1].cpu_rate) {
			minf = 1;
			if (low_bus_freq_mode)
				goto END;
		} else {
			/* freq down */
			curr_op++;
			maxf = 0;
			if (curr_op >= cpu_op_nr) {
				curr_op = cpu_op_nr - 1;
				goto END;
			}
			cpu_dcr = 1;
			dvfs_load_config(curr_op);
		}
	} else {
		if (curr_cpu == cpu_op_tbl[0].cpu_rate) {
			maxf = 1;
			goto END;
		} else {
			if (!high_bus_freq_mode &&
				dvfs_config_setpoint == (cpu_op_nr + 1)) {
				/* bump up LP freq first. */
				bus_incr = 1;
				dvfs_load_config(cpu_op_nr);
			} else {
				/* freq up */
				curr_op = 0;
				maxf = 1;
				minf = 0;
				dvfs_load_config(0);
			}
		}
	}

	low_freq_bus_ready = low_freq_bus_used();
	if ((curr_op == cpu_op_nr - 1) && (!low_bus_freq_mode)
	    && (low_freq_bus_ready) && !bus_incr) {
		if (!minf)
			set_cpu_freq(curr_op);
		/* If dvfs_core_op is greater than cpu_op_nr, it implies
		 * we support LPAPM mode for this platform.
		 */
		if (dvfs_core_op > cpu_op_nr) {
			set_low_bus_freq();
			dvfs_load_config(cpu_op_nr + 1);
		}
	} else {
		if (!high_bus_freq_mode)
			set_high_bus_freq(1);
		if (!bus_incr)
			ret = set_cpu_freq(curr_op);
		bus_incr = 0;
	}

END:
	if (cpufreq_trig_needed == 1) {
		/*Fix loops-per-jiffy */
#ifdef CONFIG_SMP
		for_each_online_cpu(cpu)
			per_cpu(cpu_data, cpu).loops_per_jiffy =
			dvfs_cpu_jiffies(per_cpu(cpu_data, cpu).loops_per_jiffy,
				curr_cpu / 1000, clk_get_rate(cpu_clk) / 1000);
#else
		u32 old_loops_per_jiffy = loops_per_jiffy;

		loops_per_jiffy =
			dvfs_cpu_jiffies(old_loops_per_jiffy,
				curr_cpu/1000, clk_get_rate(cpu_clk) / 1000);
#endif
		cpufreq_trig_needed = 0;
	}

	/* Set MAXF, MINF */
	reg = __raw_readl(dvfs_data->membase + MXC_DVFSCORE_CNTR);
	reg = (reg & ~(MXC_DVFSCNTR_MAXF_MASK | MXC_DVFSCNTR_MINF_MASK));
	reg |= maxf << MXC_DVFSCNTR_MAXF_OFFSET;
	reg |= minf << MXC_DVFSCNTR_MINF_OFFSET;

	/* Enable DVFS interrupt */
	/* FSVAIM=0 */
	if (!disable_dvfs_irq) {
		reg = (reg & ~MXC_DVFSCNTR_FSVAIM);
		reg |= FSVAI_FREQ_NOCHANGE;
	}
	/* LBFL=1 */
	reg = (reg & ~MXC_DVFSCNTR_LBFL);
	reg |= MXC_DVFSCNTR_LBFL;
	__raw_writel(reg, dvfs_data->membase + MXC_DVFSCORE_CNTR);
	/*Unmask GPC1 IRQ */
	reg = __raw_readl(gpc_base + dvfs_data->gpc_cntr_offset);
	reg &= ~MXC_GPCCNTR_GPCIRQM;
	__raw_writel(reg, gpc_base + dvfs_data->gpc_cntr_offset);

}


/*!
 * This function disables the DVFS module.
 */
void stop_dvfs(void)
{
	u32 reg = 0;
	unsigned long flags;
	u32 curr_cpu;
	int cpu;

	if (dvfs_core_is_active) {

		/* Mask dvfs irq, disable DVFS */
		reg = __raw_readl(dvfs_data->membase
				  + MXC_DVFSCORE_CNTR);
		/* FSVAIM=1 */
		reg |= MXC_DVFSCNTR_FSVAIM;
		__raw_writel(reg, dvfs_data->membase
				  + MXC_DVFSCORE_CNTR);

		curr_op = 0;
		if (!high_bus_freq_mode)
			set_high_bus_freq(1);

		curr_cpu = clk_get_rate(cpu_clk);
		if (curr_cpu != cpu_op_tbl[curr_op].cpu_rate) {
			set_cpu_freq(curr_op);

			/*Fix loops-per-jiffy */
#ifdef CONFIG_SMP
			for_each_online_cpu(cpu)
				per_cpu(cpu_data, cpu).loops_per_jiffy =
				dvfs_cpu_jiffies(per_cpu(cpu_data, cpu).loops_per_jiffy,
					curr_cpu/1000, clk_get_rate(cpu_clk) / 1000);
#else
		u32 old_loops_per_jiffy = loops_per_jiffy;

		loops_per_jiffy =
			dvfs_cpu_jiffies(old_loops_per_jiffy,
				curr_cpu/1000, clk_get_rate(cpu_clk) / 1000);
#endif

		}
		spin_lock_irqsave(&mxc_dvfs_core_lock, flags);

		reg = __raw_readl(dvfs_data->membase
				  + MXC_DVFSCORE_CNTR);
		reg = (reg & ~MXC_DVFSCNTR_DVFEN);
		__raw_writel(reg, dvfs_data->membase
				  + MXC_DVFSCORE_CNTR);

		spin_unlock_irqrestore(&mxc_dvfs_core_lock, flags);

		dvfs_core_is_active = 0;

		clk_disable(dvfs_clk);
	}

	printk(KERN_DEBUG "DVFS is stopped\n");
}

void dump_dvfs_core_regs()
{
	struct timeval cur;
	u32 diff = 0;
	if (core_prev_intr.tv_sec == 0)
		do_gettimeofday(&core_prev_intr);
	else {
		do_gettimeofday(&cur);
		diff = (cur.tv_sec - core_prev_intr.tv_sec)*1000000
			 + (cur.tv_usec - core_prev_intr.tv_usec);
		core_prev_intr = cur;
	}
	if (diff < 90000)
		printk(KERN_DEBUG "diff = %d\n", diff);

	printk(KERN_INFO "THRS = 0x%08x\n",
			__raw_readl(dvfs_data->membase
				    + MXC_DVFSCORE_THRS));
	printk(KERN_INFO "COUNT = 0x%08x\n",
			__raw_readl(dvfs_data->membase
				    + MXC_DVFSCORE_THRS + 0x04));
	printk(KERN_INFO "SIG1 = 0x%08x\n",
			__raw_readl(dvfs_data->membase
				    + MXC_DVFSCORE_THRS + 0x08));
	printk(KERN_INFO "SIG0 = 0x%08x\n",
			__raw_readl(dvfs_data->membase
				    + MXC_DVFSCORE_THRS + 0x0c));
	printk(KERN_INFO "GPC0 = 0x%08x\n",
			__raw_readl(dvfs_data->membase
				    + MXC_DVFSCORE_THRS + 0x10));
	printk(KERN_INFO "GPC1 = 0x%08x\n",
			__raw_readl(dvfs_data->membase
				    + MXC_DVFSCORE_THRS + 0x14));
	printk(KERN_INFO "GPBT = 0x%08x\n",
			__raw_readl(dvfs_data->membase
				    + MXC_DVFSCORE_THRS + 0x18));
	printk(KERN_INFO "EMAC = 0x%08x\n",
			__raw_readl(dvfs_data->membase
				    + MXC_DVFSCORE_THRS + 0x1c));
	printk(KERN_INFO "CNTR = 0x%08x\n",
			__raw_readl(dvfs_data->membase
				    + MXC_DVFSCORE_THRS + 0x20));
	printk(KERN_INFO "LTR0_0 = 0x%08x\n",
			__raw_readl(dvfs_data->membase
				    + MXC_DVFSCORE_THRS + 0x24));
	printk(KERN_INFO "LTR0_1 = 0x%08x\n",
			__raw_readl(dvfs_data->membase
				    + MXC_DVFSCORE_THRS + 0x28));
	printk(KERN_INFO "LTR1_0 = 0x%08x\n",
			__raw_readl(dvfs_data->membase
				    + MXC_DVFSCORE_THRS + 0x2c));
	printk(KERN_DEBUG "LTR1_1 = 0x%08x\n",
			__raw_readl(dvfs_data->membase
				    + MXC_DVFSCORE_THRS + 0x30));
	printk(KERN_INFO "PT0 = 0x%08x\n",
			__raw_readl(dvfs_data->membase
				    + MXC_DVFSCORE_THRS + 0x34));
	printk(KERN_INFO "PT1 = 0x%08x\n",
			__raw_readl(dvfs_data->membase
				    + MXC_DVFSCORE_THRS + 0x38));
	printk(KERN_INFO "PT2 = 0x%08x\n",
			__raw_readl(dvfs_data->membase
				    + MXC_DVFSCORE_THRS + 0x3c));
	printk(KERN_INFO "PT3 = 0x%08x\n",
			__raw_readl(dvfs_data->membase
				    + MXC_DVFSCORE_THRS + 0x40));
}

static ssize_t downthreshold_show(struct device *dev,
				struct device_attribute *attr, char *buf)
{
	return sprintf(buf, "%u\n", dvfs_core_setpoint[0].downthr);
}

static ssize_t downthreshold_store(struct device *dev,
				 struct device_attribute *attr,
				 const char *buf, size_t size)
{
	int ret = 0;
	int val;
	ret = sscanf(buf, "%u", &val);
	dvfs_core_setpoint[0].downthr = val;

	return size;
}

static ssize_t downcount_show(struct device *dev,
				struct device_attribute *attr, char *buf)
{
	return sprintf(buf, "%u\n", dvfs_core_setpoint[0].downcnt);
}

static ssize_t downcount_store(struct device *dev,
				 struct device_attribute *attr,
				 const char *buf, size_t size)
{
	int ret = 0;
	int val;
	ret = sscanf(buf, "%u", &val);
	dvfs_core_setpoint[0].downcnt = val;

	return size;
}


static ssize_t dvfs_enable_show(struct device *dev,
				struct device_attribute *attr, char *buf)
{
	if (dvfs_core_is_active)
		return sprintf(buf, "DVFS is enabled\n");
	else
		return sprintf(buf, "DVFS is disabled\n");
}

static ssize_t dvfs_enable_store(struct device *dev,
				 struct device_attribute *attr,
				 const char *buf, size_t size)
{
	if (strstr(buf, "1") != NULL) {
		if (start_dvfs() != 0)
			printk(KERN_ERR "Failed to start DVFS\n");
	} else if (strstr(buf, "0") != NULL)
		stop_dvfs();

	return size;
}

static ssize_t dvfs_regs_show(struct device *dev,
				struct device_attribute *attr, char *buf)
{
	if (dvfs_core_is_active)
		dump_dvfs_core_regs();
	return 0;
}

static ssize_t dvfs_regs_store(struct device *dev,
				 struct device_attribute *attr,
				 const char *buf, size_t size)
{
	if (dvfs_core_is_active)
		dump_dvfs_core_regs();
	return 0;

	return size;
}

static DEVICE_ATTR(enable, S_IRUGO | S_IWUSR,
				dvfs_enable_show, dvfs_enable_store);
static DEVICE_ATTR(show_regs, S_IRUGO, dvfs_regs_show,
				dvfs_regs_store);
static DEVICE_ATTR(down_threshold, 0644, downthreshold_show,
						downthreshold_store);
static DEVICE_ATTR(down_count, 0644, downcount_show, downcount_store);

/*!
 * This is the probe routine for the DVFS driver.
 *
 * @param   pdev   The platform device structure
 *
 * @return         The function returns 0 on success
 */
static int __devinit mxc_dvfs_core_probe(struct platform_device *pdev)
{
	int err = 0;
	struct resource *res;

	printk(KERN_INFO "mxc_dvfs_core_probe\n");
	dvfs_dev = &pdev->dev;
	dvfs_data = pdev->dev.platform_data;

	INIT_DELAYED_WORK(&dvfs_core_handler, dvfs_core_work_handler);

	pll1_sw_clk = clk_get(NULL, "pll1_sw_clk");
	if (IS_ERR(pll1_sw_clk)) {
		printk(KERN_INFO "%s: failed to get pll1_sw_clk\n", __func__);
		return PTR_ERR(pll1_sw_clk);
	}

	cpu_clk = clk_get(NULL, dvfs_data->clk1_id);
	if (IS_ERR(cpu_clk)) {
		printk(KERN_ERR "%s: failed to get cpu clock\n", __func__);
		return PTR_ERR(cpu_clk);
	}
<<<<<<< HEAD

	gpu_clk = clk_get(NULL, "gpu3d_clk");
	if (IS_ERR(cpu_clk)) {
		printk(KERN_ERR "%s: failed to get gpu clock\n", __func__);
		return PTR_ERR(gpu_clk);
	}

	dvfs_clk = clk_get(NULL, dvfs_data->clk2_id);
	if (IS_ERR(dvfs_clk)) {
		printk(KERN_ERR "%s: failed to get dvfs clock\n", __func__);
		return PTR_ERR(dvfs_clk);
=======
	if (!cpu_is_mx6q()) {
		dvfs_clk = clk_get(NULL, dvfs_data->clk2_id);
		if (IS_ERR(dvfs_clk)) {
			printk(KERN_ERR "%s: failed to get dvfs clock\n", __func__);
			return PTR_ERR(dvfs_clk);
		}
>>>>>>> b550b3de
	}
	res = platform_get_resource(pdev, IORESOURCE_MEM, 0);
	if (res == NULL) {
		err = -ENODEV;
		goto err1;
	}
	dvfs_data->membase = ioremap(res->start, res->end - res->start + 1);
	/*
	 * Request the DVFS interrupt
	 */
	dvfs_data->irq = platform_get_irq(pdev, 0);
	if (dvfs_data->irq < 0) {
		err = dvfs_data->irq;
		goto err2;
	}

	/* request the DVFS interrupt */
	err = request_irq(dvfs_data->irq, dvfs_irq, IRQF_SHARED, "dvfs",
			  dvfs_dev);
	if (err) {
		printk(KERN_ERR
		       "DVFS: Unable to attach to DVFS interrupt,err = %d",
		       err);
		goto err2;
	}

	dvfs_core_setpoint = get_dvfs_core_op(&dvfs_core_op);
	if (dvfs_core_setpoint == NULL) {
		printk(KERN_ERR "No dvfs_core working point table defined\n");
		goto err3;
	}

	clk_enable(dvfs_clk);
	err = init_dvfs_controller();
	if (err) {
		printk(KERN_ERR "DVFS: Unable to initialize DVFS");
		return err;
	}
	clk_disable(dvfs_clk);

	err = sysfs_create_file(&pdev->dev.kobj, &dev_attr_enable.attr);
	if (err) {
		printk(KERN_ERR
		       "DVFS: Unable to register sysdev entry for DVFS");
		goto err3;
	}

	err = sysfs_create_file(&dvfs_dev->kobj, &dev_attr_show_regs.attr);
	if (err) {
		printk(KERN_ERR
		       "DVFS: Unable to register sysdev entry for DVFS");
		goto err3;
	}

	err = sysfs_create_file(&dvfs_dev->kobj, &dev_attr_down_threshold.attr);
	if (err) {
		printk(KERN_ERR
		       "DVFS: Unable to register sysdev entry for DVFS");
		goto err3;
	}

	err = sysfs_create_file(&dvfs_dev->kobj, &dev_attr_down_count.attr);
	if (err) {
		printk(KERN_ERR
		       "DVFS: Unable to register sysdev entry for DVFS");
		goto err3;
	}

	/* Set the current working point. */
	cpu_op_tbl = get_cpu_op(&cpu_op_nr);
	old_op = 0;
	curr_op = 0;
	dvfs_core_resume = 0;
	cpufreq_trig_needed = 0;

	return err;
err3:
	free_irq(dvfs_data->irq, dvfs_dev);
err2:
	iounmap(dvfs_data->membase);
err1:
	dev_err(&pdev->dev, "Failed to probe DVFS CORE\n");
	return err;
}

/*!
 * This function is called to put DVFS in a low power state.
 *
 * @param   pdev  the device structure
 * @param   state the power state the device is entering
 *
 * @return  The function always returns 0.
 */
static int mxc_dvfs_core_suspend(struct platform_device *pdev,
				 pm_message_t state)
{
	if (dvfs_core_is_active) {
		dvfs_core_resume = 1;
		stop_dvfs();
	}

	return 0;
}

/*!
 * This function is called to resume the MU from a low power state.
 *
 * @param   dev   the device structure
 * @param   level the stage in device suspension process that we want the
 *                device to be put in
 *
 * @return  The function always returns 0.
 */
static int mxc_dvfs_core_resume(struct platform_device *pdev)
{
	if (dvfs_core_resume) {
		dvfs_core_resume = 0;
		start_dvfs();
	}

	return 0;
}

static struct platform_driver mxc_dvfs_core_driver = {
	.driver = {
		   .name = "imx_dvfscore",
		   },
	.probe = mxc_dvfs_core_probe,
	.suspend = mxc_dvfs_core_suspend,
	.resume = mxc_dvfs_core_resume,
};

static int __init dvfs_init(void)
{
	if (platform_driver_register(&mxc_dvfs_core_driver) != 0) {
		printk(KERN_ERR "mxc_dvfs_core_driver register failed\n");
		return -ENODEV;
	}

	dvfs_core_is_active = 0;
	printk(KERN_INFO "DVFS driver module loaded\n");
	return 0;
}

static void __exit dvfs_cleanup(void)
{
	stop_dvfs();

	/* release the DVFS interrupt */
	free_irq(dvfs_data->irq, dvfs_dev);

	sysfs_remove_file(&dvfs_dev->kobj, &dev_attr_enable.attr);
	/* Unregister the device structure */
	platform_driver_unregister(&mxc_dvfs_core_driver);

	iounmap(ccm_base);
	iounmap(dvfs_data->membase);
	clk_put(cpu_clk);
	clk_put(dvfs_clk);

	dvfs_core_is_active = 0;
	printk(KERN_INFO "DVFS driver module unloaded\n");

}

module_init(dvfs_init);
module_exit(dvfs_cleanup);

MODULE_AUTHOR("Freescale Semiconductor, Inc.");
MODULE_DESCRIPTION("DVFS driver");
MODULE_LICENSE("GPL");<|MERGE_RESOLUTION|>--- conflicted
+++ resolved
@@ -963,26 +963,12 @@
 		printk(KERN_ERR "%s: failed to get cpu clock\n", __func__);
 		return PTR_ERR(cpu_clk);
 	}
-<<<<<<< HEAD
-
-	gpu_clk = clk_get(NULL, "gpu3d_clk");
-	if (IS_ERR(cpu_clk)) {
-		printk(KERN_ERR "%s: failed to get gpu clock\n", __func__);
-		return PTR_ERR(gpu_clk);
-	}
-
-	dvfs_clk = clk_get(NULL, dvfs_data->clk2_id);
-	if (IS_ERR(dvfs_clk)) {
-		printk(KERN_ERR "%s: failed to get dvfs clock\n", __func__);
-		return PTR_ERR(dvfs_clk);
-=======
 	if (!cpu_is_mx6q()) {
 		dvfs_clk = clk_get(NULL, dvfs_data->clk2_id);
 		if (IS_ERR(dvfs_clk)) {
 			printk(KERN_ERR "%s: failed to get dvfs clock\n", __func__);
 			return PTR_ERR(dvfs_clk);
 		}
->>>>>>> b550b3de
 	}
 	res = platform_get_resource(pdev, IORESOURCE_MEM, 0);
 	if (res == NULL) {
