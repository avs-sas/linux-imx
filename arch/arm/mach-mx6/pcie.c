--- conflicted
+++ resolved
@@ -837,13 +837,9 @@
 		spin_lock_init(&pp->conf_lock);
 		memset(pp->res, 0, sizeof(pp->res));
 	} else {
-<<<<<<< HEAD
 		pr_info("IMX PCIe port: link down with power supply %d!\n",
 				pdata->pcie_power_always_on);
 		/* Release the clocks, and disable the power */
-=======
-		pr_info("IMX PCIe port: link down!\n");
->>>>>>> 822ae2cf
 
 		/* Release the clocks, and disable the power */
 		pcie_clk = clk_get(NULL, "pcie_clk");
