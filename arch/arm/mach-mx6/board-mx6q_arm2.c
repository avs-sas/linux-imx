--- conflicted
+++ resolved
@@ -2235,13 +2235,8 @@
 
 static void __init mx6_arm2_reserve(void)
 {
-<<<<<<< HEAD
-=======
+	phys_addr_t phys;
 #if defined(CONFIG_MXC_GPU_VIV) || defined(CONFIG_MXC_GPU_VIV_MODULE)
->>>>>>> 243acd29
-	phys_addr_t phys;
-#ifdef CONFIG_MXC_GPU_VIV
-
 	if (imx6_gpu_pdata.reserved_mem_size) {
 		phys = memblock_alloc_base(
 			imx6_gpu_pdata.reserved_mem_size, SZ_4K, SZ_2G);
