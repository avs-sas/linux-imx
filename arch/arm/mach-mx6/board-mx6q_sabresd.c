--- conflicted
+++ resolved
@@ -1371,19 +1371,11 @@
 };
 
 static struct fsl_mxc_ldb_platform_data ldb_data = {
-<<<<<<< HEAD
 	.ipu_id = 0,
 	.disp_id = 1,
 	.ext_ref = 1,
 	.mode = LDB_SEP1,
 	.sec_ipu_id = 0,
-=======
-	.ipu_id = 1,
-	.disp_id = 1,
-	.ext_ref = 1,
-	.mode = LDB_SEP1,
-	.sec_ipu_id = 1,
->>>>>>> 9d323f8a
 	.sec_disp_id = 0,
 };
 
@@ -1790,14 +1782,6 @@
 	.pcie_power_always_on = 1,
 };
 
-<<<<<<< HEAD
-static int __init early_enable_lcd_ldb(char *p)
-{
-	enable_lcd_ldb = 1;
-	return 0;
-}
-early_param("enable_lcd_ldb", early_enable_lcd_ldb);
-
 #ifdef CONFIG_ANDROID_RAM_CONSOLE
 static struct resource ram_console_resource = {
 	.name = "android ram console",
@@ -1843,8 +1827,6 @@
 	imx6q_add_imx_uart(4, &mx6q_sd_uart5_data);
 }
 
-=======
->>>>>>> 9d323f8a
 /*!
  * Board specific initialization.
  */
@@ -1892,15 +1874,12 @@
 	 */
 	if (cpu_is_mx6dl()) {
 		ldb_data.ipu_id = 0;
-<<<<<<< HEAD
 		ldb_data.disp_id = 1;
 		hdmi_core_data.ipu_id = 0;
 		hdmi_core_data.disp_id = 0;
 		mipi_dsi_pdata.ipu_id = 0;
 		mipi_dsi_pdata.disp_id = 1;
-=======
 		ldb_data.sec_ipu_id = 0;
->>>>>>> 9d323f8a
 	}
 	imx6q_add_mxc_hdmi_core(&hdmi_core_data);
 
