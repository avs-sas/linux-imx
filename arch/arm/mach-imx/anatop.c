--- conflicted
+++ resolved
@@ -137,12 +137,8 @@
 	if (cpu_is_imx6q() && imx_get_soc_revision() == IMX_CHIP_REVISION_2_0)
 		imx_anatop_disable_pu(true);
 
-<<<<<<< HEAD
-	if (imx_mmdc_get_ddr_type() == IMX_DDR_TYPE_LPDDR2)
-=======
 	if ((imx_mmdc_get_ddr_type() == IMX_DDR_TYPE_LPDDR2) &&
 		!imx_gpc_usb_wakeup_enabled())
->>>>>>> 0e136a71
 		imx_anatop_enable_2p5_pulldown(true);
 	else
 		imx_anatop_enable_weak2p5(true);
@@ -169,12 +165,8 @@
 	if (cpu_is_imx6q() && imx_get_soc_revision() == IMX_CHIP_REVISION_2_0)
 		imx_anatop_disable_pu(false);
 
-<<<<<<< HEAD
-	if (imx_mmdc_get_ddr_type() == IMX_DDR_TYPE_LPDDR2)
-=======
 	if ((imx_mmdc_get_ddr_type() == IMX_DDR_TYPE_LPDDR2) &&
 		!imx_gpc_usb_wakeup_enabled())
->>>>>>> 0e136a71
 		imx_anatop_enable_2p5_pulldown(false);
 	else
 		imx_anatop_enable_weak2p5(false);
