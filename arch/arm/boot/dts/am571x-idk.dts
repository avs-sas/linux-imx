--- conflicted
+++ resolved
@@ -188,14 +188,11 @@
 
 &dsp1 {
 	status = "okay";
-<<<<<<< HEAD
-=======
 	memory-region = <&dsp1_memory_region>;
 };
 
 &pcie1_rc {
 	status = "okay";
->>>>>>> d1988041
 	gpios = <&gpio5 18 GPIO_ACTIVE_HIGH>;
 };
 
