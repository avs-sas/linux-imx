--- conflicted
+++ resolved
@@ -1128,45 +1128,14 @@
 				 struct netdev_queue *dev_queue,
 				 void *_qdisc_default)
 {
-	struct Qdisc *qdisc = rtnl_dereference(dev_queue->qdisc);
 	struct Qdisc *qdisc_default = _qdisc_default;
-
+	struct Qdisc *qdisc;
+
+	qdisc = rtnl_dereference(dev_queue->qdisc);
 	if (qdisc) {
-<<<<<<< HEAD
-		if (!(qdisc->flags & TCQ_F_BUILTIN))
-			set_bit(__QDISC_STATE_DEACTIVATED, &qdisc->state);
-
-		rcu_assign_pointer(dev_queue->qdisc, qdisc_default);
-	}
-=======
 		qdisc_deactivate(qdisc);
 		rcu_assign_pointer(dev_queue->qdisc, qdisc_default);
 	}
-}
-
-static void dev_reset_queue(struct net_device *dev,
-			    struct netdev_queue *dev_queue,
-			    void *_unused)
-{
-	struct Qdisc *qdisc;
-	bool nolock;
-
-	qdisc = dev_queue->qdisc_sleeping;
-	if (!qdisc)
-		return;
-
-	nolock = qdisc->flags & TCQ_F_NOLOCK;
-
-	if (nolock)
-		spin_lock_bh(&qdisc->seqlock);
-	spin_lock_bh(qdisc_lock(qdisc));
-
-	qdisc_reset(qdisc);
-
-	spin_unlock_bh(qdisc_lock(qdisc));
-	if (nolock)
-		spin_unlock_bh(&qdisc->seqlock);
->>>>>>> d1988041
 }
 
 static void dev_reset_queue(struct net_device *dev,
@@ -1248,17 +1217,6 @@
 	 */
 	synchronize_net();
 
-<<<<<<< HEAD
-	list_for_each_entry(dev, head, close_list) {
-		netdev_for_each_tx_queue(dev, dev_reset_queue, NULL);
-
-		if (dev_ingress_queue(dev))
-			dev_reset_queue(dev, dev_ingress_queue(dev), NULL);
-	}
-
-	/* Wait for outstanding qdisc_run calls. */
-=======
->>>>>>> d1988041
 	list_for_each_entry(dev, head, close_list) {
 		netdev_for_each_tx_queue(dev, dev_reset_queue, NULL);
 
