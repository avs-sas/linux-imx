--- conflicted
+++ resolved
@@ -941,11 +941,7 @@
 	}
 }
 
-<<<<<<< HEAD
-struct tc_action_ops *tc_action_load_ops(char *name, struct nlattr *nla,
-=======
 struct tc_action_ops *tc_action_load_ops(struct nlattr *nla, bool police,
->>>>>>> 3b17187f
 					 bool rtnl_held,
 					 struct netlink_ext_ack *extack)
 {
@@ -1008,20 +1004,11 @@
 
 struct tc_action *tcf_action_init_1(struct net *net, struct tcf_proto *tp,
 				    struct nlattr *nla, struct nlattr *est,
-<<<<<<< HEAD
-				    char *name, int ovr, int bind,
-				    struct tc_action_ops *a_o, int *init_res,
-				    bool rtnl_held,
-				    struct netlink_ext_ack *extack)
-{
-	struct nla_bitfield32 flags = { 0, 0 };
-=======
 				    struct tc_action_ops *a_o, int *init_res,
 				    u32 flags, struct netlink_ext_ack *extack)
 {
 	bool police = flags & TCA_ACT_FLAGS_POLICE;
 	struct nla_bitfield32 userflags = { 0, 0 };
->>>>>>> 3b17187f
 	u8 hw_stats = TCA_ACT_HW_STATS_ANY;
 	struct nlattr *tb[TCA_ACT_MAX + 1];
 	struct tc_cookie *cookie = NULL;
@@ -1029,11 +1016,7 @@
 	int err;
 
 	/* backward compatibility for policer */
-<<<<<<< HEAD
-	if (name == NULL) {
-=======
 	if (!police) {
->>>>>>> 3b17187f
 		err = nla_parse_nested_deprecated(tb, TCA_ACT_MAX, nla,
 						  tcf_action_policy, extack);
 		if (err < 0)
@@ -1048,15 +1031,6 @@
 		}
 		hw_stats = tcf_action_hw_stats_get(tb[TCA_ACT_HW_STATS]);
 		if (tb[TCA_ACT_FLAGS])
-<<<<<<< HEAD
-			flags = nla_get_bitfield32(tb[TCA_ACT_FLAGS]);
-
-		err = a_o->init(net, tb[TCA_ACT_OPTIONS], est, &a, ovr, bind,
-				rtnl_held, tp, flags.value, extack);
-	} else {
-		err = a_o->init(net, nla, est, &a, ovr, bind, rtnl_held,
-				tp, flags.value, extack);
-=======
 			userflags = nla_get_bitfield32(tb[TCA_ACT_FLAGS]);
 
 		err = a_o->init(net, tb[TCA_ACT_OPTIONS], est, &a, tp,
@@ -1064,7 +1038,6 @@
 	} else {
 		err = a_o->init(net, nla, est, &a, tp, userflags.value | flags,
 				extack);
->>>>>>> 3b17187f
 	}
 	if (err < 0)
 		goto err_out;
@@ -1089,15 +1062,9 @@
 /* Returns numbers of initialized actions or negative error. */
 
 int tcf_action_init(struct net *net, struct tcf_proto *tp, struct nlattr *nla,
-<<<<<<< HEAD
-		    struct nlattr *est, char *name, int ovr, int bind,
-		    struct tc_action *actions[], int init_res[], size_t *attr_size,
-		    bool rtnl_held, struct netlink_ext_ack *extack)
-=======
 		    struct nlattr *est, struct tc_action *actions[],
 		    int init_res[], size_t *attr_size, u32 flags,
 		    struct netlink_ext_ack *extack)
->>>>>>> 3b17187f
 {
 	struct tc_action_ops *ops[TCA_ACT_MAX_PRIO] = {};
 	struct nlattr *tb[TCA_ACT_MAX_PRIO + 1];
@@ -1114,13 +1081,9 @@
 	for (i = 1; i <= TCA_ACT_MAX_PRIO && tb[i]; i++) {
 		struct tc_action_ops *a_o;
 
-<<<<<<< HEAD
-		a_o = tc_action_load_ops(name, tb[i], rtnl_held, extack);
-=======
 		a_o = tc_action_load_ops(tb[i], flags & TCA_ACT_FLAGS_POLICE,
 					 !(flags & TCA_ACT_FLAGS_NO_RTNL),
 					 extack);
->>>>>>> 3b17187f
 		if (IS_ERR(a_o)) {
 			err = PTR_ERR(a_o);
 			goto err_mod;
@@ -1129,14 +1092,8 @@
 	}
 
 	for (i = 1; i <= TCA_ACT_MAX_PRIO && tb[i]; i++) {
-<<<<<<< HEAD
-		act = tcf_action_init_1(net, tp, tb[i], est, name, ovr, bind,
-					ops[i - 1], &init_res[i - 1], rtnl_held,
-					extack);
-=======
 		act = tcf_action_init_1(net, tp, tb[i], est, ops[i - 1],
 					&init_res[i - 1], flags, extack);
->>>>>>> 3b17187f
 		if (IS_ERR(act)) {
 			err = PTR_ERR(act);
 			goto err;
@@ -1156,11 +1113,7 @@
 	goto err_mod;
 
 err:
-<<<<<<< HEAD
-	tcf_action_destroy(actions, bind);
-=======
 	tcf_action_destroy(actions, flags & TCA_ACT_FLAGS_BIND);
->>>>>>> 3b17187f
 err_mod:
 	for (i = 0; i < TCA_ACT_MAX_PRIO; i++) {
 		if (ops[i])
@@ -1551,13 +1504,8 @@
 	int init_res[TCA_ACT_MAX_PRIO] = {};
 
 	for (loop = 0; loop < 10; loop++) {
-<<<<<<< HEAD
-		ret = tcf_action_init(net, NULL, nla, NULL, NULL, ovr, 0,
-				      actions, init_res, &attr_size, true, extack);
-=======
 		ret = tcf_action_init(net, NULL, nla, NULL, actions, init_res,
 				      &attr_size, flags, extack);
->>>>>>> 3b17187f
 		if (ret != -EAGAIN)
 			break;
 	}
