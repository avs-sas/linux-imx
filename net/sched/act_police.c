--- conflicted
+++ resolved
@@ -60,11 +60,7 @@
 	struct tcf_police_params *new;
 	bool exists = false;
 	u32 index;
-<<<<<<< HEAD
-	int size;
-=======
 	u64 rate64, prate64;
->>>>>>> f7688b48
 
 	if (nla == NULL)
 		return -EINVAL;
@@ -91,11 +87,7 @@
 
 	if (!exists) {
 		ret = tcf_idr_create(tn, index, NULL, a,
-<<<<<<< HEAD
-				     &act_police_ops, bind, false);
-=======
 				     &act_police_ops, bind, true);
->>>>>>> f7688b48
 		if (ret) {
 			tcf_idr_cleanup(tn, index);
 			return ret;
