// SPDX-License-Identifier: GPL-2.0-or-later
/* incoming call handling
 *
 * Copyright (C) 2007 Red Hat, Inc. All Rights Reserved.
 * Written by David Howells (dhowells@redhat.com)
 */

#define pr_fmt(fmt) KBUILD_MODNAME ": " fmt

#include <linux/module.h>
#include <linux/net.h>
#include <linux/skbuff.h>
#include <linux/errqueue.h>
#include <linux/udp.h>
#include <linux/in.h>
#include <linux/in6.h>
#include <linux/icmp.h>
#include <linux/gfp.h>
#include <linux/circ_buf.h>
#include <net/sock.h>
#include <net/af_rxrpc.h>
#include <net/ip.h>
#include "ar-internal.h"

static void rxrpc_dummy_notify(struct sock *sk, struct rxrpc_call *call,
			       unsigned long user_call_ID)
{
}

/*
 * Preallocate a single service call, connection and peer and, if possible,
 * give them a user ID and attach the user's side of the ID to them.
 */
static int rxrpc_service_prealloc_one(struct rxrpc_sock *rx,
				      struct rxrpc_backlog *b,
				      rxrpc_notify_rx_t notify_rx,
				      rxrpc_user_attach_call_t user_attach_call,
				      unsigned long user_call_ID, gfp_t gfp,
				      unsigned int debug_id)
{
	const void *here = __builtin_return_address(0);
	struct rxrpc_call *call, *xcall;
	struct rxrpc_net *rxnet = rxrpc_net(sock_net(&rx->sk));
	struct rb_node *parent, **pp;
	int max, tmp;
	unsigned int size = RXRPC_BACKLOG_MAX;
	unsigned int head, tail, call_head, call_tail;

	max = rx->sk.sk_max_ack_backlog;
	tmp = rx->sk.sk_ack_backlog;
	if (tmp >= max) {
		_leave(" = -ENOBUFS [full %u]", max);
		return -ENOBUFS;
	}
	max -= tmp;

	/* We don't need more conns and peers than we have calls, but on the
	 * other hand, we shouldn't ever use more peers than conns or conns
	 * than calls.
	 */
	call_head = b->call_backlog_head;
	call_tail = READ_ONCE(b->call_backlog_tail);
	tmp = CIRC_CNT(call_head, call_tail, size);
	if (tmp >= max) {
		_leave(" = -ENOBUFS [enough %u]", tmp);
		return -ENOBUFS;
	}
	max = tmp + 1;

	head = b->peer_backlog_head;
	tail = READ_ONCE(b->peer_backlog_tail);
	if (CIRC_CNT(head, tail, size) < max) {
		struct rxrpc_peer *peer = rxrpc_alloc_peer(rx->local, gfp);
		if (!peer)
			return -ENOMEM;
		b->peer_backlog[head] = peer;
		smp_store_release(&b->peer_backlog_head,
				  (head + 1) & (size - 1));
	}

	head = b->conn_backlog_head;
	tail = READ_ONCE(b->conn_backlog_tail);
	if (CIRC_CNT(head, tail, size) < max) {
		struct rxrpc_connection *conn;

		conn = rxrpc_prealloc_service_connection(rxnet, gfp);
		if (!conn)
			return -ENOMEM;
		b->conn_backlog[head] = conn;
		smp_store_release(&b->conn_backlog_head,
				  (head + 1) & (size - 1));

		trace_rxrpc_conn(conn->debug_id, rxrpc_conn_new_service,
				 atomic_read(&conn->usage), here);
	}

	/* Now it gets complicated, because calls get registered with the
	 * socket here, with a user ID preassigned by the user.
	 */
	call = rxrpc_alloc_call(rx, gfp, debug_id);
	if (!call)
		return -ENOMEM;
	call->flags |= (1 << RXRPC_CALL_IS_SERVICE);
	call->state = RXRPC_CALL_SERVER_PREALLOC;

	trace_rxrpc_call(call->debug_id, rxrpc_call_new_service,
			 atomic_read(&call->usage),
			 here, (const void *)user_call_ID);

	write_lock(&rx->call_lock);

	/* Check the user ID isn't already in use */
	pp = &rx->calls.rb_node;
	parent = NULL;
	while (*pp) {
		parent = *pp;
		xcall = rb_entry(parent, struct rxrpc_call, sock_node);
		if (user_call_ID < xcall->user_call_ID)
			pp = &(*pp)->rb_left;
		else if (user_call_ID > xcall->user_call_ID)
			pp = &(*pp)->rb_right;
		else
			goto id_in_use;
	}

	call->user_call_ID = user_call_ID;
	call->notify_rx = notify_rx;
	if (user_attach_call) {
		rxrpc_get_call(call, rxrpc_call_got_kernel);
		user_attach_call(call, user_call_ID);
	}

	rxrpc_get_call(call, rxrpc_call_got_userid);
	rb_link_node(&call->sock_node, parent, pp);
	rb_insert_color(&call->sock_node, &rx->calls);
	set_bit(RXRPC_CALL_HAS_USERID, &call->flags);

	list_add(&call->sock_link, &rx->sock_calls);

	write_unlock(&rx->call_lock);

	rxnet = call->rxnet;
	write_lock(&rxnet->call_lock);
	list_add_tail(&call->link, &rxnet->calls);
	write_unlock(&rxnet->call_lock);

	b->call_backlog[call_head] = call;
	smp_store_release(&b->call_backlog_head, (call_head + 1) & (size - 1));
	_leave(" = 0 [%d -> %lx]", call->debug_id, user_call_ID);
	return 0;

id_in_use:
	write_unlock(&rx->call_lock);
	rxrpc_cleanup_call(call);
	_leave(" = -EBADSLT");
	return -EBADSLT;
}

/*
 * Allocate the preallocation buffers for incoming service calls.  These must
 * be charged manually.
 */
int rxrpc_service_prealloc(struct rxrpc_sock *rx, gfp_t gfp)
{
	struct rxrpc_backlog *b = rx->backlog;

	if (!b) {
		b = kzalloc(sizeof(struct rxrpc_backlog), gfp);
		if (!b)
			return -ENOMEM;
		rx->backlog = b;
	}

	return 0;
}

/*
 * Discard the preallocation on a service.
 */
void rxrpc_discard_prealloc(struct rxrpc_sock *rx)
{
	struct rxrpc_backlog *b = rx->backlog;
	struct rxrpc_net *rxnet = rxrpc_net(sock_net(&rx->sk));
	unsigned int size = RXRPC_BACKLOG_MAX, head, tail;

	if (!b)
		return;
	rx->backlog = NULL;

	/* Make sure that there aren't any incoming calls in progress before we
	 * clear the preallocation buffers.
	 */
	spin_lock_bh(&rx->incoming_lock);
	spin_unlock_bh(&rx->incoming_lock);

	head = b->peer_backlog_head;
	tail = b->peer_backlog_tail;
	while (CIRC_CNT(head, tail, size) > 0) {
		struct rxrpc_peer *peer = b->peer_backlog[tail];
		kfree(peer);
		tail = (tail + 1) & (size - 1);
	}

	head = b->conn_backlog_head;
	tail = b->conn_backlog_tail;
	while (CIRC_CNT(head, tail, size) > 0) {
		struct rxrpc_connection *conn = b->conn_backlog[tail];
		write_lock(&rxnet->conn_lock);
		list_del(&conn->link);
		list_del(&conn->proc_link);
		write_unlock(&rxnet->conn_lock);
		kfree(conn);
		if (atomic_dec_and_test(&rxnet->nr_conns))
			wake_up_var(&rxnet->nr_conns);
		tail = (tail + 1) & (size - 1);
	}

	head = b->call_backlog_head;
	tail = b->call_backlog_tail;
	while (CIRC_CNT(head, tail, size) > 0) {
		struct rxrpc_call *call = b->call_backlog[tail];
		rcu_assign_pointer(call->socket, rx);
		if (rx->discard_new_call) {
			_debug("discard %lx", call->user_call_ID);
			rx->discard_new_call(call, call->user_call_ID);
			if (call->notify_rx)
				call->notify_rx = rxrpc_dummy_notify;
			rxrpc_put_call(call, rxrpc_call_put_kernel);
		}
		rxrpc_call_completed(call);
		rxrpc_release_call(rx, call);
		rxrpc_put_call(call, rxrpc_call_put);
		tail = (tail + 1) & (size - 1);
	}

	kfree(b);
}

/*
 * Ping the other end to fill our RTT cache and to retrieve the rwind
 * and MTU parameters.
 */
static void rxrpc_send_ping(struct rxrpc_call *call, struct sk_buff *skb)
{
	struct rxrpc_skb_priv *sp = rxrpc_skb(skb);
	ktime_t now = skb->tstamp;

	if (call->peer->rtt_count < 3 ||
	    ktime_before(ktime_add_ms(call->peer->rtt_last_req, 1000), now))
		rxrpc_propose_ACK(call, RXRPC_ACK_PING, sp->hdr.serial,
				  true, true,
				  rxrpc_propose_ack_ping_for_params);
}

/*
 * Allocate a new incoming call from the prealloc pool, along with a connection
 * and a peer as necessary.
 */
static struct rxrpc_call *rxrpc_alloc_incoming_call(struct rxrpc_sock *rx,
						    struct rxrpc_local *local,
						    struct rxrpc_peer *peer,
						    struct rxrpc_connection *conn,
						    const struct rxrpc_security *sec,
						    struct key *key,
						    struct sk_buff *skb)
{
	struct rxrpc_backlog *b = rx->backlog;
	struct rxrpc_call *call;
	unsigned short call_head, conn_head, peer_head;
	unsigned short call_tail, conn_tail, peer_tail;
	unsigned short call_count, conn_count;

	/* #calls >= #conns >= #peers must hold true. */
	call_head = smp_load_acquire(&b->call_backlog_head);
	call_tail = b->call_backlog_tail;
	call_count = CIRC_CNT(call_head, call_tail, RXRPC_BACKLOG_MAX);
	conn_head = smp_load_acquire(&b->conn_backlog_head);
	conn_tail = b->conn_backlog_tail;
	conn_count = CIRC_CNT(conn_head, conn_tail, RXRPC_BACKLOG_MAX);
	ASSERTCMP(conn_count, >=, call_count);
	peer_head = smp_load_acquire(&b->peer_backlog_head);
	peer_tail = b->peer_backlog_tail;
	ASSERTCMP(CIRC_CNT(peer_head, peer_tail, RXRPC_BACKLOG_MAX), >=,
		  conn_count);

	if (call_count == 0)
		return NULL;

	if (!conn) {
		if (peer && !rxrpc_get_peer_maybe(peer))
			peer = NULL;
		if (!peer) {
			peer = b->peer_backlog[peer_tail];
			if (rxrpc_extract_addr_from_skb(&peer->srx, skb) < 0)
				return NULL;
			b->peer_backlog[peer_tail] = NULL;
			smp_store_release(&b->peer_backlog_tail,
					  (peer_tail + 1) &
					  (RXRPC_BACKLOG_MAX - 1));

			rxrpc_new_incoming_peer(rx, local, peer);
		}

		/* Now allocate and set up the connection */
		conn = b->conn_backlog[conn_tail];
		b->conn_backlog[conn_tail] = NULL;
		smp_store_release(&b->conn_backlog_tail,
				  (conn_tail + 1) & (RXRPC_BACKLOG_MAX - 1));
		conn->params.local = rxrpc_get_local(local);
		conn->params.peer = peer;
		rxrpc_see_connection(conn);
		rxrpc_new_incoming_connection(rx, conn, sec, key, skb);
	} else {
		rxrpc_get_connection(conn);
	}

	/* And now we can allocate and set up a new call */
	call = b->call_backlog[call_tail];
	b->call_backlog[call_tail] = NULL;
	smp_store_release(&b->call_backlog_tail,
			  (call_tail + 1) & (RXRPC_BACKLOG_MAX - 1));

	rxrpc_see_call(call);
	call->conn = conn;
	call->security = conn->security;
	call->security_ix = conn->security_ix;
	call->peer = rxrpc_get_peer(conn->params.peer);
	call->cong_cwnd = call->peer->cong_cwnd;
	return call;
}

/*
 * Set up a new incoming call.  Called in BH context with the RCU read lock
 * held.
 *
 * If this is for a kernel service, when we allocate the call, it will have
 * three refs on it: (1) the kernel service, (2) the user_call_ID tree, (3) the
 * retainer ref obtained from the backlog buffer.  Prealloc calls for userspace
 * services only have the ref from the backlog buffer.  We want to pass this
 * ref to non-BH context to dispose of.
 *
 * If we want to report an error, we mark the skb with the packet type and
 * abort code and return NULL.
 *
 * The call is returned with the user access mutex held.
 */
struct rxrpc_call *rxrpc_new_incoming_call(struct rxrpc_local *local,
					   struct rxrpc_sock *rx,
					   struct sk_buff *skb)
{
	struct rxrpc_skb_priv *sp = rxrpc_skb(skb);
	const struct rxrpc_security *sec = NULL;
	struct rxrpc_connection *conn;
	struct rxrpc_peer *peer = NULL;
	struct rxrpc_call *call = NULL;
	struct key *key = NULL;

	_enter("");

	spin_lock(&rx->incoming_lock);
	if (rx->sk.sk_state == RXRPC_SERVER_LISTEN_DISABLED ||
	    rx->sk.sk_state == RXRPC_CLOSE) {
		trace_rxrpc_abort(0, "CLS", sp->hdr.cid, sp->hdr.callNumber,
				  sp->hdr.seq, RX_INVALID_OPERATION, ESHUTDOWN);
		skb->mark = RXRPC_SKB_MARK_REJECT_ABORT;
		skb->priority = RX_INVALID_OPERATION;
		goto no_call;
	}

	/* The peer, connection and call may all have sprung into existence due
	 * to a duplicate packet being handled on another CPU in parallel, so
	 * we have to recheck the routing.  However, we're now holding
	 * rx->incoming_lock, so the values should remain stable.
	 */
	conn = rxrpc_find_connection_rcu(local, skb, &peer);

	if (!conn && !rxrpc_look_up_server_security(local, rx, &sec, &key, skb))
		goto no_call;

	call = rxrpc_alloc_incoming_call(rx, local, peer, conn, sec, key, skb);
	key_put(key);
	if (!call) {
		skb->mark = RXRPC_SKB_MARK_REJECT_BUSY;
		goto no_call;
	}

	trace_rxrpc_receive(call, rxrpc_receive_incoming,
			    sp->hdr.serial, sp->hdr.seq);

	/* Make the call live. */
	rxrpc_incoming_call(rx, call, skb);
	conn = call->conn;

	if (rx->notify_new_call)
		rx->notify_new_call(&rx->sk, call, call->user_call_ID);

	spin_lock(&conn->state_lock);
	switch (conn->state) {
	case RXRPC_CONN_SERVICE_UNSECURED:
		conn->state = RXRPC_CONN_SERVICE_CHALLENGING;
		set_bit(RXRPC_CONN_EV_CHALLENGE, &call->conn->events);
		rxrpc_queue_conn(call->conn);
		break;

	case RXRPC_CONN_SERVICE:
		write_lock(&call->state_lock);
		if (call->state < RXRPC_CALL_COMPLETE)
			call->state = RXRPC_CALL_SERVER_RECV_REQUEST;
		write_unlock(&call->state_lock);
		break;

	case RXRPC_CONN_REMOTELY_ABORTED:
		rxrpc_set_call_completion(call, RXRPC_CALL_REMOTELY_ABORTED,
					  conn->abort_code, conn->error);
		break;
	case RXRPC_CONN_LOCALLY_ABORTED:
		rxrpc_abort_call("CON", call, sp->hdr.seq,
				 conn->abort_code, conn->error);
		break;
	default:
		BUG();
	}
	spin_unlock(&conn->state_lock);
	spin_unlock(&rx->incoming_lock);
<<<<<<< HEAD

	rxrpc_send_ping(call, skb);
=======
>>>>>>> d1988041

	rxrpc_send_ping(call, skb);

	/* We have to discard the prealloc queue's ref here and rely on a
	 * combination of the RCU read lock and refs held either by the socket
	 * (recvmsg queue, to-be-accepted queue or user ID tree) or the kernel
	 * service to prevent the call from being deallocated too early.
	 */
	rxrpc_put_call(call, rxrpc_call_put);

	_leave(" = %p{%d}", call, call->debug_id);
	return call;
<<<<<<< HEAD

no_call:
	spin_unlock(&rx->incoming_lock);
	_leave(" = NULL [%u]", skb->mark);
	return NULL;
}

/*
 * handle acceptance of a call by userspace
 * - assign the user call ID to the call at the front of the queue
 * - called with the socket locked.
 */
struct rxrpc_call *rxrpc_accept_call(struct rxrpc_sock *rx,
				     unsigned long user_call_ID,
				     rxrpc_notify_rx_t notify_rx)
	__releases(&rx->sk.sk_lock.slock)
	__acquires(call->user_mutex)
{
	struct rxrpc_call *call;
	struct rb_node *parent, **pp;
	int ret;

	_enter(",%lx", user_call_ID);

	ASSERT(!irqs_disabled());

	write_lock(&rx->call_lock);

	if (list_empty(&rx->to_be_accepted)) {
		write_unlock(&rx->call_lock);
		release_sock(&rx->sk);
		kleave(" = -ENODATA [empty]");
		return ERR_PTR(-ENODATA);
	}

	/* check the user ID isn't already in use */
	pp = &rx->calls.rb_node;
	parent = NULL;
	while (*pp) {
		parent = *pp;
		call = rb_entry(parent, struct rxrpc_call, sock_node);
=======
>>>>>>> d1988041

no_call:
	spin_unlock(&rx->incoming_lock);
	_leave(" = NULL [%u]", skb->mark);
	return NULL;
}

/*
 * Charge up socket with preallocated calls, attaching user call IDs.
 */
int rxrpc_user_charge_accept(struct rxrpc_sock *rx, unsigned long user_call_ID)
{
	struct rxrpc_backlog *b = rx->backlog;

	if (rx->sk.sk_state == RXRPC_CLOSE)
		return -ESHUTDOWN;

	return rxrpc_service_prealloc_one(rx, b, NULL, NULL, user_call_ID,
					  GFP_KERNEL,
					  atomic_inc_return(&rxrpc_debug_id));
}

/*
 * rxrpc_kernel_charge_accept - Charge up socket with preallocated calls
 * @sock: The socket on which to preallocate
 * @notify_rx: Event notification function for the call
 * @user_attach_call: Func to attach call to user_call_ID
 * @user_call_ID: The tag to attach to the preallocated call
 * @gfp: The allocation conditions.
 * @debug_id: The tracing debug ID.
 *
 * Charge up the socket with preallocated calls, each with a user ID.  A
 * function should be provided to effect the attachment from the user's side.
 * The user is given a ref to hold on the call.
 *
 * Note that the call may be come connected before this function returns.
 */
int rxrpc_kernel_charge_accept(struct socket *sock,
			       rxrpc_notify_rx_t notify_rx,
			       rxrpc_user_attach_call_t user_attach_call,
			       unsigned long user_call_ID, gfp_t gfp,
			       unsigned int debug_id)
{
	struct rxrpc_sock *rx = rxrpc_sk(sock->sk);
	struct rxrpc_backlog *b = rx->backlog;

	if (sock->sk->sk_state == RXRPC_CLOSE)
		return -ESHUTDOWN;

	return rxrpc_service_prealloc_one(rx, b, notify_rx,
					  user_attach_call, user_call_ID,
					  gfp, debug_id);
}
EXPORT_SYMBOL(rxrpc_kernel_charge_accept);<|MERGE_RESOLUTION|>--- conflicted
+++ resolved
@@ -422,11 +422,6 @@
 	}
 	spin_unlock(&conn->state_lock);
 	spin_unlock(&rx->incoming_lock);
-<<<<<<< HEAD
-
-	rxrpc_send_ping(call, skb);
-=======
->>>>>>> d1988041
 
 	rxrpc_send_ping(call, skb);
 
@@ -439,50 +434,6 @@
 
 	_leave(" = %p{%d}", call, call->debug_id);
 	return call;
-<<<<<<< HEAD
-
-no_call:
-	spin_unlock(&rx->incoming_lock);
-	_leave(" = NULL [%u]", skb->mark);
-	return NULL;
-}
-
-/*
- * handle acceptance of a call by userspace
- * - assign the user call ID to the call at the front of the queue
- * - called with the socket locked.
- */
-struct rxrpc_call *rxrpc_accept_call(struct rxrpc_sock *rx,
-				     unsigned long user_call_ID,
-				     rxrpc_notify_rx_t notify_rx)
-	__releases(&rx->sk.sk_lock.slock)
-	__acquires(call->user_mutex)
-{
-	struct rxrpc_call *call;
-	struct rb_node *parent, **pp;
-	int ret;
-
-	_enter(",%lx", user_call_ID);
-
-	ASSERT(!irqs_disabled());
-
-	write_lock(&rx->call_lock);
-
-	if (list_empty(&rx->to_be_accepted)) {
-		write_unlock(&rx->call_lock);
-		release_sock(&rx->sk);
-		kleave(" = -ENODATA [empty]");
-		return ERR_PTR(-ENODATA);
-	}
-
-	/* check the user ID isn't already in use */
-	pp = &rx->calls.rb_node;
-	parent = NULL;
-	while (*pp) {
-		parent = *pp;
-		call = rb_entry(parent, struct rxrpc_call, sock_node);
-=======
->>>>>>> d1988041
 
 no_call:
 	spin_unlock(&rx->incoming_lock);
