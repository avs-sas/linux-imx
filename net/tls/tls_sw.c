/*
 * Copyright (c) 2016-2017, Mellanox Technologies. All rights reserved.
 * Copyright (c) 2016-2017, Dave Watson <davejwatson@fb.com>. All rights reserved.
 * Copyright (c) 2016-2017, Lance Chao <lancerchao@fb.com>. All rights reserved.
 * Copyright (c) 2016, Fridolin Pokorny <fridolin.pokorny@gmail.com>. All rights reserved.
 * Copyright (c) 2016, Nikos Mavrogiannopoulos <nmav@gnutls.org>. All rights reserved.
 * Copyright (c) 2018, Covalent IO, Inc. http://covalent.io
 *
 * This software is available to you under a choice of one of two
 * licenses.  You may choose to be licensed under the terms of the GNU
 * General Public License (GPL) Version 2, available from the file
 * COPYING in the main directory of this source tree, or the
 * OpenIB.org BSD license below:
 *
 *     Redistribution and use in source and binary forms, with or
 *     without modification, are permitted provided that the following
 *     conditions are met:
 *
 *      - Redistributions of source code must retain the above
 *        copyright notice, this list of conditions and the following
 *        disclaimer.
 *
 *      - Redistributions in binary form must reproduce the above
 *        copyright notice, this list of conditions and the following
 *        disclaimer in the documentation and/or other materials
 *        provided with the distribution.
 *
 * THE SOFTWARE IS PROVIDED "AS IS", WITHOUT WARRANTY OF ANY KIND,
 * EXPRESS OR IMPLIED, INCLUDING BUT NOT LIMITED TO THE WARRANTIES OF
 * MERCHANTABILITY, FITNESS FOR A PARTICULAR PURPOSE AND
 * NONINFRINGEMENT. IN NO EVENT SHALL THE AUTHORS OR COPYRIGHT HOLDERS
 * BE LIABLE FOR ANY CLAIM, DAMAGES OR OTHER LIABILITY, WHETHER IN AN
 * ACTION OF CONTRACT, TORT OR OTHERWISE, ARISING FROM, OUT OF OR IN
 * CONNECTION WITH THE SOFTWARE OR THE USE OR OTHER DEALINGS IN THE
 * SOFTWARE.
 */

#include <linux/sched/signal.h>
#include <linux/module.h>
#include <crypto/aead.h>

#include <net/strparser.h>
#include <net/tls.h>

static int __skb_nsg(struct sk_buff *skb, int offset, int len,
                     unsigned int recursion_level)
{
        int start = skb_headlen(skb);
        int i, chunk = start - offset;
        struct sk_buff *frag_iter;
        int elt = 0;

        if (unlikely(recursion_level >= 24))
                return -EMSGSIZE;

        if (chunk > 0) {
                if (chunk > len)
                        chunk = len;
                elt++;
                len -= chunk;
                if (len == 0)
                        return elt;
                offset += chunk;
        }

        for (i = 0; i < skb_shinfo(skb)->nr_frags; i++) {
                int end;

                WARN_ON(start > offset + len);

                end = start + skb_frag_size(&skb_shinfo(skb)->frags[i]);
                chunk = end - offset;
                if (chunk > 0) {
                        if (chunk > len)
                                chunk = len;
                        elt++;
                        len -= chunk;
                        if (len == 0)
                                return elt;
                        offset += chunk;
                }
                start = end;
        }

        if (unlikely(skb_has_frag_list(skb))) {
                skb_walk_frags(skb, frag_iter) {
                        int end, ret;

                        WARN_ON(start > offset + len);

                        end = start + frag_iter->len;
                        chunk = end - offset;
                        if (chunk > 0) {
                                if (chunk > len)
                                        chunk = len;
                                ret = __skb_nsg(frag_iter, offset - start, chunk,
                                                recursion_level + 1);
                                if (unlikely(ret < 0))
                                        return ret;
                                elt += ret;
                                len -= chunk;
                                if (len == 0)
                                        return elt;
                                offset += chunk;
                        }
                        start = end;
                }
        }
        BUG_ON(len);
        return elt;
}

/* Return the number of scatterlist elements required to completely map the
 * skb, or -EMSGSIZE if the recursion depth is exceeded.
 */
static int skb_nsg(struct sk_buff *skb, int offset, int len)
{
        return __skb_nsg(skb, offset, len, 0);
}

static int padding_length(struct tls_sw_context_rx *ctx,
			  struct tls_prot_info *prot, struct sk_buff *skb)
{
	struct strp_msg *rxm = strp_msg(skb);
	int sub = 0;

	/* Determine zero-padding length */
	if (prot->version == TLS_1_3_VERSION) {
		char content_type = 0;
		int err;
		int back = 17;

		while (content_type == 0) {
			if (back > rxm->full_len - prot->prepend_size)
				return -EBADMSG;
			err = skb_copy_bits(skb,
					    rxm->offset + rxm->full_len - back,
					    &content_type, 1);
			if (err)
				return err;
			if (content_type)
				break;
			sub++;
			back++;
		}
		ctx->control = content_type;
	}
	return sub;
}

static void tls_decrypt_done(struct crypto_async_request *req, int err)
{
	struct aead_request *aead_req = (struct aead_request *)req;
	struct scatterlist *sgout = aead_req->dst;
	struct scatterlist *sgin = aead_req->src;
	struct tls_sw_context_rx *ctx;
	struct tls_context *tls_ctx;
	struct tls_prot_info *prot;
	struct scatterlist *sg;
	struct sk_buff *skb;
	unsigned int pages;
	int pending;

	skb = (struct sk_buff *)req->data;
	tls_ctx = tls_get_ctx(skb->sk);
	ctx = tls_sw_ctx_rx(tls_ctx);
	prot = &tls_ctx->prot_info;

	/* Propagate if there was an err */
	if (err) {
		ctx->async_wait.err = err;
		tls_err_abort(skb->sk, err);
	} else {
		struct strp_msg *rxm = strp_msg(skb);
		int pad;

		pad = padding_length(ctx, prot, skb);
		if (pad < 0) {
			ctx->async_wait.err = pad;
			tls_err_abort(skb->sk, pad);
		} else {
			rxm->full_len -= pad;
			rxm->offset += prot->prepend_size;
			rxm->full_len -= prot->overhead_size;
		}
	}

	/* After using skb->sk to propagate sk through crypto async callback
	 * we need to NULL it again.
	 */
	skb->sk = NULL;


	/* Free the destination pages if skb was not decrypted inplace */
	if (sgout != sgin) {
		/* Skip the first S/G entry as it points to AAD */
		for_each_sg(sg_next(sgout), sg, UINT_MAX, pages) {
			if (!sg)
				break;
			put_page(sg_page(sg));
		}
	}

	kfree(aead_req);

	pending = atomic_dec_return(&ctx->decrypt_pending);

	if (!pending && READ_ONCE(ctx->async_notify))
		complete(&ctx->async_wait.completion);
}

static int tls_do_decryption(struct sock *sk,
			     struct sk_buff *skb,
			     struct scatterlist *sgin,
			     struct scatterlist *sgout,
			     char *iv_recv,
			     size_t data_len,
			     struct aead_request *aead_req,
			     bool async)
{
	struct tls_context *tls_ctx = tls_get_ctx(sk);
	struct tls_prot_info *prot = &tls_ctx->prot_info;
	struct tls_sw_context_rx *ctx = tls_sw_ctx_rx(tls_ctx);
	int ret;

	aead_request_set_tfm(aead_req, ctx->aead_recv);
	aead_request_set_ad(aead_req, prot->aad_size);
	aead_request_set_crypt(aead_req, sgin, sgout,
			       data_len + prot->tag_size,
			       (u8 *)iv_recv);

	if (async) {
		/* Using skb->sk to push sk through to crypto async callback
		 * handler. This allows propagating errors up to the socket
		 * if needed. It _must_ be cleared in the async handler
		 * before consume_skb is called. We _know_ skb->sk is NULL
		 * because it is a clone from strparser.
		 */
		skb->sk = sk;
		aead_request_set_callback(aead_req,
					  CRYPTO_TFM_REQ_MAY_BACKLOG,
					  tls_decrypt_done, skb);
		atomic_inc(&ctx->decrypt_pending);
	} else {
		aead_request_set_callback(aead_req,
					  CRYPTO_TFM_REQ_MAY_BACKLOG,
					  crypto_req_done, &ctx->async_wait);
	}

	ret = crypto_aead_decrypt(aead_req);
	if (ret == -EINPROGRESS) {
		if (async)
			return ret;

		ret = crypto_wait_req(ret, &ctx->async_wait);
	}

	if (async)
		atomic_dec(&ctx->decrypt_pending);

	return ret;
}

static void tls_trim_both_msgs(struct sock *sk, int target_size)
{
	struct tls_context *tls_ctx = tls_get_ctx(sk);
	struct tls_prot_info *prot = &tls_ctx->prot_info;
	struct tls_sw_context_tx *ctx = tls_sw_ctx_tx(tls_ctx);
	struct tls_rec *rec = ctx->open_rec;

	sk_msg_trim(sk, &rec->msg_plaintext, target_size);
	if (target_size > 0)
		target_size += prot->overhead_size;
	sk_msg_trim(sk, &rec->msg_encrypted, target_size);
}

static int tls_alloc_encrypted_msg(struct sock *sk, int len)
{
	struct tls_context *tls_ctx = tls_get_ctx(sk);
	struct tls_sw_context_tx *ctx = tls_sw_ctx_tx(tls_ctx);
	struct tls_rec *rec = ctx->open_rec;
	struct sk_msg *msg_en = &rec->msg_encrypted;

	return sk_msg_alloc(sk, msg_en, len, 0);
}

static int tls_clone_plaintext_msg(struct sock *sk, int required)
{
	struct tls_context *tls_ctx = tls_get_ctx(sk);
	struct tls_prot_info *prot = &tls_ctx->prot_info;
	struct tls_sw_context_tx *ctx = tls_sw_ctx_tx(tls_ctx);
	struct tls_rec *rec = ctx->open_rec;
	struct sk_msg *msg_pl = &rec->msg_plaintext;
	struct sk_msg *msg_en = &rec->msg_encrypted;
	int skip, len;

	/* We add page references worth len bytes from encrypted sg
	 * at the end of plaintext sg. It is guaranteed that msg_en
	 * has enough required room (ensured by caller).
	 */
	len = required - msg_pl->sg.size;

	/* Skip initial bytes in msg_en's data to be able to use
	 * same offset of both plain and encrypted data.
	 */
	skip = prot->prepend_size + msg_pl->sg.size;

	return sk_msg_clone(sk, msg_pl, msg_en, skip, len);
}

static struct tls_rec *tls_get_rec(struct sock *sk)
{
	struct tls_context *tls_ctx = tls_get_ctx(sk);
	struct tls_prot_info *prot = &tls_ctx->prot_info;
	struct tls_sw_context_tx *ctx = tls_sw_ctx_tx(tls_ctx);
	struct sk_msg *msg_pl, *msg_en;
	struct tls_rec *rec;
	int mem_size;

	mem_size = sizeof(struct tls_rec) + crypto_aead_reqsize(ctx->aead_send);

	rec = kzalloc(mem_size, sk->sk_allocation);
	if (!rec)
		return NULL;

	msg_pl = &rec->msg_plaintext;
	msg_en = &rec->msg_encrypted;

	sk_msg_init(msg_pl);
	sk_msg_init(msg_en);

	sg_init_table(rec->sg_aead_in, 2);
	sg_set_buf(&rec->sg_aead_in[0], rec->aad_space, prot->aad_size);
	sg_unmark_end(&rec->sg_aead_in[1]);

	sg_init_table(rec->sg_aead_out, 2);
	sg_set_buf(&rec->sg_aead_out[0], rec->aad_space, prot->aad_size);
	sg_unmark_end(&rec->sg_aead_out[1]);

	return rec;
}

static void tls_free_rec(struct sock *sk, struct tls_rec *rec)
{
	sk_msg_free(sk, &rec->msg_encrypted);
	sk_msg_free(sk, &rec->msg_plaintext);
	kfree(rec);
}

static void tls_free_open_rec(struct sock *sk)
{
	struct tls_context *tls_ctx = tls_get_ctx(sk);
	struct tls_sw_context_tx *ctx = tls_sw_ctx_tx(tls_ctx);
	struct tls_rec *rec = ctx->open_rec;

	if (rec) {
		tls_free_rec(sk, rec);
		ctx->open_rec = NULL;
	}
}

int tls_tx_records(struct sock *sk, int flags)
{
	struct tls_context *tls_ctx = tls_get_ctx(sk);
	struct tls_sw_context_tx *ctx = tls_sw_ctx_tx(tls_ctx);
	struct tls_rec *rec, *tmp;
	struct sk_msg *msg_en;
	int tx_flags, rc = 0;

	if (tls_is_partially_sent_record(tls_ctx)) {
		rec = list_first_entry(&ctx->tx_list,
				       struct tls_rec, list);

		if (flags == -1)
			tx_flags = rec->tx_flags;
		else
			tx_flags = flags;

		rc = tls_push_partial_record(sk, tls_ctx, tx_flags);
		if (rc)
			goto tx_err;

		/* Full record has been transmitted.
		 * Remove the head of tx_list
		 */
		list_del(&rec->list);
		sk_msg_free(sk, &rec->msg_plaintext);
		kfree(rec);
	}

	/* Tx all ready records */
	list_for_each_entry_safe(rec, tmp, &ctx->tx_list, list) {
		if (READ_ONCE(rec->tx_ready)) {
			if (flags == -1)
				tx_flags = rec->tx_flags;
			else
				tx_flags = flags;

			msg_en = &rec->msg_encrypted;
			rc = tls_push_sg(sk, tls_ctx,
					 &msg_en->sg.data[msg_en->sg.curr],
					 0, tx_flags);
			if (rc)
				goto tx_err;

			list_del(&rec->list);
			sk_msg_free(sk, &rec->msg_plaintext);
			kfree(rec);
		} else {
			break;
		}
	}

tx_err:
	if (rc < 0 && rc != -EAGAIN)
		tls_err_abort(sk, EBADMSG);

	return rc;
}

static void tls_encrypt_done(struct crypto_async_request *req, int err)
{
	struct aead_request *aead_req = (struct aead_request *)req;
	struct sock *sk = req->data;
	struct tls_context *tls_ctx = tls_get_ctx(sk);
	struct tls_prot_info *prot = &tls_ctx->prot_info;
	struct tls_sw_context_tx *ctx = tls_sw_ctx_tx(tls_ctx);
	struct scatterlist *sge;
	struct sk_msg *msg_en;
	struct tls_rec *rec;
	bool ready = false;
	int pending;

	rec = container_of(aead_req, struct tls_rec, aead_req);
	msg_en = &rec->msg_encrypted;

	sge = sk_msg_elem(msg_en, msg_en->sg.curr);
	sge->offset -= prot->prepend_size;
	sge->length += prot->prepend_size;

	/* Check if error is previously set on socket */
	if (err || sk->sk_err) {
		rec = NULL;

		/* If err is already set on socket, return the same code */
		if (sk->sk_err) {
			ctx->async_wait.err = sk->sk_err;
		} else {
			ctx->async_wait.err = err;
			tls_err_abort(sk, err);
		}
	}

	if (rec) {
		struct tls_rec *first_rec;

		/* Mark the record as ready for transmission */
		smp_store_mb(rec->tx_ready, true);

		/* If received record is at head of tx_list, schedule tx */
		first_rec = list_first_entry(&ctx->tx_list,
					     struct tls_rec, list);
		if (rec == first_rec)
			ready = true;
	}

	pending = atomic_dec_return(&ctx->encrypt_pending);

	if (!pending && READ_ONCE(ctx->async_notify))
		complete(&ctx->async_wait.completion);

	if (!ready)
		return;

	/* Schedule the transmission */
	if (!test_and_set_bit(BIT_TX_SCHEDULED, &ctx->tx_bitmask))
		schedule_delayed_work(&ctx->tx_work.work, 1);
}

static int tls_do_encryption(struct sock *sk,
			     struct tls_context *tls_ctx,
			     struct tls_sw_context_tx *ctx,
			     struct aead_request *aead_req,
			     size_t data_len, u32 start)
{
	struct tls_prot_info *prot = &tls_ctx->prot_info;
	struct tls_rec *rec = ctx->open_rec;
	struct sk_msg *msg_en = &rec->msg_encrypted;
	struct scatterlist *sge = sk_msg_elem(msg_en, start);
	int rc, iv_offset = 0;

	/* For CCM based ciphers, first byte of IV is a constant */
	if (prot->cipher_type == TLS_CIPHER_AES_CCM_128) {
		rec->iv_data[0] = TLS_AES_CCM_IV_B0_BYTE;
		iv_offset = 1;
	}

	memcpy(&rec->iv_data[iv_offset], tls_ctx->tx.iv,
	       prot->iv_size + prot->salt_size);

	xor_iv_with_seq(prot->version, rec->iv_data, tls_ctx->tx.rec_seq);

	sge->offset += prot->prepend_size;
	sge->length -= prot->prepend_size;

	msg_en->sg.curr = start;

	aead_request_set_tfm(aead_req, ctx->aead_send);
	aead_request_set_ad(aead_req, prot->aad_size);
	aead_request_set_crypt(aead_req, rec->sg_aead_in,
			       rec->sg_aead_out,
			       data_len, rec->iv_data);

	aead_request_set_callback(aead_req, CRYPTO_TFM_REQ_MAY_BACKLOG,
				  tls_encrypt_done, sk);

	/* Add the record in tx_list */
	list_add_tail((struct list_head *)&rec->list, &ctx->tx_list);
	atomic_inc(&ctx->encrypt_pending);

	rc = crypto_aead_encrypt(aead_req);
	if (!rc || rc != -EINPROGRESS) {
		atomic_dec(&ctx->encrypt_pending);
		sge->offset -= prot->prepend_size;
		sge->length += prot->prepend_size;
	}

	if (!rc) {
		WRITE_ONCE(rec->tx_ready, true);
	} else if (rc != -EINPROGRESS) {
		list_del(&rec->list);
		return rc;
	}

	/* Unhook the record from context if encryption is not failure */
	ctx->open_rec = NULL;
	tls_advance_record_sn(sk, prot, &tls_ctx->tx);
	return rc;
}

static int tls_split_open_record(struct sock *sk, struct tls_rec *from,
				 struct tls_rec **to, struct sk_msg *msg_opl,
				 struct sk_msg *msg_oen, u32 split_point,
				 u32 tx_overhead_size, u32 *orig_end)
{
	u32 i, j, bytes = 0, apply = msg_opl->apply_bytes;
	struct scatterlist *sge, *osge, *nsge;
	u32 orig_size = msg_opl->sg.size;
	struct scatterlist tmp = { };
	struct sk_msg *msg_npl;
	struct tls_rec *new;
	int ret;

	new = tls_get_rec(sk);
	if (!new)
		return -ENOMEM;
	ret = sk_msg_alloc(sk, &new->msg_encrypted, msg_opl->sg.size +
			   tx_overhead_size, 0);
	if (ret < 0) {
		tls_free_rec(sk, new);
		return ret;
	}

	*orig_end = msg_opl->sg.end;
	i = msg_opl->sg.start;
	sge = sk_msg_elem(msg_opl, i);
	while (apply && sge->length) {
		if (sge->length > apply) {
			u32 len = sge->length - apply;

			get_page(sg_page(sge));
			sg_set_page(&tmp, sg_page(sge), len,
				    sge->offset + apply);
			sge->length = apply;
			bytes += apply;
			apply = 0;
		} else {
			apply -= sge->length;
			bytes += sge->length;
		}

		sk_msg_iter_var_next(i);
		if (i == msg_opl->sg.end)
			break;
		sge = sk_msg_elem(msg_opl, i);
	}

	msg_opl->sg.end = i;
	msg_opl->sg.curr = i;
	msg_opl->sg.copybreak = 0;
	msg_opl->apply_bytes = 0;
	msg_opl->sg.size = bytes;

	msg_npl = &new->msg_plaintext;
	msg_npl->apply_bytes = apply;
	msg_npl->sg.size = orig_size - bytes;

	j = msg_npl->sg.start;
	nsge = sk_msg_elem(msg_npl, j);
	if (tmp.length) {
		memcpy(nsge, &tmp, sizeof(*nsge));
		sk_msg_iter_var_next(j);
		nsge = sk_msg_elem(msg_npl, j);
	}

	osge = sk_msg_elem(msg_opl, i);
	while (osge->length) {
		memcpy(nsge, osge, sizeof(*nsge));
		sg_unmark_end(nsge);
		sk_msg_iter_var_next(i);
		sk_msg_iter_var_next(j);
		if (i == *orig_end)
			break;
		osge = sk_msg_elem(msg_opl, i);
		nsge = sk_msg_elem(msg_npl, j);
	}

	msg_npl->sg.end = j;
	msg_npl->sg.curr = j;
	msg_npl->sg.copybreak = 0;

	*to = new;
	return 0;
}

static void tls_merge_open_record(struct sock *sk, struct tls_rec *to,
				  struct tls_rec *from, u32 orig_end)
{
	struct sk_msg *msg_npl = &from->msg_plaintext;
	struct sk_msg *msg_opl = &to->msg_plaintext;
	struct scatterlist *osge, *nsge;
	u32 i, j;

	i = msg_opl->sg.end;
	sk_msg_iter_var_prev(i);
	j = msg_npl->sg.start;

	osge = sk_msg_elem(msg_opl, i);
	nsge = sk_msg_elem(msg_npl, j);

	if (sg_page(osge) == sg_page(nsge) &&
	    osge->offset + osge->length == nsge->offset) {
		osge->length += nsge->length;
		put_page(sg_page(nsge));
	}

	msg_opl->sg.end = orig_end;
	msg_opl->sg.curr = orig_end;
	msg_opl->sg.copybreak = 0;
	msg_opl->apply_bytes = msg_opl->sg.size + msg_npl->sg.size;
	msg_opl->sg.size += msg_npl->sg.size;

	sk_msg_free(sk, &to->msg_encrypted);
	sk_msg_xfer_full(&to->msg_encrypted, &from->msg_encrypted);

	kfree(from);
}

static int tls_push_record(struct sock *sk, int flags,
			   unsigned char record_type)
{
	struct tls_context *tls_ctx = tls_get_ctx(sk);
	struct tls_prot_info *prot = &tls_ctx->prot_info;
	struct tls_sw_context_tx *ctx = tls_sw_ctx_tx(tls_ctx);
	struct tls_rec *rec = ctx->open_rec, *tmp = NULL;
	u32 i, split_point, uninitialized_var(orig_end);
	struct sk_msg *msg_pl, *msg_en;
	struct aead_request *req;
	bool split;
	int rc;

	if (!rec)
		return 0;

	msg_pl = &rec->msg_plaintext;
	msg_en = &rec->msg_encrypted;

	split_point = msg_pl->apply_bytes;
	split = split_point && split_point < msg_pl->sg.size;
	if (split) {
		rc = tls_split_open_record(sk, rec, &tmp, msg_pl, msg_en,
					   split_point, prot->overhead_size,
					   &orig_end);
		if (rc < 0)
			return rc;
		sk_msg_trim(sk, msg_en, msg_pl->sg.size +
			    prot->overhead_size);
	}

	rec->tx_flags = flags;
	req = &rec->aead_req;

	i = msg_pl->sg.end;
	sk_msg_iter_var_prev(i);

	rec->content_type = record_type;
	if (prot->version == TLS_1_3_VERSION) {
		/* Add content type to end of message.  No padding added */
		sg_set_buf(&rec->sg_content_type, &rec->content_type, 1);
		sg_mark_end(&rec->sg_content_type);
		sg_chain(msg_pl->sg.data, msg_pl->sg.end + 1,
			 &rec->sg_content_type);
	} else {
		sg_mark_end(sk_msg_elem(msg_pl, i));
	}

	i = msg_pl->sg.start;
	sg_chain(rec->sg_aead_in, 2, &msg_pl->sg.data[i]);

	i = msg_en->sg.end;
	sk_msg_iter_var_prev(i);
	sg_mark_end(sk_msg_elem(msg_en, i));

	i = msg_en->sg.start;
	sg_chain(rec->sg_aead_out, 2, &msg_en->sg.data[i]);

	tls_make_aad(rec->aad_space, msg_pl->sg.size + prot->tail_size,
		     tls_ctx->tx.rec_seq, prot->rec_seq_size,
		     record_type, prot->version);

	tls_fill_prepend(tls_ctx,
			 page_address(sg_page(&msg_en->sg.data[i])) +
			 msg_en->sg.data[i].offset,
			 msg_pl->sg.size + prot->tail_size,
			 record_type, prot->version);

	tls_ctx->pending_open_record_frags = false;

	rc = tls_do_encryption(sk, tls_ctx, ctx, req,
			       msg_pl->sg.size + prot->tail_size, i);
	if (rc < 0) {
		if (rc != -EINPROGRESS) {
			tls_err_abort(sk, EBADMSG);
			if (split) {
				tls_ctx->pending_open_record_frags = true;
				tls_merge_open_record(sk, rec, tmp, orig_end);
			}
		}
		ctx->async_capable = 1;
		return rc;
	} else if (split) {
		msg_pl = &tmp->msg_plaintext;
		msg_en = &tmp->msg_encrypted;
		sk_msg_trim(sk, msg_en, msg_pl->sg.size + prot->overhead_size);
		tls_ctx->pending_open_record_frags = true;
		ctx->open_rec = tmp;
	}

	return tls_tx_records(sk, flags);
}

static int bpf_exec_tx_verdict(struct sk_msg *msg, struct sock *sk,
			       bool full_record, u8 record_type,
			       size_t *copied, int flags)
{
	struct tls_context *tls_ctx = tls_get_ctx(sk);
	struct tls_sw_context_tx *ctx = tls_sw_ctx_tx(tls_ctx);
	struct sk_msg msg_redir = { };
	struct sk_psock *psock;
	struct sock *sk_redir;
	struct tls_rec *rec;
	bool enospc, policy;
	int err = 0, send;
	u32 delta = 0;

	policy = !(flags & MSG_SENDPAGE_NOPOLICY);
	psock = sk_psock_get(sk);
	if (!psock || !policy) {
		err = tls_push_record(sk, flags, record_type);
		if (err) {
			*copied -= sk_msg_free(sk, msg);
			tls_free_open_rec(sk);
		}
		return err;
	}
more_data:
	enospc = sk_msg_full(msg);
	if (psock->eval == __SK_NONE) {
		delta = msg->sg.size;
		psock->eval = sk_psock_msg_verdict(sk, psock, msg);
		if (delta < msg->sg.size)
			delta -= msg->sg.size;
		else
			delta = 0;
	}
	if (msg->cork_bytes && msg->cork_bytes > msg->sg.size &&
	    !enospc && !full_record) {
		err = -ENOSPC;
		goto out_err;
	}
	msg->cork_bytes = 0;
	send = msg->sg.size;
	if (msg->apply_bytes && msg->apply_bytes < send)
		send = msg->apply_bytes;

	switch (psock->eval) {
	case __SK_PASS:
		err = tls_push_record(sk, flags, record_type);
		if (err < 0) {
			*copied -= sk_msg_free(sk, msg);
			tls_free_open_rec(sk);
			goto out_err;
		}
		break;
	case __SK_REDIRECT:
		sk_redir = psock->sk_redir;
		memcpy(&msg_redir, msg, sizeof(*msg));
		if (msg->apply_bytes < send)
			msg->apply_bytes = 0;
		else
			msg->apply_bytes -= send;
		sk_msg_return_zero(sk, msg, send);
		msg->sg.size -= send;
		release_sock(sk);
		err = tcp_bpf_sendmsg_redir(sk_redir, &msg_redir, send, flags);
		lock_sock(sk);
		if (err < 0) {
			*copied -= sk_msg_free_nocharge(sk, &msg_redir);
			msg->sg.size = 0;
		}
		if (msg->sg.size == 0)
			tls_free_open_rec(sk);
		break;
	case __SK_DROP:
	default:
		sk_msg_free_partial(sk, msg, send);
		if (msg->apply_bytes < send)
			msg->apply_bytes = 0;
		else
			msg->apply_bytes -= send;
		if (msg->sg.size == 0)
			tls_free_open_rec(sk);
		*copied -= (send + delta);
		err = -EACCES;
	}

	if (likely(!err)) {
		bool reset_eval = !ctx->open_rec;

		rec = ctx->open_rec;
		if (rec) {
			msg = &rec->msg_plaintext;
			if (!msg->apply_bytes)
				reset_eval = true;
		}
		if (reset_eval) {
			psock->eval = __SK_NONE;
			if (psock->sk_redir) {
				sock_put(psock->sk_redir);
				psock->sk_redir = NULL;
			}
		}
		if (rec)
			goto more_data;
	}
 out_err:
	sk_psock_put(sk, psock);
	return err;
}

static int tls_sw_push_pending_record(struct sock *sk, int flags)
{
	struct tls_context *tls_ctx = tls_get_ctx(sk);
	struct tls_sw_context_tx *ctx = tls_sw_ctx_tx(tls_ctx);
	struct tls_rec *rec = ctx->open_rec;
	struct sk_msg *msg_pl;
	size_t copied;

	if (!rec)
		return 0;

	msg_pl = &rec->msg_plaintext;
	copied = msg_pl->sg.size;
	if (!copied)
		return 0;

	return bpf_exec_tx_verdict(msg_pl, sk, true, TLS_RECORD_TYPE_DATA,
				   &copied, flags);
}

int tls_sw_sendmsg(struct sock *sk, struct msghdr *msg, size_t size)
{
	long timeo = sock_sndtimeo(sk, msg->msg_flags & MSG_DONTWAIT);
	struct tls_context *tls_ctx = tls_get_ctx(sk);
	struct tls_prot_info *prot = &tls_ctx->prot_info;
	struct tls_sw_context_tx *ctx = tls_sw_ctx_tx(tls_ctx);
<<<<<<< HEAD
	int ret;
	int required_size;
	long timeo = sock_sndtimeo(sk, msg->msg_flags & MSG_DONTWAIT);
=======
	bool async_capable = ctx->async_capable;
	unsigned char record_type = TLS_RECORD_TYPE_DATA;
	bool is_kvec = iov_iter_is_kvec(&msg->msg_iter);
>>>>>>> f7688b48
	bool eor = !(msg->msg_flags & MSG_MORE);
	size_t try_to_copy, copied = 0;
	struct sk_msg *msg_pl, *msg_en;
	struct tls_rec *rec;
	int required_size;
	int num_async = 0;
	bool full_record;
	int record_room;
	int num_zc = 0;
	int orig_size;
	int ret = 0;

	if (msg->msg_flags & ~(MSG_MORE | MSG_DONTWAIT | MSG_NOSIGNAL))
		return -ENOTSUPP;

	mutex_lock(&tls_ctx->tx_lock);
	lock_sock(sk);

<<<<<<< HEAD
	ret = tls_complete_pending_work(sk, tls_ctx, msg->msg_flags, &timeo);
	if (ret)
		goto send_end;

=======
>>>>>>> f7688b48
	if (unlikely(msg->msg_controllen)) {
		ret = tls_proccess_cmsg(sk, msg, &record_type);
		if (ret) {
			if (ret == -EINPROGRESS)
				num_async++;
			else if (ret != -EAGAIN)
				goto send_end;
		}
	}

	while (msg_data_left(msg)) {
		if (sk->sk_err) {
			ret = -sk->sk_err;
			goto send_end;
		}

		if (ctx->open_rec)
			rec = ctx->open_rec;
		else
			rec = ctx->open_rec = tls_get_rec(sk);
		if (!rec) {
			ret = -ENOMEM;
			goto send_end;
		}

		msg_pl = &rec->msg_plaintext;
		msg_en = &rec->msg_encrypted;

		orig_size = msg_pl->sg.size;
		full_record = false;
		try_to_copy = msg_data_left(msg);
		record_room = TLS_MAX_PAYLOAD_SIZE - msg_pl->sg.size;
		if (try_to_copy >= record_room) {
			try_to_copy = record_room;
			full_record = true;
		}

		required_size = msg_pl->sg.size + try_to_copy +
				prot->overhead_size;

		if (!sk_stream_memory_free(sk))
			goto wait_for_sndbuf;

alloc_encrypted:
		ret = tls_alloc_encrypted_msg(sk, required_size);
		if (ret) {
			if (ret != -ENOSPC)
				goto wait_for_memory;

			/* Adjust try_to_copy according to the amount that was
			 * actually allocated. The difference is due
			 * to max sg elements limit
			 */
			try_to_copy -= required_size - msg_en->sg.size;
			full_record = true;
		}

		if (!is_kvec && (full_record || eor) && !async_capable) {
			u32 first = msg_pl->sg.end;

			ret = sk_msg_zerocopy_from_iter(sk, &msg->msg_iter,
							msg_pl, try_to_copy);
			if (ret)
				goto fallback_to_reg_send;

			num_zc++;
			copied += try_to_copy;

			sk_msg_sg_copy_set(msg_pl, first);
			ret = bpf_exec_tx_verdict(msg_pl, sk, full_record,
						  record_type, &copied,
						  msg->msg_flags);
			if (ret) {
				if (ret == -EINPROGRESS)
					num_async++;
				else if (ret == -ENOMEM)
					goto wait_for_memory;
				else if (ctx->open_rec && ret == -ENOSPC)
					goto rollback_iter;
				else if (ret != -EAGAIN)
					goto send_end;
			}
			continue;
rollback_iter:
			copied -= try_to_copy;
			sk_msg_sg_copy_clear(msg_pl, first);
			iov_iter_revert(&msg->msg_iter,
					msg_pl->sg.size - orig_size);
fallback_to_reg_send:
			sk_msg_trim(sk, msg_pl, orig_size);
		}

		required_size = msg_pl->sg.size + try_to_copy;

		ret = tls_clone_plaintext_msg(sk, required_size);
		if (ret) {
			if (ret != -ENOSPC)
				goto send_end;

			/* Adjust try_to_copy according to the amount that was
			 * actually allocated. The difference is due
			 * to max sg elements limit
			 */
			try_to_copy -= required_size - msg_pl->sg.size;
			full_record = true;
			sk_msg_trim(sk, msg_en,
				    msg_pl->sg.size + prot->overhead_size);
		}

		if (try_to_copy) {
			ret = sk_msg_memcopy_from_iter(sk, &msg->msg_iter,
						       msg_pl, try_to_copy);
			if (ret < 0)
				goto trim_sgl;
		}

		/* Open records defined only if successfully copied, otherwise
		 * we would trim the sg but not reset the open record frags.
		 */
		tls_ctx->pending_open_record_frags = true;
		copied += try_to_copy;
		if (full_record || eor) {
			ret = bpf_exec_tx_verdict(msg_pl, sk, full_record,
						  record_type, &copied,
						  msg->msg_flags);
			if (ret) {
				if (ret == -EINPROGRESS)
					num_async++;
				else if (ret == -ENOMEM)
					goto wait_for_memory;
				else if (ret != -EAGAIN) {
					if (ret == -ENOSPC)
						ret = 0;
					goto send_end;
				}
			}
		}

		continue;

wait_for_sndbuf:
		set_bit(SOCK_NOSPACE, &sk->sk_socket->flags);
wait_for_memory:
		ret = sk_stream_wait_memory(sk, &timeo);
		if (ret) {
trim_sgl:
			if (ctx->open_rec)
				tls_trim_both_msgs(sk, orig_size);
			goto send_end;
		}

		if (ctx->open_rec && msg_en->sg.size < required_size)
			goto alloc_encrypted;
	}

	if (!num_async) {
		goto send_end;
	} else if (num_zc) {
		/* Wait for pending encryptions to get completed */
		smp_store_mb(ctx->async_notify, true);

		if (atomic_read(&ctx->encrypt_pending))
			crypto_wait_req(-EINPROGRESS, &ctx->async_wait);
		else
			reinit_completion(&ctx->async_wait.completion);

		WRITE_ONCE(ctx->async_notify, false);

		if (ctx->async_wait.err) {
			ret = ctx->async_wait.err;
			copied = 0;
		}
	}

	/* Transmit if any encryptions have completed */
	if (test_and_clear_bit(BIT_TX_SCHEDULED, &ctx->tx_bitmask)) {
		cancel_delayed_work(&ctx->tx_work.work);
		tls_tx_records(sk, msg->msg_flags);
	}

send_end:
	ret = sk_stream_error(sk, msg->msg_flags, ret);

	release_sock(sk);
	mutex_unlock(&tls_ctx->tx_lock);
	return copied ? copied : ret;
}

static int tls_sw_do_sendpage(struct sock *sk, struct page *page,
			      int offset, size_t size, int flags)
{
	long timeo = sock_sndtimeo(sk, flags & MSG_DONTWAIT);
	struct tls_context *tls_ctx = tls_get_ctx(sk);
	struct tls_sw_context_tx *ctx = tls_sw_ctx_tx(tls_ctx);
<<<<<<< HEAD
	int ret;
	long timeo = sock_sndtimeo(sk, flags & MSG_DONTWAIT);
	bool eor;
	size_t orig_size = size;
=======
	struct tls_prot_info *prot = &tls_ctx->prot_info;
>>>>>>> f7688b48
	unsigned char record_type = TLS_RECORD_TYPE_DATA;
	struct sk_msg *msg_pl;
	struct tls_rec *rec;
	int num_async = 0;
	size_t copied = 0;
	bool full_record;
	int record_room;
	int ret = 0;
	bool eor;

	eor = !(flags & (MSG_MORE | MSG_SENDPAGE_NOTLAST));
	sk_clear_bit(SOCKWQ_ASYNC_NOSPACE, sk);

<<<<<<< HEAD
	ret = tls_complete_pending_work(sk, tls_ctx, flags, &timeo);
	if (ret)
		goto sendpage_end;

=======
>>>>>>> f7688b48
	/* Call the sk_stream functions to manage the sndbuf mem. */
	while (size > 0) {
		size_t copy, required_size;

		if (sk->sk_err) {
			ret = -sk->sk_err;
			goto sendpage_end;
		}

		if (ctx->open_rec)
			rec = ctx->open_rec;
		else
			rec = ctx->open_rec = tls_get_rec(sk);
		if (!rec) {
			ret = -ENOMEM;
			goto sendpage_end;
		}

		msg_pl = &rec->msg_plaintext;

		full_record = false;
		record_room = TLS_MAX_PAYLOAD_SIZE - msg_pl->sg.size;
		copy = size;
		if (copy >= record_room) {
			copy = record_room;
			full_record = true;
		}

		required_size = msg_pl->sg.size + copy + prot->overhead_size;

		if (!sk_stream_memory_free(sk))
			goto wait_for_sndbuf;
alloc_payload:
		ret = tls_alloc_encrypted_msg(sk, required_size);
		if (ret) {
			if (ret != -ENOSPC)
				goto wait_for_memory;

			/* Adjust copy according to the amount that was
			 * actually allocated. The difference is due
			 * to max sg elements limit
			 */
			copy -= required_size - msg_pl->sg.size;
			full_record = true;
		}

		sk_msg_page_add(msg_pl, page, copy, offset);
		sk_mem_charge(sk, copy);

		offset += copy;
		size -= copy;
		copied += copy;

		tls_ctx->pending_open_record_frags = true;
		if (full_record || eor || sk_msg_full(msg_pl)) {
			ret = bpf_exec_tx_verdict(msg_pl, sk, full_record,
						  record_type, &copied, flags);
			if (ret) {
				if (ret == -EINPROGRESS)
					num_async++;
				else if (ret == -ENOMEM)
					goto wait_for_memory;
				else if (ret != -EAGAIN) {
					if (ret == -ENOSPC)
						ret = 0;
					goto sendpage_end;
				}
			}
		}
		continue;
wait_for_sndbuf:
		set_bit(SOCK_NOSPACE, &sk->sk_socket->flags);
wait_for_memory:
		ret = sk_stream_wait_memory(sk, &timeo);
		if (ret) {
			if (ctx->open_rec)
				tls_trim_both_msgs(sk, msg_pl->sg.size);
			goto sendpage_end;
		}

		if (ctx->open_rec)
			goto alloc_payload;
	}

	if (num_async) {
		/* Transmit if any encryptions have completed */
		if (test_and_clear_bit(BIT_TX_SCHEDULED, &ctx->tx_bitmask)) {
			cancel_delayed_work(&ctx->tx_work.work);
			tls_tx_records(sk, flags);
		}
	}
sendpage_end:
	ret = sk_stream_error(sk, flags, ret);
	return copied ? copied : ret;
}

int tls_sw_sendpage_locked(struct sock *sk, struct page *page,
			   int offset, size_t size, int flags)
{
	if (flags & ~(MSG_MORE | MSG_DONTWAIT | MSG_NOSIGNAL |
		      MSG_SENDPAGE_NOTLAST | MSG_SENDPAGE_NOPOLICY |
		      MSG_NO_SHARED_FRAGS))
		return -ENOTSUPP;

	return tls_sw_do_sendpage(sk, page, offset, size, flags);
}

int tls_sw_sendpage(struct sock *sk, struct page *page,
		    int offset, size_t size, int flags)
{
	struct tls_context *tls_ctx = tls_get_ctx(sk);
	int ret;

	if (flags & ~(MSG_MORE | MSG_DONTWAIT | MSG_NOSIGNAL |
		      MSG_SENDPAGE_NOTLAST | MSG_SENDPAGE_NOPOLICY))
		return -ENOTSUPP;

	mutex_lock(&tls_ctx->tx_lock);
	lock_sock(sk);
	ret = tls_sw_do_sendpage(sk, page, offset, size, flags);
	release_sock(sk);
	mutex_unlock(&tls_ctx->tx_lock);
	return ret;
}

static struct sk_buff *tls_wait_data(struct sock *sk, struct sk_psock *psock,
				     int flags, long timeo, int *err)
{
	struct tls_context *tls_ctx = tls_get_ctx(sk);
	struct tls_sw_context_rx *ctx = tls_sw_ctx_rx(tls_ctx);
	struct sk_buff *skb;
	DEFINE_WAIT_FUNC(wait, woken_wake_function);

	while (!(skb = ctx->recv_pkt) && sk_psock_queue_empty(psock)) {
		if (sk->sk_err) {
			*err = sock_error(sk);
			return NULL;
		}

		if (sk->sk_shutdown & RCV_SHUTDOWN)
			return NULL;

		if (sock_flag(sk, SOCK_DONE))
			return NULL;

		if ((flags & MSG_DONTWAIT) || !timeo) {
			*err = -EAGAIN;
			return NULL;
		}

		add_wait_queue(sk_sleep(sk), &wait);
		sk_set_bit(SOCKWQ_ASYNC_WAITDATA, sk);
		sk_wait_event(sk, &timeo,
			      ctx->recv_pkt != skb ||
			      !sk_psock_queue_empty(psock),
			      &wait);
		sk_clear_bit(SOCKWQ_ASYNC_WAITDATA, sk);
		remove_wait_queue(sk_sleep(sk), &wait);

		/* Handle signals */
		if (signal_pending(current)) {
			*err = sock_intr_errno(timeo);
			return NULL;
		}
	}

	return skb;
}

static int tls_setup_from_iter(struct sock *sk, struct iov_iter *from,
			       int length, int *pages_used,
			       unsigned int *size_used,
			       struct scatterlist *to,
			       int to_max_pages)
{
	int rc = 0, i = 0, num_elem = *pages_used, maxpages;
	struct page *pages[MAX_SKB_FRAGS];
	unsigned int size = *size_used;
	ssize_t copied, use;
	size_t offset;

	while (length > 0) {
		i = 0;
		maxpages = to_max_pages - num_elem;
		if (maxpages == 0) {
			rc = -EFAULT;
			goto out;
		}
		copied = iov_iter_get_pages(from, pages,
					    length,
					    maxpages, &offset);
		if (copied <= 0) {
			rc = -EFAULT;
			goto out;
		}

		iov_iter_advance(from, copied);

		length -= copied;
		size += copied;
		while (copied) {
			use = min_t(int, copied, PAGE_SIZE - offset);

			sg_set_page(&to[num_elem],
				    pages[i], use, offset);
			sg_unmark_end(&to[num_elem]);
			/* We do not uncharge memory from this API */

			offset = 0;
			copied -= use;

			i++;
			num_elem++;
		}
	}
	/* Mark the end in the last sg entry if newly added */
	if (num_elem > *pages_used)
		sg_mark_end(&to[num_elem - 1]);
out:
	if (rc)
		iov_iter_revert(from, size - *size_used);
	*size_used = size;
	*pages_used = num_elem;

	return rc;
}

/* This function decrypts the input skb into either out_iov or in out_sg
 * or in skb buffers itself. The input parameter 'zc' indicates if
 * zero-copy mode needs to be tried or not. With zero-copy mode, either
 * out_iov or out_sg must be non-NULL. In case both out_iov and out_sg are
 * NULL, then the decryption happens inside skb buffers itself, i.e.
 * zero-copy gets disabled and 'zc' is updated.
 */

static int decrypt_internal(struct sock *sk, struct sk_buff *skb,
			    struct iov_iter *out_iov,
			    struct scatterlist *out_sg,
			    int *chunk, bool *zc, bool async)
{
	struct tls_context *tls_ctx = tls_get_ctx(sk);
	struct tls_sw_context_rx *ctx = tls_sw_ctx_rx(tls_ctx);
	struct tls_prot_info *prot = &tls_ctx->prot_info;
	struct strp_msg *rxm = strp_msg(skb);
	int n_sgin, n_sgout, nsg, mem_size, aead_size, err, pages = 0;
	struct aead_request *aead_req;
	struct sk_buff *unused;
	u8 *aad, *iv, *mem = NULL;
	struct scatterlist *sgin = NULL;
	struct scatterlist *sgout = NULL;
	const int data_len = rxm->full_len - prot->overhead_size +
			     prot->tail_size;
	int iv_offset = 0;

	if (*zc && (out_iov || out_sg)) {
		if (out_iov)
			n_sgout = iov_iter_npages(out_iov, INT_MAX) + 1;
		else
			n_sgout = sg_nents(out_sg);
		n_sgin = skb_nsg(skb, rxm->offset + prot->prepend_size,
				 rxm->full_len - prot->prepend_size);
	} else {
		n_sgout = 0;
		*zc = false;
		n_sgin = skb_cow_data(skb, 0, &unused);
	}

	if (n_sgin < 1)
		return -EBADMSG;

	/* Increment to accommodate AAD */
	n_sgin = n_sgin + 1;

	nsg = n_sgin + n_sgout;

	aead_size = sizeof(*aead_req) + crypto_aead_reqsize(ctx->aead_recv);
	mem_size = aead_size + (nsg * sizeof(struct scatterlist));
	mem_size = mem_size + prot->aad_size;
	mem_size = mem_size + crypto_aead_ivsize(ctx->aead_recv);

	/* Allocate a single block of memory which contains
	 * aead_req || sgin[] || sgout[] || aad || iv.
	 * This order achieves correct alignment for aead_req, sgin, sgout.
	 */
	mem = kmalloc(mem_size, sk->sk_allocation);
	if (!mem)
		return -ENOMEM;

	/* Segment the allocated memory */
	aead_req = (struct aead_request *)mem;
	sgin = (struct scatterlist *)(mem + aead_size);
	sgout = sgin + n_sgin;
	aad = (u8 *)(sgout + n_sgout);
	iv = aad + prot->aad_size;

	/* For CCM based ciphers, first byte of nonce+iv is always '2' */
	if (prot->cipher_type == TLS_CIPHER_AES_CCM_128) {
		iv[0] = 2;
		iv_offset = 1;
	}

	/* Prepare IV */
	err = skb_copy_bits(skb, rxm->offset + TLS_HEADER_SIZE,
			    iv + iv_offset + prot->salt_size,
			    prot->iv_size);
	if (err < 0) {
		kfree(mem);
		return err;
	}
	if (prot->version == TLS_1_3_VERSION)
		memcpy(iv + iv_offset, tls_ctx->rx.iv,
		       crypto_aead_ivsize(ctx->aead_recv));
	else
		memcpy(iv + iv_offset, tls_ctx->rx.iv, prot->salt_size);

	xor_iv_with_seq(prot->version, iv, tls_ctx->rx.rec_seq);

	/* Prepare AAD */
	tls_make_aad(aad, rxm->full_len - prot->overhead_size +
		     prot->tail_size,
		     tls_ctx->rx.rec_seq, prot->rec_seq_size,
		     ctx->control, prot->version);

	/* Prepare sgin */
	sg_init_table(sgin, n_sgin);
	sg_set_buf(&sgin[0], aad, prot->aad_size);
	err = skb_to_sgvec(skb, &sgin[1],
			   rxm->offset + prot->prepend_size,
			   rxm->full_len - prot->prepend_size);
	if (err < 0) {
		kfree(mem);
		return err;
	}

	if (n_sgout) {
		if (out_iov) {
			sg_init_table(sgout, n_sgout);
			sg_set_buf(&sgout[0], aad, prot->aad_size);

			*chunk = 0;
			err = tls_setup_from_iter(sk, out_iov, data_len,
						  &pages, chunk, &sgout[1],
						  (n_sgout - 1));
			if (err < 0)
				goto fallback_to_reg_recv;
		} else if (out_sg) {
			memcpy(sgout, out_sg, n_sgout * sizeof(*sgout));
		} else {
			goto fallback_to_reg_recv;
		}
	} else {
fallback_to_reg_recv:
		sgout = sgin;
		pages = 0;
		*chunk = data_len;
		*zc = false;
	}

	/* Prepare and submit AEAD request */
	err = tls_do_decryption(sk, skb, sgin, sgout, iv,
				data_len, aead_req, async);
	if (err == -EINPROGRESS)
		return err;

	/* Release the pages in case iov was mapped to pages */
	for (; pages > 0; pages--)
		put_page(sg_page(&sgout[pages]));

	kfree(mem);
	return err;
}

static int decrypt_skb_update(struct sock *sk, struct sk_buff *skb,
			      struct iov_iter *dest, int *chunk, bool *zc,
			      bool async)
{
	struct tls_context *tls_ctx = tls_get_ctx(sk);
	struct tls_sw_context_rx *ctx = tls_sw_ctx_rx(tls_ctx);
	struct tls_prot_info *prot = &tls_ctx->prot_info;
	struct strp_msg *rxm = strp_msg(skb);
	int pad, err = 0;

	if (!ctx->decrypted) {
		if (tls_ctx->rx_conf == TLS_HW) {
			err = tls_device_decrypted(sk, skb);
			if (err < 0)
				return err;
		}

		/* Still not decrypted after tls_device */
		if (!ctx->decrypted) {
			err = decrypt_internal(sk, skb, dest, NULL, chunk, zc,
					       async);
			if (err < 0) {
				if (err == -EINPROGRESS)
					tls_advance_record_sn(sk, prot,
							      &tls_ctx->rx);

				return err;
			}
		} else {
			*zc = false;
		}

		pad = padding_length(ctx, prot, skb);
		if (pad < 0)
			return pad;

		rxm->full_len -= pad;
		rxm->offset += prot->prepend_size;
		rxm->full_len -= prot->overhead_size;
		tls_advance_record_sn(sk, prot, &tls_ctx->rx);
		ctx->decrypted = true;
		ctx->saved_data_ready(sk);
	} else {
		*zc = false;
	}

	return err;
}

int decrypt_skb(struct sock *sk, struct sk_buff *skb,
		struct scatterlist *sgout)
{
	bool zc = true;
	int chunk;

	return decrypt_internal(sk, skb, NULL, sgout, &chunk, &zc, false);
}

static bool tls_sw_advance_skb(struct sock *sk, struct sk_buff *skb,
			       unsigned int len)
{
	struct tls_context *tls_ctx = tls_get_ctx(sk);
	struct tls_sw_context_rx *ctx = tls_sw_ctx_rx(tls_ctx);

	if (skb) {
		struct strp_msg *rxm = strp_msg(skb);

		if (len < rxm->full_len) {
			rxm->offset += len;
			rxm->full_len -= len;
			return false;
		}
		consume_skb(skb);
	}

	/* Finished with message */
	ctx->recv_pkt = NULL;
	__strp_unpause(&ctx->strp);

	return true;
}

/* This function traverses the rx_list in tls receive context to copies the
 * decrypted records into the buffer provided by caller zero copy is not
 * true. Further, the records are removed from the rx_list if it is not a peek
 * case and the record has been consumed completely.
 */
static int process_rx_list(struct tls_sw_context_rx *ctx,
			   struct msghdr *msg,
			   u8 *control,
			   bool *cmsg,
			   size_t skip,
			   size_t len,
			   bool zc,
			   bool is_peek)
{
	struct sk_buff *skb = skb_peek(&ctx->rx_list);
	u8 ctrl = *control;
	u8 msgc = *cmsg;
	struct tls_msg *tlm;
	ssize_t copied = 0;

	/* Set the record type in 'control' if caller didn't pass it */
	if (!ctrl && skb) {
		tlm = tls_msg(skb);
		ctrl = tlm->control;
	}

	while (skip && skb) {
		struct strp_msg *rxm = strp_msg(skb);
		tlm = tls_msg(skb);

		/* Cannot process a record of different type */
		if (ctrl != tlm->control)
			return 0;

		if (skip < rxm->full_len)
			break;

		skip = skip - rxm->full_len;
		skb = skb_peek_next(skb, &ctx->rx_list);
	}

	while (len && skb) {
		struct sk_buff *next_skb;
		struct strp_msg *rxm = strp_msg(skb);
		int chunk = min_t(unsigned int, rxm->full_len - skip, len);

		tlm = tls_msg(skb);

		/* Cannot process a record of different type */
		if (ctrl != tlm->control)
			return 0;

		/* Set record type if not already done. For a non-data record,
		 * do not proceed if record type could not be copied.
		 */
		if (!msgc) {
			int cerr = put_cmsg(msg, SOL_TLS, TLS_GET_RECORD_TYPE,
					    sizeof(ctrl), &ctrl);
			msgc = true;
			if (ctrl != TLS_RECORD_TYPE_DATA) {
				if (cerr || msg->msg_flags & MSG_CTRUNC)
					return -EIO;

				*cmsg = msgc;
			}
		}

		if (!zc || (rxm->full_len - skip) > len) {
			int err = skb_copy_datagram_msg(skb, rxm->offset + skip,
						    msg, chunk);
			if (err < 0)
				return err;
		}

		len = len - chunk;
		copied = copied + chunk;

		/* Consume the data from record if it is non-peek case*/
		if (!is_peek) {
			rxm->offset = rxm->offset + chunk;
			rxm->full_len = rxm->full_len - chunk;

			/* Return if there is unconsumed data in the record */
			if (rxm->full_len - skip)
				break;
		}

		/* The remaining skip-bytes must lie in 1st record in rx_list.
		 * So from the 2nd record, 'skip' should be 0.
		 */
		skip = 0;

		if (msg)
			msg->msg_flags |= MSG_EOR;

		next_skb = skb_peek_next(skb, &ctx->rx_list);

		if (!is_peek) {
			skb_unlink(skb, &ctx->rx_list);
			consume_skb(skb);
		}

		skb = next_skb;
	}

	*control = ctrl;
	return copied;
}

int tls_sw_recvmsg(struct sock *sk,
		   struct msghdr *msg,
		   size_t len,
		   int nonblock,
		   int flags,
		   int *addr_len)
{
	struct tls_context *tls_ctx = tls_get_ctx(sk);
	struct tls_sw_context_rx *ctx = tls_sw_ctx_rx(tls_ctx);
	struct tls_prot_info *prot = &tls_ctx->prot_info;
	struct sk_psock *psock;
	unsigned char control = 0;
	ssize_t decrypted = 0;
	struct strp_msg *rxm;
	struct tls_msg *tlm;
	struct sk_buff *skb;
	ssize_t copied = 0;
	bool cmsg = false;
	int target, err = 0;
	long timeo;
	bool is_kvec = iov_iter_is_kvec(&msg->msg_iter);
	bool is_peek = flags & MSG_PEEK;
	int num_async = 0;

	flags |= nonblock;

	if (unlikely(flags & MSG_ERRQUEUE))
		return sock_recv_errqueue(sk, msg, len, SOL_IP, IP_RECVERR);

	psock = sk_psock_get(sk);
	lock_sock(sk);

	/* Process pending decrypted records. It must be non-zero-copy */
	err = process_rx_list(ctx, msg, &control, &cmsg, 0, len, false,
			      is_peek);
	if (err < 0) {
		tls_err_abort(sk, err);
		goto end;
	} else {
		copied = err;
	}

	if (len <= copied)
		goto recv_end;

	target = sock_rcvlowat(sk, flags & MSG_WAITALL, len);
	len = len - copied;
	timeo = sock_rcvtimeo(sk, flags & MSG_DONTWAIT);

	while (len && (decrypted + copied < target || ctx->recv_pkt)) {
		bool retain_skb = false;
		bool zc = false;
		int to_decrypt;
		int chunk = 0;
		bool async_capable;
		bool async = false;

		skb = tls_wait_data(sk, psock, flags, timeo, &err);
		if (!skb) {
			if (psock) {
				int ret = __tcp_bpf_recvmsg(sk, psock,
							    msg, len, flags);

				if (ret > 0) {
					decrypted += ret;
					len -= ret;
					continue;
				}
			}
			goto recv_end;
		} else {
			tlm = tls_msg(skb);
			if (prot->version == TLS_1_3_VERSION)
				tlm->control = 0;
			else
				tlm->control = ctx->control;
		}

		rxm = strp_msg(skb);

		to_decrypt = rxm->full_len - prot->overhead_size;

		if (to_decrypt <= len && !is_kvec && !is_peek &&
		    ctx->control == TLS_RECORD_TYPE_DATA &&
		    prot->version != TLS_1_3_VERSION)
			zc = true;

		/* Do not use async mode if record is non-data */
		if (ctx->control == TLS_RECORD_TYPE_DATA)
			async_capable = ctx->async_capable;
		else
			async_capable = false;

		err = decrypt_skb_update(sk, skb, &msg->msg_iter,
					 &chunk, &zc, async_capable);
		if (err < 0 && err != -EINPROGRESS) {
			tls_err_abort(sk, EBADMSG);
			goto recv_end;
		}

		if (err == -EINPROGRESS) {
			async = true;
			num_async++;
		} else if (prot->version == TLS_1_3_VERSION) {
			tlm->control = ctx->control;
		}

		/* If the type of records being processed is not known yet,
		 * set it to record type just dequeued. If it is already known,
		 * but does not match the record type just dequeued, go to end.
		 * We always get record type here since for tls1.2, record type
		 * is known just after record is dequeued from stream parser.
		 * For tls1.3, we disable async.
		 */

		if (!control)
			control = tlm->control;
		else if (control != tlm->control)
			goto recv_end;

		if (!cmsg) {
			int cerr;

			cerr = put_cmsg(msg, SOL_TLS, TLS_GET_RECORD_TYPE,
					sizeof(control), &control);
			cmsg = true;
			if (control != TLS_RECORD_TYPE_DATA) {
				if (cerr || msg->msg_flags & MSG_CTRUNC) {
					err = -EIO;
					goto recv_end;
				}
			}
		}

		if (async)
			goto pick_next_record;

		if (!zc) {
			if (rxm->full_len > len) {
				retain_skb = true;
				chunk = len;
			} else {
				chunk = rxm->full_len;
			}

			err = skb_copy_datagram_msg(skb, rxm->offset,
						    msg, chunk);
			if (err < 0)
				goto recv_end;

			if (!is_peek) {
				rxm->offset = rxm->offset + chunk;
				rxm->full_len = rxm->full_len - chunk;
			}
		}

pick_next_record:
		if (chunk > len)
			chunk = len;

		decrypted += chunk;
		len -= chunk;

		/* For async or peek case, queue the current skb */
		if (async || is_peek || retain_skb) {
			skb_queue_tail(&ctx->rx_list, skb);
			skb = NULL;
		}

		if (tls_sw_advance_skb(sk, skb, chunk)) {
			/* Return full control message to
			 * userspace before trying to parse
			 * another message type
			 */
			msg->msg_flags |= MSG_EOR;
			if (ctx->control != TLS_RECORD_TYPE_DATA)
				goto recv_end;
		} else {
			break;
		}
	}

recv_end:
	if (num_async) {
		/* Wait for all previously submitted records to be decrypted */
		smp_store_mb(ctx->async_notify, true);
		if (atomic_read(&ctx->decrypt_pending)) {
			err = crypto_wait_req(-EINPROGRESS, &ctx->async_wait);
			if (err) {
				/* one of async decrypt failed */
				tls_err_abort(sk, err);
				copied = 0;
				decrypted = 0;
				goto end;
			}
		} else {
			reinit_completion(&ctx->async_wait.completion);
		}
		WRITE_ONCE(ctx->async_notify, false);

		/* Drain records from the rx_list & copy if required */
		if (is_peek || is_kvec)
			err = process_rx_list(ctx, msg, &control, &cmsg, copied,
					      decrypted, false, is_peek);
		else
			err = process_rx_list(ctx, msg, &control, &cmsg, 0,
					      decrypted, true, is_peek);
		if (err < 0) {
			tls_err_abort(sk, err);
			copied = 0;
			goto end;
		}
	}

	copied += decrypted;

end:
	release_sock(sk);
	if (psock)
		sk_psock_put(sk, psock);
	return copied ? : err;
}

ssize_t tls_sw_splice_read(struct socket *sock,  loff_t *ppos,
			   struct pipe_inode_info *pipe,
			   size_t len, unsigned int flags)
{
	struct tls_context *tls_ctx = tls_get_ctx(sock->sk);
	struct tls_sw_context_rx *ctx = tls_sw_ctx_rx(tls_ctx);
	struct strp_msg *rxm = NULL;
	struct sock *sk = sock->sk;
	struct sk_buff *skb;
	ssize_t copied = 0;
	int err = 0;
	long timeo;
	int chunk;
	bool zc = false;

	lock_sock(sk);

	timeo = sock_rcvtimeo(sk, flags & MSG_DONTWAIT);

	skb = tls_wait_data(sk, NULL, flags, timeo, &err);
	if (!skb)
		goto splice_read_end;

	if (!ctx->decrypted) {
		err = decrypt_skb_update(sk, skb, NULL, &chunk, &zc, false);

		/* splice does not support reading control messages */
		if (ctx->control != TLS_RECORD_TYPE_DATA) {
			err = -ENOTSUPP;
			goto splice_read_end;
		}

		if (err < 0) {
			tls_err_abort(sk, EBADMSG);
			goto splice_read_end;
		}
		ctx->decrypted = true;
	}
	rxm = strp_msg(skb);

	chunk = min_t(unsigned int, rxm->full_len, len);
	copied = skb_splice_bits(skb, sk, rxm->offset, pipe, chunk, flags);
	if (copied < 0)
		goto splice_read_end;

	if (likely(!(flags & MSG_PEEK)))
		tls_sw_advance_skb(sk, skb, copied);

splice_read_end:
	release_sock(sk);
	return copied ? : err;
}

bool tls_sw_stream_read(const struct sock *sk)
{
	struct tls_context *tls_ctx = tls_get_ctx(sk);
	struct tls_sw_context_rx *ctx = tls_sw_ctx_rx(tls_ctx);
	bool ingress_empty = true;
	struct sk_psock *psock;

	rcu_read_lock();
	psock = sk_psock(sk);
	if (psock)
		ingress_empty = list_empty(&psock->ingress_msg);
	rcu_read_unlock();

	return !ingress_empty || ctx->recv_pkt ||
		!skb_queue_empty(&ctx->rx_list);
}

static int tls_read_size(struct strparser *strp, struct sk_buff *skb)
{
	struct tls_context *tls_ctx = tls_get_ctx(strp->sk);
	struct tls_sw_context_rx *ctx = tls_sw_ctx_rx(tls_ctx);
	struct tls_prot_info *prot = &tls_ctx->prot_info;
	char header[TLS_HEADER_SIZE + MAX_IV_SIZE];
	struct strp_msg *rxm = strp_msg(skb);
	size_t cipher_overhead;
	size_t data_len = 0;
	int ret;

	/* Verify that we have a full TLS header, or wait for more data */
	if (rxm->offset + prot->prepend_size > skb->len)
		return 0;

	/* Sanity-check size of on-stack buffer. */
	if (WARN_ON(prot->prepend_size > sizeof(header))) {
		ret = -EINVAL;
		goto read_failure;
	}

	/* Linearize header to local buffer */
	ret = skb_copy_bits(skb, rxm->offset, header, prot->prepend_size);

	if (ret < 0)
		goto read_failure;

	ctx->control = header[0];

	data_len = ((header[4] & 0xFF) | (header[3] << 8));

	cipher_overhead = prot->tag_size;
	if (prot->version != TLS_1_3_VERSION)
		cipher_overhead += prot->iv_size;

	if (data_len > TLS_MAX_PAYLOAD_SIZE + cipher_overhead +
	    prot->tail_size) {
		ret = -EMSGSIZE;
		goto read_failure;
	}
	if (data_len < cipher_overhead) {
		ret = -EBADMSG;
		goto read_failure;
	}

	/* Note that both TLS1.3 and TLS1.2 use TLS_1_2 version here */
	if (header[1] != TLS_1_2_VERSION_MINOR ||
	    header[2] != TLS_1_2_VERSION_MAJOR) {
		ret = -EINVAL;
		goto read_failure;
	}

	tls_device_rx_resync_new_rec(strp->sk, data_len + TLS_HEADER_SIZE,
				     TCP_SKB_CB(skb)->seq + rxm->offset);
	return data_len + TLS_HEADER_SIZE;

read_failure:
	tls_err_abort(strp->sk, ret);

	return ret;
}

static void tls_queue(struct strparser *strp, struct sk_buff *skb)
{
	struct tls_context *tls_ctx = tls_get_ctx(strp->sk);
	struct tls_sw_context_rx *ctx = tls_sw_ctx_rx(tls_ctx);

	ctx->decrypted = false;

	ctx->recv_pkt = skb;
	strp_pause(strp);

	ctx->saved_data_ready(strp->sk);
}

static void tls_data_ready(struct sock *sk)
{
	struct tls_context *tls_ctx = tls_get_ctx(sk);
	struct tls_sw_context_rx *ctx = tls_sw_ctx_rx(tls_ctx);
	struct sk_psock *psock;

	strp_data_ready(&ctx->strp);

	psock = sk_psock_get(sk);
	if (psock && !list_empty(&psock->ingress_msg)) {
		ctx->saved_data_ready(sk);
		sk_psock_put(sk, psock);
	}
}

void tls_sw_cancel_work_tx(struct tls_context *tls_ctx)
{
	struct tls_sw_context_tx *ctx = tls_sw_ctx_tx(tls_ctx);

	set_bit(BIT_TX_CLOSING, &ctx->tx_bitmask);
	set_bit(BIT_TX_SCHEDULED, &ctx->tx_bitmask);
	cancel_delayed_work_sync(&ctx->tx_work.work);
}

void tls_sw_release_resources_tx(struct sock *sk)
{
	struct tls_context *tls_ctx = tls_get_ctx(sk);
	struct tls_sw_context_tx *ctx = tls_sw_ctx_tx(tls_ctx);
	struct tls_rec *rec, *tmp;

	/* Wait for any pending async encryptions to complete */
	smp_store_mb(ctx->async_notify, true);
	if (atomic_read(&ctx->encrypt_pending))
		crypto_wait_req(-EINPROGRESS, &ctx->async_wait);

	tls_tx_records(sk, -1);

	/* Free up un-sent records in tx_list. First, free
	 * the partially sent record if any at head of tx_list.
	 */
	if (tls_ctx->partially_sent_record) {
		tls_free_partial_record(sk, tls_ctx);
		rec = list_first_entry(&ctx->tx_list,
				       struct tls_rec, list);
		list_del(&rec->list);
		sk_msg_free(sk, &rec->msg_plaintext);
		kfree(rec);
	}

	list_for_each_entry_safe(rec, tmp, &ctx->tx_list, list) {
		list_del(&rec->list);
		sk_msg_free(sk, &rec->msg_encrypted);
		sk_msg_free(sk, &rec->msg_plaintext);
		kfree(rec);
	}

	crypto_free_aead(ctx->aead_send);
	tls_free_open_rec(sk);
}

void tls_sw_free_ctx_tx(struct tls_context *tls_ctx)
{
	struct tls_sw_context_tx *ctx = tls_sw_ctx_tx(tls_ctx);

	kfree(ctx);
}

void tls_sw_release_resources_rx(struct sock *sk)
{
	struct tls_context *tls_ctx = tls_get_ctx(sk);
	struct tls_sw_context_rx *ctx = tls_sw_ctx_rx(tls_ctx);

	kfree(tls_ctx->rx.rec_seq);
	kfree(tls_ctx->rx.iv);

	if (ctx->aead_recv) {
		kfree_skb(ctx->recv_pkt);
		ctx->recv_pkt = NULL;
		skb_queue_purge(&ctx->rx_list);
		crypto_free_aead(ctx->aead_recv);
		strp_stop(&ctx->strp);
		/* If tls_sw_strparser_arm() was not called (cleanup paths)
		 * we still want to strp_stop(), but sk->sk_data_ready was
		 * never swapped.
		 */
		if (ctx->saved_data_ready) {
			write_lock_bh(&sk->sk_callback_lock);
			sk->sk_data_ready = ctx->saved_data_ready;
			write_unlock_bh(&sk->sk_callback_lock);
		}
	}
}

void tls_sw_strparser_done(struct tls_context *tls_ctx)
{
	struct tls_sw_context_rx *ctx = tls_sw_ctx_rx(tls_ctx);

	strp_done(&ctx->strp);
}

void tls_sw_free_ctx_rx(struct tls_context *tls_ctx)
{
	struct tls_sw_context_rx *ctx = tls_sw_ctx_rx(tls_ctx);

	kfree(ctx);
}

void tls_sw_free_resources_rx(struct sock *sk)
{
	struct tls_context *tls_ctx = tls_get_ctx(sk);

	tls_sw_release_resources_rx(sk);
	tls_sw_free_ctx_rx(tls_ctx);
}

/* The work handler to transmitt the encrypted records in tx_list */
static void tx_work_handler(struct work_struct *work)
{
	struct delayed_work *delayed_work = to_delayed_work(work);
	struct tx_work *tx_work = container_of(delayed_work,
					       struct tx_work, work);
	struct sock *sk = tx_work->sk;
	struct tls_context *tls_ctx = tls_get_ctx(sk);
	struct tls_sw_context_tx *ctx;

	if (unlikely(!tls_ctx))
		return;

	ctx = tls_sw_ctx_tx(tls_ctx);
	if (test_bit(BIT_TX_CLOSING, &ctx->tx_bitmask))
		return;

	if (!test_and_clear_bit(BIT_TX_SCHEDULED, &ctx->tx_bitmask))
		return;
	mutex_lock(&tls_ctx->tx_lock);
	lock_sock(sk);
	tls_tx_records(sk, -1);
	release_sock(sk);
	mutex_unlock(&tls_ctx->tx_lock);
}

void tls_sw_write_space(struct sock *sk, struct tls_context *ctx)
{
	struct tls_sw_context_tx *tx_ctx = tls_sw_ctx_tx(ctx);

	/* Schedule the transmission if tx list is ready */
	if (is_tx_ready(tx_ctx) &&
	    !test_and_set_bit(BIT_TX_SCHEDULED, &tx_ctx->tx_bitmask))
		schedule_delayed_work(&tx_ctx->tx_work.work, 0);
}

void tls_sw_strparser_arm(struct sock *sk, struct tls_context *tls_ctx)
{
	struct tls_sw_context_rx *rx_ctx = tls_sw_ctx_rx(tls_ctx);

	write_lock_bh(&sk->sk_callback_lock);
	rx_ctx->saved_data_ready = sk->sk_data_ready;
	sk->sk_data_ready = tls_data_ready;
	write_unlock_bh(&sk->sk_callback_lock);

	strp_check_rcv(&rx_ctx->strp);
}

int tls_set_sw_offload(struct sock *sk, struct tls_context *ctx, int tx)
{
	struct tls_context *tls_ctx = tls_get_ctx(sk);
	struct tls_prot_info *prot = &tls_ctx->prot_info;
	struct tls_crypto_info *crypto_info;
	struct tls12_crypto_info_aes_gcm_128 *gcm_128_info;
	struct tls12_crypto_info_aes_gcm_256 *gcm_256_info;
	struct tls12_crypto_info_aes_ccm_128 *ccm_128_info;
	struct tls_sw_context_tx *sw_ctx_tx = NULL;
	struct tls_sw_context_rx *sw_ctx_rx = NULL;
	struct cipher_context *cctx;
	struct crypto_aead **aead;
	struct strp_callbacks cb;
	u16 nonce_size, tag_size, iv_size, rec_seq_size, salt_size;
	struct crypto_tfm *tfm;
	char *iv, *rec_seq, *key, *salt, *cipher_name;
	size_t keysize;
	int rc = 0;

	if (!ctx) {
		rc = -EINVAL;
		goto out;
	}

	if (tx) {
		if (!ctx->priv_ctx_tx) {
			sw_ctx_tx = kzalloc(sizeof(*sw_ctx_tx), GFP_KERNEL);
			if (!sw_ctx_tx) {
				rc = -ENOMEM;
				goto out;
			}
			ctx->priv_ctx_tx = sw_ctx_tx;
		} else {
			sw_ctx_tx =
				(struct tls_sw_context_tx *)ctx->priv_ctx_tx;
		}
	} else {
		if (!ctx->priv_ctx_rx) {
			sw_ctx_rx = kzalloc(sizeof(*sw_ctx_rx), GFP_KERNEL);
			if (!sw_ctx_rx) {
				rc = -ENOMEM;
				goto out;
			}
			ctx->priv_ctx_rx = sw_ctx_rx;
		} else {
			sw_ctx_rx =
				(struct tls_sw_context_rx *)ctx->priv_ctx_rx;
		}
	}

	if (tx) {
		crypto_init_wait(&sw_ctx_tx->async_wait);
		crypto_info = &ctx->crypto_send.info;
		cctx = &ctx->tx;
		aead = &sw_ctx_tx->aead_send;
		INIT_LIST_HEAD(&sw_ctx_tx->tx_list);
		INIT_DELAYED_WORK(&sw_ctx_tx->tx_work.work, tx_work_handler);
		sw_ctx_tx->tx_work.sk = sk;
	} else {
		crypto_init_wait(&sw_ctx_rx->async_wait);
		crypto_info = &ctx->crypto_recv.info;
		cctx = &ctx->rx;
		skb_queue_head_init(&sw_ctx_rx->rx_list);
		aead = &sw_ctx_rx->aead_recv;
	}

	switch (crypto_info->cipher_type) {
	case TLS_CIPHER_AES_GCM_128: {
		nonce_size = TLS_CIPHER_AES_GCM_128_IV_SIZE;
		tag_size = TLS_CIPHER_AES_GCM_128_TAG_SIZE;
		iv_size = TLS_CIPHER_AES_GCM_128_IV_SIZE;
		iv = ((struct tls12_crypto_info_aes_gcm_128 *)crypto_info)->iv;
		rec_seq_size = TLS_CIPHER_AES_GCM_128_REC_SEQ_SIZE;
		rec_seq =
		 ((struct tls12_crypto_info_aes_gcm_128 *)crypto_info)->rec_seq;
		gcm_128_info =
			(struct tls12_crypto_info_aes_gcm_128 *)crypto_info;
		keysize = TLS_CIPHER_AES_GCM_128_KEY_SIZE;
		key = gcm_128_info->key;
		salt = gcm_128_info->salt;
		salt_size = TLS_CIPHER_AES_GCM_128_SALT_SIZE;
		cipher_name = "gcm(aes)";
		break;
	}
	case TLS_CIPHER_AES_GCM_256: {
		nonce_size = TLS_CIPHER_AES_GCM_256_IV_SIZE;
		tag_size = TLS_CIPHER_AES_GCM_256_TAG_SIZE;
		iv_size = TLS_CIPHER_AES_GCM_256_IV_SIZE;
		iv = ((struct tls12_crypto_info_aes_gcm_256 *)crypto_info)->iv;
		rec_seq_size = TLS_CIPHER_AES_GCM_256_REC_SEQ_SIZE;
		rec_seq =
		 ((struct tls12_crypto_info_aes_gcm_256 *)crypto_info)->rec_seq;
		gcm_256_info =
			(struct tls12_crypto_info_aes_gcm_256 *)crypto_info;
		keysize = TLS_CIPHER_AES_GCM_256_KEY_SIZE;
		key = gcm_256_info->key;
		salt = gcm_256_info->salt;
		salt_size = TLS_CIPHER_AES_GCM_256_SALT_SIZE;
		cipher_name = "gcm(aes)";
		break;
	}
	case TLS_CIPHER_AES_CCM_128: {
		nonce_size = TLS_CIPHER_AES_CCM_128_IV_SIZE;
		tag_size = TLS_CIPHER_AES_CCM_128_TAG_SIZE;
		iv_size = TLS_CIPHER_AES_CCM_128_IV_SIZE;
		iv = ((struct tls12_crypto_info_aes_ccm_128 *)crypto_info)->iv;
		rec_seq_size = TLS_CIPHER_AES_CCM_128_REC_SEQ_SIZE;
		rec_seq =
		((struct tls12_crypto_info_aes_ccm_128 *)crypto_info)->rec_seq;
		ccm_128_info =
		(struct tls12_crypto_info_aes_ccm_128 *)crypto_info;
		keysize = TLS_CIPHER_AES_CCM_128_KEY_SIZE;
		key = ccm_128_info->key;
		salt = ccm_128_info->salt;
		salt_size = TLS_CIPHER_AES_CCM_128_SALT_SIZE;
		cipher_name = "ccm(aes)";
		break;
	}
	default:
		rc = -EINVAL;
		goto free_priv;
	}

	/* Sanity-check the sizes for stack allocations. */
	if (iv_size > MAX_IV_SIZE || nonce_size > MAX_IV_SIZE ||
	    rec_seq_size > TLS_MAX_REC_SEQ_SIZE) {
		rc = -EINVAL;
		goto free_priv;
	}

	if (crypto_info->version == TLS_1_3_VERSION) {
		nonce_size = 0;
		prot->aad_size = TLS_HEADER_SIZE;
		prot->tail_size = 1;
	} else {
		prot->aad_size = TLS_AAD_SPACE_SIZE;
		prot->tail_size = 0;
	}

	prot->version = crypto_info->version;
	prot->cipher_type = crypto_info->cipher_type;
	prot->prepend_size = TLS_HEADER_SIZE + nonce_size;
	prot->tag_size = tag_size;
	prot->overhead_size = prot->prepend_size +
			      prot->tag_size + prot->tail_size;
	prot->iv_size = iv_size;
	prot->salt_size = salt_size;
	cctx->iv = kmalloc(iv_size + salt_size, GFP_KERNEL);
	if (!cctx->iv) {
		rc = -ENOMEM;
		goto free_priv;
	}
	/* Note: 128 & 256 bit salt are the same size */
	prot->rec_seq_size = rec_seq_size;
	memcpy(cctx->iv, salt, salt_size);
	memcpy(cctx->iv + salt_size, iv, iv_size);
	cctx->rec_seq = kmemdup(rec_seq, rec_seq_size, GFP_KERNEL);
	if (!cctx->rec_seq) {
		rc = -ENOMEM;
		goto free_iv;
	}

	if (!*aead) {
		*aead = crypto_alloc_aead(cipher_name, 0, 0);
		if (IS_ERR(*aead)) {
			rc = PTR_ERR(*aead);
			*aead = NULL;
			goto free_rec_seq;
		}
	}

	ctx->push_pending_record = tls_sw_push_pending_record;

	rc = crypto_aead_setkey(*aead, key, keysize);

	if (rc)
		goto free_aead;

	rc = crypto_aead_setauthsize(*aead, prot->tag_size);
	if (rc)
		goto free_aead;

	if (sw_ctx_rx) {
		tfm = crypto_aead_tfm(sw_ctx_rx->aead_recv);

		if (crypto_info->version == TLS_1_3_VERSION)
			sw_ctx_rx->async_capable = false;
		else
			sw_ctx_rx->async_capable =
				tfm->__crt_alg->cra_flags & CRYPTO_ALG_ASYNC;

		/* Set up strparser */
		memset(&cb, 0, sizeof(cb));
		cb.rcv_msg = tls_queue;
		cb.parse_msg = tls_read_size;

		strp_init(&sw_ctx_rx->strp, sk, &cb);
	}

	goto out;

free_aead:
	crypto_free_aead(*aead);
	*aead = NULL;
free_rec_seq:
	kfree(cctx->rec_seq);
	cctx->rec_seq = NULL;
free_iv:
	kfree(cctx->iv);
	cctx->iv = NULL;
free_priv:
	if (tx) {
		kfree(ctx->priv_ctx_tx);
		ctx->priv_ctx_tx = NULL;
	} else {
		kfree(ctx->priv_ctx_rx);
		ctx->priv_ctx_rx = NULL;
	}
out:
	return rc;
}<|MERGE_RESOLUTION|>--- conflicted
+++ resolved
@@ -884,15 +884,9 @@
 	struct tls_context *tls_ctx = tls_get_ctx(sk);
 	struct tls_prot_info *prot = &tls_ctx->prot_info;
 	struct tls_sw_context_tx *ctx = tls_sw_ctx_tx(tls_ctx);
-<<<<<<< HEAD
-	int ret;
-	int required_size;
-	long timeo = sock_sndtimeo(sk, msg->msg_flags & MSG_DONTWAIT);
-=======
 	bool async_capable = ctx->async_capable;
 	unsigned char record_type = TLS_RECORD_TYPE_DATA;
 	bool is_kvec = iov_iter_is_kvec(&msg->msg_iter);
->>>>>>> f7688b48
 	bool eor = !(msg->msg_flags & MSG_MORE);
 	size_t try_to_copy, copied = 0;
 	struct sk_msg *msg_pl, *msg_en;
@@ -911,13 +905,6 @@
 	mutex_lock(&tls_ctx->tx_lock);
 	lock_sock(sk);
 
-<<<<<<< HEAD
-	ret = tls_complete_pending_work(sk, tls_ctx, msg->msg_flags, &timeo);
-	if (ret)
-		goto send_end;
-
-=======
->>>>>>> f7688b48
 	if (unlikely(msg->msg_controllen)) {
 		ret = tls_proccess_cmsg(sk, msg, &record_type);
 		if (ret) {
@@ -1112,14 +1099,7 @@
 	long timeo = sock_sndtimeo(sk, flags & MSG_DONTWAIT);
 	struct tls_context *tls_ctx = tls_get_ctx(sk);
 	struct tls_sw_context_tx *ctx = tls_sw_ctx_tx(tls_ctx);
-<<<<<<< HEAD
-	int ret;
-	long timeo = sock_sndtimeo(sk, flags & MSG_DONTWAIT);
-	bool eor;
-	size_t orig_size = size;
-=======
 	struct tls_prot_info *prot = &tls_ctx->prot_info;
->>>>>>> f7688b48
 	unsigned char record_type = TLS_RECORD_TYPE_DATA;
 	struct sk_msg *msg_pl;
 	struct tls_rec *rec;
@@ -1133,13 +1113,6 @@
 	eor = !(flags & (MSG_MORE | MSG_SENDPAGE_NOTLAST));
 	sk_clear_bit(SOCKWQ_ASYNC_NOSPACE, sk);
 
-<<<<<<< HEAD
-	ret = tls_complete_pending_work(sk, tls_ctx, flags, &timeo);
-	if (ret)
-		goto sendpage_end;
-
-=======
->>>>>>> f7688b48
 	/* Call the sk_stream functions to manage the sndbuf mem. */
 	while (size > 0) {
 		size_t copy, required_size;
