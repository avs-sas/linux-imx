--- conflicted
+++ resolved
@@ -592,7 +592,6 @@
 
 static void smc_fback_forward_wakeup(struct smc_sock *smc, struct sock *clcsk,
 				     void (*clcsock_callback)(struct sock *sk))
-<<<<<<< HEAD
 {
 	struct smc_mark_woken mark = { .woken = false };
 	struct socket_wq *wq;
@@ -655,70 +654,6 @@
 
 static int smc_switch_to_fallback(struct smc_sock *smc, int reason_code)
 {
-=======
-{
-	struct smc_mark_woken mark = { .woken = false };
-	struct socket_wq *wq;
-
-	init_waitqueue_func_entry(&mark.wait_entry,
-				  smc_fback_mark_woken);
-	rcu_read_lock();
-	wq = rcu_dereference(clcsk->sk_wq);
-	if (!wq)
-		goto out;
-	add_wait_queue(sk_sleep(clcsk), &mark.wait_entry);
-	clcsock_callback(clcsk);
-	remove_wait_queue(sk_sleep(clcsk), &mark.wait_entry);
-
-	if (mark.woken)
-		smc_fback_wakeup_waitqueue(smc, mark.key);
-out:
-	rcu_read_unlock();
-}
-
-static void smc_fback_state_change(struct sock *clcsk)
-{
-	struct smc_sock *smc =
-		smc_clcsock_user_data(clcsk);
-
-	if (!smc)
-		return;
-	smc_fback_forward_wakeup(smc, clcsk, smc->clcsk_state_change);
-}
-
-static void smc_fback_data_ready(struct sock *clcsk)
-{
-	struct smc_sock *smc =
-		smc_clcsock_user_data(clcsk);
-
-	if (!smc)
-		return;
-	smc_fback_forward_wakeup(smc, clcsk, smc->clcsk_data_ready);
-}
-
-static void smc_fback_write_space(struct sock *clcsk)
-{
-	struct smc_sock *smc =
-		smc_clcsock_user_data(clcsk);
-
-	if (!smc)
-		return;
-	smc_fback_forward_wakeup(smc, clcsk, smc->clcsk_write_space);
-}
-
-static void smc_fback_error_report(struct sock *clcsk)
-{
-	struct smc_sock *smc =
-		smc_clcsock_user_data(clcsk);
-
-	if (!smc)
-		return;
-	smc_fback_forward_wakeup(smc, clcsk, smc->clcsk_error_report);
-}
-
-static int smc_switch_to_fallback(struct smc_sock *smc, int reason_code)
-{
->>>>>>> e16cdba0
 	struct sock *clcsk;
 	int rc = 0;
 
