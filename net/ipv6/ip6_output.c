--- conflicted
+++ resolved
@@ -60,49 +60,14 @@
 {
 	struct dst_entry *dst = skb_dst(skb);
 	struct net_device *dev = dst->dev;
-<<<<<<< HEAD
-	unsigned int hh_len = LL_RESERVED_SPACE(dev);
-	int delta = hh_len - skb_headroom(skb);
-	const struct in6_addr *nexthop;
-=======
 	struct inet6_dev *idev = ip6_dst_idev(dst);
 	unsigned int hh_len = LL_RESERVED_SPACE(dev);
 	const struct in6_addr *daddr, *nexthop;
 	struct ipv6hdr *hdr;
->>>>>>> 3b17187f
 	struct neighbour *neigh;
 	int ret;
 
 	/* Be paranoid, rather than too clever. */
-<<<<<<< HEAD
-	if (unlikely(delta > 0) && dev->header_ops) {
-		/* pskb_expand_head() might crash, if skb is shared */
-		if (skb_shared(skb)) {
-			struct sk_buff *nskb = skb_clone(skb, GFP_ATOMIC);
-
-			if (likely(nskb)) {
-				if (skb->sk)
-					skb_set_owner_w(nskb, skb->sk);
-				consume_skb(skb);
-			} else {
-				kfree_skb(skb);
-			}
-			skb = nskb;
-		}
-		if (skb &&
-		    pskb_expand_head(skb, SKB_DATA_ALIGN(delta), 0, GFP_ATOMIC)) {
-			kfree_skb(skb);
-			skb = NULL;
-		}
-		if (!skb) {
-			IP6_INC_STATS(net, ip6_dst_idev(dst), IPSTATS_MIB_OUTDISCARDS);
-			return -ENOMEM;
-		}
-	}
-
-	if (ipv6_addr_is_multicast(&ipv6_hdr(skb)->daddr)) {
-		struct inet6_dev *idev = ip6_dst_idev(skb_dst(skb));
-=======
 	if (unlikely(hh_len > skb_headroom(skb)) && dev->header_ops) {
 		skb = skb_expand_head(skb, hh_len);
 		if (!skb) {
@@ -110,7 +75,6 @@
 			return -ENOMEM;
 		}
 	}
->>>>>>> 3b17187f
 
 	hdr = ipv6_hdr(skb);
 	daddr = &hdr->daddr;
