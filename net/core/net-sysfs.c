// SPDX-License-Identifier: GPL-2.0-or-later
/*
 * net-sysfs.c - network device class and attributes
 *
 * Copyright (c) 2003 Stephen Hemminger <shemminger@osdl.org>
 */

#include <linux/capability.h>
#include <linux/kernel.h>
#include <linux/netdevice.h>
#include <linux/if_arp.h>
#include <linux/slab.h>
#include <linux/sched/signal.h>
#include <linux/nsproxy.h>
#include <net/sock.h>
#include <net/net_namespace.h>
#include <linux/rtnetlink.h>
#include <linux/vmalloc.h>
#include <linux/export.h>
#include <linux/jiffies.h>
#include <linux/pm_runtime.h>
#include <linux/of.h>
#include <linux/of_net.h>
#include <linux/cpu.h>

#include "net-sysfs.h"

#ifdef CONFIG_SYSFS
static const char fmt_hex[] = "%#x\n";
static const char fmt_dec[] = "%d\n";
static const char fmt_ulong[] = "%lu\n";
static const char fmt_u64[] = "%llu\n";

static inline int dev_isalive(const struct net_device *dev)
{
	return dev->reg_state <= NETREG_REGISTERED;
}

/* use same locking rules as GIF* ioctl's */
static ssize_t netdev_show(const struct device *dev,
			   struct device_attribute *attr, char *buf,
			   ssize_t (*format)(const struct net_device *, char *))
{
	struct net_device *ndev = to_net_dev(dev);
	ssize_t ret = -EINVAL;

	read_lock(&dev_base_lock);
	if (dev_isalive(ndev))
		ret = (*format)(ndev, buf);
	read_unlock(&dev_base_lock);

	return ret;
}

/* generate a show function for simple field */
#define NETDEVICE_SHOW(field, format_string)				\
static ssize_t format_##field(const struct net_device *dev, char *buf)	\
{									\
	return sprintf(buf, format_string, dev->field);			\
}									\
static ssize_t field##_show(struct device *dev,				\
			    struct device_attribute *attr, char *buf)	\
{									\
	return netdev_show(dev, attr, buf, format_##field);		\
}									\

#define NETDEVICE_SHOW_RO(field, format_string)				\
NETDEVICE_SHOW(field, format_string);					\
static DEVICE_ATTR_RO(field)

#define NETDEVICE_SHOW_RW(field, format_string)				\
NETDEVICE_SHOW(field, format_string);					\
static DEVICE_ATTR_RW(field)

/* use same locking and permission rules as SIF* ioctl's */
static ssize_t netdev_store(struct device *dev, struct device_attribute *attr,
			    const char *buf, size_t len,
			    int (*set)(struct net_device *, unsigned long))
{
	struct net_device *netdev = to_net_dev(dev);
	struct net *net = dev_net(netdev);
	unsigned long new;
	int ret = -EINVAL;

	if (!ns_capable(net->user_ns, CAP_NET_ADMIN))
		return -EPERM;

	ret = kstrtoul(buf, 0, &new);
	if (ret)
		goto err;

	if (!rtnl_trylock())
		return restart_syscall();

	if (dev_isalive(netdev)) {
		ret = (*set)(netdev, new);
		if (ret == 0)
			ret = len;
	}
	rtnl_unlock();
 err:
	return ret;
}

NETDEVICE_SHOW_RO(dev_id, fmt_hex);
NETDEVICE_SHOW_RO(dev_port, fmt_dec);
NETDEVICE_SHOW_RO(addr_assign_type, fmt_dec);
NETDEVICE_SHOW_RO(addr_len, fmt_dec);
NETDEVICE_SHOW_RO(ifindex, fmt_dec);
NETDEVICE_SHOW_RO(type, fmt_dec);
NETDEVICE_SHOW_RO(link_mode, fmt_dec);

static ssize_t iflink_show(struct device *dev, struct device_attribute *attr,
			   char *buf)
{
	struct net_device *ndev = to_net_dev(dev);

	return sprintf(buf, fmt_dec, dev_get_iflink(ndev));
}
static DEVICE_ATTR_RO(iflink);

static ssize_t format_name_assign_type(const struct net_device *dev, char *buf)
{
	return sprintf(buf, fmt_dec, dev->name_assign_type);
}

static ssize_t name_assign_type_show(struct device *dev,
				     struct device_attribute *attr,
				     char *buf)
{
	struct net_device *ndev = to_net_dev(dev);
	ssize_t ret = -EINVAL;

	if (ndev->name_assign_type != NET_NAME_UNKNOWN)
		ret = netdev_show(dev, attr, buf, format_name_assign_type);

	return ret;
}
static DEVICE_ATTR_RO(name_assign_type);

/* use same locking rules as GIFHWADDR ioctl's */
static ssize_t address_show(struct device *dev, struct device_attribute *attr,
			    char *buf)
{
	struct net_device *ndev = to_net_dev(dev);
	ssize_t ret = -EINVAL;

	read_lock(&dev_base_lock);
	if (dev_isalive(ndev))
		ret = sysfs_format_mac(buf, ndev->dev_addr, ndev->addr_len);
	read_unlock(&dev_base_lock);
	return ret;
}
static DEVICE_ATTR_RO(address);

static ssize_t broadcast_show(struct device *dev,
			      struct device_attribute *attr, char *buf)
{
	struct net_device *ndev = to_net_dev(dev);

	if (dev_isalive(ndev))
		return sysfs_format_mac(buf, ndev->broadcast, ndev->addr_len);
	return -EINVAL;
}
static DEVICE_ATTR_RO(broadcast);

static int change_carrier(struct net_device *dev, unsigned long new_carrier)
{
	if (!netif_running(dev))
		return -EINVAL;
	return dev_change_carrier(dev, (bool)new_carrier);
}

static ssize_t carrier_store(struct device *dev, struct device_attribute *attr,
			     const char *buf, size_t len)
{
	return netdev_store(dev, attr, buf, len, change_carrier);
}

static ssize_t carrier_show(struct device *dev,
			    struct device_attribute *attr, char *buf)
{
	struct net_device *netdev = to_net_dev(dev);

	if (netif_running(netdev))
		return sprintf(buf, fmt_dec, !!netif_carrier_ok(netdev));

	return -EINVAL;
}
static DEVICE_ATTR_RW(carrier);

static ssize_t speed_show(struct device *dev,
			  struct device_attribute *attr, char *buf)
{
	struct net_device *netdev = to_net_dev(dev);
	int ret = -EINVAL;

	if (!rtnl_trylock())
		return restart_syscall();

	if (netif_running(netdev)) {
		struct ethtool_link_ksettings cmd;

		if (!__ethtool_get_link_ksettings(netdev, &cmd))
			ret = sprintf(buf, fmt_dec, cmd.base.speed);
	}
	rtnl_unlock();
	return ret;
}
static DEVICE_ATTR_RO(speed);

static ssize_t duplex_show(struct device *dev,
			   struct device_attribute *attr, char *buf)
{
	struct net_device *netdev = to_net_dev(dev);
	int ret = -EINVAL;

	if (!rtnl_trylock())
		return restart_syscall();

	if (netif_running(netdev)) {
		struct ethtool_link_ksettings cmd;

		if (!__ethtool_get_link_ksettings(netdev, &cmd)) {
			const char *duplex;

			switch (cmd.base.duplex) {
			case DUPLEX_HALF:
				duplex = "half";
				break;
			case DUPLEX_FULL:
				duplex = "full";
				break;
			default:
				duplex = "unknown";
				break;
			}
			ret = sprintf(buf, "%s\n", duplex);
		}
	}
	rtnl_unlock();
	return ret;
}
static DEVICE_ATTR_RO(duplex);

static ssize_t dormant_show(struct device *dev,
			    struct device_attribute *attr, char *buf)
{
	struct net_device *netdev = to_net_dev(dev);

	if (netif_running(netdev))
		return sprintf(buf, fmt_dec, !!netif_dormant(netdev));

	return -EINVAL;
}
static DEVICE_ATTR_RO(dormant);

static const char *const operstates[] = {
	"unknown",
	"notpresent", /* currently unused */
	"down",
	"lowerlayerdown",
	"testing", /* currently unused */
	"dormant",
	"up"
};

static ssize_t operstate_show(struct device *dev,
			      struct device_attribute *attr, char *buf)
{
	const struct net_device *netdev = to_net_dev(dev);
	unsigned char operstate;

	read_lock(&dev_base_lock);
	operstate = netdev->operstate;
	if (!netif_running(netdev))
		operstate = IF_OPER_DOWN;
	read_unlock(&dev_base_lock);

	if (operstate >= ARRAY_SIZE(operstates))
		return -EINVAL; /* should not happen */

	return sprintf(buf, "%s\n", operstates[operstate]);
}
static DEVICE_ATTR_RO(operstate);

static ssize_t carrier_changes_show(struct device *dev,
				    struct device_attribute *attr,
				    char *buf)
{
	struct net_device *netdev = to_net_dev(dev);

	return sprintf(buf, fmt_dec,
		       atomic_read(&netdev->carrier_up_count) +
		       atomic_read(&netdev->carrier_down_count));
}
static DEVICE_ATTR_RO(carrier_changes);

static ssize_t carrier_up_count_show(struct device *dev,
				     struct device_attribute *attr,
				     char *buf)
{
	struct net_device *netdev = to_net_dev(dev);

	return sprintf(buf, fmt_dec, atomic_read(&netdev->carrier_up_count));
}
static DEVICE_ATTR_RO(carrier_up_count);

static ssize_t carrier_down_count_show(struct device *dev,
				       struct device_attribute *attr,
				       char *buf)
{
	struct net_device *netdev = to_net_dev(dev);

	return sprintf(buf, fmt_dec, atomic_read(&netdev->carrier_down_count));
}
static DEVICE_ATTR_RO(carrier_down_count);

/* read-write attributes */

static int change_mtu(struct net_device *dev, unsigned long new_mtu)
{
	return dev_set_mtu(dev, (int)new_mtu);
}

static ssize_t mtu_store(struct device *dev, struct device_attribute *attr,
			 const char *buf, size_t len)
{
	return netdev_store(dev, attr, buf, len, change_mtu);
}
NETDEVICE_SHOW_RW(mtu, fmt_dec);

static int change_flags(struct net_device *dev, unsigned long new_flags)
{
	return dev_change_flags(dev, (unsigned int)new_flags, NULL);
}

static ssize_t flags_store(struct device *dev, struct device_attribute *attr,
			   const char *buf, size_t len)
{
	return netdev_store(dev, attr, buf, len, change_flags);
}
NETDEVICE_SHOW_RW(flags, fmt_hex);

static ssize_t tx_queue_len_store(struct device *dev,
				  struct device_attribute *attr,
				  const char *buf, size_t len)
{
	if (!capable(CAP_NET_ADMIN))
		return -EPERM;

	return netdev_store(dev, attr, buf, len, dev_change_tx_queue_len);
}
NETDEVICE_SHOW_RW(tx_queue_len, fmt_dec);

static int change_gro_flush_timeout(struct net_device *dev, unsigned long val)
{
	dev->gro_flush_timeout = val;
	return 0;
}

static ssize_t gro_flush_timeout_store(struct device *dev,
				       struct device_attribute *attr,
				       const char *buf, size_t len)
{
	if (!capable(CAP_NET_ADMIN))
		return -EPERM;

	return netdev_store(dev, attr, buf, len, change_gro_flush_timeout);
}
NETDEVICE_SHOW_RW(gro_flush_timeout, fmt_ulong);

static ssize_t ifalias_store(struct device *dev, struct device_attribute *attr,
			     const char *buf, size_t len)
{
	struct net_device *netdev = to_net_dev(dev);
	struct net *net = dev_net(netdev);
	size_t count = len;
	ssize_t ret = 0;

	if (!ns_capable(net->user_ns, CAP_NET_ADMIN))
		return -EPERM;

	/* ignore trailing newline */
	if (len >  0 && buf[len - 1] == '\n')
		--count;

	if (!rtnl_trylock())
		return restart_syscall();

	if (dev_isalive(netdev)) {
		ret = dev_set_alias(netdev, buf, count);
		if (ret < 0)
			goto err;
		ret = len;
		netdev_state_change(netdev);
	}
err:
	rtnl_unlock();

	return ret;
}

static ssize_t ifalias_show(struct device *dev,
			    struct device_attribute *attr, char *buf)
{
	const struct net_device *netdev = to_net_dev(dev);
	char tmp[IFALIASZ];
	ssize_t ret = 0;

	ret = dev_get_alias(netdev, tmp, sizeof(tmp));
	if (ret > 0)
		ret = sprintf(buf, "%s\n", tmp);
	return ret;
}
static DEVICE_ATTR_RW(ifalias);

static int change_group(struct net_device *dev, unsigned long new_group)
{
	dev_set_group(dev, (int)new_group);
	return 0;
}

static ssize_t group_store(struct device *dev, struct device_attribute *attr,
			   const char *buf, size_t len)
{
	return netdev_store(dev, attr, buf, len, change_group);
}
NETDEVICE_SHOW(group, fmt_dec);
static DEVICE_ATTR(netdev_group, 0644, group_show, group_store);

static int change_proto_down(struct net_device *dev, unsigned long proto_down)
{
	return dev_change_proto_down(dev, (bool)proto_down);
}

static ssize_t proto_down_store(struct device *dev,
				struct device_attribute *attr,
				const char *buf, size_t len)
{
	return netdev_store(dev, attr, buf, len, change_proto_down);
}
NETDEVICE_SHOW_RW(proto_down, fmt_dec);

static ssize_t phys_port_id_show(struct device *dev,
				 struct device_attribute *attr, char *buf)
{
	struct net_device *netdev = to_net_dev(dev);
	ssize_t ret = -EINVAL;

	if (!rtnl_trylock())
		return restart_syscall();

	if (dev_isalive(netdev)) {
		struct netdev_phys_item_id ppid;

		ret = dev_get_phys_port_id(netdev, &ppid);
		if (!ret)
			ret = sprintf(buf, "%*phN\n", ppid.id_len, ppid.id);
	}
	rtnl_unlock();

	return ret;
}
static DEVICE_ATTR_RO(phys_port_id);

static ssize_t phys_port_name_show(struct device *dev,
				   struct device_attribute *attr, char *buf)
{
	struct net_device *netdev = to_net_dev(dev);
	ssize_t ret = -EINVAL;

	if (!rtnl_trylock())
		return restart_syscall();

	if (dev_isalive(netdev)) {
		char name[IFNAMSIZ];

		ret = dev_get_phys_port_name(netdev, name, sizeof(name));
		if (!ret)
			ret = sprintf(buf, "%s\n", name);
	}
	rtnl_unlock();

	return ret;
}
static DEVICE_ATTR_RO(phys_port_name);

static ssize_t phys_switch_id_show(struct device *dev,
				   struct device_attribute *attr, char *buf)
{
	struct net_device *netdev = to_net_dev(dev);
	ssize_t ret = -EINVAL;

	if (!rtnl_trylock())
		return restart_syscall();

	if (dev_isalive(netdev)) {
		struct netdev_phys_item_id ppid = { };

		ret = dev_get_port_parent_id(netdev, &ppid, false);
		if (!ret)
			ret = sprintf(buf, "%*phN\n", ppid.id_len, ppid.id);
	}
	rtnl_unlock();

	return ret;
}
static DEVICE_ATTR_RO(phys_switch_id);

static struct attribute *net_class_attrs[] __ro_after_init = {
	&dev_attr_netdev_group.attr,
	&dev_attr_type.attr,
	&dev_attr_dev_id.attr,
	&dev_attr_dev_port.attr,
	&dev_attr_iflink.attr,
	&dev_attr_ifindex.attr,
	&dev_attr_name_assign_type.attr,
	&dev_attr_addr_assign_type.attr,
	&dev_attr_addr_len.attr,
	&dev_attr_link_mode.attr,
	&dev_attr_address.attr,
	&dev_attr_broadcast.attr,
	&dev_attr_speed.attr,
	&dev_attr_duplex.attr,
	&dev_attr_dormant.attr,
	&dev_attr_operstate.attr,
	&dev_attr_carrier_changes.attr,
	&dev_attr_ifalias.attr,
	&dev_attr_carrier.attr,
	&dev_attr_mtu.attr,
	&dev_attr_flags.attr,
	&dev_attr_tx_queue_len.attr,
	&dev_attr_gro_flush_timeout.attr,
	&dev_attr_phys_port_id.attr,
	&dev_attr_phys_port_name.attr,
	&dev_attr_phys_switch_id.attr,
	&dev_attr_proto_down.attr,
	&dev_attr_carrier_up_count.attr,
	&dev_attr_carrier_down_count.attr,
	NULL,
};
ATTRIBUTE_GROUPS(net_class);

/* Show a given an attribute in the statistics group */
static ssize_t netstat_show(const struct device *d,
			    struct device_attribute *attr, char *buf,
			    unsigned long offset)
{
	struct net_device *dev = to_net_dev(d);
	ssize_t ret = -EINVAL;

	WARN_ON(offset > sizeof(struct rtnl_link_stats64) ||
		offset % sizeof(u64) != 0);

	read_lock(&dev_base_lock);
	if (dev_isalive(dev)) {
		struct rtnl_link_stats64 temp;
		const struct rtnl_link_stats64 *stats = dev_get_stats(dev, &temp);

		ret = sprintf(buf, fmt_u64, *(u64 *)(((u8 *)stats) + offset));
	}
	read_unlock(&dev_base_lock);
	return ret;
}

/* generate a read-only statistics attribute */
#define NETSTAT_ENTRY(name)						\
static ssize_t name##_show(struct device *d,				\
			   struct device_attribute *attr, char *buf)	\
{									\
	return netstat_show(d, attr, buf,				\
			    offsetof(struct rtnl_link_stats64, name));	\
}									\
static DEVICE_ATTR_RO(name)

NETSTAT_ENTRY(rx_packets);
NETSTAT_ENTRY(tx_packets);
NETSTAT_ENTRY(rx_bytes);
NETSTAT_ENTRY(tx_bytes);
NETSTAT_ENTRY(rx_errors);
NETSTAT_ENTRY(tx_errors);
NETSTAT_ENTRY(rx_dropped);
NETSTAT_ENTRY(tx_dropped);
NETSTAT_ENTRY(multicast);
NETSTAT_ENTRY(collisions);
NETSTAT_ENTRY(rx_length_errors);
NETSTAT_ENTRY(rx_over_errors);
NETSTAT_ENTRY(rx_crc_errors);
NETSTAT_ENTRY(rx_frame_errors);
NETSTAT_ENTRY(rx_fifo_errors);
NETSTAT_ENTRY(rx_missed_errors);
NETSTAT_ENTRY(tx_aborted_errors);
NETSTAT_ENTRY(tx_carrier_errors);
NETSTAT_ENTRY(tx_fifo_errors);
NETSTAT_ENTRY(tx_heartbeat_errors);
NETSTAT_ENTRY(tx_window_errors);
NETSTAT_ENTRY(rx_compressed);
NETSTAT_ENTRY(tx_compressed);
NETSTAT_ENTRY(rx_nohandler);

static struct attribute *netstat_attrs[] __ro_after_init = {
	&dev_attr_rx_packets.attr,
	&dev_attr_tx_packets.attr,
	&dev_attr_rx_bytes.attr,
	&dev_attr_tx_bytes.attr,
	&dev_attr_rx_errors.attr,
	&dev_attr_tx_errors.attr,
	&dev_attr_rx_dropped.attr,
	&dev_attr_tx_dropped.attr,
	&dev_attr_multicast.attr,
	&dev_attr_collisions.attr,
	&dev_attr_rx_length_errors.attr,
	&dev_attr_rx_over_errors.attr,
	&dev_attr_rx_crc_errors.attr,
	&dev_attr_rx_frame_errors.attr,
	&dev_attr_rx_fifo_errors.attr,
	&dev_attr_rx_missed_errors.attr,
	&dev_attr_tx_aborted_errors.attr,
	&dev_attr_tx_carrier_errors.attr,
	&dev_attr_tx_fifo_errors.attr,
	&dev_attr_tx_heartbeat_errors.attr,
	&dev_attr_tx_window_errors.attr,
	&dev_attr_rx_compressed.attr,
	&dev_attr_tx_compressed.attr,
	&dev_attr_rx_nohandler.attr,
	NULL
};

static const struct attribute_group netstat_group = {
	.name  = "statistics",
	.attrs  = netstat_attrs,
};

#if IS_ENABLED(CONFIG_WIRELESS_EXT) || IS_ENABLED(CONFIG_CFG80211)
static struct attribute *wireless_attrs[] = {
	NULL
};

static const struct attribute_group wireless_group = {
	.name = "wireless",
	.attrs = wireless_attrs,
};
#endif

#else /* CONFIG_SYSFS */
#define net_class_groups	NULL
#endif /* CONFIG_SYSFS */

#ifdef CONFIG_SYSFS
#define to_rx_queue_attr(_attr) \
	container_of(_attr, struct rx_queue_attribute, attr)

#define to_rx_queue(obj) container_of(obj, struct netdev_rx_queue, kobj)

static ssize_t rx_queue_attr_show(struct kobject *kobj, struct attribute *attr,
				  char *buf)
{
	const struct rx_queue_attribute *attribute = to_rx_queue_attr(attr);
	struct netdev_rx_queue *queue = to_rx_queue(kobj);

	if (!attribute->show)
		return -EIO;

	return attribute->show(queue, buf);
}

static ssize_t rx_queue_attr_store(struct kobject *kobj, struct attribute *attr,
				   const char *buf, size_t count)
{
	const struct rx_queue_attribute *attribute = to_rx_queue_attr(attr);
	struct netdev_rx_queue *queue = to_rx_queue(kobj);

	if (!attribute->store)
		return -EIO;

	return attribute->store(queue, buf, count);
}

static const struct sysfs_ops rx_queue_sysfs_ops = {
	.show = rx_queue_attr_show,
	.store = rx_queue_attr_store,
};

#ifdef CONFIG_RPS
static ssize_t show_rps_map(struct netdev_rx_queue *queue, char *buf)
{
	struct rps_map *map;
	cpumask_var_t mask;
	int i, len;

	if (!zalloc_cpumask_var(&mask, GFP_KERNEL))
		return -ENOMEM;

	rcu_read_lock();
	map = rcu_dereference(queue->rps_map);
	if (map)
		for (i = 0; i < map->len; i++)
			cpumask_set_cpu(map->cpus[i], mask);

	len = snprintf(buf, PAGE_SIZE, "%*pb\n", cpumask_pr_args(mask));
	rcu_read_unlock();
	free_cpumask_var(mask);

	return len < PAGE_SIZE ? len : -EINVAL;
}

static ssize_t store_rps_map(struct netdev_rx_queue *queue,
			     const char *buf, size_t len)
{
	struct rps_map *old_map, *map;
	cpumask_var_t mask;
	int err, cpu, i;
	static DEFINE_MUTEX(rps_map_mutex);

	if (!capable(CAP_NET_ADMIN))
		return -EPERM;

	if (!alloc_cpumask_var(&mask, GFP_KERNEL))
		return -ENOMEM;

	err = bitmap_parse(buf, len, cpumask_bits(mask), nr_cpumask_bits);
	if (err) {
		free_cpumask_var(mask);
		return err;
	}

	map = kzalloc(max_t(unsigned int,
			    RPS_MAP_SIZE(cpumask_weight(mask)), L1_CACHE_BYTES),
		      GFP_KERNEL);
	if (!map) {
		free_cpumask_var(mask);
		return -ENOMEM;
	}

	i = 0;
	for_each_cpu_and(cpu, mask, cpu_online_mask)
		map->cpus[i++] = cpu;

	if (i) {
		map->len = i;
	} else {
		kfree(map);
		map = NULL;
	}

	mutex_lock(&rps_map_mutex);
	old_map = rcu_dereference_protected(queue->rps_map,
					    mutex_is_locked(&rps_map_mutex));
	rcu_assign_pointer(queue->rps_map, map);

	if (map)
		static_branch_inc(&rps_needed);
	if (old_map)
		static_branch_dec(&rps_needed);

	mutex_unlock(&rps_map_mutex);

	if (old_map)
		kfree_rcu(old_map, rcu);

	free_cpumask_var(mask);
	return len;
}

static ssize_t show_rps_dev_flow_table_cnt(struct netdev_rx_queue *queue,
					   char *buf)
{
	struct rps_dev_flow_table *flow_table;
	unsigned long val = 0;

	rcu_read_lock();
	flow_table = rcu_dereference(queue->rps_flow_table);
	if (flow_table)
		val = (unsigned long)flow_table->mask + 1;
	rcu_read_unlock();

	return sprintf(buf, "%lu\n", val);
}

static void rps_dev_flow_table_release(struct rcu_head *rcu)
{
	struct rps_dev_flow_table *table = container_of(rcu,
	    struct rps_dev_flow_table, rcu);
	vfree(table);
}

static ssize_t store_rps_dev_flow_table_cnt(struct netdev_rx_queue *queue,
					    const char *buf, size_t len)
{
	unsigned long mask, count;
	struct rps_dev_flow_table *table, *old_table;
	static DEFINE_SPINLOCK(rps_dev_flow_lock);
	int rc;

	if (!capable(CAP_NET_ADMIN))
		return -EPERM;

	rc = kstrtoul(buf, 0, &count);
	if (rc < 0)
		return rc;

	if (count) {
		mask = count - 1;
		/* mask = roundup_pow_of_two(count) - 1;
		 * without overflows...
		 */
		while ((mask | (mask >> 1)) != mask)
			mask |= (mask >> 1);
		/* On 64 bit arches, must check mask fits in table->mask (u32),
		 * and on 32bit arches, must check
		 * RPS_DEV_FLOW_TABLE_SIZE(mask + 1) doesn't overflow.
		 */
#if BITS_PER_LONG > 32
		if (mask > (unsigned long)(u32)mask)
			return -EINVAL;
#else
		if (mask > (ULONG_MAX - RPS_DEV_FLOW_TABLE_SIZE(1))
				/ sizeof(struct rps_dev_flow)) {
			/* Enforce a limit to prevent overflow */
			return -EINVAL;
		}
#endif
		table = vmalloc(RPS_DEV_FLOW_TABLE_SIZE(mask + 1));
		if (!table)
			return -ENOMEM;

		table->mask = mask;
		for (count = 0; count <= mask; count++)
			table->flows[count].cpu = RPS_NO_CPU;
	} else {
		table = NULL;
	}

	spin_lock(&rps_dev_flow_lock);
	old_table = rcu_dereference_protected(queue->rps_flow_table,
					      lockdep_is_held(&rps_dev_flow_lock));
	rcu_assign_pointer(queue->rps_flow_table, table);
	spin_unlock(&rps_dev_flow_lock);

	if (old_table)
		call_rcu(&old_table->rcu, rps_dev_flow_table_release);

	return len;
}

static struct rx_queue_attribute rps_cpus_attribute __ro_after_init
	= __ATTR(rps_cpus, 0644, show_rps_map, store_rps_map);

static struct rx_queue_attribute rps_dev_flow_table_cnt_attribute __ro_after_init
	= __ATTR(rps_flow_cnt, 0644,
		 show_rps_dev_flow_table_cnt, store_rps_dev_flow_table_cnt);
#endif /* CONFIG_RPS */

static struct attribute *rx_queue_default_attrs[] __ro_after_init = {
#ifdef CONFIG_RPS
	&rps_cpus_attribute.attr,
	&rps_dev_flow_table_cnt_attribute.attr,
#endif
	NULL
};
ATTRIBUTE_GROUPS(rx_queue_default);

static void rx_queue_release(struct kobject *kobj)
{
	struct netdev_rx_queue *queue = to_rx_queue(kobj);
#ifdef CONFIG_RPS
	struct rps_map *map;
	struct rps_dev_flow_table *flow_table;

	map = rcu_dereference_protected(queue->rps_map, 1);
	if (map) {
		RCU_INIT_POINTER(queue->rps_map, NULL);
		kfree_rcu(map, rcu);
	}

	flow_table = rcu_dereference_protected(queue->rps_flow_table, 1);
	if (flow_table) {
		RCU_INIT_POINTER(queue->rps_flow_table, NULL);
		call_rcu(&flow_table->rcu, rps_dev_flow_table_release);
	}
#endif

	memset(kobj, 0, sizeof(*kobj));
	dev_put(queue->dev);
}

static const void *rx_queue_namespace(struct kobject *kobj)
{
	struct netdev_rx_queue *queue = to_rx_queue(kobj);
	struct device *dev = &queue->dev->dev;
	const void *ns = NULL;

	if (dev->class && dev->class->ns_type)
		ns = dev->class->namespace(dev);

	return ns;
}

static void rx_queue_get_ownership(struct kobject *kobj,
				   kuid_t *uid, kgid_t *gid)
{
	const struct net *net = rx_queue_namespace(kobj);

	net_ns_get_ownership(net, uid, gid);
}

static struct kobj_type rx_queue_ktype __ro_after_init = {
	.sysfs_ops = &rx_queue_sysfs_ops,
	.release = rx_queue_release,
	.default_groups = rx_queue_default_groups,
	.namespace = rx_queue_namespace,
	.get_ownership = rx_queue_get_ownership,
};

static int rx_queue_add_kobject(struct net_device *dev, int index)
{
	struct netdev_rx_queue *queue = dev->_rx + index;
	struct kobject *kobj = &queue->kobj;
	int error = 0;

	kobj->kset = dev->queues_kset;
	error = kobject_init_and_add(kobj, &rx_queue_ktype, NULL,
				     "rx-%u", index);
	if (error)
		goto err;

	dev_hold(queue->dev);

	dev_hold(queue->dev);

	if (dev->sysfs_rx_queue_group) {
		error = sysfs_create_group(kobj, dev->sysfs_rx_queue_group);
		if (error)
			goto err;
	}

	kobject_uevent(kobj, KOBJ_ADD);

	return error;

err:
	kobject_put(kobj);
	return error;
}
#endif /* CONFIG_SYSFS */

int
net_rx_queue_update_kobjects(struct net_device *dev, int old_num, int new_num)
{
#ifdef CONFIG_SYSFS
	int i;
	int error = 0;

#ifndef CONFIG_RPS
	if (!dev->sysfs_rx_queue_group)
		return 0;
#endif
	for (i = old_num; i < new_num; i++) {
		error = rx_queue_add_kobject(dev, i);
		if (error) {
			new_num = old_num;
			break;
		}
	}

	while (--i >= new_num) {
		struct kobject *kobj = &dev->_rx[i].kobj;

		if (!refcount_read(&dev_net(dev)->count))
			kobj->uevent_suppress = 1;
		if (dev->sysfs_rx_queue_group)
			sysfs_remove_group(kobj, dev->sysfs_rx_queue_group);
		kobject_put(kobj);
	}

	return error;
#else
	return 0;
#endif
}

#ifdef CONFIG_SYSFS
/*
 * netdev_queue sysfs structures and functions.
 */
struct netdev_queue_attribute {
	struct attribute attr;
	ssize_t (*show)(struct netdev_queue *queue, char *buf);
	ssize_t (*store)(struct netdev_queue *queue,
			 const char *buf, size_t len);
};
#define to_netdev_queue_attr(_attr) \
	container_of(_attr, struct netdev_queue_attribute, attr)

#define to_netdev_queue(obj) container_of(obj, struct netdev_queue, kobj)

static ssize_t netdev_queue_attr_show(struct kobject *kobj,
				      struct attribute *attr, char *buf)
{
	const struct netdev_queue_attribute *attribute
		= to_netdev_queue_attr(attr);
	struct netdev_queue *queue = to_netdev_queue(kobj);

	if (!attribute->show)
		return -EIO;

	return attribute->show(queue, buf);
}

static ssize_t netdev_queue_attr_store(struct kobject *kobj,
				       struct attribute *attr,
				       const char *buf, size_t count)
{
	const struct netdev_queue_attribute *attribute
		= to_netdev_queue_attr(attr);
	struct netdev_queue *queue = to_netdev_queue(kobj);

	if (!attribute->store)
		return -EIO;

	return attribute->store(queue, buf, count);
}

static const struct sysfs_ops netdev_queue_sysfs_ops = {
	.show = netdev_queue_attr_show,
	.store = netdev_queue_attr_store,
};

static ssize_t tx_timeout_show(struct netdev_queue *queue, char *buf)
{
	unsigned long trans_timeout;

	spin_lock_irq(&queue->_xmit_lock);
	trans_timeout = queue->trans_timeout;
	spin_unlock_irq(&queue->_xmit_lock);

	return sprintf(buf, "%lu", trans_timeout);
}

static unsigned int get_netdev_queue_index(struct netdev_queue *queue)
{
	struct net_device *dev = queue->dev;
	unsigned int i;

	i = queue - dev->_tx;
	BUG_ON(i >= dev->num_tx_queues);

	return i;
}

static ssize_t traffic_class_show(struct netdev_queue *queue,
				  char *buf)
{
	struct net_device *dev = queue->dev;
	int index;
	int tc;

	if (!netif_is_multiqueue(dev))
		return -ENOENT;

	index = get_netdev_queue_index(queue);

	/* If queue belongs to subordinate dev use its TC mapping */
	dev = netdev_get_tx_queue(dev, index)->sb_dev ? : dev;

	tc = netdev_txq_to_tc(dev, index);
	if (tc < 0)
		return -EINVAL;

	/* We can report the traffic class one of two ways:
	 * Subordinate device traffic classes are reported with the traffic
	 * class first, and then the subordinate class so for example TC0 on
	 * subordinate device 2 will be reported as "0-2". If the queue
	 * belongs to the root device it will be reported with just the
	 * traffic class, so just "0" for TC 0 for example.
	 */
	return dev->num_tc < 0 ? sprintf(buf, "%u%d\n", tc, dev->num_tc) :
				 sprintf(buf, "%u\n", tc);
}

#ifdef CONFIG_XPS
static ssize_t tx_maxrate_show(struct netdev_queue *queue,
			       char *buf)
{
	return sprintf(buf, "%lu\n", queue->tx_maxrate);
}

static ssize_t tx_maxrate_store(struct netdev_queue *queue,
				const char *buf, size_t len)
{
	struct net_device *dev = queue->dev;
	int err, index = get_netdev_queue_index(queue);
	u32 rate = 0;

	if (!capable(CAP_NET_ADMIN))
		return -EPERM;

	err = kstrtou32(buf, 10, &rate);
	if (err < 0)
		return err;

	if (!rtnl_trylock())
		return restart_syscall();

	err = -EOPNOTSUPP;
	if (dev->netdev_ops->ndo_set_tx_maxrate)
		err = dev->netdev_ops->ndo_set_tx_maxrate(dev, index, rate);

	rtnl_unlock();
	if (!err) {
		queue->tx_maxrate = rate;
		return len;
	}
	return err;
}

static struct netdev_queue_attribute queue_tx_maxrate __ro_after_init
	= __ATTR_RW(tx_maxrate);
#endif

static struct netdev_queue_attribute queue_trans_timeout __ro_after_init
	= __ATTR_RO(tx_timeout);

static struct netdev_queue_attribute queue_traffic_class __ro_after_init
	= __ATTR_RO(traffic_class);

#ifdef CONFIG_BQL
/*
 * Byte queue limits sysfs structures and functions.
 */
static ssize_t bql_show(char *buf, unsigned int value)
{
	return sprintf(buf, "%u\n", value);
}

static ssize_t bql_set(const char *buf, const size_t count,
		       unsigned int *pvalue)
{
	unsigned int value;
	int err;

	if (!strcmp(buf, "max") || !strcmp(buf, "max\n")) {
		value = DQL_MAX_LIMIT;
	} else {
		err = kstrtouint(buf, 10, &value);
		if (err < 0)
			return err;
		if (value > DQL_MAX_LIMIT)
			return -EINVAL;
	}

	*pvalue = value;

	return count;
}

static ssize_t bql_show_hold_time(struct netdev_queue *queue,
				  char *buf)
{
	struct dql *dql = &queue->dql;

	return sprintf(buf, "%u\n", jiffies_to_msecs(dql->slack_hold_time));
}

static ssize_t bql_set_hold_time(struct netdev_queue *queue,
				 const char *buf, size_t len)
{
	struct dql *dql = &queue->dql;
	unsigned int value;
	int err;

	err = kstrtouint(buf, 10, &value);
	if (err < 0)
		return err;

	dql->slack_hold_time = msecs_to_jiffies(value);

	return len;
}

static struct netdev_queue_attribute bql_hold_time_attribute __ro_after_init
	= __ATTR(hold_time, 0644,
		 bql_show_hold_time, bql_set_hold_time);

static ssize_t bql_show_inflight(struct netdev_queue *queue,
				 char *buf)
{
	struct dql *dql = &queue->dql;

	return sprintf(buf, "%u\n", dql->num_queued - dql->num_completed);
}

static struct netdev_queue_attribute bql_inflight_attribute __ro_after_init =
	__ATTR(inflight, 0444, bql_show_inflight, NULL);

#define BQL_ATTR(NAME, FIELD)						\
static ssize_t bql_show_ ## NAME(struct netdev_queue *queue,		\
				 char *buf)				\
{									\
	return bql_show(buf, queue->dql.FIELD);				\
}									\
									\
static ssize_t bql_set_ ## NAME(struct netdev_queue *queue,		\
				const char *buf, size_t len)		\
{									\
	return bql_set(buf, len, &queue->dql.FIELD);			\
}									\
									\
static struct netdev_queue_attribute bql_ ## NAME ## _attribute __ro_after_init \
	= __ATTR(NAME, 0644,				\
		 bql_show_ ## NAME, bql_set_ ## NAME)

BQL_ATTR(limit, limit);
BQL_ATTR(limit_max, max_limit);
BQL_ATTR(limit_min, min_limit);

static struct attribute *dql_attrs[] __ro_after_init = {
	&bql_limit_attribute.attr,
	&bql_limit_max_attribute.attr,
	&bql_limit_min_attribute.attr,
	&bql_hold_time_attribute.attr,
	&bql_inflight_attribute.attr,
	NULL
};

static const struct attribute_group dql_group = {
	.name  = "byte_queue_limits",
	.attrs  = dql_attrs,
};
#endif /* CONFIG_BQL */

#ifdef CONFIG_XPS
static ssize_t xps_cpus_show(struct netdev_queue *queue,
			     char *buf)
{
	struct net_device *dev = queue->dev;
	int cpu, len, num_tc = 1, tc = 0;
	struct xps_dev_maps *dev_maps;
	cpumask_var_t mask;
	unsigned long index;

	if (!netif_is_multiqueue(dev))
		return -ENOENT;

	index = get_netdev_queue_index(queue);

	if (dev->num_tc) {
		/* Do not allow XPS on subordinate device directly */
		num_tc = dev->num_tc;
		if (num_tc < 0)
			return -EINVAL;

		/* If queue belongs to subordinate dev use its map */
		dev = netdev_get_tx_queue(dev, index)->sb_dev ? : dev;

		tc = netdev_txq_to_tc(dev, index);
		if (tc < 0)
			return -EINVAL;
	}

	if (!zalloc_cpumask_var(&mask, GFP_KERNEL))
		return -ENOMEM;

	rcu_read_lock();
	dev_maps = rcu_dereference(dev->xps_cpus_map);
	if (dev_maps) {
		for_each_possible_cpu(cpu) {
			int i, tci = cpu * num_tc + tc;
			struct xps_map *map;

			map = rcu_dereference(dev_maps->attr_map[tci]);
			if (!map)
				continue;

			for (i = map->len; i--;) {
				if (map->queues[i] == index) {
					cpumask_set_cpu(cpu, mask);
					break;
				}
			}
		}
	}
	rcu_read_unlock();

	len = snprintf(buf, PAGE_SIZE, "%*pb\n", cpumask_pr_args(mask));
	free_cpumask_var(mask);
	return len < PAGE_SIZE ? len : -EINVAL;
}

static ssize_t xps_cpus_store(struct netdev_queue *queue,
			      const char *buf, size_t len)
{
	struct net_device *dev = queue->dev;
	unsigned long index;
	cpumask_var_t mask;
	int err;

	if (!netif_is_multiqueue(dev))
		return -ENOENT;

	if (!capable(CAP_NET_ADMIN))
		return -EPERM;

	if (!alloc_cpumask_var(&mask, GFP_KERNEL))
		return -ENOMEM;

	index = get_netdev_queue_index(queue);

	err = bitmap_parse(buf, len, cpumask_bits(mask), nr_cpumask_bits);
	if (err) {
		free_cpumask_var(mask);
		return err;
	}

	err = netif_set_xps_queue(dev, mask, index);

	free_cpumask_var(mask);

	return err ? : len;
}

static struct netdev_queue_attribute xps_cpus_attribute __ro_after_init
	= __ATTR_RW(xps_cpus);

static ssize_t xps_rxqs_show(struct netdev_queue *queue, char *buf)
{
	struct net_device *dev = queue->dev;
	struct xps_dev_maps *dev_maps;
	unsigned long *mask, index;
	int j, len, num_tc = 1, tc = 0;

	index = get_netdev_queue_index(queue);

	if (dev->num_tc) {
		num_tc = dev->num_tc;
		tc = netdev_txq_to_tc(dev, index);
		if (tc < 0)
			return -EINVAL;
	}
	mask = bitmap_zalloc(dev->num_rx_queues, GFP_KERNEL);
	if (!mask)
		return -ENOMEM;

	rcu_read_lock();
	dev_maps = rcu_dereference(dev->xps_rxqs_map);
	if (!dev_maps)
		goto out_no_maps;

	for (j = -1; j = netif_attrmask_next(j, NULL, dev->num_rx_queues),
	     j < dev->num_rx_queues;) {
		int i, tci = j * num_tc + tc;
		struct xps_map *map;

		map = rcu_dereference(dev_maps->attr_map[tci]);
		if (!map)
			continue;

		for (i = map->len; i--;) {
			if (map->queues[i] == index) {
				set_bit(j, mask);
				break;
			}
		}
	}
out_no_maps:
	rcu_read_unlock();

	len = bitmap_print_to_pagebuf(false, buf, mask, dev->num_rx_queues);
	bitmap_free(mask);

	return len < PAGE_SIZE ? len : -EINVAL;
}

static ssize_t xps_rxqs_store(struct netdev_queue *queue, const char *buf,
			      size_t len)
{
	struct net_device *dev = queue->dev;
	struct net *net = dev_net(dev);
	unsigned long *mask, index;
	int err;

	if (!ns_capable(net->user_ns, CAP_NET_ADMIN))
		return -EPERM;

	mask = bitmap_zalloc(dev->num_rx_queues, GFP_KERNEL);
	if (!mask)
		return -ENOMEM;

	index = get_netdev_queue_index(queue);

	err = bitmap_parse(buf, len, mask, dev->num_rx_queues);
	if (err) {
		bitmap_free(mask);
		return err;
	}

	cpus_read_lock();
	err = __netif_set_xps_queue(dev, mask, index, true);
	cpus_read_unlock();

	bitmap_free(mask);
	return err ? : len;
}

static struct netdev_queue_attribute xps_rxqs_attribute __ro_after_init
	= __ATTR_RW(xps_rxqs);
#endif /* CONFIG_XPS */

static struct attribute *netdev_queue_default_attrs[] __ro_after_init = {
	&queue_trans_timeout.attr,
	&queue_traffic_class.attr,
#ifdef CONFIG_XPS
	&xps_cpus_attribute.attr,
	&xps_rxqs_attribute.attr,
	&queue_tx_maxrate.attr,
#endif
	NULL
};
ATTRIBUTE_GROUPS(netdev_queue_default);

static void netdev_queue_release(struct kobject *kobj)
{
	struct netdev_queue *queue = to_netdev_queue(kobj);

	memset(kobj, 0, sizeof(*kobj));
	dev_put(queue->dev);
}

static const void *netdev_queue_namespace(struct kobject *kobj)
{
	struct netdev_queue *queue = to_netdev_queue(kobj);
	struct device *dev = &queue->dev->dev;
	const void *ns = NULL;

	if (dev->class && dev->class->ns_type)
		ns = dev->class->namespace(dev);

	return ns;
}

static void netdev_queue_get_ownership(struct kobject *kobj,
				       kuid_t *uid, kgid_t *gid)
{
	const struct net *net = netdev_queue_namespace(kobj);

	net_ns_get_ownership(net, uid, gid);
}

static struct kobj_type netdev_queue_ktype __ro_after_init = {
	.sysfs_ops = &netdev_queue_sysfs_ops,
	.release = netdev_queue_release,
	.default_groups = netdev_queue_default_groups,
	.namespace = netdev_queue_namespace,
	.get_ownership = netdev_queue_get_ownership,
};

static int netdev_queue_add_kobject(struct net_device *dev, int index)
{
	struct netdev_queue *queue = dev->_tx + index;
	struct kobject *kobj = &queue->kobj;
	int error = 0;

	kobj->kset = dev->queues_kset;
	error = kobject_init_and_add(kobj, &netdev_queue_ktype, NULL,
				     "tx-%u", index);
	if (error)
		goto err;

	dev_hold(queue->dev);

	dev_hold(queue->dev);

#ifdef CONFIG_BQL
	error = sysfs_create_group(kobj, &dql_group);
	if (error)
		goto err;
#endif

	kobject_uevent(kobj, KOBJ_ADD);
<<<<<<< HEAD

=======
>>>>>>> f7688b48
	return 0;

err:
	kobject_put(kobj);
	return error;
}
#endif /* CONFIG_SYSFS */

int
netdev_queue_update_kobjects(struct net_device *dev, int old_num, int new_num)
{
#ifdef CONFIG_SYSFS
	int i;
	int error = 0;

	for (i = old_num; i < new_num; i++) {
		error = netdev_queue_add_kobject(dev, i);
		if (error) {
			new_num = old_num;
			break;
		}
	}

	while (--i >= new_num) {
		struct netdev_queue *queue = dev->_tx + i;

		if (!refcount_read(&dev_net(dev)->count))
			queue->kobj.uevent_suppress = 1;
#ifdef CONFIG_BQL
		sysfs_remove_group(&queue->kobj, &dql_group);
#endif
		kobject_put(&queue->kobj);
	}

	return error;
#else
	return 0;
#endif /* CONFIG_SYSFS */
}

static int register_queue_kobjects(struct net_device *dev)
{
	int error = 0, txq = 0, rxq = 0, real_rx = 0, real_tx = 0;

#ifdef CONFIG_SYSFS
	dev->queues_kset = kset_create_and_add("queues",
					       NULL, &dev->dev.kobj);
	if (!dev->queues_kset)
		return -ENOMEM;
	real_rx = dev->real_num_rx_queues;
#endif
	real_tx = dev->real_num_tx_queues;

	error = net_rx_queue_update_kobjects(dev, 0, real_rx);
	if (error)
		goto error;
	rxq = real_rx;

	error = netdev_queue_update_kobjects(dev, 0, real_tx);
	if (error)
		goto error;
	txq = real_tx;

	return 0;

error:
	netdev_queue_update_kobjects(dev, txq, 0);
	net_rx_queue_update_kobjects(dev, rxq, 0);
#ifdef CONFIG_SYSFS
	kset_unregister(dev->queues_kset);
#endif
	return error;
}

static void remove_queue_kobjects(struct net_device *dev)
{
	int real_rx = 0, real_tx = 0;

#ifdef CONFIG_SYSFS
	real_rx = dev->real_num_rx_queues;
#endif
	real_tx = dev->real_num_tx_queues;

	net_rx_queue_update_kobjects(dev, real_rx, 0);
	netdev_queue_update_kobjects(dev, real_tx, 0);
#ifdef CONFIG_SYSFS
	kset_unregister(dev->queues_kset);
#endif
}

static bool net_current_may_mount(void)
{
	struct net *net = current->nsproxy->net_ns;

	return ns_capable(net->user_ns, CAP_SYS_ADMIN);
}

static void *net_grab_current_ns(void)
{
	struct net *ns = current->nsproxy->net_ns;
#ifdef CONFIG_NET_NS
	if (ns)
		refcount_inc(&ns->passive);
#endif
	return ns;
}

static const void *net_initial_ns(void)
{
	return &init_net;
}

static const void *net_netlink_ns(struct sock *sk)
{
	return sock_net(sk);
}

const struct kobj_ns_type_operations net_ns_type_operations = {
	.type = KOBJ_NS_TYPE_NET,
	.current_may_mount = net_current_may_mount,
	.grab_current_ns = net_grab_current_ns,
	.netlink_ns = net_netlink_ns,
	.initial_ns = net_initial_ns,
	.drop_ns = net_drop_ns,
};
EXPORT_SYMBOL_GPL(net_ns_type_operations);

static int netdev_uevent(struct device *d, struct kobj_uevent_env *env)
{
	struct net_device *dev = to_net_dev(d);
	int retval;

	/* pass interface to uevent. */
	retval = add_uevent_var(env, "INTERFACE=%s", dev->name);
	if (retval)
		goto exit;

	/* pass ifindex to uevent.
	 * ifindex is useful as it won't change (interface name may change)
	 * and is what RtNetlink uses natively.
	 */
	retval = add_uevent_var(env, "IFINDEX=%d", dev->ifindex);

exit:
	return retval;
}

/*
 *	netdev_release -- destroy and free a dead device.
 *	Called when last reference to device kobject is gone.
 */
static void netdev_release(struct device *d)
{
	struct net_device *dev = to_net_dev(d);

	BUG_ON(dev->reg_state != NETREG_RELEASED);

	/* no need to wait for rcu grace period:
	 * device is dead and about to be freed.
	 */
	kfree(rcu_access_pointer(dev->ifalias));
	netdev_freemem(dev);
}

static const void *net_namespace(struct device *d)
{
	struct net_device *dev = to_net_dev(d);

	return dev_net(dev);
}

static void net_get_ownership(struct device *d, kuid_t *uid, kgid_t *gid)
{
	struct net_device *dev = to_net_dev(d);
	const struct net *net = dev_net(dev);

	net_ns_get_ownership(net, uid, gid);
}

static struct class net_class __ro_after_init = {
	.name = "net",
	.dev_release = netdev_release,
	.dev_groups = net_class_groups,
	.dev_uevent = netdev_uevent,
	.ns_type = &net_ns_type_operations,
	.namespace = net_namespace,
	.get_ownership = net_get_ownership,
};

#ifdef CONFIG_OF_NET
static int of_dev_node_match(struct device *dev, const void *data)
{
	int ret = 0;

	if (dev->parent)
		ret = dev->parent->of_node == data;

	return ret == 0 ? dev->of_node == data : ret;
}

/*
 * of_find_net_device_by_node - lookup the net device for the device node
 * @np: OF device node
 *
 * Looks up the net_device structure corresponding with the device node.
 * If successful, returns a pointer to the net_device with the embedded
 * struct device refcount incremented by one, or NULL on failure. The
 * refcount must be dropped when done with the net_device.
 */
struct net_device *of_find_net_device_by_node(struct device_node *np)
{
	struct device *dev;

	dev = class_find_device(&net_class, NULL, np, of_dev_node_match);
	if (!dev)
		return NULL;

	return to_net_dev(dev);
}
EXPORT_SYMBOL(of_find_net_device_by_node);
#endif

/* Delete sysfs entries but hold kobject reference until after all
 * netdev references are gone.
 */
void netdev_unregister_kobject(struct net_device *ndev)
{
	struct device *dev = &ndev->dev;

	if (!refcount_read(&dev_net(ndev)->count))
		dev_set_uevent_suppress(dev, 1);

	kobject_get(&dev->kobj);

	remove_queue_kobjects(ndev);

	pm_runtime_set_memalloc_noio(dev, false);

	device_del(dev);
}

/* Create sysfs entries for network device. */
int netdev_register_kobject(struct net_device *ndev)
{
	struct device *dev = &ndev->dev;
	const struct attribute_group **groups = ndev->sysfs_groups;
	int error = 0;

	device_initialize(dev);
	dev->class = &net_class;
	dev->platform_data = ndev;
	dev->groups = groups;

	dev_set_name(dev, "%s", ndev->name);

#ifdef CONFIG_SYSFS
	/* Allow for a device specific group */
	if (*groups)
		groups++;

	*groups++ = &netstat_group;

#if IS_ENABLED(CONFIG_WIRELESS_EXT) || IS_ENABLED(CONFIG_CFG80211)
	if (ndev->ieee80211_ptr)
		*groups++ = &wireless_group;
#if IS_ENABLED(CONFIG_WIRELESS_EXT)
	else if (ndev->wireless_handlers)
		*groups++ = &wireless_group;
#endif
#endif
#endif /* CONFIG_SYSFS */

	error = device_add(dev);
	if (error)
		return error;

	error = register_queue_kobjects(ndev);
	if (error) {
		device_del(dev);
		return error;
	}

	pm_runtime_set_memalloc_noio(dev, true);

	return error;
}

int netdev_class_create_file_ns(const struct class_attribute *class_attr,
				const void *ns)
{
	return class_create_file_ns(&net_class, class_attr, ns);
}
EXPORT_SYMBOL(netdev_class_create_file_ns);

void netdev_class_remove_file_ns(const struct class_attribute *class_attr,
				 const void *ns)
{
	class_remove_file_ns(&net_class, class_attr, ns);
}
EXPORT_SYMBOL(netdev_class_remove_file_ns);

int __init netdev_kobject_init(void)
{
	kobj_ns_type_register(&net_ns_type_operations);
	return class_register(&net_class);
}<|MERGE_RESOLUTION|>--- conflicted
+++ resolved
@@ -927,8 +927,6 @@
 
 	dev_hold(queue->dev);
 
-	dev_hold(queue->dev);
-
 	if (dev->sysfs_rx_queue_group) {
 		error = sysfs_create_group(kobj, dev->sysfs_rx_queue_group);
 		if (error)
@@ -1469,8 +1467,6 @@
 
 	dev_hold(queue->dev);
 
-	dev_hold(queue->dev);
-
 #ifdef CONFIG_BQL
 	error = sysfs_create_group(kobj, &dql_group);
 	if (error)
@@ -1478,10 +1474,6 @@
 #endif
 
 	kobject_uevent(kobj, KOBJ_ADD);
-<<<<<<< HEAD
-
-=======
->>>>>>> f7688b48
 	return 0;
 
 err:
