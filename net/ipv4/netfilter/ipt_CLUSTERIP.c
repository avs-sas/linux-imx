--- conflicted
+++ resolved
@@ -52,11 +52,7 @@
 #endif
 	enum clusterip_hashmode hash_mode;	/* which hashing mode */
 	u_int32_t hash_initval;			/* hash initialization */
-<<<<<<< HEAD
-	struct rcu_head rcu;			/* for call_rcu_bh */
-=======
 	struct rcu_head rcu;			/* for call_rcu */
->>>>>>> f7688b48
 	struct net *net;			/* netns for pernet list */
 	char ifname[IFNAMSIZ];			/* device ifname */
 };
@@ -864,11 +860,7 @@
 	.size = sizeof(struct clusterip_net),
 };
 
-<<<<<<< HEAD
-struct notifier_block cip_netdev_notifier = {
-=======
 static struct notifier_block cip_netdev_notifier = {
->>>>>>> f7688b48
 	.notifier_call = clusterip_netdev_event
 };
 
