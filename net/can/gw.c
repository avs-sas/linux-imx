--- conflicted
+++ resolved
@@ -474,19 +474,6 @@
 	/* Has the CAN frame been modified? */
 	if (modidx) {
 		/* get available space for the processed CAN frame type */
-<<<<<<< HEAD
-		int max_len = nskb->len - offsetof(struct can_frame, data);
-
-		/* dlc may have changed, make sure it fits to the CAN frame */
-		if (cf->can_dlc > max_len)
-			goto out_delete;
-
-		/* check for checksum updates in classic CAN length only */
-		if (gwj->mod.csumfunc.crc8) {
-			if (cf->can_dlc > 8)
-				goto out_delete;
-
-=======
 		int max_len = nskb->len - offsetof(struct canfd_frame, data);
 
 		/* dlc may have changed, make sure it fits to the CAN frame */
@@ -499,16 +486,10 @@
 
 		/* check for checksum updates */
 		if (gwj->mod.csumfunc.crc8)
->>>>>>> f7688b48
 			(*gwj->mod.csumfunc.crc8)(cf, &gwj->mod.csum.crc8);
-		}
-
-		if (gwj->mod.csumfunc.xor) {
-			if (cf->can_dlc > 8)
-				goto out_delete;
-
+
+		if (gwj->mod.csumfunc.xor)
 			(*gwj->mod.csumfunc.xor)(cf, &gwj->mod.csum.xor);
-		}
 	}
 
 	/* clear the skb timestamp if not configured the other way */
@@ -520,14 +501,6 @@
 		gwj->dropped_frames++;
 	else
 		gwj->handled_frames++;
-
-	return;
-
- out_delete:
-	/* delete frame due to misconfiguration */
-	gwj->deleted_frames++;
-	kfree_skb(nskb);
-	return;
 }
 
 static inline int cgw_register_filter(struct net *net, struct cgw_job *gwj)
