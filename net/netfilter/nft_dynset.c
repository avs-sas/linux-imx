// SPDX-License-Identifier: GPL-2.0-only
/*
 * Copyright (c) 2015 Patrick McHardy <kaber@trash.net>
 */

#include <linux/kernel.h>
#include <linux/module.h>
#include <linux/init.h>
#include <linux/netlink.h>
#include <linux/netfilter.h>
#include <linux/netfilter/nf_tables.h>
#include <net/netfilter/nf_tables.h>
#include <net/netfilter/nf_tables_core.h>

struct nft_dynset {
	struct nft_set			*set;
	struct nft_set_ext_tmpl		tmpl;
	enum nft_dynset_ops		op:8;
	u8				sreg_key;
	u8				sreg_data;
	bool				invert;
	bool				expr;
	u8				num_exprs;
	u64				timeout;
	struct nft_expr			*expr_array[NFT_SET_EXPR_MAX];
	struct nft_set_binding		binding;
};

static int nft_dynset_expr_setup(const struct nft_dynset *priv,
				 const struct nft_set_ext *ext)
{
	struct nft_set_elem_expr *elem_expr = nft_set_ext_expr(ext);
	struct nft_expr *expr;
	int i;

	for (i = 0; i < priv->num_exprs; i++) {
		expr = nft_setelem_expr_at(elem_expr, elem_expr->size);
		if (nft_expr_clone(expr, priv->expr_array[i]) < 0)
			return -1;

		elem_expr->size += priv->expr_array[i]->ops->size;
	}

	return 0;
}

static void *nft_dynset_new(struct nft_set *set, const struct nft_expr *expr,
			    struct nft_regs *regs)
{
	const struct nft_dynset *priv = nft_expr_priv(expr);
	struct nft_set_ext *ext;
	u64 timeout;
	void *elem;

	if (!atomic_add_unless(&set->nelems, 1, set->size))
		return NULL;

	timeout = priv->timeout ? : set->timeout;
	elem = nft_set_elem_init(set, &priv->tmpl,
				 &regs->data[priv->sreg_key], NULL,
				 &regs->data[priv->sreg_data],
				 timeout, 0, GFP_ATOMIC);
	if (elem == NULL)
		goto err1;

	ext = nft_set_elem_ext(set, elem);
	if (priv->num_exprs && nft_dynset_expr_setup(priv, ext) < 0)
		goto err2;

	return elem;

err2:
	nft_set_elem_destroy(set, elem, false);
err1:
	if (set->size)
		atomic_dec(&set->nelems);
	return NULL;
}

void nft_dynset_eval(const struct nft_expr *expr,
		     struct nft_regs *regs, const struct nft_pktinfo *pkt)
{
	const struct nft_dynset *priv = nft_expr_priv(expr);
	struct nft_set *set = priv->set;
	const struct nft_set_ext *ext;
	u64 timeout;

	if (priv->op == NFT_DYNSET_OP_DELETE) {
		set->ops->delete(set, &regs->data[priv->sreg_key]);
		return;
	}

	if (set->ops->update(set, &regs->data[priv->sreg_key], nft_dynset_new,
			     expr, regs, &ext)) {
		if (priv->op == NFT_DYNSET_OP_UPDATE &&
		    nft_set_ext_exists(ext, NFT_SET_EXT_EXPIRATION)) {
			timeout = priv->timeout ? : set->timeout;
			*nft_set_ext_expiration(ext) = get_jiffies_64() + timeout;
		}

		nft_set_elem_update_expr(ext, regs, pkt);

		if (priv->invert)
			regs->verdict.code = NFT_BREAK;
		return;
	}

	if (!priv->invert)
		regs->verdict.code = NFT_BREAK;
}

static void nft_dynset_ext_add_expr(struct nft_dynset *priv)
{
	u8 size = 0;
	int i;

	for (i = 0; i < priv->num_exprs; i++)
		size += priv->expr_array[i]->ops->size;

	nft_set_ext_add_length(&priv->tmpl, NFT_SET_EXT_EXPRESSIONS,
			       sizeof(struct nft_set_elem_expr) + size);
}

static struct nft_expr *
nft_dynset_expr_alloc(const struct nft_ctx *ctx, const struct nft_set *set,
		      const struct nlattr *attr, int pos)
{
	struct nft_expr *expr;
	int err;

	expr = nft_set_elem_expr_alloc(ctx, set, attr);
	if (IS_ERR(expr))
		return expr;

	if (set->exprs[pos] && set->exprs[pos]->ops != expr->ops) {
		err = -EOPNOTSUPP;
		goto err_dynset_expr;
	}

	return expr;

err_dynset_expr:
	nft_expr_destroy(ctx, expr);
	return ERR_PTR(err);
}

static const struct nla_policy nft_dynset_policy[NFTA_DYNSET_MAX + 1] = {
	[NFTA_DYNSET_SET_NAME]	= { .type = NLA_STRING,
				    .len = NFT_SET_MAXNAMELEN - 1 },
	[NFTA_DYNSET_SET_ID]	= { .type = NLA_U32 },
	[NFTA_DYNSET_OP]	= { .type = NLA_U32 },
	[NFTA_DYNSET_SREG_KEY]	= { .type = NLA_U32 },
	[NFTA_DYNSET_SREG_DATA]	= { .type = NLA_U32 },
	[NFTA_DYNSET_TIMEOUT]	= { .type = NLA_U64 },
	[NFTA_DYNSET_EXPR]	= { .type = NLA_NESTED },
	[NFTA_DYNSET_FLAGS]	= { .type = NLA_U32 },
	[NFTA_DYNSET_EXPRESSIONS] = { .type = NLA_NESTED },
};

static int nft_dynset_init(const struct nft_ctx *ctx,
			   const struct nft_expr *expr,
			   const struct nlattr * const tb[])
{
	struct nftables_pernet *nft_net = nft_pernet(ctx->net);
	struct nft_dynset *priv = nft_expr_priv(expr);
	u8 genmask = nft_genmask_next(ctx->net);
	struct nft_set *set;
	u64 timeout;
	int err, i;

	lockdep_assert_held(&nft_net->commit_mutex);

	if (tb[NFTA_DYNSET_SET_NAME] == NULL ||
	    tb[NFTA_DYNSET_OP] == NULL ||
	    tb[NFTA_DYNSET_SREG_KEY] == NULL)
		return -EINVAL;

	if (tb[NFTA_DYNSET_FLAGS]) {
		u32 flags = ntohl(nla_get_be32(tb[NFTA_DYNSET_FLAGS]));
<<<<<<< HEAD

		if (flags & ~NFT_DYNSET_F_INV)
=======
		if (flags & ~(NFT_DYNSET_F_INV | NFT_DYNSET_F_EXPR))
>>>>>>> 3b17187f
			return -EOPNOTSUPP;
		if (flags & NFT_DYNSET_F_INV)
			priv->invert = true;
		if (flags & NFT_DYNSET_F_EXPR)
			priv->expr = true;
	}

	set = nft_set_lookup_global(ctx->net, ctx->table,
				    tb[NFTA_DYNSET_SET_NAME],
				    tb[NFTA_DYNSET_SET_ID], genmask);
	if (IS_ERR(set))
		return PTR_ERR(set);

	if (set->ops->update == NULL)
		return -EOPNOTSUPP;

	if (set->flags & NFT_SET_CONSTANT)
		return -EBUSY;

	priv->op = ntohl(nla_get_be32(tb[NFTA_DYNSET_OP]));
	if (priv->op > NFT_DYNSET_OP_DELETE)
		return -EOPNOTSUPP;

	timeout = 0;
	if (tb[NFTA_DYNSET_TIMEOUT] != NULL) {
		if (!(set->flags & NFT_SET_TIMEOUT))
			return -EOPNOTSUPP;

		err = nf_msecs_to_jiffies64(tb[NFTA_DYNSET_TIMEOUT], &timeout);
		if (err)
			return err;
	}

	err = nft_parse_register_load(tb[NFTA_DYNSET_SREG_KEY], &priv->sreg_key,
				      set->klen);
	if (err < 0)
		return err;

	if (tb[NFTA_DYNSET_SREG_DATA] != NULL) {
		if (!(set->flags & NFT_SET_MAP))
			return -EOPNOTSUPP;
		if (set->dtype == NFT_DATA_VERDICT)
			return -EOPNOTSUPP;

		err = nft_parse_register_load(tb[NFTA_DYNSET_SREG_DATA],
					      &priv->sreg_data, set->dlen);
		if (err < 0)
			return err;
	} else if (set->flags & NFT_SET_MAP)
		return -EINVAL;

	if ((tb[NFTA_DYNSET_EXPR] || tb[NFTA_DYNSET_EXPRESSIONS]) &&
	    !(set->flags & NFT_SET_EVAL))
		return -EINVAL;

	if (tb[NFTA_DYNSET_EXPR]) {
		struct nft_expr *dynset_expr;

		dynset_expr = nft_dynset_expr_alloc(ctx, set,
						    tb[NFTA_DYNSET_EXPR], 0);
		if (IS_ERR(dynset_expr))
			return PTR_ERR(dynset_expr);

		priv->num_exprs++;
		priv->expr_array[0] = dynset_expr;

		if (set->num_exprs > 1 ||
		    (set->num_exprs == 1 &&
		     dynset_expr->ops != set->exprs[0]->ops)) {
			err = -EOPNOTSUPP;
			goto err_expr_free;
		}
	} else if (tb[NFTA_DYNSET_EXPRESSIONS]) {
		struct nft_expr *dynset_expr;
		struct nlattr *tmp;
		int left;

		if (!priv->expr)
			return -EINVAL;

		i = 0;
		nla_for_each_nested(tmp, tb[NFTA_DYNSET_EXPRESSIONS], left) {
			if (i == NFT_SET_EXPR_MAX) {
				err = -E2BIG;
				goto err_expr_free;
			}
			if (nla_type(tmp) != NFTA_LIST_ELEM) {
				err = -EINVAL;
				goto err_expr_free;
			}
			dynset_expr = nft_dynset_expr_alloc(ctx, set, tmp, i);
			if (IS_ERR(dynset_expr)) {
				err = PTR_ERR(dynset_expr);
				goto err_expr_free;
			}
			priv->expr_array[i] = dynset_expr;
			priv->num_exprs++;

			if (set->num_exprs &&
			    dynset_expr->ops != set->exprs[i]->ops) {
				err = -EOPNOTSUPP;
				goto err_expr_free;
			}
			i++;
		}
		if (set->num_exprs && set->num_exprs != i) {
			err = -EOPNOTSUPP;
			goto err_expr_free;
		}
	} else if (set->num_exprs > 0) {
		err = nft_set_elem_expr_clone(ctx, set, priv->expr_array);
		if (err < 0)
			return err;

		priv->num_exprs = set->num_exprs;
	}

	nft_set_ext_prepare(&priv->tmpl);
	nft_set_ext_add_length(&priv->tmpl, NFT_SET_EXT_KEY, set->klen);
	if (set->flags & NFT_SET_MAP)
		nft_set_ext_add_length(&priv->tmpl, NFT_SET_EXT_DATA, set->dlen);

	if (priv->num_exprs)
		nft_dynset_ext_add_expr(priv);

	if (set->flags & NFT_SET_TIMEOUT) {
		if (timeout || set->timeout) {
			nft_set_ext_add(&priv->tmpl, NFT_SET_EXT_TIMEOUT);
			nft_set_ext_add(&priv->tmpl, NFT_SET_EXT_EXPIRATION);
		}
	}

	priv->timeout = timeout;

	err = nf_tables_bind_set(ctx, set, &priv->binding);
	if (err < 0)
		goto err_expr_free;

	if (set->size == 0)
		set->size = 0xffff;

	priv->set = set;
	return 0;

err_expr_free:
	for (i = 0; i < priv->num_exprs; i++)
		nft_expr_destroy(ctx, priv->expr_array[i]);
	return err;
}

static void nft_dynset_deactivate(const struct nft_ctx *ctx,
				  const struct nft_expr *expr,
				  enum nft_trans_phase phase)
{
	struct nft_dynset *priv = nft_expr_priv(expr);

	nf_tables_deactivate_set(ctx, priv->set, &priv->binding, phase);
}

static void nft_dynset_activate(const struct nft_ctx *ctx,
				const struct nft_expr *expr)
{
	struct nft_dynset *priv = nft_expr_priv(expr);

	priv->set->use++;
}

static void nft_dynset_destroy(const struct nft_ctx *ctx,
			       const struct nft_expr *expr)
{
	struct nft_dynset *priv = nft_expr_priv(expr);
	int i;

	for (i = 0; i < priv->num_exprs; i++)
		nft_expr_destroy(ctx, priv->expr_array[i]);

	nf_tables_destroy_set(ctx, priv->set);
}

static int nft_dynset_dump(struct sk_buff *skb, const struct nft_expr *expr)
{
	const struct nft_dynset *priv = nft_expr_priv(expr);
	u32 flags = priv->invert ? NFT_DYNSET_F_INV : 0;
	int i;

	if (nft_dump_register(skb, NFTA_DYNSET_SREG_KEY, priv->sreg_key))
		goto nla_put_failure;
	if (priv->set->flags & NFT_SET_MAP &&
	    nft_dump_register(skb, NFTA_DYNSET_SREG_DATA, priv->sreg_data))
		goto nla_put_failure;
	if (nla_put_be32(skb, NFTA_DYNSET_OP, htonl(priv->op)))
		goto nla_put_failure;
	if (nla_put_string(skb, NFTA_DYNSET_SET_NAME, priv->set->name))
		goto nla_put_failure;
	if (nla_put_be64(skb, NFTA_DYNSET_TIMEOUT,
			 nf_jiffies64_to_msecs(priv->timeout),
			 NFTA_DYNSET_PAD))
		goto nla_put_failure;
	if (priv->set->num_exprs == 0) {
		if (priv->num_exprs == 1) {
			if (nft_expr_dump(skb, NFTA_DYNSET_EXPR,
					  priv->expr_array[0]))
				goto nla_put_failure;
		} else if (priv->num_exprs > 1) {
			struct nlattr *nest;

			nest = nla_nest_start_noflag(skb, NFTA_DYNSET_EXPRESSIONS);
			if (!nest)
				goto nla_put_failure;

			for (i = 0; i < priv->num_exprs; i++) {
				if (nft_expr_dump(skb, NFTA_LIST_ELEM,
						  priv->expr_array[i]))
					goto nla_put_failure;
			}
			nla_nest_end(skb, nest);
		}
	}
	if (nla_put_be32(skb, NFTA_DYNSET_FLAGS, htonl(flags)))
		goto nla_put_failure;
	return 0;

nla_put_failure:
	return -1;
}

static const struct nft_expr_ops nft_dynset_ops = {
	.type		= &nft_dynset_type,
	.size		= NFT_EXPR_SIZE(sizeof(struct nft_dynset)),
	.eval		= nft_dynset_eval,
	.init		= nft_dynset_init,
	.destroy	= nft_dynset_destroy,
	.activate	= nft_dynset_activate,
	.deactivate	= nft_dynset_deactivate,
	.dump		= nft_dynset_dump,
};

struct nft_expr_type nft_dynset_type __read_mostly = {
	.name		= "dynset",
	.ops		= &nft_dynset_ops,
	.policy		= nft_dynset_policy,
	.maxattr	= NFTA_DYNSET_MAX,
	.owner		= THIS_MODULE,
};<|MERGE_RESOLUTION|>--- conflicted
+++ resolved
@@ -177,12 +177,7 @@
 
 	if (tb[NFTA_DYNSET_FLAGS]) {
 		u32 flags = ntohl(nla_get_be32(tb[NFTA_DYNSET_FLAGS]));
-<<<<<<< HEAD
-
-		if (flags & ~NFT_DYNSET_F_INV)
-=======
 		if (flags & ~(NFT_DYNSET_F_INV | NFT_DYNSET_F_EXPR))
->>>>>>> 3b17187f
 			return -EOPNOTSUPP;
 		if (flags & NFT_DYNSET_F_INV)
 			priv->invert = true;
