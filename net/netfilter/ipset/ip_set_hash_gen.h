--- conflicted
+++ resolved
@@ -109,11 +109,7 @@
 	u8 htable_bits;		/* size of hash table == 2^htable_bits */
 	u32 maxelem;		/* Maxelem per region */
 	struct ip_set_region *hregion;	/* Region locks and ext sizes */
-<<<<<<< HEAD
-	struct hbucket __rcu *bucket[0]; /* hashtable buckets */
-=======
 	struct hbucket __rcu *bucket[]; /* hashtable buckets */
->>>>>>> d1988041
 };
 
 #define hbucket(h, i)		((h)->bucket[i])
@@ -622,7 +618,6 @@
 
 	queue_delayed_work(system_power_efficient_wq, &gc->dwork, next_run);
 
-<<<<<<< HEAD
 }
 
 static void
@@ -632,17 +627,6 @@
 	queue_delayed_work(system_power_efficient_wq, &gc->dwork, HZ);
 }
 
-=======
-}
-
-static void
-mtype_gc_init(struct htable_gc *gc)
-{
-	INIT_DEFERRABLE_WORK(&gc->dwork, mtype_gc);
-	queue_delayed_work(system_power_efficient_wq, &gc->dwork, HZ);
-}
-
->>>>>>> d1988041
 static int
 mtype_add(struct ip_set *set, void *value, const struct ip_set_ext *ext,
 	  struct ip_set_ext *mext, u32 flags);
