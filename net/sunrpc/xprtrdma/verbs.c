// SPDX-License-Identifier: GPL-2.0 OR BSD-3-Clause
/*
 * Copyright (c) 2014-2017 Oracle.  All rights reserved.
 * Copyright (c) 2003-2007 Network Appliance, Inc. All rights reserved.
 *
 * This software is available to you under a choice of one of two
 * licenses.  You may choose to be licensed under the terms of the GNU
 * General Public License (GPL) Version 2, available from the file
 * COPYING in the main directory of this source tree, or the BSD-type
 * license below:
 *
 * Redistribution and use in source and binary forms, with or without
 * modification, are permitted provided that the following conditions
 * are met:
 *
 *      Redistributions of source code must retain the above copyright
 *      notice, this list of conditions and the following disclaimer.
 *
 *      Redistributions in binary form must reproduce the above
 *      copyright notice, this list of conditions and the following
 *      disclaimer in the documentation and/or other materials provided
 *      with the distribution.
 *
 *      Neither the name of the Network Appliance, Inc. nor the names of
 *      its contributors may be used to endorse or promote products
 *      derived from this software without specific prior written
 *      permission.
 *
 * THIS SOFTWARE IS PROVIDED BY THE COPYRIGHT HOLDERS AND CONTRIBUTORS
 * "AS IS" AND ANY EXPRESS OR IMPLIED WARRANTIES, INCLUDING, BUT NOT
 * LIMITED TO, THE IMPLIED WARRANTIES OF MERCHANTABILITY AND FITNESS FOR
 * A PARTICULAR PURPOSE ARE DISCLAIMED. IN NO EVENT SHALL THE COPYRIGHT
 * OWNER OR CONTRIBUTORS BE LIABLE FOR ANY DIRECT, INDIRECT, INCIDENTAL,
 * SPECIAL, EXEMPLARY, OR CONSEQUENTIAL DAMAGES (INCLUDING, BUT NOT
 * LIMITED TO, PROCUREMENT OF SUBSTITUTE GOODS OR SERVICES; LOSS OF USE,
 * DATA, OR PROFITS; OR BUSINESS INTERRUPTION) HOWEVER CAUSED AND ON ANY
 * THEORY OF LIABILITY, WHETHER IN CONTRACT, STRICT LIABILITY, OR TORT
 * (INCLUDING NEGLIGENCE OR OTHERWISE) ARISING IN ANY WAY OUT OF THE USE
 * OF THIS SOFTWARE, EVEN IF ADVISED OF THE POSSIBILITY OF SUCH DAMAGE.
 */

/*
 * verbs.c
 *
 * Encapsulates the major functions managing:
 *  o adapters
 *  o endpoints
 *  o connections
 *  o buffer memory
 */

#include <linux/interrupt.h>
#include <linux/slab.h>
#include <linux/sunrpc/addr.h>
#include <linux/sunrpc/svc_rdma.h>
#include <linux/log2.h>

#include <asm-generic/barrier.h>
#include <asm/bitops.h>

#include <rdma/ib_cm.h>

#include "xprt_rdma.h"
#include <trace/events/rpcrdma.h>

/*
 * Globals/Macros
 */

#if IS_ENABLED(CONFIG_SUNRPC_DEBUG)
# define RPCDBG_FACILITY	RPCDBG_TRANS
#endif

/*
 * internal functions
 */
<<<<<<< HEAD
static void rpcrdma_sendctx_put_locked(struct rpcrdma_sendctx *sc);
static void rpcrdma_reqs_reset(struct rpcrdma_xprt *r_xprt);
static void rpcrdma_reps_unmap(struct rpcrdma_xprt *r_xprt);
static void rpcrdma_mrs_create(struct rpcrdma_xprt *r_xprt);
static void rpcrdma_mrs_destroy(struct rpcrdma_buffer *buf);
=======
static int rpcrdma_sendctxs_create(struct rpcrdma_xprt *r_xprt);
static void rpcrdma_sendctxs_destroy(struct rpcrdma_xprt *r_xprt);
static void rpcrdma_sendctx_put_locked(struct rpcrdma_xprt *r_xprt,
				       struct rpcrdma_sendctx *sc);
static int rpcrdma_reqs_setup(struct rpcrdma_xprt *r_xprt);
static void rpcrdma_reqs_reset(struct rpcrdma_xprt *r_xprt);
static void rpcrdma_rep_destroy(struct rpcrdma_rep *rep);
static void rpcrdma_reps_unmap(struct rpcrdma_xprt *r_xprt);
static void rpcrdma_mrs_create(struct rpcrdma_xprt *r_xprt);
static void rpcrdma_mrs_destroy(struct rpcrdma_xprt *r_xprt);
static void rpcrdma_ep_get(struct rpcrdma_ep *ep);
static int rpcrdma_ep_put(struct rpcrdma_ep *ep);
>>>>>>> d1988041
static struct rpcrdma_regbuf *
rpcrdma_regbuf_alloc(size_t size, enum dma_data_direction direction,
		     gfp_t flags);
static void rpcrdma_regbuf_dma_unmap(struct rpcrdma_regbuf *rb);
static void rpcrdma_regbuf_free(struct rpcrdma_regbuf *rb);

/* Wait for outstanding transport work to finish. ib_drain_qp
 * handles the drains in the wrong order for us, so open code
 * them here.
 */
static void rpcrdma_xprt_drain(struct rpcrdma_xprt *r_xprt)
{
	struct rpcrdma_ep *ep = r_xprt->rx_ep;
	struct rdma_cm_id *id = ep->re_id;

	/* Flush Receives, then wait for deferred Reply work
	 * to complete.
	 */
	ib_drain_rq(id->qp);

	/* Deferred Reply processing might have scheduled
	 * local invalidations.
	 */
	ib_drain_sq(id->qp);

	rpcrdma_ep_put(ep);
}

/**
 * rpcrdma_qp_event_handler - Handle one QP event (error notification)
 * @event: details of the event
 * @context: ep that owns QP where event occurred
 *
 * Called from the RDMA provider (device driver) possibly in an interrupt
 * context. The QP is always destroyed before the ID, so the ID will be
 * reliably available when this handler is invoked.
 */
static void rpcrdma_qp_event_handler(struct ib_event *event, void *context)
{
	struct rpcrdma_ep *ep = context;

	trace_xprtrdma_qp_event(ep, event);
}

/* Ensure xprt_force_disconnect() is invoked exactly once when a
 * connection is closed or lost. (The important thing is it needs
 * to be invoked "at least" once).
 */
static void rpcrdma_force_disconnect(struct rpcrdma_ep *ep)
{
	if (atomic_add_unless(&ep->re_force_disconnect, 1, 1))
		xprt_force_disconnect(ep->re_xprt);
}

/**
 * rpcrdma_flush_disconnect - Disconnect on flushed completion
 * @r_xprt: transport to disconnect
 * @wc: work completion entry
 *
 * Must be called in process context.
 */
void rpcrdma_flush_disconnect(struct rpcrdma_xprt *r_xprt, struct ib_wc *wc)
{
	if (wc->status != IB_WC_SUCCESS)
		rpcrdma_force_disconnect(r_xprt->rx_ep);
}

/**
 * rpcrdma_wc_send - Invoked by RDMA provider for each polled Send WC
 * @cq:	completion queue
 * @wc:	WCE for a completed Send WR
 *
 */
static void rpcrdma_wc_send(struct ib_cq *cq, struct ib_wc *wc)
{
	struct ib_cqe *cqe = wc->wr_cqe;
	struct rpcrdma_sendctx *sc =
		container_of(cqe, struct rpcrdma_sendctx, sc_cqe);
	struct rpcrdma_xprt *r_xprt = cq->cq_context;

	/* WARNING: Only wr_cqe and status are reliable at this point */
	trace_xprtrdma_wc_send(sc, wc);
	rpcrdma_sendctx_put_locked(r_xprt, sc);
	rpcrdma_flush_disconnect(r_xprt, wc);
}

/**
 * rpcrdma_wc_receive - Invoked by RDMA provider for each polled Receive WC
 * @cq:	completion queue
 * @wc:	WCE for a completed Receive WR
 *
 */
static void rpcrdma_wc_receive(struct ib_cq *cq, struct ib_wc *wc)
{
	struct ib_cqe *cqe = wc->wr_cqe;
	struct rpcrdma_rep *rep = container_of(cqe, struct rpcrdma_rep,
					       rr_cqe);
	struct rpcrdma_xprt *r_xprt = cq->cq_context;

	/* WARNING: Only wr_cqe and status are reliable at this point */
	trace_xprtrdma_wc_receive(wc);
	--r_xprt->rx_ep->re_receive_count;
	if (wc->status != IB_WC_SUCCESS)
		goto out_flushed;

	/* status == SUCCESS means all fields in wc are trustworthy */
	rpcrdma_set_xdrlen(&rep->rr_hdrbuf, wc->byte_len);
	rep->rr_wc_flags = wc->wc_flags;
	rep->rr_inv_rkey = wc->ex.invalidate_rkey;

	ib_dma_sync_single_for_cpu(rdmab_device(rep->rr_rdmabuf),
				   rdmab_addr(rep->rr_rdmabuf),
				   wc->byte_len, DMA_FROM_DEVICE);

	rpcrdma_reply_handler(rep);
	return;

out_flushed:
	rpcrdma_flush_disconnect(r_xprt, wc);
	rpcrdma_rep_destroy(rep);
}

static void rpcrdma_update_cm_private(struct rpcrdma_ep *ep,
				      struct rdma_conn_param *param)
{
	const struct rpcrdma_connect_private *pmsg = param->private_data;
	unsigned int rsize, wsize;

	/* Default settings for RPC-over-RDMA Version One */
	ep->re_implicit_roundup = xprt_rdma_pad_optimize;
	rsize = RPCRDMA_V1_DEF_INLINE_SIZE;
	wsize = RPCRDMA_V1_DEF_INLINE_SIZE;

	if (pmsg &&
	    pmsg->cp_magic == rpcrdma_cmp_magic &&
	    pmsg->cp_version == RPCRDMA_CMP_VERSION) {
		ep->re_implicit_roundup = true;
		rsize = rpcrdma_decode_buffer_size(pmsg->cp_send_size);
		wsize = rpcrdma_decode_buffer_size(pmsg->cp_recv_size);
	}

	if (rsize < ep->re_inline_recv)
		ep->re_inline_recv = rsize;
	if (wsize < ep->re_inline_send)
		ep->re_inline_send = wsize;

	rpcrdma_set_max_header_sizes(ep);
}

/**
 * rpcrdma_cm_event_handler - Handle RDMA CM events
 * @id: rdma_cm_id on which an event has occurred
 * @event: details of the event
 *
 * Called with @id's mutex held. Returns 1 if caller should
 * destroy @id, otherwise 0.
 */
static int
rpcrdma_cm_event_handler(struct rdma_cm_id *id, struct rdma_cm_event *event)
{
	struct sockaddr *sap = (struct sockaddr *)&id->route.addr.dst_addr;
	struct rpcrdma_ep *ep = id->context;

	might_sleep();

	switch (event->event) {
	case RDMA_CM_EVENT_ADDR_RESOLVED:
	case RDMA_CM_EVENT_ROUTE_RESOLVED:
		ep->re_async_rc = 0;
		complete(&ep->re_done);
		return 0;
	case RDMA_CM_EVENT_ADDR_ERROR:
		ep->re_async_rc = -EPROTO;
		complete(&ep->re_done);
		return 0;
	case RDMA_CM_EVENT_ROUTE_ERROR:
		ep->re_async_rc = -ENETUNREACH;
		complete(&ep->re_done);
		return 0;
	case RDMA_CM_EVENT_DEVICE_REMOVAL:
<<<<<<< HEAD
#if IS_ENABLED(CONFIG_SUNRPC_DEBUG)
		pr_info("rpcrdma: removing device %s for %s:%s\n",
			ia->ri_id->device->name,
			rpcrdma_addrstr(r_xprt), rpcrdma_portstr(r_xprt));
#endif
		init_completion(&ia->ri_remove_done);
		set_bit(RPCRDMA_IAF_REMOVING, &ia->ri_flags);
		ep->rep_connected = -ENODEV;
		xprt_force_disconnect(xprt);
		wait_for_completion(&ia->ri_remove_done);

		ia->ri_id = NULL;
		/* Return 1 to ensure the core destroys the id. */
		return 1;
=======
		pr_info("rpcrdma: removing device %s for %pISpc\n",
			ep->re_id->device->name, sap);
		fallthrough;
	case RDMA_CM_EVENT_ADDR_CHANGE:
		ep->re_connect_status = -ENODEV;
		goto disconnected;
>>>>>>> d1988041
	case RDMA_CM_EVENT_ESTABLISHED:
		rpcrdma_ep_get(ep);
		ep->re_connect_status = 1;
		rpcrdma_update_cm_private(ep, &event->param.conn);
		trace_xprtrdma_inline_thresh(ep);
		wake_up_all(&ep->re_connect_wait);
		break;
	case RDMA_CM_EVENT_CONNECT_ERROR:
		ep->re_connect_status = -ENOTCONN;
		goto wake_connect_worker;
	case RDMA_CM_EVENT_UNREACHABLE:
		ep->re_connect_status = -ENETUNREACH;
		goto wake_connect_worker;
	case RDMA_CM_EVENT_REJECTED:
		dprintk("rpcrdma: connection to %pISpc rejected: %s\n",
			sap, rdma_reject_msg(id, event->status));
		ep->re_connect_status = -ECONNREFUSED;
		if (event->status == IB_CM_REJ_STALE_CONN)
			ep->re_connect_status = -ENOTCONN;
wake_connect_worker:
		wake_up_all(&ep->re_connect_wait);
		return 0;
	case RDMA_CM_EVENT_DISCONNECTED:
		ep->re_connect_status = -ECONNABORTED;
disconnected:
		rpcrdma_force_disconnect(ep);
		return rpcrdma_ep_put(ep);
	default:
		break;
	}

	dprintk("RPC:       %s: %pISpc on %s/frwr: %s\n", __func__, sap,
		ep->re_id->device->name, rdma_event_msg(event->event));
	return 0;
}

static struct rdma_cm_id *rpcrdma_create_id(struct rpcrdma_xprt *r_xprt,
					    struct rpcrdma_ep *ep)
{
	unsigned long wtimeout = msecs_to_jiffies(RDMA_RESOLVE_TIMEOUT) + 1;
	struct rpc_xprt *xprt = &r_xprt->rx_xprt;
	struct rdma_cm_id *id;
	int rc;

<<<<<<< HEAD
	trace_xprtrdma_conn_start(xprt);

	init_completion(&ia->ri_done);
=======
	init_completion(&ep->re_done);
>>>>>>> d1988041

	id = rdma_create_id(xprt->xprt_net, rpcrdma_cm_event_handler, ep,
			    RDMA_PS_TCP, IB_QPT_RC);
	if (IS_ERR(id))
		return id;

	ep->re_async_rc = -ETIMEDOUT;
	rc = rdma_resolve_addr(id, NULL, (struct sockaddr *)&xprt->addr,
			       RDMA_RESOLVE_TIMEOUT);
	if (rc)
		goto out;
	rc = wait_for_completion_interruptible_timeout(&ep->re_done, wtimeout);
	if (rc < 0)
		goto out;

	rc = ep->re_async_rc;
	if (rc)
		goto out;

	ep->re_async_rc = -ETIMEDOUT;
	rc = rdma_resolve_route(id, RDMA_RESOLVE_TIMEOUT);
	if (rc)
		goto out;
	rc = wait_for_completion_interruptible_timeout(&ep->re_done, wtimeout);
	if (rc < 0)
		goto out;
	rc = ep->re_async_rc;
	if (rc)
		goto out;

	return id;

out:
	rdma_destroy_id(id);
	return ERR_PTR(rc);
}

static void rpcrdma_ep_destroy(struct kref *kref)
{
	struct rpcrdma_ep *ep = container_of(kref, struct rpcrdma_ep, re_kref);

	if (ep->re_id->qp) {
		rdma_destroy_qp(ep->re_id);
		ep->re_id->qp = NULL;
	}

	if (ep->re_attr.recv_cq)
		ib_free_cq(ep->re_attr.recv_cq);
	ep->re_attr.recv_cq = NULL;
	if (ep->re_attr.send_cq)
		ib_free_cq(ep->re_attr.send_cq);
	ep->re_attr.send_cq = NULL;

	if (ep->re_pd)
		ib_dealloc_pd(ep->re_pd);
	ep->re_pd = NULL;

	kfree(ep);
	module_put(THIS_MODULE);
}

static noinline void rpcrdma_ep_get(struct rpcrdma_ep *ep)
{
<<<<<<< HEAD
	struct rpcrdma_xprt *r_xprt = container_of(ia, struct rpcrdma_xprt,
						   rx_ia);
	struct rpcrdma_ep *ep = &r_xprt->rx_ep;
	struct rpcrdma_buffer *buf = &r_xprt->rx_buf;
	struct rpcrdma_req *req;

	cancel_work_sync(&buf->rb_refresh_worker);

	/* This is similar to rpcrdma_ep_destroy, but:
	 * - Don't cancel the connect worker.
	 * - Don't call rpcrdma_ep_disconnect, which waits
	 *   for another conn upcall, which will deadlock.
	 * - rdma_disconnect is unneeded, the underlying
	 *   connection is already gone.
	 */
	if (ia->ri_id->qp) {
		rpcrdma_xprt_drain(r_xprt);
		rdma_destroy_qp(ia->ri_id);
		ia->ri_id->qp = NULL;
	}
	ib_free_cq(ep->rep_attr.recv_cq);
	ep->rep_attr.recv_cq = NULL;
	ib_free_cq(ep->rep_attr.send_cq);
	ep->rep_attr.send_cq = NULL;

	/* The ULP is responsible for ensuring all DMA
	 * mappings and MRs are gone.
	 */
	rpcrdma_reps_unmap(r_xprt);
	list_for_each_entry(req, &buf->rb_allreqs, rl_all) {
		rpcrdma_regbuf_dma_unmap(req->rl_rdmabuf);
		rpcrdma_regbuf_dma_unmap(req->rl_sendbuf);
		rpcrdma_regbuf_dma_unmap(req->rl_recvbuf);
	}
	rpcrdma_mrs_destroy(buf);
	ib_dealloc_pd(ia->ri_pd);
	ia->ri_pd = NULL;

	/* Allow waiters to continue */
	complete(&ia->ri_remove_done);

	trace_xprtrdma_remove(r_xprt);
=======
	kref_get(&ep->re_kref);
>>>>>>> d1988041
}

/* Returns:
 *     %0 if @ep still has a positive kref count, or
 *     %1 if @ep was destroyed successfully.
 */
static noinline int rpcrdma_ep_put(struct rpcrdma_ep *ep)
{
	return kref_put(&ep->re_kref, rpcrdma_ep_destroy);
}

static int rpcrdma_ep_create(struct rpcrdma_xprt *r_xprt)
{
	struct rpcrdma_connect_private *pmsg;
	struct ib_device *device;
	struct rdma_cm_id *id;
	struct rpcrdma_ep *ep;
	int rc;

	ep = kzalloc(sizeof(*ep), GFP_NOFS);
	if (!ep)
		return -ENOTCONN;
	ep->re_xprt = &r_xprt->rx_xprt;
	kref_init(&ep->re_kref);

	id = rpcrdma_create_id(r_xprt, ep);
	if (IS_ERR(id)) {
		kfree(ep);
		return PTR_ERR(id);
	}
	__module_get(THIS_MODULE);
	device = id->device;
	ep->re_id = id;

	ep->re_max_requests = r_xprt->rx_xprt.max_reqs;
	ep->re_inline_send = xprt_rdma_max_inline_write;
	ep->re_inline_recv = xprt_rdma_max_inline_read;
	rc = frwr_query_device(ep, device);
	if (rc)
		goto out_destroy;

	r_xprt->rx_buf.rb_max_requests = cpu_to_be32(ep->re_max_requests);

	ep->re_attr.event_handler = rpcrdma_qp_event_handler;
	ep->re_attr.qp_context = ep;
	ep->re_attr.srq = NULL;
	ep->re_attr.cap.max_inline_data = 0;
	ep->re_attr.sq_sig_type = IB_SIGNAL_REQ_WR;
	ep->re_attr.qp_type = IB_QPT_RC;
	ep->re_attr.port_num = ~0;

	dprintk("RPC:       %s: requested max: dtos: send %d recv %d; "
		"iovs: send %d recv %d\n",
		__func__,
		ep->re_attr.cap.max_send_wr,
		ep->re_attr.cap.max_recv_wr,
		ep->re_attr.cap.max_send_sge,
		ep->re_attr.cap.max_recv_sge);

	ep->re_send_batch = ep->re_max_requests >> 3;
	ep->re_send_count = ep->re_send_batch;
	init_waitqueue_head(&ep->re_connect_wait);

	ep->re_attr.send_cq = ib_alloc_cq_any(device, r_xprt,
					      ep->re_attr.cap.max_send_wr,
					      IB_POLL_WORKQUEUE);
	if (IS_ERR(ep->re_attr.send_cq)) {
		rc = PTR_ERR(ep->re_attr.send_cq);
		goto out_destroy;
	}

	ep->re_attr.recv_cq = ib_alloc_cq_any(device, r_xprt,
					      ep->re_attr.cap.max_recv_wr,
					      IB_POLL_WORKQUEUE);
	if (IS_ERR(ep->re_attr.recv_cq)) {
		rc = PTR_ERR(ep->re_attr.recv_cq);
		goto out_destroy;
	}
	ep->re_receive_count = 0;

	/* Initialize cma parameters */
	memset(&ep->re_remote_cma, 0, sizeof(ep->re_remote_cma));

	/* Prepare RDMA-CM private message */
	pmsg = &ep->re_cm_private;
	pmsg->cp_magic = rpcrdma_cmp_magic;
	pmsg->cp_version = RPCRDMA_CMP_VERSION;
	pmsg->cp_flags |= RPCRDMA_CMP_F_SND_W_INV_OK;
	pmsg->cp_send_size = rpcrdma_encode_buffer_size(ep->re_inline_send);
	pmsg->cp_recv_size = rpcrdma_encode_buffer_size(ep->re_inline_recv);
	ep->re_remote_cma.private_data = pmsg;
	ep->re_remote_cma.private_data_len = sizeof(*pmsg);

	/* Client offers RDMA Read but does not initiate */
	ep->re_remote_cma.initiator_depth = 0;
	ep->re_remote_cma.responder_resources =
		min_t(int, U8_MAX, device->attrs.max_qp_rd_atom);

	/* Limit transport retries so client can detect server
	 * GID changes quickly. RPC layer handles re-establishing
	 * transport connection and retransmission.
	 */
	ep->re_remote_cma.retry_count = 6;

	/* RPC-over-RDMA handles its own flow control. In addition,
	 * make all RNR NAKs visible so we know that RPC-over-RDMA
	 * flow control is working correctly (no NAKs should be seen).
	 */
<<<<<<< HEAD
	ep->rep_remote_cma.flow_control = 0;
	ep->rep_remote_cma.rnr_retry_count = 0;

	return 0;

out2:
	ib_free_cq(sendcq);
out1:
	return rc;
}

/**
 * rpcrdma_ep_destroy - Disconnect and destroy endpoint.
 * @r_xprt: transport instance to shut down
 *
 */
void rpcrdma_ep_destroy(struct rpcrdma_xprt *r_xprt)
{
	struct rpcrdma_ep *ep = &r_xprt->rx_ep;
	struct rpcrdma_ia *ia = &r_xprt->rx_ia;

	if (ia->ri_id && ia->ri_id->qp) {
		rpcrdma_ep_disconnect(ep, ia);
		rdma_destroy_qp(ia->ri_id);
		ia->ri_id->qp = NULL;
	}

	if (ep->rep_attr.recv_cq)
		ib_free_cq(ep->rep_attr.recv_cq);
	if (ep->rep_attr.send_cq)
		ib_free_cq(ep->rep_attr.send_cq);
}

/* Re-establish a connection after a device removal event.
 * Unlike a normal reconnection, a fresh PD and a new set
 * of MRs and buffers is needed.
 */
static int rpcrdma_ep_recreate_xprt(struct rpcrdma_xprt *r_xprt,
				    struct ib_qp_init_attr *qp_init_attr)
{
	struct rpcrdma_ia *ia = &r_xprt->rx_ia;
	struct rpcrdma_ep *ep = &r_xprt->rx_ep;
	int rc, err;

	trace_xprtrdma_reinsert(r_xprt);

	rc = -EHOSTUNREACH;
	if (rpcrdma_ia_open(r_xprt))
		goto out1;

	rc = -ENOMEM;
	err = rpcrdma_ep_create(r_xprt);
	if (err) {
		pr_err("rpcrdma: rpcrdma_ep_create returned %d\n", err);
		goto out2;
	}
	memcpy(qp_init_attr, &ep->rep_attr, sizeof(*qp_init_attr));

	rc = -ENETUNREACH;
	err = rdma_create_qp(ia->ri_id, ia->ri_pd, qp_init_attr);
	if (err) {
		pr_err("rpcrdma: rdma_create_qp returned %d\n", err);
		goto out3;
	}

	rpcrdma_mrs_create(r_xprt);
	return 0;

out3:
	rpcrdma_ep_destroy(r_xprt);
out2:
	rpcrdma_ia_close(ia);
out1:
	return rc;
}

static int rpcrdma_ep_reconnect(struct rpcrdma_xprt *r_xprt,
				struct ib_qp_init_attr *qp_init_attr)
{
	struct rpcrdma_ia *ia = &r_xprt->rx_ia;
	struct rdma_cm_id *id, *old;
	int err, rc;

	trace_xprtrdma_reconnect(r_xprt);

	rpcrdma_ep_disconnect(&r_xprt->rx_ep, ia);

	rc = -EHOSTUNREACH;
	id = rpcrdma_create_id(r_xprt, ia);
	if (IS_ERR(id))
		goto out;
=======
	ep->re_remote_cma.flow_control = 0;
	ep->re_remote_cma.rnr_retry_count = 0;
>>>>>>> d1988041

	ep->re_pd = ib_alloc_pd(device, 0);
	if (IS_ERR(ep->re_pd)) {
		rc = PTR_ERR(ep->re_pd);
		goto out_destroy;
	}

	rc = rdma_create_qp(id, ep->re_pd, &ep->re_attr);
	if (rc)
		goto out_destroy;

	r_xprt->rx_ep = ep;
	return 0;

out_destroy:
	rpcrdma_ep_put(ep);
	rdma_destroy_id(id);
	return rc;
}

/**
 * rpcrdma_xprt_connect - Connect an unconnected transport
 * @r_xprt: controlling transport instance
 *
 * Returns 0 on success or a negative errno.
 */
int rpcrdma_xprt_connect(struct rpcrdma_xprt *r_xprt)
{
	struct rpc_xprt *xprt = &r_xprt->rx_xprt;
	struct rpcrdma_ep *ep;
	int rc;

	rc = rpcrdma_ep_create(r_xprt);
	if (rc)
		return rc;
	ep = r_xprt->rx_ep;

	xprt_clear_connected(xprt);
	rpcrdma_reset_cwnd(r_xprt);

	/* Bump the ep's reference count while there are
	 * outstanding Receives.
	 */
	rpcrdma_ep_get(ep);
	rpcrdma_post_recvs(r_xprt, true);

	rc = rdma_connect(ep->re_id, &ep->re_remote_cma);
	if (rc)
		goto out;

	if (xprt->reestablish_timeout < RPCRDMA_INIT_REEST_TO)
		xprt->reestablish_timeout = RPCRDMA_INIT_REEST_TO;
	wait_event_interruptible(ep->re_connect_wait,
				 ep->re_connect_status != 0);
	if (ep->re_connect_status <= 0) {
		rc = ep->re_connect_status;
		goto out;
	}

	rc = rpcrdma_sendctxs_create(r_xprt);
	if (rc) {
		rc = -ENOTCONN;
		goto out;
	}

	rc = rpcrdma_reqs_setup(r_xprt);
	if (rc) {
		rc = -ENOTCONN;
		goto out;
	}
	rpcrdma_mrs_create(r_xprt);

out:
	trace_xprtrdma_connect(r_xprt, rc);
	return rc;
}

/**
 * rpcrdma_xprt_disconnect - Disconnect underlying transport
 * @r_xprt: controlling transport instance
 *
 * Caller serializes. Either the transport send lock is held,
 * or we're being called to destroy the transport.
 *
 * On return, @r_xprt is completely divested of all hardware
 * resources and prepared for the next ->connect operation.
 */
void rpcrdma_xprt_disconnect(struct rpcrdma_xprt *r_xprt)
{
	struct rpcrdma_ep *ep = r_xprt->rx_ep;
	struct rdma_cm_id *id;
	int rc;

	if (!ep)
		return;

	id = ep->re_id;
	rc = rdma_disconnect(id);
	trace_xprtrdma_disconnect(r_xprt, rc);

	rpcrdma_xprt_drain(r_xprt);
<<<<<<< HEAD
	rpcrdma_reqs_reset(r_xprt);
=======
	rpcrdma_reps_unmap(r_xprt);
	rpcrdma_reqs_reset(r_xprt);
	rpcrdma_mrs_destroy(r_xprt);
	rpcrdma_sendctxs_destroy(r_xprt);

	if (rpcrdma_ep_put(ep))
		rdma_destroy_id(id);

	r_xprt->rx_ep = NULL;
>>>>>>> d1988041
}

/* Fixed-size circular FIFO queue. This implementation is wait-free and
 * lock-free.
 *
 * Consumer is the code path that posts Sends. This path dequeues a
 * sendctx for use by a Send operation. Multiple consumer threads
 * are serialized by the RPC transport lock, which allows only one
 * ->send_request call at a time.
 *
 * Producer is the code path that handles Send completions. This path
 * enqueues a sendctx that has been completed. Multiple producer
 * threads are serialized by the ib_poll_cq() function.
 */

/* rpcrdma_sendctxs_destroy() assumes caller has already quiesced
 * queue activity, and rpcrdma_xprt_drain has flushed all remaining
 * Send requests.
 */
static void rpcrdma_sendctxs_destroy(struct rpcrdma_xprt *r_xprt)
{
	struct rpcrdma_buffer *buf = &r_xprt->rx_buf;
	unsigned long i;

	if (!buf->rb_sc_ctxs)
		return;
	for (i = 0; i <= buf->rb_sc_last; i++)
		kfree(buf->rb_sc_ctxs[i]);
	kfree(buf->rb_sc_ctxs);
	buf->rb_sc_ctxs = NULL;
}

static struct rpcrdma_sendctx *rpcrdma_sendctx_create(struct rpcrdma_ep *ep)
{
	struct rpcrdma_sendctx *sc;

	sc = kzalloc(struct_size(sc, sc_sges, ep->re_attr.cap.max_send_sge),
		     GFP_KERNEL);
	if (!sc)
		return NULL;

	sc->sc_cqe.done = rpcrdma_wc_send;
	return sc;
}

static int rpcrdma_sendctxs_create(struct rpcrdma_xprt *r_xprt)
{
	struct rpcrdma_buffer *buf = &r_xprt->rx_buf;
	struct rpcrdma_sendctx *sc;
	unsigned long i;

	/* Maximum number of concurrent outstanding Send WRs. Capping
	 * the circular queue size stops Send Queue overflow by causing
	 * the ->send_request call to fail temporarily before too many
	 * Sends are posted.
	 */
	i = r_xprt->rx_ep->re_max_requests + RPCRDMA_MAX_BC_REQUESTS;
	buf->rb_sc_ctxs = kcalloc(i, sizeof(sc), GFP_KERNEL);
	if (!buf->rb_sc_ctxs)
		return -ENOMEM;

	buf->rb_sc_last = i - 1;
	for (i = 0; i <= buf->rb_sc_last; i++) {
		sc = rpcrdma_sendctx_create(r_xprt->rx_ep);
		if (!sc)
			return -ENOMEM;

		buf->rb_sc_ctxs[i] = sc;
	}

	buf->rb_sc_head = 0;
	buf->rb_sc_tail = 0;
	return 0;
}

/* The sendctx queue is not guaranteed to have a size that is a
 * power of two, thus the helpers in circ_buf.h cannot be used.
 * The other option is to use modulus (%), which can be expensive.
 */
static unsigned long rpcrdma_sendctx_next(struct rpcrdma_buffer *buf,
					  unsigned long item)
{
	return likely(item < buf->rb_sc_last) ? item + 1 : 0;
}

/**
 * rpcrdma_sendctx_get_locked - Acquire a send context
 * @r_xprt: controlling transport instance
 *
 * Returns pointer to a free send completion context; or NULL if
 * the queue is empty.
 *
 * Usage: Called to acquire an SGE array before preparing a Send WR.
 *
 * The caller serializes calls to this function (per transport), and
 * provides an effective memory barrier that flushes the new value
 * of rb_sc_head.
 */
struct rpcrdma_sendctx *rpcrdma_sendctx_get_locked(struct rpcrdma_xprt *r_xprt)
{
	struct rpcrdma_buffer *buf = &r_xprt->rx_buf;
	struct rpcrdma_sendctx *sc;
	unsigned long next_head;

	next_head = rpcrdma_sendctx_next(buf, buf->rb_sc_head);

	if (next_head == READ_ONCE(buf->rb_sc_tail))
		goto out_emptyq;

	/* ORDER: item must be accessed _before_ head is updated */
	sc = buf->rb_sc_ctxs[next_head];

	/* Releasing the lock in the caller acts as a memory
	 * barrier that flushes rb_sc_head.
	 */
	buf->rb_sc_head = next_head;

	return sc;

out_emptyq:
	/* The queue is "empty" if there have not been enough Send
	 * completions recently. This is a sign the Send Queue is
	 * backing up. Cause the caller to pause and try again.
	 */
	xprt_wait_for_buffer_space(&r_xprt->rx_xprt);
	r_xprt->rx_stats.empty_sendctx_q++;
	return NULL;
}

/**
 * rpcrdma_sendctx_put_locked - Release a send context
 * @r_xprt: controlling transport instance
 * @sc: send context to release
 *
 * Usage: Called from Send completion to return a sendctxt
 * to the queue.
 *
 * The caller serializes calls to this function (per transport).
 */
static void rpcrdma_sendctx_put_locked(struct rpcrdma_xprt *r_xprt,
				       struct rpcrdma_sendctx *sc)
{
	struct rpcrdma_buffer *buf = &r_xprt->rx_buf;
	unsigned long next_tail;

	/* Unmap SGEs of previously completed but unsignaled
	 * Sends by walking up the queue until @sc is found.
	 */
	next_tail = buf->rb_sc_tail;
	do {
		next_tail = rpcrdma_sendctx_next(buf, next_tail);

		/* ORDER: item must be accessed _before_ tail is updated */
		rpcrdma_sendctx_unmap(buf->rb_sc_ctxs[next_tail]);

	} while (buf->rb_sc_ctxs[next_tail] != sc);

	/* Paired with READ_ONCE */
	smp_store_release(&buf->rb_sc_tail, next_tail);

	xprt_write_space(&r_xprt->rx_xprt);
}

static void
rpcrdma_mrs_create(struct rpcrdma_xprt *r_xprt)
{
	struct rpcrdma_buffer *buf = &r_xprt->rx_buf;
	struct rpcrdma_ep *ep = r_xprt->rx_ep;
	unsigned int count;

	for (count = 0; count < ep->re_max_rdma_segs; count++) {
		struct rpcrdma_mr *mr;
		int rc;

		mr = kzalloc(sizeof(*mr), GFP_NOFS);
		if (!mr)
			break;

		rc = frwr_mr_init(r_xprt, mr);
		if (rc) {
			kfree(mr);
			break;
		}

		spin_lock(&buf->rb_lock);
		rpcrdma_mr_push(mr, &buf->rb_mrs);
		list_add(&mr->mr_all, &buf->rb_all_mrs);
		spin_unlock(&buf->rb_lock);
	}

	r_xprt->rx_stats.mrs_allocated += count;
	trace_xprtrdma_createmrs(r_xprt, count);
}

static void
rpcrdma_mr_refresh_worker(struct work_struct *work)
{
	struct rpcrdma_buffer *buf = container_of(work, struct rpcrdma_buffer,
						  rb_refresh_worker);
	struct rpcrdma_xprt *r_xprt = container_of(buf, struct rpcrdma_xprt,
						   rx_buf);

	rpcrdma_mrs_create(r_xprt);
	xprt_write_space(&r_xprt->rx_xprt);
}

/**
 * rpcrdma_mrs_refresh - Wake the MR refresh worker
 * @r_xprt: controlling transport instance
 *
 */
void rpcrdma_mrs_refresh(struct rpcrdma_xprt *r_xprt)
{
	struct rpcrdma_buffer *buf = &r_xprt->rx_buf;
	struct rpcrdma_ep *ep = r_xprt->rx_ep;

	/* If there is no underlying connection, it's no use
	 * to wake the refresh worker.
	 */
	if (ep->re_connect_status == 1) {
		/* The work is scheduled on a WQ_MEM_RECLAIM
		 * workqueue in order to prevent MR allocation
		 * from recursing into NFS during direct reclaim.
		 */
		queue_work(xprtiod_workqueue, &buf->rb_refresh_worker);
	}
}

/**
 * rpcrdma_req_create - Allocate an rpcrdma_req object
 * @r_xprt: controlling r_xprt
 * @size: initial size, in bytes, of send and receive buffers
 * @flags: GFP flags passed to memory allocators
 *
 * Returns an allocated and fully initialized rpcrdma_req or NULL.
 */
struct rpcrdma_req *rpcrdma_req_create(struct rpcrdma_xprt *r_xprt, size_t size,
				       gfp_t flags)
{
	struct rpcrdma_buffer *buffer = &r_xprt->rx_buf;
	struct rpcrdma_req *req;

	req = kzalloc(sizeof(*req), flags);
	if (req == NULL)
		goto out1;

	req->rl_sendbuf = rpcrdma_regbuf_alloc(size, DMA_TO_DEVICE, flags);
	if (!req->rl_sendbuf)
		goto out2;

	req->rl_recvbuf = rpcrdma_regbuf_alloc(size, DMA_NONE, flags);
	if (!req->rl_recvbuf)
		goto out3;

	INIT_LIST_HEAD(&req->rl_free_mrs);
	INIT_LIST_HEAD(&req->rl_registered);
	spin_lock(&buffer->rb_lock);
	list_add(&req->rl_all, &buffer->rb_allreqs);
	spin_unlock(&buffer->rb_lock);
	return req;

out3:
	kfree(req->rl_sendbuf);
out2:
	kfree(req);
out1:
	return NULL;
}

/**
<<<<<<< HEAD
 * rpcrdma_reqs_reset - Reset all reqs owned by a transport
 * @r_xprt: controlling transport instance
 *
 * ASSUMPTION: the rb_allreqs list is stable for the duration,
=======
 * rpcrdma_req_setup - Per-connection instance setup of an rpcrdma_req object
 * @r_xprt: controlling transport instance
 * @req: rpcrdma_req object to set up
 *
 * Returns zero on success, and a negative errno on failure.
 */
int rpcrdma_req_setup(struct rpcrdma_xprt *r_xprt, struct rpcrdma_req *req)
{
	struct rpcrdma_regbuf *rb;
	size_t maxhdrsize;

	/* Compute maximum header buffer size in bytes */
	maxhdrsize = rpcrdma_fixed_maxsz + 3 +
		     r_xprt->rx_ep->re_max_rdma_segs * rpcrdma_readchunk_maxsz;
	maxhdrsize *= sizeof(__be32);
	rb = rpcrdma_regbuf_alloc(__roundup_pow_of_two(maxhdrsize),
				  DMA_TO_DEVICE, GFP_KERNEL);
	if (!rb)
		goto out;

	if (!__rpcrdma_regbuf_dma_map(r_xprt, rb))
		goto out_free;

	req->rl_rdmabuf = rb;
	xdr_buf_init(&req->rl_hdrbuf, rdmab_data(rb), rdmab_length(rb));
	return 0;

out_free:
	rpcrdma_regbuf_free(rb);
out:
	return -ENOMEM;
}

/* ASSUMPTION: the rb_allreqs list is stable for the duration,
>>>>>>> d1988041
 * and thus can be walked without holding rb_lock. Eg. the
 * caller is holding the transport send lock to exclude
 * device removal or disconnection.
 */
<<<<<<< HEAD
static void rpcrdma_reqs_reset(struct rpcrdma_xprt *r_xprt)
{
	struct rpcrdma_buffer *buf = &r_xprt->rx_buf;
	struct rpcrdma_req *req;

	list_for_each_entry(req, &buf->rb_allreqs, rl_all) {
		/* Credits are valid only for one connection */
		req->rl_slot.rq_cong = 0;
	}
}

static struct rpcrdma_rep *rpcrdma_rep_create(struct rpcrdma_xprt *r_xprt,
					      bool temp)
=======
static int rpcrdma_reqs_setup(struct rpcrdma_xprt *r_xprt)
{
	struct rpcrdma_buffer *buf = &r_xprt->rx_buf;
	struct rpcrdma_req *req;
	int rc;

	list_for_each_entry(req, &buf->rb_allreqs, rl_all) {
		rc = rpcrdma_req_setup(r_xprt, req);
		if (rc)
			return rc;
	}
	return 0;
}

static void rpcrdma_req_reset(struct rpcrdma_req *req)
{
	/* Credits are valid for only one connection */
	req->rl_slot.rq_cong = 0;

	rpcrdma_regbuf_free(req->rl_rdmabuf);
	req->rl_rdmabuf = NULL;

	rpcrdma_regbuf_dma_unmap(req->rl_sendbuf);
	rpcrdma_regbuf_dma_unmap(req->rl_recvbuf);

	frwr_reset(req);
}

/* ASSUMPTION: the rb_allreqs list is stable for the duration,
 * and thus can be walked without holding rb_lock. Eg. the
 * caller is holding the transport send lock to exclude
 * device removal or disconnection.
 */
static void rpcrdma_reqs_reset(struct rpcrdma_xprt *r_xprt)
{
	struct rpcrdma_buffer *buf = &r_xprt->rx_buf;
	struct rpcrdma_req *req;

	list_for_each_entry(req, &buf->rb_allreqs, rl_all)
		rpcrdma_req_reset(req);
}

/* No locking needed here. This function is called only by the
 * Receive completion handler.
 */
static noinline
struct rpcrdma_rep *rpcrdma_rep_create(struct rpcrdma_xprt *r_xprt,
				       bool temp)
>>>>>>> d1988041
{
	struct rpcrdma_rep *rep;

	rep = kzalloc(sizeof(*rep), GFP_KERNEL);
	if (rep == NULL)
		goto out;

	rep->rr_rdmabuf = rpcrdma_regbuf_alloc(r_xprt->rx_ep->re_inline_recv,
					       DMA_FROM_DEVICE, GFP_KERNEL);
	if (!rep->rr_rdmabuf)
		goto out_free;

	if (!rpcrdma_regbuf_dma_map(r_xprt, rep->rr_rdmabuf))
		goto out_free_regbuf;

	xdr_buf_init(&rep->rr_hdrbuf, rdmab_data(rep->rr_rdmabuf),
		     rdmab_length(rep->rr_rdmabuf));
	rep->rr_cqe.done = rpcrdma_wc_receive;
	rep->rr_rxprt = r_xprt;
	rep->rr_recv_wr.next = NULL;
	rep->rr_recv_wr.wr_cqe = &rep->rr_cqe;
	rep->rr_recv_wr.sg_list = &rep->rr_rdmabuf->rg_iov;
	rep->rr_recv_wr.num_sge = 1;
	rep->rr_temp = temp;
	list_add(&rep->rr_all, &r_xprt->rx_buf.rb_all_reps);
	return rep;

out_free_regbuf:
	rpcrdma_regbuf_free(rep->rr_rdmabuf);
out_free:
	kfree(rep);
out:
	return NULL;
}

/* No locking needed here. This function is invoked only by the
 * Receive completion handler, or during transport shutdown.
 */
static void rpcrdma_rep_destroy(struct rpcrdma_rep *rep)
{
	list_del(&rep->rr_all);
	rpcrdma_regbuf_free(rep->rr_rdmabuf);
	kfree(rep);
}

static struct rpcrdma_rep *rpcrdma_rep_get_locked(struct rpcrdma_buffer *buf)
{
	struct llist_node *node;

	/* Calls to llist_del_first are required to be serialized */
	node = llist_del_first(&buf->rb_free_reps);
	if (!node)
		return NULL;
	return llist_entry(node, struct rpcrdma_rep, rr_node);
}

static void rpcrdma_rep_put(struct rpcrdma_buffer *buf,
			    struct rpcrdma_rep *rep)
{
	llist_add(&rep->rr_node, &buf->rb_free_reps);
}

static void rpcrdma_reps_unmap(struct rpcrdma_xprt *r_xprt)
{
	struct rpcrdma_buffer *buf = &r_xprt->rx_buf;
	struct rpcrdma_rep *rep;

<<<<<<< HEAD
	list_for_each_entry(rep, &buf->rb_all_reps, rr_all)
		rpcrdma_regbuf_dma_unmap(rep->rr_rdmabuf);
=======
	list_for_each_entry(rep, &buf->rb_all_reps, rr_all) {
		rpcrdma_regbuf_dma_unmap(rep->rr_rdmabuf);
		rep->rr_temp = true;
	}
>>>>>>> d1988041
}

static void rpcrdma_reps_destroy(struct rpcrdma_buffer *buf)
{
	struct rpcrdma_rep *rep;

	while ((rep = rpcrdma_rep_get_locked(buf)) != NULL)
		rpcrdma_rep_destroy(rep);
}

/**
 * rpcrdma_buffer_create - Create initial set of req/rep objects
 * @r_xprt: transport instance to (re)initialize
 *
 * Returns zero on success, otherwise a negative errno.
 */
int rpcrdma_buffer_create(struct rpcrdma_xprt *r_xprt)
{
	struct rpcrdma_buffer *buf = &r_xprt->rx_buf;
	int i, rc;

	buf->rb_bc_srv_max_requests = 0;
	spin_lock_init(&buf->rb_lock);
	INIT_LIST_HEAD(&buf->rb_mrs);
	INIT_LIST_HEAD(&buf->rb_all_mrs);
	INIT_WORK(&buf->rb_refresh_worker, rpcrdma_mr_refresh_worker);

	INIT_LIST_HEAD(&buf->rb_send_bufs);
	INIT_LIST_HEAD(&buf->rb_allreqs);
	INIT_LIST_HEAD(&buf->rb_all_reps);

	rc = -ENOMEM;
	for (i = 0; i < r_xprt->rx_xprt.max_reqs; i++) {
		struct rpcrdma_req *req;

		req = rpcrdma_req_create(r_xprt, RPCRDMA_V1_DEF_INLINE_SIZE * 2,
					 GFP_KERNEL);
		if (!req)
			goto out;
		list_add(&req->rl_list, &buf->rb_send_bufs);
	}

	init_llist_head(&buf->rb_free_reps);

	return 0;
out:
	rpcrdma_buffer_destroy(buf);
	return rc;
}

/**
 * rpcrdma_req_destroy - Destroy an rpcrdma_req object
 * @req: unused object to be destroyed
 *
 * Relies on caller holding the transport send lock to protect
 * removing req->rl_all from buf->rb_all_reqs safely.
 */
void rpcrdma_req_destroy(struct rpcrdma_req *req)
{
	struct rpcrdma_mr *mr;

	list_del(&req->rl_all);

	while ((mr = rpcrdma_mr_pop(&req->rl_free_mrs))) {
		struct rpcrdma_buffer *buf = &mr->mr_xprt->rx_buf;

		spin_lock(&buf->rb_lock);
		list_del(&mr->mr_all);
		spin_unlock(&buf->rb_lock);

		frwr_release_mr(mr);
	}

	rpcrdma_regbuf_free(req->rl_recvbuf);
	rpcrdma_regbuf_free(req->rl_sendbuf);
	rpcrdma_regbuf_free(req->rl_rdmabuf);
	kfree(req);
}

/**
 * rpcrdma_mrs_destroy - Release all of a transport's MRs
<<<<<<< HEAD
 * @buf: controlling buffer instance
=======
 * @r_xprt: controlling transport instance
>>>>>>> d1988041
 *
 * Relies on caller holding the transport send lock to protect
 * removing mr->mr_list from req->rl_free_mrs safely.
 */
<<<<<<< HEAD
static void rpcrdma_mrs_destroy(struct rpcrdma_buffer *buf)
=======
static void rpcrdma_mrs_destroy(struct rpcrdma_xprt *r_xprt)
>>>>>>> d1988041
{
	struct rpcrdma_buffer *buf = &r_xprt->rx_buf;
	struct rpcrdma_mr *mr;

<<<<<<< HEAD
=======
	cancel_work_sync(&buf->rb_refresh_worker);

>>>>>>> d1988041
	spin_lock(&buf->rb_lock);
	while ((mr = list_first_entry_or_null(&buf->rb_all_mrs,
					      struct rpcrdma_mr,
					      mr_all)) != NULL) {
		list_del(&mr->mr_list);
		list_del(&mr->mr_all);
		spin_unlock(&buf->rb_lock);

		frwr_release_mr(mr);
<<<<<<< HEAD
=======

>>>>>>> d1988041
		spin_lock(&buf->rb_lock);
	}
	spin_unlock(&buf->rb_lock);
}

/**
 * rpcrdma_buffer_destroy - Release all hw resources
 * @buf: root control block for resources
 *
 * ORDERING: relies on a prior rpcrdma_xprt_drain :
 * - No more Send or Receive completions can occur
 * - All MRs, reps, and reqs are returned to their free lists
 */
void
rpcrdma_buffer_destroy(struct rpcrdma_buffer *buf)
{
	rpcrdma_reps_destroy(buf);

	while (!list_empty(&buf->rb_send_bufs)) {
		struct rpcrdma_req *req;

		req = list_first_entry(&buf->rb_send_bufs,
				       struct rpcrdma_req, rl_list);
		list_del(&req->rl_list);
		rpcrdma_req_destroy(req);
	}
}

/**
 * rpcrdma_mr_get - Allocate an rpcrdma_mr object
 * @r_xprt: controlling transport
 *
 * Returns an initialized rpcrdma_mr or NULL if no free
 * rpcrdma_mr objects are available.
 */
struct rpcrdma_mr *
rpcrdma_mr_get(struct rpcrdma_xprt *r_xprt)
{
	struct rpcrdma_buffer *buf = &r_xprt->rx_buf;
	struct rpcrdma_mr *mr;

	spin_lock(&buf->rb_lock);
	mr = rpcrdma_mr_pop(&buf->rb_mrs);
	spin_unlock(&buf->rb_lock);
	return mr;
}

/**
 * rpcrdma_mr_put - DMA unmap an MR and release it
 * @mr: MR to release
 *
 */
void rpcrdma_mr_put(struct rpcrdma_mr *mr)
{
	struct rpcrdma_xprt *r_xprt = mr->mr_xprt;

	if (mr->mr_dir != DMA_NONE) {
		trace_xprtrdma_mr_unmap(mr);
		ib_dma_unmap_sg(r_xprt->rx_ep->re_id->device,
				mr->mr_sg, mr->mr_nents, mr->mr_dir);
		mr->mr_dir = DMA_NONE;
	}

	rpcrdma_mr_push(mr, &mr->mr_req->rl_free_mrs);
}

/**
 * rpcrdma_buffer_get - Get a request buffer
 * @buffers: Buffer pool from which to obtain a buffer
 *
 * Returns a fresh rpcrdma_req, or NULL if none are available.
 */
struct rpcrdma_req *
rpcrdma_buffer_get(struct rpcrdma_buffer *buffers)
{
	struct rpcrdma_req *req;

	spin_lock(&buffers->rb_lock);
	req = list_first_entry_or_null(&buffers->rb_send_bufs,
				       struct rpcrdma_req, rl_list);
	if (req)
		list_del_init(&req->rl_list);
	spin_unlock(&buffers->rb_lock);
	return req;
}

/**
 * rpcrdma_buffer_put - Put request/reply buffers back into pool
 * @buffers: buffer pool
 * @req: object to return
 *
 */
void rpcrdma_buffer_put(struct rpcrdma_buffer *buffers, struct rpcrdma_req *req)
{
	if (req->rl_reply)
		rpcrdma_rep_put(buffers, req->rl_reply);
	req->rl_reply = NULL;

	spin_lock(&buffers->rb_lock);
	list_add(&req->rl_list, &buffers->rb_send_bufs);
	spin_unlock(&buffers->rb_lock);
}

/**
 * rpcrdma_recv_buffer_put - Release rpcrdma_rep back to free list
 * @rep: rep to release
 *
 * Used after error conditions.
 */
void rpcrdma_recv_buffer_put(struct rpcrdma_rep *rep)
{
	rpcrdma_rep_put(&rep->rr_rxprt->rx_buf, rep);
}

/* Returns a pointer to a rpcrdma_regbuf object, or NULL.
 *
 * xprtrdma uses a regbuf for posting an outgoing RDMA SEND, or for
 * receiving the payload of RDMA RECV operations. During Long Calls
 * or Replies they may be registered externally via frwr_map.
 */
static struct rpcrdma_regbuf *
rpcrdma_regbuf_alloc(size_t size, enum dma_data_direction direction,
		     gfp_t flags)
{
	struct rpcrdma_regbuf *rb;

	rb = kmalloc(sizeof(*rb), flags);
	if (!rb)
		return NULL;
	rb->rg_data = kmalloc(size, flags);
	if (!rb->rg_data) {
		kfree(rb);
		return NULL;
	}

	rb->rg_device = NULL;
	rb->rg_direction = direction;
	rb->rg_iov.length = size;
	return rb;
}

/**
 * rpcrdma_regbuf_realloc - re-allocate a SEND/RECV buffer
 * @rb: regbuf to reallocate
 * @size: size of buffer to be allocated, in bytes
 * @flags: GFP flags
 *
 * Returns true if reallocation was successful. If false is
 * returned, @rb is left untouched.
 */
bool rpcrdma_regbuf_realloc(struct rpcrdma_regbuf *rb, size_t size, gfp_t flags)
{
	void *buf;

	buf = kmalloc(size, flags);
	if (!buf)
		return false;

	rpcrdma_regbuf_dma_unmap(rb);
	kfree(rb->rg_data);

	rb->rg_data = buf;
	rb->rg_iov.length = size;
	return true;
}

/**
 * __rpcrdma_regbuf_dma_map - DMA-map a regbuf
 * @r_xprt: controlling transport instance
 * @rb: regbuf to be mapped
 *
 * Returns true if the buffer is now DMA mapped to @r_xprt's device
 */
bool __rpcrdma_regbuf_dma_map(struct rpcrdma_xprt *r_xprt,
			      struct rpcrdma_regbuf *rb)
{
	struct ib_device *device = r_xprt->rx_ep->re_id->device;

	if (rb->rg_direction == DMA_NONE)
		return false;

	rb->rg_iov.addr = ib_dma_map_single(device, rdmab_data(rb),
					    rdmab_length(rb), rb->rg_direction);
	if (ib_dma_mapping_error(device, rdmab_addr(rb))) {
		trace_xprtrdma_dma_maperr(rdmab_addr(rb));
		return false;
	}

	rb->rg_device = device;
	rb->rg_iov.lkey = r_xprt->rx_ep->re_pd->local_dma_lkey;
	return true;
}

static void rpcrdma_regbuf_dma_unmap(struct rpcrdma_regbuf *rb)
{
	if (!rb)
		return;

	if (!rpcrdma_regbuf_is_mapped(rb))
		return;

	ib_dma_unmap_single(rb->rg_device, rdmab_addr(rb), rdmab_length(rb),
			    rb->rg_direction);
	rb->rg_device = NULL;
}

static void rpcrdma_regbuf_free(struct rpcrdma_regbuf *rb)
{
	rpcrdma_regbuf_dma_unmap(rb);
	if (rb)
		kfree(rb->rg_data);
	kfree(rb);
}

/**
 * rpcrdma_post_sends - Post WRs to a transport's Send Queue
 * @r_xprt: controlling transport instance
 * @req: rpcrdma_req containing the Send WR to post
 *
 * Returns 0 if the post was successful, otherwise -ENOTCONN
 * is returned.
 */
int rpcrdma_post_sends(struct rpcrdma_xprt *r_xprt, struct rpcrdma_req *req)
{
	struct ib_send_wr *send_wr = &req->rl_wr;
	struct rpcrdma_ep *ep = r_xprt->rx_ep;
	int rc;

	if (!ep->re_send_count || kref_read(&req->rl_kref) > 1) {
		send_wr->send_flags |= IB_SEND_SIGNALED;
		ep->re_send_count = ep->re_send_batch;
	} else {
		send_wr->send_flags &= ~IB_SEND_SIGNALED;
		--ep->re_send_count;
	}

	trace_xprtrdma_post_send(req);
	rc = frwr_send(r_xprt, req);
	if (rc)
		return -ENOTCONN;
	return 0;
}

/**
 * rpcrdma_post_recvs - Refill the Receive Queue
 * @r_xprt: controlling transport instance
 * @temp: mark Receive buffers to be deleted after use
 *
 */
void rpcrdma_post_recvs(struct rpcrdma_xprt *r_xprt, bool temp)
{
	struct rpcrdma_buffer *buf = &r_xprt->rx_buf;
	struct rpcrdma_ep *ep = r_xprt->rx_ep;
	struct ib_recv_wr *wr, *bad_wr;
	struct rpcrdma_rep *rep;
	int needed, count, rc;

	rc = 0;
	count = 0;

	needed = buf->rb_credits + (buf->rb_bc_srv_max_requests << 1);
	if (likely(ep->re_receive_count > needed))
		goto out;
	needed -= ep->re_receive_count;
	if (!temp)
		needed += RPCRDMA_MAX_RECV_BATCH;

	/* fast path: all needed reps can be found on the free list */
	wr = NULL;
	while (needed) {
		rep = rpcrdma_rep_get_locked(buf);
		if (rep && rep->rr_temp) {
			rpcrdma_rep_destroy(rep);
			continue;
		}
		if (!rep)
			rep = rpcrdma_rep_create(r_xprt, temp);
		if (!rep)
			break;

		trace_xprtrdma_post_recv(rep);
		rep->rr_recv_wr.next = wr;
		wr = &rep->rr_recv_wr;
		--needed;
		++count;
	}
	if (!wr)
		goto out;

	rc = ib_post_recv(ep->re_id->qp, wr,
			  (const struct ib_recv_wr **)&bad_wr);
out:
	trace_xprtrdma_post_recvs(r_xprt, count, rc);
	if (rc) {
		for (wr = bad_wr; wr;) {
			struct rpcrdma_rep *rep;

			rep = container_of(wr, struct rpcrdma_rep, rr_recv_wr);
			wr = wr->next;
			rpcrdma_recv_buffer_put(rep);
			--count;
		}
	}
	ep->re_receive_count += count;
	return;
}<|MERGE_RESOLUTION|>--- conflicted
+++ resolved
@@ -74,13 +74,6 @@
 /*
  * internal functions
  */
-<<<<<<< HEAD
-static void rpcrdma_sendctx_put_locked(struct rpcrdma_sendctx *sc);
-static void rpcrdma_reqs_reset(struct rpcrdma_xprt *r_xprt);
-static void rpcrdma_reps_unmap(struct rpcrdma_xprt *r_xprt);
-static void rpcrdma_mrs_create(struct rpcrdma_xprt *r_xprt);
-static void rpcrdma_mrs_destroy(struct rpcrdma_buffer *buf);
-=======
 static int rpcrdma_sendctxs_create(struct rpcrdma_xprt *r_xprt);
 static void rpcrdma_sendctxs_destroy(struct rpcrdma_xprt *r_xprt);
 static void rpcrdma_sendctx_put_locked(struct rpcrdma_xprt *r_xprt,
@@ -93,7 +86,6 @@
 static void rpcrdma_mrs_destroy(struct rpcrdma_xprt *r_xprt);
 static void rpcrdma_ep_get(struct rpcrdma_ep *ep);
 static int rpcrdma_ep_put(struct rpcrdma_ep *ep);
->>>>>>> d1988041
 static struct rpcrdma_regbuf *
 rpcrdma_regbuf_alloc(size_t size, enum dma_data_direction direction,
 		     gfp_t flags);
@@ -274,29 +266,12 @@
 		complete(&ep->re_done);
 		return 0;
 	case RDMA_CM_EVENT_DEVICE_REMOVAL:
-<<<<<<< HEAD
-#if IS_ENABLED(CONFIG_SUNRPC_DEBUG)
-		pr_info("rpcrdma: removing device %s for %s:%s\n",
-			ia->ri_id->device->name,
-			rpcrdma_addrstr(r_xprt), rpcrdma_portstr(r_xprt));
-#endif
-		init_completion(&ia->ri_remove_done);
-		set_bit(RPCRDMA_IAF_REMOVING, &ia->ri_flags);
-		ep->rep_connected = -ENODEV;
-		xprt_force_disconnect(xprt);
-		wait_for_completion(&ia->ri_remove_done);
-
-		ia->ri_id = NULL;
-		/* Return 1 to ensure the core destroys the id. */
-		return 1;
-=======
 		pr_info("rpcrdma: removing device %s for %pISpc\n",
 			ep->re_id->device->name, sap);
 		fallthrough;
 	case RDMA_CM_EVENT_ADDR_CHANGE:
 		ep->re_connect_status = -ENODEV;
 		goto disconnected;
->>>>>>> d1988041
 	case RDMA_CM_EVENT_ESTABLISHED:
 		rpcrdma_ep_get(ep);
 		ep->re_connect_status = 1;
@@ -341,13 +316,7 @@
 	struct rdma_cm_id *id;
 	int rc;
 
-<<<<<<< HEAD
-	trace_xprtrdma_conn_start(xprt);
-
-	init_completion(&ia->ri_done);
-=======
 	init_completion(&ep->re_done);
->>>>>>> d1988041
 
 	id = rdma_create_id(xprt->xprt_net, rpcrdma_cm_event_handler, ep,
 			    RDMA_PS_TCP, IB_QPT_RC);
@@ -411,52 +380,7 @@
 
 static noinline void rpcrdma_ep_get(struct rpcrdma_ep *ep)
 {
-<<<<<<< HEAD
-	struct rpcrdma_xprt *r_xprt = container_of(ia, struct rpcrdma_xprt,
-						   rx_ia);
-	struct rpcrdma_ep *ep = &r_xprt->rx_ep;
-	struct rpcrdma_buffer *buf = &r_xprt->rx_buf;
-	struct rpcrdma_req *req;
-
-	cancel_work_sync(&buf->rb_refresh_worker);
-
-	/* This is similar to rpcrdma_ep_destroy, but:
-	 * - Don't cancel the connect worker.
-	 * - Don't call rpcrdma_ep_disconnect, which waits
-	 *   for another conn upcall, which will deadlock.
-	 * - rdma_disconnect is unneeded, the underlying
-	 *   connection is already gone.
-	 */
-	if (ia->ri_id->qp) {
-		rpcrdma_xprt_drain(r_xprt);
-		rdma_destroy_qp(ia->ri_id);
-		ia->ri_id->qp = NULL;
-	}
-	ib_free_cq(ep->rep_attr.recv_cq);
-	ep->rep_attr.recv_cq = NULL;
-	ib_free_cq(ep->rep_attr.send_cq);
-	ep->rep_attr.send_cq = NULL;
-
-	/* The ULP is responsible for ensuring all DMA
-	 * mappings and MRs are gone.
-	 */
-	rpcrdma_reps_unmap(r_xprt);
-	list_for_each_entry(req, &buf->rb_allreqs, rl_all) {
-		rpcrdma_regbuf_dma_unmap(req->rl_rdmabuf);
-		rpcrdma_regbuf_dma_unmap(req->rl_sendbuf);
-		rpcrdma_regbuf_dma_unmap(req->rl_recvbuf);
-	}
-	rpcrdma_mrs_destroy(buf);
-	ib_dealloc_pd(ia->ri_pd);
-	ia->ri_pd = NULL;
-
-	/* Allow waiters to continue */
-	complete(&ia->ri_remove_done);
-
-	trace_xprtrdma_remove(r_xprt);
-=======
 	kref_get(&ep->re_kref);
->>>>>>> d1988041
 }
 
 /* Returns:
@@ -565,102 +489,8 @@
 	 * make all RNR NAKs visible so we know that RPC-over-RDMA
 	 * flow control is working correctly (no NAKs should be seen).
 	 */
-<<<<<<< HEAD
-	ep->rep_remote_cma.flow_control = 0;
-	ep->rep_remote_cma.rnr_retry_count = 0;
-
-	return 0;
-
-out2:
-	ib_free_cq(sendcq);
-out1:
-	return rc;
-}
-
-/**
- * rpcrdma_ep_destroy - Disconnect and destroy endpoint.
- * @r_xprt: transport instance to shut down
- *
- */
-void rpcrdma_ep_destroy(struct rpcrdma_xprt *r_xprt)
-{
-	struct rpcrdma_ep *ep = &r_xprt->rx_ep;
-	struct rpcrdma_ia *ia = &r_xprt->rx_ia;
-
-	if (ia->ri_id && ia->ri_id->qp) {
-		rpcrdma_ep_disconnect(ep, ia);
-		rdma_destroy_qp(ia->ri_id);
-		ia->ri_id->qp = NULL;
-	}
-
-	if (ep->rep_attr.recv_cq)
-		ib_free_cq(ep->rep_attr.recv_cq);
-	if (ep->rep_attr.send_cq)
-		ib_free_cq(ep->rep_attr.send_cq);
-}
-
-/* Re-establish a connection after a device removal event.
- * Unlike a normal reconnection, a fresh PD and a new set
- * of MRs and buffers is needed.
- */
-static int rpcrdma_ep_recreate_xprt(struct rpcrdma_xprt *r_xprt,
-				    struct ib_qp_init_attr *qp_init_attr)
-{
-	struct rpcrdma_ia *ia = &r_xprt->rx_ia;
-	struct rpcrdma_ep *ep = &r_xprt->rx_ep;
-	int rc, err;
-
-	trace_xprtrdma_reinsert(r_xprt);
-
-	rc = -EHOSTUNREACH;
-	if (rpcrdma_ia_open(r_xprt))
-		goto out1;
-
-	rc = -ENOMEM;
-	err = rpcrdma_ep_create(r_xprt);
-	if (err) {
-		pr_err("rpcrdma: rpcrdma_ep_create returned %d\n", err);
-		goto out2;
-	}
-	memcpy(qp_init_attr, &ep->rep_attr, sizeof(*qp_init_attr));
-
-	rc = -ENETUNREACH;
-	err = rdma_create_qp(ia->ri_id, ia->ri_pd, qp_init_attr);
-	if (err) {
-		pr_err("rpcrdma: rdma_create_qp returned %d\n", err);
-		goto out3;
-	}
-
-	rpcrdma_mrs_create(r_xprt);
-	return 0;
-
-out3:
-	rpcrdma_ep_destroy(r_xprt);
-out2:
-	rpcrdma_ia_close(ia);
-out1:
-	return rc;
-}
-
-static int rpcrdma_ep_reconnect(struct rpcrdma_xprt *r_xprt,
-				struct ib_qp_init_attr *qp_init_attr)
-{
-	struct rpcrdma_ia *ia = &r_xprt->rx_ia;
-	struct rdma_cm_id *id, *old;
-	int err, rc;
-
-	trace_xprtrdma_reconnect(r_xprt);
-
-	rpcrdma_ep_disconnect(&r_xprt->rx_ep, ia);
-
-	rc = -EHOSTUNREACH;
-	id = rpcrdma_create_id(r_xprt, ia);
-	if (IS_ERR(id))
-		goto out;
-=======
 	ep->re_remote_cma.flow_control = 0;
 	ep->re_remote_cma.rnr_retry_count = 0;
->>>>>>> d1988041
 
 	ep->re_pd = ib_alloc_pd(device, 0);
 	if (IS_ERR(ep->re_pd)) {
@@ -762,9 +592,6 @@
 	trace_xprtrdma_disconnect(r_xprt, rc);
 
 	rpcrdma_xprt_drain(r_xprt);
-<<<<<<< HEAD
-	rpcrdma_reqs_reset(r_xprt);
-=======
 	rpcrdma_reps_unmap(r_xprt);
 	rpcrdma_reqs_reset(r_xprt);
 	rpcrdma_mrs_destroy(r_xprt);
@@ -774,7 +601,6 @@
 		rdma_destroy_id(id);
 
 	r_xprt->rx_ep = NULL;
->>>>>>> d1988041
 }
 
 /* Fixed-size circular FIFO queue. This implementation is wait-free and
@@ -1045,12 +871,6 @@
 }
 
 /**
-<<<<<<< HEAD
- * rpcrdma_reqs_reset - Reset all reqs owned by a transport
- * @r_xprt: controlling transport instance
- *
- * ASSUMPTION: the rb_allreqs list is stable for the duration,
-=======
  * rpcrdma_req_setup - Per-connection instance setup of an rpcrdma_req object
  * @r_xprt: controlling transport instance
  * @req: rpcrdma_req object to set up
@@ -1085,26 +905,10 @@
 }
 
 /* ASSUMPTION: the rb_allreqs list is stable for the duration,
->>>>>>> d1988041
  * and thus can be walked without holding rb_lock. Eg. the
  * caller is holding the transport send lock to exclude
  * device removal or disconnection.
  */
-<<<<<<< HEAD
-static void rpcrdma_reqs_reset(struct rpcrdma_xprt *r_xprt)
-{
-	struct rpcrdma_buffer *buf = &r_xprt->rx_buf;
-	struct rpcrdma_req *req;
-
-	list_for_each_entry(req, &buf->rb_allreqs, rl_all) {
-		/* Credits are valid only for one connection */
-		req->rl_slot.rq_cong = 0;
-	}
-}
-
-static struct rpcrdma_rep *rpcrdma_rep_create(struct rpcrdma_xprt *r_xprt,
-					      bool temp)
-=======
 static int rpcrdma_reqs_setup(struct rpcrdma_xprt *r_xprt)
 {
 	struct rpcrdma_buffer *buf = &r_xprt->rx_buf;
@@ -1153,7 +957,6 @@
 static noinline
 struct rpcrdma_rep *rpcrdma_rep_create(struct rpcrdma_xprt *r_xprt,
 				       bool temp)
->>>>>>> d1988041
 {
 	struct rpcrdma_rep *rep;
 
@@ -1221,15 +1024,10 @@
 	struct rpcrdma_buffer *buf = &r_xprt->rx_buf;
 	struct rpcrdma_rep *rep;
 
-<<<<<<< HEAD
-	list_for_each_entry(rep, &buf->rb_all_reps, rr_all)
-		rpcrdma_regbuf_dma_unmap(rep->rr_rdmabuf);
-=======
 	list_for_each_entry(rep, &buf->rb_all_reps, rr_all) {
 		rpcrdma_regbuf_dma_unmap(rep->rr_rdmabuf);
 		rep->rr_temp = true;
 	}
->>>>>>> d1988041
 }
 
 static void rpcrdma_reps_destroy(struct rpcrdma_buffer *buf)
@@ -1311,29 +1109,18 @@
 
 /**
  * rpcrdma_mrs_destroy - Release all of a transport's MRs
-<<<<<<< HEAD
- * @buf: controlling buffer instance
-=======
  * @r_xprt: controlling transport instance
->>>>>>> d1988041
  *
  * Relies on caller holding the transport send lock to protect
  * removing mr->mr_list from req->rl_free_mrs safely.
  */
-<<<<<<< HEAD
-static void rpcrdma_mrs_destroy(struct rpcrdma_buffer *buf)
-=======
 static void rpcrdma_mrs_destroy(struct rpcrdma_xprt *r_xprt)
->>>>>>> d1988041
 {
 	struct rpcrdma_buffer *buf = &r_xprt->rx_buf;
 	struct rpcrdma_mr *mr;
 
-<<<<<<< HEAD
-=======
 	cancel_work_sync(&buf->rb_refresh_worker);
 
->>>>>>> d1988041
 	spin_lock(&buf->rb_lock);
 	while ((mr = list_first_entry_or_null(&buf->rb_all_mrs,
 					      struct rpcrdma_mr,
@@ -1343,10 +1130,7 @@
 		spin_unlock(&buf->rb_lock);
 
 		frwr_release_mr(mr);
-<<<<<<< HEAD
-=======
-
->>>>>>> d1988041
+
 		spin_lock(&buf->rb_lock);
 	}
 	spin_unlock(&buf->rb_lock);
