--- conflicted
+++ resolved
@@ -299,7 +299,6 @@
 	    (!cancel_timeout || cancel_delayed_work(&vsk->close_work))) {
 		vsk->close_work_scheduled = false;
 		vsock_remove_sock(vsk);
-<<<<<<< HEAD
 
 		/* Release the reference taken while scheduling the timeout */
 		sock_put(sk);
@@ -310,18 +309,6 @@
 {
 	struct sock *sk = get_per_channel_state(chan);
 
-=======
-
-		/* Release the reference taken while scheduling the timeout */
-		sock_put(sk);
-	}
-}
-
-static void hvs_close_connection(struct vmbus_channel *chan)
-{
-	struct sock *sk = get_per_channel_state(chan);
-
->>>>>>> f7688b48
 	lock_sock(sk);
 	hvs_do_close_lock_held(vsock_sk(sk), true);
 	release_sock(sk);
@@ -342,10 +329,7 @@
 	struct vsock_sock *vnew = NULL;
 	struct hvsock *hvs = NULL;
 	struct hvsock *hvs_new = NULL;
-<<<<<<< HEAD
-=======
 	int rcvbuf;
->>>>>>> f7688b48
 	int ret;
 	int sndbuf;
 
@@ -569,21 +553,12 @@
 	schedule_delayed_work(&vsk->close_work, HVS_CLOSE_TIMEOUT);
 	return false;
 }
-<<<<<<< HEAD
 
 static void hvs_release(struct vsock_sock *vsk)
 {
 	struct sock *sk = sk_vsock(vsk);
 	bool remove_sock;
 
-=======
-
-static void hvs_release(struct vsock_sock *vsk)
-{
-	struct sock *sk = sk_vsock(vsk);
-	bool remove_sock;
-
->>>>>>> f7688b48
 	lock_sock_nested(sk, SINGLE_DEPTH_NESTING);
 	remove_sock = hvs_close_lock_held(vsk);
 	release_sock(sk);
