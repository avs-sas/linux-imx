--- conflicted
+++ resolved
@@ -817,10 +817,6 @@
 	return machine__process_ksymbol_register(machine, event, sample);
 }
 
-<<<<<<< HEAD
-struct map *machine__findnew_module_map(struct machine *machine, u64 start,
-					const char *filename)
-=======
 int machine__process_text_poke(struct machine *machine, union perf_event *event,
 			       struct perf_sample *sample __maybe_unused)
 {
@@ -864,7 +860,6 @@
 
 static struct map *machine__addnew_module_map(struct machine *machine, u64 start,
 					      const char *filename)
->>>>>>> d1988041
 {
 	struct map *map = NULL;
 	struct kmod_path m;
@@ -873,13 +868,6 @@
 	if (kmod_path__parse_name(&m, filename))
 		return NULL;
 
-<<<<<<< HEAD
-	map = map_groups__find_by_name(&machine->kmaps, m.name);
-	if (map)
-		goto out;
-
-=======
->>>>>>> d1988041
 	dso = machine__findnew_module_dso(machine, &m, filename);
 	if (dso == NULL)
 		goto out;
