// SPDX-License-Identifier: GPL-2.0
/*
 * Copyright(C) 2015-2018 Linaro Limited.
 *
 * Author: Tor Jeremiassen <tor@ti.com>
 * Author: Mathieu Poirier <mathieu.poirier@linaro.org>
 */

#include <linux/bitops.h>
#include <linux/err.h>
#include <linux/kernel.h>
#include <linux/log2.h>
#include <linux/types.h>
#include <linux/zalloc.h>

#include <opencsd/ocsd_if_types.h>
#include <stdlib.h>

#include "auxtrace.h"
#include "color.h"
#include "cs-etm.h"
#include "cs-etm-decoder/cs-etm-decoder.h"
#include "debug.h"
#include "dso.h"
#include "evlist.h"
#include "intlist.h"
#include "machine.h"
#include "map.h"
#include "perf.h"
#include "session.h"
#include "map_symbol.h"
#include "branch.h"
#include "symbol.h"
#include "tool.h"
#include "thread.h"
#include "thread-stack.h"
#include <tools/libc_compat.h>
#include "util/synthetic-events.h"

#define MAX_TIMESTAMP (~0ULL)

struct cs_etm_auxtrace {
	struct auxtrace auxtrace;
	struct auxtrace_queues queues;
	struct auxtrace_heap heap;
	struct itrace_synth_opts synth_opts;
	struct perf_session *session;
	struct machine *machine;
	struct thread *unknown_thread;

	u8 timeless_decoding;
	u8 snapshot_mode;
	u8 data_queued;
	u8 sample_branches;
	u8 sample_instructions;

	int num_cpu;
	u32 auxtrace_type;
	u64 branches_sample_type;
	u64 branches_id;
	u64 instructions_sample_type;
	u64 instructions_sample_period;
	u64 instructions_id;
	u64 **metadata;
	u64 kernel_start;
	unsigned int pmu_type;
};

struct cs_etm_traceid_queue {
	u8 trace_chan_id;
	pid_t pid, tid;
	u64 period_instructions;
	size_t last_branch_pos;
	union perf_event *event_buf;
	struct thread *thread;
	struct branch_stack *last_branch;
	struct branch_stack *last_branch_rb;
	struct cs_etm_packet *prev_packet;
	struct cs_etm_packet *packet;
	struct cs_etm_packet_queue packet_queue;
};

struct cs_etm_queue {
	struct cs_etm_auxtrace *etm;
	struct cs_etm_decoder *decoder;
	struct auxtrace_buffer *buffer;
	unsigned int queue_nr;
	u8 pending_timestamp;
	u64 offset;
	const unsigned char *buf;
	size_t buf_len, buf_used;
	/* Conversion between traceID and index in traceid_queues array */
	struct intlist *traceid_queues_list;
	struct cs_etm_traceid_queue **traceid_queues;
};

static int cs_etm__update_queues(struct cs_etm_auxtrace *etm);
static int cs_etm__process_queues(struct cs_etm_auxtrace *etm);
static int cs_etm__process_timeless_queues(struct cs_etm_auxtrace *etm,
					   pid_t tid);
static int cs_etm__get_data_block(struct cs_etm_queue *etmq);
static int cs_etm__decode_data_block(struct cs_etm_queue *etmq);

/* PTMs ETMIDR [11:8] set to b0011 */
#define ETMIDR_PTM_VERSION 0x00000300

/*
 * A struct auxtrace_heap_item only has a queue_nr and a timestamp to
 * work with.  One option is to modify to auxtrace_heap_XYZ() API or simply
 * encode the etm queue number as the upper 16 bit and the channel as
 * the lower 16 bit.
 */
#define TO_CS_QUEUE_NR(queue_nr, trace_id_chan)	\
		      (queue_nr << 16 | trace_chan_id)
#define TO_QUEUE_NR(cs_queue_nr) (cs_queue_nr >> 16)
#define TO_TRACE_CHAN_ID(cs_queue_nr) (cs_queue_nr & 0x0000ffff)

static u32 cs_etm__get_v7_protocol_version(u32 etmidr)
{
	etmidr &= ETMIDR_PTM_VERSION;

	if (etmidr == ETMIDR_PTM_VERSION)
		return CS_ETM_PROTO_PTM;

	return CS_ETM_PROTO_ETMV3;
}

static int cs_etm__get_magic(u8 trace_chan_id, u64 *magic)
{
	struct int_node *inode;
	u64 *metadata;

	inode = intlist__find(traceid_list, trace_chan_id);
	if (!inode)
		return -EINVAL;

	metadata = inode->priv;
	*magic = metadata[CS_ETM_MAGIC];
	return 0;
}

int cs_etm__get_cpu(u8 trace_chan_id, int *cpu)
{
	struct int_node *inode;
	u64 *metadata;

	inode = intlist__find(traceid_list, trace_chan_id);
	if (!inode)
		return -EINVAL;

	metadata = inode->priv;
	*cpu = (int)metadata[CS_ETM_CPU];
	return 0;
}

void cs_etm__etmq_set_traceid_queue_timestamp(struct cs_etm_queue *etmq,
					      u8 trace_chan_id)
{
	/*
	 * Wnen a timestamp packet is encountered the backend code
	 * is stopped so that the front end has time to process packets
	 * that were accumulated in the traceID queue.  Since there can
	 * be more than one channel per cs_etm_queue, we need to specify
	 * what traceID queue needs servicing.
	 */
	etmq->pending_timestamp = trace_chan_id;
}

static u64 cs_etm__etmq_get_timestamp(struct cs_etm_queue *etmq,
				      u8 *trace_chan_id)
{
	struct cs_etm_packet_queue *packet_queue;

	if (!etmq->pending_timestamp)
		return 0;

	if (trace_chan_id)
		*trace_chan_id = etmq->pending_timestamp;

	packet_queue = cs_etm__etmq_get_packet_queue(etmq,
						     etmq->pending_timestamp);
	if (!packet_queue)
		return 0;

	/* Acknowledge pending status */
	etmq->pending_timestamp = 0;

	/* See function cs_etm_decoder__do_{hard|soft}_timestamp() */
	return packet_queue->timestamp;
}

static void cs_etm__clear_packet_queue(struct cs_etm_packet_queue *queue)
{
	int i;

	queue->head = 0;
	queue->tail = 0;
	queue->packet_count = 0;
	for (i = 0; i < CS_ETM_PACKET_MAX_BUFFER; i++) {
		queue->packet_buffer[i].isa = CS_ETM_ISA_UNKNOWN;
		queue->packet_buffer[i].start_addr = CS_ETM_INVAL_ADDR;
		queue->packet_buffer[i].end_addr = CS_ETM_INVAL_ADDR;
		queue->packet_buffer[i].instr_count = 0;
		queue->packet_buffer[i].last_instr_taken_branch = false;
		queue->packet_buffer[i].last_instr_size = 0;
		queue->packet_buffer[i].last_instr_type = 0;
		queue->packet_buffer[i].last_instr_subtype = 0;
		queue->packet_buffer[i].last_instr_cond = 0;
		queue->packet_buffer[i].flags = 0;
		queue->packet_buffer[i].exception_number = UINT32_MAX;
		queue->packet_buffer[i].trace_chan_id = UINT8_MAX;
		queue->packet_buffer[i].cpu = INT_MIN;
	}
}

static void cs_etm__clear_all_packet_queues(struct cs_etm_queue *etmq)
{
	int idx;
	struct int_node *inode;
	struct cs_etm_traceid_queue *tidq;
	struct intlist *traceid_queues_list = etmq->traceid_queues_list;

	intlist__for_each_entry(inode, traceid_queues_list) {
		idx = (int)(intptr_t)inode->priv;
		tidq = etmq->traceid_queues[idx];
		cs_etm__clear_packet_queue(&tidq->packet_queue);
	}
}

static int cs_etm__init_traceid_queue(struct cs_etm_queue *etmq,
				      struct cs_etm_traceid_queue *tidq,
				      u8 trace_chan_id)
{
	int rc = -ENOMEM;
	struct auxtrace_queue *queue;
	struct cs_etm_auxtrace *etm = etmq->etm;

	cs_etm__clear_packet_queue(&tidq->packet_queue);

	queue = &etmq->etm->queues.queue_array[etmq->queue_nr];
	tidq->tid = queue->tid;
	tidq->pid = -1;
	tidq->trace_chan_id = trace_chan_id;

	tidq->packet = zalloc(sizeof(struct cs_etm_packet));
	if (!tidq->packet)
		goto out;

	tidq->prev_packet = zalloc(sizeof(struct cs_etm_packet));
	if (!tidq->prev_packet)
		goto out_free;

	if (etm->synth_opts.last_branch) {
		size_t sz = sizeof(struct branch_stack);

		sz += etm->synth_opts.last_branch_sz *
		      sizeof(struct branch_entry);
		tidq->last_branch = zalloc(sz);
		if (!tidq->last_branch)
			goto out_free;
		tidq->last_branch_rb = zalloc(sz);
		if (!tidq->last_branch_rb)
			goto out_free;
	}

	tidq->event_buf = malloc(PERF_SAMPLE_MAX_SIZE);
	if (!tidq->event_buf)
		goto out_free;

	return 0;

out_free:
	zfree(&tidq->last_branch_rb);
	zfree(&tidq->last_branch);
	zfree(&tidq->prev_packet);
	zfree(&tidq->packet);
out:
	return rc;
}

static struct cs_etm_traceid_queue
*cs_etm__etmq_get_traceid_queue(struct cs_etm_queue *etmq, u8 trace_chan_id)
{
	int idx;
	struct int_node *inode;
	struct intlist *traceid_queues_list;
	struct cs_etm_traceid_queue *tidq, **traceid_queues;
	struct cs_etm_auxtrace *etm = etmq->etm;

	if (etm->timeless_decoding)
		trace_chan_id = CS_ETM_PER_THREAD_TRACEID;

	traceid_queues_list = etmq->traceid_queues_list;

	/*
	 * Check if the traceid_queue exist for this traceID by looking
	 * in the queue list.
	 */
	inode = intlist__find(traceid_queues_list, trace_chan_id);
	if (inode) {
		idx = (int)(intptr_t)inode->priv;
		return etmq->traceid_queues[idx];
	}

	/* We couldn't find a traceid_queue for this traceID, allocate one */
	tidq = malloc(sizeof(*tidq));
	if (!tidq)
		return NULL;

	memset(tidq, 0, sizeof(*tidq));

	/* Get a valid index for the new traceid_queue */
	idx = intlist__nr_entries(traceid_queues_list);
	/* Memory for the inode is free'ed in cs_etm_free_traceid_queues () */
	inode = intlist__findnew(traceid_queues_list, trace_chan_id);
	if (!inode)
		goto out_free;

	/* Associate this traceID with this index */
	inode->priv = (void *)(intptr_t)idx;

	if (cs_etm__init_traceid_queue(etmq, tidq, trace_chan_id))
		goto out_free;

	/* Grow the traceid_queues array by one unit */
	traceid_queues = etmq->traceid_queues;
	traceid_queues = reallocarray(traceid_queues,
				      idx + 1,
				      sizeof(*traceid_queues));

	/*
	 * On failure reallocarray() returns NULL and the original block of
	 * memory is left untouched.
	 */
	if (!traceid_queues)
		goto out_free;

	traceid_queues[idx] = tidq;
	etmq->traceid_queues = traceid_queues;

	return etmq->traceid_queues[idx];

out_free:
	/*
	 * Function intlist__remove() removes the inode from the list
	 * and delete the memory associated to it.
	 */
	intlist__remove(traceid_queues_list, inode);
	free(tidq);

	return NULL;
}

struct cs_etm_packet_queue
*cs_etm__etmq_get_packet_queue(struct cs_etm_queue *etmq, u8 trace_chan_id)
{
	struct cs_etm_traceid_queue *tidq;

	tidq = cs_etm__etmq_get_traceid_queue(etmq, trace_chan_id);
	if (tidq)
		return &tidq->packet_queue;

	return NULL;
}

static void cs_etm__packet_dump(const char *pkt_string)
{
	const char *color = PERF_COLOR_BLUE;
	int len = strlen(pkt_string);

	if (len && (pkt_string[len-1] == '\n'))
		color_fprintf(stdout, color, "	%s", pkt_string);
	else
		color_fprintf(stdout, color, "	%s\n", pkt_string);

	fflush(stdout);
}

static void cs_etm__set_trace_param_etmv3(struct cs_etm_trace_params *t_params,
					  struct cs_etm_auxtrace *etm, int idx,
					  u32 etmidr)
{
	u64 **metadata = etm->metadata;

	t_params[idx].protocol = cs_etm__get_v7_protocol_version(etmidr);
	t_params[idx].etmv3.reg_ctrl = metadata[idx][CS_ETM_ETMCR];
	t_params[idx].etmv3.reg_trc_id = metadata[idx][CS_ETM_ETMTRACEIDR];
}

static void cs_etm__set_trace_param_etmv4(struct cs_etm_trace_params *t_params,
					  struct cs_etm_auxtrace *etm, int idx)
{
	u64 **metadata = etm->metadata;

	t_params[idx].protocol = CS_ETM_PROTO_ETMV4i;
	t_params[idx].etmv4.reg_idr0 = metadata[idx][CS_ETMV4_TRCIDR0];
	t_params[idx].etmv4.reg_idr1 = metadata[idx][CS_ETMV4_TRCIDR1];
	t_params[idx].etmv4.reg_idr2 = metadata[idx][CS_ETMV4_TRCIDR2];
	t_params[idx].etmv4.reg_idr8 = metadata[idx][CS_ETMV4_TRCIDR8];
	t_params[idx].etmv4.reg_configr = metadata[idx][CS_ETMV4_TRCCONFIGR];
	t_params[idx].etmv4.reg_traceidr = metadata[idx][CS_ETMV4_TRCTRACEIDR];
}

static int cs_etm__init_trace_params(struct cs_etm_trace_params *t_params,
				     struct cs_etm_auxtrace *etm)
{
	int i;
	u32 etmidr;
	u64 architecture;

	for (i = 0; i < etm->num_cpu; i++) {
		architecture = etm->metadata[i][CS_ETM_MAGIC];

		switch (architecture) {
		case __perf_cs_etmv3_magic:
			etmidr = etm->metadata[i][CS_ETM_ETMIDR];
			cs_etm__set_trace_param_etmv3(t_params, etm, i, etmidr);
			break;
		case __perf_cs_etmv4_magic:
			cs_etm__set_trace_param_etmv4(t_params, etm, i);
			break;
		default:
			return -EINVAL;
		}
	}

	return 0;
}

static int cs_etm__init_decoder_params(struct cs_etm_decoder_params *d_params,
				       struct cs_etm_queue *etmq,
				       enum cs_etm_decoder_operation mode)
{
	int ret = -EINVAL;

	if (!(mode < CS_ETM_OPERATION_MAX))
		goto out;

	d_params->packet_printer = cs_etm__packet_dump;
	d_params->operation = mode;
	d_params->data = etmq;
	d_params->formatted = true;
	d_params->fsyncs = false;
	d_params->hsyncs = false;
	d_params->frame_aligned = true;

	ret = 0;
out:
	return ret;
}

static void cs_etm__dump_event(struct cs_etm_auxtrace *etm,
			       struct auxtrace_buffer *buffer)
{
	int ret;
	const char *color = PERF_COLOR_BLUE;
	struct cs_etm_decoder_params d_params;
	struct cs_etm_trace_params *t_params;
	struct cs_etm_decoder *decoder;
	size_t buffer_used = 0;

	fprintf(stdout, "\n");
	color_fprintf(stdout, color,
		     ". ... CoreSight ETM Trace data: size %zu bytes\n",
		     buffer->size);

	/* Use metadata to fill in trace parameters for trace decoder */
	t_params = zalloc(sizeof(*t_params) * etm->num_cpu);

	if (!t_params)
		return;

	if (cs_etm__init_trace_params(t_params, etm))
		goto out_free;

	/* Set decoder parameters to simply print the trace packets */
	if (cs_etm__init_decoder_params(&d_params, NULL,
					CS_ETM_OPERATION_PRINT))
		goto out_free;

	decoder = cs_etm_decoder__new(etm->num_cpu, &d_params, t_params);

	if (!decoder)
		goto out_free;
	do {
		size_t consumed;

		ret = cs_etm_decoder__process_data_block(
				decoder, buffer->offset,
				&((u8 *)buffer->data)[buffer_used],
				buffer->size - buffer_used, &consumed);
		if (ret)
			break;

		buffer_used += consumed;
	} while (buffer_used < buffer->size);

	cs_etm_decoder__free(decoder);

out_free:
	zfree(&t_params);
}

static int cs_etm__flush_events(struct perf_session *session,
				struct perf_tool *tool)
{
	int ret;
	struct cs_etm_auxtrace *etm = container_of(session->auxtrace,
						   struct cs_etm_auxtrace,
						   auxtrace);
	if (dump_trace)
		return 0;

	if (!tool->ordered_events)
		return -EINVAL;

	ret = cs_etm__update_queues(etm);

	if (ret < 0)
		return ret;

	if (etm->timeless_decoding)
		return cs_etm__process_timeless_queues(etm, -1);

	return cs_etm__process_queues(etm);
}

static void cs_etm__free_traceid_queues(struct cs_etm_queue *etmq)
{
	int idx;
	uintptr_t priv;
	struct int_node *inode, *tmp;
	struct cs_etm_traceid_queue *tidq;
	struct intlist *traceid_queues_list = etmq->traceid_queues_list;

	intlist__for_each_entry_safe(inode, tmp, traceid_queues_list) {
		priv = (uintptr_t)inode->priv;
		idx = priv;

		/* Free this traceid_queue from the array */
		tidq = etmq->traceid_queues[idx];
		thread__zput(tidq->thread);
		zfree(&tidq->event_buf);
		zfree(&tidq->last_branch);
		zfree(&tidq->last_branch_rb);
		zfree(&tidq->prev_packet);
		zfree(&tidq->packet);
		zfree(&tidq);

		/*
		 * Function intlist__remove() removes the inode from the list
		 * and delete the memory associated to it.
		 */
		intlist__remove(traceid_queues_list, inode);
	}

	/* Then the RB tree itself */
	intlist__delete(traceid_queues_list);
	etmq->traceid_queues_list = NULL;

	/* finally free the traceid_queues array */
	zfree(&etmq->traceid_queues);
}

static void cs_etm__free_queue(void *priv)
{
	struct cs_etm_queue *etmq = priv;

	if (!etmq)
		return;

	cs_etm_decoder__free(etmq->decoder);
	cs_etm__free_traceid_queues(etmq);
	free(etmq);
}

static void cs_etm__free_events(struct perf_session *session)
{
	unsigned int i;
	struct cs_etm_auxtrace *aux = container_of(session->auxtrace,
						   struct cs_etm_auxtrace,
						   auxtrace);
	struct auxtrace_queues *queues = &aux->queues;

	for (i = 0; i < queues->nr_queues; i++) {
		cs_etm__free_queue(queues->queue_array[i].priv);
		queues->queue_array[i].priv = NULL;
	}

	auxtrace_queues__free(queues);
}

static void cs_etm__free(struct perf_session *session)
{
	int i;
	struct int_node *inode, *tmp;
	struct cs_etm_auxtrace *aux = container_of(session->auxtrace,
						   struct cs_etm_auxtrace,
						   auxtrace);
	cs_etm__free_events(session);
	session->auxtrace = NULL;

	/* First remove all traceID/metadata nodes for the RB tree */
	intlist__for_each_entry_safe(inode, tmp, traceid_list)
		intlist__remove(traceid_list, inode);
	/* Then the RB tree itself */
	intlist__delete(traceid_list);

	for (i = 0; i < aux->num_cpu; i++)
		zfree(&aux->metadata[i]);

	thread__zput(aux->unknown_thread);
	zfree(&aux->metadata);
	zfree(&aux);
}

static u8 cs_etm__cpu_mode(struct cs_etm_queue *etmq, u64 address)
{
	struct machine *machine;

	machine = etmq->etm->machine;

	if (address >= etmq->etm->kernel_start) {
		if (machine__is_host(machine))
			return PERF_RECORD_MISC_KERNEL;
		else
			return PERF_RECORD_MISC_GUEST_KERNEL;
	} else {
		if (machine__is_host(machine))
			return PERF_RECORD_MISC_USER;
		else if (perf_guest)
			return PERF_RECORD_MISC_GUEST_USER;
		else
			return PERF_RECORD_MISC_HYPERVISOR;
	}
}

<<<<<<< HEAD
static u32 cs_etm__mem_access(struct cs_etm_queue *etmq, u64 address,
			      size_t size, u8 *buffer)
=======
static u32 cs_etm__mem_access(struct cs_etm_queue *etmq, u8 trace_chan_id,
			      u64 address, size_t size, u8 *buffer)
>>>>>>> f7688b48
{
	u8  cpumode;
	u64 offset;
	int len;
	struct thread *thread;
	struct machine *machine;
	struct addr_location al;
	struct cs_etm_traceid_queue *tidq;

	if (!etmq)
		return 0;

	machine = etmq->etm->machine;
	cpumode = cs_etm__cpu_mode(etmq, address);
<<<<<<< HEAD
=======
	tidq = cs_etm__etmq_get_traceid_queue(etmq, trace_chan_id);
	if (!tidq)
		return 0;
>>>>>>> f7688b48

	thread = tidq->thread;
	if (!thread) {
		if (cpumode != PERF_RECORD_MISC_KERNEL)
			return 0;
		thread = etmq->etm->unknown_thread;
	}

	if (!thread__find_map(thread, cpumode, address, &al) || !al.map->dso)
		return 0;

	if (al.map->dso->data.status == DSO_DATA_STATUS_ERROR &&
	    dso__data_status_seen(al.map->dso, DSO_DATA_STATUS_SEEN_ITRACE))
		return 0;

	offset = al.map->map_ip(al.map, address);

	map__load(al.map);

	len = dso__data_read_offset(al.map->dso, machine, offset, buffer, size);

	if (len <= 0)
		return 0;

	return len;
}

static struct cs_etm_queue *cs_etm__alloc_queue(struct cs_etm_auxtrace *etm)
{
	struct cs_etm_decoder_params d_params;
	struct cs_etm_trace_params  *t_params = NULL;
	struct cs_etm_queue *etmq;

	etmq = zalloc(sizeof(*etmq));
	if (!etmq)
		return NULL;

	etmq->traceid_queues_list = intlist__new(NULL);
	if (!etmq->traceid_queues_list)
		goto out_free;

	/* Use metadata to fill in trace parameters for trace decoder */
	t_params = zalloc(sizeof(*t_params) * etm->num_cpu);

	if (!t_params)
		goto out_free;

	if (cs_etm__init_trace_params(t_params, etm))
		goto out_free;

	/* Set decoder parameters to decode trace packets */
	if (cs_etm__init_decoder_params(&d_params, etmq,
					CS_ETM_OPERATION_DECODE))
		goto out_free;

	etmq->decoder = cs_etm_decoder__new(etm->num_cpu, &d_params, t_params);

	if (!etmq->decoder)
		goto out_free;

	/*
	 * Register a function to handle all memory accesses required by
	 * the trace decoder library.
	 */
	if (cs_etm_decoder__add_mem_access_cb(etmq->decoder,
					      0x0L, ((u64) -1L),
					      cs_etm__mem_access))
		goto out_free_decoder;

	zfree(&t_params);
	return etmq;

out_free_decoder:
	cs_etm_decoder__free(etmq->decoder);
out_free:
	intlist__delete(etmq->traceid_queues_list);
	free(etmq);

	return NULL;
}

static int cs_etm__setup_queue(struct cs_etm_auxtrace *etm,
			       struct auxtrace_queue *queue,
			       unsigned int queue_nr)
{
	int ret = 0;
	unsigned int cs_queue_nr;
	u8 trace_chan_id;
	u64 timestamp;
	struct cs_etm_queue *etmq = queue->priv;

	if (list_empty(&queue->head) || etmq)
		goto out;

	etmq = cs_etm__alloc_queue(etm);

	if (!etmq) {
		ret = -ENOMEM;
		goto out;
	}

	queue->priv = etmq;
	etmq->etm = etm;
	etmq->queue_nr = queue_nr;
	etmq->offset = 0;

	if (etm->timeless_decoding)
		goto out;

	/*
	 * We are under a CPU-wide trace scenario.  As such we need to know
	 * when the code that generated the traces started to execute so that
	 * it can be correlated with execution on other CPUs.  So we get a
	 * handle on the beginning of traces and decode until we find a
	 * timestamp.  The timestamp is then added to the auxtrace min heap
	 * in order to know what nibble (of all the etmqs) to decode first.
	 */
	while (1) {
		/*
		 * Fetch an aux_buffer from this etmq.  Bail if no more
		 * blocks or an error has been encountered.
		 */
		ret = cs_etm__get_data_block(etmq);
		if (ret <= 0)
			goto out;

		/*
		 * Run decoder on the trace block.  The decoder will stop when
		 * encountering a timestamp, a full packet queue or the end of
		 * trace for that block.
		 */
		ret = cs_etm__decode_data_block(etmq);
		if (ret)
			goto out;

		/*
		 * Function cs_etm_decoder__do_{hard|soft}_timestamp() does all
		 * the timestamp calculation for us.
		 */
		timestamp = cs_etm__etmq_get_timestamp(etmq, &trace_chan_id);

		/* We found a timestamp, no need to continue. */
		if (timestamp)
			break;

		/*
		 * We didn't find a timestamp so empty all the traceid packet
		 * queues before looking for another timestamp packet, either
		 * in the current data block or a new one.  Packets that were
		 * just decoded are useless since no timestamp has been
		 * associated with them.  As such simply discard them.
		 */
		cs_etm__clear_all_packet_queues(etmq);
	}

	/*
	 * We have a timestamp.  Add it to the min heap to reflect when
	 * instructions conveyed by the range packets of this traceID queue
	 * started to execute.  Once the same has been done for all the traceID
	 * queues of each etmq, redenring and decoding can start in
	 * chronological order.
	 *
	 * Note that packets decoded above are still in the traceID's packet
	 * queue and will be processed in cs_etm__process_queues().
	 */
	cs_queue_nr = TO_CS_QUEUE_NR(queue_nr, trace_id_chan);
	ret = auxtrace_heap__add(&etm->heap, cs_queue_nr, timestamp);
out:
	return ret;
}

static int cs_etm__setup_queues(struct cs_etm_auxtrace *etm)
{
	unsigned int i;
	int ret;

	if (!etm->kernel_start)
		etm->kernel_start = machine__kernel_start(etm->machine);

	for (i = 0; i < etm->queues.nr_queues; i++) {
		ret = cs_etm__setup_queue(etm, &etm->queues.queue_array[i], i);
		if (ret)
			return ret;
	}

	return 0;
}

static int cs_etm__update_queues(struct cs_etm_auxtrace *etm)
{
	if (etm->queues.new_data) {
		etm->queues.new_data = false;
		return cs_etm__setup_queues(etm);
	}

	return 0;
}

static inline
void cs_etm__copy_last_branch_rb(struct cs_etm_queue *etmq,
				 struct cs_etm_traceid_queue *tidq)
{
	struct branch_stack *bs_src = tidq->last_branch_rb;
	struct branch_stack *bs_dst = tidq->last_branch;
	size_t nr = 0;

	/*
	 * Set the number of records before early exit: ->nr is used to
	 * determine how many branches to copy from ->entries.
	 */
	bs_dst->nr = bs_src->nr;

	/*
	 * Early exit when there is nothing to copy.
	 */
	if (!bs_src->nr)
		return;

	/*
	 * As bs_src->entries is a circular buffer, we need to copy from it in
	 * two steps.  First, copy the branches from the most recently inserted
	 * branch ->last_branch_pos until the end of bs_src->entries buffer.
	 */
	nr = etmq->etm->synth_opts.last_branch_sz - tidq->last_branch_pos;
	memcpy(&bs_dst->entries[0],
	       &bs_src->entries[tidq->last_branch_pos],
	       sizeof(struct branch_entry) * nr);

	/*
	 * If we wrapped around at least once, the branches from the beginning
	 * of the bs_src->entries buffer and until the ->last_branch_pos element
	 * are older valid branches: copy them over.  The total number of
	 * branches copied over will be equal to the number of branches asked by
	 * the user in last_branch_sz.
	 */
	if (bs_src->nr >= etmq->etm->synth_opts.last_branch_sz) {
		memcpy(&bs_dst->entries[nr],
		       &bs_src->entries[0],
		       sizeof(struct branch_entry) * tidq->last_branch_pos);
	}
}

static inline
void cs_etm__reset_last_branch_rb(struct cs_etm_traceid_queue *tidq)
{
	tidq->last_branch_pos = 0;
	tidq->last_branch_rb->nr = 0;
}

static inline int cs_etm__t32_instr_size(struct cs_etm_queue *etmq,
					 u8 trace_chan_id, u64 addr)
{
	u8 instrBytes[2];

	cs_etm__mem_access(etmq, trace_chan_id, addr,
			   ARRAY_SIZE(instrBytes), instrBytes);
	/*
	 * T32 instruction size is indicated by bits[15:11] of the first
	 * 16-bit word of the instruction: 0b11101, 0b11110 and 0b11111
	 * denote a 32-bit instruction.
	 */
	return ((instrBytes[1] & 0xF8) >= 0xE8) ? 4 : 2;
}

static inline u64 cs_etm__first_executed_instr(struct cs_etm_packet *packet)
{
	/* Returns 0 for the CS_ETM_DISCONTINUITY packet */
	if (packet->sample_type == CS_ETM_DISCONTINUITY)
		return 0;

	return packet->start_addr;
}

static inline
u64 cs_etm__last_executed_instr(const struct cs_etm_packet *packet)
{
	/* Returns 0 for the CS_ETM_DISCONTINUITY packet */
	if (packet->sample_type == CS_ETM_DISCONTINUITY)
		return 0;

	return packet->end_addr - packet->last_instr_size;
}

static inline u64 cs_etm__instr_addr(struct cs_etm_queue *etmq,
				     u64 trace_chan_id,
				     const struct cs_etm_packet *packet,
				     u64 offset)
{
	if (packet->isa == CS_ETM_ISA_T32) {
		u64 addr = packet->start_addr;

		while (offset > 0) {
			addr += cs_etm__t32_instr_size(etmq,
						       trace_chan_id, addr);
			offset--;
		}
		return addr;
	}

	/* Assume a 4 byte instruction size (A32/A64) */
	return packet->start_addr + offset * 4;
}

static void cs_etm__update_last_branch_rb(struct cs_etm_queue *etmq,
					  struct cs_etm_traceid_queue *tidq)
{
	struct branch_stack *bs = tidq->last_branch_rb;
	struct branch_entry *be;

	/*
	 * The branches are recorded in a circular buffer in reverse
	 * chronological order: we start recording from the last element of the
	 * buffer down.  After writing the first element of the stack, move the
	 * insert position back to the end of the buffer.
	 */
	if (!tidq->last_branch_pos)
		tidq->last_branch_pos = etmq->etm->synth_opts.last_branch_sz;

	tidq->last_branch_pos -= 1;

	be       = &bs->entries[tidq->last_branch_pos];
	be->from = cs_etm__last_executed_instr(tidq->prev_packet);
	be->to	 = cs_etm__first_executed_instr(tidq->packet);
	/* No support for mispredict */
	be->flags.mispred = 0;
	be->flags.predicted = 1;

	/*
	 * Increment bs->nr until reaching the number of last branches asked by
	 * the user on the command line.
	 */
	if (bs->nr < etmq->etm->synth_opts.last_branch_sz)
		bs->nr += 1;
}

static int cs_etm__inject_event(union perf_event *event,
			       struct perf_sample *sample, u64 type)
{
	event->header.size = perf_event__sample_event_size(sample, type, 0);
	return perf_event__synthesize_sample(event, type, 0, sample);
}


static int
cs_etm__get_trace(struct cs_etm_queue *etmq)
{
	struct auxtrace_buffer *aux_buffer = etmq->buffer;
	struct auxtrace_buffer *old_buffer = aux_buffer;
	struct auxtrace_queue *queue;

	queue = &etmq->etm->queues.queue_array[etmq->queue_nr];

	aux_buffer = auxtrace_buffer__next(queue, aux_buffer);

	/* If no more data, drop the previous auxtrace_buffer and return */
	if (!aux_buffer) {
		if (old_buffer)
			auxtrace_buffer__drop_data(old_buffer);
		etmq->buf_len = 0;
		return 0;
	}

	etmq->buffer = aux_buffer;

	/* If the aux_buffer doesn't have data associated, try to load it */
	if (!aux_buffer->data) {
		/* get the file desc associated with the perf data file */
		int fd = perf_data__fd(etmq->etm->session->data);

		aux_buffer->data = auxtrace_buffer__get_data(aux_buffer, fd);
		if (!aux_buffer->data)
			return -ENOMEM;
	}

	/* If valid, drop the previous buffer */
	if (old_buffer)
		auxtrace_buffer__drop_data(old_buffer);

	etmq->buf_used = 0;
	etmq->buf_len = aux_buffer->size;
	etmq->buf = aux_buffer->data;

	return etmq->buf_len;
}

static void cs_etm__set_pid_tid_cpu(struct cs_etm_auxtrace *etm,
				    struct cs_etm_traceid_queue *tidq)
{
	if ((!tidq->thread) && (tidq->tid != -1))
		tidq->thread = machine__find_thread(etm->machine, -1,
						    tidq->tid);

	if (tidq->thread)
		tidq->pid = tidq->thread->pid_;
}

int cs_etm__etmq_set_tid(struct cs_etm_queue *etmq,
			 pid_t tid, u8 trace_chan_id)
{
	int cpu, err = -EINVAL;
	struct cs_etm_auxtrace *etm = etmq->etm;
	struct cs_etm_traceid_queue *tidq;

	tidq = cs_etm__etmq_get_traceid_queue(etmq, trace_chan_id);
	if (!tidq)
		return err;

	if (cs_etm__get_cpu(trace_chan_id, &cpu) < 0)
		return err;

	err = machine__set_current_tid(etm->machine, cpu, tid, tid);
	if (err)
		return err;

	tidq->tid = tid;
	thread__zput(tidq->thread);

	cs_etm__set_pid_tid_cpu(etm, tidq);
	return 0;
}

bool cs_etm__etmq_is_timeless(struct cs_etm_queue *etmq)
{
	return !!etmq->etm->timeless_decoding;
}

static void cs_etm__copy_insn(struct cs_etm_queue *etmq,
			      u64 trace_chan_id,
			      const struct cs_etm_packet *packet,
			      struct perf_sample *sample)
{
	/*
	 * It's pointless to read instructions for the CS_ETM_DISCONTINUITY
	 * packet, so directly bail out with 'insn_len' = 0.
	 */
	if (packet->sample_type == CS_ETM_DISCONTINUITY) {
		sample->insn_len = 0;
		return;
	}

	/*
	 * T32 instruction size might be 32-bit or 16-bit, decide by calling
	 * cs_etm__t32_instr_size().
	 */
	if (packet->isa == CS_ETM_ISA_T32)
		sample->insn_len = cs_etm__t32_instr_size(etmq, trace_chan_id,
							  sample->ip);
	/* Otherwise, A64 and A32 instruction size are always 32-bit. */
	else
		sample->insn_len = 4;

	cs_etm__mem_access(etmq, trace_chan_id, sample->ip,
			   sample->insn_len, (void *)sample->insn);
}

static int cs_etm__synth_instruction_sample(struct cs_etm_queue *etmq,
					    struct cs_etm_traceid_queue *tidq,
					    u64 addr, u64 period)
{
	int ret = 0;
	struct cs_etm_auxtrace *etm = etmq->etm;
	union perf_event *event = tidq->event_buf;
	struct perf_sample sample = {.ip = 0,};

	event->sample.header.type = PERF_RECORD_SAMPLE;
	event->sample.header.misc = cs_etm__cpu_mode(etmq, addr);
	event->sample.header.size = sizeof(struct perf_event_header);

	sample.ip = addr;
	sample.pid = tidq->pid;
	sample.tid = tidq->tid;
	sample.id = etmq->etm->instructions_id;
	sample.stream_id = etmq->etm->instructions_id;
	sample.period = period;
<<<<<<< HEAD
	sample.cpu = etmq->packet->cpu;
	sample.flags = 0;
	sample.insn_len = 1;
	sample.cpumode = event->sample.header.misc;
=======
	sample.cpu = tidq->packet->cpu;
	sample.flags = tidq->prev_packet->flags;
	sample.cpumode = event->sample.header.misc;

	cs_etm__copy_insn(etmq, tidq->trace_chan_id, tidq->packet, &sample);
>>>>>>> f7688b48

	if (etm->synth_opts.last_branch) {
		cs_etm__copy_last_branch_rb(etmq, tidq);
		sample.branch_stack = tidq->last_branch;
	}

	if (etm->synth_opts.inject) {
		ret = cs_etm__inject_event(event, &sample,
					   etm->instructions_sample_type);
		if (ret)
			return ret;
	}

	ret = perf_session__deliver_synth_event(etm->session, event, &sample);

	if (ret)
		pr_err(
			"CS ETM Trace: failed to deliver instruction event, error %d\n",
			ret);

	if (etm->synth_opts.last_branch)
		cs_etm__reset_last_branch_rb(tidq);

	return ret;
}

/*
 * The cs etm packet encodes an instruction range between a branch target
 * and the next taken branch. Generate sample accordingly.
 */
static int cs_etm__synth_branch_sample(struct cs_etm_queue *etmq,
				       struct cs_etm_traceid_queue *tidq)
{
	int ret = 0;
	struct cs_etm_auxtrace *etm = etmq->etm;
	struct perf_sample sample = {.ip = 0,};
	union perf_event *event = tidq->event_buf;
	struct dummy_branch_stack {
		u64			nr;
		struct branch_entry	entries;
	} dummy_bs;
	u64 ip;

<<<<<<< HEAD
	ip = cs_etm__last_executed_instr(etmq->prev_packet);
=======
	ip = cs_etm__last_executed_instr(tidq->prev_packet);
>>>>>>> f7688b48

	event->sample.header.type = PERF_RECORD_SAMPLE;
	event->sample.header.misc = cs_etm__cpu_mode(etmq, ip);
	event->sample.header.size = sizeof(struct perf_event_header);

	sample.ip = ip;
<<<<<<< HEAD
	sample.pid = etmq->pid;
	sample.tid = etmq->tid;
	sample.addr = cs_etm__first_executed_instr(etmq->packet);
	sample.id = etmq->etm->branches_id;
	sample.stream_id = etmq->etm->branches_id;
	sample.period = 1;
	sample.cpu = etmq->packet->cpu;
	sample.flags = 0;
	sample.cpumode = event->sample.header.misc;
=======
	sample.pid = tidq->pid;
	sample.tid = tidq->tid;
	sample.addr = cs_etm__first_executed_instr(tidq->packet);
	sample.id = etmq->etm->branches_id;
	sample.stream_id = etmq->etm->branches_id;
	sample.period = 1;
	sample.cpu = tidq->packet->cpu;
	sample.flags = tidq->prev_packet->flags;
	sample.cpumode = event->sample.header.misc;

	cs_etm__copy_insn(etmq, tidq->trace_chan_id, tidq->prev_packet,
			  &sample);
>>>>>>> f7688b48

	/*
	 * perf report cannot handle events without a branch stack
	 */
	if (etm->synth_opts.last_branch) {
		dummy_bs = (struct dummy_branch_stack){
			.nr = 1,
			.entries = {
				.from = sample.ip,
				.to = sample.addr,
			},
		};
		sample.branch_stack = (struct branch_stack *)&dummy_bs;
	}

	if (etm->synth_opts.inject) {
		ret = cs_etm__inject_event(event, &sample,
					   etm->branches_sample_type);
		if (ret)
			return ret;
	}

	ret = perf_session__deliver_synth_event(etm->session, event, &sample);

	if (ret)
		pr_err(
		"CS ETM Trace: failed to deliver instruction event, error %d\n",
		ret);

	return ret;
}

struct cs_etm_synth {
	struct perf_tool dummy_tool;
	struct perf_session *session;
};

static int cs_etm__event_synth(struct perf_tool *tool,
			       union perf_event *event,
			       struct perf_sample *sample __maybe_unused,
			       struct machine *machine __maybe_unused)
{
	struct cs_etm_synth *cs_etm_synth =
		      container_of(tool, struct cs_etm_synth, dummy_tool);

	return perf_session__deliver_synth_event(cs_etm_synth->session,
						 event, NULL);
}

static int cs_etm__synth_event(struct perf_session *session,
			       struct perf_event_attr *attr, u64 id)
{
	struct cs_etm_synth cs_etm_synth;

	memset(&cs_etm_synth, 0, sizeof(struct cs_etm_synth));
	cs_etm_synth.session = session;

	return perf_event__synthesize_attr(&cs_etm_synth.dummy_tool, attr, 1,
					   &id, cs_etm__event_synth);
}

static int cs_etm__synth_events(struct cs_etm_auxtrace *etm,
				struct perf_session *session)
{
	struct evlist *evlist = session->evlist;
	struct evsel *evsel;
	struct perf_event_attr attr;
	bool found = false;
	u64 id;
	int err;

	evlist__for_each_entry(evlist, evsel) {
		if (evsel->core.attr.type == etm->pmu_type) {
			found = true;
			break;
		}
	}

	if (!found) {
		pr_debug("No selected events with CoreSight Trace data\n");
		return 0;
	}

	memset(&attr, 0, sizeof(struct perf_event_attr));
	attr.size = sizeof(struct perf_event_attr);
	attr.type = PERF_TYPE_HARDWARE;
	attr.sample_type = evsel->core.attr.sample_type & PERF_SAMPLE_MASK;
	attr.sample_type |= PERF_SAMPLE_IP | PERF_SAMPLE_TID |
			    PERF_SAMPLE_PERIOD;
	if (etm->timeless_decoding)
		attr.sample_type &= ~(u64)PERF_SAMPLE_TIME;
	else
		attr.sample_type |= PERF_SAMPLE_TIME;

	attr.exclude_user = evsel->core.attr.exclude_user;
	attr.exclude_kernel = evsel->core.attr.exclude_kernel;
	attr.exclude_hv = evsel->core.attr.exclude_hv;
	attr.exclude_host = evsel->core.attr.exclude_host;
	attr.exclude_guest = evsel->core.attr.exclude_guest;
	attr.sample_id_all = evsel->core.attr.sample_id_all;
	attr.read_format = evsel->core.attr.read_format;

	/* create new id val to be a fixed offset from evsel id */
	id = evsel->core.id[0] + 1000000000;

	if (!id)
		id = 1;

	if (etm->synth_opts.branches) {
		attr.config = PERF_COUNT_HW_BRANCH_INSTRUCTIONS;
		attr.sample_period = 1;
		attr.sample_type |= PERF_SAMPLE_ADDR;
		err = cs_etm__synth_event(session, &attr, id);
		if (err)
			return err;
		etm->sample_branches = true;
		etm->branches_sample_type = attr.sample_type;
		etm->branches_id = id;
		id += 1;
		attr.sample_type &= ~(u64)PERF_SAMPLE_ADDR;
	}

	if (etm->synth_opts.last_branch)
		attr.sample_type |= PERF_SAMPLE_BRANCH_STACK;

	if (etm->synth_opts.instructions) {
		attr.config = PERF_COUNT_HW_INSTRUCTIONS;
		attr.sample_period = etm->synth_opts.period;
		etm->instructions_sample_period = attr.sample_period;
		err = cs_etm__synth_event(session, &attr, id);
		if (err)
			return err;
		etm->sample_instructions = true;
		etm->instructions_sample_type = attr.sample_type;
		etm->instructions_id = id;
		id += 1;
	}

	return 0;
}

static int cs_etm__sample(struct cs_etm_queue *etmq,
			  struct cs_etm_traceid_queue *tidq)
{
	struct cs_etm_auxtrace *etm = etmq->etm;
	struct cs_etm_packet *tmp;
	int ret;
	u8 trace_chan_id = tidq->trace_chan_id;
	u64 instrs_executed = tidq->packet->instr_count;

	tidq->period_instructions += instrs_executed;

	/*
	 * Record a branch when the last instruction in
	 * PREV_PACKET is a branch.
	 */
	if (etm->synth_opts.last_branch &&
	    tidq->prev_packet->sample_type == CS_ETM_RANGE &&
	    tidq->prev_packet->last_instr_taken_branch)
		cs_etm__update_last_branch_rb(etmq, tidq);

	if (etm->sample_instructions &&
	    tidq->period_instructions >= etm->instructions_sample_period) {
		/*
		 * Emit instruction sample periodically
		 * TODO: allow period to be defined in cycles and clock time
		 */

		/* Get number of instructions executed after the sample point */
		u64 instrs_over = tidq->period_instructions -
			etm->instructions_sample_period;

		/*
		 * Calculate the address of the sampled instruction (-1 as
		 * sample is reported as though instruction has just been
		 * executed, but PC has not advanced to next instruction)
		 */
		u64 offset = (instrs_executed - instrs_over - 1);
		u64 addr = cs_etm__instr_addr(etmq, trace_chan_id,
					      tidq->packet, offset);

		ret = cs_etm__synth_instruction_sample(
			etmq, tidq, addr, etm->instructions_sample_period);
		if (ret)
			return ret;

		/* Carry remaining instructions into next sample period */
		tidq->period_instructions = instrs_over;
	}

	if (etm->sample_branches) {
		bool generate_sample = false;

		/* Generate sample for tracing on packet */
		if (tidq->prev_packet->sample_type == CS_ETM_DISCONTINUITY)
			generate_sample = true;

		/* Generate sample for branch taken packet */
		if (tidq->prev_packet->sample_type == CS_ETM_RANGE &&
		    tidq->prev_packet->last_instr_taken_branch)
			generate_sample = true;

		if (generate_sample) {
			ret = cs_etm__synth_branch_sample(etmq, tidq);
			if (ret)
				return ret;
		}
	}

	if (etm->sample_branches || etm->synth_opts.last_branch) {
		/*
		 * Swap PACKET with PREV_PACKET: PACKET becomes PREV_PACKET for
		 * the next incoming packet.
		 */
		tmp = tidq->packet;
		tidq->packet = tidq->prev_packet;
		tidq->prev_packet = tmp;
	}

	return 0;
}

static int cs_etm__exception(struct cs_etm_traceid_queue *tidq)
{
	/*
	 * When the exception packet is inserted, whether the last instruction
	 * in previous range packet is taken branch or not, we need to force
	 * to set 'prev_packet->last_instr_taken_branch' to true.  This ensures
	 * to generate branch sample for the instruction range before the
	 * exception is trapped to kernel or before the exception returning.
	 *
	 * The exception packet includes the dummy address values, so don't
	 * swap PACKET with PREV_PACKET.  This keeps PREV_PACKET to be useful
	 * for generating instruction and branch samples.
	 */
	if (tidq->prev_packet->sample_type == CS_ETM_RANGE)
		tidq->prev_packet->last_instr_taken_branch = true;

	return 0;
}

static int cs_etm__flush(struct cs_etm_queue *etmq,
			 struct cs_etm_traceid_queue *tidq)
{
	int err = 0;
	struct cs_etm_auxtrace *etm = etmq->etm;
	struct cs_etm_packet *tmp;

	/* Handle start tracing packet */
	if (tidq->prev_packet->sample_type == CS_ETM_EMPTY)
		goto swap_packet;

	if (etmq->etm->synth_opts.last_branch &&
	    tidq->prev_packet->sample_type == CS_ETM_RANGE) {
		/*
		 * Generate a last branch event for the branches left in the
		 * circular buffer at the end of the trace.
		 *
		 * Use the address of the end of the last reported execution
		 * range
		 */
		u64 addr = cs_etm__last_executed_instr(tidq->prev_packet);

		err = cs_etm__synth_instruction_sample(
			etmq, tidq, addr,
			tidq->period_instructions);
		if (err)
			return err;

		tidq->period_instructions = 0;

	}

	if (etm->sample_branches &&
	    tidq->prev_packet->sample_type == CS_ETM_RANGE) {
		err = cs_etm__synth_branch_sample(etmq, tidq);
		if (err)
			return err;
	}

swap_packet:
	if (etm->sample_branches || etm->synth_opts.last_branch) {
		/*
		 * Swap PACKET with PREV_PACKET: PACKET becomes PREV_PACKET for
		 * the next incoming packet.
		 */
		tmp = tidq->packet;
		tidq->packet = tidq->prev_packet;
		tidq->prev_packet = tmp;
	}

	return err;
}

static int cs_etm__end_block(struct cs_etm_queue *etmq,
			     struct cs_etm_traceid_queue *tidq)
{
	int err;

	/*
	 * It has no new packet coming and 'etmq->packet' contains the stale
	 * packet which was set at the previous time with packets swapping;
	 * so skip to generate branch sample to avoid stale packet.
	 *
	 * For this case only flush branch stack and generate a last branch
	 * event for the branches left in the circular buffer at the end of
	 * the trace.
	 */
	if (etmq->etm->synth_opts.last_branch &&
	    tidq->prev_packet->sample_type == CS_ETM_RANGE) {
		/*
		 * Use the address of the end of the last reported execution
		 * range.
		 */
		u64 addr = cs_etm__last_executed_instr(tidq->prev_packet);

		err = cs_etm__synth_instruction_sample(
			etmq, tidq, addr,
			tidq->period_instructions);
		if (err)
			return err;

		tidq->period_instructions = 0;
	}

	return 0;
}
/*
 * cs_etm__get_data_block: Fetch a block from the auxtrace_buffer queue
 *			   if need be.
 * Returns:	< 0	if error
 *		= 0	if no more auxtrace_buffer to read
 *		> 0	if the current buffer isn't empty yet
 */
static int cs_etm__get_data_block(struct cs_etm_queue *etmq)
{
	int ret;

	if (!etmq->buf_len) {
		ret = cs_etm__get_trace(etmq);
		if (ret <= 0)
			return ret;
		/*
		 * We cannot assume consecutive blocks in the data file
		 * are contiguous, reset the decoder to force re-sync.
		 */
		ret = cs_etm_decoder__reset(etmq->decoder);
		if (ret)
			return ret;
	}

	return etmq->buf_len;
}

static bool cs_etm__is_svc_instr(struct cs_etm_queue *etmq, u8 trace_chan_id,
				 struct cs_etm_packet *packet,
				 u64 end_addr)
{
	/* Initialise to keep compiler happy */
	u16 instr16 = 0;
	u32 instr32 = 0;
	u64 addr;

	switch (packet->isa) {
	case CS_ETM_ISA_T32:
		/*
		 * The SVC of T32 is defined in ARM DDI 0487D.a, F5.1.247:
		 *
		 *  b'15         b'8
		 * +-----------------+--------+
		 * | 1 1 0 1 1 1 1 1 |  imm8  |
		 * +-----------------+--------+
		 *
		 * According to the specifiction, it only defines SVC for T32
		 * with 16 bits instruction and has no definition for 32bits;
		 * so below only read 2 bytes as instruction size for T32.
		 */
		addr = end_addr - 2;
		cs_etm__mem_access(etmq, trace_chan_id, addr,
				   sizeof(instr16), (u8 *)&instr16);
		if ((instr16 & 0xFF00) == 0xDF00)
			return true;

		break;
	case CS_ETM_ISA_A32:
		/*
		 * The SVC of A32 is defined in ARM DDI 0487D.a, F5.1.247:
		 *
		 *  b'31 b'28 b'27 b'24
		 * +---------+---------+-------------------------+
		 * |  !1111  | 1 1 1 1 |        imm24            |
		 * +---------+---------+-------------------------+
		 */
		addr = end_addr - 4;
		cs_etm__mem_access(etmq, trace_chan_id, addr,
				   sizeof(instr32), (u8 *)&instr32);
		if ((instr32 & 0x0F000000) == 0x0F000000 &&
		    (instr32 & 0xF0000000) != 0xF0000000)
			return true;

		break;
	case CS_ETM_ISA_A64:
		/*
		 * The SVC of A64 is defined in ARM DDI 0487D.a, C6.2.294:
		 *
		 *  b'31               b'21           b'4     b'0
		 * +-----------------------+---------+-----------+
		 * | 1 1 0 1 0 1 0 0 0 0 0 |  imm16  | 0 0 0 0 1 |
		 * +-----------------------+---------+-----------+
		 */
		addr = end_addr - 4;
		cs_etm__mem_access(etmq, trace_chan_id, addr,
				   sizeof(instr32), (u8 *)&instr32);
		if ((instr32 & 0xFFE0001F) == 0xd4000001)
			return true;

		break;
	case CS_ETM_ISA_UNKNOWN:
	default:
		break;
	}

	return false;
}

static bool cs_etm__is_syscall(struct cs_etm_queue *etmq,
			       struct cs_etm_traceid_queue *tidq, u64 magic)
{
	u8 trace_chan_id = tidq->trace_chan_id;
	struct cs_etm_packet *packet = tidq->packet;
	struct cs_etm_packet *prev_packet = tidq->prev_packet;

	if (magic == __perf_cs_etmv3_magic)
		if (packet->exception_number == CS_ETMV3_EXC_SVC)
			return true;

	/*
	 * ETMv4 exception type CS_ETMV4_EXC_CALL covers SVC, SMC and
	 * HVC cases; need to check if it's SVC instruction based on
	 * packet address.
	 */
	if (magic == __perf_cs_etmv4_magic) {
		if (packet->exception_number == CS_ETMV4_EXC_CALL &&
		    cs_etm__is_svc_instr(etmq, trace_chan_id, prev_packet,
					 prev_packet->end_addr))
			return true;
	}

	return false;
}

static bool cs_etm__is_async_exception(struct cs_etm_traceid_queue *tidq,
				       u64 magic)
{
	struct cs_etm_packet *packet = tidq->packet;

	if (magic == __perf_cs_etmv3_magic)
		if (packet->exception_number == CS_ETMV3_EXC_DEBUG_HALT ||
		    packet->exception_number == CS_ETMV3_EXC_ASYNC_DATA_ABORT ||
		    packet->exception_number == CS_ETMV3_EXC_PE_RESET ||
		    packet->exception_number == CS_ETMV3_EXC_IRQ ||
		    packet->exception_number == CS_ETMV3_EXC_FIQ)
			return true;

	if (magic == __perf_cs_etmv4_magic)
		if (packet->exception_number == CS_ETMV4_EXC_RESET ||
		    packet->exception_number == CS_ETMV4_EXC_DEBUG_HALT ||
		    packet->exception_number == CS_ETMV4_EXC_SYSTEM_ERROR ||
		    packet->exception_number == CS_ETMV4_EXC_INST_DEBUG ||
		    packet->exception_number == CS_ETMV4_EXC_DATA_DEBUG ||
		    packet->exception_number == CS_ETMV4_EXC_IRQ ||
		    packet->exception_number == CS_ETMV4_EXC_FIQ)
			return true;

	return false;
}

static bool cs_etm__is_sync_exception(struct cs_etm_queue *etmq,
				      struct cs_etm_traceid_queue *tidq,
				      u64 magic)
{
	u8 trace_chan_id = tidq->trace_chan_id;
	struct cs_etm_packet *packet = tidq->packet;
	struct cs_etm_packet *prev_packet = tidq->prev_packet;

	if (magic == __perf_cs_etmv3_magic)
		if (packet->exception_number == CS_ETMV3_EXC_SMC ||
		    packet->exception_number == CS_ETMV3_EXC_HYP ||
		    packet->exception_number == CS_ETMV3_EXC_JAZELLE_THUMBEE ||
		    packet->exception_number == CS_ETMV3_EXC_UNDEFINED_INSTR ||
		    packet->exception_number == CS_ETMV3_EXC_PREFETCH_ABORT ||
		    packet->exception_number == CS_ETMV3_EXC_DATA_FAULT ||
		    packet->exception_number == CS_ETMV3_EXC_GENERIC)
			return true;

	if (magic == __perf_cs_etmv4_magic) {
		if (packet->exception_number == CS_ETMV4_EXC_TRAP ||
		    packet->exception_number == CS_ETMV4_EXC_ALIGNMENT ||
		    packet->exception_number == CS_ETMV4_EXC_INST_FAULT ||
		    packet->exception_number == CS_ETMV4_EXC_DATA_FAULT)
			return true;

		/*
		 * For CS_ETMV4_EXC_CALL, except SVC other instructions
		 * (SMC, HVC) are taken as sync exceptions.
		 */
		if (packet->exception_number == CS_ETMV4_EXC_CALL &&
		    !cs_etm__is_svc_instr(etmq, trace_chan_id, prev_packet,
					  prev_packet->end_addr))
			return true;

		/*
		 * ETMv4 has 5 bits for exception number; if the numbers
		 * are in the range ( CS_ETMV4_EXC_FIQ, CS_ETMV4_EXC_END ]
		 * they are implementation defined exceptions.
		 *
		 * For this case, simply take it as sync exception.
		 */
		if (packet->exception_number > CS_ETMV4_EXC_FIQ &&
		    packet->exception_number <= CS_ETMV4_EXC_END)
			return true;
	}

	return false;
}

static int cs_etm__set_sample_flags(struct cs_etm_queue *etmq,
				    struct cs_etm_traceid_queue *tidq)
{
	struct cs_etm_packet *packet = tidq->packet;
	struct cs_etm_packet *prev_packet = tidq->prev_packet;
	u8 trace_chan_id = tidq->trace_chan_id;
	u64 magic;
	int ret;

	switch (packet->sample_type) {
	case CS_ETM_RANGE:
		/*
		 * Immediate branch instruction without neither link nor
		 * return flag, it's normal branch instruction within
		 * the function.
		 */
		if (packet->last_instr_type == OCSD_INSTR_BR &&
		    packet->last_instr_subtype == OCSD_S_INSTR_NONE) {
			packet->flags = PERF_IP_FLAG_BRANCH;

			if (packet->last_instr_cond)
				packet->flags |= PERF_IP_FLAG_CONDITIONAL;
		}

		/*
		 * Immediate branch instruction with link (e.g. BL), this is
		 * branch instruction for function call.
		 */
		if (packet->last_instr_type == OCSD_INSTR_BR &&
		    packet->last_instr_subtype == OCSD_S_INSTR_BR_LINK)
			packet->flags = PERF_IP_FLAG_BRANCH |
					PERF_IP_FLAG_CALL;

		/*
		 * Indirect branch instruction with link (e.g. BLR), this is
		 * branch instruction for function call.
		 */
		if (packet->last_instr_type == OCSD_INSTR_BR_INDIRECT &&
		    packet->last_instr_subtype == OCSD_S_INSTR_BR_LINK)
			packet->flags = PERF_IP_FLAG_BRANCH |
					PERF_IP_FLAG_CALL;

		/*
		 * Indirect branch instruction with subtype of
		 * OCSD_S_INSTR_V7_IMPLIED_RET, this is explicit hint for
		 * function return for A32/T32.
		 */
		if (packet->last_instr_type == OCSD_INSTR_BR_INDIRECT &&
		    packet->last_instr_subtype == OCSD_S_INSTR_V7_IMPLIED_RET)
			packet->flags = PERF_IP_FLAG_BRANCH |
					PERF_IP_FLAG_RETURN;

		/*
		 * Indirect branch instruction without link (e.g. BR), usually
		 * this is used for function return, especially for functions
		 * within dynamic link lib.
		 */
		if (packet->last_instr_type == OCSD_INSTR_BR_INDIRECT &&
		    packet->last_instr_subtype == OCSD_S_INSTR_NONE)
			packet->flags = PERF_IP_FLAG_BRANCH |
					PERF_IP_FLAG_RETURN;

		/* Return instruction for function return. */
		if (packet->last_instr_type == OCSD_INSTR_BR_INDIRECT &&
		    packet->last_instr_subtype == OCSD_S_INSTR_V8_RET)
			packet->flags = PERF_IP_FLAG_BRANCH |
					PERF_IP_FLAG_RETURN;

		/*
		 * Decoder might insert a discontinuity in the middle of
		 * instruction packets, fixup prev_packet with flag
		 * PERF_IP_FLAG_TRACE_BEGIN to indicate restarting trace.
		 */
		if (prev_packet->sample_type == CS_ETM_DISCONTINUITY)
			prev_packet->flags |= PERF_IP_FLAG_BRANCH |
					      PERF_IP_FLAG_TRACE_BEGIN;

		/*
		 * If the previous packet is an exception return packet
		 * and the return address just follows SVC instuction,
		 * it needs to calibrate the previous packet sample flags
		 * as PERF_IP_FLAG_SYSCALLRET.
		 */
		if (prev_packet->flags == (PERF_IP_FLAG_BRANCH |
					   PERF_IP_FLAG_RETURN |
					   PERF_IP_FLAG_INTERRUPT) &&
		    cs_etm__is_svc_instr(etmq, trace_chan_id,
					 packet, packet->start_addr))
			prev_packet->flags = PERF_IP_FLAG_BRANCH |
					     PERF_IP_FLAG_RETURN |
					     PERF_IP_FLAG_SYSCALLRET;
		break;
	case CS_ETM_DISCONTINUITY:
		/*
		 * The trace is discontinuous, if the previous packet is
		 * instruction packet, set flag PERF_IP_FLAG_TRACE_END
		 * for previous packet.
		 */
		if (prev_packet->sample_type == CS_ETM_RANGE)
			prev_packet->flags |= PERF_IP_FLAG_BRANCH |
					      PERF_IP_FLAG_TRACE_END;
		break;
	case CS_ETM_EXCEPTION:
		ret = cs_etm__get_magic(packet->trace_chan_id, &magic);
		if (ret)
			return ret;

		/* The exception is for system call. */
		if (cs_etm__is_syscall(etmq, tidq, magic))
			packet->flags = PERF_IP_FLAG_BRANCH |
					PERF_IP_FLAG_CALL |
					PERF_IP_FLAG_SYSCALLRET;
		/*
		 * The exceptions are triggered by external signals from bus,
		 * interrupt controller, debug module, PE reset or halt.
		 */
		else if (cs_etm__is_async_exception(tidq, magic))
			packet->flags = PERF_IP_FLAG_BRANCH |
					PERF_IP_FLAG_CALL |
					PERF_IP_FLAG_ASYNC |
					PERF_IP_FLAG_INTERRUPT;
		/*
		 * Otherwise, exception is caused by trap, instruction &
		 * data fault, or alignment errors.
		 */
		else if (cs_etm__is_sync_exception(etmq, tidq, magic))
			packet->flags = PERF_IP_FLAG_BRANCH |
					PERF_IP_FLAG_CALL |
					PERF_IP_FLAG_INTERRUPT;

		/*
		 * When the exception packet is inserted, since exception
		 * packet is not used standalone for generating samples
		 * and it's affiliation to the previous instruction range
		 * packet; so set previous range packet flags to tell perf
		 * it is an exception taken branch.
		 */
		if (prev_packet->sample_type == CS_ETM_RANGE)
			prev_packet->flags = packet->flags;
		break;
	case CS_ETM_EXCEPTION_RET:
		/*
		 * When the exception return packet is inserted, since
		 * exception return packet is not used standalone for
		 * generating samples and it's affiliation to the previous
		 * instruction range packet; so set previous range packet
		 * flags to tell perf it is an exception return branch.
		 *
		 * The exception return can be for either system call or
		 * other exception types; unfortunately the packet doesn't
		 * contain exception type related info so we cannot decide
		 * the exception type purely based on exception return packet.
		 * If we record the exception number from exception packet and
		 * reuse it for excpetion return packet, this is not reliable
		 * due the trace can be discontinuity or the interrupt can
		 * be nested, thus the recorded exception number cannot be
		 * used for exception return packet for these two cases.
		 *
		 * For exception return packet, we only need to distinguish the
		 * packet is for system call or for other types.  Thus the
		 * decision can be deferred when receive the next packet which
		 * contains the return address, based on the return address we
		 * can read out the previous instruction and check if it's a
		 * system call instruction and then calibrate the sample flag
		 * as needed.
		 */
		if (prev_packet->sample_type == CS_ETM_RANGE)
			prev_packet->flags = PERF_IP_FLAG_BRANCH |
					     PERF_IP_FLAG_RETURN |
					     PERF_IP_FLAG_INTERRUPT;
		break;
	case CS_ETM_EMPTY:
	default:
		break;
	}

	return 0;
}

static int cs_etm__decode_data_block(struct cs_etm_queue *etmq)
{
	int ret = 0;
	size_t processed = 0;

	/*
	 * Packets are decoded and added to the decoder's packet queue
	 * until the decoder packet processing callback has requested that
	 * processing stops or there is nothing left in the buffer.  Normal
	 * operations that stop processing are a timestamp packet or a full
	 * decoder buffer queue.
	 */
	ret = cs_etm_decoder__process_data_block(etmq->decoder,
						 etmq->offset,
						 &etmq->buf[etmq->buf_used],
						 etmq->buf_len,
						 &processed);
	if (ret)
		goto out;

	etmq->offset += processed;
	etmq->buf_used += processed;
	etmq->buf_len -= processed;

out:
	return ret;
}

static int cs_etm__process_traceid_queue(struct cs_etm_queue *etmq,
					 struct cs_etm_traceid_queue *tidq)
{
	int ret;
	struct cs_etm_packet_queue *packet_queue;

	packet_queue = &tidq->packet_queue;

	/* Process each packet in this chunk */
	while (1) {
		ret = cs_etm_decoder__get_packet(packet_queue,
						 tidq->packet);
		if (ret <= 0)
			/*
			 * Stop processing this chunk on
			 * end of data or error
			 */
			break;

		/*
		 * Since packet addresses are swapped in packet
		 * handling within below switch() statements,
		 * thus setting sample flags must be called
		 * prior to switch() statement to use address
		 * information before packets swapping.
		 */
		ret = cs_etm__set_sample_flags(etmq, tidq);
		if (ret < 0)
			break;

		switch (tidq->packet->sample_type) {
		case CS_ETM_RANGE:
			/*
			 * If the packet contains an instruction
			 * range, generate instruction sequence
			 * events.
			 */
			cs_etm__sample(etmq, tidq);
			break;
		case CS_ETM_EXCEPTION:
		case CS_ETM_EXCEPTION_RET:
			/*
			 * If the exception packet is coming,
			 * make sure the previous instruction
			 * range packet to be handled properly.
			 */
			cs_etm__exception(tidq);
			break;
		case CS_ETM_DISCONTINUITY:
			/*
			 * Discontinuity in trace, flush
			 * previous branch stack
			 */
			cs_etm__flush(etmq, tidq);
			break;
		case CS_ETM_EMPTY:
			/*
			 * Should not receive empty packet,
			 * report error.
			 */
			pr_err("CS ETM Trace: empty packet\n");
			return -EINVAL;
		default:
			break;
		}
	}

	return ret;
}

static void cs_etm__clear_all_traceid_queues(struct cs_etm_queue *etmq)
{
	int idx;
	struct int_node *inode;
	struct cs_etm_traceid_queue *tidq;
	struct intlist *traceid_queues_list = etmq->traceid_queues_list;

	intlist__for_each_entry(inode, traceid_queues_list) {
		idx = (int)(intptr_t)inode->priv;
		tidq = etmq->traceid_queues[idx];

		/* Ignore return value */
		cs_etm__process_traceid_queue(etmq, tidq);

<<<<<<< HEAD
swap_packet:
	if (etm->sample_branches || etm->synth_opts.last_branch) {
=======
>>>>>>> f7688b48
		/*
		 * Generate an instruction sample with the remaining
		 * branchstack entries.
		 */
		cs_etm__flush(etmq, tidq);
	}
}

static int cs_etm__run_decoder(struct cs_etm_queue *etmq)
{
	int err = 0;
	struct cs_etm_traceid_queue *tidq;

	tidq = cs_etm__etmq_get_traceid_queue(etmq, CS_ETM_PER_THREAD_TRACEID);
	if (!tidq)
		return -EINVAL;

	/* Go through each buffer in the queue and decode them one by one */
	while (1) {
		err = cs_etm__get_data_block(etmq);
		if (err <= 0)
			return err;

		/* Run trace decoder until buffer consumed or end of trace */
		do {
			err = cs_etm__decode_data_block(etmq);
			if (err)
				return err;

			/*
			 * Process each packet in this chunk, nothing to do if
			 * an error occurs other than hoping the next one will
			 * be better.
			 */
			err = cs_etm__process_traceid_queue(etmq, tidq);

		} while (etmq->buf_len);

		if (err == 0)
			/* Flush any remaining branch stack entries */
			err = cs_etm__end_block(etmq, tidq);
	}

	return err;
}

static int cs_etm__process_timeless_queues(struct cs_etm_auxtrace *etm,
					   pid_t tid)
{
	unsigned int i;
	struct auxtrace_queues *queues = &etm->queues;

	for (i = 0; i < queues->nr_queues; i++) {
		struct auxtrace_queue *queue = &etm->queues.queue_array[i];
		struct cs_etm_queue *etmq = queue->priv;
		struct cs_etm_traceid_queue *tidq;

		if (!etmq)
			continue;

		tidq = cs_etm__etmq_get_traceid_queue(etmq,
						CS_ETM_PER_THREAD_TRACEID);

		if (!tidq)
			continue;

		if ((tid == -1) || (tidq->tid == tid)) {
			cs_etm__set_pid_tid_cpu(etm, tidq);
			cs_etm__run_decoder(etmq);
		}
	}

	return 0;
}

static int cs_etm__process_queues(struct cs_etm_auxtrace *etm)
{
	int ret = 0;
	unsigned int cs_queue_nr, queue_nr;
	u8 trace_chan_id;
	u64 timestamp;
	struct auxtrace_queue *queue;
	struct cs_etm_queue *etmq;
	struct cs_etm_traceid_queue *tidq;

	while (1) {
		if (!etm->heap.heap_cnt)
			goto out;

		/* Take the entry at the top of the min heap */
		cs_queue_nr = etm->heap.heap_array[0].queue_nr;
		queue_nr = TO_QUEUE_NR(cs_queue_nr);
		trace_chan_id = TO_TRACE_CHAN_ID(cs_queue_nr);
		queue = &etm->queues.queue_array[queue_nr];
		etmq = queue->priv;

		/*
		 * Remove the top entry from the heap since we are about
		 * to process it.
		 */
		auxtrace_heap__pop(&etm->heap);

		tidq  = cs_etm__etmq_get_traceid_queue(etmq, trace_chan_id);
		if (!tidq) {
			/*
			 * No traceID queue has been allocated for this traceID,
			 * which means something somewhere went very wrong.  No
			 * other choice than simply exit.
			 */
			ret = -EINVAL;
			goto out;
		}

		/*
		 * Packets associated with this timestamp are already in
		 * the etmq's traceID queue, so process them.
		 */
		ret = cs_etm__process_traceid_queue(etmq, tidq);
		if (ret < 0)
			goto out;

		/*
		 * Packets for this timestamp have been processed, time to
		 * move on to the next timestamp, fetching a new auxtrace_buffer
		 * if need be.
		 */
refetch:
		ret = cs_etm__get_data_block(etmq);
		if (ret < 0)
			goto out;

		/*
		 * No more auxtrace_buffers to process in this etmq, simply
		 * move on to another entry in the auxtrace_heap.
		 */
		if (!ret)
			continue;

		ret = cs_etm__decode_data_block(etmq);
		if (ret)
			goto out;

		timestamp = cs_etm__etmq_get_timestamp(etmq, &trace_chan_id);

		if (!timestamp) {
			/*
			 * Function cs_etm__decode_data_block() returns when
			 * there is no more traces to decode in the current
			 * auxtrace_buffer OR when a timestamp has been
			 * encountered on any of the traceID queues.  Since we
			 * did not get a timestamp, there is no more traces to
			 * process in this auxtrace_buffer.  As such empty and
			 * flush all traceID queues.
			 */
			cs_etm__clear_all_traceid_queues(etmq);

			/* Fetch another auxtrace_buffer for this etmq */
			goto refetch;
		}

		/*
		 * Add to the min heap the timestamp for packets that have
		 * just been decoded.  They will be processed and synthesized
		 * during the next call to cs_etm__process_traceid_queue() for
		 * this queue/traceID.
		 */
		cs_queue_nr = TO_CS_QUEUE_NR(queue_nr, trace_chan_id);
		ret = auxtrace_heap__add(&etm->heap, cs_queue_nr, timestamp);
	}

out:
	return ret;
}

static int cs_etm__process_itrace_start(struct cs_etm_auxtrace *etm,
					union perf_event *event)
{
	struct thread *th;

	if (etm->timeless_decoding)
		return 0;

	/*
	 * Add the tid/pid to the log so that we can get a match when
	 * we get a contextID from the decoder.
	 */
	th = machine__findnew_thread(etm->machine,
				     event->itrace_start.pid,
				     event->itrace_start.tid);
	if (!th)
		return -ENOMEM;

	thread__put(th);

	return 0;
}

static int cs_etm__process_switch_cpu_wide(struct cs_etm_auxtrace *etm,
					   union perf_event *event)
{
	struct thread *th;
	bool out = event->header.misc & PERF_RECORD_MISC_SWITCH_OUT;

	/*
	 * Context switch in per-thread mode are irrelevant since perf
	 * will start/stop tracing as the process is scheduled.
	 */
	if (etm->timeless_decoding)
		return 0;

	/*
	 * SWITCH_IN events carry the next process to be switched out while
	 * SWITCH_OUT events carry the process to be switched in.  As such
	 * we don't care about IN events.
	 */
	if (!out)
		return 0;

	/*
	 * Add the tid/pid to the log so that we can get a match when
	 * we get a contextID from the decoder.
	 */
	th = machine__findnew_thread(etm->machine,
				     event->context_switch.next_prev_pid,
				     event->context_switch.next_prev_tid);
	if (!th)
		return -ENOMEM;

	thread__put(th);

	return 0;
}

static int cs_etm__process_event(struct perf_session *session,
				 union perf_event *event,
				 struct perf_sample *sample,
				 struct perf_tool *tool)
{
	int err = 0;
	u64 timestamp;
	struct cs_etm_auxtrace *etm = container_of(session->auxtrace,
						   struct cs_etm_auxtrace,
						   auxtrace);

	if (dump_trace)
		return 0;

	if (!tool->ordered_events) {
		pr_err("CoreSight ETM Trace requires ordered events\n");
		return -EINVAL;
	}

	if (sample->time && (sample->time != (u64) -1))
		timestamp = sample->time;
	else
		timestamp = 0;

	if (timestamp || etm->timeless_decoding) {
		err = cs_etm__update_queues(etm);
		if (err)
			return err;
	}

	if (etm->timeless_decoding &&
	    event->header.type == PERF_RECORD_EXIT)
		return cs_etm__process_timeless_queues(etm,
						       event->fork.tid);

	if (event->header.type == PERF_RECORD_ITRACE_START)
		return cs_etm__process_itrace_start(etm, event);
	else if (event->header.type == PERF_RECORD_SWITCH_CPU_WIDE)
		return cs_etm__process_switch_cpu_wide(etm, event);

	if (!etm->timeless_decoding &&
	    event->header.type == PERF_RECORD_AUX)
		return cs_etm__process_queues(etm);

	return 0;
}

static int cs_etm__process_auxtrace_event(struct perf_session *session,
					  union perf_event *event,
					  struct perf_tool *tool __maybe_unused)
{
	struct cs_etm_auxtrace *etm = container_of(session->auxtrace,
						   struct cs_etm_auxtrace,
						   auxtrace);
	if (!etm->data_queued) {
		struct auxtrace_buffer *buffer;
		off_t  data_offset;
		int fd = perf_data__fd(session->data);
		bool is_pipe = perf_data__is_pipe(session->data);
		int err;

		if (is_pipe)
			data_offset = 0;
		else {
			data_offset = lseek(fd, 0, SEEK_CUR);
			if (data_offset == -1)
				return -errno;
		}

		err = auxtrace_queues__add_event(&etm->queues, session,
						 event, data_offset, &buffer);
		if (err)
			return err;

		if (dump_trace)
			if (auxtrace_buffer__get_data(buffer, fd)) {
				cs_etm__dump_event(etm, buffer);
				auxtrace_buffer__put_data(buffer);
			}
	}

	return 0;
}

static bool cs_etm__is_timeless_decoding(struct cs_etm_auxtrace *etm)
{
	struct evsel *evsel;
	struct evlist *evlist = etm->session->evlist;
	bool timeless_decoding = true;

	/*
	 * Circle through the list of event and complain if we find one
	 * with the time bit set.
	 */
	evlist__for_each_entry(evlist, evsel) {
		if ((evsel->core.attr.sample_type & PERF_SAMPLE_TIME))
			timeless_decoding = false;
	}

	return timeless_decoding;
}

static const char * const cs_etm_global_header_fmts[] = {
	[CS_HEADER_VERSION_0]	= "	Header version		       %llx\n",
	[CS_PMU_TYPE_CPUS]	= "	PMU type/num cpus	       %llx\n",
	[CS_ETM_SNAPSHOT]	= "	Snapshot		       %llx\n",
};

static const char * const cs_etm_priv_fmts[] = {
	[CS_ETM_MAGIC]		= "	Magic number		       %llx\n",
	[CS_ETM_CPU]		= "	CPU			       %lld\n",
	[CS_ETM_ETMCR]		= "	ETMCR			       %llx\n",
	[CS_ETM_ETMTRACEIDR]	= "	ETMTRACEIDR		       %llx\n",
	[CS_ETM_ETMCCER]	= "	ETMCCER			       %llx\n",
	[CS_ETM_ETMIDR]		= "	ETMIDR			       %llx\n",
};

static const char * const cs_etmv4_priv_fmts[] = {
	[CS_ETM_MAGIC]		= "	Magic number		       %llx\n",
	[CS_ETM_CPU]		= "	CPU			       %lld\n",
	[CS_ETMV4_TRCCONFIGR]	= "	TRCCONFIGR		       %llx\n",
	[CS_ETMV4_TRCTRACEIDR]	= "	TRCTRACEIDR		       %llx\n",
	[CS_ETMV4_TRCIDR0]	= "	TRCIDR0			       %llx\n",
	[CS_ETMV4_TRCIDR1]	= "	TRCIDR1			       %llx\n",
	[CS_ETMV4_TRCIDR2]	= "	TRCIDR2			       %llx\n",
	[CS_ETMV4_TRCIDR8]	= "	TRCIDR8			       %llx\n",
	[CS_ETMV4_TRCAUTHSTATUS] = "	TRCAUTHSTATUS		       %llx\n",
};

static void cs_etm__print_auxtrace_info(__u64 *val, int num)
{
	int i, j, cpu = 0;

	for (i = 0; i < CS_HEADER_VERSION_0_MAX; i++)
		fprintf(stdout, cs_etm_global_header_fmts[i], val[i]);

	for (i = CS_HEADER_VERSION_0_MAX; cpu < num; cpu++) {
		if (val[i] == __perf_cs_etmv3_magic)
			for (j = 0; j < CS_ETM_PRIV_MAX; j++, i++)
				fprintf(stdout, cs_etm_priv_fmts[j], val[i]);
		else if (val[i] == __perf_cs_etmv4_magic)
			for (j = 0; j < CS_ETMV4_PRIV_MAX; j++, i++)
				fprintf(stdout, cs_etmv4_priv_fmts[j], val[i]);
		else
			/* failure.. return */
			return;
	}
}

int cs_etm__process_auxtrace_info(union perf_event *event,
				  struct perf_session *session)
{
	struct perf_record_auxtrace_info *auxtrace_info = &event->auxtrace_info;
	struct cs_etm_auxtrace *etm = NULL;
	struct int_node *inode;
	unsigned int pmu_type;
	int event_header_size = sizeof(struct perf_event_header);
	int info_header_size;
	int total_size = auxtrace_info->header.size;
	int priv_size = 0;
	int num_cpu;
	int err = 0, idx = -1;
	int i, j, k;
	u64 *ptr, *hdr = NULL;
	u64 **metadata = NULL;

	/*
	 * sizeof(auxtrace_info_event::type) +
	 * sizeof(auxtrace_info_event::reserved) == 8
	 */
	info_header_size = 8;

	if (total_size < (event_header_size + info_header_size))
		return -EINVAL;

	priv_size = total_size - event_header_size - info_header_size;

	/* First the global part */
	ptr = (u64 *) auxtrace_info->priv;

	/* Look for version '0' of the header */
	if (ptr[0] != 0)
		return -EINVAL;

	hdr = zalloc(sizeof(*hdr) * CS_HEADER_VERSION_0_MAX);
	if (!hdr)
		return -ENOMEM;

	/* Extract header information - see cs-etm.h for format */
	for (i = 0; i < CS_HEADER_VERSION_0_MAX; i++)
		hdr[i] = ptr[i];
	num_cpu = hdr[CS_PMU_TYPE_CPUS] & 0xffffffff;
	pmu_type = (unsigned int) ((hdr[CS_PMU_TYPE_CPUS] >> 32) &
				    0xffffffff);

	/*
	 * Create an RB tree for traceID-metadata tuple.  Since the conversion
	 * has to be made for each packet that gets decoded, optimizing access
	 * in anything other than a sequential array is worth doing.
	 */
	traceid_list = intlist__new(NULL);
	if (!traceid_list) {
		err = -ENOMEM;
		goto err_free_hdr;
	}

	metadata = zalloc(sizeof(*metadata) * num_cpu);
	if (!metadata) {
		err = -ENOMEM;
		goto err_free_traceid_list;
	}

	/*
	 * The metadata is stored in the auxtrace_info section and encodes
	 * the configuration of the ARM embedded trace macrocell which is
	 * required by the trace decoder to properly decode the trace due
	 * to its highly compressed nature.
	 */
	for (j = 0; j < num_cpu; j++) {
		if (ptr[i] == __perf_cs_etmv3_magic) {
			metadata[j] = zalloc(sizeof(*metadata[j]) *
					     CS_ETM_PRIV_MAX);
			if (!metadata[j]) {
				err = -ENOMEM;
				goto err_free_metadata;
			}
			for (k = 0; k < CS_ETM_PRIV_MAX; k++)
				metadata[j][k] = ptr[i + k];

			/* The traceID is our handle */
			idx = metadata[j][CS_ETM_ETMTRACEIDR];
			i += CS_ETM_PRIV_MAX;
		} else if (ptr[i] == __perf_cs_etmv4_magic) {
			metadata[j] = zalloc(sizeof(*metadata[j]) *
					     CS_ETMV4_PRIV_MAX);
			if (!metadata[j]) {
				err = -ENOMEM;
				goto err_free_metadata;
			}
			for (k = 0; k < CS_ETMV4_PRIV_MAX; k++)
				metadata[j][k] = ptr[i + k];

			/* The traceID is our handle */
			idx = metadata[j][CS_ETMV4_TRCTRACEIDR];
			i += CS_ETMV4_PRIV_MAX;
		}

		/* Get an RB node for this CPU */
		inode = intlist__findnew(traceid_list, idx);

		/* Something went wrong, no need to continue */
		if (!inode) {
			err = -ENOMEM;
			goto err_free_metadata;
		}

		/*
		 * The node for that CPU should not be taken.
		 * Back out if that's the case.
		 */
		if (inode->priv) {
			err = -EINVAL;
			goto err_free_metadata;
		}
		/* All good, associate the traceID with the metadata pointer */
		inode->priv = metadata[j];
	}

	/*
	 * Each of CS_HEADER_VERSION_0_MAX, CS_ETM_PRIV_MAX and
	 * CS_ETMV4_PRIV_MAX mark how many double words are in the
	 * global metadata, and each cpu's metadata respectively.
	 * The following tests if the correct number of double words was
	 * present in the auxtrace info section.
	 */
	if (i * 8 != priv_size) {
		err = -EINVAL;
		goto err_free_metadata;
	}

	etm = zalloc(sizeof(*etm));

	if (!etm) {
		err = -ENOMEM;
		goto err_free_metadata;
	}

	err = auxtrace_queues__init(&etm->queues);
	if (err)
		goto err_free_etm;

	etm->session = session;
	etm->machine = &session->machines.host;

	etm->num_cpu = num_cpu;
	etm->pmu_type = pmu_type;
	etm->snapshot_mode = (hdr[CS_ETM_SNAPSHOT] != 0);
	etm->metadata = metadata;
	etm->auxtrace_type = auxtrace_info->type;
	etm->timeless_decoding = cs_etm__is_timeless_decoding(etm);

	etm->auxtrace.process_event = cs_etm__process_event;
	etm->auxtrace.process_auxtrace_event = cs_etm__process_auxtrace_event;
	etm->auxtrace.flush_events = cs_etm__flush_events;
	etm->auxtrace.free_events = cs_etm__free_events;
	etm->auxtrace.free = cs_etm__free;
	session->auxtrace = &etm->auxtrace;

	etm->unknown_thread = thread__new(999999999, 999999999);
	if (!etm->unknown_thread) {
		err = -ENOMEM;
		goto err_free_queues;
	}

	/*
	 * Initialize list node so that at thread__zput() we can avoid
	 * segmentation fault at list_del_init().
	 */
	INIT_LIST_HEAD(&etm->unknown_thread->node);

	err = thread__set_comm(etm->unknown_thread, "unknown", 0);
	if (err)
		goto err_delete_thread;

	if (thread__init_map_groups(etm->unknown_thread, etm->machine)) {
		err = -ENOMEM;
		goto err_delete_thread;
	}

	if (dump_trace) {
		cs_etm__print_auxtrace_info(auxtrace_info->priv, num_cpu);
		return 0;
	}

	if (session->itrace_synth_opts->set) {
		etm->synth_opts = *session->itrace_synth_opts;
	} else {
		itrace_synth_opts__set_default(&etm->synth_opts,
				session->itrace_synth_opts->default_no_sample);
		etm->synth_opts.callchain = false;
	}

	err = cs_etm__synth_events(etm, session);
	if (err)
		goto err_delete_thread;

	err = auxtrace_queues__process_index(&etm->queues, session);
	if (err)
		goto err_delete_thread;

	etm->data_queued = etm->queues.populated;

	return 0;

err_delete_thread:
	thread__zput(etm->unknown_thread);
err_free_queues:
	auxtrace_queues__free(&etm->queues);
	session->auxtrace = NULL;
err_free_etm:
	zfree(&etm);
err_free_metadata:
	/* No need to check @metadata[j], free(NULL) is supported */
	for (j = 0; j < num_cpu; j++)
		zfree(&metadata[j]);
	zfree(&metadata);
err_free_traceid_list:
	intlist__delete(traceid_list);
err_free_hdr:
	zfree(&hdr);

	return err;
}<|MERGE_RESOLUTION|>--- conflicted
+++ resolved
@@ -635,13 +635,8 @@
 	}
 }
 
-<<<<<<< HEAD
-static u32 cs_etm__mem_access(struct cs_etm_queue *etmq, u64 address,
-			      size_t size, u8 *buffer)
-=======
 static u32 cs_etm__mem_access(struct cs_etm_queue *etmq, u8 trace_chan_id,
 			      u64 address, size_t size, u8 *buffer)
->>>>>>> f7688b48
 {
 	u8  cpumode;
 	u64 offset;
@@ -656,12 +651,9 @@
 
 	machine = etmq->etm->machine;
 	cpumode = cs_etm__cpu_mode(etmq, address);
-<<<<<<< HEAD
-=======
 	tidq = cs_etm__etmq_get_traceid_queue(etmq, trace_chan_id);
 	if (!tidq)
 		return 0;
->>>>>>> f7688b48
 
 	thread = tidq->thread;
 	if (!thread) {
@@ -1136,18 +1128,11 @@
 	sample.id = etmq->etm->instructions_id;
 	sample.stream_id = etmq->etm->instructions_id;
 	sample.period = period;
-<<<<<<< HEAD
-	sample.cpu = etmq->packet->cpu;
-	sample.flags = 0;
-	sample.insn_len = 1;
-	sample.cpumode = event->sample.header.misc;
-=======
 	sample.cpu = tidq->packet->cpu;
 	sample.flags = tidq->prev_packet->flags;
 	sample.cpumode = event->sample.header.misc;
 
 	cs_etm__copy_insn(etmq, tidq->trace_chan_id, tidq->packet, &sample);
->>>>>>> f7688b48
 
 	if (etm->synth_opts.last_branch) {
 		cs_etm__copy_last_branch_rb(etmq, tidq);
@@ -1191,28 +1176,13 @@
 	} dummy_bs;
 	u64 ip;
 
-<<<<<<< HEAD
-	ip = cs_etm__last_executed_instr(etmq->prev_packet);
-=======
 	ip = cs_etm__last_executed_instr(tidq->prev_packet);
->>>>>>> f7688b48
 
 	event->sample.header.type = PERF_RECORD_SAMPLE;
 	event->sample.header.misc = cs_etm__cpu_mode(etmq, ip);
 	event->sample.header.size = sizeof(struct perf_event_header);
 
 	sample.ip = ip;
-<<<<<<< HEAD
-	sample.pid = etmq->pid;
-	sample.tid = etmq->tid;
-	sample.addr = cs_etm__first_executed_instr(etmq->packet);
-	sample.id = etmq->etm->branches_id;
-	sample.stream_id = etmq->etm->branches_id;
-	sample.period = 1;
-	sample.cpu = etmq->packet->cpu;
-	sample.flags = 0;
-	sample.cpumode = event->sample.header.misc;
-=======
 	sample.pid = tidq->pid;
 	sample.tid = tidq->tid;
 	sample.addr = cs_etm__first_executed_instr(tidq->packet);
@@ -1225,7 +1195,6 @@
 
 	cs_etm__copy_insn(etmq, tidq->trace_chan_id, tidq->prev_packet,
 			  &sample);
->>>>>>> f7688b48
 
 	/*
 	 * perf report cannot handle events without a branch stack
@@ -2043,11 +2012,6 @@
 		/* Ignore return value */
 		cs_etm__process_traceid_queue(etmq, tidq);
 
-<<<<<<< HEAD
-swap_packet:
-	if (etm->sample_branches || etm->synth_opts.last_branch) {
-=======
->>>>>>> f7688b48
 		/*
 		 * Generate an instruction sample with the remaining
 		 * branchstack entries.
