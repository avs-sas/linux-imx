--- conflicted
+++ resolved
@@ -951,11 +951,7 @@
 
 		file = PyFile_FromFile(fp, "perf", "r", NULL);
 #else
-<<<<<<< HEAD
-		file = PyFile_FromFd(evlist->pollfd.entries[i].fd, "perf", "r", -1,
-=======
 		file = PyFile_FromFd(evlist->core.pollfd.entries[i].fd, "perf", "r", -1,
->>>>>>> f7688b48
 				     NULL, NULL, NULL, 0);
 #endif
 		if (file == NULL)
