--- conflicted
+++ resolved
@@ -60,11 +60,7 @@
 	TEST_ASSERT_VAL("find other", other[3] == NULL);
 
 	for (i = 0; i < num_other; i++)
-<<<<<<< HEAD
-		free((void *)other[i]);
-=======
 		zfree(&other[i]);
->>>>>>> f7688b48
 	free((void *)other);
 
 	return 0;
