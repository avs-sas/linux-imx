// SPDX-License-Identifier: GPL-2.0-or-later
/*
 * elf.c - ELF access library
 *
 * Adapted from kpatch (https://github.com/dynup/kpatch):
 * Copyright (C) 2013-2015 Josh Poimboeuf <jpoimboe@redhat.com>
 * Copyright (C) 2014 Seth Jennings <sjenning@redhat.com>
 */

#include <sys/types.h>
#include <sys/stat.h>
#include <sys/mman.h>
#include <fcntl.h>
#include <stdio.h>
#include <stdlib.h>
#include <string.h>
#include <unistd.h>
#include <errno.h>
#include <objtool/builtin.h>

#include <objtool/elf.h>
#include <objtool/warn.h>

#define MAX_NAME_LEN 128

static inline u32 str_hash(const char *str)
{
	return jhash(str, strlen(str), 0);
}

#define __elf_table(name)	(elf->name##_hash)
#define __elf_bits(name)	(elf->name##_bits)

#define elf_hash_add(name, node, key) \
	hlist_add_head(node, &__elf_table(name)[hash_min(key, __elf_bits(name))])

#define elf_hash_for_each_possible(name, obj, member, key) \
	hlist_for_each_entry(obj, &__elf_table(name)[hash_min(key, __elf_bits(name))], member)

#define elf_alloc_hash(name, size) \
({ \
	__elf_bits(name) = max(10, ilog2(size)); \
	__elf_table(name) = mmap(NULL, sizeof(struct hlist_head) << __elf_bits(name), \
				 PROT_READ|PROT_WRITE, \
				 MAP_PRIVATE|MAP_ANON, -1, 0); \
	if (__elf_table(name) == (void *)-1L) { \
		WARN("mmap fail " #name); \
		__elf_table(name) = NULL; \
	} \
	__elf_table(name); \
})

static bool symbol_to_offset(struct rb_node *a, const struct rb_node *b)
{
	struct symbol *sa = rb_entry(a, struct symbol, node);
	struct symbol *sb = rb_entry(b, struct symbol, node);

	if (sa->offset < sb->offset)
		return true;
	if (sa->offset > sb->offset)
		return false;

	if (sa->len < sb->len)
		return true;
	if (sa->len > sb->len)
		return false;

	sa->alias = sb;

	return false;
}

static int symbol_by_offset(const void *key, const struct rb_node *node)
{
	const struct symbol *s = rb_entry(node, struct symbol, node);
	const unsigned long *o = key;

	if (*o < s->offset)
		return -1;
	if (*o >= s->offset + s->len)
		return 1;

	return 0;
}

struct section *find_section_by_name(const struct elf *elf, const char *name)
{
	struct section *sec;

	elf_hash_for_each_possible(section_name, sec, name_hash, str_hash(name)) {
		if (!strcmp(sec->name, name))
			return sec;
	}

	return NULL;
}

static struct section *find_section_by_index(struct elf *elf,
					     unsigned int idx)
{
	struct section *sec;

	elf_hash_for_each_possible(section, sec, hash, idx) {
		if (sec->idx == idx)
			return sec;
	}

	return NULL;
}

static struct symbol *find_symbol_by_index(struct elf *elf, unsigned int idx)
{
	struct symbol *sym;

	elf_hash_for_each_possible(symbol, sym, hash, idx) {
		if (sym->idx == idx)
			return sym;
	}

	return NULL;
}

struct symbol *find_symbol_by_offset(struct section *sec, unsigned long offset)
{
	struct rb_node *node;

	rb_for_each(node, &offset, &sec->symbol_tree, symbol_by_offset) {
		struct symbol *s = rb_entry(node, struct symbol, node);

		if (s->offset == offset && s->type != STT_SECTION)
			return s;
	}

	return NULL;
}

struct symbol *find_func_by_offset(struct section *sec, unsigned long offset)
{
	struct rb_node *node;

	rb_for_each(node, &offset, &sec->symbol_tree, symbol_by_offset) {
		struct symbol *s = rb_entry(node, struct symbol, node);

		if (s->offset == offset && s->type == STT_FUNC)
			return s;
	}

	return NULL;
}

struct symbol *find_symbol_containing(const struct section *sec, unsigned long offset)
{
	struct rb_node *node;

	rb_for_each(node, &offset, &sec->symbol_tree, symbol_by_offset) {
		struct symbol *s = rb_entry(node, struct symbol, node);

		if (s->type != STT_SECTION)
			return s;
	}

	return NULL;
}

struct symbol *find_func_containing(struct section *sec, unsigned long offset)
{
	struct rb_node *node;

	rb_for_each(node, &offset, &sec->symbol_tree, symbol_by_offset) {
		struct symbol *s = rb_entry(node, struct symbol, node);

		if (s->type == STT_FUNC)
			return s;
	}

	return NULL;
}

struct symbol *find_symbol_by_name(const struct elf *elf, const char *name)
{
	struct symbol *sym;

	elf_hash_for_each_possible(symbol_name, sym, name_hash, str_hash(name)) {
		if (!strcmp(sym->name, name))
			return sym;
	}

	return NULL;
}

struct reloc *find_reloc_by_dest_range(const struct elf *elf, struct section *sec,
				     unsigned long offset, unsigned int len)
{
	struct reloc *reloc, *r = NULL;
	unsigned long o;

	if (!sec->reloc)
		return NULL;

	sec = sec->reloc;

	for_offset_range(o, offset, offset + len) {
		elf_hash_for_each_possible(reloc, reloc, hash,
					   sec_offset_hash(sec, o)) {
			if (reloc->sec != sec)
				continue;

			if (reloc->offset >= offset && reloc->offset < offset + len) {
				if (!r || reloc->offset < r->offset)
					r = reloc;
			}
		}
		if (r)
			return r;
	}

	return NULL;
}

struct reloc *find_reloc_by_dest(const struct elf *elf, struct section *sec, unsigned long offset)
{
	return find_reloc_by_dest_range(elf, sec, offset, 1);
}

void insn_to_reloc_sym_addend(struct section *sec, unsigned long offset,
			      struct reloc *reloc)
{
	if (sec->sym) {
		reloc->sym = sec->sym;
		reloc->addend = offset;
		return;
	}

	/*
	 * The Clang assembler strips section symbols, so we have to reference
	 * the function symbol instead:
	 */
	reloc->sym = find_symbol_containing(sec, offset);
	if (!reloc->sym) {
		/*
		 * Hack alert.  This happens when we need to reference the NOP
		 * pad insn immediately after the function.
		 */
		reloc->sym = find_symbol_containing(sec, offset - 1);
	}

	if (reloc->sym)
		reloc->addend = offset - reloc->sym->offset;
}

static int read_sections(struct elf *elf)
{
	Elf_Scn *s = NULL;
	struct section *sec;
	size_t shstrndx, sections_nr;
	int i;

	if (elf_getshdrnum(elf->elf, &sections_nr)) {
		WARN_ELF("elf_getshdrnum");
		return -1;
	}

	if (elf_getshdrstrndx(elf->elf, &shstrndx)) {
		WARN_ELF("elf_getshdrstrndx");
		return -1;
	}

	if (!elf_alloc_hash(section, sections_nr) ||
	    !elf_alloc_hash(section_name, sections_nr))
		return -1;

	for (i = 0; i < sections_nr; i++) {
		sec = malloc(sizeof(*sec));
		if (!sec) {
			perror("malloc");
			return -1;
		}
		memset(sec, 0, sizeof(*sec));

		INIT_LIST_HEAD(&sec->symbol_list);
		INIT_LIST_HEAD(&sec->reloc_list);

		s = elf_getscn(elf->elf, i);
		if (!s) {
			WARN_ELF("elf_getscn");
			return -1;
		}

		sec->idx = elf_ndxscn(s);

		if (!gelf_getshdr(s, &sec->sh)) {
			WARN_ELF("gelf_getshdr");
			return -1;
		}

		sec->name = elf_strptr(elf->elf, shstrndx, sec->sh.sh_name);
		if (!sec->name) {
			WARN_ELF("elf_strptr");
			return -1;
		}

		if (sec->sh.sh_size != 0) {
			sec->data = elf_getdata(s, NULL);
			if (!sec->data) {
				WARN_ELF("elf_getdata");
				return -1;
			}
			if (sec->data->d_off != 0 ||
			    sec->data->d_size != sec->sh.sh_size) {
				WARN("unexpected data attributes for %s",
				     sec->name);
				return -1;
			}
		}

		if (sec->sh.sh_flags & SHF_EXECINSTR)
			elf->text_size += sec->sh.sh_size;

		list_add_tail(&sec->list, &elf->sections);
		elf_hash_add(section, &sec->hash, sec->idx);
		elf_hash_add(section_name, &sec->name_hash, str_hash(sec->name));
	}

	if (stats) {
		printf("nr_sections: %lu\n", (unsigned long)sections_nr);
		printf("section_bits: %d\n", elf->section_bits);
	}

	/* sanity check, one more call to elf_nextscn() should return NULL */
	if (elf_nextscn(elf->elf, s)) {
		WARN("section entry mismatch");
		return -1;
	}

	return 0;
}

static void elf_add_symbol(struct elf *elf, struct symbol *sym)
{
	struct list_head *entry;
	struct rb_node *pnode;

	sym->type = GELF_ST_TYPE(sym->sym.st_info);
	sym->bind = GELF_ST_BIND(sym->sym.st_info);

	sym->offset = sym->sym.st_value;
	sym->len = sym->sym.st_size;

	rb_add(&sym->node, &sym->sec->symbol_tree, symbol_to_offset);
	pnode = rb_prev(&sym->node);
	if (pnode)
		entry = &rb_entry(pnode, struct symbol, node)->list;
	else
		entry = &sym->sec->symbol_list;
	list_add(&sym->list, entry);
	elf_hash_add(symbol, &sym->hash, sym->idx);
	elf_hash_add(symbol_name, &sym->name_hash, str_hash(sym->name));

	/*
	 * Don't store empty STT_NOTYPE symbols in the rbtree.  They
	 * can exist within a function, confusing the sorting.
	 */
	if (!sym->len)
		rb_erase(&sym->node, &sym->sec->symbol_tree);
}

static int read_symbols(struct elf *elf)
{
	struct section *symtab, *symtab_shndx, *sec;
	struct symbol *sym, *pfunc;
	int symbols_nr, i;
	char *coldstr;
	Elf_Data *shndx_data = NULL;
	Elf32_Word shndx;

	symtab = find_section_by_name(elf, ".symtab");
<<<<<<< HEAD
	if (!symtab) {
		/*
		 * A missing symbol table is actually possible if it's an empty
		 * .o file.  This can happen for thunk_64.o.
		 */
		return 0;
	}
=======
	if (symtab) {
		symtab_shndx = find_section_by_name(elf, ".symtab_shndx");
		if (symtab_shndx)
			shndx_data = symtab_shndx->data;
>>>>>>> 3b17187f

		symbols_nr = symtab->sh.sh_size / symtab->sh.sh_entsize;
	} else {
		/*
		 * A missing symbol table is actually possible if it's an empty
		 * .o file. This can happen for thunk_64.o. Make sure to at
		 * least allocate the symbol hash tables so we can do symbol
		 * lookups without crashing.
		 */
		symbols_nr = 0;
	}

	if (!elf_alloc_hash(symbol, symbols_nr) ||
	    !elf_alloc_hash(symbol_name, symbols_nr))
		return -1;

	for (i = 0; i < symbols_nr; i++) {
		sym = malloc(sizeof(*sym));
		if (!sym) {
			perror("malloc");
			return -1;
		}
		memset(sym, 0, sizeof(*sym));
		sym->alias = sym;

		sym->idx = i;

		if (!gelf_getsymshndx(symtab->data, shndx_data, i, &sym->sym,
				      &shndx)) {
			WARN_ELF("gelf_getsymshndx");
			goto err;
		}

		sym->name = elf_strptr(elf->elf, symtab->sh.sh_link,
				       sym->sym.st_name);
		if (!sym->name) {
			WARN_ELF("elf_strptr");
			goto err;
		}

		if ((sym->sym.st_shndx > SHN_UNDEF &&
		     sym->sym.st_shndx < SHN_LORESERVE) ||
		    (shndx_data && sym->sym.st_shndx == SHN_XINDEX)) {
			if (sym->sym.st_shndx != SHN_XINDEX)
				shndx = sym->sym.st_shndx;

			sym->sec = find_section_by_index(elf, shndx);
			if (!sym->sec) {
				WARN("couldn't find section for symbol %s",
				     sym->name);
				goto err;
			}
			if (GELF_ST_TYPE(sym->sym.st_info) == STT_SECTION) {
				sym->name = sym->sec->name;
				sym->sec->sym = sym;
			}
		} else
			sym->sec = find_section_by_index(elf, 0);

<<<<<<< HEAD
		sym->offset = sym->sym.st_value;
		sym->len = sym->sym.st_size;

		rb_add(&sym->sec->symbol_tree, &sym->node, symbol_to_offset);
		pnode = rb_prev(&sym->node);
		if (pnode)
			entry = &rb_entry(pnode, struct symbol, node)->list;
		else
			entry = &sym->sec->symbol_list;
		list_add(&sym->list, entry);
		elf_hash_add(elf->symbol_hash, &sym->hash, sym->idx);
		elf_hash_add(elf->symbol_name_hash, &sym->name_hash, str_hash(sym->name));

		/*
		 * Don't store empty STT_NOTYPE symbols in the rbtree.  They
		 * can exist within a function, confusing the sorting.
		 */
		if (!sym->len)
			rb_erase(&sym->node, &sym->sec->symbol_tree);
=======
		elf_add_symbol(elf, sym);
>>>>>>> 3b17187f
	}

	if (stats) {
		printf("nr_symbols: %lu\n", (unsigned long)symbols_nr);
		printf("symbol_bits: %d\n", elf->symbol_bits);
	}

	/* Create parent/child links for any cold subfunctions */
	list_for_each_entry(sec, &elf->sections, list) {
		list_for_each_entry(sym, &sec->symbol_list, list) {
			char pname[MAX_NAME_LEN + 1];
			size_t pnamelen;
			if (sym->type != STT_FUNC)
				continue;

			if (sym->pfunc == NULL)
				sym->pfunc = sym;

			if (sym->cfunc == NULL)
				sym->cfunc = sym;

			coldstr = strstr(sym->name, ".cold");
			if (!coldstr)
				continue;

			pnamelen = coldstr - sym->name;
			if (pnamelen > MAX_NAME_LEN) {
				WARN("%s(): parent function name exceeds maximum length of %d characters",
				     sym->name, MAX_NAME_LEN);
				return -1;
			}

			strncpy(pname, sym->name, pnamelen);
			pname[pnamelen] = '\0';
			pfunc = find_symbol_by_name(elf, pname);

			if (!pfunc) {
				WARN("%s(): can't find parent function",
				     sym->name);
				return -1;
			}

			sym->pfunc = pfunc;
			pfunc->cfunc = sym;

			/*
			 * Unfortunately, -fnoreorder-functions puts the child
			 * inside the parent.  Remove the overlap so we can
			 * have sane assumptions.
			 *
			 * Note that pfunc->len now no longer matches
			 * pfunc->sym.st_size.
			 */
			if (sym->sec == pfunc->sec &&
			    sym->offset >= pfunc->offset &&
			    sym->offset + sym->len == pfunc->offset + pfunc->len) {
				pfunc->len -= sym->len;
			}
		}
	}

	return 0;

err:
	free(sym);
	return -1;
}

static struct section *elf_create_reloc_section(struct elf *elf,
						struct section *base,
						int reltype);

int elf_add_reloc(struct elf *elf, struct section *sec, unsigned long offset,
		  unsigned int type, struct symbol *sym, int addend)
{
	struct reloc *reloc;

	if (!sec->reloc && !elf_create_reloc_section(elf, sec, SHT_RELA))
		return -1;

	reloc = malloc(sizeof(*reloc));
	if (!reloc) {
		perror("malloc");
		return -1;
	}
	memset(reloc, 0, sizeof(*reloc));

	reloc->sec = sec->reloc;
	reloc->offset = offset;
	reloc->type = type;
	reloc->sym = sym;
	reloc->addend = addend;

	list_add_tail(&reloc->list, &sec->reloc->reloc_list);
	elf_hash_add(reloc, &reloc->hash, reloc_hash(reloc));

	sec->reloc->sh.sh_size += sec->reloc->sh.sh_entsize;
	sec->reloc->changed = true;

	return 0;
}

int elf_add_reloc_to_insn(struct elf *elf, struct section *sec,
			  unsigned long offset, unsigned int type,
			  struct section *insn_sec, unsigned long insn_off)
{
	struct symbol *sym;
	int addend;

	if (insn_sec->sym) {
		sym = insn_sec->sym;
		addend = insn_off;

	} else {
		/*
		 * The Clang assembler strips section symbols, so we have to
		 * reference the function symbol instead:
		 */
		sym = find_symbol_containing(insn_sec, insn_off);
		if (!sym) {
			/*
			 * Hack alert.  This happens when we need to reference
			 * the NOP pad insn immediately after the function.
			 */
			sym = find_symbol_containing(insn_sec, insn_off - 1);
		}

		if (!sym) {
			WARN("can't find symbol containing %s+0x%lx", insn_sec->name, insn_off);
			return -1;
		}

		addend = insn_off - sym->offset;
	}

	return elf_add_reloc(elf, sec, offset, type, sym, addend);
}

static int read_rel_reloc(struct section *sec, int i, struct reloc *reloc, unsigned int *symndx)
{
	if (!gelf_getrel(sec->data, i, &reloc->rel)) {
		WARN_ELF("gelf_getrel");
		return -1;
	}
	reloc->type = GELF_R_TYPE(reloc->rel.r_info);
	reloc->addend = 0;
	reloc->offset = reloc->rel.r_offset;
	*symndx = GELF_R_SYM(reloc->rel.r_info);
	return 0;
}

static int read_rela_reloc(struct section *sec, int i, struct reloc *reloc, unsigned int *symndx)
{
	if (!gelf_getrela(sec->data, i, &reloc->rela)) {
		WARN_ELF("gelf_getrela");
		return -1;
	}
	reloc->type = GELF_R_TYPE(reloc->rela.r_info);
	reloc->addend = reloc->rela.r_addend;
	reloc->offset = reloc->rela.r_offset;
	*symndx = GELF_R_SYM(reloc->rela.r_info);
	return 0;
}

static int read_relocs(struct elf *elf)
{
	struct section *sec;
	struct reloc *reloc;
	int i;
	unsigned int symndx;
	unsigned long nr_reloc, max_reloc = 0, tot_reloc = 0;

	if (!elf_alloc_hash(reloc, elf->text_size / 16))
		return -1;

	list_for_each_entry(sec, &elf->sections, list) {
		if ((sec->sh.sh_type != SHT_RELA) &&
		    (sec->sh.sh_type != SHT_REL))
			continue;

		sec->base = find_section_by_index(elf, sec->sh.sh_info);
		if (!sec->base) {
			WARN("can't find base section for reloc section %s",
			     sec->name);
			return -1;
		}

		sec->base->reloc = sec;

		nr_reloc = 0;
		for (i = 0; i < sec->sh.sh_size / sec->sh.sh_entsize; i++) {
			reloc = malloc(sizeof(*reloc));
			if (!reloc) {
				perror("malloc");
				return -1;
			}
			memset(reloc, 0, sizeof(*reloc));
			switch (sec->sh.sh_type) {
			case SHT_REL:
				if (read_rel_reloc(sec, i, reloc, &symndx))
					return -1;
				break;
			case SHT_RELA:
				if (read_rela_reloc(sec, i, reloc, &symndx))
					return -1;
				break;
			default: return -1;
			}

			reloc->sec = sec;
			reloc->idx = i;
			reloc->sym = find_symbol_by_index(elf, symndx);
			if (!reloc->sym) {
				WARN("can't find reloc entry symbol %d for %s",
				     symndx, sec->name);
				return -1;
			}

			list_add_tail(&reloc->list, &sec->reloc_list);
			elf_hash_add(reloc, &reloc->hash, reloc_hash(reloc));

			nr_reloc++;
		}
		max_reloc = max(max_reloc, nr_reloc);
		tot_reloc += nr_reloc;
	}

	if (stats) {
		printf("max_reloc: %lu\n", max_reloc);
		printf("tot_reloc: %lu\n", tot_reloc);
		printf("reloc_bits: %d\n", elf->reloc_bits);
	}

	return 0;
}

struct elf *elf_open_read(const char *name, int flags)
{
	struct elf *elf;
	Elf_Cmd cmd;

	elf_version(EV_CURRENT);

	elf = malloc(sizeof(*elf));
	if (!elf) {
		perror("malloc");
		return NULL;
	}
	memset(elf, 0, offsetof(struct elf, sections));

	INIT_LIST_HEAD(&elf->sections);

	elf->fd = open(name, flags);
	if (elf->fd == -1) {
		fprintf(stderr, "objtool: Can't open '%s': %s\n",
			name, strerror(errno));
		goto err;
	}

	if ((flags & O_ACCMODE) == O_RDONLY)
		cmd = ELF_C_READ_MMAP;
	else if ((flags & O_ACCMODE) == O_RDWR)
		cmd = ELF_C_RDWR;
	else /* O_WRONLY */
		cmd = ELF_C_WRITE;

	elf->elf = elf_begin(elf->fd, cmd, NULL);
	if (!elf->elf) {
		WARN_ELF("elf_begin");
		goto err;
	}

	if (!gelf_getehdr(elf->elf, &elf->ehdr)) {
		WARN_ELF("gelf_getehdr");
		goto err;
	}

	if (read_sections(elf))
		goto err;

	if (read_symbols(elf))
		goto err;

	if (read_relocs(elf))
		goto err;

	return elf;

err:
	elf_close(elf);
	return NULL;
}

static int elf_add_string(struct elf *elf, struct section *strtab, char *str)
{
	Elf_Data *data;
	Elf_Scn *s;
	int len;

	if (!strtab)
		strtab = find_section_by_name(elf, ".strtab");
	if (!strtab) {
		WARN("can't find .strtab section");
		return -1;
	}

	s = elf_getscn(elf->elf, strtab->idx);
	if (!s) {
		WARN_ELF("elf_getscn");
		return -1;
	}

	data = elf_newdata(s);
	if (!data) {
		WARN_ELF("elf_newdata");
		return -1;
	}

	data->d_buf = str;
	data->d_size = strlen(str) + 1;
	data->d_align = 1;

	len = strtab->sh.sh_size;
	strtab->sh.sh_size += data->d_size;
	strtab->changed = true;

	return len;
}

struct symbol *elf_create_undef_symbol(struct elf *elf, const char *name)
{
	struct section *symtab, *symtab_shndx;
	struct symbol *sym;
	Elf_Data *data;
	Elf_Scn *s;

	sym = malloc(sizeof(*sym));
	if (!sym) {
		perror("malloc");
		return NULL;
	}
	memset(sym, 0, sizeof(*sym));

	sym->name = strdup(name);

	sym->sym.st_name = elf_add_string(elf, NULL, sym->name);
	if (sym->sym.st_name == -1)
		return NULL;

	sym->sym.st_info = GELF_ST_INFO(STB_GLOBAL, STT_NOTYPE);
	// st_other 0
	// st_shndx 0
	// st_value 0
	// st_size 0

	symtab = find_section_by_name(elf, ".symtab");
	if (!symtab) {
		WARN("can't find .symtab");
		return NULL;
	}

	s = elf_getscn(elf->elf, symtab->idx);
	if (!s) {
		WARN_ELF("elf_getscn");
		return NULL;
	}

	data = elf_newdata(s);
	if (!data) {
		WARN_ELF("elf_newdata");
		return NULL;
	}

	data->d_buf = &sym->sym;
	data->d_size = sizeof(sym->sym);
	data->d_align = 1;
	data->d_type = ELF_T_SYM;

	sym->idx = symtab->sh.sh_size / sizeof(sym->sym);

	symtab->sh.sh_size += data->d_size;
	symtab->changed = true;

	symtab_shndx = find_section_by_name(elf, ".symtab_shndx");
	if (symtab_shndx) {
		s = elf_getscn(elf->elf, symtab_shndx->idx);
		if (!s) {
			WARN_ELF("elf_getscn");
			return NULL;
		}

		data = elf_newdata(s);
		if (!data) {
			WARN_ELF("elf_newdata");
			return NULL;
		}

		data->d_buf = &sym->sym.st_size; /* conveniently 0 */
		data->d_size = sizeof(Elf32_Word);
		data->d_align = 4;
		data->d_type = ELF_T_WORD;

		symtab_shndx->sh.sh_size += 4;
		symtab_shndx->changed = true;
	}

	sym->sec = find_section_by_index(elf, 0);

	elf_add_symbol(elf, sym);

	return sym;
}

struct section *elf_create_section(struct elf *elf, const char *name,
				   unsigned int sh_flags, size_t entsize, int nr)
{
	struct section *sec, *shstrtab;
	size_t size = entsize * nr;
	Elf_Scn *s;

	sec = malloc(sizeof(*sec));
	if (!sec) {
		perror("malloc");
		return NULL;
	}
	memset(sec, 0, sizeof(*sec));

	INIT_LIST_HEAD(&sec->symbol_list);
	INIT_LIST_HEAD(&sec->reloc_list);

	s = elf_newscn(elf->elf);
	if (!s) {
		WARN_ELF("elf_newscn");
		return NULL;
	}

	sec->name = strdup(name);
	if (!sec->name) {
		perror("strdup");
		return NULL;
	}

	sec->idx = elf_ndxscn(s);
	sec->changed = true;

	sec->data = elf_newdata(s);
	if (!sec->data) {
		WARN_ELF("elf_newdata");
		return NULL;
	}

	sec->data->d_size = size;
	sec->data->d_align = 1;

	if (size) {
		sec->data->d_buf = malloc(size);
		if (!sec->data->d_buf) {
			perror("malloc");
			return NULL;
		}
		memset(sec->data->d_buf, 0, size);
	}

	if (!gelf_getshdr(s, &sec->sh)) {
		WARN_ELF("gelf_getshdr");
		return NULL;
	}

	sec->sh.sh_size = size;
	sec->sh.sh_entsize = entsize;
	sec->sh.sh_type = SHT_PROGBITS;
	sec->sh.sh_addralign = 1;
	sec->sh.sh_flags = SHF_ALLOC | sh_flags;

	/* Add section name to .shstrtab (or .strtab for Clang) */
	shstrtab = find_section_by_name(elf, ".shstrtab");
	if (!shstrtab)
		shstrtab = find_section_by_name(elf, ".strtab");
	if (!shstrtab) {
		WARN("can't find .shstrtab or .strtab section");
		return NULL;
	}
	sec->sh.sh_name = elf_add_string(elf, shstrtab, sec->name);
	if (sec->sh.sh_name == -1)
		return NULL;

	list_add_tail(&sec->list, &elf->sections);
	elf_hash_add(section, &sec->hash, sec->idx);
	elf_hash_add(section_name, &sec->name_hash, str_hash(sec->name));

	elf->changed = true;

	return sec;
}

static struct section *elf_create_rel_reloc_section(struct elf *elf, struct section *base)
{
	char *relocname;
	struct section *sec;

	relocname = malloc(strlen(base->name) + strlen(".rel") + 1);
	if (!relocname) {
		perror("malloc");
		return NULL;
	}
	strcpy(relocname, ".rel");
	strcat(relocname, base->name);

	sec = elf_create_section(elf, relocname, 0, sizeof(GElf_Rel), 0);
	free(relocname);
	if (!sec)
		return NULL;

	base->reloc = sec;
	sec->base = base;

	sec->sh.sh_type = SHT_REL;
	sec->sh.sh_addralign = 8;
	sec->sh.sh_link = find_section_by_name(elf, ".symtab")->idx;
	sec->sh.sh_info = base->idx;
	sec->sh.sh_flags = SHF_INFO_LINK;

	return sec;
}

static struct section *elf_create_rela_reloc_section(struct elf *elf, struct section *base)
{
	char *relocname;
	struct section *sec;

	relocname = malloc(strlen(base->name) + strlen(".rela") + 1);
	if (!relocname) {
		perror("malloc");
		return NULL;
	}
	strcpy(relocname, ".rela");
	strcat(relocname, base->name);

	sec = elf_create_section(elf, relocname, 0, sizeof(GElf_Rela), 0);
	free(relocname);
	if (!sec)
		return NULL;

	base->reloc = sec;
	sec->base = base;

	sec->sh.sh_type = SHT_RELA;
	sec->sh.sh_addralign = 8;
	sec->sh.sh_link = find_section_by_name(elf, ".symtab")->idx;
	sec->sh.sh_info = base->idx;
	sec->sh.sh_flags = SHF_INFO_LINK;

	return sec;
}

static struct section *elf_create_reloc_section(struct elf *elf,
					 struct section *base,
					 int reltype)
{
	switch (reltype) {
	case SHT_REL:  return elf_create_rel_reloc_section(elf, base);
	case SHT_RELA: return elf_create_rela_reloc_section(elf, base);
	default:       return NULL;
	}
}

static int elf_rebuild_rel_reloc_section(struct section *sec)
{
	struct reloc *reloc;
	int idx = 0;
	void *buf;

	/* Allocate a buffer for relocations */
	buf = malloc(sec->sh.sh_size);
	if (!buf) {
		perror("malloc");
		return -1;
	}

	sec->data->d_buf = buf;
	sec->data->d_size = sec->sh.sh_size;
	sec->data->d_type = ELF_T_REL;

	idx = 0;
	list_for_each_entry(reloc, &sec->reloc_list, list) {
		reloc->rel.r_offset = reloc->offset;
		reloc->rel.r_info = GELF_R_INFO(reloc->sym->idx, reloc->type);
		if (!gelf_update_rel(sec->data, idx, &reloc->rel)) {
			WARN_ELF("gelf_update_rel");
			return -1;
		}
		idx++;
	}

	return 0;
}

static int elf_rebuild_rela_reloc_section(struct section *sec)
{
	struct reloc *reloc;
	int idx = 0;
	void *buf;

	/* Allocate a buffer for relocations with addends */
	buf = malloc(sec->sh.sh_size);
	if (!buf) {
		perror("malloc");
		return -1;
	}

	sec->data->d_buf = buf;
	sec->data->d_size = sec->sh.sh_size;
	sec->data->d_type = ELF_T_RELA;

	idx = 0;
	list_for_each_entry(reloc, &sec->reloc_list, list) {
		reloc->rela.r_offset = reloc->offset;
		reloc->rela.r_addend = reloc->addend;
		reloc->rela.r_info = GELF_R_INFO(reloc->sym->idx, reloc->type);
		if (!gelf_update_rela(sec->data, idx, &reloc->rela)) {
			WARN_ELF("gelf_update_rela");
			return -1;
		}
		idx++;
	}

	return 0;
}

static int elf_rebuild_reloc_section(struct elf *elf, struct section *sec)
{
	switch (sec->sh.sh_type) {
	case SHT_REL:  return elf_rebuild_rel_reloc_section(sec);
	case SHT_RELA: return elf_rebuild_rela_reloc_section(sec);
	default:       return -1;
	}
}

int elf_write_insn(struct elf *elf, struct section *sec,
		   unsigned long offset, unsigned int len,
		   const char *insn)
{
	Elf_Data *data = sec->data;

	if (data->d_type != ELF_T_BYTE || data->d_off) {
		WARN("write to unexpected data for section: %s", sec->name);
		return -1;
	}

	memcpy(data->d_buf + offset, insn, len);
	elf_flagdata(data, ELF_C_SET, ELF_F_DIRTY);

	elf->changed = true;

	return 0;
}

int elf_write_reloc(struct elf *elf, struct reloc *reloc)
{
	struct section *sec = reloc->sec;

	if (sec->sh.sh_type == SHT_REL) {
		reloc->rel.r_info = GELF_R_INFO(reloc->sym->idx, reloc->type);
		reloc->rel.r_offset = reloc->offset;

		if (!gelf_update_rel(sec->data, reloc->idx, &reloc->rel)) {
			WARN_ELF("gelf_update_rel");
			return -1;
		}
	} else {
		reloc->rela.r_info = GELF_R_INFO(reloc->sym->idx, reloc->type);
		reloc->rela.r_addend = reloc->addend;
		reloc->rela.r_offset = reloc->offset;

		if (!gelf_update_rela(sec->data, reloc->idx, &reloc->rela)) {
			WARN_ELF("gelf_update_rela");
			return -1;
		}
	}

	elf->changed = true;

	return 0;
}

int elf_write(struct elf *elf)
{
	struct section *sec;
	Elf_Scn *s;

	/* Update changed relocation sections and section headers: */
	list_for_each_entry(sec, &elf->sections, list) {
		if (sec->changed) {
			s = elf_getscn(elf->elf, sec->idx);
			if (!s) {
				WARN_ELF("elf_getscn");
				return -1;
			}
			if (!gelf_update_shdr(s, &sec->sh)) {
				WARN_ELF("gelf_update_shdr");
				return -1;
			}

			if (sec->base &&
			    elf_rebuild_reloc_section(elf, sec)) {
				WARN("elf_rebuild_reloc_section");
				return -1;
			}

			sec->changed = false;
			elf->changed = true;
		}
	}

	/* Make sure the new section header entries get updated properly. */
	elf_flagelf(elf->elf, ELF_C_SET, ELF_F_DIRTY);

	/* Write all changes to the file. */
	if (elf_update(elf->elf, ELF_C_WRITE) < 0) {
		WARN_ELF("elf_update");
		return -1;
	}

	elf->changed = false;

	return 0;
}

void elf_close(struct elf *elf)
{
	struct section *sec, *tmpsec;
	struct symbol *sym, *tmpsym;
	struct reloc *reloc, *tmpreloc;

	if (elf->elf)
		elf_end(elf->elf);

	if (elf->fd > 0)
		close(elf->fd);

	list_for_each_entry_safe(sec, tmpsec, &elf->sections, list) {
		list_for_each_entry_safe(sym, tmpsym, &sec->symbol_list, list) {
			list_del(&sym->list);
			hash_del(&sym->hash);
			free(sym);
		}
		list_for_each_entry_safe(reloc, tmpreloc, &sec->reloc_list, list) {
			list_del(&reloc->list);
			hash_del(&reloc->hash);
			free(reloc);
		}
		list_del(&sec->list);
		free(sec);
	}

	free(elf);
}<|MERGE_RESOLUTION|>--- conflicted
+++ resolved
@@ -222,32 +222,6 @@
 	return find_reloc_by_dest_range(elf, sec, offset, 1);
 }
 
-void insn_to_reloc_sym_addend(struct section *sec, unsigned long offset,
-			      struct reloc *reloc)
-{
-	if (sec->sym) {
-		reloc->sym = sec->sym;
-		reloc->addend = offset;
-		return;
-	}
-
-	/*
-	 * The Clang assembler strips section symbols, so we have to reference
-	 * the function symbol instead:
-	 */
-	reloc->sym = find_symbol_containing(sec, offset);
-	if (!reloc->sym) {
-		/*
-		 * Hack alert.  This happens when we need to reference the NOP
-		 * pad insn immediately after the function.
-		 */
-		reloc->sym = find_symbol_containing(sec, offset - 1);
-	}
-
-	if (reloc->sym)
-		reloc->addend = offset - reloc->sym->offset;
-}
-
 static int read_sections(struct elf *elf)
 {
 	Elf_Scn *s = NULL;
@@ -374,20 +348,10 @@
 	Elf32_Word shndx;
 
 	symtab = find_section_by_name(elf, ".symtab");
-<<<<<<< HEAD
-	if (!symtab) {
-		/*
-		 * A missing symbol table is actually possible if it's an empty
-		 * .o file.  This can happen for thunk_64.o.
-		 */
-		return 0;
-	}
-=======
 	if (symtab) {
 		symtab_shndx = find_section_by_name(elf, ".symtab_shndx");
 		if (symtab_shndx)
 			shndx_data = symtab_shndx->data;
->>>>>>> 3b17187f
 
 		symbols_nr = symtab->sh.sh_size / symtab->sh.sh_entsize;
 	} else {
@@ -447,29 +411,7 @@
 		} else
 			sym->sec = find_section_by_index(elf, 0);
 
-<<<<<<< HEAD
-		sym->offset = sym->sym.st_value;
-		sym->len = sym->sym.st_size;
-
-		rb_add(&sym->sec->symbol_tree, &sym->node, symbol_to_offset);
-		pnode = rb_prev(&sym->node);
-		if (pnode)
-			entry = &rb_entry(pnode, struct symbol, node)->list;
-		else
-			entry = &sym->sec->symbol_list;
-		list_add(&sym->list, entry);
-		elf_hash_add(elf->symbol_hash, &sym->hash, sym->idx);
-		elf_hash_add(elf->symbol_name_hash, &sym->name_hash, str_hash(sym->name));
-
-		/*
-		 * Don't store empty STT_NOTYPE symbols in the rbtree.  They
-		 * can exist within a function, confusing the sorting.
-		 */
-		if (!sym->len)
-			rb_erase(&sym->node, &sym->sec->symbol_tree);
-=======
 		elf_add_symbol(elf, sym);
->>>>>>> 3b17187f
 	}
 
 	if (stats) {
