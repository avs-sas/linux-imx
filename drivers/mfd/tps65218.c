--- conflicted
+++ resolved
@@ -330,8 +330,6 @@
 	if (ret)
 		return ret;
 
-<<<<<<< HEAD
-=======
 	ret = tps65218_voltage_set_uvlo(tps);
 	if (ret)
 		return ret;
@@ -344,7 +342,6 @@
 			      ARRAY_SIZE(tps65218_cells), NULL, 0,
 			      regmap_irq_get_domain(tps->irq_data));
 
->>>>>>> f7688b48
 	return ret;
 }
 
