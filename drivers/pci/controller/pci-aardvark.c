--- conflicted
+++ resolved
@@ -272,10 +272,6 @@
 		u32 actions;
 	} wins[OB_WIN_COUNT];
 	u8 wins_count;
-<<<<<<< HEAD
-	int irq;
-=======
->>>>>>> 77ce497c
 	struct irq_domain *rp_irq_domain;
 	struct irq_domain *irq_domain;
 	struct irq_chip irq_chip;
@@ -1575,26 +1571,21 @@
 	}
 }
 
-static void advk_pcie_irq_handler(struct irq_desc *desc)
-{
-	struct advk_pcie *pcie = irq_desc_get_handler_data(desc);
-	struct irq_chip *chip = irq_desc_get_chip(desc);
-	u32 val, mask, status;
-
-	chained_irq_enter(chip, desc);
-
-	val = advk_readl(pcie, HOST_CTRL_INT_STATUS_REG);
-	mask = advk_readl(pcie, HOST_CTRL_INT_MASK_REG);
-	status = val & ((~mask) & PCIE_IRQ_ALL_MASK);
-
-	if (status & PCIE_IRQ_CORE_INT) {
-		advk_pcie_handle_int(pcie);
-
-		/* Clear interrupt */
-		advk_writel(pcie, PCIE_IRQ_CORE_INT, HOST_CTRL_INT_STATUS_REG);
-	}
-
-	chained_irq_exit(chip, desc);
+static irqreturn_t advk_pcie_irq_handler(int irq, void *arg)
+{
+	struct advk_pcie *pcie = arg;
+	u32 status;
+
+	status = advk_readl(pcie, HOST_CTRL_INT_STATUS_REG);
+	if (!(status & PCIE_IRQ_CORE_INT))
+		return IRQ_NONE;
+
+	advk_pcie_handle_int(pcie);
+
+	/* Clear interrupt */
+	advk_writel(pcie, PCIE_IRQ_CORE_INT, HOST_CTRL_INT_STATUS_REG);
+
+	return IRQ_HANDLED;
 }
 
 static int advk_pcie_map_irq(const struct pci_dev *dev, u8 slot, u8 pin)
@@ -1612,24 +1603,6 @@
 		return of_irq_parse_and_map_pci(dev, slot, pin);
 }
 
-<<<<<<< HEAD
-=======
-static int advk_pcie_map_irq(const struct pci_dev *dev, u8 slot, u8 pin)
-{
-	struct advk_pcie *pcie = dev->bus->sysdata;
-
-	/*
-	 * Emulated root bridge has its own emulated irq chip and irq domain.
-	 * Argument pin is the INTx pin (1=INTA, 2=INTB, 3=INTC, 4=INTD) and
-	 * hwirq for irq_create_mapping() is indexed from zero.
-	 */
-	if (pci_is_root_bus(dev->bus))
-		return irq_create_mapping(pcie->rp_irq_domain, pin - 1);
-	else
-		return of_irq_parse_and_map_pci(dev, slot, pin);
-}
-
->>>>>>> 77ce497c
 static void advk_pcie_disable_phy(struct advk_pcie *pcie)
 {
 	phy_power_off(pcie->phy);
@@ -1694,7 +1667,7 @@
 	struct advk_pcie *pcie;
 	struct pci_host_bridge *bridge;
 	struct resource_entry *entry;
-	int ret;
+	int ret, irq;
 
 	bridge = devm_pci_alloc_host_bridge(dev, sizeof(struct advk_pcie));
 	if (!bridge)
@@ -1780,9 +1753,17 @@
 	if (IS_ERR(pcie->base))
 		return PTR_ERR(pcie->base);
 
-	pcie->irq = platform_get_irq(pdev, 0);
-	if (pcie->irq < 0)
-		return pcie->irq;
+	irq = platform_get_irq(pdev, 0);
+	if (irq < 0)
+		return irq;
+
+	ret = devm_request_irq(dev, irq, advk_pcie_irq_handler,
+			       IRQF_SHARED | IRQF_NO_THREAD, "advk-pcie",
+			       pcie);
+	if (ret) {
+		dev_err(dev, "Failed to register interrupt\n");
+		return ret;
+	}
 
 	pcie->reset_gpio = devm_gpiod_get_from_of_node(dev, dev->of_node,
 						       "reset-gpios", 0,
@@ -1839,21 +1820,12 @@
 		return ret;
 	}
 
-<<<<<<< HEAD
-	irq_set_chained_handler_and_data(pcie->irq, advk_pcie_irq_handler, pcie);
-
-=======
->>>>>>> 77ce497c
 	bridge->sysdata = pcie;
 	bridge->ops = &advk_pcie_ops;
 	bridge->map_irq = advk_pcie_map_irq;
 
 	ret = pci_host_probe(bridge);
 	if (ret < 0) {
-<<<<<<< HEAD
-		irq_set_chained_handler_and_data(pcie->irq, NULL, NULL);
-=======
->>>>>>> 77ce497c
 		advk_pcie_remove_rp_irq_domain(pcie);
 		advk_pcie_remove_msi_irq_domain(pcie);
 		advk_pcie_remove_irq_domain(pcie);
@@ -1902,12 +1874,6 @@
 	advk_writel(pcie, PCIE_ISR1_ALL_MASK, PCIE_ISR1_REG);
 	advk_writel(pcie, PCIE_IRQ_ALL_MASK, HOST_CTRL_INT_STATUS_REG);
 
-<<<<<<< HEAD
-	/* Remove IRQ handler */
-	irq_set_chained_handler_and_data(pcie->irq, NULL, NULL);
-
-=======
->>>>>>> 77ce497c
 	/* Remove IRQ domains */
 	advk_pcie_remove_rp_irq_domain(pcie);
 	advk_pcie_remove_msi_irq_domain(pcie);
