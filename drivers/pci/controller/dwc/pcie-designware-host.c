--- conflicted
+++ resolved
@@ -381,11 +381,6 @@
 			msi_vaddr = dmam_alloc_coherent(dev, sizeof(u64), &pp->msi_data,
 							GFP_KERNEL);
 			if (!msi_vaddr) {
-<<<<<<< HEAD
-				dev_err(dev, "Failed to alloc and map MSI data\n");
-				ret = -ENOMEM;
-				goto err_free_msi;
-=======
 				u16 msi_capabilities;
 
 				/* Retry the allocation with a 64-bit mask if supported. */
@@ -402,7 +397,6 @@
 					ret = -ENOMEM;
 					goto err_free_msi;
 				}
->>>>>>> fbb99fcb
 			}
 		}
 	}
