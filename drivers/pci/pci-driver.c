// SPDX-License-Identifier: GPL-2.0
/*
 * (C) Copyright 2002-2004, 2007 Greg Kroah-Hartman <greg@kroah.com>
 * (C) Copyright 2007 Novell Inc.
 */

#include <linux/pci.h>
#include <linux/module.h>
#include <linux/init.h>
#include <linux/device.h>
#include <linux/mempolicy.h>
#include <linux/string.h>
#include <linux/slab.h>
#include <linux/sched.h>
#include <linux/sched/isolation.h>
#include <linux/cpu.h>
#include <linux/pm_runtime.h>
#include <linux/suspend.h>
#include <linux/kexec.h>
#include <linux/of_device.h>
#include <linux/acpi.h>
#include <linux/dma-map-ops.h>
#include "pci.h"
#include "pcie/portdrv.h"

struct pci_dynid {
	struct list_head node;
	struct pci_device_id id;
};

/**
 * pci_add_dynid - add a new PCI device ID to this driver and re-probe devices
 * @drv: target pci driver
 * @vendor: PCI vendor ID
 * @device: PCI device ID
 * @subvendor: PCI subvendor ID
 * @subdevice: PCI subdevice ID
 * @class: PCI class
 * @class_mask: PCI class mask
 * @driver_data: private driver data
 *
 * Adds a new dynamic pci device ID to this driver and causes the
 * driver to probe for all devices again.  @drv must have been
 * registered prior to calling this function.
 *
 * CONTEXT:
 * Does GFP_KERNEL allocation.
 *
 * RETURNS:
 * 0 on success, -errno on failure.
 */
int pci_add_dynid(struct pci_driver *drv,
		  unsigned int vendor, unsigned int device,
		  unsigned int subvendor, unsigned int subdevice,
		  unsigned int class, unsigned int class_mask,
		  unsigned long driver_data)
{
	struct pci_dynid *dynid;

	dynid = kzalloc(sizeof(*dynid), GFP_KERNEL);
	if (!dynid)
		return -ENOMEM;

	dynid->id.vendor = vendor;
	dynid->id.device = device;
	dynid->id.subvendor = subvendor;
	dynid->id.subdevice = subdevice;
	dynid->id.class = class;
	dynid->id.class_mask = class_mask;
	dynid->id.driver_data = driver_data;

	spin_lock(&drv->dynids.lock);
	list_add_tail(&dynid->node, &drv->dynids.list);
	spin_unlock(&drv->dynids.lock);

	return driver_attach(&drv->driver);
}
EXPORT_SYMBOL_GPL(pci_add_dynid);

static void pci_free_dynids(struct pci_driver *drv)
{
	struct pci_dynid *dynid, *n;

	spin_lock(&drv->dynids.lock);
	list_for_each_entry_safe(dynid, n, &drv->dynids.list, node) {
		list_del(&dynid->node);
		kfree(dynid);
	}
	spin_unlock(&drv->dynids.lock);
}

/**
 * store_new_id - sysfs frontend to pci_add_dynid()
 * @driver: target device driver
 * @buf: buffer for scanning device ID data
 * @count: input size
 *
 * Allow PCI IDs to be added to an existing driver via sysfs.
 */
static ssize_t new_id_store(struct device_driver *driver, const char *buf,
			    size_t count)
{
	struct pci_driver *pdrv = to_pci_driver(driver);
	const struct pci_device_id *ids = pdrv->id_table;
	u32 vendor, device, subvendor = PCI_ANY_ID,
		subdevice = PCI_ANY_ID, class = 0, class_mask = 0;
	unsigned long driver_data = 0;
	int fields = 0;
	int retval = 0;

	fields = sscanf(buf, "%x %x %x %x %x %x %lx",
			&vendor, &device, &subvendor, &subdevice,
			&class, &class_mask, &driver_data);
	if (fields < 2)
		return -EINVAL;

	if (fields != 7) {
		struct pci_dev *pdev = kzalloc(sizeof(*pdev), GFP_KERNEL);
		if (!pdev)
			return -ENOMEM;

		pdev->vendor = vendor;
		pdev->device = device;
		pdev->subsystem_vendor = subvendor;
		pdev->subsystem_device = subdevice;
		pdev->class = class;

		if (pci_match_id(pdrv->id_table, pdev))
			retval = -EEXIST;

		kfree(pdev);

		if (retval)
			return retval;
	}

	/* Only accept driver_data values that match an existing id_table
	   entry */
	if (ids) {
		retval = -EINVAL;
		while (ids->vendor || ids->subvendor || ids->class_mask) {
			if (driver_data == ids->driver_data) {
				retval = 0;
				break;
			}
			ids++;
		}
		if (retval)	/* No match */
			return retval;
	}

	retval = pci_add_dynid(pdrv, vendor, device, subvendor, subdevice,
			       class, class_mask, driver_data);
	if (retval)
		return retval;
	return count;
}
static DRIVER_ATTR_WO(new_id);

/**
 * store_remove_id - remove a PCI device ID from this driver
 * @driver: target device driver
 * @buf: buffer for scanning device ID data
 * @count: input size
 *
 * Removes a dynamic pci device ID to this driver.
 */
static ssize_t remove_id_store(struct device_driver *driver, const char *buf,
			       size_t count)
{
	struct pci_dynid *dynid, *n;
	struct pci_driver *pdrv = to_pci_driver(driver);
	u32 vendor, device, subvendor = PCI_ANY_ID,
		subdevice = PCI_ANY_ID, class = 0, class_mask = 0;
	int fields = 0;
	size_t retval = -ENODEV;

	fields = sscanf(buf, "%x %x %x %x %x %x",
			&vendor, &device, &subvendor, &subdevice,
			&class, &class_mask);
	if (fields < 2)
		return -EINVAL;

	spin_lock(&pdrv->dynids.lock);
	list_for_each_entry_safe(dynid, n, &pdrv->dynids.list, node) {
		struct pci_device_id *id = &dynid->id;
		if ((id->vendor == vendor) &&
		    (id->device == device) &&
		    (subvendor == PCI_ANY_ID || id->subvendor == subvendor) &&
		    (subdevice == PCI_ANY_ID || id->subdevice == subdevice) &&
		    !((id->class ^ class) & class_mask)) {
			list_del(&dynid->node);
			kfree(dynid);
			retval = count;
			break;
		}
	}
	spin_unlock(&pdrv->dynids.lock);

	return retval;
}
static DRIVER_ATTR_WO(remove_id);

static struct attribute *pci_drv_attrs[] = {
	&driver_attr_new_id.attr,
	&driver_attr_remove_id.attr,
	NULL,
};
ATTRIBUTE_GROUPS(pci_drv);

/**
 * pci_match_id - See if a pci device matches a given pci_id table
 * @ids: array of PCI device id structures to search in
 * @dev: the PCI device structure to match against.
 *
 * Used by a driver to check whether a PCI device present in the
 * system is in its list of supported devices.  Returns the matching
 * pci_device_id structure or %NULL if there is no match.
 *
 * Deprecated, don't use this as it will not catch any dynamic ids
 * that a driver might want to check for.
 */
const struct pci_device_id *pci_match_id(const struct pci_device_id *ids,
					 struct pci_dev *dev)
{
	if (ids) {
		while (ids->vendor || ids->subvendor || ids->class_mask) {
			if (pci_match_one_device(ids, dev))
				return ids;
			ids++;
		}
	}
	return NULL;
}
EXPORT_SYMBOL(pci_match_id);

static const struct pci_device_id pci_device_id_any = {
	.vendor = PCI_ANY_ID,
	.device = PCI_ANY_ID,
	.subvendor = PCI_ANY_ID,
	.subdevice = PCI_ANY_ID,
};

/**
 * pci_match_device - Tell if a PCI device structure has a matching PCI device id structure
 * @drv: the PCI driver to match against
 * @dev: the PCI device structure to match against
 *
 * Used by a driver to check whether a PCI device present in the
 * system is in its list of supported devices.  Returns the matching
 * pci_device_id structure or %NULL if there is no match.
 */
static const struct pci_device_id *pci_match_device(struct pci_driver *drv,
						    struct pci_dev *dev)
{
	struct pci_dynid *dynid;
	const struct pci_device_id *found_id = NULL;

	/* When driver_override is set, only bind to the matching driver */
	if (dev->driver_override && strcmp(dev->driver_override, drv->name))
		return NULL;

	/* Look at the dynamic ids first, before the static ones */
	spin_lock(&drv->dynids.lock);
	list_for_each_entry(dynid, &drv->dynids.list, node) {
		if (pci_match_one_device(&dynid->id, dev)) {
			found_id = &dynid->id;
			break;
		}
	}
	spin_unlock(&drv->dynids.lock);

	if (!found_id)
		found_id = pci_match_id(drv->id_table, dev);

	/* driver_override will always match, send a dummy id */
	if (!found_id && dev->driver_override)
		found_id = &pci_device_id_any;

	return found_id;
}

struct drv_dev_and_id {
	struct pci_driver *drv;
	struct pci_dev *dev;
	const struct pci_device_id *id;
};

static long local_pci_probe(void *_ddi)
{
	struct drv_dev_and_id *ddi = _ddi;
	struct pci_dev *pci_dev = ddi->dev;
	struct pci_driver *pci_drv = ddi->drv;
	struct device *dev = &pci_dev->dev;
	int rc;

	/*
	 * Unbound PCI devices are always put in D0, regardless of
	 * runtime PM status.  During probe, the device is set to
	 * active and the usage count is incremented.  If the driver
	 * supports runtime PM, it should call pm_runtime_put_noidle(),
	 * or any other runtime PM helper function decrementing the usage
	 * count, in its probe routine and pm_runtime_get_noresume() in
	 * its remove routine.
	 */
	pm_runtime_get_sync(dev);
	pci_dev->driver = pci_drv;
	rc = pci_drv->probe(pci_dev, ddi->id);
	if (!rc)
		return rc;
	if (rc < 0) {
		pci_dev->driver = NULL;
		pm_runtime_put_sync(dev);
		return rc;
	}
	/*
	 * Probe function should return < 0 for failure, 0 for success
	 * Treat values > 0 as success, but warn.
	 */
	pci_warn(pci_dev, "Driver probe function unexpectedly returned %d\n",
		 rc);
	return 0;
}

static bool pci_physfn_is_probed(struct pci_dev *dev)
{
#ifdef CONFIG_PCI_IOV
	return dev->is_virtfn && dev->physfn->is_probed;
#else
	return false;
#endif
}

static int pci_call_probe(struct pci_driver *drv, struct pci_dev *dev,
			  const struct pci_device_id *id)
{
	int error, node, cpu;
	int hk_flags = HK_FLAG_DOMAIN | HK_FLAG_WQ;
	struct drv_dev_and_id ddi = { drv, dev, id };

	/*
	 * Execute driver initialization on node where the device is
	 * attached.  This way the driver likely allocates its local memory
	 * on the right node.
	 */
	node = dev_to_node(&dev->dev);
	dev->is_probed = 1;

	cpu_hotplug_disable();

	/*
	 * Prevent nesting work_on_cpu() for the case where a Virtual Function
	 * device is probed from work_on_cpu() of the Physical device.
	 */
	if (node < 0 || node >= MAX_NUMNODES || !node_online(node) ||
	    pci_physfn_is_probed(dev))
		cpu = nr_cpu_ids;
	else
		cpu = cpumask_any_and(cpumask_of_node(node),
				      housekeeping_cpumask(hk_flags));

	if (cpu < nr_cpu_ids)
		error = work_on_cpu(cpu, local_pci_probe, &ddi);
	else
		error = local_pci_probe(&ddi);

	dev->is_probed = 0;
	cpu_hotplug_enable();
	return error;
}

/**
 * __pci_device_probe - check if a driver wants to claim a specific PCI device
 * @drv: driver to call to check if it wants the PCI device
 * @pci_dev: PCI device being probed
 *
 * returns 0 on success, else error.
 * side-effect: pci_dev->driver is set to drv when drv claims pci_dev.
 */
static int __pci_device_probe(struct pci_driver *drv, struct pci_dev *pci_dev)
{
	const struct pci_device_id *id;
	int error = 0;

	if (!pci_dev->driver && drv->probe) {
		error = -ENODEV;

		id = pci_match_device(drv, pci_dev);
		if (id)
			error = pci_call_probe(drv, pci_dev, id);
	}
	return error;
}

int __weak pcibios_alloc_irq(struct pci_dev *dev)
{
	return 0;
}

void __weak pcibios_free_irq(struct pci_dev *dev)
{
}

#ifdef CONFIG_PCI_IOV
static inline bool pci_device_can_probe(struct pci_dev *pdev)
{
	return (!pdev->is_virtfn || pdev->physfn->sriov->drivers_autoprobe ||
		pdev->driver_override);
}
#else
static inline bool pci_device_can_probe(struct pci_dev *pdev)
{
	return true;
}
#endif

static int pci_device_probe(struct device *dev)
{
	int error;
	struct pci_dev *pci_dev = to_pci_dev(dev);
	struct pci_driver *drv = to_pci_driver(dev->driver);

	if (!pci_device_can_probe(pci_dev))
		return -ENODEV;

	pci_assign_irq(pci_dev);

	error = pcibios_alloc_irq(pci_dev);
	if (error < 0)
		return error;

	pci_dev_get(pci_dev);
	error = __pci_device_probe(drv, pci_dev);
	if (error) {
		pcibios_free_irq(pci_dev);
		pci_dev_put(pci_dev);
	}

	return error;
}

static int pci_device_remove(struct device *dev)
{
	struct pci_dev *pci_dev = to_pci_dev(dev);
	struct pci_driver *drv = pci_dev->driver;

	if (drv) {
		if (drv->remove) {
			pm_runtime_get_sync(dev);
			drv->remove(pci_dev);
			pm_runtime_put_noidle(dev);
		}
		pcibios_free_irq(pci_dev);
		pci_dev->driver = NULL;
		pci_iov_remove(pci_dev);
	}

	/* Undo the runtime PM settings in local_pci_probe() */
	pm_runtime_put_sync(dev);

	/*
	 * If the device is still on, set the power state as "unknown",
	 * since it might change by the next time we load the driver.
	 */
	if (pci_dev->current_state == PCI_D0)
		pci_dev->current_state = PCI_UNKNOWN;

	/*
	 * We would love to complain here if pci_dev->is_enabled is set, that
	 * the driver should have called pci_disable_device(), but the
	 * unfortunate fact is there are too many odd BIOS and bridge setups
	 * that don't like drivers doing that all of the time.
	 * Oh well, we can dream of sane hardware when we sleep, no matter how
	 * horrible the crap we have to deal with is when we are awake...
	 */

	pci_dev_put(pci_dev);
	return 0;
}

static void pci_device_shutdown(struct device *dev)
{
	struct pci_dev *pci_dev = to_pci_dev(dev);
	struct pci_driver *drv = pci_dev->driver;

	pm_runtime_resume(dev);

	if (drv && drv->shutdown)
		drv->shutdown(pci_dev);

	/*
	 * If this is a kexec reboot, turn off Bus Master bit on the
	 * device to tell it to not continue to do DMA. Don't touch
	 * devices in D3cold or unknown states.
	 * If it is not a kexec reboot, firmware will hit the PCI
	 * devices with big hammer and stop their DMA any way.
	 */
	if (kexec_in_progress && (pci_dev->current_state <= PCI_D3hot))
		pci_clear_master(pci_dev);
}

#ifdef CONFIG_PM

/* Auxiliary functions used for system resume and run-time resume. */

/**
 * pci_restore_standard_config - restore standard config registers of PCI device
 * @pci_dev: PCI device to handle
 */
static int pci_restore_standard_config(struct pci_dev *pci_dev)
{
	pci_update_current_state(pci_dev, PCI_UNKNOWN);

	if (pci_dev->current_state != PCI_D0) {
		int error = pci_set_power_state(pci_dev, PCI_D0);
		if (error)
			return error;
	}

	pci_restore_state(pci_dev);
	pci_pme_restore(pci_dev);
	return 0;
}

static void pci_pm_default_resume(struct pci_dev *pci_dev)
{
	pci_fixup_device(pci_fixup_resume, pci_dev);
	pci_enable_wake(pci_dev, PCI_D0, false);
}

#endif

#ifdef CONFIG_PM_SLEEP

static void pci_pm_default_resume_early(struct pci_dev *pci_dev)
{
	pci_power_up(pci_dev);
	pci_update_current_state(pci_dev, PCI_D0);
	pci_restore_state(pci_dev);
	pci_pme_restore(pci_dev);
}

/*
 * Default "suspend" method for devices that have no driver provided suspend,
 * or not even a driver at all (second part).
 */
static void pci_pm_set_unknown_state(struct pci_dev *pci_dev)
{
	/*
	 * mark its power state as "unknown", since we don't know if
	 * e.g. the BIOS will change its device state when we suspend.
	 */
	if (pci_dev->current_state == PCI_D0)
		pci_dev->current_state = PCI_UNKNOWN;
}

/*
 * Default "resume" method for devices that have no driver provided resume,
 * or not even a driver at all (second part).
 */
static int pci_pm_reenable_device(struct pci_dev *pci_dev)
{
	int retval;

	/* if the device was enabled before suspend, reenable */
	retval = pci_reenable_device(pci_dev);
	/*
	 * if the device was busmaster before the suspend, make it busmaster
	 * again
	 */
	if (pci_dev->is_busmaster)
		pci_set_master(pci_dev);

	return retval;
}

static int pci_legacy_suspend(struct device *dev, pm_message_t state)
{
	struct pci_dev *pci_dev = to_pci_dev(dev);
	struct pci_driver *drv = pci_dev->driver;

	if (drv && drv->suspend) {
		pci_power_t prev = pci_dev->current_state;
		int error;

		error = drv->suspend(pci_dev, state);
		suspend_report_result(drv->suspend, error);
		if (error)
			return error;

		if (!pci_dev->state_saved && pci_dev->current_state != PCI_D0
		    && pci_dev->current_state != PCI_UNKNOWN) {
			pci_WARN_ONCE(pci_dev, pci_dev->current_state != prev,
				      "PCI PM: Device state not saved by %pS\n",
				      drv->suspend);
		}
	}

	pci_fixup_device(pci_fixup_suspend, pci_dev);

	return 0;
}

static int pci_legacy_suspend_late(struct device *dev, pm_message_t state)
{
	struct pci_dev *pci_dev = to_pci_dev(dev);

	if (!pci_dev->state_saved)
		pci_save_state(pci_dev);

	pci_pm_set_unknown_state(pci_dev);

	pci_fixup_device(pci_fixup_suspend_late, pci_dev);

	return 0;
}

static int pci_legacy_resume(struct device *dev)
{
	struct pci_dev *pci_dev = to_pci_dev(dev);
	struct pci_driver *drv = pci_dev->driver;

	pci_fixup_device(pci_fixup_resume, pci_dev);

	return drv && drv->resume ?
			drv->resume(pci_dev) : pci_pm_reenable_device(pci_dev);
}

/* Auxiliary functions used by the new power management framework */

static void pci_pm_default_suspend(struct pci_dev *pci_dev)
{
	/* Disable non-bridge devices without PM support */
	if (!pci_has_subordinate(pci_dev))
		pci_disable_enabled_device(pci_dev);
}

static bool pci_has_legacy_pm_support(struct pci_dev *pci_dev)
{
	struct pci_driver *drv = pci_dev->driver;
	bool ret = drv && (drv->suspend || drv->resume);

	/*
	 * Legacy PM support is used by default, so warn if the new framework is
	 * supported as well.  Drivers are supposed to support either the
	 * former, or the latter, but not both at the same time.
	 */
	pci_WARN(pci_dev, ret && drv->driver.pm, "device %04x:%04x\n",
		 pci_dev->vendor, pci_dev->device);

	return ret;
}

/* New power management framework */

static int pci_pm_prepare(struct device *dev)
{
	struct pci_dev *pci_dev = to_pci_dev(dev);
	const struct dev_pm_ops *pm = dev->driver ? dev->driver->pm : NULL;

	if (pm && pm->prepare) {
		int error = pm->prepare(dev);
		if (error < 0)
			return error;

		if (!error && dev_pm_test_driver_flags(dev, DPM_FLAG_SMART_PREPARE))
			return 0;
	}
	if (pci_dev_need_resume(pci_dev))
		return 0;

	/*
	 * The PME setting needs to be adjusted here in case the direct-complete
	 * optimization is used with respect to this device.
	 */
	pci_dev_adjust_pme(pci_dev);
	return 1;
}

static void pci_pm_complete(struct device *dev)
{
	struct pci_dev *pci_dev = to_pci_dev(dev);

	pci_dev_complete_resume(pci_dev);
	pm_generic_complete(dev);

	/* Resume device if platform firmware has put it in reset-power-on */
	if (pm_runtime_suspended(dev) && pm_resume_via_firmware()) {
		pci_power_t pre_sleep_state = pci_dev->current_state;

		pci_refresh_power_state(pci_dev);
		/*
		 * On platforms with ACPI this check may also trigger for
		 * devices sharing power resources if one of those power
		 * resources has been activated as a result of a change of the
		 * power state of another device sharing it.  However, in that
		 * case it is also better to resume the device, in general.
		 */
		if (pci_dev->current_state < pre_sleep_state)
			pm_request_resume(dev);
	}
}

#else /* !CONFIG_PM_SLEEP */

#define pci_pm_prepare	NULL
#define pci_pm_complete	NULL

#endif /* !CONFIG_PM_SLEEP */

#ifdef CONFIG_SUSPEND
static void pcie_pme_root_status_cleanup(struct pci_dev *pci_dev)
{
	/*
	 * Some BIOSes forget to clear Root PME Status bits after system
	 * wakeup, which breaks ACPI-based runtime wakeup on PCI Express.
	 * Clear those bits now just in case (shouldn't hurt).
	 */
	if (pci_is_pcie(pci_dev) &&
	    (pci_pcie_type(pci_dev) == PCI_EXP_TYPE_ROOT_PORT ||
	     pci_pcie_type(pci_dev) == PCI_EXP_TYPE_RC_EC))
		pcie_clear_root_pme_status(pci_dev);
}

static int pci_pm_suspend(struct device *dev)
{
	struct pci_dev *pci_dev = to_pci_dev(dev);
	const struct dev_pm_ops *pm = dev->driver ? dev->driver->pm : NULL;

	pci_dev->skip_bus_pm = false;

	if (pci_has_legacy_pm_support(pci_dev))
		return pci_legacy_suspend(dev, PMSG_SUSPEND);

	if (!pm) {
		pci_pm_default_suspend(pci_dev);
		return 0;
	}

	/*
	 * PCI devices suspended at run time may need to be resumed at this
	 * point, because in general it may be necessary to reconfigure them for
	 * system suspend.  Namely, if the device is expected to wake up the
	 * system from the sleep state, it may have to be reconfigured for this
	 * purpose, or if the device is not expected to wake up the system from
	 * the sleep state, it should be prevented from signaling wakeup events
	 * going forward.
	 *
	 * Also if the driver of the device does not indicate that its system
	 * suspend callbacks can cope with runtime-suspended devices, it is
	 * better to resume the device from runtime suspend here.
	 */
	if (!dev_pm_test_driver_flags(dev, DPM_FLAG_SMART_SUSPEND) ||
	    pci_dev_need_resume(pci_dev)) {
		pm_runtime_resume(dev);
		pci_dev->state_saved = false;
	} else {
		pci_dev_adjust_pme(pci_dev);
	}

	if (pm->suspend) {
		pci_power_t prev = pci_dev->current_state;
		int error;

		error = pm->suspend(dev);
		suspend_report_result(pm->suspend, error);
		if (error)
			return error;

		if (!pci_dev->state_saved && pci_dev->current_state != PCI_D0
		    && pci_dev->current_state != PCI_UNKNOWN) {
			pci_WARN_ONCE(pci_dev, pci_dev->current_state != prev,
				      "PCI PM: State of device not saved by %pS\n",
				      pm->suspend);
		}
	}

	return 0;
}

static int pci_pm_suspend_late(struct device *dev)
{
	if (dev_pm_skip_suspend(dev))
		return 0;

	pci_fixup_device(pci_fixup_suspend, to_pci_dev(dev));

	return pm_generic_suspend_late(dev);
}

static int pci_pm_suspend_noirq(struct device *dev)
{
	struct pci_dev *pci_dev = to_pci_dev(dev);
	const struct dev_pm_ops *pm = dev->driver ? dev->driver->pm : NULL;

	if (dev_pm_skip_suspend(dev))
		return 0;

	if (pci_has_legacy_pm_support(pci_dev))
		return pci_legacy_suspend_late(dev, PMSG_SUSPEND);

	if (!pm) {
		pci_save_state(pci_dev);
		goto Fixup;
	}

	if (pm->suspend_noirq) {
		pci_power_t prev = pci_dev->current_state;
		int error;

		error = pm->suspend_noirq(dev);
		suspend_report_result(pm->suspend_noirq, error);
		if (error)
			return error;

		if (!pci_dev->state_saved && pci_dev->current_state != PCI_D0
		    && pci_dev->current_state != PCI_UNKNOWN) {
			pci_WARN_ONCE(pci_dev, pci_dev->current_state != prev,
				      "PCI PM: State of device not saved by %pS\n",
				      pm->suspend_noirq);
			goto Fixup;
		}
	}

	if (pci_dev->skip_bus_pm) {
		/*
		 * Either the device is a bridge with a child in D0 below it, or
		 * the function is running for the second time in a row without
		 * going through full resume, which is possible only during
		 * suspend-to-idle in a spurious wakeup case.  The device should
		 * be in D0 at this point, but if it is a bridge, it may be
		 * necessary to save its state.
		 */
		if (!pci_dev->state_saved)
			pci_save_state(pci_dev);
	} else if (!pci_dev->state_saved) {
		pci_save_state(pci_dev);
		if (pci_power_manageable(pci_dev))
			pci_prepare_to_sleep(pci_dev);
	}

	pci_dbg(pci_dev, "PCI PM: Suspend power state: %s\n",
		pci_power_name(pci_dev->current_state));

	if (pci_dev->current_state == PCI_D0) {
		pci_dev->skip_bus_pm = true;
		/*
		 * Per PCI PM r1.2, table 6-1, a bridge must be in D0 if any
		 * downstream device is in D0, so avoid changing the power state
		 * of the parent bridge by setting the skip_bus_pm flag for it.
		 */
		if (pci_dev->bus->self)
			pci_dev->bus->self->skip_bus_pm = true;
	}

	if (pci_dev->skip_bus_pm && pm_suspend_no_platform()) {
		pci_dbg(pci_dev, "PCI PM: Skipped\n");
		goto Fixup;
	}

	pci_pm_set_unknown_state(pci_dev);

	/*
	 * Some BIOSes from ASUS have a bug: If a USB EHCI host controller's
	 * PCI COMMAND register isn't 0, the BIOS assumes that the controller
	 * hasn't been quiesced and tries to turn it off.  If the controller
	 * is already in D3, this can hang or cause memory corruption.
	 *
	 * Since the value of the COMMAND register doesn't matter once the
	 * device has been suspended, we can safely set it to 0 here.
	 */
	if (pci_dev->class == PCI_CLASS_SERIAL_USB_EHCI)
		pci_write_config_word(pci_dev, PCI_COMMAND, 0);

Fixup:
	pci_fixup_device(pci_fixup_suspend_late, pci_dev);

	/*
	 * If the target system sleep state is suspend-to-idle, it is sufficient
	 * to check whether or not the device's wakeup settings are good for
	 * runtime PM.  Otherwise, the pm_resume_via_firmware() check will cause
	 * pci_pm_complete() to take care of fixing up the device's state
	 * anyway, if need be.
	 */
	if (device_can_wakeup(dev) && !device_may_wakeup(dev))
		dev->power.may_skip_resume = false;

	return 0;
}

static int pci_pm_resume_noirq(struct device *dev)
{
	struct pci_dev *pci_dev = to_pci_dev(dev);
<<<<<<< HEAD
	struct device_driver *drv = dev->driver;
	int error = 0;
=======
	const struct dev_pm_ops *pm = dev->driver ? dev->driver->pm : NULL;
>>>>>>> d1988041
	pci_power_t prev_state = pci_dev->current_state;
	bool skip_bus_pm = pci_dev->skip_bus_pm;

	if (dev_pm_skip_resume(dev))
		return 0;

	/*
	 * In the suspend-to-idle case, devices left in D0 during suspend will
	 * stay in D0, so it is not necessary to restore or update their
	 * configuration here and attempting to put them into D0 again is
	 * pointless, so avoid doing that.
	 */
	if (!(skip_bus_pm && pm_suspend_no_platform()))
		pci_pm_default_resume_early(pci_dev);

	pci_fixup_device(pci_fixup_resume_early, pci_dev);
	pcie_pme_root_status_cleanup(pci_dev);

	if (!skip_bus_pm && prev_state == PCI_D3cold)
		pci_bridge_wait_for_secondary_bus(pci_dev);

	if (pci_has_legacy_pm_support(pci_dev))
		return 0;

<<<<<<< HEAD
	if (drv && drv->pm && drv->pm->resume_noirq)
		error = drv->pm->resume_noirq(dev);
=======
	if (pm && pm->resume_noirq)
		return pm->resume_noirq(dev);

	return 0;
}
>>>>>>> d1988041

static int pci_pm_resume_early(struct device *dev)
{
	if (dev_pm_skip_resume(dev))
		return 0;

	return pm_generic_resume_early(dev);
}

static int pci_pm_resume(struct device *dev)
{
	struct pci_dev *pci_dev = to_pci_dev(dev);
	const struct dev_pm_ops *pm = dev->driver ? dev->driver->pm : NULL;

	/*
	 * This is necessary for the suspend error path in which resume is
	 * called without restoring the standard config registers of the device.
	 */
	if (pci_dev->state_saved)
		pci_restore_standard_config(pci_dev);

	if (pci_has_legacy_pm_support(pci_dev))
		return pci_legacy_resume(dev);

	pci_pm_default_resume(pci_dev);

	if (pm) {
		if (pm->resume)
			return pm->resume(dev);
	} else {
		pci_pm_reenable_device(pci_dev);
	}

	return 0;
}

#else /* !CONFIG_SUSPEND */

#define pci_pm_suspend		NULL
#define pci_pm_suspend_late	NULL
#define pci_pm_suspend_noirq	NULL
#define pci_pm_resume		NULL
#define pci_pm_resume_early	NULL
#define pci_pm_resume_noirq	NULL

#endif /* !CONFIG_SUSPEND */

#ifdef CONFIG_HIBERNATE_CALLBACKS

static int pci_pm_freeze(struct device *dev)
{
	struct pci_dev *pci_dev = to_pci_dev(dev);
	const struct dev_pm_ops *pm = dev->driver ? dev->driver->pm : NULL;

	if (pci_has_legacy_pm_support(pci_dev))
		return pci_legacy_suspend(dev, PMSG_FREEZE);

	if (!pm) {
		pci_pm_default_suspend(pci_dev);
		return 0;
	}

	/*
	 * Resume all runtime-suspended devices before creating a snapshot
	 * image of system memory, because the restore kernel generally cannot
	 * be expected to always handle them consistently and they need to be
	 * put into the runtime-active metastate during system resume anyway,
	 * so it is better to ensure that the state saved in the image will be
	 * always consistent with that.
	 */
	pm_runtime_resume(dev);
	pci_dev->state_saved = false;

	if (pm->freeze) {
		int error;

		error = pm->freeze(dev);
		suspend_report_result(pm->freeze, error);
		if (error)
			return error;
	}

	return 0;
}

static int pci_pm_freeze_noirq(struct device *dev)
{
	struct pci_dev *pci_dev = to_pci_dev(dev);
	const struct dev_pm_ops *pm = dev->driver ? dev->driver->pm : NULL;

	if (pci_has_legacy_pm_support(pci_dev))
		return pci_legacy_suspend_late(dev, PMSG_FREEZE);

	if (pm && pm->freeze_noirq) {
		int error;

		error = pm->freeze_noirq(dev);
		suspend_report_result(pm->freeze_noirq, error);
		if (error)
			return error;
	}

	if (!pci_dev->state_saved)
		pci_save_state(pci_dev);

	pci_pm_set_unknown_state(pci_dev);

	return 0;
}

static int pci_pm_thaw_noirq(struct device *dev)
{
	struct pci_dev *pci_dev = to_pci_dev(dev);
<<<<<<< HEAD
	struct device_driver *drv = dev->driver;
	int error = 0;

	if (pcibios_pm_ops.thaw_noirq) {
		error = pcibios_pm_ops.thaw_noirq(dev);
		if (error)
			return error;
	}

	/*
	 * Both the legacy ->resume_early() and the new pm->thaw_noirq()
	 * callbacks assume the device has been returned to D0 and its
	 * config state has been restored.
=======
	const struct dev_pm_ops *pm = dev->driver ? dev->driver->pm : NULL;

	/*
	 * The pm->thaw_noirq() callback assumes the device has been
	 * returned to D0 and its config state has been restored.
>>>>>>> d1988041
	 *
	 * In addition, pci_restore_state() restores MSI-X state in MMIO
	 * space, which requires the device to be in D0, so return it to D0
	 * in case the driver's "freeze" callbacks put it into a low-power
	 * state.
	 */
	pci_set_power_state(pci_dev, PCI_D0);
	pci_restore_state(pci_dev);

	if (pci_has_legacy_pm_support(pci_dev))
<<<<<<< HEAD
		return pci_legacy_resume_early(dev);

	if (drv && drv->pm && drv->pm->thaw_noirq)
		error = drv->pm->thaw_noirq(dev);
=======
		return 0;
>>>>>>> d1988041

	if (pm && pm->thaw_noirq)
		return pm->thaw_noirq(dev);

	return 0;
}

static int pci_pm_thaw(struct device *dev)
{
	struct pci_dev *pci_dev = to_pci_dev(dev);
	const struct dev_pm_ops *pm = dev->driver ? dev->driver->pm : NULL;
	int error = 0;

	if (pci_has_legacy_pm_support(pci_dev))
		return pci_legacy_resume(dev);

	if (pm) {
		if (pm->thaw)
			error = pm->thaw(dev);
	} else {
		pci_pm_reenable_device(pci_dev);
	}

	pci_dev->state_saved = false;

	return error;
}

static int pci_pm_poweroff(struct device *dev)
{
	struct pci_dev *pci_dev = to_pci_dev(dev);
	const struct dev_pm_ops *pm = dev->driver ? dev->driver->pm : NULL;

	if (pci_has_legacy_pm_support(pci_dev))
		return pci_legacy_suspend(dev, PMSG_HIBERNATE);

	if (!pm) {
		pci_pm_default_suspend(pci_dev);
		return 0;
	}

	/* The reason to do that is the same as in pci_pm_suspend(). */
	if (!dev_pm_test_driver_flags(dev, DPM_FLAG_SMART_SUSPEND) ||
	    pci_dev_need_resume(pci_dev)) {
		pm_runtime_resume(dev);
		pci_dev->state_saved = false;
	} else {
		pci_dev_adjust_pme(pci_dev);
	}

	if (pm->poweroff) {
		int error;

		error = pm->poweroff(dev);
		suspend_report_result(pm->poweroff, error);
		if (error)
			return error;
	}

	return 0;
}

static int pci_pm_poweroff_late(struct device *dev)
{
	if (dev_pm_skip_suspend(dev))
		return 0;

	pci_fixup_device(pci_fixup_suspend, to_pci_dev(dev));

	return pm_generic_poweroff_late(dev);
}

static int pci_pm_poweroff_noirq(struct device *dev)
{
	struct pci_dev *pci_dev = to_pci_dev(dev);
	const struct dev_pm_ops *pm = dev->driver ? dev->driver->pm : NULL;

	if (dev_pm_skip_suspend(dev))
		return 0;

	if (pci_has_legacy_pm_support(pci_dev))
		return pci_legacy_suspend_late(dev, PMSG_HIBERNATE);

	if (!pm) {
		pci_fixup_device(pci_fixup_suspend_late, pci_dev);
		return 0;
	}

	if (pm->poweroff_noirq) {
		int error;

		error = pm->poweroff_noirq(dev);
		suspend_report_result(pm->poweroff_noirq, error);
		if (error)
			return error;
	}

	if (!pci_dev->state_saved && !pci_has_subordinate(pci_dev))
		pci_prepare_to_sleep(pci_dev);

	/*
	 * The reason for doing this here is the same as for the analogous code
	 * in pci_pm_suspend_noirq().
	 */
	if (pci_dev->class == PCI_CLASS_SERIAL_USB_EHCI)
		pci_write_config_word(pci_dev, PCI_COMMAND, 0);

	pci_fixup_device(pci_fixup_suspend_late, pci_dev);

	return 0;
}

static int pci_pm_restore_noirq(struct device *dev)
{
	struct pci_dev *pci_dev = to_pci_dev(dev);
	const struct dev_pm_ops *pm = dev->driver ? dev->driver->pm : NULL;

	pci_pm_default_resume_early(pci_dev);
	pci_fixup_device(pci_fixup_resume_early, pci_dev);

	if (pci_has_legacy_pm_support(pci_dev))
		return 0;

	if (pm && pm->restore_noirq)
		return pm->restore_noirq(dev);

	return 0;
}

static int pci_pm_restore(struct device *dev)
{
	struct pci_dev *pci_dev = to_pci_dev(dev);
	const struct dev_pm_ops *pm = dev->driver ? dev->driver->pm : NULL;

	/*
	 * This is necessary for the hibernation error path in which restore is
	 * called without restoring the standard config registers of the device.
	 */
	if (pci_dev->state_saved)
		pci_restore_standard_config(pci_dev);

	if (pci_has_legacy_pm_support(pci_dev))
		return pci_legacy_resume(dev);

	pci_pm_default_resume(pci_dev);

	if (pm) {
		if (pm->restore)
			return pm->restore(dev);
	} else {
		pci_pm_reenable_device(pci_dev);
	}

	return 0;
}

#else /* !CONFIG_HIBERNATE_CALLBACKS */

#define pci_pm_freeze		NULL
#define pci_pm_freeze_noirq	NULL
#define pci_pm_thaw		NULL
#define pci_pm_thaw_noirq	NULL
#define pci_pm_poweroff		NULL
#define pci_pm_poweroff_late	NULL
#define pci_pm_poweroff_noirq	NULL
#define pci_pm_restore		NULL
#define pci_pm_restore_noirq	NULL

#endif /* !CONFIG_HIBERNATE_CALLBACKS */

#ifdef CONFIG_PM

static int pci_pm_runtime_suspend(struct device *dev)
{
	struct pci_dev *pci_dev = to_pci_dev(dev);
	const struct dev_pm_ops *pm = dev->driver ? dev->driver->pm : NULL;
	pci_power_t prev = pci_dev->current_state;
	int error;

	/*
	 * If pci_dev->driver is not set (unbound), we leave the device in D0,
	 * but it may go to D3cold when the bridge above it runtime suspends.
	 * Save its config space in case that happens.
	 */
	if (!pci_dev->driver) {
		pci_save_state(pci_dev);
		return 0;
	}

	pci_dev->state_saved = false;
	if (pm && pm->runtime_suspend) {
		error = pm->runtime_suspend(dev);
		/*
		 * -EBUSY and -EAGAIN is used to request the runtime PM core
		 * to schedule a new suspend, so log the event only with debug
		 * log level.
		 */
		if (error == -EBUSY || error == -EAGAIN) {
			pci_dbg(pci_dev, "can't suspend now (%ps returned %d)\n",
				pm->runtime_suspend, error);
			return error;
		} else if (error) {
			pci_err(pci_dev, "can't suspend (%ps returned %d)\n",
				pm->runtime_suspend, error);
			return error;
		}
	}

	pci_fixup_device(pci_fixup_suspend, pci_dev);

	if (pm && pm->runtime_suspend
	    && !pci_dev->state_saved && pci_dev->current_state != PCI_D0
	    && pci_dev->current_state != PCI_UNKNOWN) {
		pci_WARN_ONCE(pci_dev, pci_dev->current_state != prev,
			      "PCI PM: State of device not saved by %pS\n",
			      pm->runtime_suspend);
		return 0;
	}

	if (!pci_dev->state_saved) {
		pci_save_state(pci_dev);
		pci_finish_runtime_suspend(pci_dev);
	}

	return 0;
}

static int pci_pm_runtime_resume(struct device *dev)
{
	struct pci_dev *pci_dev = to_pci_dev(dev);
	const struct dev_pm_ops *pm = dev->driver ? dev->driver->pm : NULL;
	pci_power_t prev_state = pci_dev->current_state;
<<<<<<< HEAD
=======
	int error = 0;
>>>>>>> d1988041

	/*
	 * Restoring config space is necessary even if the device is not bound
	 * to a driver because although we left it in D0, it may have gone to
	 * D3cold when the bridge above it runtime suspended.
	 */
	pci_restore_standard_config(pci_dev);

	if (!pci_dev->driver)
		return 0;

	pci_fixup_device(pci_fixup_resume_early, pci_dev);
	pci_pm_default_resume(pci_dev);

	if (prev_state == PCI_D3cold)
		pci_bridge_wait_for_secondary_bus(pci_dev);

	if (prev_state == PCI_D3cold)
		pci_bridge_wait_for_secondary_bus(pci_dev);

	if (pm && pm->runtime_resume)
		error = pm->runtime_resume(dev);

	pci_dev->runtime_d3cold = false;

	return error;
}

static int pci_pm_runtime_idle(struct device *dev)
{
	struct pci_dev *pci_dev = to_pci_dev(dev);
	const struct dev_pm_ops *pm = dev->driver ? dev->driver->pm : NULL;

	/*
	 * If pci_dev->driver is not set (unbound), the device should
	 * always remain in D0 regardless of the runtime PM status
	 */
	if (!pci_dev->driver)
		return 0;

	if (!pm)
		return -ENOSYS;

	if (pm->runtime_idle)
		return pm->runtime_idle(dev);

	return 0;
}

static const struct dev_pm_ops pci_dev_pm_ops = {
	.prepare = pci_pm_prepare,
	.complete = pci_pm_complete,
	.suspend = pci_pm_suspend,
	.suspend_late = pci_pm_suspend_late,
	.resume = pci_pm_resume,
	.resume_early = pci_pm_resume_early,
	.freeze = pci_pm_freeze,
	.thaw = pci_pm_thaw,
	.poweroff = pci_pm_poweroff,
	.poweroff_late = pci_pm_poweroff_late,
	.restore = pci_pm_restore,
	.suspend_noirq = pci_pm_suspend_noirq,
	.resume_noirq = pci_pm_resume_noirq,
	.freeze_noirq = pci_pm_freeze_noirq,
	.thaw_noirq = pci_pm_thaw_noirq,
	.poweroff_noirq = pci_pm_poweroff_noirq,
	.restore_noirq = pci_pm_restore_noirq,
	.runtime_suspend = pci_pm_runtime_suspend,
	.runtime_resume = pci_pm_runtime_resume,
	.runtime_idle = pci_pm_runtime_idle,
};

#define PCI_PM_OPS_PTR	(&pci_dev_pm_ops)

#else /* !CONFIG_PM */

#define pci_pm_runtime_suspend	NULL
#define pci_pm_runtime_resume	NULL
#define pci_pm_runtime_idle	NULL

#define PCI_PM_OPS_PTR	NULL

#endif /* !CONFIG_PM */

/**
 * __pci_register_driver - register a new pci driver
 * @drv: the driver structure to register
 * @owner: owner module of drv
 * @mod_name: module name string
 *
 * Adds the driver structure to the list of registered drivers.
 * Returns a negative value on error, otherwise 0.
 * If no error occurred, the driver remains registered even if
 * no device was claimed during registration.
 */
int __pci_register_driver(struct pci_driver *drv, struct module *owner,
			  const char *mod_name)
{
	/* initialize common driver fields */
	drv->driver.name = drv->name;
	drv->driver.bus = &pci_bus_type;
	drv->driver.owner = owner;
	drv->driver.mod_name = mod_name;
	drv->driver.groups = drv->groups;

	spin_lock_init(&drv->dynids.lock);
	INIT_LIST_HEAD(&drv->dynids.list);

	/* register with core */
	return driver_register(&drv->driver);
}
EXPORT_SYMBOL(__pci_register_driver);

/**
 * pci_unregister_driver - unregister a pci driver
 * @drv: the driver structure to unregister
 *
 * Deletes the driver structure from the list of registered PCI drivers,
 * gives it a chance to clean up by calling its remove() function for
 * each device it was responsible for, and marks those devices as
 * driverless.
 */

void pci_unregister_driver(struct pci_driver *drv)
{
	driver_unregister(&drv->driver);
	pci_free_dynids(drv);
}
EXPORT_SYMBOL(pci_unregister_driver);

static struct pci_driver pci_compat_driver = {
	.name = "compat"
};

/**
 * pci_dev_driver - get the pci_driver of a device
 * @dev: the device to query
 *
 * Returns the appropriate pci_driver structure or %NULL if there is no
 * registered driver for the device.
 */
struct pci_driver *pci_dev_driver(const struct pci_dev *dev)
{
	if (dev->driver)
		return dev->driver;
	else {
		int i;
		for (i = 0; i <= PCI_ROM_RESOURCE; i++)
			if (dev->resource[i].flags & IORESOURCE_BUSY)
				return &pci_compat_driver;
	}
	return NULL;
}
EXPORT_SYMBOL(pci_dev_driver);

/**
 * pci_bus_match - Tell if a PCI device structure has a matching PCI device id structure
 * @dev: the PCI device structure to match against
 * @drv: the device driver to search for matching PCI device id structures
 *
 * Used by a driver to check whether a PCI device present in the
 * system is in its list of supported devices. Returns the matching
 * pci_device_id structure or %NULL if there is no match.
 */
static int pci_bus_match(struct device *dev, struct device_driver *drv)
{
	struct pci_dev *pci_dev = to_pci_dev(dev);
	struct pci_driver *pci_drv;
	const struct pci_device_id *found_id;

	if (!pci_dev->match_driver)
		return 0;

	pci_drv = to_pci_driver(drv);
	found_id = pci_match_device(pci_drv, pci_dev);
	if (found_id)
		return 1;

	return 0;
}

/**
 * pci_dev_get - increments the reference count of the pci device structure
 * @dev: the device being referenced
 *
 * Each live reference to a device should be refcounted.
 *
 * Drivers for PCI devices should normally record such references in
 * their probe() methods, when they bind to a device, and release
 * them by calling pci_dev_put(), in their disconnect() methods.
 *
 * A pointer to the device with the incremented reference counter is returned.
 */
struct pci_dev *pci_dev_get(struct pci_dev *dev)
{
	if (dev)
		get_device(&dev->dev);
	return dev;
}
EXPORT_SYMBOL(pci_dev_get);

/**
 * pci_dev_put - release a use of the pci device structure
 * @dev: device that's been disconnected
 *
 * Must be called when a user of a device is finished with it.  When the last
 * user of the device calls this function, the memory of the device is freed.
 */
void pci_dev_put(struct pci_dev *dev)
{
	if (dev)
		put_device(&dev->dev);
}
EXPORT_SYMBOL(pci_dev_put);

static int pci_uevent(struct device *dev, struct kobj_uevent_env *env)
{
	struct pci_dev *pdev;

	if (!dev)
		return -ENODEV;

	pdev = to_pci_dev(dev);

	if (add_uevent_var(env, "PCI_CLASS=%04X", pdev->class))
		return -ENOMEM;

	if (add_uevent_var(env, "PCI_ID=%04X:%04X", pdev->vendor, pdev->device))
		return -ENOMEM;

	if (add_uevent_var(env, "PCI_SUBSYS_ID=%04X:%04X", pdev->subsystem_vendor,
			   pdev->subsystem_device))
		return -ENOMEM;

	if (add_uevent_var(env, "PCI_SLOT_NAME=%s", pci_name(pdev)))
		return -ENOMEM;

	if (add_uevent_var(env, "MODALIAS=pci:v%08Xd%08Xsv%08Xsd%08Xbc%02Xsc%02Xi%02X",
			   pdev->vendor, pdev->device,
			   pdev->subsystem_vendor, pdev->subsystem_device,
			   (u8)(pdev->class >> 16), (u8)(pdev->class >> 8),
			   (u8)(pdev->class)))
		return -ENOMEM;

	return 0;
}

#if defined(CONFIG_PCIEPORTBUS) || defined(CONFIG_EEH)
/**
 * pci_uevent_ers - emit a uevent during recovery path of PCI device
 * @pdev: PCI device undergoing error recovery
 * @err_type: type of error event
 */
void pci_uevent_ers(struct pci_dev *pdev, enum pci_ers_result err_type)
{
	int idx = 0;
	char *envp[3];

	switch (err_type) {
	case PCI_ERS_RESULT_NONE:
	case PCI_ERS_RESULT_CAN_RECOVER:
		envp[idx++] = "ERROR_EVENT=BEGIN_RECOVERY";
		envp[idx++] = "DEVICE_ONLINE=0";
		break;
	case PCI_ERS_RESULT_RECOVERED:
		envp[idx++] = "ERROR_EVENT=SUCCESSFUL_RECOVERY";
		envp[idx++] = "DEVICE_ONLINE=1";
		break;
	case PCI_ERS_RESULT_DISCONNECT:
		envp[idx++] = "ERROR_EVENT=FAILED_RECOVERY";
		envp[idx++] = "DEVICE_ONLINE=0";
		break;
	default:
		break;
	}

	if (idx > 0) {
		envp[idx++] = NULL;
		kobject_uevent_env(&pdev->dev.kobj, KOBJ_CHANGE, envp);
	}
}
#endif

static int pci_bus_num_vf(struct device *dev)
{
	return pci_num_vf(to_pci_dev(dev));
}

/**
 * pci_dma_configure - Setup DMA configuration
 * @dev: ptr to dev structure
 *
 * Function to update PCI devices's DMA configuration using the same
 * info from the OF node or ACPI node of host bridge's parent (if any).
 */
static int pci_dma_configure(struct device *dev)
{
	struct device *bridge;
	int ret = 0;

	bridge = pci_get_host_bridge_device(to_pci_dev(dev));

	if (IS_ENABLED(CONFIG_OF) && bridge->parent &&
	    bridge->parent->of_node) {
		ret = of_dma_configure(dev, bridge->parent->of_node, true);
	} else if (has_acpi_companion(bridge)) {
		struct acpi_device *adev = to_acpi_device_node(bridge->fwnode);

		ret = acpi_dma_configure(dev, acpi_get_dma_attr(adev));
	}

	pci_put_host_bridge_device(bridge);
	return ret;
}

struct bus_type pci_bus_type = {
	.name		= "pci",
	.match		= pci_bus_match,
	.uevent		= pci_uevent,
	.probe		= pci_device_probe,
	.remove		= pci_device_remove,
	.shutdown	= pci_device_shutdown,
	.dev_groups	= pci_dev_groups,
	.bus_groups	= pci_bus_groups,
	.drv_groups	= pci_drv_groups,
	.pm		= PCI_PM_OPS_PTR,
	.num_vf		= pci_bus_num_vf,
	.dma_configure	= pci_dma_configure,
};
EXPORT_SYMBOL(pci_bus_type);

#ifdef CONFIG_PCIEPORTBUS
static int pcie_port_bus_match(struct device *dev, struct device_driver *drv)
{
	struct pcie_device *pciedev;
	struct pcie_port_service_driver *driver;

	if (drv->bus != &pcie_port_bus_type || dev->bus != &pcie_port_bus_type)
		return 0;

	pciedev = to_pcie_device(dev);
	driver = to_service_driver(drv);

	if (driver->service != pciedev->service)
		return 0;

	if (driver->port_type != PCIE_ANY_PORT &&
	    driver->port_type != pci_pcie_type(pciedev->port))
		return 0;

	return 1;
}

struct bus_type pcie_port_bus_type = {
	.name		= "pci_express",
	.match		= pcie_port_bus_match,
};
EXPORT_SYMBOL_GPL(pcie_port_bus_type);
#endif

static int __init pci_driver_init(void)
{
	int ret;

	ret = bus_register(&pci_bus_type);
	if (ret)
		return ret;

#ifdef CONFIG_PCIEPORTBUS
	ret = bus_register(&pcie_port_bus_type);
	if (ret)
		return ret;
#endif
	dma_debug_add_bus(&pci_bus_type);
	return 0;
}
postcore_initcall(pci_driver_init);<|MERGE_RESOLUTION|>--- conflicted
+++ resolved
@@ -891,12 +891,7 @@
 static int pci_pm_resume_noirq(struct device *dev)
 {
 	struct pci_dev *pci_dev = to_pci_dev(dev);
-<<<<<<< HEAD
-	struct device_driver *drv = dev->driver;
-	int error = 0;
-=======
 	const struct dev_pm_ops *pm = dev->driver ? dev->driver->pm : NULL;
->>>>>>> d1988041
 	pci_power_t prev_state = pci_dev->current_state;
 	bool skip_bus_pm = pci_dev->skip_bus_pm;
 
@@ -921,16 +916,11 @@
 	if (pci_has_legacy_pm_support(pci_dev))
 		return 0;
 
-<<<<<<< HEAD
-	if (drv && drv->pm && drv->pm->resume_noirq)
-		error = drv->pm->resume_noirq(dev);
-=======
 	if (pm && pm->resume_noirq)
 		return pm->resume_noirq(dev);
 
 	return 0;
 }
->>>>>>> d1988041
 
 static int pci_pm_resume_early(struct device *dev)
 {
@@ -1044,27 +1034,11 @@
 static int pci_pm_thaw_noirq(struct device *dev)
 {
 	struct pci_dev *pci_dev = to_pci_dev(dev);
-<<<<<<< HEAD
-	struct device_driver *drv = dev->driver;
-	int error = 0;
-
-	if (pcibios_pm_ops.thaw_noirq) {
-		error = pcibios_pm_ops.thaw_noirq(dev);
-		if (error)
-			return error;
-	}
-
-	/*
-	 * Both the legacy ->resume_early() and the new pm->thaw_noirq()
-	 * callbacks assume the device has been returned to D0 and its
-	 * config state has been restored.
-=======
 	const struct dev_pm_ops *pm = dev->driver ? dev->driver->pm : NULL;
 
 	/*
 	 * The pm->thaw_noirq() callback assumes the device has been
 	 * returned to D0 and its config state has been restored.
->>>>>>> d1988041
 	 *
 	 * In addition, pci_restore_state() restores MSI-X state in MMIO
 	 * space, which requires the device to be in D0, so return it to D0
@@ -1075,14 +1049,7 @@
 	pci_restore_state(pci_dev);
 
 	if (pci_has_legacy_pm_support(pci_dev))
-<<<<<<< HEAD
-		return pci_legacy_resume_early(dev);
-
-	if (drv && drv->pm && drv->pm->thaw_noirq)
-		error = drv->pm->thaw_noirq(dev);
-=======
-		return 0;
->>>>>>> d1988041
+		return 0;
 
 	if (pm && pm->thaw_noirq)
 		return pm->thaw_noirq(dev);
@@ -1315,10 +1282,7 @@
 	struct pci_dev *pci_dev = to_pci_dev(dev);
 	const struct dev_pm_ops *pm = dev->driver ? dev->driver->pm : NULL;
 	pci_power_t prev_state = pci_dev->current_state;
-<<<<<<< HEAD
-=======
 	int error = 0;
->>>>>>> d1988041
 
 	/*
 	 * Restoring config space is necessary even if the device is not bound
@@ -1332,9 +1296,6 @@
 
 	pci_fixup_device(pci_fixup_resume_early, pci_dev);
 	pci_pm_default_resume(pci_dev);
-
-	if (prev_state == PCI_D3cold)
-		pci_bridge_wait_for_secondary_bus(pci_dev);
 
 	if (prev_state == PCI_D3cold)
 		pci_bridge_wait_for_secondary_bus(pci_dev);
