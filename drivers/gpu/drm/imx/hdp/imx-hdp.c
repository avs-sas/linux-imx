--- conflicted
+++ resolved
@@ -67,7 +67,6 @@
 	return container_of(e, struct imx_hdp, encoder);
 }
 
-<<<<<<< HEAD
 #ifdef CONFIG_EXTCON
 static const unsigned int imx_hdmi_extcon_cables[] = {
 	EXTCON_DISP_HDMI,
@@ -75,13 +74,11 @@
 };
 struct extcon_dev *hdp_edev;
 #endif
-=======
 static inline bool imx_hdp_is_dual_mode(struct drm_display_mode *mode)
 {
 	return (mode->clock > HDP_DUAL_MODE_MIN_PCLK_RATE ||
 		mode->hdisplay > HDP_SINGLE_MODE_MAX_WIDTH) ? true : false;
 }
->>>>>>> a48a65a4
 
 static void imx_hdp_state_init(struct imx_hdp *hdp)
 {
