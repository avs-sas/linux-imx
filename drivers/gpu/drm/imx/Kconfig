# SPDX-License-Identifier: GPL-2.0-only
config DRM_IMX
	tristate "DRM Support for Freescale i.MX"
	select DRM_KMS_HELPER
	select VIDEOMODE_HELPERS
	select DRM_GEM_DMA_HELPER
	depends on DRM && (ARCH_MXC || ARCH_MULTIPLATFORM || COMPILE_TEST)
	depends on IMX_IPUV3_CORE || IMX_DPU_CORE || IMX8MM_LCDIF_CORE
	help
	  enable i.MX graphics support

config DRM_IMX_PARALLEL_DISPLAY
	tristate "Support for parallel displays"
	select DRM_PANEL
	depends on DRM_IMX
	select VIDEOMODE_HELPERS

config DRM_IMX_TVE
	tristate "Support for TV and VGA displays"
	depends on DRM_IMX
	depends on COMMON_CLK
	select REGMAP_MMIO
	help
	  Choose this to enable the internal Television Encoder (TVe)
	  found on i.MX53 processors.

config DRM_IMX_LDB
	tristate "Support for LVDS displays"
	depends on DRM_IMX && MFD_SYSCON
	depends on COMMON_CLK
	select DRM_PANEL
	help
	  Choose this to enable the internal LVDS Display Bridge (LDB)
	  found on i.MX53 and i.MX6 processors.

<<<<<<< HEAD
config IMX8MP_HDMI_PAVI
	tristate "NXP i.MX8MP HDMI Audio Video (PVI/PAI)"
	help
	  Choose this if you want to use HDMI PAI/PVI on i.MX8MP.

config DRM_IMX_DW_MIPI_DSI
	tristate "Freescale i.MX DRM Synopsys DesignWare MIPI DSI"
	select DRM_DW_MIPI_DSI
=======
config DRM_IMX8QM_LDB
	tristate "Support for i.MX8qm LVDS displays"
	depends on DRM_IMX && DRM_FSL_IMX_LVDS_BRIDGE
	depends on PHY_MIXEL_LVDS
	help
	  Choose this to enable the internal LVDS Display Bridge (LDB)
	  found on i.MX8qm processors.

config DRM_IMX8QXP_LDB
	tristate "Support for i.MX8qxp LVDS displays"
	depends on DRM_IMX && DRM_FSL_IMX_LVDS_BRIDGE
	depends on PHY_MIXEL_LVDS_COMBO
	help
	  Choose this to enable the internal LVDS Display Bridge (LDB)
	  found on i.MX8qxp processors.

config DRM_IMX8MP_LDB
	tristate "Support for i.MX8mp LVDS displays"
	depends on DRM_IMX && DRM_FSL_IMX_LVDS_BRIDGE
	depends on PHY_FSL_IMX8MP_LVDS
	help
	  Choose this to enable the internal LVDS Display Bridge (LDB)
	  found on i.MX8mp processors.

config DRM_IMX93_LDB
	tristate "Support for i.MX93 LVDS displays"
	depends on DRM_IMX && DRM_FSL_IMX_LVDS_BRIDGE
	depends on PHY_FSL_IMX8MP_LVDS
	help
	  Choose this to enable the internal LVDS Display Bridge (LDB)
	  found on i.MX93 processors.

config DRM_IMX_IPUV3
	tristate
>>>>>>> 5caaf9e7
	depends on DRM_IMX
	help
	  Choose this if you want to use Synopsys DesignWare MIPI DSI on i.MX93.

config DRM_IMX93_PARALLEL_DISPLAY_FORMAT
	tristate "Support for i.MX93 parallel display format"
	select DRM_PANEL_BRIDGE
	depends on DRM_IMX && OF && MFD_SYSCON
	help
	  Choose this to enable the internal parallel display format
	  configuration found on i.MX93 processors.

config DRM_IMX_HDMI
	tristate "Freescale i.MX DRM HDMI"
	select DRM_DW_HDMI
	select IMX8MP_HDMI_PAVI
	depends on DRM_IMX && OF
	help
	  Choose this if you want to use HDMI on i.MX6/i.MX8.

config DRM_IMX_SEC_DSIM
	tristate "Support for Samsung MIPI DSIM displays"
	depends on DRM_IMX
	select MFD_SYSCON
	select DRM_SEC_MIPI_DSIM
	help
	  Choose this to enable the internal SEC MIPI DSIM controller
	  found on i.MX platform.

source "drivers/gpu/drm/imx/dcnano/Kconfig"
source "drivers/gpu/drm/imx/dpu/Kconfig"
source "drivers/gpu/drm/imx/dpu95/Kconfig"
source "drivers/gpu/drm/imx/dcss/Kconfig"
source "drivers/gpu/drm/imx/mhdp/Kconfig"
source "drivers/gpu/drm/imx/ipuv3/Kconfig"
source "drivers/gpu/drm/imx/lcdif/Kconfig"
source "drivers/gpu/drm/imx/lcdifv3/Kconfig"
source "drivers/gpu/drm/imx/lcdc/Kconfig"<|MERGE_RESOLUTION|>--- conflicted
+++ resolved
@@ -33,16 +33,6 @@
 	  Choose this to enable the internal LVDS Display Bridge (LDB)
 	  found on i.MX53 and i.MX6 processors.
 
-<<<<<<< HEAD
-config IMX8MP_HDMI_PAVI
-	tristate "NXP i.MX8MP HDMI Audio Video (PVI/PAI)"
-	help
-	  Choose this if you want to use HDMI PAI/PVI on i.MX8MP.
-
-config DRM_IMX_DW_MIPI_DSI
-	tristate "Freescale i.MX DRM Synopsys DesignWare MIPI DSI"
-	select DRM_DW_MIPI_DSI
-=======
 config DRM_IMX8QM_LDB
 	tristate "Support for i.MX8qm LVDS displays"
 	depends on DRM_IMX && DRM_FSL_IMX_LVDS_BRIDGE
@@ -75,9 +65,14 @@
 	  Choose this to enable the internal LVDS Display Bridge (LDB)
 	  found on i.MX93 processors.
 
-config DRM_IMX_IPUV3
-	tristate
->>>>>>> 5caaf9e7
+config IMX8MP_HDMI_PAVI
+	tristate "NXP i.MX8MP HDMI Audio Video (PVI/PAI)"
+	help
+	  Choose this if you want to use HDMI PAI/PVI on i.MX8MP.
+
+config DRM_IMX_DW_MIPI_DSI
+	tristate "Freescale i.MX DRM Synopsys DesignWare MIPI DSI"
+	select DRM_DW_MIPI_DSI
 	depends on DRM_IMX
 	help
 	  Choose this if you want to use Synopsys DesignWare MIPI DSI on i.MX93.
