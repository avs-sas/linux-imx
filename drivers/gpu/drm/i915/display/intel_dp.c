/*
 * Copyright © 2008 Intel Corporation
 *
 * Permission is hereby granted, free of charge, to any person obtaining a
 * copy of this software and associated documentation files (the "Software"),
 * to deal in the Software without restriction, including without limitation
 * the rights to use, copy, modify, merge, publish, distribute, sublicense,
 * and/or sell copies of the Software, and to permit persons to whom the
 * Software is furnished to do so, subject to the following conditions:
 *
 * The above copyright notice and this permission notice (including the next
 * paragraph) shall be included in all copies or substantial portions of the
 * Software.
 *
 * THE SOFTWARE IS PROVIDED "AS IS", WITHOUT WARRANTY OF ANY KIND, EXPRESS OR
 * IMPLIED, INCLUDING BUT NOT LIMITED TO THE WARRANTIES OF MERCHANTABILITY,
 * FITNESS FOR A PARTICULAR PURPOSE AND NONINFRINGEMENT.  IN NO EVENT SHALL
 * THE AUTHORS OR COPYRIGHT HOLDERS BE LIABLE FOR ANY CLAIM, DAMAGES OR OTHER
 * LIABILITY, WHETHER IN AN ACTION OF CONTRACT, TORT OR OTHERWISE, ARISING
 * FROM, OUT OF OR IN CONNECTION WITH THE SOFTWARE OR THE USE OR OTHER DEALINGS
 * IN THE SOFTWARE.
 *
 * Authors:
 *    Keith Packard <keithp@keithp.com>
 *
 */

#include <linux/export.h>
#include <linux/i2c.h>
#include <linux/notifier.h>
#include <linux/slab.h>
#include <linux/types.h>

#include <asm/byteorder.h>

#include <drm/drm_atomic_helper.h>
#include <drm/drm_crtc.h>
#include <drm/drm_dp_helper.h>
#include <drm/drm_edid.h>
#include <drm/drm_probe_helper.h>

#include "i915_debugfs.h"
#include "i915_drv.h"
#include "intel_atomic.h"
#include "intel_audio.h"
#include "intel_connector.h"
#include "intel_ddi.h"
#include "intel_display_types.h"
#include "intel_dp.h"
#include "intel_dp_aux.h"
#include "intel_dp_link_training.h"
#include "intel_dp_mst.h"
#include "intel_dpio_phy.h"
#include "intel_fifo_underrun.h"
#include "intel_hdcp.h"
#include "intel_hdmi.h"
#include "intel_hotplug.h"
#include "intel_lspcon.h"
#include "intel_lvds.h"
#include "intel_panel.h"
#include "intel_pps.h"
#include "intel_psr.h"
#include "intel_sideband.h"
#include "intel_tc.h"
#include "intel_vdsc.h"
#include "intel_vrr.h"

#define DP_DPRX_ESI_LEN 14

/* DP DSC throughput values used for slice count calculations KPixels/s */
#define DP_DSC_PEAK_PIXEL_RATE			2720000
#define DP_DSC_MAX_ENC_THROUGHPUT_0		340000
#define DP_DSC_MAX_ENC_THROUGHPUT_1		400000

/* DP DSC FEC Overhead factor = 1/(0.972261) */
#define DP_DSC_FEC_OVERHEAD_FACTOR		972261

/* Compliance test status bits  */
#define INTEL_DP_RESOLUTION_SHIFT_MASK	0
#define INTEL_DP_RESOLUTION_PREFERRED	(1 << INTEL_DP_RESOLUTION_SHIFT_MASK)
#define INTEL_DP_RESOLUTION_STANDARD	(2 << INTEL_DP_RESOLUTION_SHIFT_MASK)
#define INTEL_DP_RESOLUTION_FAILSAFE	(3 << INTEL_DP_RESOLUTION_SHIFT_MASK)

struct dp_link_dpll {
	int clock;
	struct dpll dpll;
};

static const struct dp_link_dpll g4x_dpll[] = {
	{ 162000,
		{ .p1 = 2, .p2 = 10, .n = 2, .m1 = 23, .m2 = 8 } },
	{ 270000,
		{ .p1 = 1, .p2 = 10, .n = 1, .m1 = 14, .m2 = 2 } }
};

static const struct dp_link_dpll pch_dpll[] = {
	{ 162000,
		{ .p1 = 2, .p2 = 10, .n = 1, .m1 = 12, .m2 = 9 } },
	{ 270000,
		{ .p1 = 1, .p2 = 10, .n = 2, .m1 = 14, .m2 = 8 } }
};

static const struct dp_link_dpll vlv_dpll[] = {
	{ 162000,
		{ .p1 = 3, .p2 = 2, .n = 5, .m1 = 3, .m2 = 81 } },
	{ 270000,
		{ .p1 = 2, .p2 = 2, .n = 1, .m1 = 2, .m2 = 27 } }
};

/*
 * CHV supports eDP 1.4 that have  more link rates.
 * Below only provides the fixed rate but exclude variable rate.
 */
static const struct dp_link_dpll chv_dpll[] = {
	/*
	 * CHV requires to program fractional division for m2.
	 * m2 is stored in fixed point format using formula below
	 * (m2_int << 22) | m2_fraction
	 */
	{ 162000,	/* m2_int = 32, m2_fraction = 1677722 */
		{ .p1 = 4, .p2 = 2, .n = 1, .m1 = 2, .m2 = 0x819999a } },
	{ 270000,	/* m2_int = 27, m2_fraction = 0 */
		{ .p1 = 4, .p2 = 1, .n = 1, .m1 = 2, .m2 = 0x6c00000 } },
};

const struct dpll *vlv_get_dpll(struct drm_i915_private *i915)
{
	return IS_CHERRYVIEW(i915) ? &chv_dpll[0].dpll : &vlv_dpll[0].dpll;
}

/* Constants for DP DSC configurations */
static const u8 valid_dsc_bpp[] = {6, 8, 10, 12, 15};

/* With Single pipe configuration, HW is capable of supporting maximum
 * of 4 slices per line.
 */
static const u8 valid_dsc_slicecount[] = {1, 2, 4};

/**
 * intel_dp_is_edp - is the given port attached to an eDP panel (either CPU or PCH)
 * @intel_dp: DP struct
 *
 * If a CPU or PCH DP output is attached to an eDP panel, this function
 * will return true, and false otherwise.
 */
bool intel_dp_is_edp(struct intel_dp *intel_dp)
{
	struct intel_digital_port *dig_port = dp_to_dig_port(intel_dp);

	return dig_port->base.type == INTEL_OUTPUT_EDP;
}

static void intel_dp_link_down(struct intel_encoder *encoder,
			       const struct intel_crtc_state *old_crtc_state);
static void intel_dp_unset_edid(struct intel_dp *intel_dp);

/* update sink rates from dpcd */
static void intel_dp_set_sink_rates(struct intel_dp *intel_dp)
{
	static const int dp_rates[] = {
		162000, 270000, 540000, 810000
	};
	int i, max_rate;
	int max_lttpr_rate;

	if (drm_dp_has_quirk(&intel_dp->desc, DP_DPCD_QUIRK_CAN_DO_MAX_LINK_RATE_3_24_GBPS)) {
		/* Needed, e.g., for Apple MBP 2017, 15 inch eDP Retina panel */
		static const int quirk_rates[] = { 162000, 270000, 324000 };

		memcpy(intel_dp->sink_rates, quirk_rates, sizeof(quirk_rates));
		intel_dp->num_sink_rates = ARRAY_SIZE(quirk_rates);

		return;
	}

	max_rate = drm_dp_bw_code_to_link_rate(intel_dp->dpcd[DP_MAX_LINK_RATE]);
	max_lttpr_rate = drm_dp_lttpr_max_link_rate(intel_dp->lttpr_common_caps);
	if (max_lttpr_rate)
		max_rate = min(max_rate, max_lttpr_rate);

	for (i = 0; i < ARRAY_SIZE(dp_rates); i++) {
		if (dp_rates[i] > max_rate)
			break;
		intel_dp->sink_rates[i] = dp_rates[i];
	}

	intel_dp->num_sink_rates = i;
}

/* Get length of rates array potentially limited by max_rate. */
static int intel_dp_rate_limit_len(const int *rates, int len, int max_rate)
{
	int i;

	/* Limit results by potentially reduced max rate */
	for (i = 0; i < len; i++) {
		if (rates[len - i - 1] <= max_rate)
			return len - i;
	}

	return 0;
}

/* Get length of common rates array potentially limited by max_rate. */
static int intel_dp_common_len_rate_limit(const struct intel_dp *intel_dp,
					  int max_rate)
{
	return intel_dp_rate_limit_len(intel_dp->common_rates,
				       intel_dp->num_common_rates, max_rate);
}

/* Theoretical max between source and sink */
static int intel_dp_max_common_rate(struct intel_dp *intel_dp)
{
	return intel_dp->common_rates[intel_dp->num_common_rates - 1];
}

/* Theoretical max between source and sink */
static int intel_dp_max_common_lane_count(struct intel_dp *intel_dp)
{
	struct intel_digital_port *dig_port = dp_to_dig_port(intel_dp);
	int source_max = dig_port->max_lanes;
	int sink_max = drm_dp_max_lane_count(intel_dp->dpcd);
	int fia_max = intel_tc_port_fia_max_lane_count(dig_port);
	int lttpr_max = drm_dp_lttpr_max_lane_count(intel_dp->lttpr_common_caps);

	if (lttpr_max)
		sink_max = min(sink_max, lttpr_max);

	return min3(source_max, sink_max, fia_max);
}

int intel_dp_max_lane_count(struct intel_dp *intel_dp)
{
	return intel_dp->max_link_lane_count;
}

int
intel_dp_link_required(int pixel_clock, int bpp)
{
	/* pixel_clock is in kHz, divide bpp by 8 for bit to Byte conversion */
	return DIV_ROUND_UP(pixel_clock * bpp, 8);
}

int
intel_dp_max_data_rate(int max_link_clock, int max_lanes)
{
	/* max_link_clock is the link symbol clock (LS_Clk) in kHz and not the
	 * link rate that is generally expressed in Gbps. Since, 8 bits of data
	 * is transmitted every LS_Clk per lane, there is no need to account for
	 * the channel encoding that is done in the PHY layer here.
	 */

	return max_link_clock * max_lanes;
}

bool intel_dp_can_bigjoiner(struct intel_dp *intel_dp)
{
	struct intel_digital_port *intel_dig_port = dp_to_dig_port(intel_dp);
	struct intel_encoder *encoder = &intel_dig_port->base;
	struct drm_i915_private *dev_priv = to_i915(encoder->base.dev);

	return INTEL_GEN(dev_priv) >= 12 ||
		(INTEL_GEN(dev_priv) == 11 &&
		 encoder->port != PORT_A);
}

static int cnl_max_source_rate(struct intel_dp *intel_dp)
{
	struct intel_digital_port *dig_port = dp_to_dig_port(intel_dp);
	struct drm_i915_private *dev_priv = to_i915(dig_port->base.base.dev);
	enum port port = dig_port->base.port;

	u32 voltage = intel_de_read(dev_priv, CNL_PORT_COMP_DW3) & VOLTAGE_INFO_MASK;

	/* Low voltage SKUs are limited to max of 5.4G */
	if (voltage == VOLTAGE_INFO_0_85V)
		return 540000;

	/* For this SKU 8.1G is supported in all ports */
	if (IS_CNL_WITH_PORT_F(dev_priv))
		return 810000;

	/* For other SKUs, max rate on ports A and D is 5.4G */
	if (port == PORT_A || port == PORT_D)
		return 540000;

	return 810000;
}

static int icl_max_source_rate(struct intel_dp *intel_dp)
{
	struct intel_digital_port *dig_port = dp_to_dig_port(intel_dp);
	struct drm_i915_private *dev_priv = to_i915(dig_port->base.base.dev);
	enum phy phy = intel_port_to_phy(dev_priv, dig_port->base.port);

	if (intel_phy_is_combo(dev_priv, phy) &&
	    !intel_dp_is_edp(intel_dp))
		return 540000;

	return 810000;
}

static int ehl_max_source_rate(struct intel_dp *intel_dp)
{
	if (intel_dp_is_edp(intel_dp))
		return 540000;

	return 810000;
}

static void
intel_dp_set_source_rates(struct intel_dp *intel_dp)
{
	/* The values must be in increasing order */
	static const int cnl_rates[] = {
		162000, 216000, 270000, 324000, 432000, 540000, 648000, 810000
	};
	static const int bxt_rates[] = {
		162000, 216000, 243000, 270000, 324000, 432000, 540000
	};
	static const int skl_rates[] = {
		162000, 216000, 270000, 324000, 432000, 540000
	};
	static const int hsw_rates[] = {
		162000, 270000, 540000
	};
	static const int g4x_rates[] = {
		162000, 270000
	};
	struct intel_digital_port *dig_port = dp_to_dig_port(intel_dp);
	struct intel_encoder *encoder = &dig_port->base;
	struct drm_i915_private *dev_priv = to_i915(dig_port->base.base.dev);
	const int *source_rates;
	int size, max_rate = 0, vbt_max_rate;

	/* This should only be done once */
	drm_WARN_ON(&dev_priv->drm,
		    intel_dp->source_rates || intel_dp->num_source_rates);

	if (INTEL_GEN(dev_priv) >= 10) {
		source_rates = cnl_rates;
		size = ARRAY_SIZE(cnl_rates);
		if (IS_GEN(dev_priv, 10))
			max_rate = cnl_max_source_rate(intel_dp);
		else if (IS_JSL_EHL(dev_priv))
			max_rate = ehl_max_source_rate(intel_dp);
		else
			max_rate = icl_max_source_rate(intel_dp);
	} else if (IS_GEN9_LP(dev_priv)) {
		source_rates = bxt_rates;
		size = ARRAY_SIZE(bxt_rates);
	} else if (IS_GEN9_BC(dev_priv)) {
		source_rates = skl_rates;
		size = ARRAY_SIZE(skl_rates);
	} else if ((IS_HASWELL(dev_priv) && !IS_HSW_ULX(dev_priv)) ||
		   IS_BROADWELL(dev_priv)) {
		source_rates = hsw_rates;
		size = ARRAY_SIZE(hsw_rates);
	} else {
		source_rates = g4x_rates;
		size = ARRAY_SIZE(g4x_rates);
	}

	vbt_max_rate = intel_bios_dp_max_link_rate(encoder);
	if (max_rate && vbt_max_rate)
		max_rate = min(max_rate, vbt_max_rate);
	else if (vbt_max_rate)
		max_rate = vbt_max_rate;

	if (max_rate)
		size = intel_dp_rate_limit_len(source_rates, size, max_rate);

	intel_dp->source_rates = source_rates;
	intel_dp->num_source_rates = size;
}

static int intersect_rates(const int *source_rates, int source_len,
			   const int *sink_rates, int sink_len,
			   int *common_rates)
{
	int i = 0, j = 0, k = 0;

	while (i < source_len && j < sink_len) {
		if (source_rates[i] == sink_rates[j]) {
			if (WARN_ON(k >= DP_MAX_SUPPORTED_RATES))
				return k;
			common_rates[k] = source_rates[i];
			++k;
			++i;
			++j;
		} else if (source_rates[i] < sink_rates[j]) {
			++i;
		} else {
			++j;
		}
	}
	return k;
}

/* return index of rate in rates array, or -1 if not found */
static int intel_dp_rate_index(const int *rates, int len, int rate)
{
	int i;

	for (i = 0; i < len; i++)
		if (rate == rates[i])
			return i;

	return -1;
}

static void intel_dp_set_common_rates(struct intel_dp *intel_dp)
{
	struct drm_i915_private *i915 = dp_to_i915(intel_dp);

	drm_WARN_ON(&i915->drm,
		    !intel_dp->num_source_rates || !intel_dp->num_sink_rates);

	intel_dp->num_common_rates = intersect_rates(intel_dp->source_rates,
						     intel_dp->num_source_rates,
						     intel_dp->sink_rates,
						     intel_dp->num_sink_rates,
						     intel_dp->common_rates);

	/* Paranoia, there should always be something in common. */
	if (drm_WARN_ON(&i915->drm, intel_dp->num_common_rates == 0)) {
		intel_dp->common_rates[0] = 162000;
		intel_dp->num_common_rates = 1;
	}
}

static bool intel_dp_link_params_valid(struct intel_dp *intel_dp, int link_rate,
				       u8 lane_count)
{
	/*
	 * FIXME: we need to synchronize the current link parameters with
	 * hardware readout. Currently fast link training doesn't work on
	 * boot-up.
	 */
	if (link_rate == 0 ||
	    link_rate > intel_dp->max_link_rate)
		return false;

	if (lane_count == 0 ||
	    lane_count > intel_dp_max_lane_count(intel_dp))
		return false;

	return true;
}

static bool intel_dp_can_link_train_fallback_for_edp(struct intel_dp *intel_dp,
						     int link_rate,
						     u8 lane_count)
{
	const struct drm_display_mode *fixed_mode =
		intel_dp->attached_connector->panel.fixed_mode;
	int mode_rate, max_rate;

	mode_rate = intel_dp_link_required(fixed_mode->clock, 18);
	max_rate = intel_dp_max_data_rate(link_rate, lane_count);
	if (mode_rate > max_rate)
		return false;

	return true;
}

int intel_dp_get_link_train_fallback_values(struct intel_dp *intel_dp,
					    int link_rate, u8 lane_count)
{
	struct drm_i915_private *i915 = dp_to_i915(intel_dp);
	int index;

	/*
	 * TODO: Enable fallback on MST links once MST link compute can handle
	 * the fallback params.
	 */
	if (intel_dp->is_mst) {
		drm_err(&i915->drm, "Link Training Unsuccessful\n");
		return -1;
	}

	if (intel_dp_is_edp(intel_dp) && !intel_dp->use_max_params) {
		drm_dbg_kms(&i915->drm,
			    "Retrying Link training for eDP with max parameters\n");
		intel_dp->use_max_params = true;
		return 0;
	}

	index = intel_dp_rate_index(intel_dp->common_rates,
				    intel_dp->num_common_rates,
				    link_rate);
	if (index > 0) {
		if (intel_dp_is_edp(intel_dp) &&
		    !intel_dp_can_link_train_fallback_for_edp(intel_dp,
							      intel_dp->common_rates[index - 1],
							      lane_count)) {
			drm_dbg_kms(&i915->drm,
				    "Retrying Link training for eDP with same parameters\n");
			return 0;
		}
		intel_dp->max_link_rate = intel_dp->common_rates[index - 1];
		intel_dp->max_link_lane_count = lane_count;
	} else if (lane_count > 1) {
		if (intel_dp_is_edp(intel_dp) &&
		    !intel_dp_can_link_train_fallback_for_edp(intel_dp,
							      intel_dp_max_common_rate(intel_dp),
							      lane_count >> 1)) {
			drm_dbg_kms(&i915->drm,
				    "Retrying Link training for eDP with same parameters\n");
			return 0;
		}
		intel_dp->max_link_rate = intel_dp_max_common_rate(intel_dp);
		intel_dp->max_link_lane_count = lane_count >> 1;
	} else {
		drm_err(&i915->drm, "Link Training Unsuccessful\n");
		return -1;
	}

	return 0;
}

u32 intel_dp_mode_to_fec_clock(u32 mode_clock)
{
	return div_u64(mul_u32_u32(mode_clock, 1000000U),
		       DP_DSC_FEC_OVERHEAD_FACTOR);
}

static int
small_joiner_ram_size_bits(struct drm_i915_private *i915)
{
	if (INTEL_GEN(i915) >= 11)
		return 7680 * 8;
	else
		return 6144 * 8;
}

static u16 intel_dp_dsc_get_output_bpp(struct drm_i915_private *i915,
				       u32 link_clock, u32 lane_count,
				       u32 mode_clock, u32 mode_hdisplay,
				       bool bigjoiner)
{
	u32 bits_per_pixel, max_bpp_small_joiner_ram;
	int i;

	/*
	 * Available Link Bandwidth(Kbits/sec) = (NumberOfLanes)*
	 * (LinkSymbolClock)* 8 * (TimeSlotsPerMTP)
	 * for SST -> TimeSlotsPerMTP is 1,
	 * for MST -> TimeSlotsPerMTP has to be calculated
	 */
	bits_per_pixel = (link_clock * lane_count * 8) /
			 intel_dp_mode_to_fec_clock(mode_clock);
	drm_dbg_kms(&i915->drm, "Max link bpp: %u\n", bits_per_pixel);

	/* Small Joiner Check: output bpp <= joiner RAM (bits) / Horiz. width */
	max_bpp_small_joiner_ram = small_joiner_ram_size_bits(i915) /
		mode_hdisplay;

	if (bigjoiner)
		max_bpp_small_joiner_ram *= 2;

	drm_dbg_kms(&i915->drm, "Max small joiner bpp: %u\n",
		    max_bpp_small_joiner_ram);

	/*
	 * Greatest allowed DSC BPP = MIN (output BPP from available Link BW
	 * check, output bpp from small joiner RAM check)
	 */
	bits_per_pixel = min(bits_per_pixel, max_bpp_small_joiner_ram);

	if (bigjoiner) {
		u32 max_bpp_bigjoiner =
			i915->max_cdclk_freq * 48 /
			intel_dp_mode_to_fec_clock(mode_clock);

		DRM_DEBUG_KMS("Max big joiner bpp: %u\n", max_bpp_bigjoiner);
		bits_per_pixel = min(bits_per_pixel, max_bpp_bigjoiner);
	}

	/* Error out if the max bpp is less than smallest allowed valid bpp */
	if (bits_per_pixel < valid_dsc_bpp[0]) {
		drm_dbg_kms(&i915->drm, "Unsupported BPP %u, min %u\n",
			    bits_per_pixel, valid_dsc_bpp[0]);
		return 0;
	}

	/* Find the nearest match in the array of known BPPs from VESA */
	for (i = 0; i < ARRAY_SIZE(valid_dsc_bpp) - 1; i++) {
		if (bits_per_pixel < valid_dsc_bpp[i + 1])
			break;
	}
	bits_per_pixel = valid_dsc_bpp[i];

	/*
	 * Compressed BPP in U6.4 format so multiply by 16, for Gen 11,
	 * fractional part is 0
	 */
	return bits_per_pixel << 4;
}

static u8 intel_dp_dsc_get_slice_count(struct intel_dp *intel_dp,
				       int mode_clock, int mode_hdisplay,
				       bool bigjoiner)
{
	struct drm_i915_private *i915 = dp_to_i915(intel_dp);
	u8 min_slice_count, i;
	int max_slice_width;

	if (mode_clock <= DP_DSC_PEAK_PIXEL_RATE)
		min_slice_count = DIV_ROUND_UP(mode_clock,
					       DP_DSC_MAX_ENC_THROUGHPUT_0);
	else
		min_slice_count = DIV_ROUND_UP(mode_clock,
					       DP_DSC_MAX_ENC_THROUGHPUT_1);

	max_slice_width = drm_dp_dsc_sink_max_slice_width(intel_dp->dsc_dpcd);
	if (max_slice_width < DP_DSC_MIN_SLICE_WIDTH_VALUE) {
		drm_dbg_kms(&i915->drm,
			    "Unsupported slice width %d by DP DSC Sink device\n",
			    max_slice_width);
		return 0;
	}
	/* Also take into account max slice width */
	min_slice_count = max_t(u8, min_slice_count,
				DIV_ROUND_UP(mode_hdisplay,
					     max_slice_width));

	/* Find the closest match to the valid slice count values */
	for (i = 0; i < ARRAY_SIZE(valid_dsc_slicecount); i++) {
		u8 test_slice_count = valid_dsc_slicecount[i] << bigjoiner;

		if (test_slice_count >
		    drm_dp_dsc_sink_max_slice_count(intel_dp->dsc_dpcd, false))
			break;

		/* big joiner needs small joiner to be enabled */
		if (bigjoiner && test_slice_count < 4)
			continue;

		if (min_slice_count <= test_slice_count)
			return test_slice_count;
	}

	drm_dbg_kms(&i915->drm, "Unsupported Slice Count %d\n",
		    min_slice_count);
	return 0;
}

static enum intel_output_format
intel_dp_output_format(struct drm_connector *connector,
		       const struct drm_display_mode *mode)
{
	struct intel_dp *intel_dp = intel_attached_dp(to_intel_connector(connector));
	const struct drm_display_info *info = &connector->display_info;

	if (!connector->ycbcr_420_allowed ||
	    !drm_mode_is_420_only(info, mode))
		return INTEL_OUTPUT_FORMAT_RGB;

	if (intel_dp->dfp.rgb_to_ycbcr &&
	    intel_dp->dfp.ycbcr_444_to_420)
		return INTEL_OUTPUT_FORMAT_RGB;

	if (intel_dp->dfp.ycbcr_444_to_420)
		return INTEL_OUTPUT_FORMAT_YCBCR444;
	else
		return INTEL_OUTPUT_FORMAT_YCBCR420;
}

int intel_dp_min_bpp(enum intel_output_format output_format)
{
	if (output_format == INTEL_OUTPUT_FORMAT_RGB)
		return 6 * 3;
	else
		return 8 * 3;
}

static int intel_dp_output_bpp(enum intel_output_format output_format, int bpp)
{
	/*
	 * bpp value was assumed to RGB format. And YCbCr 4:2:0 output
	 * format of the number of bytes per pixel will be half the number
	 * of bytes of RGB pixel.
	 */
	if (output_format == INTEL_OUTPUT_FORMAT_YCBCR420)
		bpp /= 2;

	return bpp;
}

static int
intel_dp_mode_min_output_bpp(struct drm_connector *connector,
			     const struct drm_display_mode *mode)
{
	enum intel_output_format output_format =
		intel_dp_output_format(connector, mode);

	return intel_dp_output_bpp(output_format, intel_dp_min_bpp(output_format));
}

static bool intel_dp_hdisplay_bad(struct drm_i915_private *dev_priv,
				  int hdisplay)
{
	/*
	 * Older platforms don't like hdisplay==4096 with DP.
	 *
	 * On ILK/SNB/IVB the pipe seems to be somewhat running (scanline
	 * and frame counter increment), but we don't get vblank interrupts,
	 * and the pipe underruns immediately. The link also doesn't seem
	 * to get trained properly.
	 *
	 * On CHV the vblank interrupts don't seem to disappear but
	 * otherwise the symptoms are similar.
	 *
	 * TODO: confirm the behaviour on HSW+
	 */
	return hdisplay == 4096 && !HAS_DDI(dev_priv);
}

static enum drm_mode_status
intel_dp_mode_valid_downstream(struct intel_connector *connector,
			       const struct drm_display_mode *mode,
			       int target_clock)
{
	struct intel_dp *intel_dp = intel_attached_dp(connector);
	const struct drm_display_info *info = &connector->base.display_info;
	int tmds_clock;

	/* If PCON supports FRL MODE, check FRL bandwidth constraints */
	if (intel_dp->dfp.pcon_max_frl_bw) {
		int target_bw;
		int max_frl_bw;
		int bpp = intel_dp_mode_min_output_bpp(&connector->base, mode);

		target_bw = bpp * target_clock;

		max_frl_bw = intel_dp->dfp.pcon_max_frl_bw;

		/* converting bw from Gbps to Kbps*/
		max_frl_bw = max_frl_bw * 1000000;

		if (target_bw > max_frl_bw)
			return MODE_CLOCK_HIGH;

		return MODE_OK;
	}

	if (intel_dp->dfp.max_dotclock &&
	    target_clock > intel_dp->dfp.max_dotclock)
		return MODE_CLOCK_HIGH;

	/* Assume 8bpc for the DP++/HDMI/DVI TMDS clock check */
	tmds_clock = target_clock;
	if (drm_mode_is_420_only(info, mode))
		tmds_clock /= 2;

	if (intel_dp->dfp.min_tmds_clock &&
	    tmds_clock < intel_dp->dfp.min_tmds_clock)
		return MODE_CLOCK_LOW;
	if (intel_dp->dfp.max_tmds_clock &&
	    tmds_clock > intel_dp->dfp.max_tmds_clock)
		return MODE_CLOCK_HIGH;

	return MODE_OK;
}

static enum drm_mode_status
intel_dp_mode_valid(struct drm_connector *connector,
		    struct drm_display_mode *mode)
{
	struct intel_dp *intel_dp = intel_attached_dp(to_intel_connector(connector));
	struct intel_connector *intel_connector = to_intel_connector(connector);
	struct drm_display_mode *fixed_mode = intel_connector->panel.fixed_mode;
	struct drm_i915_private *dev_priv = to_i915(connector->dev);
	int target_clock = mode->clock;
	int max_rate, mode_rate, max_lanes, max_link_clock;
	int max_dotclk = dev_priv->max_dotclk_freq;
	u16 dsc_max_output_bpp = 0;
	u8 dsc_slice_count = 0;
	enum drm_mode_status status;
	bool dsc = false, bigjoiner = false;

	if (mode->flags & DRM_MODE_FLAG_DBLSCAN)
		return MODE_NO_DBLESCAN;

	if (mode->flags & DRM_MODE_FLAG_DBLCLK)
		return MODE_H_ILLEGAL;

	if (intel_dp_is_edp(intel_dp) && fixed_mode) {
		if (mode->hdisplay > fixed_mode->hdisplay)
			return MODE_PANEL;

		if (mode->vdisplay > fixed_mode->vdisplay)
			return MODE_PANEL;

		target_clock = fixed_mode->clock;
	}

	if (mode->clock < 10000)
		return MODE_CLOCK_LOW;

	if ((target_clock > max_dotclk || mode->hdisplay > 5120) &&
	    intel_dp_can_bigjoiner(intel_dp)) {
		bigjoiner = true;
		max_dotclk *= 2;
	}
	if (target_clock > max_dotclk)
		return MODE_CLOCK_HIGH;

	max_link_clock = intel_dp_max_link_rate(intel_dp);
	max_lanes = intel_dp_max_lane_count(intel_dp);

	max_rate = intel_dp_max_data_rate(max_link_clock, max_lanes);
	mode_rate = intel_dp_link_required(target_clock,
					   intel_dp_mode_min_output_bpp(connector, mode));

	if (intel_dp_hdisplay_bad(dev_priv, mode->hdisplay))
		return MODE_H_ILLEGAL;

	/*
	 * Output bpp is stored in 6.4 format so right shift by 4 to get the
	 * integer value since we support only integer values of bpp.
	 */
	if ((INTEL_GEN(dev_priv) >= 10 || IS_GEMINILAKE(dev_priv)) &&
	    drm_dp_sink_supports_dsc(intel_dp->dsc_dpcd)) {
		if (intel_dp_is_edp(intel_dp)) {
			dsc_max_output_bpp =
				drm_edp_dsc_sink_output_bpp(intel_dp->dsc_dpcd) >> 4;
			dsc_slice_count =
				drm_dp_dsc_sink_max_slice_count(intel_dp->dsc_dpcd,
								true);
		} else if (drm_dp_sink_supports_fec(intel_dp->fec_capable)) {
			dsc_max_output_bpp =
				intel_dp_dsc_get_output_bpp(dev_priv,
							    max_link_clock,
							    max_lanes,
							    target_clock,
							    mode->hdisplay,
							    bigjoiner) >> 4;
			dsc_slice_count =
				intel_dp_dsc_get_slice_count(intel_dp,
							     target_clock,
							     mode->hdisplay,
							     bigjoiner);
		}

		dsc = dsc_max_output_bpp && dsc_slice_count;
	}

	/* big joiner configuration needs DSC */
	if (bigjoiner && !dsc)
		return MODE_CLOCK_HIGH;

	if (mode_rate > max_rate && !dsc)
		return MODE_CLOCK_HIGH;

	status = intel_dp_mode_valid_downstream(intel_connector,
						mode, target_clock);
	if (status != MODE_OK)
		return status;

	return intel_mode_valid_max_plane_size(dev_priv, mode, bigjoiner);
}

bool intel_dp_source_supports_hbr2(struct intel_dp *intel_dp)
{
	int max_rate = intel_dp->source_rates[intel_dp->num_source_rates - 1];

	return max_rate >= 540000;
}

bool intel_dp_source_supports_hbr3(struct intel_dp *intel_dp)
{
	int max_rate = intel_dp->source_rates[intel_dp->num_source_rates - 1];

	return max_rate >= 810000;
}

static void
intel_dp_set_clock(struct intel_encoder *encoder,
		   struct intel_crtc_state *pipe_config)
{
	struct drm_i915_private *dev_priv = to_i915(encoder->base.dev);
	const struct dp_link_dpll *divisor = NULL;
	int i, count = 0;

	if (IS_G4X(dev_priv)) {
		divisor = g4x_dpll;
		count = ARRAY_SIZE(g4x_dpll);
	} else if (HAS_PCH_SPLIT(dev_priv)) {
		divisor = pch_dpll;
		count = ARRAY_SIZE(pch_dpll);
	} else if (IS_CHERRYVIEW(dev_priv)) {
		divisor = chv_dpll;
		count = ARRAY_SIZE(chv_dpll);
	} else if (IS_VALLEYVIEW(dev_priv)) {
		divisor = vlv_dpll;
		count = ARRAY_SIZE(vlv_dpll);
	}

	if (divisor && count) {
		for (i = 0; i < count; i++) {
			if (pipe_config->port_clock == divisor[i].clock) {
				pipe_config->dpll = divisor[i].dpll;
				pipe_config->clock_set = true;
				break;
			}
		}
	}
}

static void snprintf_int_array(char *str, size_t len,
			       const int *array, int nelem)
{
	int i;

	str[0] = '\0';

	for (i = 0; i < nelem; i++) {
		int r = snprintf(str, len, "%s%d", i ? ", " : "", array[i]);
		if (r >= len)
			return;
		str += r;
		len -= r;
	}
}

static void intel_dp_print_rates(struct intel_dp *intel_dp)
{
	struct drm_i915_private *i915 = dp_to_i915(intel_dp);
	char str[128]; /* FIXME: too big for stack? */

	if (!drm_debug_enabled(DRM_UT_KMS))
		return;

	snprintf_int_array(str, sizeof(str),
			   intel_dp->source_rates, intel_dp->num_source_rates);
	drm_dbg_kms(&i915->drm, "source rates: %s\n", str);

	snprintf_int_array(str, sizeof(str),
			   intel_dp->sink_rates, intel_dp->num_sink_rates);
	drm_dbg_kms(&i915->drm, "sink rates: %s\n", str);

	snprintf_int_array(str, sizeof(str),
			   intel_dp->common_rates, intel_dp->num_common_rates);
	drm_dbg_kms(&i915->drm, "common rates: %s\n", str);
}

int
intel_dp_max_link_rate(struct intel_dp *intel_dp)
{
	struct drm_i915_private *i915 = dp_to_i915(intel_dp);
	int len;

	len = intel_dp_common_len_rate_limit(intel_dp, intel_dp->max_link_rate);
	if (drm_WARN_ON(&i915->drm, len <= 0))
		return 162000;

	return intel_dp->common_rates[len - 1];
}

int intel_dp_rate_select(struct intel_dp *intel_dp, int rate)
{
	struct drm_i915_private *i915 = dp_to_i915(intel_dp);
	int i = intel_dp_rate_index(intel_dp->sink_rates,
				    intel_dp->num_sink_rates, rate);

	if (drm_WARN_ON(&i915->drm, i < 0))
		i = 0;

	return i;
}

void intel_dp_compute_rate(struct intel_dp *intel_dp, int port_clock,
			   u8 *link_bw, u8 *rate_select)
{
	/* eDP 1.4 rate select method. */
	if (intel_dp->use_rate_select) {
		*link_bw = 0;
		*rate_select =
			intel_dp_rate_select(intel_dp, port_clock);
	} else {
		*link_bw = drm_dp_link_rate_to_bw_code(port_clock);
		*rate_select = 0;
	}
}

static bool intel_dp_source_supports_fec(struct intel_dp *intel_dp,
					 const struct intel_crtc_state *pipe_config)
{
	struct drm_i915_private *dev_priv = dp_to_i915(intel_dp);

	/* On TGL, FEC is supported on all Pipes */
	if (INTEL_GEN(dev_priv) >= 12)
		return true;

	if (IS_GEN(dev_priv, 11) && pipe_config->cpu_transcoder != TRANSCODER_A)
		return true;

	return false;
}

static bool intel_dp_supports_fec(struct intel_dp *intel_dp,
				  const struct intel_crtc_state *pipe_config)
{
	return intel_dp_source_supports_fec(intel_dp, pipe_config) &&
		drm_dp_sink_supports_fec(intel_dp->fec_capable);
}

static bool intel_dp_supports_dsc(struct intel_dp *intel_dp,
				  const struct intel_crtc_state *crtc_state)
{
	if (intel_crtc_has_type(crtc_state, INTEL_OUTPUT_DP) && !crtc_state->fec_enable)
		return false;

	return intel_dsc_source_support(crtc_state) &&
		drm_dp_sink_supports_dsc(intel_dp->dsc_dpcd);
}

static bool intel_dp_hdmi_ycbcr420(struct intel_dp *intel_dp,
				   const struct intel_crtc_state *crtc_state)
{
	return crtc_state->output_format == INTEL_OUTPUT_FORMAT_YCBCR420 ||
		(crtc_state->output_format == INTEL_OUTPUT_FORMAT_YCBCR444 &&
		 intel_dp->dfp.ycbcr_444_to_420);
}

static int intel_dp_hdmi_tmds_clock(struct intel_dp *intel_dp,
				    const struct intel_crtc_state *crtc_state, int bpc)
{
	int clock = crtc_state->hw.adjusted_mode.crtc_clock * bpc / 8;

	if (intel_dp_hdmi_ycbcr420(intel_dp, crtc_state))
		clock /= 2;

	return clock;
}

static bool intel_dp_hdmi_tmds_clock_valid(struct intel_dp *intel_dp,
					   const struct intel_crtc_state *crtc_state, int bpc)
{
	int tmds_clock = intel_dp_hdmi_tmds_clock(intel_dp, crtc_state, bpc);

	if (intel_dp->dfp.min_tmds_clock &&
	    tmds_clock < intel_dp->dfp.min_tmds_clock)
		return false;

	if (intel_dp->dfp.max_tmds_clock &&
	    tmds_clock > intel_dp->dfp.max_tmds_clock)
		return false;

	return true;
}

static bool intel_dp_hdmi_deep_color_possible(struct intel_dp *intel_dp,
					      const struct intel_crtc_state *crtc_state,
					      int bpc)
{

	return intel_hdmi_deep_color_possible(crtc_state, bpc,
					      intel_dp->has_hdmi_sink,
					      intel_dp_hdmi_ycbcr420(intel_dp, crtc_state)) &&
		intel_dp_hdmi_tmds_clock_valid(intel_dp, crtc_state, bpc);
}

static int intel_dp_max_bpp(struct intel_dp *intel_dp,
			    const struct intel_crtc_state *crtc_state)
{
	struct drm_i915_private *dev_priv = dp_to_i915(intel_dp);
	struct intel_connector *intel_connector = intel_dp->attached_connector;
	int bpp, bpc;

	bpc = crtc_state->pipe_bpp / 3;

	if (intel_dp->dfp.max_bpc)
		bpc = min_t(int, bpc, intel_dp->dfp.max_bpc);

	if (intel_dp->dfp.min_tmds_clock) {
		for (; bpc >= 10; bpc -= 2) {
			if (intel_dp_hdmi_deep_color_possible(intel_dp, crtc_state, bpc))
				break;
		}
	}

	bpp = bpc * 3;
	if (intel_dp_is_edp(intel_dp)) {
		/* Get bpp from vbt only for panels that dont have bpp in edid */
		if (intel_connector->base.display_info.bpc == 0 &&
		    dev_priv->vbt.edp.bpp && dev_priv->vbt.edp.bpp < bpp) {
			drm_dbg_kms(&dev_priv->drm,
				    "clamping bpp for eDP panel to BIOS-provided %i\n",
				    dev_priv->vbt.edp.bpp);
			bpp = dev_priv->vbt.edp.bpp;
		}
	}

	return bpp;
}

/* Adjust link config limits based on compliance test requests. */
void
intel_dp_adjust_compliance_config(struct intel_dp *intel_dp,
				  struct intel_crtc_state *pipe_config,
				  struct link_config_limits *limits)
{
	struct drm_i915_private *i915 = dp_to_i915(intel_dp);

	/* For DP Compliance we override the computed bpp for the pipe */
	if (intel_dp->compliance.test_data.bpc != 0) {
		int bpp = 3 * intel_dp->compliance.test_data.bpc;

		limits->min_bpp = limits->max_bpp = bpp;
		pipe_config->dither_force_disable = bpp == 6 * 3;

		drm_dbg_kms(&i915->drm, "Setting pipe_bpp to %d\n", bpp);
	}

	/* Use values requested by Compliance Test Request */
	if (intel_dp->compliance.test_type == DP_TEST_LINK_TRAINING) {
		int index;

		/* Validate the compliance test data since max values
		 * might have changed due to link train fallback.
		 */
		if (intel_dp_link_params_valid(intel_dp, intel_dp->compliance.test_link_rate,
					       intel_dp->compliance.test_lane_count)) {
			index = intel_dp_rate_index(intel_dp->common_rates,
						    intel_dp->num_common_rates,
						    intel_dp->compliance.test_link_rate);
			if (index >= 0)
				limits->min_clock = limits->max_clock = index;
			limits->min_lane_count = limits->max_lane_count =
				intel_dp->compliance.test_lane_count;
		}
	}
}

/* Optimize link config in order: max bpp, min clock, min lanes */
static int
intel_dp_compute_link_config_wide(struct intel_dp *intel_dp,
				  struct intel_crtc_state *pipe_config,
				  const struct link_config_limits *limits)
{
	struct drm_display_mode *adjusted_mode = &pipe_config->hw.adjusted_mode;
	int bpp, clock, lane_count;
	int mode_rate, link_clock, link_avail;

	for (bpp = limits->max_bpp; bpp >= limits->min_bpp; bpp -= 2 * 3) {
		int output_bpp = intel_dp_output_bpp(pipe_config->output_format, bpp);

		mode_rate = intel_dp_link_required(adjusted_mode->crtc_clock,
						   output_bpp);

		for (clock = limits->min_clock; clock <= limits->max_clock; clock++) {
			for (lane_count = limits->min_lane_count;
			     lane_count <= limits->max_lane_count;
			     lane_count <<= 1) {
				link_clock = intel_dp->common_rates[clock];
				link_avail = intel_dp_max_data_rate(link_clock,
								    lane_count);

				if (mode_rate <= link_avail) {
					pipe_config->lane_count = lane_count;
					pipe_config->pipe_bpp = bpp;
					pipe_config->port_clock = link_clock;

					return 0;
				}
			}
		}
	}

	return -EINVAL;
}

/* Optimize link config in order: max bpp, min lanes, min clock */
static int
intel_dp_compute_link_config_fast(struct intel_dp *intel_dp,
				  struct intel_crtc_state *pipe_config,
				  const struct link_config_limits *limits)
{
	const struct drm_display_mode *adjusted_mode = &pipe_config->hw.adjusted_mode;
	int bpp, clock, lane_count;
	int mode_rate, link_clock, link_avail;

	for (bpp = limits->max_bpp; bpp >= limits->min_bpp; bpp -= 2 * 3) {
		int output_bpp = intel_dp_output_bpp(pipe_config->output_format, bpp);

		mode_rate = intel_dp_link_required(adjusted_mode->crtc_clock,
						   output_bpp);

		for (lane_count = limits->min_lane_count;
		     lane_count <= limits->max_lane_count;
		     lane_count <<= 1) {
			for (clock = limits->min_clock; clock <= limits->max_clock; clock++) {
				link_clock = intel_dp->common_rates[clock];
				link_avail = intel_dp_max_data_rate(link_clock,
								    lane_count);

				if (mode_rate <= link_avail) {
					pipe_config->lane_count = lane_count;
					pipe_config->pipe_bpp = bpp;
					pipe_config->port_clock = link_clock;

					return 0;
				}
			}
		}
	}

	return -EINVAL;
}

static int intel_dp_dsc_compute_bpp(struct intel_dp *intel_dp, u8 dsc_max_bpc)
{
	int i, num_bpc;
	u8 dsc_bpc[3] = {0};

	num_bpc = drm_dp_dsc_sink_supported_input_bpcs(intel_dp->dsc_dpcd,
						       dsc_bpc);
	for (i = 0; i < num_bpc; i++) {
		if (dsc_max_bpc >= dsc_bpc[i])
			return dsc_bpc[i] * 3;
	}

	return 0;
}

#define DSC_SUPPORTED_VERSION_MIN		1

static int intel_dp_dsc_compute_params(struct intel_encoder *encoder,
				       struct intel_crtc_state *crtc_state)
{
	struct drm_i915_private *i915 = to_i915(encoder->base.dev);
	struct intel_dp *intel_dp = enc_to_intel_dp(encoder);
	struct drm_dsc_config *vdsc_cfg = &crtc_state->dsc.config;
	u8 line_buf_depth;
	int ret;

	/*
	 * RC_MODEL_SIZE is currently a constant across all configurations.
	 *
	 * FIXME: Look into using sink defined DPCD DP_DSC_RC_BUF_BLK_SIZE and
	 * DP_DSC_RC_BUF_SIZE for this.
	 */
	vdsc_cfg->rc_model_size = DSC_RC_MODEL_SIZE_CONST;

	ret = intel_dsc_compute_params(encoder, crtc_state);
	if (ret)
		return ret;

	/*
	 * Slice Height of 8 works for all currently available panels. So start
	 * with that if pic_height is an integral multiple of 8. Eventually add
	 * logic to try multiple slice heights.
	 */
	if (vdsc_cfg->pic_height % 8 == 0)
		vdsc_cfg->slice_height = 8;
	else if (vdsc_cfg->pic_height % 4 == 0)
		vdsc_cfg->slice_height = 4;
	else
		vdsc_cfg->slice_height = 2;

	vdsc_cfg->dsc_version_major =
		(intel_dp->dsc_dpcd[DP_DSC_REV - DP_DSC_SUPPORT] &
		 DP_DSC_MAJOR_MASK) >> DP_DSC_MAJOR_SHIFT;
	vdsc_cfg->dsc_version_minor =
		min(DSC_SUPPORTED_VERSION_MIN,
		    (intel_dp->dsc_dpcd[DP_DSC_REV - DP_DSC_SUPPORT] &
		     DP_DSC_MINOR_MASK) >> DP_DSC_MINOR_SHIFT);

	vdsc_cfg->convert_rgb = intel_dp->dsc_dpcd[DP_DSC_DEC_COLOR_FORMAT_CAP - DP_DSC_SUPPORT] &
		DP_DSC_RGB;

	line_buf_depth = drm_dp_dsc_sink_line_buf_depth(intel_dp->dsc_dpcd);
	if (!line_buf_depth) {
		drm_dbg_kms(&i915->drm,
			    "DSC Sink Line Buffer Depth invalid\n");
		return -EINVAL;
	}

	if (vdsc_cfg->dsc_version_minor == 2)
		vdsc_cfg->line_buf_depth = (line_buf_depth == DSC_1_2_MAX_LINEBUF_DEPTH_BITS) ?
			DSC_1_2_MAX_LINEBUF_DEPTH_VAL : line_buf_depth;
	else
		vdsc_cfg->line_buf_depth = (line_buf_depth > DSC_1_1_MAX_LINEBUF_DEPTH_BITS) ?
			DSC_1_1_MAX_LINEBUF_DEPTH_BITS : line_buf_depth;

	vdsc_cfg->block_pred_enable =
		intel_dp->dsc_dpcd[DP_DSC_BLK_PREDICTION_SUPPORT - DP_DSC_SUPPORT] &
		DP_DSC_BLK_PREDICTION_IS_SUPPORTED;

	return drm_dsc_compute_rc_parameters(vdsc_cfg);
}

static int intel_dp_dsc_compute_config(struct intel_dp *intel_dp,
				       struct intel_crtc_state *pipe_config,
				       struct drm_connector_state *conn_state,
				       struct link_config_limits *limits)
{
	struct intel_digital_port *dig_port = dp_to_dig_port(intel_dp);
	struct drm_i915_private *dev_priv = to_i915(dig_port->base.base.dev);
	const struct drm_display_mode *adjusted_mode =
		&pipe_config->hw.adjusted_mode;
	u8 dsc_max_bpc;
	int pipe_bpp;
	int ret;

	pipe_config->fec_enable = !intel_dp_is_edp(intel_dp) &&
		intel_dp_supports_fec(intel_dp, pipe_config);

	if (!intel_dp_supports_dsc(intel_dp, pipe_config))
		return -EINVAL;

	/* Max DSC Input BPC for ICL is 10 and for TGL+ is 12 */
	if (INTEL_GEN(dev_priv) >= 12)
		dsc_max_bpc = min_t(u8, 12, conn_state->max_requested_bpc);
	else
		dsc_max_bpc = min_t(u8, 10,
				    conn_state->max_requested_bpc);

	pipe_bpp = intel_dp_dsc_compute_bpp(intel_dp, dsc_max_bpc);

	/* Min Input BPC for ICL+ is 8 */
	if (pipe_bpp < 8 * 3) {
		drm_dbg_kms(&dev_priv->drm,
			    "No DSC support for less than 8bpc\n");
		return -EINVAL;
	}

	/*
	 * For now enable DSC for max bpp, max link rate, max lane count.
	 * Optimize this later for the minimum possible link rate/lane count
	 * with DSC enabled for the requested mode.
	 */
	pipe_config->pipe_bpp = pipe_bpp;
	pipe_config->port_clock = intel_dp->common_rates[limits->max_clock];
	pipe_config->lane_count = limits->max_lane_count;

	if (intel_dp_is_edp(intel_dp)) {
		pipe_config->dsc.compressed_bpp =
			min_t(u16, drm_edp_dsc_sink_output_bpp(intel_dp->dsc_dpcd) >> 4,
			      pipe_config->pipe_bpp);
		pipe_config->dsc.slice_count =
			drm_dp_dsc_sink_max_slice_count(intel_dp->dsc_dpcd,
							true);
	} else {
		u16 dsc_max_output_bpp;
		u8 dsc_dp_slice_count;

		dsc_max_output_bpp =
			intel_dp_dsc_get_output_bpp(dev_priv,
						    pipe_config->port_clock,
						    pipe_config->lane_count,
						    adjusted_mode->crtc_clock,
						    adjusted_mode->crtc_hdisplay,
						    pipe_config->bigjoiner);
		dsc_dp_slice_count =
			intel_dp_dsc_get_slice_count(intel_dp,
						     adjusted_mode->crtc_clock,
						     adjusted_mode->crtc_hdisplay,
						     pipe_config->bigjoiner);
		if (!dsc_max_output_bpp || !dsc_dp_slice_count) {
			drm_dbg_kms(&dev_priv->drm,
				    "Compressed BPP/Slice Count not supported\n");
			return -EINVAL;
		}
		pipe_config->dsc.compressed_bpp = min_t(u16,
							       dsc_max_output_bpp >> 4,
							       pipe_config->pipe_bpp);
		pipe_config->dsc.slice_count = dsc_dp_slice_count;
	}
	/*
	 * VDSC engine operates at 1 Pixel per clock, so if peak pixel rate
	 * is greater than the maximum Cdclock and if slice count is even
	 * then we need to use 2 VDSC instances.
	 */
	if (adjusted_mode->crtc_clock > dev_priv->max_cdclk_freq ||
	    pipe_config->bigjoiner) {
		if (pipe_config->dsc.slice_count < 2) {
			drm_dbg_kms(&dev_priv->drm,
				    "Cannot split stream to use 2 VDSC instances\n");
			return -EINVAL;
		}

		pipe_config->dsc.dsc_split = true;
	}

	ret = intel_dp_dsc_compute_params(&dig_port->base, pipe_config);
	if (ret < 0) {
		drm_dbg_kms(&dev_priv->drm,
			    "Cannot compute valid DSC parameters for Input Bpp = %d "
			    "Compressed BPP = %d\n",
			    pipe_config->pipe_bpp,
			    pipe_config->dsc.compressed_bpp);
		return ret;
	}

	pipe_config->dsc.compression_enable = true;
	drm_dbg_kms(&dev_priv->drm, "DP DSC computed with Input Bpp = %d "
		    "Compressed Bpp = %d Slice Count = %d\n",
		    pipe_config->pipe_bpp,
		    pipe_config->dsc.compressed_bpp,
		    pipe_config->dsc.slice_count);

	return 0;
}

static int
intel_dp_compute_link_config(struct intel_encoder *encoder,
			     struct intel_crtc_state *pipe_config,
			     struct drm_connector_state *conn_state)
{
	struct drm_i915_private *i915 = to_i915(encoder->base.dev);
	const struct drm_display_mode *adjusted_mode =
		&pipe_config->hw.adjusted_mode;
	struct intel_dp *intel_dp = enc_to_intel_dp(encoder);
	struct link_config_limits limits;
	int common_len;
	int ret;

	common_len = intel_dp_common_len_rate_limit(intel_dp,
						    intel_dp->max_link_rate);

	/* No common link rates between source and sink */
	drm_WARN_ON(encoder->base.dev, common_len <= 0);

	limits.min_clock = 0;
	limits.max_clock = common_len - 1;

	limits.min_lane_count = 1;
	limits.max_lane_count = intel_dp_max_lane_count(intel_dp);

	limits.min_bpp = intel_dp_min_bpp(pipe_config->output_format);
	limits.max_bpp = intel_dp_max_bpp(intel_dp, pipe_config);

	if (intel_dp->use_max_params) {
		/*
		 * Use the maximum clock and number of lanes the eDP panel
		 * advertizes being capable of in case the initial fast
		 * optimal params failed us. The panels are generally
		 * designed to support only a single clock and lane
		 * configuration, and typically on older panels these
		 * values correspond to the native resolution of the panel.
		 */
		limits.min_lane_count = limits.max_lane_count;
		limits.min_clock = limits.max_clock;
	}

	intel_dp_adjust_compliance_config(intel_dp, pipe_config, &limits);

	drm_dbg_kms(&i915->drm, "DP link computation with max lane count %i "
		    "max rate %d max bpp %d pixel clock %iKHz\n",
		    limits.max_lane_count,
		    intel_dp->common_rates[limits.max_clock],
		    limits.max_bpp, adjusted_mode->crtc_clock);

	if ((adjusted_mode->crtc_clock > i915->max_dotclk_freq ||
	     adjusted_mode->crtc_hdisplay > 5120) &&
	    intel_dp_can_bigjoiner(intel_dp))
		pipe_config->bigjoiner = true;

	if (intel_dp_is_edp(intel_dp))
		/*
		 * Optimize for fast and narrow. eDP 1.3 section 3.3 and eDP 1.4
		 * section A.1: "It is recommended that the minimum number of
		 * lanes be used, using the minimum link rate allowed for that
		 * lane configuration."
		 *
		 * Note that we fall back to the max clock and lane count for eDP
		 * panels that fail with the fast optimal settings (see
		 * intel_dp->use_max_params), in which case the fast vs. wide
		 * choice doesn't matter.
		 */
		ret = intel_dp_compute_link_config_fast(intel_dp, pipe_config, &limits);
	else
		/* Optimize for slow and wide. */
		ret = intel_dp_compute_link_config_wide(intel_dp, pipe_config, &limits);

	/* enable compression if the mode doesn't fit available BW */
	drm_dbg_kms(&i915->drm, "Force DSC en = %d\n", intel_dp->force_dsc_en);
	if (ret || intel_dp->force_dsc_en || pipe_config->bigjoiner) {
		ret = intel_dp_dsc_compute_config(intel_dp, pipe_config,
						  conn_state, &limits);
		if (ret < 0)
			return ret;
	}

	if (pipe_config->dsc.compression_enable) {
		drm_dbg_kms(&i915->drm,
			    "DP lane count %d clock %d Input bpp %d Compressed bpp %d\n",
			    pipe_config->lane_count, pipe_config->port_clock,
			    pipe_config->pipe_bpp,
			    pipe_config->dsc.compressed_bpp);

		drm_dbg_kms(&i915->drm,
			    "DP link rate required %i available %i\n",
			    intel_dp_link_required(adjusted_mode->crtc_clock,
						   pipe_config->dsc.compressed_bpp),
			    intel_dp_max_data_rate(pipe_config->port_clock,
						   pipe_config->lane_count));
	} else {
		drm_dbg_kms(&i915->drm, "DP lane count %d clock %d bpp %d\n",
			    pipe_config->lane_count, pipe_config->port_clock,
			    pipe_config->pipe_bpp);

		drm_dbg_kms(&i915->drm,
			    "DP link rate required %i available %i\n",
			    intel_dp_link_required(adjusted_mode->crtc_clock,
						   pipe_config->pipe_bpp),
			    intel_dp_max_data_rate(pipe_config->port_clock,
						   pipe_config->lane_count));
	}
	return 0;
}

bool intel_dp_limited_color_range(const struct intel_crtc_state *crtc_state,
				  const struct drm_connector_state *conn_state)
{
	const struct intel_digital_connector_state *intel_conn_state =
		to_intel_digital_connector_state(conn_state);
	const struct drm_display_mode *adjusted_mode =
		&crtc_state->hw.adjusted_mode;

	/*
	 * Our YCbCr output is always limited range.
	 * crtc_state->limited_color_range only applies to RGB,
	 * and it must never be set for YCbCr or we risk setting
	 * some conflicting bits in PIPECONF which will mess up
	 * the colors on the monitor.
	 */
	if (crtc_state->output_format != INTEL_OUTPUT_FORMAT_RGB)
		return false;

	if (intel_conn_state->broadcast_rgb == INTEL_BROADCAST_RGB_AUTO) {
		/*
		 * See:
		 * CEA-861-E - 5.1 Default Encoding Parameters
		 * VESA DisplayPort Ver.1.2a - 5.1.1.1 Video Colorimetry
		 */
		return crtc_state->pipe_bpp != 18 &&
			drm_default_rgb_quant_range(adjusted_mode) ==
			HDMI_QUANTIZATION_RANGE_LIMITED;
	} else {
		return intel_conn_state->broadcast_rgb ==
			INTEL_BROADCAST_RGB_LIMITED;
	}
}

static bool intel_dp_port_has_audio(struct drm_i915_private *dev_priv,
				    enum port port)
{
	if (IS_G4X(dev_priv))
		return false;
	if (INTEL_GEN(dev_priv) < 12 && port == PORT_A)
		return false;

	return true;
}

static void intel_dp_compute_vsc_colorimetry(const struct intel_crtc_state *crtc_state,
					     const struct drm_connector_state *conn_state,
					     struct drm_dp_vsc_sdp *vsc)
{
	struct intel_crtc *crtc = to_intel_crtc(crtc_state->uapi.crtc);
	struct drm_i915_private *dev_priv = to_i915(crtc->base.dev);

	/*
	 * Prepare VSC Header for SU as per DP 1.4 spec, Table 2-118
	 * VSC SDP supporting 3D stereo, PSR2, and Pixel Encoding/
	 * Colorimetry Format indication.
	 */
	vsc->revision = 0x5;
	vsc->length = 0x13;

	/* DP 1.4a spec, Table 2-120 */
	switch (crtc_state->output_format) {
	case INTEL_OUTPUT_FORMAT_YCBCR444:
		vsc->pixelformat = DP_PIXELFORMAT_YUV444;
		break;
	case INTEL_OUTPUT_FORMAT_YCBCR420:
		vsc->pixelformat = DP_PIXELFORMAT_YUV420;
		break;
	case INTEL_OUTPUT_FORMAT_RGB:
	default:
		vsc->pixelformat = DP_PIXELFORMAT_RGB;
	}

	switch (conn_state->colorspace) {
	case DRM_MODE_COLORIMETRY_BT709_YCC:
		vsc->colorimetry = DP_COLORIMETRY_BT709_YCC;
		break;
	case DRM_MODE_COLORIMETRY_XVYCC_601:
		vsc->colorimetry = DP_COLORIMETRY_XVYCC_601;
		break;
	case DRM_MODE_COLORIMETRY_XVYCC_709:
		vsc->colorimetry = DP_COLORIMETRY_XVYCC_709;
		break;
	case DRM_MODE_COLORIMETRY_SYCC_601:
		vsc->colorimetry = DP_COLORIMETRY_SYCC_601;
		break;
	case DRM_MODE_COLORIMETRY_OPYCC_601:
		vsc->colorimetry = DP_COLORIMETRY_OPYCC_601;
		break;
	case DRM_MODE_COLORIMETRY_BT2020_CYCC:
		vsc->colorimetry = DP_COLORIMETRY_BT2020_CYCC;
		break;
	case DRM_MODE_COLORIMETRY_BT2020_RGB:
		vsc->colorimetry = DP_COLORIMETRY_BT2020_RGB;
		break;
	case DRM_MODE_COLORIMETRY_BT2020_YCC:
		vsc->colorimetry = DP_COLORIMETRY_BT2020_YCC;
		break;
	case DRM_MODE_COLORIMETRY_DCI_P3_RGB_D65:
	case DRM_MODE_COLORIMETRY_DCI_P3_RGB_THEATER:
		vsc->colorimetry = DP_COLORIMETRY_DCI_P3_RGB;
		break;
	default:
		/*
		 * RGB->YCBCR color conversion uses the BT.709
		 * color space.
		 */
		if (crtc_state->output_format == INTEL_OUTPUT_FORMAT_YCBCR420)
			vsc->colorimetry = DP_COLORIMETRY_BT709_YCC;
		else
			vsc->colorimetry = DP_COLORIMETRY_DEFAULT;
		break;
	}

	vsc->bpc = crtc_state->pipe_bpp / 3;

	/* only RGB pixelformat supports 6 bpc */
	drm_WARN_ON(&dev_priv->drm,
		    vsc->bpc == 6 && vsc->pixelformat != DP_PIXELFORMAT_RGB);

	/* all YCbCr are always limited range */
	vsc->dynamic_range = DP_DYNAMIC_RANGE_CTA;
	vsc->content_type = DP_CONTENT_TYPE_NOT_DEFINED;
}

static void intel_dp_compute_vsc_sdp(struct intel_dp *intel_dp,
				     struct intel_crtc_state *crtc_state,
				     const struct drm_connector_state *conn_state)
{
	struct drm_dp_vsc_sdp *vsc = &crtc_state->infoframes.vsc;

	/* When a crtc state has PSR, VSC SDP will be handled by PSR routine */
	if (crtc_state->has_psr)
		return;

	if (!intel_dp_needs_vsc_sdp(crtc_state, conn_state))
		return;

	crtc_state->infoframes.enable |= intel_hdmi_infoframe_enable(DP_SDP_VSC);
	vsc->sdp_type = DP_SDP_VSC;
	intel_dp_compute_vsc_colorimetry(crtc_state, conn_state,
					 &crtc_state->infoframes.vsc);
}

void intel_dp_compute_psr_vsc_sdp(struct intel_dp *intel_dp,
				  const struct intel_crtc_state *crtc_state,
				  const struct drm_connector_state *conn_state,
				  struct drm_dp_vsc_sdp *vsc)
{
	struct drm_i915_private *dev_priv = dp_to_i915(intel_dp);

	vsc->sdp_type = DP_SDP_VSC;

	if (dev_priv->psr.psr2_enabled) {
		if (dev_priv->psr.colorimetry_support &&
		    intel_dp_needs_vsc_sdp(crtc_state, conn_state)) {
			/* [PSR2, +Colorimetry] */
			intel_dp_compute_vsc_colorimetry(crtc_state, conn_state,
							 vsc);
		} else {
			/*
			 * [PSR2, -Colorimetry]
			 * Prepare VSC Header for SU as per eDP 1.4 spec, Table 6-11
			 * 3D stereo + PSR/PSR2 + Y-coordinate.
			 */
			vsc->revision = 0x4;
			vsc->length = 0xe;
		}
	} else {
		/*
		 * [PSR1]
		 * Prepare VSC Header for SU as per DP 1.4 spec, Table 2-118
		 * VSC SDP supporting 3D stereo + PSR (applies to eDP v1.3 or
		 * higher).
		 */
		vsc->revision = 0x2;
		vsc->length = 0x8;
	}
}

static void
intel_dp_compute_hdr_metadata_infoframe_sdp(struct intel_dp *intel_dp,
					    struct intel_crtc_state *crtc_state,
					    const struct drm_connector_state *conn_state)
{
	int ret;
	struct drm_i915_private *dev_priv = dp_to_i915(intel_dp);
	struct hdmi_drm_infoframe *drm_infoframe = &crtc_state->infoframes.drm.drm;

	if (!conn_state->hdr_output_metadata)
		return;

	ret = drm_hdmi_infoframe_set_hdr_metadata(drm_infoframe, conn_state);

	if (ret) {
		drm_dbg_kms(&dev_priv->drm, "couldn't set HDR metadata in infoframe\n");
		return;
	}

	crtc_state->infoframes.enable |=
		intel_hdmi_infoframe_enable(HDMI_PACKET_TYPE_GAMUT_METADATA);
}

static void
intel_dp_drrs_compute_config(struct intel_dp *intel_dp,
			     struct intel_crtc_state *pipe_config,
			     int output_bpp, bool constant_n)
{
	struct intel_connector *intel_connector = intel_dp->attached_connector;
	struct drm_i915_private *dev_priv = dp_to_i915(intel_dp);

	if (pipe_config->vrr.enable)
		return;

	/*
	 * DRRS and PSR can't be enable together, so giving preference to PSR
	 * as it allows more power-savings by complete shutting down display,
	 * so to guarantee this, intel_dp_drrs_compute_config() must be called
	 * after intel_psr_compute_config().
	 */
	if (pipe_config->has_psr)
		return;

	if (!intel_connector->panel.downclock_mode ||
	    dev_priv->drrs.type != SEAMLESS_DRRS_SUPPORT)
		return;

	pipe_config->has_drrs = true;
	intel_link_compute_m_n(output_bpp, pipe_config->lane_count,
			       intel_connector->panel.downclock_mode->clock,
			       pipe_config->port_clock, &pipe_config->dp_m2_n2,
			       constant_n, pipe_config->fec_enable);
}

int
intel_dp_compute_config(struct intel_encoder *encoder,
			struct intel_crtc_state *pipe_config,
			struct drm_connector_state *conn_state)
{
	struct drm_i915_private *dev_priv = to_i915(encoder->base.dev);
	struct drm_display_mode *adjusted_mode = &pipe_config->hw.adjusted_mode;
	struct intel_dp *intel_dp = enc_to_intel_dp(encoder);
	enum port port = encoder->port;
	struct intel_connector *intel_connector = intel_dp->attached_connector;
	struct intel_digital_connector_state *intel_conn_state =
		to_intel_digital_connector_state(conn_state);
	bool constant_n = drm_dp_has_quirk(&intel_dp->desc, DP_DPCD_QUIRK_CONSTANT_N);
	int ret = 0, output_bpp;

	if (HAS_PCH_SPLIT(dev_priv) && !HAS_DDI(dev_priv) && port != PORT_A)
		pipe_config->has_pch_encoder = true;

	pipe_config->output_format = intel_dp_output_format(&intel_connector->base,
							    adjusted_mode);

	if (pipe_config->output_format == INTEL_OUTPUT_FORMAT_YCBCR420) {
		ret = intel_pch_panel_fitting(pipe_config, conn_state);
		if (ret)
			return ret;
	}

	if (!intel_dp_port_has_audio(dev_priv, port))
		pipe_config->has_audio = false;
	else if (intel_conn_state->force_audio == HDMI_AUDIO_AUTO)
		pipe_config->has_audio = intel_dp->has_audio;
	else
		pipe_config->has_audio = intel_conn_state->force_audio == HDMI_AUDIO_ON;

	if (intel_dp_is_edp(intel_dp) && intel_connector->panel.fixed_mode) {
		intel_fixed_panel_mode(intel_connector->panel.fixed_mode,
				       adjusted_mode);

		if (HAS_GMCH(dev_priv))
			ret = intel_gmch_panel_fitting(pipe_config, conn_state);
		else
			ret = intel_pch_panel_fitting(pipe_config, conn_state);
		if (ret)
			return ret;
	}

	if (adjusted_mode->flags & DRM_MODE_FLAG_DBLSCAN)
		return -EINVAL;

	if (HAS_GMCH(dev_priv) &&
	    adjusted_mode->flags & DRM_MODE_FLAG_INTERLACE)
		return -EINVAL;

	if (adjusted_mode->flags & DRM_MODE_FLAG_DBLCLK)
		return -EINVAL;

	if (intel_dp_hdisplay_bad(dev_priv, adjusted_mode->crtc_hdisplay))
		return -EINVAL;

	ret = intel_dp_compute_link_config(encoder, pipe_config, conn_state);
	if (ret < 0)
		return ret;

	pipe_config->limited_color_range =
		intel_dp_limited_color_range(pipe_config, conn_state);

	if (pipe_config->dsc.compression_enable)
		output_bpp = pipe_config->dsc.compressed_bpp;
	else
		output_bpp = intel_dp_output_bpp(pipe_config->output_format,
						 pipe_config->pipe_bpp);

	intel_link_compute_m_n(output_bpp,
			       pipe_config->lane_count,
			       adjusted_mode->crtc_clock,
			       pipe_config->port_clock,
			       &pipe_config->dp_m_n,
			       constant_n, pipe_config->fec_enable);

	if (!HAS_DDI(dev_priv))
		intel_dp_set_clock(encoder, pipe_config);

	intel_vrr_compute_config(pipe_config, conn_state);
	intel_psr_compute_config(intel_dp, pipe_config);
	intel_dp_drrs_compute_config(intel_dp, pipe_config, output_bpp,
				     constant_n);
	intel_dp_compute_vsc_sdp(intel_dp, pipe_config, conn_state);
	intel_dp_compute_hdr_metadata_infoframe_sdp(intel_dp, pipe_config, conn_state);

	return 0;
}

void intel_dp_set_link_params(struct intel_dp *intel_dp,
			      int link_rate, int lane_count)
{
	intel_dp->link_trained = false;
	intel_dp->link_rate = link_rate;
	intel_dp->lane_count = lane_count;
}

static void intel_dp_prepare(struct intel_encoder *encoder,
			     const struct intel_crtc_state *pipe_config)
{
	struct drm_i915_private *dev_priv = to_i915(encoder->base.dev);
	struct intel_dp *intel_dp = enc_to_intel_dp(encoder);
	enum port port = encoder->port;
	struct intel_crtc *crtc = to_intel_crtc(pipe_config->uapi.crtc);
	const struct drm_display_mode *adjusted_mode = &pipe_config->hw.adjusted_mode;

	intel_dp_set_link_params(intel_dp,
				 pipe_config->port_clock,
				 pipe_config->lane_count);

	/*
	 * There are four kinds of DP registers:
	 *
	 * 	IBX PCH
	 * 	SNB CPU
	 *	IVB CPU
	 * 	CPT PCH
	 *
	 * IBX PCH and CPU are the same for almost everything,
	 * except that the CPU DP PLL is configured in this
	 * register
	 *
	 * CPT PCH is quite different, having many bits moved
	 * to the TRANS_DP_CTL register instead. That
	 * configuration happens (oddly) in ilk_pch_enable
	 */

	/* Preserve the BIOS-computed detected bit. This is
	 * supposed to be read-only.
	 */
	intel_dp->DP = intel_de_read(dev_priv, intel_dp->output_reg) & DP_DETECTED;

	/* Handle DP bits in common between all three register formats */
	intel_dp->DP |= DP_VOLTAGE_0_4 | DP_PRE_EMPHASIS_0;
	intel_dp->DP |= DP_PORT_WIDTH(pipe_config->lane_count);

	/* Split out the IBX/CPU vs CPT settings */

	if (IS_IVYBRIDGE(dev_priv) && port == PORT_A) {
		if (adjusted_mode->flags & DRM_MODE_FLAG_PHSYNC)
			intel_dp->DP |= DP_SYNC_HS_HIGH;
		if (adjusted_mode->flags & DRM_MODE_FLAG_PVSYNC)
			intel_dp->DP |= DP_SYNC_VS_HIGH;
		intel_dp->DP |= DP_LINK_TRAIN_OFF_CPT;

		if (drm_dp_enhanced_frame_cap(intel_dp->dpcd))
			intel_dp->DP |= DP_ENHANCED_FRAMING;

		intel_dp->DP |= DP_PIPE_SEL_IVB(crtc->pipe);
	} else if (HAS_PCH_CPT(dev_priv) && port != PORT_A) {
		u32 trans_dp;

		intel_dp->DP |= DP_LINK_TRAIN_OFF_CPT;

		trans_dp = intel_de_read(dev_priv, TRANS_DP_CTL(crtc->pipe));
		if (drm_dp_enhanced_frame_cap(intel_dp->dpcd))
			trans_dp |= TRANS_DP_ENH_FRAMING;
		else
			trans_dp &= ~TRANS_DP_ENH_FRAMING;
		intel_de_write(dev_priv, TRANS_DP_CTL(crtc->pipe), trans_dp);
	} else {
		if (IS_G4X(dev_priv) && pipe_config->limited_color_range)
			intel_dp->DP |= DP_COLOR_RANGE_16_235;

		if (adjusted_mode->flags & DRM_MODE_FLAG_PHSYNC)
			intel_dp->DP |= DP_SYNC_HS_HIGH;
		if (adjusted_mode->flags & DRM_MODE_FLAG_PVSYNC)
			intel_dp->DP |= DP_SYNC_VS_HIGH;
		intel_dp->DP |= DP_LINK_TRAIN_OFF;

		if (drm_dp_enhanced_frame_cap(intel_dp->dpcd))
			intel_dp->DP |= DP_ENHANCED_FRAMING;

		if (IS_CHERRYVIEW(dev_priv))
			intel_dp->DP |= DP_PIPE_SEL_CHV(crtc->pipe);
		else
			intel_dp->DP |= DP_PIPE_SEL(crtc->pipe);
	}
}


/* Enable backlight PWM and backlight PP control. */
void intel_edp_backlight_on(const struct intel_crtc_state *crtc_state,
			    const struct drm_connector_state *conn_state)
{
	struct intel_dp *intel_dp = enc_to_intel_dp(to_intel_encoder(conn_state->best_encoder));
	struct drm_i915_private *i915 = dp_to_i915(intel_dp);

	if (!intel_dp_is_edp(intel_dp))
		return;

	drm_dbg_kms(&i915->drm, "\n");

	intel_panel_enable_backlight(crtc_state, conn_state);
	intel_pps_backlight_on(intel_dp);
}

/* Disable backlight PP control and backlight PWM. */
void intel_edp_backlight_off(const struct drm_connector_state *old_conn_state)
{
	struct intel_dp *intel_dp = enc_to_intel_dp(to_intel_encoder(old_conn_state->best_encoder));
	struct drm_i915_private *i915 = dp_to_i915(intel_dp);

	if (!intel_dp_is_edp(intel_dp))
		return;

	drm_dbg_kms(&i915->drm, "\n");

	intel_pps_backlight_off(intel_dp);
	intel_panel_disable_backlight(old_conn_state);
}

static void assert_dp_port(struct intel_dp *intel_dp, bool state)
{
	struct intel_digital_port *dig_port = dp_to_dig_port(intel_dp);
	struct drm_i915_private *dev_priv = to_i915(dig_port->base.base.dev);
	bool cur_state = intel_de_read(dev_priv, intel_dp->output_reg) & DP_PORT_EN;

	I915_STATE_WARN(cur_state != state,
			"[ENCODER:%d:%s] state assertion failure (expected %s, current %s)\n",
			dig_port->base.base.base.id, dig_port->base.base.name,
			onoff(state), onoff(cur_state));
}
#define assert_dp_port_disabled(d) assert_dp_port((d), false)

static void assert_edp_pll(struct drm_i915_private *dev_priv, bool state)
{
	bool cur_state = intel_de_read(dev_priv, DP_A) & DP_PLL_ENABLE;

	I915_STATE_WARN(cur_state != state,
			"eDP PLL state assertion failure (expected %s, current %s)\n",
			onoff(state), onoff(cur_state));
}
#define assert_edp_pll_enabled(d) assert_edp_pll((d), true)
#define assert_edp_pll_disabled(d) assert_edp_pll((d), false)

static void ilk_edp_pll_on(struct intel_dp *intel_dp,
			   const struct intel_crtc_state *pipe_config)
{
	struct intel_crtc *crtc = to_intel_crtc(pipe_config->uapi.crtc);
	struct drm_i915_private *dev_priv = to_i915(crtc->base.dev);

	assert_pipe_disabled(dev_priv, pipe_config->cpu_transcoder);
	assert_dp_port_disabled(intel_dp);
	assert_edp_pll_disabled(dev_priv);

	drm_dbg_kms(&dev_priv->drm, "enabling eDP PLL for clock %d\n",
		    pipe_config->port_clock);

	intel_dp->DP &= ~DP_PLL_FREQ_MASK;

	if (pipe_config->port_clock == 162000)
		intel_dp->DP |= DP_PLL_FREQ_162MHZ;
	else
		intel_dp->DP |= DP_PLL_FREQ_270MHZ;

	intel_de_write(dev_priv, DP_A, intel_dp->DP);
	intel_de_posting_read(dev_priv, DP_A);
	udelay(500);

	/*
	 * [DevILK] Work around required when enabling DP PLL
	 * while a pipe is enabled going to FDI:
	 * 1. Wait for the start of vertical blank on the enabled pipe going to FDI
	 * 2. Program DP PLL enable
	 */
	if (IS_GEN(dev_priv, 5))
		intel_wait_for_vblank_if_active(dev_priv, !crtc->pipe);

	intel_dp->DP |= DP_PLL_ENABLE;

	intel_de_write(dev_priv, DP_A, intel_dp->DP);
	intel_de_posting_read(dev_priv, DP_A);
	udelay(200);
}

static void ilk_edp_pll_off(struct intel_dp *intel_dp,
			    const struct intel_crtc_state *old_crtc_state)
{
	struct intel_crtc *crtc = to_intel_crtc(old_crtc_state->uapi.crtc);
	struct drm_i915_private *dev_priv = to_i915(crtc->base.dev);

	assert_pipe_disabled(dev_priv, old_crtc_state->cpu_transcoder);
	assert_dp_port_disabled(intel_dp);
	assert_edp_pll_enabled(dev_priv);

	drm_dbg_kms(&dev_priv->drm, "disabling eDP PLL\n");

	intel_dp->DP &= ~DP_PLL_ENABLE;

	intel_de_write(dev_priv, DP_A, intel_dp->DP);
	intel_de_posting_read(dev_priv, DP_A);
	udelay(200);
}

static bool downstream_hpd_needs_d0(struct intel_dp *intel_dp)
{
	/*
	 * DPCD 1.2+ should support BRANCH_DEVICE_CTRL, and thus
	 * be capable of signalling downstream hpd with a long pulse.
	 * Whether or not that means D3 is safe to use is not clear,
	 * but let's assume so until proven otherwise.
	 *
	 * FIXME should really check all downstream ports...
	 */
	return intel_dp->dpcd[DP_DPCD_REV] == 0x11 &&
		drm_dp_is_branch(intel_dp->dpcd) &&
		intel_dp->downstream_ports[0] & DP_DS_PORT_HPD;
}

void intel_dp_sink_set_decompression_state(struct intel_dp *intel_dp,
					   const struct intel_crtc_state *crtc_state,
					   bool enable)
{
	struct drm_i915_private *i915 = dp_to_i915(intel_dp);
	int ret;

	if (!crtc_state->dsc.compression_enable)
		return;

	ret = drm_dp_dpcd_writeb(&intel_dp->aux, DP_DSC_ENABLE,
				 enable ? DP_DECOMPRESSION_EN : 0);
	if (ret < 0)
		drm_dbg_kms(&i915->drm,
			    "Failed to %s sink decompression state\n",
			    enable ? "enable" : "disable");
}

static void
intel_edp_init_source_oui(struct intel_dp *intel_dp, bool careful)
{
	struct drm_i915_private *i915 = dp_to_i915(intel_dp);
	u8 oui[] = { 0x00, 0xaa, 0x01 };
	u8 buf[3] = { 0 };

	/*
	 * During driver init, we want to be careful and avoid changing the source OUI if it's
	 * already set to what we want, so as to avoid clearing any state by accident
	 */
	if (careful) {
		if (drm_dp_dpcd_read(&intel_dp->aux, DP_SOURCE_OUI, buf, sizeof(buf)) < 0)
			drm_err(&i915->drm, "Failed to read source OUI\n");

		if (memcmp(oui, buf, sizeof(oui)) == 0)
			return;
	}

	if (drm_dp_dpcd_write(&intel_dp->aux, DP_SOURCE_OUI, oui, sizeof(oui)) < 0)
		drm_err(&i915->drm, "Failed to write source OUI\n");
}

/* If the device supports it, try to set the power state appropriately */
void intel_dp_set_power(struct intel_dp *intel_dp, u8 mode)
{
	struct intel_encoder *encoder = &dp_to_dig_port(intel_dp)->base;
	struct drm_i915_private *i915 = to_i915(encoder->base.dev);
	int ret, i;

	/* Should have a valid DPCD by this point */
	if (intel_dp->dpcd[DP_DPCD_REV] < 0x11)
		return;

	if (mode != DP_SET_POWER_D0) {
		if (downstream_hpd_needs_d0(intel_dp))
			return;

		ret = drm_dp_dpcd_writeb(&intel_dp->aux, DP_SET_POWER, mode);
	} else {
		struct intel_lspcon *lspcon = dp_to_lspcon(intel_dp);

		lspcon_resume(dp_to_dig_port(intel_dp));

		/* Write the source OUI as early as possible */
		if (intel_dp_is_edp(intel_dp))
			intel_edp_init_source_oui(intel_dp, false);

		/*
		 * When turning on, we need to retry for 1ms to give the sink
		 * time to wake up.
		 */
		for (i = 0; i < 3; i++) {
			ret = drm_dp_dpcd_writeb(&intel_dp->aux, DP_SET_POWER, mode);
			if (ret == 1)
				break;
			msleep(1);
		}

		if (ret == 1 && lspcon->active)
			lspcon_wait_pcon_mode(lspcon);
	}

	if (ret != 1)
		drm_dbg_kms(&i915->drm, "[ENCODER:%d:%s] Set power to %s failed\n",
			    encoder->base.base.id, encoder->base.name,
			    mode == DP_SET_POWER_D0 ? "D0" : "D3");
}

static bool cpt_dp_port_selected(struct drm_i915_private *dev_priv,
				 enum port port, enum pipe *pipe)
{
	enum pipe p;

	for_each_pipe(dev_priv, p) {
		u32 val = intel_de_read(dev_priv, TRANS_DP_CTL(p));

		if ((val & TRANS_DP_PORT_SEL_MASK) == TRANS_DP_PORT_SEL(port)) {
			*pipe = p;
			return true;
		}
	}

	drm_dbg_kms(&dev_priv->drm, "No pipe for DP port %c found\n",
		    port_name(port));

	/* must initialize pipe to something for the asserts */
	*pipe = PIPE_A;

	return false;
}

bool intel_dp_port_enabled(struct drm_i915_private *dev_priv,
			   i915_reg_t dp_reg, enum port port,
			   enum pipe *pipe)
{
	bool ret;
	u32 val;

	val = intel_de_read(dev_priv, dp_reg);

	ret = val & DP_PORT_EN;

	/* asserts want to know the pipe even if the port is disabled */
	if (IS_IVYBRIDGE(dev_priv) && port == PORT_A)
		*pipe = (val & DP_PIPE_SEL_MASK_IVB) >> DP_PIPE_SEL_SHIFT_IVB;
	else if (HAS_PCH_CPT(dev_priv) && port != PORT_A)
		ret &= cpt_dp_port_selected(dev_priv, port, pipe);
	else if (IS_CHERRYVIEW(dev_priv))
		*pipe = (val & DP_PIPE_SEL_MASK_CHV) >> DP_PIPE_SEL_SHIFT_CHV;
	else
		*pipe = (val & DP_PIPE_SEL_MASK) >> DP_PIPE_SEL_SHIFT;

	return ret;
}

static bool intel_dp_get_hw_state(struct intel_encoder *encoder,
				  enum pipe *pipe)
{
	struct drm_i915_private *dev_priv = to_i915(encoder->base.dev);
	struct intel_dp *intel_dp = enc_to_intel_dp(encoder);
	intel_wakeref_t wakeref;
	bool ret;

	wakeref = intel_display_power_get_if_enabled(dev_priv,
						     encoder->power_domain);
	if (!wakeref)
		return false;

	ret = intel_dp_port_enabled(dev_priv, intel_dp->output_reg,
				    encoder->port, pipe);

	intel_display_power_put(dev_priv, encoder->power_domain, wakeref);

	return ret;
}

static void intel_dp_get_config(struct intel_encoder *encoder,
				struct intel_crtc_state *pipe_config)
{
	struct drm_i915_private *dev_priv = to_i915(encoder->base.dev);
	struct intel_dp *intel_dp = enc_to_intel_dp(encoder);
	u32 tmp, flags = 0;
	enum port port = encoder->port;
	struct intel_crtc *crtc = to_intel_crtc(pipe_config->uapi.crtc);

	if (encoder->type == INTEL_OUTPUT_EDP)
		pipe_config->output_types |= BIT(INTEL_OUTPUT_EDP);
	else
		pipe_config->output_types |= BIT(INTEL_OUTPUT_DP);

	tmp = intel_de_read(dev_priv, intel_dp->output_reg);

	pipe_config->has_audio = tmp & DP_AUDIO_OUTPUT_ENABLE && port != PORT_A;

	if (HAS_PCH_CPT(dev_priv) && port != PORT_A) {
		u32 trans_dp = intel_de_read(dev_priv,
					     TRANS_DP_CTL(crtc->pipe));

		if (trans_dp & TRANS_DP_HSYNC_ACTIVE_HIGH)
			flags |= DRM_MODE_FLAG_PHSYNC;
		else
			flags |= DRM_MODE_FLAG_NHSYNC;

		if (trans_dp & TRANS_DP_VSYNC_ACTIVE_HIGH)
			flags |= DRM_MODE_FLAG_PVSYNC;
		else
			flags |= DRM_MODE_FLAG_NVSYNC;
	} else {
		if (tmp & DP_SYNC_HS_HIGH)
			flags |= DRM_MODE_FLAG_PHSYNC;
		else
			flags |= DRM_MODE_FLAG_NHSYNC;

		if (tmp & DP_SYNC_VS_HIGH)
			flags |= DRM_MODE_FLAG_PVSYNC;
		else
			flags |= DRM_MODE_FLAG_NVSYNC;
	}

	pipe_config->hw.adjusted_mode.flags |= flags;

	if (IS_G4X(dev_priv) && tmp & DP_COLOR_RANGE_16_235)
		pipe_config->limited_color_range = true;

	pipe_config->lane_count =
		((tmp & DP_PORT_WIDTH_MASK) >> DP_PORT_WIDTH_SHIFT) + 1;

	intel_dp_get_m_n(crtc, pipe_config);

	if (port == PORT_A) {
		if ((intel_de_read(dev_priv, DP_A) & DP_PLL_FREQ_MASK) == DP_PLL_FREQ_162MHZ)
			pipe_config->port_clock = 162000;
		else
			pipe_config->port_clock = 270000;
	}

	pipe_config->hw.adjusted_mode.crtc_clock =
		intel_dotclock_calculate(pipe_config->port_clock,
					 &pipe_config->dp_m_n);

	if (intel_dp_is_edp(intel_dp) && dev_priv->vbt.edp.bpp &&
	    pipe_config->pipe_bpp > dev_priv->vbt.edp.bpp) {
		/*
		 * This is a big fat ugly hack.
		 *
		 * Some machines in UEFI boot mode provide us a VBT that has 18
		 * bpp and 1.62 GHz link bandwidth for eDP, which for reasons
		 * unknown we fail to light up. Yet the same BIOS boots up with
		 * 24 bpp and 2.7 GHz link. Use the same bpp as the BIOS uses as
		 * max, not what it tells us to use.
		 *
		 * Note: This will still be broken if the eDP panel is not lit
		 * up by the BIOS, and thus we can't get the mode at module
		 * load.
		 */
		drm_dbg_kms(&dev_priv->drm,
			    "pipe has %d bpp for eDP panel, overriding BIOS-provided max %d bpp\n",
			    pipe_config->pipe_bpp, dev_priv->vbt.edp.bpp);
		dev_priv->vbt.edp.bpp = pipe_config->pipe_bpp;
	}
}

static bool
intel_dp_get_dpcd(struct intel_dp *intel_dp);

/**
 * intel_dp_sync_state - sync the encoder state during init/resume
 * @encoder: intel encoder to sync
 * @crtc_state: state for the CRTC connected to the encoder
 *
 * Sync any state stored in the encoder wrt. HW state during driver init
 * and system resume.
 */
void intel_dp_sync_state(struct intel_encoder *encoder,
			 const struct intel_crtc_state *crtc_state)
{
	struct intel_dp *intel_dp = enc_to_intel_dp(encoder);

	/*
	 * Don't clobber DPCD if it's been already read out during output
	 * setup (eDP) or detect.
	 */
	if (intel_dp->dpcd[DP_DPCD_REV] == 0)
		intel_dp_get_dpcd(intel_dp);

	intel_dp->max_link_lane_count = intel_dp_max_common_lane_count(intel_dp);
	intel_dp->max_link_rate = intel_dp_max_common_rate(intel_dp);
}

bool intel_dp_initial_fastset_check(struct intel_encoder *encoder,
				    struct intel_crtc_state *crtc_state)
{
	struct drm_i915_private *i915 = to_i915(encoder->base.dev);
	struct intel_dp *intel_dp = enc_to_intel_dp(encoder);

	/*
	 * If BIOS has set an unsupported or non-standard link rate for some
	 * reason force an encoder recompute and full modeset.
	 */
	if (intel_dp_rate_index(intel_dp->source_rates, intel_dp->num_source_rates,
				crtc_state->port_clock) < 0) {
		drm_dbg_kms(&i915->drm, "Forcing full modeset due to unsupported link rate\n");
		crtc_state->uapi.connectors_changed = true;
		return false;
	}

	/*
	 * FIXME hack to force full modeset when DSC is being used.
	 *
	 * As long as we do not have full state readout and config comparison
	 * of crtc_state->dsc, we have no way to ensure reliable fastset.
	 * Remove once we have readout for DSC.
	 */
	if (crtc_state->dsc.compression_enable) {
		drm_dbg_kms(&i915->drm, "Forcing full modeset due to DSC being enabled\n");
		crtc_state->uapi.mode_changed = true;
		return false;
	}

	if (CAN_PSR(i915) && intel_dp_is_edp(intel_dp)) {
		drm_dbg_kms(&i915->drm, "Forcing full modeset to compute PSR state\n");
		crtc_state->uapi.mode_changed = true;
		return false;
	}

	return true;
}

static void intel_disable_dp(struct intel_atomic_state *state,
			     struct intel_encoder *encoder,
			     const struct intel_crtc_state *old_crtc_state,
			     const struct drm_connector_state *old_conn_state)
{
	struct intel_dp *intel_dp = enc_to_intel_dp(encoder);

	intel_dp->link_trained = false;

	if (old_crtc_state->has_audio)
		intel_audio_codec_disable(encoder,
					  old_crtc_state, old_conn_state);

	/* Make sure the panel is off before trying to change the mode. But also
	 * ensure that we have vdd while we switch off the panel. */
	intel_pps_vdd_on(intel_dp);
	intel_edp_backlight_off(old_conn_state);
	intel_dp_set_power(intel_dp, DP_SET_POWER_D3);
	intel_pps_off(intel_dp);
	intel_dp->frl.is_trained = false;
	intel_dp->frl.trained_rate_gbps = 0;
}

static void g4x_disable_dp(struct intel_atomic_state *state,
			   struct intel_encoder *encoder,
			   const struct intel_crtc_state *old_crtc_state,
			   const struct drm_connector_state *old_conn_state)
{
	intel_disable_dp(state, encoder, old_crtc_state, old_conn_state);
}

static void vlv_disable_dp(struct intel_atomic_state *state,
			   struct intel_encoder *encoder,
			   const struct intel_crtc_state *old_crtc_state,
			   const struct drm_connector_state *old_conn_state)
{
	intel_disable_dp(state, encoder, old_crtc_state, old_conn_state);
}

static void g4x_post_disable_dp(struct intel_atomic_state *state,
				struct intel_encoder *encoder,
				const struct intel_crtc_state *old_crtc_state,
				const struct drm_connector_state *old_conn_state)
{
	struct intel_dp *intel_dp = enc_to_intel_dp(encoder);
	enum port port = encoder->port;

	/*
	 * Bspec does not list a specific disable sequence for g4x DP.
	 * Follow the ilk+ sequence (disable pipe before the port) for
	 * g4x DP as it does not suffer from underruns like the normal
	 * g4x modeset sequence (disable pipe after the port).
	 */
	intel_dp_link_down(encoder, old_crtc_state);

	/* Only ilk+ has port A */
	if (port == PORT_A)
		ilk_edp_pll_off(intel_dp, old_crtc_state);
}

static void vlv_post_disable_dp(struct intel_atomic_state *state,
				struct intel_encoder *encoder,
				const struct intel_crtc_state *old_crtc_state,
				const struct drm_connector_state *old_conn_state)
{
	intel_dp_link_down(encoder, old_crtc_state);
}

static void chv_post_disable_dp(struct intel_atomic_state *state,
				struct intel_encoder *encoder,
				const struct intel_crtc_state *old_crtc_state,
				const struct drm_connector_state *old_conn_state)
{
	struct drm_i915_private *dev_priv = to_i915(encoder->base.dev);

	intel_dp_link_down(encoder, old_crtc_state);

	vlv_dpio_get(dev_priv);

	/* Assert data lane reset */
	chv_data_lane_soft_reset(encoder, old_crtc_state, true);

	vlv_dpio_put(dev_priv);
}

static void
cpt_set_link_train(struct intel_dp *intel_dp,
		   const struct intel_crtc_state *crtc_state,
		   u8 dp_train_pat)
{
	struct drm_i915_private *dev_priv = dp_to_i915(intel_dp);
	u32 *DP = &intel_dp->DP;

	*DP &= ~DP_LINK_TRAIN_MASK_CPT;

	switch (intel_dp_training_pattern_symbol(dp_train_pat)) {
	case DP_TRAINING_PATTERN_DISABLE:
		*DP |= DP_LINK_TRAIN_OFF_CPT;
		break;
	case DP_TRAINING_PATTERN_1:
		*DP |= DP_LINK_TRAIN_PAT_1_CPT;
		break;
	case DP_TRAINING_PATTERN_2:
		*DP |= DP_LINK_TRAIN_PAT_2_CPT;
		break;
	case DP_TRAINING_PATTERN_3:
		drm_dbg_kms(&dev_priv->drm,
			    "TPS3 not supported, using TPS2 instead\n");
		*DP |= DP_LINK_TRAIN_PAT_2_CPT;
		break;
	}

	intel_de_write(dev_priv, intel_dp->output_reg, intel_dp->DP);
	intel_de_posting_read(dev_priv, intel_dp->output_reg);
}

static void intel_dp_get_pcon_dsc_cap(struct intel_dp *intel_dp)
{
	struct drm_i915_private *i915 = dp_to_i915(intel_dp);

	/* Clear the cached register set to avoid using stale values */

	memset(intel_dp->pcon_dsc_dpcd, 0, sizeof(intel_dp->pcon_dsc_dpcd));

	if (drm_dp_dpcd_read(&intel_dp->aux, DP_PCON_DSC_ENCODER,
			     intel_dp->pcon_dsc_dpcd,
			     sizeof(intel_dp->pcon_dsc_dpcd)) < 0)
		drm_err(&i915->drm, "Failed to read DPCD register 0x%x\n",
			DP_PCON_DSC_ENCODER);

	drm_dbg_kms(&i915->drm, "PCON ENCODER DSC DPCD: %*ph\n",
		    (int)sizeof(intel_dp->pcon_dsc_dpcd), intel_dp->pcon_dsc_dpcd);
}

static int intel_dp_pcon_get_frl_mask(u8 frl_bw_mask)
{
	int bw_gbps[] = {9, 18, 24, 32, 40, 48};
	int i;

	for (i = ARRAY_SIZE(bw_gbps) - 1; i >= 0; i--) {
		if (frl_bw_mask & (1 << i))
			return bw_gbps[i];
	}
	return 0;
}

static int intel_dp_pcon_set_frl_mask(int max_frl)
{
	switch (max_frl) {
	case 48:
		return DP_PCON_FRL_BW_MASK_48GBPS;
	case 40:
		return DP_PCON_FRL_BW_MASK_40GBPS;
	case 32:
		return DP_PCON_FRL_BW_MASK_32GBPS;
	case 24:
		return DP_PCON_FRL_BW_MASK_24GBPS;
	case 18:
		return DP_PCON_FRL_BW_MASK_18GBPS;
	case 9:
		return DP_PCON_FRL_BW_MASK_9GBPS;
	}

	return 0;
}

static int intel_dp_hdmi_sink_max_frl(struct intel_dp *intel_dp)
{
	struct intel_connector *intel_connector = intel_dp->attached_connector;
	struct drm_connector *connector = &intel_connector->base;
	int max_frl_rate;
	int max_lanes, rate_per_lane;
	int max_dsc_lanes, dsc_rate_per_lane;

	max_lanes = connector->display_info.hdmi.max_lanes;
	rate_per_lane = connector->display_info.hdmi.max_frl_rate_per_lane;
	max_frl_rate = max_lanes * rate_per_lane;

	if (connector->display_info.hdmi.dsc_cap.v_1p2) {
		max_dsc_lanes = connector->display_info.hdmi.dsc_cap.max_lanes;
		dsc_rate_per_lane = connector->display_info.hdmi.dsc_cap.max_frl_rate_per_lane;
		if (max_dsc_lanes && dsc_rate_per_lane)
			max_frl_rate = min(max_frl_rate, max_dsc_lanes * dsc_rate_per_lane);
	}

	return max_frl_rate;
}

static int intel_dp_pcon_start_frl_training(struct intel_dp *intel_dp)
{
#define PCON_EXTENDED_TRAIN_MODE (1 > 0)
#define PCON_CONCURRENT_MODE (1 > 0)
#define PCON_SEQUENTIAL_MODE !PCON_CONCURRENT_MODE
#define PCON_NORMAL_TRAIN_MODE !PCON_EXTENDED_TRAIN_MODE
#define TIMEOUT_FRL_READY_MS 500
#define TIMEOUT_HDMI_LINK_ACTIVE_MS 1000

	struct drm_i915_private *i915 = dp_to_i915(intel_dp);
	int max_frl_bw, max_pcon_frl_bw, max_edid_frl_bw, ret;
	u8 max_frl_bw_mask = 0, frl_trained_mask;
	bool is_active;

	ret = drm_dp_pcon_reset_frl_config(&intel_dp->aux);
	if (ret < 0)
		return ret;

	max_pcon_frl_bw = intel_dp->dfp.pcon_max_frl_bw;
	drm_dbg(&i915->drm, "PCON max rate = %d Gbps\n", max_pcon_frl_bw);

	max_edid_frl_bw = intel_dp_hdmi_sink_max_frl(intel_dp);
	drm_dbg(&i915->drm, "Sink max rate from EDID = %d Gbps\n", max_edid_frl_bw);

	max_frl_bw = min(max_edid_frl_bw, max_pcon_frl_bw);

	if (max_frl_bw <= 0)
		return -EINVAL;

	ret = drm_dp_pcon_frl_prepare(&intel_dp->aux, false);
	if (ret < 0)
		return ret;
	/* Wait for PCON to be FRL Ready */
	wait_for(is_active = drm_dp_pcon_is_frl_ready(&intel_dp->aux) == true, TIMEOUT_FRL_READY_MS);

	if (!is_active)
		return -ETIMEDOUT;

	max_frl_bw_mask = intel_dp_pcon_set_frl_mask(max_frl_bw);
	ret = drm_dp_pcon_frl_configure_1(&intel_dp->aux, max_frl_bw, PCON_SEQUENTIAL_MODE);
	if (ret < 0)
		return ret;
	ret = drm_dp_pcon_frl_configure_2(&intel_dp->aux, max_frl_bw_mask, PCON_NORMAL_TRAIN_MODE);
	if (ret < 0)
		return ret;
	ret = drm_dp_pcon_frl_enable(&intel_dp->aux);
	if (ret < 0)
		return ret;
	/*
	 * Wait for FRL to be completed
	 * Check if the HDMI Link is up and active.
	 */
	wait_for(is_active = drm_dp_pcon_hdmi_link_active(&intel_dp->aux) == true, TIMEOUT_HDMI_LINK_ACTIVE_MS);

	if (!is_active)
		return -ETIMEDOUT;

	/* Verify HDMI Link configuration shows FRL Mode */
	if (drm_dp_pcon_hdmi_link_mode(&intel_dp->aux, &frl_trained_mask) !=
	    DP_PCON_HDMI_MODE_FRL) {
		drm_dbg(&i915->drm, "HDMI couldn't be trained in FRL Mode\n");
		return -EINVAL;
	}
	drm_dbg(&i915->drm, "MAX_FRL_MASK = %u, FRL_TRAINED_MASK = %u\n", max_frl_bw_mask, frl_trained_mask);

	intel_dp->frl.trained_rate_gbps = intel_dp_pcon_get_frl_mask(frl_trained_mask);
	intel_dp->frl.is_trained = true;
	drm_dbg(&i915->drm, "FRL trained with : %d Gbps\n", intel_dp->frl.trained_rate_gbps);

	return 0;
}

static bool intel_dp_is_hdmi_2_1_sink(struct intel_dp *intel_dp)
{
	if (drm_dp_is_branch(intel_dp->dpcd) &&
	    intel_dp->has_hdmi_sink &&
	    intel_dp_hdmi_sink_max_frl(intel_dp) > 0)
		return true;

	return false;
}

void intel_dp_check_frl_training(struct intel_dp *intel_dp)
{
	struct drm_i915_private *dev_priv = dp_to_i915(intel_dp);

	/* Always go for FRL training if supported */
	if (!intel_dp_is_hdmi_2_1_sink(intel_dp) ||
	    intel_dp->frl.is_trained)
		return;

	if (intel_dp_pcon_start_frl_training(intel_dp) < 0) {
		int ret, mode;

		drm_dbg(&dev_priv->drm, "Couldnt set FRL mode, continuing with TMDS mode\n");
		ret = drm_dp_pcon_reset_frl_config(&intel_dp->aux);
		mode = drm_dp_pcon_hdmi_link_mode(&intel_dp->aux, NULL);

		if (ret < 0 || mode != DP_PCON_HDMI_MODE_TMDS)
			drm_dbg(&dev_priv->drm, "Issue with PCON, cannot set TMDS mode\n");
	} else {
		drm_dbg(&dev_priv->drm, "FRL training Completed\n");
	}
}

static int
intel_dp_pcon_dsc_enc_slice_height(const struct intel_crtc_state *crtc_state)
{
	int vactive = crtc_state->hw.adjusted_mode.vdisplay;

	return intel_hdmi_dsc_get_slice_height(vactive);
}

static int
intel_dp_pcon_dsc_enc_slices(struct intel_dp *intel_dp,
			     const struct intel_crtc_state *crtc_state)
{
	struct intel_connector *intel_connector = intel_dp->attached_connector;
	struct drm_connector *connector = &intel_connector->base;
	int hdmi_throughput = connector->display_info.hdmi.dsc_cap.clk_per_slice;
	int hdmi_max_slices = connector->display_info.hdmi.dsc_cap.max_slices;
	int pcon_max_slices = drm_dp_pcon_dsc_max_slices(intel_dp->pcon_dsc_dpcd);
	int pcon_max_slice_width = drm_dp_pcon_dsc_max_slice_width(intel_dp->pcon_dsc_dpcd);

	return intel_hdmi_dsc_get_num_slices(crtc_state, pcon_max_slices,
					     pcon_max_slice_width,
					     hdmi_max_slices, hdmi_throughput);
}

static int
intel_dp_pcon_dsc_enc_bpp(struct intel_dp *intel_dp,
			  const struct intel_crtc_state *crtc_state,
			  int num_slices, int slice_width)
{
	struct intel_connector *intel_connector = intel_dp->attached_connector;
	struct drm_connector *connector = &intel_connector->base;
	int output_format = crtc_state->output_format;
	bool hdmi_all_bpp = connector->display_info.hdmi.dsc_cap.all_bpp;
	int pcon_fractional_bpp = drm_dp_pcon_dsc_bpp_incr(intel_dp->pcon_dsc_dpcd);
	int hdmi_max_chunk_bytes =
		connector->display_info.hdmi.dsc_cap.total_chunk_kbytes * 1024;

	return intel_hdmi_dsc_get_bpp(pcon_fractional_bpp, slice_width,
				      num_slices, output_format, hdmi_all_bpp,
				      hdmi_max_chunk_bytes);
}

void
intel_dp_pcon_dsc_configure(struct intel_dp *intel_dp,
			    const struct intel_crtc_state *crtc_state)
{
	u8 pps_param[6];
	int slice_height;
	int slice_width;
	int num_slices;
	int bits_per_pixel;
	int ret;
	struct intel_connector *intel_connector = intel_dp->attached_connector;
	struct drm_i915_private *i915 = dp_to_i915(intel_dp);
	struct drm_connector *connector;
	bool hdmi_is_dsc_1_2;

	if (!intel_dp_is_hdmi_2_1_sink(intel_dp))
		return;

	if (!intel_connector)
		return;
	connector = &intel_connector->base;
	hdmi_is_dsc_1_2 = connector->display_info.hdmi.dsc_cap.v_1p2;

	if (!drm_dp_pcon_enc_is_dsc_1_2(intel_dp->pcon_dsc_dpcd) ||
	    !hdmi_is_dsc_1_2)
		return;

	slice_height = intel_dp_pcon_dsc_enc_slice_height(crtc_state);
	if (!slice_height)
		return;

	num_slices = intel_dp_pcon_dsc_enc_slices(intel_dp, crtc_state);
	if (!num_slices)
		return;

	slice_width = DIV_ROUND_UP(crtc_state->hw.adjusted_mode.hdisplay,
				   num_slices);

	bits_per_pixel = intel_dp_pcon_dsc_enc_bpp(intel_dp, crtc_state,
						   num_slices, slice_width);
	if (!bits_per_pixel)
		return;

	pps_param[0] = slice_height & 0xFF;
	pps_param[1] = slice_height >> 8;
	pps_param[2] = slice_width & 0xFF;
	pps_param[3] = slice_width >> 8;
	pps_param[4] = bits_per_pixel & 0xFF;
	pps_param[5] = (bits_per_pixel >> 8) & 0x3;

	ret = drm_dp_pcon_pps_override_param(&intel_dp->aux, pps_param);
	if (ret < 0)
		drm_dbg_kms(&i915->drm, "Failed to set pcon DSC\n");
}

static void
g4x_set_link_train(struct intel_dp *intel_dp,
		   const struct intel_crtc_state *crtc_state,
		   u8 dp_train_pat)
{
	struct drm_i915_private *dev_priv = dp_to_i915(intel_dp);
	u32 *DP = &intel_dp->DP;

	*DP &= ~DP_LINK_TRAIN_MASK;

	switch (intel_dp_training_pattern_symbol(dp_train_pat)) {
	case DP_TRAINING_PATTERN_DISABLE:
		*DP |= DP_LINK_TRAIN_OFF;
		break;
	case DP_TRAINING_PATTERN_1:
		*DP |= DP_LINK_TRAIN_PAT_1;
		break;
	case DP_TRAINING_PATTERN_2:
		*DP |= DP_LINK_TRAIN_PAT_2;
		break;
	case DP_TRAINING_PATTERN_3:
		drm_dbg_kms(&dev_priv->drm,
			    "TPS3 not supported, using TPS2 instead\n");
		*DP |= DP_LINK_TRAIN_PAT_2;
		break;
	}

	intel_de_write(dev_priv, intel_dp->output_reg, intel_dp->DP);
	intel_de_posting_read(dev_priv, intel_dp->output_reg);
}

static void intel_dp_enable_port(struct intel_dp *intel_dp,
				 const struct intel_crtc_state *crtc_state)
{
	struct drm_i915_private *dev_priv = dp_to_i915(intel_dp);

	/* enable with pattern 1 (as per spec) */

	intel_dp_program_link_training_pattern(intel_dp, crtc_state,
					       DP_TRAINING_PATTERN_1);

	/*
	 * Magic for VLV/CHV. We _must_ first set up the register
	 * without actually enabling the port, and then do another
	 * write to enable the port. Otherwise link training will
	 * fail when the power sequencer is freshly used for this port.
	 */
	intel_dp->DP |= DP_PORT_EN;
	if (crtc_state->has_audio)
		intel_dp->DP |= DP_AUDIO_OUTPUT_ENABLE;

	intel_de_write(dev_priv, intel_dp->output_reg, intel_dp->DP);
	intel_de_posting_read(dev_priv, intel_dp->output_reg);
}

void intel_dp_configure_protocol_converter(struct intel_dp *intel_dp,
					   const struct intel_crtc_state *crtc_state)
{
	struct drm_i915_private *i915 = dp_to_i915(intel_dp);
	u8 tmp;

	if (intel_dp->dpcd[DP_DPCD_REV] < 0x13)
		return;

	if (!drm_dp_is_branch(intel_dp->dpcd))
		return;

	tmp = intel_dp->has_hdmi_sink ?
		DP_HDMI_DVI_OUTPUT_CONFIG : 0;

	if (drm_dp_dpcd_writeb(&intel_dp->aux,
			       DP_PROTOCOL_CONVERTER_CONTROL_0, tmp) != 1)
		drm_dbg_kms(&i915->drm, "Failed to set protocol converter HDMI mode to %s\n",
			    enableddisabled(intel_dp->has_hdmi_sink));

	tmp = crtc_state->output_format == INTEL_OUTPUT_FORMAT_YCBCR444 &&
		intel_dp->dfp.ycbcr_444_to_420 ? DP_CONVERSION_TO_YCBCR420_ENABLE : 0;

	if (drm_dp_dpcd_writeb(&intel_dp->aux,
			       DP_PROTOCOL_CONVERTER_CONTROL_1, tmp) != 1)
		drm_dbg_kms(&i915->drm,
			    "Failed to set protocol converter YCbCr 4:2:0 conversion mode to %s\n",
			    enableddisabled(intel_dp->dfp.ycbcr_444_to_420));

	tmp = 0;
	if (intel_dp->dfp.rgb_to_ycbcr) {
		bool bt2020, bt709;

		/*
		 * FIXME: Currently if userspace selects BT2020 or BT709, but PCON supports only
		 * RGB->YCbCr for BT601 colorspace, we go ahead with BT601, as default.
		 *
		 */
		tmp = DP_CONVERSION_BT601_RGB_YCBCR_ENABLE;

		bt2020 = drm_dp_downstream_rgb_to_ycbcr_conversion(intel_dp->dpcd,
								   intel_dp->downstream_ports,
								   DP_DS_HDMI_BT2020_RGB_YCBCR_CONV);
		bt709 = drm_dp_downstream_rgb_to_ycbcr_conversion(intel_dp->dpcd,
								  intel_dp->downstream_ports,
								  DP_DS_HDMI_BT709_RGB_YCBCR_CONV);
		switch (crtc_state->infoframes.vsc.colorimetry) {
		case DP_COLORIMETRY_BT2020_RGB:
		case DP_COLORIMETRY_BT2020_YCC:
			if (bt2020)
				tmp = DP_CONVERSION_BT2020_RGB_YCBCR_ENABLE;
			break;
		case DP_COLORIMETRY_BT709_YCC:
		case DP_COLORIMETRY_XVYCC_709:
			if (bt709)
				tmp = DP_CONVERSION_BT709_RGB_YCBCR_ENABLE;
			break;
		default:
			break;
		}
	}

	if (drm_dp_pcon_convert_rgb_to_ycbcr(&intel_dp->aux, tmp) < 0)
		drm_dbg_kms(&i915->drm,
			   "Failed to set protocol converter RGB->YCbCr conversion mode to %s\n",
			   enableddisabled(tmp ? true : false));
}

static void intel_enable_dp(struct intel_atomic_state *state,
			    struct intel_encoder *encoder,
			    const struct intel_crtc_state *pipe_config,
			    const struct drm_connector_state *conn_state)
{
	struct drm_i915_private *dev_priv = to_i915(encoder->base.dev);
	struct intel_dp *intel_dp = enc_to_intel_dp(encoder);
	struct intel_crtc *crtc = to_intel_crtc(pipe_config->uapi.crtc);
	u32 dp_reg = intel_de_read(dev_priv, intel_dp->output_reg);
	enum pipe pipe = crtc->pipe;
	intel_wakeref_t wakeref;

	if (drm_WARN_ON(&dev_priv->drm, dp_reg & DP_PORT_EN))
		return;

	with_intel_pps_lock(intel_dp, wakeref) {
		if (IS_VALLEYVIEW(dev_priv) || IS_CHERRYVIEW(dev_priv))
			vlv_pps_init(encoder, pipe_config);

		intel_dp_enable_port(intel_dp, pipe_config);

		intel_pps_vdd_on_unlocked(intel_dp);
		intel_pps_on_unlocked(intel_dp);
		intel_pps_vdd_off_unlocked(intel_dp, true);
	}

	if (IS_VALLEYVIEW(dev_priv) || IS_CHERRYVIEW(dev_priv)) {
		unsigned int lane_mask = 0x0;

		if (IS_CHERRYVIEW(dev_priv))
			lane_mask = intel_dp_unused_lane_mask(pipe_config->lane_count);

		vlv_wait_port_ready(dev_priv, dp_to_dig_port(intel_dp),
				    lane_mask);
	}

	intel_dp_set_power(intel_dp, DP_SET_POWER_D0);
	intel_dp_configure_protocol_converter(intel_dp, pipe_config);
	intel_dp_check_frl_training(intel_dp);
	intel_dp_pcon_dsc_configure(intel_dp, pipe_config);
	intel_dp_start_link_train(intel_dp, pipe_config);
	intel_dp_stop_link_train(intel_dp, pipe_config);

	if (pipe_config->has_audio) {
		drm_dbg(&dev_priv->drm, "Enabling DP audio on pipe %c\n",
			pipe_name(pipe));
		intel_audio_codec_enable(encoder, pipe_config, conn_state);
	}
}

static void g4x_enable_dp(struct intel_atomic_state *state,
			  struct intel_encoder *encoder,
			  const struct intel_crtc_state *pipe_config,
			  const struct drm_connector_state *conn_state)
{
	intel_enable_dp(state, encoder, pipe_config, conn_state);
	intel_edp_backlight_on(pipe_config, conn_state);
}

static void vlv_enable_dp(struct intel_atomic_state *state,
			  struct intel_encoder *encoder,
			  const struct intel_crtc_state *pipe_config,
			  const struct drm_connector_state *conn_state)
{
	intel_edp_backlight_on(pipe_config, conn_state);
}

static void g4x_pre_enable_dp(struct intel_atomic_state *state,
			      struct intel_encoder *encoder,
			      const struct intel_crtc_state *pipe_config,
			      const struct drm_connector_state *conn_state)
{
	struct intel_dp *intel_dp = enc_to_intel_dp(encoder);
	enum port port = encoder->port;

	intel_dp_prepare(encoder, pipe_config);

	/* Only ilk+ has port A */
	if (port == PORT_A)
		ilk_edp_pll_on(intel_dp, pipe_config);
}

static void vlv_pre_enable_dp(struct intel_atomic_state *state,
			      struct intel_encoder *encoder,
			      const struct intel_crtc_state *pipe_config,
			      const struct drm_connector_state *conn_state)
{
	vlv_phy_pre_encoder_enable(encoder, pipe_config);

	intel_enable_dp(state, encoder, pipe_config, conn_state);
}

static void vlv_dp_pre_pll_enable(struct intel_atomic_state *state,
				  struct intel_encoder *encoder,
				  const struct intel_crtc_state *pipe_config,
				  const struct drm_connector_state *conn_state)
{
	intel_dp_prepare(encoder, pipe_config);

	vlv_phy_pre_pll_enable(encoder, pipe_config);
}

static void chv_pre_enable_dp(struct intel_atomic_state *state,
			      struct intel_encoder *encoder,
			      const struct intel_crtc_state *pipe_config,
			      const struct drm_connector_state *conn_state)
{
	chv_phy_pre_encoder_enable(encoder, pipe_config);

	intel_enable_dp(state, encoder, pipe_config, conn_state);

	/* Second common lane will stay alive on its own now */
	chv_phy_release_cl2_override(encoder);
}

static void chv_dp_pre_pll_enable(struct intel_atomic_state *state,
				  struct intel_encoder *encoder,
				  const struct intel_crtc_state *pipe_config,
				  const struct drm_connector_state *conn_state)
{
	intel_dp_prepare(encoder, pipe_config);

	chv_phy_pre_pll_enable(encoder, pipe_config);
}

static void chv_dp_post_pll_disable(struct intel_atomic_state *state,
				    struct intel_encoder *encoder,
				    const struct intel_crtc_state *old_crtc_state,
				    const struct drm_connector_state *old_conn_state)
{
	chv_phy_post_pll_disable(encoder, old_crtc_state);
}

static u8 intel_dp_voltage_max_2(struct intel_dp *intel_dp,
				 const struct intel_crtc_state *crtc_state)
{
	return DP_TRAIN_VOLTAGE_SWING_LEVEL_2;
}

static u8 intel_dp_voltage_max_3(struct intel_dp *intel_dp,
				 const struct intel_crtc_state *crtc_state)
{
	return DP_TRAIN_VOLTAGE_SWING_LEVEL_3;
}

static u8 intel_dp_preemph_max_2(struct intel_dp *intel_dp)
{
	return DP_TRAIN_PRE_EMPH_LEVEL_2;
}

static u8 intel_dp_preemph_max_3(struct intel_dp *intel_dp)
{
	return DP_TRAIN_PRE_EMPH_LEVEL_3;
}

static void vlv_set_signal_levels(struct intel_dp *intel_dp,
				  const struct intel_crtc_state *crtc_state)
{
	struct intel_encoder *encoder = &dp_to_dig_port(intel_dp)->base;
	unsigned long demph_reg_value, preemph_reg_value,
		uniqtranscale_reg_value;
	u8 train_set = intel_dp->train_set[0];

	switch (train_set & DP_TRAIN_PRE_EMPHASIS_MASK) {
	case DP_TRAIN_PRE_EMPH_LEVEL_0:
		preemph_reg_value = 0x0004000;
		switch (train_set & DP_TRAIN_VOLTAGE_SWING_MASK) {
		case DP_TRAIN_VOLTAGE_SWING_LEVEL_0:
			demph_reg_value = 0x2B405555;
			uniqtranscale_reg_value = 0x552AB83A;
			break;
		case DP_TRAIN_VOLTAGE_SWING_LEVEL_1:
			demph_reg_value = 0x2B404040;
			uniqtranscale_reg_value = 0x5548B83A;
			break;
		case DP_TRAIN_VOLTAGE_SWING_LEVEL_2:
			demph_reg_value = 0x2B245555;
			uniqtranscale_reg_value = 0x5560B83A;
			break;
		case DP_TRAIN_VOLTAGE_SWING_LEVEL_3:
			demph_reg_value = 0x2B405555;
			uniqtranscale_reg_value = 0x5598DA3A;
			break;
		default:
			return;
		}
		break;
	case DP_TRAIN_PRE_EMPH_LEVEL_1:
		preemph_reg_value = 0x0002000;
		switch (train_set & DP_TRAIN_VOLTAGE_SWING_MASK) {
		case DP_TRAIN_VOLTAGE_SWING_LEVEL_0:
			demph_reg_value = 0x2B404040;
			uniqtranscale_reg_value = 0x5552B83A;
			break;
		case DP_TRAIN_VOLTAGE_SWING_LEVEL_1:
			demph_reg_value = 0x2B404848;
			uniqtranscale_reg_value = 0x5580B83A;
			break;
		case DP_TRAIN_VOLTAGE_SWING_LEVEL_2:
			demph_reg_value = 0x2B404040;
			uniqtranscale_reg_value = 0x55ADDA3A;
			break;
		default:
			return;
		}
		break;
	case DP_TRAIN_PRE_EMPH_LEVEL_2:
		preemph_reg_value = 0x0000000;
		switch (train_set & DP_TRAIN_VOLTAGE_SWING_MASK) {
		case DP_TRAIN_VOLTAGE_SWING_LEVEL_0:
			demph_reg_value = 0x2B305555;
			uniqtranscale_reg_value = 0x5570B83A;
			break;
		case DP_TRAIN_VOLTAGE_SWING_LEVEL_1:
			demph_reg_value = 0x2B2B4040;
			uniqtranscale_reg_value = 0x55ADDA3A;
			break;
		default:
			return;
		}
		break;
	case DP_TRAIN_PRE_EMPH_LEVEL_3:
		preemph_reg_value = 0x0006000;
		switch (train_set & DP_TRAIN_VOLTAGE_SWING_MASK) {
		case DP_TRAIN_VOLTAGE_SWING_LEVEL_0:
			demph_reg_value = 0x1B405555;
			uniqtranscale_reg_value = 0x55ADDA3A;
			break;
		default:
			return;
		}
		break;
	default:
		return;
	}

	vlv_set_phy_signal_level(encoder, crtc_state,
				 demph_reg_value, preemph_reg_value,
				 uniqtranscale_reg_value, 0);
}

static void chv_set_signal_levels(struct intel_dp *intel_dp,
				  const struct intel_crtc_state *crtc_state)
{
	struct intel_encoder *encoder = &dp_to_dig_port(intel_dp)->base;
	u32 deemph_reg_value, margin_reg_value;
	bool uniq_trans_scale = false;
	u8 train_set = intel_dp->train_set[0];

	switch (train_set & DP_TRAIN_PRE_EMPHASIS_MASK) {
	case DP_TRAIN_PRE_EMPH_LEVEL_0:
		switch (train_set & DP_TRAIN_VOLTAGE_SWING_MASK) {
		case DP_TRAIN_VOLTAGE_SWING_LEVEL_0:
			deemph_reg_value = 128;
			margin_reg_value = 52;
			break;
		case DP_TRAIN_VOLTAGE_SWING_LEVEL_1:
			deemph_reg_value = 128;
			margin_reg_value = 77;
			break;
		case DP_TRAIN_VOLTAGE_SWING_LEVEL_2:
			deemph_reg_value = 128;
			margin_reg_value = 102;
			break;
		case DP_TRAIN_VOLTAGE_SWING_LEVEL_3:
			deemph_reg_value = 128;
			margin_reg_value = 154;
			uniq_trans_scale = true;
			break;
		default:
			return;
		}
		break;
	case DP_TRAIN_PRE_EMPH_LEVEL_1:
		switch (train_set & DP_TRAIN_VOLTAGE_SWING_MASK) {
		case DP_TRAIN_VOLTAGE_SWING_LEVEL_0:
			deemph_reg_value = 85;
			margin_reg_value = 78;
			break;
		case DP_TRAIN_VOLTAGE_SWING_LEVEL_1:
			deemph_reg_value = 85;
			margin_reg_value = 116;
			break;
		case DP_TRAIN_VOLTAGE_SWING_LEVEL_2:
			deemph_reg_value = 85;
			margin_reg_value = 154;
			break;
		default:
			return;
		}
		break;
	case DP_TRAIN_PRE_EMPH_LEVEL_2:
		switch (train_set & DP_TRAIN_VOLTAGE_SWING_MASK) {
		case DP_TRAIN_VOLTAGE_SWING_LEVEL_0:
			deemph_reg_value = 64;
			margin_reg_value = 104;
			break;
		case DP_TRAIN_VOLTAGE_SWING_LEVEL_1:
			deemph_reg_value = 64;
			margin_reg_value = 154;
			break;
		default:
			return;
		}
		break;
	case DP_TRAIN_PRE_EMPH_LEVEL_3:
		switch (train_set & DP_TRAIN_VOLTAGE_SWING_MASK) {
		case DP_TRAIN_VOLTAGE_SWING_LEVEL_0:
			deemph_reg_value = 43;
			margin_reg_value = 154;
			break;
		default:
			return;
		}
		break;
	default:
		return;
	}

	chv_set_phy_signal_level(encoder, crtc_state,
				 deemph_reg_value, margin_reg_value,
				 uniq_trans_scale);
}

static u32 g4x_signal_levels(u8 train_set)
{
	u32 signal_levels = 0;

	switch (train_set & DP_TRAIN_VOLTAGE_SWING_MASK) {
	case DP_TRAIN_VOLTAGE_SWING_LEVEL_0:
	default:
		signal_levels |= DP_VOLTAGE_0_4;
		break;
	case DP_TRAIN_VOLTAGE_SWING_LEVEL_1:
		signal_levels |= DP_VOLTAGE_0_6;
		break;
	case DP_TRAIN_VOLTAGE_SWING_LEVEL_2:
		signal_levels |= DP_VOLTAGE_0_8;
		break;
	case DP_TRAIN_VOLTAGE_SWING_LEVEL_3:
		signal_levels |= DP_VOLTAGE_1_2;
		break;
	}
	switch (train_set & DP_TRAIN_PRE_EMPHASIS_MASK) {
	case DP_TRAIN_PRE_EMPH_LEVEL_0:
	default:
		signal_levels |= DP_PRE_EMPHASIS_0;
		break;
	case DP_TRAIN_PRE_EMPH_LEVEL_1:
		signal_levels |= DP_PRE_EMPHASIS_3_5;
		break;
	case DP_TRAIN_PRE_EMPH_LEVEL_2:
		signal_levels |= DP_PRE_EMPHASIS_6;
		break;
	case DP_TRAIN_PRE_EMPH_LEVEL_3:
		signal_levels |= DP_PRE_EMPHASIS_9_5;
		break;
	}
	return signal_levels;
}

static void
g4x_set_signal_levels(struct intel_dp *intel_dp,
		      const struct intel_crtc_state *crtc_state)
{
	struct drm_i915_private *dev_priv = dp_to_i915(intel_dp);
	u8 train_set = intel_dp->train_set[0];
	u32 signal_levels;

	signal_levels = g4x_signal_levels(train_set);

	drm_dbg_kms(&dev_priv->drm, "Using signal levels %08x\n",
		    signal_levels);

	intel_dp->DP &= ~(DP_VOLTAGE_MASK | DP_PRE_EMPHASIS_MASK);
	intel_dp->DP |= signal_levels;

	intel_de_write(dev_priv, intel_dp->output_reg, intel_dp->DP);
	intel_de_posting_read(dev_priv, intel_dp->output_reg);
}

/* SNB CPU eDP voltage swing and pre-emphasis control */
static u32 snb_cpu_edp_signal_levels(u8 train_set)
{
	u8 signal_levels = train_set & (DP_TRAIN_VOLTAGE_SWING_MASK |
					DP_TRAIN_PRE_EMPHASIS_MASK);

	switch (signal_levels) {
	case DP_TRAIN_VOLTAGE_SWING_LEVEL_0 | DP_TRAIN_PRE_EMPH_LEVEL_0:
	case DP_TRAIN_VOLTAGE_SWING_LEVEL_1 | DP_TRAIN_PRE_EMPH_LEVEL_0:
		return EDP_LINK_TRAIN_400_600MV_0DB_SNB_B;
	case DP_TRAIN_VOLTAGE_SWING_LEVEL_0 | DP_TRAIN_PRE_EMPH_LEVEL_1:
		return EDP_LINK_TRAIN_400MV_3_5DB_SNB_B;
	case DP_TRAIN_VOLTAGE_SWING_LEVEL_0 | DP_TRAIN_PRE_EMPH_LEVEL_2:
	case DP_TRAIN_VOLTAGE_SWING_LEVEL_1 | DP_TRAIN_PRE_EMPH_LEVEL_2:
		return EDP_LINK_TRAIN_400_600MV_6DB_SNB_B;
	case DP_TRAIN_VOLTAGE_SWING_LEVEL_1 | DP_TRAIN_PRE_EMPH_LEVEL_1:
	case DP_TRAIN_VOLTAGE_SWING_LEVEL_2 | DP_TRAIN_PRE_EMPH_LEVEL_1:
		return EDP_LINK_TRAIN_600_800MV_3_5DB_SNB_B;
	case DP_TRAIN_VOLTAGE_SWING_LEVEL_2 | DP_TRAIN_PRE_EMPH_LEVEL_0:
	case DP_TRAIN_VOLTAGE_SWING_LEVEL_3 | DP_TRAIN_PRE_EMPH_LEVEL_0:
		return EDP_LINK_TRAIN_800_1200MV_0DB_SNB_B;
	default:
		DRM_DEBUG_KMS("Unsupported voltage swing/pre-emphasis level:"
			      "0x%x\n", signal_levels);
		return EDP_LINK_TRAIN_400_600MV_0DB_SNB_B;
	}
}

static void
snb_cpu_edp_set_signal_levels(struct intel_dp *intel_dp,
			      const struct intel_crtc_state *crtc_state)
{
	struct drm_i915_private *dev_priv = dp_to_i915(intel_dp);
	u8 train_set = intel_dp->train_set[0];
	u32 signal_levels;

	signal_levels = snb_cpu_edp_signal_levels(train_set);

	drm_dbg_kms(&dev_priv->drm, "Using signal levels %08x\n",
		    signal_levels);

	intel_dp->DP &= ~EDP_LINK_TRAIN_VOL_EMP_MASK_SNB;
	intel_dp->DP |= signal_levels;

	intel_de_write(dev_priv, intel_dp->output_reg, intel_dp->DP);
	intel_de_posting_read(dev_priv, intel_dp->output_reg);
}

/* IVB CPU eDP voltage swing and pre-emphasis control */
static u32 ivb_cpu_edp_signal_levels(u8 train_set)
{
	u8 signal_levels = train_set & (DP_TRAIN_VOLTAGE_SWING_MASK |
					DP_TRAIN_PRE_EMPHASIS_MASK);

	switch (signal_levels) {
	case DP_TRAIN_VOLTAGE_SWING_LEVEL_0 | DP_TRAIN_PRE_EMPH_LEVEL_0:
		return EDP_LINK_TRAIN_400MV_0DB_IVB;
	case DP_TRAIN_VOLTAGE_SWING_LEVEL_0 | DP_TRAIN_PRE_EMPH_LEVEL_1:
		return EDP_LINK_TRAIN_400MV_3_5DB_IVB;
	case DP_TRAIN_VOLTAGE_SWING_LEVEL_0 | DP_TRAIN_PRE_EMPH_LEVEL_2:
	case DP_TRAIN_VOLTAGE_SWING_LEVEL_1 | DP_TRAIN_PRE_EMPH_LEVEL_2:
		return EDP_LINK_TRAIN_400MV_6DB_IVB;

	case DP_TRAIN_VOLTAGE_SWING_LEVEL_1 | DP_TRAIN_PRE_EMPH_LEVEL_0:
		return EDP_LINK_TRAIN_600MV_0DB_IVB;
	case DP_TRAIN_VOLTAGE_SWING_LEVEL_1 | DP_TRAIN_PRE_EMPH_LEVEL_1:
		return EDP_LINK_TRAIN_600MV_3_5DB_IVB;

	case DP_TRAIN_VOLTAGE_SWING_LEVEL_2 | DP_TRAIN_PRE_EMPH_LEVEL_0:
		return EDP_LINK_TRAIN_800MV_0DB_IVB;
	case DP_TRAIN_VOLTAGE_SWING_LEVEL_2 | DP_TRAIN_PRE_EMPH_LEVEL_1:
		return EDP_LINK_TRAIN_800MV_3_5DB_IVB;

	default:
		DRM_DEBUG_KMS("Unsupported voltage swing/pre-emphasis level:"
			      "0x%x\n", signal_levels);
		return EDP_LINK_TRAIN_500MV_0DB_IVB;
	}
}

static void
ivb_cpu_edp_set_signal_levels(struct intel_dp *intel_dp,
			      const struct intel_crtc_state *crtc_state)
{
	struct drm_i915_private *dev_priv = dp_to_i915(intel_dp);
	u8 train_set = intel_dp->train_set[0];
	u32 signal_levels;

	signal_levels = ivb_cpu_edp_signal_levels(train_set);

	drm_dbg_kms(&dev_priv->drm, "Using signal levels %08x\n",
		    signal_levels);

	intel_dp->DP &= ~EDP_LINK_TRAIN_VOL_EMP_MASK_IVB;
	intel_dp->DP |= signal_levels;

	intel_de_write(dev_priv, intel_dp->output_reg, intel_dp->DP);
	intel_de_posting_read(dev_priv, intel_dp->output_reg);
}

<<<<<<< HEAD
=======
static char dp_training_pattern_name(u8 train_pat)
{
	switch (train_pat) {
	case DP_TRAINING_PATTERN_1:
	case DP_TRAINING_PATTERN_2:
	case DP_TRAINING_PATTERN_3:
		return '0' + train_pat;
	case DP_TRAINING_PATTERN_4:
		return '4';
	default:
		MISSING_CASE(train_pat);
		return '?';
	}
}

>>>>>>> f730f39e
void
intel_dp_program_link_training_pattern(struct intel_dp *intel_dp,
				       const struct intel_crtc_state *crtc_state,
				       u8 dp_train_pat)
{
	struct intel_encoder *encoder = &dp_to_dig_port(intel_dp)->base;
	struct drm_i915_private *dev_priv = to_i915(encoder->base.dev);
	u8 train_pat = intel_dp_training_pattern_symbol(dp_train_pat);

	if (train_pat != DP_TRAINING_PATTERN_DISABLE)
		drm_dbg_kms(&dev_priv->drm,
			    "[ENCODER:%d:%s] Using DP training pattern TPS%c\n",
			    encoder->base.base.id, encoder->base.name,
			    dp_training_pattern_name(train_pat));

	intel_dp->set_link_train(intel_dp, crtc_state, dp_train_pat);
}

static void
intel_dp_link_down(struct intel_encoder *encoder,
		   const struct intel_crtc_state *old_crtc_state)
{
	struct drm_i915_private *dev_priv = to_i915(encoder->base.dev);
	struct intel_dp *intel_dp = enc_to_intel_dp(encoder);
	struct intel_crtc *crtc = to_intel_crtc(old_crtc_state->uapi.crtc);
	enum port port = encoder->port;
	u32 DP = intel_dp->DP;

	if (drm_WARN_ON(&dev_priv->drm,
			(intel_de_read(dev_priv, intel_dp->output_reg) &
			 DP_PORT_EN) == 0))
		return;

	drm_dbg_kms(&dev_priv->drm, "\n");

	if ((IS_IVYBRIDGE(dev_priv) && port == PORT_A) ||
	    (HAS_PCH_CPT(dev_priv) && port != PORT_A)) {
		DP &= ~DP_LINK_TRAIN_MASK_CPT;
		DP |= DP_LINK_TRAIN_PAT_IDLE_CPT;
	} else {
		DP &= ~DP_LINK_TRAIN_MASK;
		DP |= DP_LINK_TRAIN_PAT_IDLE;
	}
	intel_de_write(dev_priv, intel_dp->output_reg, DP);
	intel_de_posting_read(dev_priv, intel_dp->output_reg);

	DP &= ~(DP_PORT_EN | DP_AUDIO_OUTPUT_ENABLE);
	intel_de_write(dev_priv, intel_dp->output_reg, DP);
	intel_de_posting_read(dev_priv, intel_dp->output_reg);

	/*
	 * HW workaround for IBX, we need to move the port
	 * to transcoder A after disabling it to allow the
	 * matching HDMI port to be enabled on transcoder A.
	 */
	if (HAS_PCH_IBX(dev_priv) && crtc->pipe == PIPE_B && port != PORT_A) {
		/*
		 * We get CPU/PCH FIFO underruns on the other pipe when
		 * doing the workaround. Sweep them under the rug.
		 */
		intel_set_cpu_fifo_underrun_reporting(dev_priv, PIPE_A, false);
		intel_set_pch_fifo_underrun_reporting(dev_priv, PIPE_A, false);

		/* always enable with pattern 1 (as per spec) */
		DP &= ~(DP_PIPE_SEL_MASK | DP_LINK_TRAIN_MASK);
		DP |= DP_PORT_EN | DP_PIPE_SEL(PIPE_A) |
			DP_LINK_TRAIN_PAT_1;
		intel_de_write(dev_priv, intel_dp->output_reg, DP);
		intel_de_posting_read(dev_priv, intel_dp->output_reg);

		DP &= ~DP_PORT_EN;
		intel_de_write(dev_priv, intel_dp->output_reg, DP);
		intel_de_posting_read(dev_priv, intel_dp->output_reg);

		intel_wait_for_vblank_if_active(dev_priv, PIPE_A);
		intel_set_cpu_fifo_underrun_reporting(dev_priv, PIPE_A, true);
		intel_set_pch_fifo_underrun_reporting(dev_priv, PIPE_A, true);
	}

	msleep(intel_dp->pps.panel_power_down_delay);

	intel_dp->DP = DP;

	if (IS_VALLEYVIEW(dev_priv) || IS_CHERRYVIEW(dev_priv)) {
		intel_wakeref_t wakeref;

		with_intel_pps_lock(intel_dp, wakeref)
			intel_dp->pps.active_pipe = INVALID_PIPE;
	}
}

bool intel_dp_get_colorimetry_status(struct intel_dp *intel_dp)
{
	u8 dprx = 0;

	if (drm_dp_dpcd_readb(&intel_dp->aux, DP_DPRX_FEATURE_ENUMERATION_LIST,
			      &dprx) != 1)
		return false;
	return dprx & DP_VSC_SDP_EXT_FOR_COLORIMETRY_SUPPORTED;
}

static void intel_dp_get_dsc_sink_cap(struct intel_dp *intel_dp)
{
	struct drm_i915_private *i915 = dp_to_i915(intel_dp);

	/*
	 * Clear the cached register set to avoid using stale values
	 * for the sinks that do not support DSC.
	 */
	memset(intel_dp->dsc_dpcd, 0, sizeof(intel_dp->dsc_dpcd));

	/* Clear fec_capable to avoid using stale values */
	intel_dp->fec_capable = 0;

	/* Cache the DSC DPCD if eDP or DP rev >= 1.4 */
	if (intel_dp->dpcd[DP_DPCD_REV] >= 0x14 ||
	    intel_dp->edp_dpcd[0] >= DP_EDP_14) {
		if (drm_dp_dpcd_read(&intel_dp->aux, DP_DSC_SUPPORT,
				     intel_dp->dsc_dpcd,
				     sizeof(intel_dp->dsc_dpcd)) < 0)
			drm_err(&i915->drm,
				"Failed to read DPCD register 0x%x\n",
				DP_DSC_SUPPORT);

		drm_dbg_kms(&i915->drm, "DSC DPCD: %*ph\n",
			    (int)sizeof(intel_dp->dsc_dpcd),
			    intel_dp->dsc_dpcd);

		/* FEC is supported only on DP 1.4 */
		if (!intel_dp_is_edp(intel_dp) &&
		    drm_dp_dpcd_readb(&intel_dp->aux, DP_FEC_CAPABILITY,
				      &intel_dp->fec_capable) < 0)
			drm_err(&i915->drm,
				"Failed to read FEC DPCD register\n");

		drm_dbg_kms(&i915->drm, "FEC CAPABILITY: %x\n",
			    intel_dp->fec_capable);
	}
}

static bool
intel_edp_init_dpcd(struct intel_dp *intel_dp)
{
	struct drm_i915_private *dev_priv =
		to_i915(dp_to_dig_port(intel_dp)->base.base.dev);

	/* this function is meant to be called only once */
	drm_WARN_ON(&dev_priv->drm, intel_dp->dpcd[DP_DPCD_REV] != 0);

	if (drm_dp_read_dpcd_caps(&intel_dp->aux, intel_dp->dpcd) != 0)
		return false;

	drm_dp_read_desc(&intel_dp->aux, &intel_dp->desc,
			 drm_dp_is_branch(intel_dp->dpcd));

	/*
	 * Read the eDP display control registers.
	 *
	 * Do this independent of DP_DPCD_DISPLAY_CONTROL_CAPABLE bit in
	 * DP_EDP_CONFIGURATION_CAP, because some buggy displays do not have it
	 * set, but require eDP 1.4+ detection (e.g. for supported link rates
	 * method). The display control registers should read zero if they're
	 * not supported anyway.
	 */
	if (drm_dp_dpcd_read(&intel_dp->aux, DP_EDP_DPCD_REV,
			     intel_dp->edp_dpcd, sizeof(intel_dp->edp_dpcd)) ==
			     sizeof(intel_dp->edp_dpcd))
		drm_dbg_kms(&dev_priv->drm, "eDP DPCD: %*ph\n",
			    (int)sizeof(intel_dp->edp_dpcd),
			    intel_dp->edp_dpcd);

	/*
	 * This has to be called after intel_dp->edp_dpcd is filled, PSR checks
	 * for SET_POWER_CAPABLE bit in intel_dp->edp_dpcd[1]
	 */
	intel_psr_init_dpcd(intel_dp);

	/* Read the eDP 1.4+ supported link rates. */
	if (intel_dp->edp_dpcd[0] >= DP_EDP_14) {
		__le16 sink_rates[DP_MAX_SUPPORTED_RATES];
		int i;

		drm_dp_dpcd_read(&intel_dp->aux, DP_SUPPORTED_LINK_RATES,
				sink_rates, sizeof(sink_rates));

		for (i = 0; i < ARRAY_SIZE(sink_rates); i++) {
			int val = le16_to_cpu(sink_rates[i]);

			if (val == 0)
				break;

			/* Value read multiplied by 200kHz gives the per-lane
			 * link rate in kHz. The source rates are, however,
			 * stored in terms of LS_Clk kHz. The full conversion
			 * back to symbols is
			 * (val * 200kHz)*(8/10 ch. encoding)*(1/8 bit to Byte)
			 */
			intel_dp->sink_rates[i] = (val * 200) / 10;
		}
		intel_dp->num_sink_rates = i;
	}

	/*
	 * Use DP_LINK_RATE_SET if DP_SUPPORTED_LINK_RATES are available,
	 * default to DP_MAX_LINK_RATE and DP_LINK_BW_SET otherwise.
	 */
	if (intel_dp->num_sink_rates)
		intel_dp->use_rate_select = true;
	else
		intel_dp_set_sink_rates(intel_dp);

	intel_dp_set_common_rates(intel_dp);

	/* Read the eDP DSC DPCD registers */
	if (INTEL_GEN(dev_priv) >= 10 || IS_GEMINILAKE(dev_priv))
		intel_dp_get_dsc_sink_cap(intel_dp);

	/*
	 * If needed, program our source OUI so we can make various Intel-specific AUX services
	 * available (such as HDR backlight controls)
	 */
	intel_edp_init_source_oui(intel_dp, true);

	return true;
}

static bool
intel_dp_has_sink_count(struct intel_dp *intel_dp)
{
	if (!intel_dp->attached_connector)
		return false;

	return drm_dp_read_sink_count_cap(&intel_dp->attached_connector->base,
					  intel_dp->dpcd,
					  &intel_dp->desc);
}

static bool
intel_dp_get_dpcd(struct intel_dp *intel_dp)
{
	int ret;

	intel_dp_lttpr_init(intel_dp);

	if (drm_dp_read_dpcd_caps(&intel_dp->aux, intel_dp->dpcd))
		return false;

	/*
	 * Don't clobber cached eDP rates. Also skip re-reading
	 * the OUI/ID since we know it won't change.
	 */
	if (!intel_dp_is_edp(intel_dp)) {
		drm_dp_read_desc(&intel_dp->aux, &intel_dp->desc,
				 drm_dp_is_branch(intel_dp->dpcd));

		intel_dp_set_sink_rates(intel_dp);
		intel_dp_set_common_rates(intel_dp);
	}

	if (intel_dp_has_sink_count(intel_dp)) {
		ret = drm_dp_read_sink_count(&intel_dp->aux);
		if (ret < 0)
			return false;

		/*
		 * Sink count can change between short pulse hpd hence
		 * a member variable in intel_dp will track any changes
		 * between short pulse interrupts.
		 */
		intel_dp->sink_count = ret;

		/*
		 * SINK_COUNT == 0 and DOWNSTREAM_PORT_PRESENT == 1 implies that
		 * a dongle is present but no display. Unless we require to know
		 * if a dongle is present or not, we don't need to update
		 * downstream port information. So, an early return here saves
		 * time from performing other operations which are not required.
		 */
		if (!intel_dp->sink_count)
			return false;
	}

	return drm_dp_read_downstream_info(&intel_dp->aux, intel_dp->dpcd,
					   intel_dp->downstream_ports) == 0;
}

static bool
intel_dp_can_mst(struct intel_dp *intel_dp)
{
	struct drm_i915_private *i915 = dp_to_i915(intel_dp);

	return i915->params.enable_dp_mst &&
		intel_dp->can_mst &&
		drm_dp_read_mst_cap(&intel_dp->aux, intel_dp->dpcd);
}

static void
intel_dp_configure_mst(struct intel_dp *intel_dp)
{
	struct drm_i915_private *i915 = dp_to_i915(intel_dp);
	struct intel_encoder *encoder =
		&dp_to_dig_port(intel_dp)->base;
	bool sink_can_mst = drm_dp_read_mst_cap(&intel_dp->aux, intel_dp->dpcd);

	drm_dbg_kms(&i915->drm,
		    "[ENCODER:%d:%s] MST support: port: %s, sink: %s, modparam: %s\n",
		    encoder->base.base.id, encoder->base.name,
		    yesno(intel_dp->can_mst), yesno(sink_can_mst),
		    yesno(i915->params.enable_dp_mst));

	if (!intel_dp->can_mst)
		return;

	intel_dp->is_mst = sink_can_mst &&
		i915->params.enable_dp_mst;

	drm_dp_mst_topology_mgr_set_mst(&intel_dp->mst_mgr,
					intel_dp->is_mst);
}

static bool
intel_dp_get_sink_irq_esi(struct intel_dp *intel_dp, u8 *sink_irq_vector)
{
	return drm_dp_dpcd_read(&intel_dp->aux, DP_SINK_COUNT_ESI,
				sink_irq_vector, DP_DPRX_ESI_LEN) ==
		DP_DPRX_ESI_LEN;
}

bool
intel_dp_needs_vsc_sdp(const struct intel_crtc_state *crtc_state,
		       const struct drm_connector_state *conn_state)
{
	/*
	 * As per DP 1.4a spec section 2.2.4.3 [MSA Field for Indication
	 * of Color Encoding Format and Content Color Gamut], in order to
	 * sending YCBCR 420 or HDR BT.2020 signals we should use DP VSC SDP.
	 */
	if (crtc_state->output_format == INTEL_OUTPUT_FORMAT_YCBCR420)
		return true;

	switch (conn_state->colorspace) {
	case DRM_MODE_COLORIMETRY_SYCC_601:
	case DRM_MODE_COLORIMETRY_OPYCC_601:
	case DRM_MODE_COLORIMETRY_BT2020_YCC:
	case DRM_MODE_COLORIMETRY_BT2020_RGB:
	case DRM_MODE_COLORIMETRY_BT2020_CYCC:
		return true;
	default:
		break;
	}

	return false;
}

static ssize_t intel_dp_vsc_sdp_pack(const struct drm_dp_vsc_sdp *vsc,
				     struct dp_sdp *sdp, size_t size)
{
	size_t length = sizeof(struct dp_sdp);

	if (size < length)
		return -ENOSPC;

	memset(sdp, 0, size);

	/*
	 * Prepare VSC Header for SU as per DP 1.4a spec, Table 2-119
	 * VSC SDP Header Bytes
	 */
	sdp->sdp_header.HB0 = 0; /* Secondary-Data Packet ID = 0 */
	sdp->sdp_header.HB1 = vsc->sdp_type; /* Secondary-data Packet Type */
	sdp->sdp_header.HB2 = vsc->revision; /* Revision Number */
	sdp->sdp_header.HB3 = vsc->length; /* Number of Valid Data Bytes */

	/*
	 * Only revision 0x5 supports Pixel Encoding/Colorimetry Format as
	 * per DP 1.4a spec.
	 */
	if (vsc->revision != 0x5)
		goto out;

	/* VSC SDP Payload for DB16 through DB18 */
	/* Pixel Encoding and Colorimetry Formats  */
	sdp->db[16] = (vsc->pixelformat & 0xf) << 4; /* DB16[7:4] */
	sdp->db[16] |= vsc->colorimetry & 0xf; /* DB16[3:0] */

	switch (vsc->bpc) {
	case 6:
		/* 6bpc: 0x0 */
		break;
	case 8:
		sdp->db[17] = 0x1; /* DB17[3:0] */
		break;
	case 10:
		sdp->db[17] = 0x2;
		break;
	case 12:
		sdp->db[17] = 0x3;
		break;
	case 16:
		sdp->db[17] = 0x4;
		break;
	default:
		MISSING_CASE(vsc->bpc);
		break;
	}
	/* Dynamic Range and Component Bit Depth */
	if (vsc->dynamic_range == DP_DYNAMIC_RANGE_CTA)
		sdp->db[17] |= 0x80;  /* DB17[7] */

	/* Content Type */
	sdp->db[18] = vsc->content_type & 0x7;

out:
	return length;
}

static ssize_t
intel_dp_hdr_metadata_infoframe_sdp_pack(const struct hdmi_drm_infoframe *drm_infoframe,
					 struct dp_sdp *sdp,
					 size_t size)
{
	size_t length = sizeof(struct dp_sdp);
	const int infoframe_size = HDMI_INFOFRAME_HEADER_SIZE + HDMI_DRM_INFOFRAME_SIZE;
	unsigned char buf[HDMI_INFOFRAME_HEADER_SIZE + HDMI_DRM_INFOFRAME_SIZE];
	ssize_t len;

	if (size < length)
		return -ENOSPC;

	memset(sdp, 0, size);

	len = hdmi_drm_infoframe_pack_only(drm_infoframe, buf, sizeof(buf));
	if (len < 0) {
		DRM_DEBUG_KMS("buffer size is smaller than hdr metadata infoframe\n");
		return -ENOSPC;
	}

	if (len != infoframe_size) {
		DRM_DEBUG_KMS("wrong static hdr metadata size\n");
		return -ENOSPC;
	}

	/*
	 * Set up the infoframe sdp packet for HDR static metadata.
	 * Prepare VSC Header for SU as per DP 1.4a spec,
	 * Table 2-100 and Table 2-101
	 */

	/* Secondary-Data Packet ID, 00h for non-Audio INFOFRAME */
	sdp->sdp_header.HB0 = 0;
	/*
	 * Packet Type 80h + Non-audio INFOFRAME Type value
	 * HDMI_INFOFRAME_TYPE_DRM: 0x87
	 * - 80h + Non-audio INFOFRAME Type value
	 * - InfoFrame Type: 0x07
	 *    [CTA-861-G Table-42 Dynamic Range and Mastering InfoFrame]
	 */
	sdp->sdp_header.HB1 = drm_infoframe->type;
	/*
	 * Least Significant Eight Bits of (Data Byte Count – 1)
	 * infoframe_size - 1
	 */
	sdp->sdp_header.HB2 = 0x1D;
	/* INFOFRAME SDP Version Number */
	sdp->sdp_header.HB3 = (0x13 << 2);
	/* CTA Header Byte 2 (INFOFRAME Version Number) */
	sdp->db[0] = drm_infoframe->version;
	/* CTA Header Byte 3 (Length of INFOFRAME): HDMI_DRM_INFOFRAME_SIZE */
	sdp->db[1] = drm_infoframe->length;
	/*
	 * Copy HDMI_DRM_INFOFRAME_SIZE size from a buffer after
	 * HDMI_INFOFRAME_HEADER_SIZE
	 */
	BUILD_BUG_ON(sizeof(sdp->db) < HDMI_DRM_INFOFRAME_SIZE + 2);
	memcpy(&sdp->db[2], &buf[HDMI_INFOFRAME_HEADER_SIZE],
	       HDMI_DRM_INFOFRAME_SIZE);

	/*
	 * Size of DP infoframe sdp packet for HDR static metadata consists of
	 * - DP SDP Header(struct dp_sdp_header): 4 bytes
	 * - Two Data Blocks: 2 bytes
	 *    CTA Header Byte2 (INFOFRAME Version Number)
	 *    CTA Header Byte3 (Length of INFOFRAME)
	 * - HDMI_DRM_INFOFRAME_SIZE: 26 bytes
	 *
	 * Prior to GEN11's GMP register size is identical to DP HDR static metadata
	 * infoframe size. But GEN11+ has larger than that size, write_infoframe
	 * will pad rest of the size.
	 */
	return sizeof(struct dp_sdp_header) + 2 + HDMI_DRM_INFOFRAME_SIZE;
}

static void intel_write_dp_sdp(struct intel_encoder *encoder,
			       const struct intel_crtc_state *crtc_state,
			       unsigned int type)
{
	struct intel_digital_port *dig_port = enc_to_dig_port(encoder);
	struct drm_i915_private *dev_priv = to_i915(encoder->base.dev);
	struct dp_sdp sdp = {};
	ssize_t len;

	if ((crtc_state->infoframes.enable &
	     intel_hdmi_infoframe_enable(type)) == 0)
		return;

	switch (type) {
	case DP_SDP_VSC:
		len = intel_dp_vsc_sdp_pack(&crtc_state->infoframes.vsc, &sdp,
					    sizeof(sdp));
		break;
	case HDMI_PACKET_TYPE_GAMUT_METADATA:
		len = intel_dp_hdr_metadata_infoframe_sdp_pack(&crtc_state->infoframes.drm.drm,
							       &sdp, sizeof(sdp));
		break;
	default:
		MISSING_CASE(type);
		return;
	}

	if (drm_WARN_ON(&dev_priv->drm, len < 0))
		return;

	dig_port->write_infoframe(encoder, crtc_state, type, &sdp, len);
}

void intel_write_dp_vsc_sdp(struct intel_encoder *encoder,
			    const struct intel_crtc_state *crtc_state,
			    struct drm_dp_vsc_sdp *vsc)
{
	struct intel_digital_port *dig_port = enc_to_dig_port(encoder);
	struct drm_i915_private *dev_priv = to_i915(encoder->base.dev);
	struct dp_sdp sdp = {};
	ssize_t len;

	len = intel_dp_vsc_sdp_pack(vsc, &sdp, sizeof(sdp));

	if (drm_WARN_ON(&dev_priv->drm, len < 0))
		return;

	dig_port->write_infoframe(encoder, crtc_state, DP_SDP_VSC,
					&sdp, len);
}

void intel_dp_set_infoframes(struct intel_encoder *encoder,
			     bool enable,
			     const struct intel_crtc_state *crtc_state,
			     const struct drm_connector_state *conn_state)
{
	struct drm_i915_private *dev_priv = to_i915(encoder->base.dev);
	struct intel_dp *intel_dp = enc_to_intel_dp(encoder);
	i915_reg_t reg = HSW_TVIDEO_DIP_CTL(crtc_state->cpu_transcoder);
	u32 dip_enable = VIDEO_DIP_ENABLE_AVI_HSW | VIDEO_DIP_ENABLE_GCP_HSW |
			 VIDEO_DIP_ENABLE_VS_HSW | VIDEO_DIP_ENABLE_GMP_HSW |
			 VIDEO_DIP_ENABLE_SPD_HSW | VIDEO_DIP_ENABLE_DRM_GLK;
	u32 val = intel_de_read(dev_priv, reg);

	/* TODO: Add DSC case (DIP_ENABLE_PPS) */
	/* When PSR is enabled, this routine doesn't disable VSC DIP */
	if (intel_psr_enabled(intel_dp))
		val &= ~dip_enable;
	else
		val &= ~(dip_enable | VIDEO_DIP_ENABLE_VSC_HSW);

	if (!enable) {
		intel_de_write(dev_priv, reg, val);
		intel_de_posting_read(dev_priv, reg);
		return;
	}

	intel_de_write(dev_priv, reg, val);
	intel_de_posting_read(dev_priv, reg);

	/* When PSR is enabled, VSC SDP is handled by PSR routine */
	if (!intel_psr_enabled(intel_dp))
		intel_write_dp_sdp(encoder, crtc_state, DP_SDP_VSC);

	intel_write_dp_sdp(encoder, crtc_state, HDMI_PACKET_TYPE_GAMUT_METADATA);
}

static int intel_dp_vsc_sdp_unpack(struct drm_dp_vsc_sdp *vsc,
				   const void *buffer, size_t size)
{
	const struct dp_sdp *sdp = buffer;

	if (size < sizeof(struct dp_sdp))
		return -EINVAL;

	memset(vsc, 0, size);

	if (sdp->sdp_header.HB0 != 0)
		return -EINVAL;

	if (sdp->sdp_header.HB1 != DP_SDP_VSC)
		return -EINVAL;

	vsc->sdp_type = sdp->sdp_header.HB1;
	vsc->revision = sdp->sdp_header.HB2;
	vsc->length = sdp->sdp_header.HB3;

	if ((sdp->sdp_header.HB2 == 0x2 && sdp->sdp_header.HB3 == 0x8) ||
	    (sdp->sdp_header.HB2 == 0x4 && sdp->sdp_header.HB3 == 0xe)) {
		/*
		 * - HB2 = 0x2, HB3 = 0x8
		 *   VSC SDP supporting 3D stereo + PSR
		 * - HB2 = 0x4, HB3 = 0xe
		 *   VSC SDP supporting 3D stereo + PSR2 with Y-coordinate of
		 *   first scan line of the SU region (applies to eDP v1.4b
		 *   and higher).
		 */
		return 0;
	} else if (sdp->sdp_header.HB2 == 0x5 && sdp->sdp_header.HB3 == 0x13) {
		/*
		 * - HB2 = 0x5, HB3 = 0x13
		 *   VSC SDP supporting 3D stereo + PSR2 + Pixel Encoding/Colorimetry
		 *   Format.
		 */
		vsc->pixelformat = (sdp->db[16] >> 4) & 0xf;
		vsc->colorimetry = sdp->db[16] & 0xf;
		vsc->dynamic_range = (sdp->db[17] >> 7) & 0x1;

		switch (sdp->db[17] & 0x7) {
		case 0x0:
			vsc->bpc = 6;
			break;
		case 0x1:
			vsc->bpc = 8;
			break;
		case 0x2:
			vsc->bpc = 10;
			break;
		case 0x3:
			vsc->bpc = 12;
			break;
		case 0x4:
			vsc->bpc = 16;
			break;
		default:
			MISSING_CASE(sdp->db[17] & 0x7);
			return -EINVAL;
		}

		vsc->content_type = sdp->db[18] & 0x7;
	} else {
		return -EINVAL;
	}

	return 0;
}

static int
intel_dp_hdr_metadata_infoframe_sdp_unpack(struct hdmi_drm_infoframe *drm_infoframe,
					   const void *buffer, size_t size)
{
	int ret;

	const struct dp_sdp *sdp = buffer;

	if (size < sizeof(struct dp_sdp))
		return -EINVAL;

	if (sdp->sdp_header.HB0 != 0)
		return -EINVAL;

	if (sdp->sdp_header.HB1 != HDMI_INFOFRAME_TYPE_DRM)
		return -EINVAL;

	/*
	 * Least Significant Eight Bits of (Data Byte Count – 1)
	 * 1Dh (i.e., Data Byte Count = 30 bytes).
	 */
	if (sdp->sdp_header.HB2 != 0x1D)
		return -EINVAL;

	/* Most Significant Two Bits of (Data Byte Count – 1), Clear to 00b. */
	if ((sdp->sdp_header.HB3 & 0x3) != 0)
		return -EINVAL;

	/* INFOFRAME SDP Version Number */
	if (((sdp->sdp_header.HB3 >> 2) & 0x3f) != 0x13)
		return -EINVAL;

	/* CTA Header Byte 2 (INFOFRAME Version Number) */
	if (sdp->db[0] != 1)
		return -EINVAL;

	/* CTA Header Byte 3 (Length of INFOFRAME): HDMI_DRM_INFOFRAME_SIZE */
	if (sdp->db[1] != HDMI_DRM_INFOFRAME_SIZE)
		return -EINVAL;

	ret = hdmi_drm_infoframe_unpack_only(drm_infoframe, &sdp->db[2],
					     HDMI_DRM_INFOFRAME_SIZE);

	return ret;
}

static void intel_read_dp_vsc_sdp(struct intel_encoder *encoder,
				  struct intel_crtc_state *crtc_state,
				  struct drm_dp_vsc_sdp *vsc)
{
	struct intel_digital_port *dig_port = enc_to_dig_port(encoder);
	struct intel_dp *intel_dp = enc_to_intel_dp(encoder);
	struct drm_i915_private *dev_priv = to_i915(encoder->base.dev);
	unsigned int type = DP_SDP_VSC;
	struct dp_sdp sdp = {};
	int ret;

	/* When PSR is enabled, VSC SDP is handled by PSR routine */
	if (intel_psr_enabled(intel_dp))
		return;

	if ((crtc_state->infoframes.enable &
	     intel_hdmi_infoframe_enable(type)) == 0)
		return;

	dig_port->read_infoframe(encoder, crtc_state, type, &sdp, sizeof(sdp));

	ret = intel_dp_vsc_sdp_unpack(vsc, &sdp, sizeof(sdp));

	if (ret)
		drm_dbg_kms(&dev_priv->drm, "Failed to unpack DP VSC SDP\n");
}

static void intel_read_dp_hdr_metadata_infoframe_sdp(struct intel_encoder *encoder,
						     struct intel_crtc_state *crtc_state,
						     struct hdmi_drm_infoframe *drm_infoframe)
{
	struct intel_digital_port *dig_port = enc_to_dig_port(encoder);
	struct drm_i915_private *dev_priv = to_i915(encoder->base.dev);
	unsigned int type = HDMI_PACKET_TYPE_GAMUT_METADATA;
	struct dp_sdp sdp = {};
	int ret;

	if ((crtc_state->infoframes.enable &
	    intel_hdmi_infoframe_enable(type)) == 0)
		return;

	dig_port->read_infoframe(encoder, crtc_state, type, &sdp,
				 sizeof(sdp));

	ret = intel_dp_hdr_metadata_infoframe_sdp_unpack(drm_infoframe, &sdp,
							 sizeof(sdp));

	if (ret)
		drm_dbg_kms(&dev_priv->drm,
			    "Failed to unpack DP HDR Metadata Infoframe SDP\n");
}

void intel_read_dp_sdp(struct intel_encoder *encoder,
		       struct intel_crtc_state *crtc_state,
		       unsigned int type)
{
	if (encoder->type != INTEL_OUTPUT_DDI)
		return;

	switch (type) {
	case DP_SDP_VSC:
		intel_read_dp_vsc_sdp(encoder, crtc_state,
				      &crtc_state->infoframes.vsc);
		break;
	case HDMI_PACKET_TYPE_GAMUT_METADATA:
		intel_read_dp_hdr_metadata_infoframe_sdp(encoder, crtc_state,
							 &crtc_state->infoframes.drm.drm);
		break;
	default:
		MISSING_CASE(type);
		break;
	}
}

static u8 intel_dp_autotest_link_training(struct intel_dp *intel_dp)
{
	struct drm_i915_private *i915 = dp_to_i915(intel_dp);
	int status = 0;
	int test_link_rate;
	u8 test_lane_count, test_link_bw;
	/* (DP CTS 1.2)
	 * 4.3.1.11
	 */
	/* Read the TEST_LANE_COUNT and TEST_LINK_RTAE fields (DP CTS 3.1.4) */
	status = drm_dp_dpcd_readb(&intel_dp->aux, DP_TEST_LANE_COUNT,
				   &test_lane_count);

	if (status <= 0) {
		drm_dbg_kms(&i915->drm, "Lane count read failed\n");
		return DP_TEST_NAK;
	}
	test_lane_count &= DP_MAX_LANE_COUNT_MASK;

	status = drm_dp_dpcd_readb(&intel_dp->aux, DP_TEST_LINK_RATE,
				   &test_link_bw);
	if (status <= 0) {
		drm_dbg_kms(&i915->drm, "Link Rate read failed\n");
		return DP_TEST_NAK;
	}
	test_link_rate = drm_dp_bw_code_to_link_rate(test_link_bw);

	/* Validate the requested link rate and lane count */
	if (!intel_dp_link_params_valid(intel_dp, test_link_rate,
					test_lane_count))
		return DP_TEST_NAK;

	intel_dp->compliance.test_lane_count = test_lane_count;
	intel_dp->compliance.test_link_rate = test_link_rate;

	return DP_TEST_ACK;
}

static u8 intel_dp_autotest_video_pattern(struct intel_dp *intel_dp)
{
	struct drm_i915_private *i915 = dp_to_i915(intel_dp);
	u8 test_pattern;
	u8 test_misc;
	__be16 h_width, v_height;
	int status = 0;

	/* Read the TEST_PATTERN (DP CTS 3.1.5) */
	status = drm_dp_dpcd_readb(&intel_dp->aux, DP_TEST_PATTERN,
				   &test_pattern);
	if (status <= 0) {
		drm_dbg_kms(&i915->drm, "Test pattern read failed\n");
		return DP_TEST_NAK;
	}
	if (test_pattern != DP_COLOR_RAMP)
		return DP_TEST_NAK;

	status = drm_dp_dpcd_read(&intel_dp->aux, DP_TEST_H_WIDTH_HI,
				  &h_width, 2);
	if (status <= 0) {
		drm_dbg_kms(&i915->drm, "H Width read failed\n");
		return DP_TEST_NAK;
	}

	status = drm_dp_dpcd_read(&intel_dp->aux, DP_TEST_V_HEIGHT_HI,
				  &v_height, 2);
	if (status <= 0) {
		drm_dbg_kms(&i915->drm, "V Height read failed\n");
		return DP_TEST_NAK;
	}

	status = drm_dp_dpcd_readb(&intel_dp->aux, DP_TEST_MISC0,
				   &test_misc);
	if (status <= 0) {
		drm_dbg_kms(&i915->drm, "TEST MISC read failed\n");
		return DP_TEST_NAK;
	}
	if ((test_misc & DP_TEST_COLOR_FORMAT_MASK) != DP_COLOR_FORMAT_RGB)
		return DP_TEST_NAK;
	if (test_misc & DP_TEST_DYNAMIC_RANGE_CEA)
		return DP_TEST_NAK;
	switch (test_misc & DP_TEST_BIT_DEPTH_MASK) {
	case DP_TEST_BIT_DEPTH_6:
		intel_dp->compliance.test_data.bpc = 6;
		break;
	case DP_TEST_BIT_DEPTH_8:
		intel_dp->compliance.test_data.bpc = 8;
		break;
	default:
		return DP_TEST_NAK;
	}

	intel_dp->compliance.test_data.video_pattern = test_pattern;
	intel_dp->compliance.test_data.hdisplay = be16_to_cpu(h_width);
	intel_dp->compliance.test_data.vdisplay = be16_to_cpu(v_height);
	/* Set test active flag here so userspace doesn't interrupt things */
	intel_dp->compliance.test_active = true;

	return DP_TEST_ACK;
}

static u8 intel_dp_autotest_edid(struct intel_dp *intel_dp)
{
	struct drm_i915_private *i915 = dp_to_i915(intel_dp);
	u8 test_result = DP_TEST_ACK;
	struct intel_connector *intel_connector = intel_dp->attached_connector;
	struct drm_connector *connector = &intel_connector->base;

	if (intel_connector->detect_edid == NULL ||
	    connector->edid_corrupt ||
	    intel_dp->aux.i2c_defer_count > 6) {
		/* Check EDID read for NACKs, DEFERs and corruption
		 * (DP CTS 1.2 Core r1.1)
		 *    4.2.2.4 : Failed EDID read, I2C_NAK
		 *    4.2.2.5 : Failed EDID read, I2C_DEFER
		 *    4.2.2.6 : EDID corruption detected
		 * Use failsafe mode for all cases
		 */
		if (intel_dp->aux.i2c_nack_count > 0 ||
			intel_dp->aux.i2c_defer_count > 0)
			drm_dbg_kms(&i915->drm,
				    "EDID read had %d NACKs, %d DEFERs\n",
				    intel_dp->aux.i2c_nack_count,
				    intel_dp->aux.i2c_defer_count);
		intel_dp->compliance.test_data.edid = INTEL_DP_RESOLUTION_FAILSAFE;
	} else {
		struct edid *block = intel_connector->detect_edid;

		/* We have to write the checksum
		 * of the last block read
		 */
		block += intel_connector->detect_edid->extensions;

		if (drm_dp_dpcd_writeb(&intel_dp->aux, DP_TEST_EDID_CHECKSUM,
				       block->checksum) <= 0)
			drm_dbg_kms(&i915->drm,
				    "Failed to write EDID checksum\n");

		test_result = DP_TEST_ACK | DP_TEST_EDID_CHECKSUM_WRITE;
		intel_dp->compliance.test_data.edid = INTEL_DP_RESOLUTION_PREFERRED;
	}

	/* Set test active flag here so userspace doesn't interrupt things */
	intel_dp->compliance.test_active = true;

	return test_result;
}

static void intel_dp_phy_pattern_update(struct intel_dp *intel_dp,
					const struct intel_crtc_state *crtc_state)
{
	struct drm_i915_private *dev_priv =
			to_i915(dp_to_dig_port(intel_dp)->base.base.dev);
	struct drm_dp_phy_test_params *data =
			&intel_dp->compliance.test_data.phytest;
	struct intel_crtc *crtc = to_intel_crtc(crtc_state->uapi.crtc);
	enum pipe pipe = crtc->pipe;
	u32 pattern_val;

	switch (data->phy_pattern) {
	case DP_PHY_TEST_PATTERN_NONE:
		DRM_DEBUG_KMS("Disable Phy Test Pattern\n");
		intel_de_write(dev_priv, DDI_DP_COMP_CTL(pipe), 0x0);
		break;
	case DP_PHY_TEST_PATTERN_D10_2:
		DRM_DEBUG_KMS("Set D10.2 Phy Test Pattern\n");
		intel_de_write(dev_priv, DDI_DP_COMP_CTL(pipe),
			       DDI_DP_COMP_CTL_ENABLE | DDI_DP_COMP_CTL_D10_2);
		break;
	case DP_PHY_TEST_PATTERN_ERROR_COUNT:
		DRM_DEBUG_KMS("Set Error Count Phy Test Pattern\n");
		intel_de_write(dev_priv, DDI_DP_COMP_CTL(pipe),
			       DDI_DP_COMP_CTL_ENABLE |
			       DDI_DP_COMP_CTL_SCRAMBLED_0);
		break;
	case DP_PHY_TEST_PATTERN_PRBS7:
		DRM_DEBUG_KMS("Set PRBS7 Phy Test Pattern\n");
		intel_de_write(dev_priv, DDI_DP_COMP_CTL(pipe),
			       DDI_DP_COMP_CTL_ENABLE | DDI_DP_COMP_CTL_PRBS7);
		break;
	case DP_PHY_TEST_PATTERN_80BIT_CUSTOM:
		/*
		 * FIXME: Ideally pattern should come from DPCD 0x250. As
		 * current firmware of DPR-100 could not set it, so hardcoding
		 * now for complaince test.
		 */
		DRM_DEBUG_KMS("Set 80Bit Custom Phy Test Pattern 0x3e0f83e0 0x0f83e0f8 0x0000f83e\n");
		pattern_val = 0x3e0f83e0;
		intel_de_write(dev_priv, DDI_DP_COMP_PAT(pipe, 0), pattern_val);
		pattern_val = 0x0f83e0f8;
		intel_de_write(dev_priv, DDI_DP_COMP_PAT(pipe, 1), pattern_val);
		pattern_val = 0x0000f83e;
		intel_de_write(dev_priv, DDI_DP_COMP_PAT(pipe, 2), pattern_val);
		intel_de_write(dev_priv, DDI_DP_COMP_CTL(pipe),
			       DDI_DP_COMP_CTL_ENABLE |
			       DDI_DP_COMP_CTL_CUSTOM80);
		break;
	case DP_PHY_TEST_PATTERN_CP2520:
		/*
		 * FIXME: Ideally pattern should come from DPCD 0x24A. As
		 * current firmware of DPR-100 could not set it, so hardcoding
		 * now for complaince test.
		 */
		DRM_DEBUG_KMS("Set HBR2 compliance Phy Test Pattern\n");
		pattern_val = 0xFB;
		intel_de_write(dev_priv, DDI_DP_COMP_CTL(pipe),
			       DDI_DP_COMP_CTL_ENABLE | DDI_DP_COMP_CTL_HBR2 |
			       pattern_val);
		break;
	default:
		WARN(1, "Invalid Phy Test Pattern\n");
	}
}

static void
intel_dp_autotest_phy_ddi_disable(struct intel_dp *intel_dp,
				  const struct intel_crtc_state *crtc_state)
{
	struct intel_digital_port *dig_port = dp_to_dig_port(intel_dp);
	struct drm_device *dev = dig_port->base.base.dev;
	struct drm_i915_private *dev_priv = to_i915(dev);
	struct intel_crtc *crtc = to_intel_crtc(dig_port->base.base.crtc);
	enum pipe pipe = crtc->pipe;
	u32 trans_ddi_func_ctl_value, trans_conf_value, dp_tp_ctl_value;

	trans_ddi_func_ctl_value = intel_de_read(dev_priv,
						 TRANS_DDI_FUNC_CTL(pipe));
	trans_conf_value = intel_de_read(dev_priv, PIPECONF(pipe));
	dp_tp_ctl_value = intel_de_read(dev_priv, TGL_DP_TP_CTL(pipe));

	trans_ddi_func_ctl_value &= ~(TRANS_DDI_FUNC_ENABLE |
				      TGL_TRANS_DDI_PORT_MASK);
	trans_conf_value &= ~PIPECONF_ENABLE;
	dp_tp_ctl_value &= ~DP_TP_CTL_ENABLE;

	intel_de_write(dev_priv, PIPECONF(pipe), trans_conf_value);
	intel_de_write(dev_priv, TRANS_DDI_FUNC_CTL(pipe),
		       trans_ddi_func_ctl_value);
	intel_de_write(dev_priv, TGL_DP_TP_CTL(pipe), dp_tp_ctl_value);
}

static void
intel_dp_autotest_phy_ddi_enable(struct intel_dp *intel_dp,
				 const struct intel_crtc_state *crtc_state)
{
	struct intel_digital_port *dig_port = dp_to_dig_port(intel_dp);
	struct drm_device *dev = dig_port->base.base.dev;
	struct drm_i915_private *dev_priv = to_i915(dev);
	enum port port = dig_port->base.port;
	struct intel_crtc *crtc = to_intel_crtc(dig_port->base.base.crtc);
	enum pipe pipe = crtc->pipe;
	u32 trans_ddi_func_ctl_value, trans_conf_value, dp_tp_ctl_value;

	trans_ddi_func_ctl_value = intel_de_read(dev_priv,
						 TRANS_DDI_FUNC_CTL(pipe));
	trans_conf_value = intel_de_read(dev_priv, PIPECONF(pipe));
	dp_tp_ctl_value = intel_de_read(dev_priv, TGL_DP_TP_CTL(pipe));

	trans_ddi_func_ctl_value |= TRANS_DDI_FUNC_ENABLE |
				    TGL_TRANS_DDI_SELECT_PORT(port);
	trans_conf_value |= PIPECONF_ENABLE;
	dp_tp_ctl_value |= DP_TP_CTL_ENABLE;

	intel_de_write(dev_priv, PIPECONF(pipe), trans_conf_value);
	intel_de_write(dev_priv, TGL_DP_TP_CTL(pipe), dp_tp_ctl_value);
	intel_de_write(dev_priv, TRANS_DDI_FUNC_CTL(pipe),
		       trans_ddi_func_ctl_value);
}

static void intel_dp_process_phy_request(struct intel_dp *intel_dp,
					 const struct intel_crtc_state *crtc_state)
{
	struct drm_dp_phy_test_params *data =
		&intel_dp->compliance.test_data.phytest;
	u8 link_status[DP_LINK_STATUS_SIZE];

	if (drm_dp_dpcd_read_phy_link_status(&intel_dp->aux, DP_PHY_DPRX,
					     link_status) < 0) {
		DRM_DEBUG_KMS("failed to get link status\n");
		return;
	}

	/* retrieve vswing & pre-emphasis setting */
	intel_dp_get_adjust_train(intel_dp, crtc_state, DP_PHY_DPRX,
				  link_status);

	intel_dp_autotest_phy_ddi_disable(intel_dp, crtc_state);

	intel_dp_set_signal_levels(intel_dp, crtc_state, DP_PHY_DPRX);

	intel_dp_phy_pattern_update(intel_dp, crtc_state);

	intel_dp_autotest_phy_ddi_enable(intel_dp, crtc_state);

	drm_dp_set_phy_test_pattern(&intel_dp->aux, data,
				    link_status[DP_DPCD_REV]);
}

static u8 intel_dp_autotest_phy_pattern(struct intel_dp *intel_dp)
{
	struct drm_dp_phy_test_params *data =
		&intel_dp->compliance.test_data.phytest;

	if (drm_dp_get_phy_test_pattern(&intel_dp->aux, data)) {
		DRM_DEBUG_KMS("DP Phy Test pattern AUX read failure\n");
		return DP_TEST_NAK;
	}

	/* Set test active flag here so userspace doesn't interrupt things */
	intel_dp->compliance.test_active = true;

	return DP_TEST_ACK;
}

static void intel_dp_handle_test_request(struct intel_dp *intel_dp)
{
	struct drm_i915_private *i915 = dp_to_i915(intel_dp);
	u8 response = DP_TEST_NAK;
	u8 request = 0;
	int status;

	status = drm_dp_dpcd_readb(&intel_dp->aux, DP_TEST_REQUEST, &request);
	if (status <= 0) {
		drm_dbg_kms(&i915->drm,
			    "Could not read test request from sink\n");
		goto update_status;
	}

	switch (request) {
	case DP_TEST_LINK_TRAINING:
		drm_dbg_kms(&i915->drm, "LINK_TRAINING test requested\n");
		response = intel_dp_autotest_link_training(intel_dp);
		break;
	case DP_TEST_LINK_VIDEO_PATTERN:
		drm_dbg_kms(&i915->drm, "TEST_PATTERN test requested\n");
		response = intel_dp_autotest_video_pattern(intel_dp);
		break;
	case DP_TEST_LINK_EDID_READ:
		drm_dbg_kms(&i915->drm, "EDID test requested\n");
		response = intel_dp_autotest_edid(intel_dp);
		break;
	case DP_TEST_LINK_PHY_TEST_PATTERN:
		drm_dbg_kms(&i915->drm, "PHY_PATTERN test requested\n");
		response = intel_dp_autotest_phy_pattern(intel_dp);
		break;
	default:
		drm_dbg_kms(&i915->drm, "Invalid test request '%02x'\n",
			    request);
		break;
	}

	if (response & DP_TEST_ACK)
		intel_dp->compliance.test_type = request;

update_status:
	status = drm_dp_dpcd_writeb(&intel_dp->aux, DP_TEST_RESPONSE, response);
	if (status <= 0)
		drm_dbg_kms(&i915->drm,
			    "Could not write test response to sink\n");
}

static void
intel_dp_mst_hpd_irq(struct intel_dp *intel_dp, u8 *esi, bool *handled)
{
		drm_dp_mst_hpd_irq(&intel_dp->mst_mgr, esi, handled);

		if (esi[1] & DP_CP_IRQ) {
			intel_hdcp_handle_cp_irq(intel_dp->attached_connector);
			*handled = true;
		}
}

/**
 * intel_dp_check_mst_status - service any pending MST interrupts, check link status
 * @intel_dp: Intel DP struct
 *
 * Read any pending MST interrupts, call MST core to handle these and ack the
 * interrupts. Check if the main and AUX link state is ok.
 *
 * Returns:
 * - %true if pending interrupts were serviced (or no interrupts were
 *   pending) w/o detecting an error condition.
 * - %false if an error condition - like AUX failure or a loss of link - is
 *   detected, which needs servicing from the hotplug work.
 */
static bool
intel_dp_check_mst_status(struct intel_dp *intel_dp)
{
	struct drm_i915_private *i915 = dp_to_i915(intel_dp);
	bool link_ok = true;

	drm_WARN_ON_ONCE(&i915->drm, intel_dp->active_mst_links < 0);

	for (;;) {
		u8 esi[DP_DPRX_ESI_LEN] = {};
		bool handled;
		int retry;

		if (!intel_dp_get_sink_irq_esi(intel_dp, esi)) {
			drm_dbg_kms(&i915->drm,
				    "failed to get ESI - device may have failed\n");
			link_ok = false;

			break;
		}

		/* check link status - esi[10] = 0x200c */
		if (intel_dp->active_mst_links > 0 && link_ok &&
		    !drm_dp_channel_eq_ok(&esi[10], intel_dp->lane_count)) {
			drm_dbg_kms(&i915->drm,
				    "channel EQ not ok, retraining\n");
			link_ok = false;
		}

		drm_dbg_kms(&i915->drm, "got esi %3ph\n", esi);

		intel_dp_mst_hpd_irq(intel_dp, esi, &handled);

		if (!handled)
			break;

		for (retry = 0; retry < 3; retry++) {
			int wret;

			wret = drm_dp_dpcd_write(&intel_dp->aux,
						 DP_SINK_COUNT_ESI+1,
						 &esi[1], 3);
			if (wret == 3)
				break;
		}
	}

	return link_ok;
}

static void
intel_dp_handle_hdmi_link_status_change(struct intel_dp *intel_dp)
{
	bool is_active;
	u8 buf = 0;

	is_active = drm_dp_pcon_hdmi_link_active(&intel_dp->aux);
	if (intel_dp->frl.is_trained && !is_active) {
		if (drm_dp_dpcd_readb(&intel_dp->aux, DP_PCON_HDMI_LINK_CONFIG_1, &buf) < 0)
			return;

		buf &=  ~DP_PCON_ENABLE_HDMI_LINK;
		if (drm_dp_dpcd_writeb(&intel_dp->aux, DP_PCON_HDMI_LINK_CONFIG_1, buf) < 0)
			return;

		drm_dp_pcon_hdmi_frl_link_error_count(&intel_dp->aux, &intel_dp->attached_connector->base);

		/* Restart FRL training or fall back to TMDS mode */
		intel_dp_check_frl_training(intel_dp);
	}
}

static bool
intel_dp_needs_link_retrain(struct intel_dp *intel_dp)
{
	u8 link_status[DP_LINK_STATUS_SIZE];

	if (!intel_dp->link_trained)
		return false;

	/*
	 * While PSR source HW is enabled, it will control main-link sending
	 * frames, enabling and disabling it so trying to do a retrain will fail
	 * as the link would or not be on or it could mix training patterns
	 * and frame data at the same time causing retrain to fail.
	 * Also when exiting PSR, HW will retrain the link anyways fixing
	 * any link status error.
	 */
	if (intel_psr_enabled(intel_dp))
		return false;

	if (drm_dp_dpcd_read_phy_link_status(&intel_dp->aux, DP_PHY_DPRX,
					     link_status) < 0)
		return false;

	/*
	 * Validate the cached values of intel_dp->link_rate and
	 * intel_dp->lane_count before attempting to retrain.
	 *
	 * FIXME would be nice to user the crtc state here, but since
	 * we need to call this from the short HPD handler that seems
	 * a bit hard.
	 */
	if (!intel_dp_link_params_valid(intel_dp, intel_dp->link_rate,
					intel_dp->lane_count))
		return false;

	/* Retrain if Channel EQ or CR not ok */
	return !drm_dp_channel_eq_ok(link_status, intel_dp->lane_count);
}

static bool intel_dp_has_connector(struct intel_dp *intel_dp,
				   const struct drm_connector_state *conn_state)
{
	struct drm_i915_private *i915 = dp_to_i915(intel_dp);
	struct intel_encoder *encoder;
	enum pipe pipe;

	if (!conn_state->best_encoder)
		return false;

	/* SST */
	encoder = &dp_to_dig_port(intel_dp)->base;
	if (conn_state->best_encoder == &encoder->base)
		return true;

	/* MST */
	for_each_pipe(i915, pipe) {
		encoder = &intel_dp->mst_encoders[pipe]->base;
		if (conn_state->best_encoder == &encoder->base)
			return true;
	}

	return false;
}

static int intel_dp_prep_link_retrain(struct intel_dp *intel_dp,
				      struct drm_modeset_acquire_ctx *ctx,
				      u32 *crtc_mask)
{
	struct drm_i915_private *i915 = dp_to_i915(intel_dp);
	struct drm_connector_list_iter conn_iter;
	struct intel_connector *connector;
	int ret = 0;

	*crtc_mask = 0;

	if (!intel_dp_needs_link_retrain(intel_dp))
		return 0;

	drm_connector_list_iter_begin(&i915->drm, &conn_iter);
	for_each_intel_connector_iter(connector, &conn_iter) {
		struct drm_connector_state *conn_state =
			connector->base.state;
		struct intel_crtc_state *crtc_state;
		struct intel_crtc *crtc;

		if (!intel_dp_has_connector(intel_dp, conn_state))
			continue;

		crtc = to_intel_crtc(conn_state->crtc);
		if (!crtc)
			continue;

		ret = drm_modeset_lock(&crtc->base.mutex, ctx);
		if (ret)
			break;

		crtc_state = to_intel_crtc_state(crtc->base.state);

		drm_WARN_ON(&i915->drm, !intel_crtc_has_dp_encoder(crtc_state));

		if (!crtc_state->hw.active)
			continue;

		if (conn_state->commit &&
		    !try_wait_for_completion(&conn_state->commit->hw_done))
			continue;

		*crtc_mask |= drm_crtc_mask(&crtc->base);
	}
	drm_connector_list_iter_end(&conn_iter);

	if (!intel_dp_needs_link_retrain(intel_dp))
		*crtc_mask = 0;

	return ret;
}

static bool intel_dp_is_connected(struct intel_dp *intel_dp)
{
	struct intel_connector *connector = intel_dp->attached_connector;

	return connector->base.status == connector_status_connected ||
		intel_dp->is_mst;
}

int intel_dp_retrain_link(struct intel_encoder *encoder,
			  struct drm_modeset_acquire_ctx *ctx)
{
	struct drm_i915_private *dev_priv = to_i915(encoder->base.dev);
	struct intel_dp *intel_dp = enc_to_intel_dp(encoder);
	struct intel_crtc *crtc;
	u32 crtc_mask;
	int ret;

	if (!intel_dp_is_connected(intel_dp))
		return 0;

	ret = drm_modeset_lock(&dev_priv->drm.mode_config.connection_mutex,
			       ctx);
	if (ret)
		return ret;

	ret = intel_dp_prep_link_retrain(intel_dp, ctx, &crtc_mask);
	if (ret)
		return ret;

	if (crtc_mask == 0)
		return 0;

	drm_dbg_kms(&dev_priv->drm, "[ENCODER:%d:%s] retraining link\n",
		    encoder->base.base.id, encoder->base.name);

	for_each_intel_crtc_mask(&dev_priv->drm, crtc, crtc_mask) {
		const struct intel_crtc_state *crtc_state =
			to_intel_crtc_state(crtc->base.state);

		/* Suppress underruns caused by re-training */
		intel_set_cpu_fifo_underrun_reporting(dev_priv, crtc->pipe, false);
		if (crtc_state->has_pch_encoder)
			intel_set_pch_fifo_underrun_reporting(dev_priv,
							      intel_crtc_pch_transcoder(crtc), false);
	}

	for_each_intel_crtc_mask(&dev_priv->drm, crtc, crtc_mask) {
		const struct intel_crtc_state *crtc_state =
			to_intel_crtc_state(crtc->base.state);

		/* retrain on the MST master transcoder */
		if (INTEL_GEN(dev_priv) >= 12 &&
		    intel_crtc_has_type(crtc_state, INTEL_OUTPUT_DP_MST) &&
		    !intel_dp_mst_is_master_trans(crtc_state))
			continue;

		intel_dp_check_frl_training(intel_dp);
		intel_dp_pcon_dsc_configure(intel_dp, crtc_state);
		intel_dp_start_link_train(intel_dp, crtc_state);
		intel_dp_stop_link_train(intel_dp, crtc_state);
		break;
	}

	for_each_intel_crtc_mask(&dev_priv->drm, crtc, crtc_mask) {
		const struct intel_crtc_state *crtc_state =
			to_intel_crtc_state(crtc->base.state);

		/* Keep underrun reporting disabled until things are stable */
		intel_wait_for_vblank(dev_priv, crtc->pipe);

		intel_set_cpu_fifo_underrun_reporting(dev_priv, crtc->pipe, true);
		if (crtc_state->has_pch_encoder)
			intel_set_pch_fifo_underrun_reporting(dev_priv,
							      intel_crtc_pch_transcoder(crtc), true);
	}

	return 0;
}

static int intel_dp_prep_phy_test(struct intel_dp *intel_dp,
				  struct drm_modeset_acquire_ctx *ctx,
				  u32 *crtc_mask)
{
	struct drm_i915_private *i915 = dp_to_i915(intel_dp);
	struct drm_connector_list_iter conn_iter;
	struct intel_connector *connector;
	int ret = 0;

	*crtc_mask = 0;

	drm_connector_list_iter_begin(&i915->drm, &conn_iter);
	for_each_intel_connector_iter(connector, &conn_iter) {
		struct drm_connector_state *conn_state =
			connector->base.state;
		struct intel_crtc_state *crtc_state;
		struct intel_crtc *crtc;

		if (!intel_dp_has_connector(intel_dp, conn_state))
			continue;

		crtc = to_intel_crtc(conn_state->crtc);
		if (!crtc)
			continue;

		ret = drm_modeset_lock(&crtc->base.mutex, ctx);
		if (ret)
			break;

		crtc_state = to_intel_crtc_state(crtc->base.state);

		drm_WARN_ON(&i915->drm, !intel_crtc_has_dp_encoder(crtc_state));

		if (!crtc_state->hw.active)
			continue;

		if (conn_state->commit &&
		    !try_wait_for_completion(&conn_state->commit->hw_done))
			continue;

		*crtc_mask |= drm_crtc_mask(&crtc->base);
	}
	drm_connector_list_iter_end(&conn_iter);

	return ret;
}

static int intel_dp_do_phy_test(struct intel_encoder *encoder,
				struct drm_modeset_acquire_ctx *ctx)
{
	struct drm_i915_private *dev_priv = to_i915(encoder->base.dev);
	struct intel_dp *intel_dp = enc_to_intel_dp(encoder);
	struct intel_crtc *crtc;
	u32 crtc_mask;
	int ret;

	ret = drm_modeset_lock(&dev_priv->drm.mode_config.connection_mutex,
			       ctx);
	if (ret)
		return ret;

	ret = intel_dp_prep_phy_test(intel_dp, ctx, &crtc_mask);
	if (ret)
		return ret;

	if (crtc_mask == 0)
		return 0;

	drm_dbg_kms(&dev_priv->drm, "[ENCODER:%d:%s] PHY test\n",
		    encoder->base.base.id, encoder->base.name);

	for_each_intel_crtc_mask(&dev_priv->drm, crtc, crtc_mask) {
		const struct intel_crtc_state *crtc_state =
			to_intel_crtc_state(crtc->base.state);

		/* test on the MST master transcoder */
		if (INTEL_GEN(dev_priv) >= 12 &&
		    intel_crtc_has_type(crtc_state, INTEL_OUTPUT_DP_MST) &&
		    !intel_dp_mst_is_master_trans(crtc_state))
			continue;

		intel_dp_process_phy_request(intel_dp, crtc_state);
		break;
	}

	return 0;
}

void intel_dp_phy_test(struct intel_encoder *encoder)
{
	struct drm_modeset_acquire_ctx ctx;
	int ret;

	drm_modeset_acquire_init(&ctx, 0);

	for (;;) {
		ret = intel_dp_do_phy_test(encoder, &ctx);

		if (ret == -EDEADLK) {
			drm_modeset_backoff(&ctx);
			continue;
		}

		break;
	}

	drm_modeset_drop_locks(&ctx);
	drm_modeset_acquire_fini(&ctx);
	drm_WARN(encoder->base.dev, ret,
		 "Acquiring modeset locks failed with %i\n", ret);
}

/*
 * If display is now connected check links status,
 * there has been known issues of link loss triggering
 * long pulse.
 *
 * Some sinks (eg. ASUS PB287Q) seem to perform some
 * weird HPD ping pong during modesets. So we can apparently
 * end up with HPD going low during a modeset, and then
 * going back up soon after. And once that happens we must
 * retrain the link to get a picture. That's in case no
 * userspace component reacted to intermittent HPD dip.
 */
static enum intel_hotplug_state
intel_dp_hotplug(struct intel_encoder *encoder,
		 struct intel_connector *connector)
{
	struct intel_dp *intel_dp = enc_to_intel_dp(encoder);
	struct drm_modeset_acquire_ctx ctx;
	enum intel_hotplug_state state;
	int ret;

	if (intel_dp->compliance.test_active &&
	    intel_dp->compliance.test_type == DP_TEST_LINK_PHY_TEST_PATTERN) {
		intel_dp_phy_test(encoder);
		/* just do the PHY test and nothing else */
		return INTEL_HOTPLUG_UNCHANGED;
	}

	state = intel_encoder_hotplug(encoder, connector);

	drm_modeset_acquire_init(&ctx, 0);

	for (;;) {
		ret = intel_dp_retrain_link(encoder, &ctx);

		if (ret == -EDEADLK) {
			drm_modeset_backoff(&ctx);
			continue;
		}

		break;
	}

	drm_modeset_drop_locks(&ctx);
	drm_modeset_acquire_fini(&ctx);
	drm_WARN(encoder->base.dev, ret,
		 "Acquiring modeset locks failed with %i\n", ret);

	/*
	 * Keeping it consistent with intel_ddi_hotplug() and
	 * intel_hdmi_hotplug().
	 */
	if (state == INTEL_HOTPLUG_UNCHANGED && !connector->hotplug_retries)
		state = INTEL_HOTPLUG_RETRY;

	return state;
}

static void intel_dp_check_device_service_irq(struct intel_dp *intel_dp)
{
	struct drm_i915_private *i915 = dp_to_i915(intel_dp);
	u8 val;

	if (intel_dp->dpcd[DP_DPCD_REV] < 0x11)
		return;

	if (drm_dp_dpcd_readb(&intel_dp->aux,
			      DP_DEVICE_SERVICE_IRQ_VECTOR, &val) != 1 || !val)
		return;

	drm_dp_dpcd_writeb(&intel_dp->aux, DP_DEVICE_SERVICE_IRQ_VECTOR, val);

	if (val & DP_AUTOMATED_TEST_REQUEST)
		intel_dp_handle_test_request(intel_dp);

	if (val & DP_CP_IRQ)
		intel_hdcp_handle_cp_irq(intel_dp->attached_connector);

	if (val & DP_SINK_SPECIFIC_IRQ)
		drm_dbg_kms(&i915->drm, "Sink specific irq unhandled\n");
}

static void intel_dp_check_link_service_irq(struct intel_dp *intel_dp)
{
	struct drm_i915_private *i915 = dp_to_i915(intel_dp);
	u8 val;

	if (intel_dp->dpcd[DP_DPCD_REV] < 0x11)
		return;

	if (drm_dp_dpcd_readb(&intel_dp->aux,
			      DP_LINK_SERVICE_IRQ_VECTOR_ESI0, &val) != 1 || !val) {
		drm_dbg_kms(&i915->drm, "Error in reading link service irq vector\n");
		return;
	}

	if (drm_dp_dpcd_writeb(&intel_dp->aux,
			       DP_LINK_SERVICE_IRQ_VECTOR_ESI0, val) != 1) {
		drm_dbg_kms(&i915->drm, "Error in writing link service irq vector\n");
		return;
	}

	if (val & HDMI_LINK_STATUS_CHANGED)
		intel_dp_handle_hdmi_link_status_change(intel_dp);
}

/*
 * According to DP spec
 * 5.1.2:
 *  1. Read DPCD
 *  2. Configure link according to Receiver Capabilities
 *  3. Use Link Training from 2.5.3.3 and 3.5.1.3
 *  4. Check link status on receipt of hot-plug interrupt
 *
 * intel_dp_short_pulse -  handles short pulse interrupts
 * when full detection is not required.
 * Returns %true if short pulse is handled and full detection
 * is NOT required and %false otherwise.
 */
static bool
intel_dp_short_pulse(struct intel_dp *intel_dp)
{
	struct drm_i915_private *dev_priv = dp_to_i915(intel_dp);
	u8 old_sink_count = intel_dp->sink_count;
	bool ret;

	/*
	 * Clearing compliance test variables to allow capturing
	 * of values for next automated test request.
	 */
	memset(&intel_dp->compliance, 0, sizeof(intel_dp->compliance));

	/*
	 * Now read the DPCD to see if it's actually running
	 * If the current value of sink count doesn't match with
	 * the value that was stored earlier or dpcd read failed
	 * we need to do full detection
	 */
	ret = intel_dp_get_dpcd(intel_dp);

	if ((old_sink_count != intel_dp->sink_count) || !ret) {
		/* No need to proceed if we are going to do full detect */
		return false;
	}

	intel_dp_check_device_service_irq(intel_dp);
	intel_dp_check_link_service_irq(intel_dp);

	/* Handle CEC interrupts, if any */
	drm_dp_cec_irq(&intel_dp->aux);

	/* defer to the hotplug work for link retraining if needed */
	if (intel_dp_needs_link_retrain(intel_dp))
		return false;

	intel_psr_short_pulse(intel_dp);

	switch (intel_dp->compliance.test_type) {
	case DP_TEST_LINK_TRAINING:
		drm_dbg_kms(&dev_priv->drm,
			    "Link Training Compliance Test requested\n");
		/* Send a Hotplug Uevent to userspace to start modeset */
		drm_kms_helper_hotplug_event(&dev_priv->drm);
		break;
	case DP_TEST_LINK_PHY_TEST_PATTERN:
		drm_dbg_kms(&dev_priv->drm,
			    "PHY test pattern Compliance Test requested\n");
		/*
		 * Schedule long hpd to do the test
		 *
		 * FIXME get rid of the ad-hoc phy test modeset code
		 * and properly incorporate it into the normal modeset.
		 */
		return false;
	}

	return true;
}

/* XXX this is probably wrong for multiple downstream ports */
static enum drm_connector_status
intel_dp_detect_dpcd(struct intel_dp *intel_dp)
{
	struct drm_i915_private *i915 = dp_to_i915(intel_dp);
	struct intel_digital_port *dig_port = dp_to_dig_port(intel_dp);
	u8 *dpcd = intel_dp->dpcd;
	u8 type;

	if (drm_WARN_ON(&i915->drm, intel_dp_is_edp(intel_dp)))
		return connector_status_connected;

	lspcon_resume(dig_port);

	if (!intel_dp_get_dpcd(intel_dp))
		return connector_status_disconnected;

	/* if there's no downstream port, we're done */
	if (!drm_dp_is_branch(dpcd))
		return connector_status_connected;

	/* If we're HPD-aware, SINK_COUNT changes dynamically */
	if (intel_dp_has_sink_count(intel_dp) &&
	    intel_dp->downstream_ports[0] & DP_DS_PORT_HPD) {
		return intel_dp->sink_count ?
		connector_status_connected : connector_status_disconnected;
	}

	if (intel_dp_can_mst(intel_dp))
		return connector_status_connected;

	/* If no HPD, poke DDC gently */
	if (drm_probe_ddc(&intel_dp->aux.ddc))
		return connector_status_connected;

	/* Well we tried, say unknown for unreliable port types */
	if (intel_dp->dpcd[DP_DPCD_REV] >= 0x11) {
		type = intel_dp->downstream_ports[0] & DP_DS_PORT_TYPE_MASK;
		if (type == DP_DS_PORT_TYPE_VGA ||
		    type == DP_DS_PORT_TYPE_NON_EDID)
			return connector_status_unknown;
	} else {
		type = intel_dp->dpcd[DP_DOWNSTREAMPORT_PRESENT] &
			DP_DWN_STRM_PORT_TYPE_MASK;
		if (type == DP_DWN_STRM_PORT_TYPE_ANALOG ||
		    type == DP_DWN_STRM_PORT_TYPE_OTHER)
			return connector_status_unknown;
	}

	/* Anything else is out of spec, warn and ignore */
	drm_dbg_kms(&i915->drm, "Broken DP branch device, ignoring\n");
	return connector_status_disconnected;
}

static enum drm_connector_status
edp_detect(struct intel_dp *intel_dp)
{
	return connector_status_connected;
}

static bool ibx_digital_port_connected(struct intel_encoder *encoder)
{
	struct drm_i915_private *dev_priv = to_i915(encoder->base.dev);
	u32 bit = dev_priv->hotplug.pch_hpd[encoder->hpd_pin];

	return intel_de_read(dev_priv, SDEISR) & bit;
}

static bool g4x_digital_port_connected(struct intel_encoder *encoder)
{
	struct drm_i915_private *dev_priv = to_i915(encoder->base.dev);
	u32 bit;

	switch (encoder->hpd_pin) {
	case HPD_PORT_B:
		bit = PORTB_HOTPLUG_LIVE_STATUS_G4X;
		break;
	case HPD_PORT_C:
		bit = PORTC_HOTPLUG_LIVE_STATUS_G4X;
		break;
	case HPD_PORT_D:
		bit = PORTD_HOTPLUG_LIVE_STATUS_G4X;
		break;
	default:
		MISSING_CASE(encoder->hpd_pin);
		return false;
	}

	return intel_de_read(dev_priv, PORT_HOTPLUG_STAT) & bit;
}

static bool gm45_digital_port_connected(struct intel_encoder *encoder)
{
	struct drm_i915_private *dev_priv = to_i915(encoder->base.dev);
	u32 bit;

	switch (encoder->hpd_pin) {
	case HPD_PORT_B:
		bit = PORTB_HOTPLUG_LIVE_STATUS_GM45;
		break;
	case HPD_PORT_C:
		bit = PORTC_HOTPLUG_LIVE_STATUS_GM45;
		break;
	case HPD_PORT_D:
		bit = PORTD_HOTPLUG_LIVE_STATUS_GM45;
		break;
	default:
		MISSING_CASE(encoder->hpd_pin);
		return false;
	}

	return intel_de_read(dev_priv, PORT_HOTPLUG_STAT) & bit;
}

static bool ilk_digital_port_connected(struct intel_encoder *encoder)
{
	struct drm_i915_private *dev_priv = to_i915(encoder->base.dev);
	u32 bit = dev_priv->hotplug.hpd[encoder->hpd_pin];

	return intel_de_read(dev_priv, DEISR) & bit;
}

/*
 * intel_digital_port_connected - is the specified port connected?
 * @encoder: intel_encoder
 *
 * In cases where there's a connector physically connected but it can't be used
 * by our hardware we also return false, since the rest of the driver should
 * pretty much treat the port as disconnected. This is relevant for type-C
 * (starting on ICL) where there's ownership involved.
 *
 * Return %true if port is connected, %false otherwise.
 */
bool intel_digital_port_connected(struct intel_encoder *encoder)
{
	struct drm_i915_private *dev_priv = to_i915(encoder->base.dev);
	struct intel_digital_port *dig_port = enc_to_dig_port(encoder);
	bool is_connected = false;
	intel_wakeref_t wakeref;

	with_intel_display_power(dev_priv, POWER_DOMAIN_DISPLAY_CORE, wakeref)
		is_connected = dig_port->connected(encoder);

	return is_connected;
}

static struct edid *
intel_dp_get_edid(struct intel_dp *intel_dp)
{
	struct intel_connector *intel_connector = intel_dp->attached_connector;

	/* use cached edid if we have one */
	if (intel_connector->edid) {
		/* invalid edid */
		if (IS_ERR(intel_connector->edid))
			return NULL;

		return drm_edid_duplicate(intel_connector->edid);
	} else
		return drm_get_edid(&intel_connector->base,
				    &intel_dp->aux.ddc);
}

static void
intel_dp_update_dfp(struct intel_dp *intel_dp,
		    const struct edid *edid)
{
	struct drm_i915_private *i915 = dp_to_i915(intel_dp);
	struct intel_connector *connector = intel_dp->attached_connector;

	intel_dp->dfp.max_bpc =
		drm_dp_downstream_max_bpc(intel_dp->dpcd,
					  intel_dp->downstream_ports, edid);

	intel_dp->dfp.max_dotclock =
		drm_dp_downstream_max_dotclock(intel_dp->dpcd,
					       intel_dp->downstream_ports);

	intel_dp->dfp.min_tmds_clock =
		drm_dp_downstream_min_tmds_clock(intel_dp->dpcd,
						 intel_dp->downstream_ports,
						 edid);
	intel_dp->dfp.max_tmds_clock =
		drm_dp_downstream_max_tmds_clock(intel_dp->dpcd,
						 intel_dp->downstream_ports,
						 edid);

	intel_dp->dfp.pcon_max_frl_bw =
		drm_dp_get_pcon_max_frl_bw(intel_dp->dpcd,
					   intel_dp->downstream_ports);

	drm_dbg_kms(&i915->drm,
		    "[CONNECTOR:%d:%s] DFP max bpc %d, max dotclock %d, TMDS clock %d-%d, PCON Max FRL BW %dGbps\n",
		    connector->base.base.id, connector->base.name,
		    intel_dp->dfp.max_bpc,
		    intel_dp->dfp.max_dotclock,
		    intel_dp->dfp.min_tmds_clock,
		    intel_dp->dfp.max_tmds_clock,
		    intel_dp->dfp.pcon_max_frl_bw);

	intel_dp_get_pcon_dsc_cap(intel_dp);
}

static void
intel_dp_update_420(struct intel_dp *intel_dp)
{
	struct drm_i915_private *i915 = dp_to_i915(intel_dp);
	struct intel_connector *connector = intel_dp->attached_connector;
	bool is_branch, ycbcr_420_passthrough, ycbcr_444_to_420, rgb_to_ycbcr;

	/* No YCbCr output support on gmch platforms */
	if (HAS_GMCH(i915))
		return;

	/*
	 * ILK doesn't seem capable of DP YCbCr output. The
	 * displayed image is severly corrupted. SNB+ is fine.
	 */
	if (IS_GEN(i915, 5))
		return;

	is_branch = drm_dp_is_branch(intel_dp->dpcd);
	ycbcr_420_passthrough =
		drm_dp_downstream_420_passthrough(intel_dp->dpcd,
						  intel_dp->downstream_ports);
	/* on-board LSPCON always assumed to support 4:4:4->4:2:0 conversion */
	ycbcr_444_to_420 =
		dp_to_dig_port(intel_dp)->lspcon.active ||
		drm_dp_downstream_444_to_420_conversion(intel_dp->dpcd,
							intel_dp->downstream_ports);
	rgb_to_ycbcr = drm_dp_downstream_rgb_to_ycbcr_conversion(intel_dp->dpcd,
								 intel_dp->downstream_ports,
								 DP_DS_HDMI_BT601_RGB_YCBCR_CONV |
								 DP_DS_HDMI_BT709_RGB_YCBCR_CONV |
								 DP_DS_HDMI_BT2020_RGB_YCBCR_CONV);

	if (INTEL_GEN(i915) >= 11) {
		/* Let PCON convert from RGB->YCbCr if possible */
		if (is_branch && rgb_to_ycbcr && ycbcr_444_to_420) {
			intel_dp->dfp.rgb_to_ycbcr = true;
			intel_dp->dfp.ycbcr_444_to_420 = true;
			connector->base.ycbcr_420_allowed = true;
		} else {
		/* Prefer 4:2:0 passthrough over 4:4:4->4:2:0 conversion */
			intel_dp->dfp.ycbcr_444_to_420 =
				ycbcr_444_to_420 && !ycbcr_420_passthrough;

			connector->base.ycbcr_420_allowed =
				!is_branch || ycbcr_444_to_420 || ycbcr_420_passthrough;
		}
	} else {
		/* 4:4:4->4:2:0 conversion is the only way */
		intel_dp->dfp.ycbcr_444_to_420 = ycbcr_444_to_420;

		connector->base.ycbcr_420_allowed = ycbcr_444_to_420;
	}

	drm_dbg_kms(&i915->drm,
		    "[CONNECTOR:%d:%s] RGB->YcbCr conversion? %s, YCbCr 4:2:0 allowed? %s, YCbCr 4:4:4->4:2:0 conversion? %s\n",
		    connector->base.base.id, connector->base.name,
		    yesno(intel_dp->dfp.rgb_to_ycbcr),
		    yesno(connector->base.ycbcr_420_allowed),
		    yesno(intel_dp->dfp.ycbcr_444_to_420));
}

static void
intel_dp_set_edid(struct intel_dp *intel_dp)
{
	struct intel_connector *connector = intel_dp->attached_connector;
	struct edid *edid;

	intel_dp_unset_edid(intel_dp);
	edid = intel_dp_get_edid(intel_dp);
	connector->detect_edid = edid;

	intel_dp_update_dfp(intel_dp, edid);
	intel_dp_update_420(intel_dp);

	if (edid && edid->input & DRM_EDID_INPUT_DIGITAL) {
		intel_dp->has_hdmi_sink = drm_detect_hdmi_monitor(edid);
		intel_dp->has_audio = drm_detect_monitor_audio(edid);
	}

	drm_dp_cec_set_edid(&intel_dp->aux, edid);
}

static void
intel_dp_unset_edid(struct intel_dp *intel_dp)
{
	struct intel_connector *connector = intel_dp->attached_connector;

	drm_dp_cec_unset_edid(&intel_dp->aux);
	kfree(connector->detect_edid);
	connector->detect_edid = NULL;

	intel_dp->has_hdmi_sink = false;
	intel_dp->has_audio = false;

	intel_dp->dfp.max_bpc = 0;
	intel_dp->dfp.max_dotclock = 0;
	intel_dp->dfp.min_tmds_clock = 0;
	intel_dp->dfp.max_tmds_clock = 0;

	intel_dp->dfp.pcon_max_frl_bw = 0;

	intel_dp->dfp.ycbcr_444_to_420 = false;
	connector->base.ycbcr_420_allowed = false;
}

static int
intel_dp_detect(struct drm_connector *connector,
		struct drm_modeset_acquire_ctx *ctx,
		bool force)
{
	struct drm_i915_private *dev_priv = to_i915(connector->dev);
	struct intel_dp *intel_dp = intel_attached_dp(to_intel_connector(connector));
	struct intel_digital_port *dig_port = dp_to_dig_port(intel_dp);
	struct intel_encoder *encoder = &dig_port->base;
	enum drm_connector_status status;

	drm_dbg_kms(&dev_priv->drm, "[CONNECTOR:%d:%s]\n",
		    connector->base.id, connector->name);
	drm_WARN_ON(&dev_priv->drm,
		    !drm_modeset_is_locked(&dev_priv->drm.mode_config.connection_mutex));

	if (!INTEL_DISPLAY_ENABLED(dev_priv))
		return connector_status_disconnected;

	/* Can't disconnect eDP */
	if (intel_dp_is_edp(intel_dp))
		status = edp_detect(intel_dp);
	else if (intel_digital_port_connected(encoder))
		status = intel_dp_detect_dpcd(intel_dp);
	else
		status = connector_status_disconnected;

	if (status == connector_status_disconnected) {
		memset(&intel_dp->compliance, 0, sizeof(intel_dp->compliance));
		memset(intel_dp->dsc_dpcd, 0, sizeof(intel_dp->dsc_dpcd));

		if (intel_dp->is_mst) {
			drm_dbg_kms(&dev_priv->drm,
				    "MST device may have disappeared %d vs %d\n",
				    intel_dp->is_mst,
				    intel_dp->mst_mgr.mst_state);
			intel_dp->is_mst = false;
			drm_dp_mst_topology_mgr_set_mst(&intel_dp->mst_mgr,
							intel_dp->is_mst);
		}

		goto out;
	}

	/* Read DP Sink DSC Cap DPCD regs for DP v1.4 */
	if (INTEL_GEN(dev_priv) >= 11)
		intel_dp_get_dsc_sink_cap(intel_dp);

	intel_dp_configure_mst(intel_dp);

	/*
	 * TODO: Reset link params when switching to MST mode, until MST
	 * supports link training fallback params.
	 */
	if (intel_dp->reset_link_params || intel_dp->is_mst) {
		/* Initial max link lane count */
		intel_dp->max_link_lane_count = intel_dp_max_common_lane_count(intel_dp);

		/* Initial max link rate */
		intel_dp->max_link_rate = intel_dp_max_common_rate(intel_dp);

		intel_dp->reset_link_params = false;
	}

	intel_dp_print_rates(intel_dp);

	if (intel_dp->is_mst) {
		/*
		 * If we are in MST mode then this connector
		 * won't appear connected or have anything
		 * with EDID on it
		 */
		status = connector_status_disconnected;
		goto out;
	}

	/*
	 * Some external monitors do not signal loss of link synchronization
	 * with an IRQ_HPD, so force a link status check.
	 */
	if (!intel_dp_is_edp(intel_dp)) {
		int ret;

		ret = intel_dp_retrain_link(encoder, ctx);
		if (ret)
			return ret;
	}

	/*
	 * Clearing NACK and defer counts to get their exact values
	 * while reading EDID which are required by Compliance tests
	 * 4.2.2.4 and 4.2.2.5
	 */
	intel_dp->aux.i2c_nack_count = 0;
	intel_dp->aux.i2c_defer_count = 0;

	intel_dp_set_edid(intel_dp);
	if (intel_dp_is_edp(intel_dp) ||
	    to_intel_connector(connector)->detect_edid)
		status = connector_status_connected;

	intel_dp_check_device_service_irq(intel_dp);

out:
	if (status != connector_status_connected && !intel_dp->is_mst)
		intel_dp_unset_edid(intel_dp);

	/*
	 * Make sure the refs for power wells enabled during detect are
	 * dropped to avoid a new detect cycle triggered by HPD polling.
	 */
	intel_display_power_flush_work(dev_priv);

	if (!intel_dp_is_edp(intel_dp))
		drm_dp_set_subconnector_property(connector,
						 status,
						 intel_dp->dpcd,
						 intel_dp->downstream_ports);
	return status;
}

static void
intel_dp_force(struct drm_connector *connector)
{
	struct intel_dp *intel_dp = intel_attached_dp(to_intel_connector(connector));
	struct intel_digital_port *dig_port = dp_to_dig_port(intel_dp);
	struct intel_encoder *intel_encoder = &dig_port->base;
	struct drm_i915_private *dev_priv = to_i915(intel_encoder->base.dev);
	enum intel_display_power_domain aux_domain =
		intel_aux_power_domain(dig_port);
	intel_wakeref_t wakeref;

	drm_dbg_kms(&dev_priv->drm, "[CONNECTOR:%d:%s]\n",
		    connector->base.id, connector->name);
	intel_dp_unset_edid(intel_dp);

	if (connector->status != connector_status_connected)
		return;

	wakeref = intel_display_power_get(dev_priv, aux_domain);

	intel_dp_set_edid(intel_dp);

	intel_display_power_put(dev_priv, aux_domain, wakeref);
}

static int intel_dp_get_modes(struct drm_connector *connector)
{
	struct intel_connector *intel_connector = to_intel_connector(connector);
	struct edid *edid;

	edid = intel_connector->detect_edid;
	if (edid) {
		int ret = intel_connector_update_modes(connector, edid);

		if (intel_vrr_is_capable(connector))
			drm_connector_set_vrr_capable_property(connector,
							       true);
		if (ret)
			return ret;
	}

	/* if eDP has no EDID, fall back to fixed mode */
	if (intel_dp_is_edp(intel_attached_dp(intel_connector)) &&
	    intel_connector->panel.fixed_mode) {
		struct drm_display_mode *mode;

		mode = drm_mode_duplicate(connector->dev,
					  intel_connector->panel.fixed_mode);
		if (mode) {
			drm_mode_probed_add(connector, mode);
			return 1;
		}
	}

	if (!edid) {
		struct intel_dp *intel_dp = intel_attached_dp(intel_connector);
		struct drm_display_mode *mode;

		mode = drm_dp_downstream_mode(connector->dev,
					      intel_dp->dpcd,
					      intel_dp->downstream_ports);
		if (mode) {
			drm_mode_probed_add(connector, mode);
			return 1;
		}
	}

	return 0;
}

static int
intel_dp_connector_register(struct drm_connector *connector)
{
	struct drm_i915_private *i915 = to_i915(connector->dev);
	struct intel_dp *intel_dp = intel_attached_dp(to_intel_connector(connector));
	struct intel_digital_port *dig_port = dp_to_dig_port(intel_dp);
	struct intel_lspcon *lspcon = &dig_port->lspcon;
	int ret;

	ret = intel_connector_register(connector);
	if (ret)
		return ret;

	drm_dbg_kms(&i915->drm, "registering %s bus for %s\n",
		    intel_dp->aux.name, connector->kdev->kobj.name);

	intel_dp->aux.dev = connector->kdev;
	ret = drm_dp_aux_register(&intel_dp->aux);
	if (!ret)
		drm_dp_cec_register_connector(&intel_dp->aux, connector);

	if (!intel_bios_is_lspcon_present(i915, dig_port->base.port))
		return ret;

	/*
	 * ToDo: Clean this up to handle lspcon init and resume more
	 * efficiently and streamlined.
	 */
	if (lspcon_init(dig_port)) {
		lspcon_detect_hdr_capability(lspcon);
		if (lspcon->hdr_supported)
			drm_object_attach_property(&connector->base,
						   connector->dev->mode_config.hdr_output_metadata_property,
						   0);
	}

	return ret;
}

static void
intel_dp_connector_unregister(struct drm_connector *connector)
{
	struct intel_dp *intel_dp = intel_attached_dp(to_intel_connector(connector));

	drm_dp_cec_unregister_connector(&intel_dp->aux);
	drm_dp_aux_unregister(&intel_dp->aux);
	intel_connector_unregister(connector);
}

void intel_dp_encoder_flush_work(struct drm_encoder *encoder)
{
	struct intel_digital_port *dig_port = enc_to_dig_port(to_intel_encoder(encoder));
	struct intel_dp *intel_dp = &dig_port->dp;

	intel_dp_mst_encoder_cleanup(dig_port);

	intel_pps_vdd_off_sync(intel_dp);

	intel_dp_aux_fini(intel_dp);
}

static void intel_dp_encoder_destroy(struct drm_encoder *encoder)
{
	intel_dp_encoder_flush_work(encoder);

	drm_encoder_cleanup(encoder);
	kfree(enc_to_dig_port(to_intel_encoder(encoder)));
}

void intel_dp_encoder_suspend(struct intel_encoder *intel_encoder)
{
	struct intel_dp *intel_dp = enc_to_intel_dp(intel_encoder);

	intel_pps_vdd_off_sync(intel_dp);
}

void intel_dp_encoder_shutdown(struct intel_encoder *intel_encoder)
{
	struct intel_dp *intel_dp = enc_to_intel_dp(intel_encoder);

	intel_pps_wait_power_cycle(intel_dp);
}

static enum pipe vlv_active_pipe(struct intel_dp *intel_dp)
{
	struct drm_i915_private *dev_priv = dp_to_i915(intel_dp);
	struct intel_encoder *encoder = &dp_to_dig_port(intel_dp)->base;
	enum pipe pipe;

	if (intel_dp_port_enabled(dev_priv, intel_dp->output_reg,
				  encoder->port, &pipe))
		return pipe;

	return INVALID_PIPE;
}

void intel_dp_encoder_reset(struct drm_encoder *encoder)
{
	struct drm_i915_private *dev_priv = to_i915(encoder->dev);
	struct intel_dp *intel_dp = enc_to_intel_dp(to_intel_encoder(encoder));

	if (!HAS_DDI(dev_priv))
		intel_dp->DP = intel_de_read(dev_priv, intel_dp->output_reg);

	intel_dp->reset_link_params = true;

	if (IS_VALLEYVIEW(dev_priv) || IS_CHERRYVIEW(dev_priv)) {
		intel_wakeref_t wakeref;

		with_intel_pps_lock(intel_dp, wakeref)
			intel_dp->pps.active_pipe = vlv_active_pipe(intel_dp);
	}

	intel_pps_encoder_reset(intel_dp);
}

static int intel_modeset_tile_group(struct intel_atomic_state *state,
				    int tile_group_id)
{
	struct drm_i915_private *dev_priv = to_i915(state->base.dev);
	struct drm_connector_list_iter conn_iter;
	struct drm_connector *connector;
	int ret = 0;

	drm_connector_list_iter_begin(&dev_priv->drm, &conn_iter);
	drm_for_each_connector_iter(connector, &conn_iter) {
		struct drm_connector_state *conn_state;
		struct intel_crtc_state *crtc_state;
		struct intel_crtc *crtc;

		if (!connector->has_tile ||
		    connector->tile_group->id != tile_group_id)
			continue;

		conn_state = drm_atomic_get_connector_state(&state->base,
							    connector);
		if (IS_ERR(conn_state)) {
			ret = PTR_ERR(conn_state);
			break;
		}

		crtc = to_intel_crtc(conn_state->crtc);

		if (!crtc)
			continue;

		crtc_state = intel_atomic_get_new_crtc_state(state, crtc);
		crtc_state->uapi.mode_changed = true;

		ret = drm_atomic_add_affected_planes(&state->base, &crtc->base);
		if (ret)
			break;
	}
	drm_connector_list_iter_end(&conn_iter);

	return ret;
}

static int intel_modeset_affected_transcoders(struct intel_atomic_state *state, u8 transcoders)
{
	struct drm_i915_private *dev_priv = to_i915(state->base.dev);
	struct intel_crtc *crtc;

	if (transcoders == 0)
		return 0;

	for_each_intel_crtc(&dev_priv->drm, crtc) {
		struct intel_crtc_state *crtc_state;
		int ret;

		crtc_state = intel_atomic_get_crtc_state(&state->base, crtc);
		if (IS_ERR(crtc_state))
			return PTR_ERR(crtc_state);

		if (!crtc_state->hw.enable)
			continue;

		if (!(transcoders & BIT(crtc_state->cpu_transcoder)))
			continue;

		crtc_state->uapi.mode_changed = true;

		ret = drm_atomic_add_affected_connectors(&state->base, &crtc->base);
		if (ret)
			return ret;

		ret = drm_atomic_add_affected_planes(&state->base, &crtc->base);
		if (ret)
			return ret;

		transcoders &= ~BIT(crtc_state->cpu_transcoder);
	}

	drm_WARN_ON(&dev_priv->drm, transcoders != 0);

	return 0;
}

static int intel_modeset_synced_crtcs(struct intel_atomic_state *state,
				      struct drm_connector *connector)
{
	const struct drm_connector_state *old_conn_state =
		drm_atomic_get_old_connector_state(&state->base, connector);
	const struct intel_crtc_state *old_crtc_state;
	struct intel_crtc *crtc;
	u8 transcoders;

	crtc = to_intel_crtc(old_conn_state->crtc);
	if (!crtc)
		return 0;

	old_crtc_state = intel_atomic_get_old_crtc_state(state, crtc);

	if (!old_crtc_state->hw.active)
		return 0;

	transcoders = old_crtc_state->sync_mode_slaves_mask;
	if (old_crtc_state->master_transcoder != INVALID_TRANSCODER)
		transcoders |= BIT(old_crtc_state->master_transcoder);

	return intel_modeset_affected_transcoders(state,
						  transcoders);
}

static int intel_dp_connector_atomic_check(struct drm_connector *conn,
					   struct drm_atomic_state *_state)
{
	struct drm_i915_private *dev_priv = to_i915(conn->dev);
	struct intel_atomic_state *state = to_intel_atomic_state(_state);
	int ret;

	ret = intel_digital_connector_atomic_check(conn, &state->base);
	if (ret)
		return ret;

	/*
	 * We don't enable port sync on BDW due to missing w/as and
	 * due to not having adjusted the modeset sequence appropriately.
	 */
	if (INTEL_GEN(dev_priv) < 9)
		return 0;

	if (!intel_connector_needs_modeset(state, conn))
		return 0;

	if (conn->has_tile) {
		ret = intel_modeset_tile_group(state, conn->tile_group->id);
		if (ret)
			return ret;
	}

	return intel_modeset_synced_crtcs(state, conn);
}

static const struct drm_connector_funcs intel_dp_connector_funcs = {
	.force = intel_dp_force,
	.fill_modes = drm_helper_probe_single_connector_modes,
	.atomic_get_property = intel_digital_connector_atomic_get_property,
	.atomic_set_property = intel_digital_connector_atomic_set_property,
	.late_register = intel_dp_connector_register,
	.early_unregister = intel_dp_connector_unregister,
	.destroy = intel_connector_destroy,
	.atomic_destroy_state = drm_atomic_helper_connector_destroy_state,
	.atomic_duplicate_state = intel_digital_connector_duplicate_state,
};

static const struct drm_connector_helper_funcs intel_dp_connector_helper_funcs = {
	.detect_ctx = intel_dp_detect,
	.get_modes = intel_dp_get_modes,
	.mode_valid = intel_dp_mode_valid,
	.atomic_check = intel_dp_connector_atomic_check,
};

static const struct drm_encoder_funcs intel_dp_enc_funcs = {
	.reset = intel_dp_encoder_reset,
	.destroy = intel_dp_encoder_destroy,
};

enum irqreturn
intel_dp_hpd_pulse(struct intel_digital_port *dig_port, bool long_hpd)
{
	struct drm_i915_private *i915 = to_i915(dig_port->base.base.dev);
	struct intel_dp *intel_dp = &dig_port->dp;

	if (dig_port->base.type == INTEL_OUTPUT_EDP &&
	    (long_hpd || !intel_pps_have_power(intel_dp))) {
		/*
		 * vdd off can generate a long/short pulse on eDP which
		 * would require vdd on to handle it, and thus we
		 * would end up in an endless cycle of
		 * "vdd off -> long/short hpd -> vdd on -> detect -> vdd off -> ..."
		 */
		drm_dbg_kms(&i915->drm,
			    "ignoring %s hpd on eDP [ENCODER:%d:%s]\n",
			    long_hpd ? "long" : "short",
			    dig_port->base.base.base.id,
			    dig_port->base.base.name);
		return IRQ_HANDLED;
	}

	drm_dbg_kms(&i915->drm, "got hpd irq on [ENCODER:%d:%s] - %s\n",
		    dig_port->base.base.base.id,
		    dig_port->base.base.name,
		    long_hpd ? "long" : "short");

	if (long_hpd) {
		intel_dp->reset_link_params = true;
		return IRQ_NONE;
	}

	if (intel_dp->is_mst) {
		if (!intel_dp_check_mst_status(intel_dp))
			return IRQ_NONE;
	} else if (!intel_dp_short_pulse(intel_dp)) {
		return IRQ_NONE;
	}

	return IRQ_HANDLED;
}

/* check the VBT to see whether the eDP is on another port */
bool intel_dp_is_port_edp(struct drm_i915_private *dev_priv, enum port port)
{
	/*
	 * eDP not supported on g4x. so bail out early just
	 * for a bit extra safety in case the VBT is bonkers.
	 */
	if (INTEL_GEN(dev_priv) < 5)
		return false;

	if (INTEL_GEN(dev_priv) < 9 && port == PORT_A)
		return true;

	return intel_bios_is_port_edp(dev_priv, port);
}

static void
intel_dp_add_properties(struct intel_dp *intel_dp, struct drm_connector *connector)
{
	struct drm_i915_private *dev_priv = to_i915(connector->dev);
	enum port port = dp_to_dig_port(intel_dp)->base.port;

	if (!intel_dp_is_edp(intel_dp))
		drm_connector_attach_dp_subconnector_property(connector);

	if (!IS_G4X(dev_priv) && port != PORT_A)
		intel_attach_force_audio_property(connector);

	intel_attach_broadcast_rgb_property(connector);
	if (HAS_GMCH(dev_priv))
		drm_connector_attach_max_bpc_property(connector, 6, 10);
	else if (INTEL_GEN(dev_priv) >= 5)
		drm_connector_attach_max_bpc_property(connector, 6, 12);

	/* Register HDMI colorspace for case of lspcon */
	if (intel_bios_is_lspcon_present(dev_priv, port)) {
		drm_connector_attach_content_type_property(connector);
		intel_attach_hdmi_colorspace_property(connector);
	} else {
		intel_attach_dp_colorspace_property(connector);
	}

	if (IS_GEMINILAKE(dev_priv) || INTEL_GEN(dev_priv) >= 11)
		drm_object_attach_property(&connector->base,
					   connector->dev->mode_config.hdr_output_metadata_property,
					   0);

	if (intel_dp_is_edp(intel_dp)) {
		u32 allowed_scalers;

		allowed_scalers = BIT(DRM_MODE_SCALE_ASPECT) | BIT(DRM_MODE_SCALE_FULLSCREEN);
		if (!HAS_GMCH(dev_priv))
			allowed_scalers |= BIT(DRM_MODE_SCALE_CENTER);

		drm_connector_attach_scaling_mode_property(connector, allowed_scalers);

		connector->state->scaling_mode = DRM_MODE_SCALE_ASPECT;

	}

	if (HAS_VRR(dev_priv))
		drm_connector_attach_vrr_capable_property(connector);
}

/**
 * intel_dp_set_drrs_state - program registers for RR switch to take effect
 * @dev_priv: i915 device
 * @crtc_state: a pointer to the active intel_crtc_state
 * @refresh_rate: RR to be programmed
 *
 * This function gets called when refresh rate (RR) has to be changed from
 * one frequency to another. Switches can be between high and low RR
 * supported by the panel or to any other RR based on media playback (in
 * this case, RR value needs to be passed from user space).
 *
 * The caller of this function needs to take a lock on dev_priv->drrs.
 */
static void intel_dp_set_drrs_state(struct drm_i915_private *dev_priv,
				    const struct intel_crtc_state *crtc_state,
				    int refresh_rate)
{
	struct intel_dp *intel_dp = dev_priv->drrs.dp;
	struct intel_crtc *intel_crtc = to_intel_crtc(crtc_state->uapi.crtc);
	enum drrs_refresh_rate_type index = DRRS_HIGH_RR;

	if (refresh_rate <= 0) {
		drm_dbg_kms(&dev_priv->drm,
			    "Refresh rate should be positive non-zero.\n");
		return;
	}

	if (intel_dp == NULL) {
		drm_dbg_kms(&dev_priv->drm, "DRRS not supported.\n");
		return;
	}

	if (!intel_crtc) {
		drm_dbg_kms(&dev_priv->drm,
			    "DRRS: intel_crtc not initialized\n");
		return;
	}

	if (dev_priv->drrs.type < SEAMLESS_DRRS_SUPPORT) {
		drm_dbg_kms(&dev_priv->drm, "Only Seamless DRRS supported.\n");
		return;
	}

	if (drm_mode_vrefresh(intel_dp->attached_connector->panel.downclock_mode) ==
			refresh_rate)
		index = DRRS_LOW_RR;

	if (index == dev_priv->drrs.refresh_rate_type) {
		drm_dbg_kms(&dev_priv->drm,
			    "DRRS requested for previously set RR...ignoring\n");
		return;
	}

	if (!crtc_state->hw.active) {
		drm_dbg_kms(&dev_priv->drm,
			    "eDP encoder disabled. CRTC not Active\n");
		return;
	}

	if (INTEL_GEN(dev_priv) >= 8 && !IS_CHERRYVIEW(dev_priv)) {
		switch (index) {
		case DRRS_HIGH_RR:
			intel_dp_set_m_n(crtc_state, M1_N1);
			break;
		case DRRS_LOW_RR:
			intel_dp_set_m_n(crtc_state, M2_N2);
			break;
		case DRRS_MAX_RR:
		default:
			drm_err(&dev_priv->drm,
				"Unsupported refreshrate type\n");
		}
	} else if (INTEL_GEN(dev_priv) > 6) {
		i915_reg_t reg = PIPECONF(crtc_state->cpu_transcoder);
		u32 val;

		val = intel_de_read(dev_priv, reg);
		if (index > DRRS_HIGH_RR) {
			if (IS_VALLEYVIEW(dev_priv) || IS_CHERRYVIEW(dev_priv))
				val |= PIPECONF_EDP_RR_MODE_SWITCH_VLV;
			else
				val |= PIPECONF_EDP_RR_MODE_SWITCH;
		} else {
			if (IS_VALLEYVIEW(dev_priv) || IS_CHERRYVIEW(dev_priv))
				val &= ~PIPECONF_EDP_RR_MODE_SWITCH_VLV;
			else
				val &= ~PIPECONF_EDP_RR_MODE_SWITCH;
		}
		intel_de_write(dev_priv, reg, val);
	}

	dev_priv->drrs.refresh_rate_type = index;

	drm_dbg_kms(&dev_priv->drm, "eDP Refresh Rate set to : %dHz\n",
		    refresh_rate);
}

static void
intel_edp_drrs_enable_locked(struct intel_dp *intel_dp)
{
	struct drm_i915_private *dev_priv = dp_to_i915(intel_dp);

	dev_priv->drrs.busy_frontbuffer_bits = 0;
	dev_priv->drrs.dp = intel_dp;
}

/**
 * intel_edp_drrs_enable - init drrs struct if supported
 * @intel_dp: DP struct
 * @crtc_state: A pointer to the active crtc state.
 *
 * Initializes frontbuffer_bits and drrs.dp
 */
void intel_edp_drrs_enable(struct intel_dp *intel_dp,
			   const struct intel_crtc_state *crtc_state)
{
	struct drm_i915_private *dev_priv = dp_to_i915(intel_dp);

	if (!crtc_state->has_drrs)
		return;

	drm_dbg_kms(&dev_priv->drm, "Enabling DRRS\n");

	mutex_lock(&dev_priv->drrs.mutex);

	if (dev_priv->drrs.dp) {
		drm_warn(&dev_priv->drm, "DRRS already enabled\n");
		goto unlock;
	}

	intel_edp_drrs_enable_locked(intel_dp);

unlock:
	mutex_unlock(&dev_priv->drrs.mutex);
}

static void
intel_edp_drrs_disable_locked(struct intel_dp *intel_dp,
			      const struct intel_crtc_state *crtc_state)
{
	struct drm_i915_private *dev_priv = dp_to_i915(intel_dp);

	if (dev_priv->drrs.refresh_rate_type == DRRS_LOW_RR) {
		int refresh;

		refresh = drm_mode_vrefresh(intel_dp->attached_connector->panel.fixed_mode);
		intel_dp_set_drrs_state(dev_priv, crtc_state, refresh);
	}

	dev_priv->drrs.dp = NULL;
}

/**
 * intel_edp_drrs_disable - Disable DRRS
 * @intel_dp: DP struct
 * @old_crtc_state: Pointer to old crtc_state.
 *
 */
void intel_edp_drrs_disable(struct intel_dp *intel_dp,
			    const struct intel_crtc_state *old_crtc_state)
{
	struct drm_i915_private *dev_priv = dp_to_i915(intel_dp);

	if (!old_crtc_state->has_drrs)
		return;

	mutex_lock(&dev_priv->drrs.mutex);
	if (!dev_priv->drrs.dp) {
		mutex_unlock(&dev_priv->drrs.mutex);
		return;
	}

	intel_edp_drrs_disable_locked(intel_dp, old_crtc_state);
	mutex_unlock(&dev_priv->drrs.mutex);

	cancel_delayed_work_sync(&dev_priv->drrs.work);
}

/**
 * intel_edp_drrs_update - Update DRRS state
 * @intel_dp: Intel DP
 * @crtc_state: new CRTC state
 *
 * This function will update DRRS states, disabling or enabling DRRS when
 * executing fastsets. For full modeset, intel_edp_drrs_disable() and
 * intel_edp_drrs_enable() should be called instead.
 */
void
intel_edp_drrs_update(struct intel_dp *intel_dp,
		      const struct intel_crtc_state *crtc_state)
{
	struct drm_i915_private *dev_priv = dp_to_i915(intel_dp);

	if (dev_priv->drrs.type != SEAMLESS_DRRS_SUPPORT)
		return;

	mutex_lock(&dev_priv->drrs.mutex);

	/* New state matches current one? */
	if (crtc_state->has_drrs == !!dev_priv->drrs.dp)
		goto unlock;

	if (crtc_state->has_drrs)
		intel_edp_drrs_enable_locked(intel_dp);
	else
		intel_edp_drrs_disable_locked(intel_dp, crtc_state);

unlock:
	mutex_unlock(&dev_priv->drrs.mutex);
}

static void intel_edp_drrs_downclock_work(struct work_struct *work)
{
	struct drm_i915_private *dev_priv =
		container_of(work, typeof(*dev_priv), drrs.work.work);
	struct intel_dp *intel_dp;

	mutex_lock(&dev_priv->drrs.mutex);

	intel_dp = dev_priv->drrs.dp;

	if (!intel_dp)
		goto unlock;

	/*
	 * The delayed work can race with an invalidate hence we need to
	 * recheck.
	 */

	if (dev_priv->drrs.busy_frontbuffer_bits)
		goto unlock;

	if (dev_priv->drrs.refresh_rate_type != DRRS_LOW_RR) {
		struct drm_crtc *crtc = dp_to_dig_port(intel_dp)->base.base.crtc;

		intel_dp_set_drrs_state(dev_priv, to_intel_crtc(crtc)->config,
			drm_mode_vrefresh(intel_dp->attached_connector->panel.downclock_mode));
	}

unlock:
	mutex_unlock(&dev_priv->drrs.mutex);
}

/**
 * intel_edp_drrs_invalidate - Disable Idleness DRRS
 * @dev_priv: i915 device
 * @frontbuffer_bits: frontbuffer plane tracking bits
 *
 * This function gets called everytime rendering on the given planes start.
 * Hence DRRS needs to be Upclocked, i.e. (LOW_RR -> HIGH_RR).
 *
 * Dirty frontbuffers relevant to DRRS are tracked in busy_frontbuffer_bits.
 */
void intel_edp_drrs_invalidate(struct drm_i915_private *dev_priv,
			       unsigned int frontbuffer_bits)
{
	struct intel_dp *intel_dp;
	struct drm_crtc *crtc;
	enum pipe pipe;

	if (dev_priv->drrs.type == DRRS_NOT_SUPPORTED)
		return;

	cancel_delayed_work(&dev_priv->drrs.work);

	mutex_lock(&dev_priv->drrs.mutex);

	intel_dp = dev_priv->drrs.dp;
	if (!intel_dp) {
		mutex_unlock(&dev_priv->drrs.mutex);
		return;
	}

	crtc = dp_to_dig_port(intel_dp)->base.base.crtc;
	pipe = to_intel_crtc(crtc)->pipe;

	frontbuffer_bits &= INTEL_FRONTBUFFER_ALL_MASK(pipe);
	dev_priv->drrs.busy_frontbuffer_bits |= frontbuffer_bits;

	/* invalidate means busy screen hence upclock */
	if (frontbuffer_bits && dev_priv->drrs.refresh_rate_type == DRRS_LOW_RR)
		intel_dp_set_drrs_state(dev_priv, to_intel_crtc(crtc)->config,
					drm_mode_vrefresh(intel_dp->attached_connector->panel.fixed_mode));

	mutex_unlock(&dev_priv->drrs.mutex);
}

/**
 * intel_edp_drrs_flush - Restart Idleness DRRS
 * @dev_priv: i915 device
 * @frontbuffer_bits: frontbuffer plane tracking bits
 *
 * This function gets called every time rendering on the given planes has
 * completed or flip on a crtc is completed. So DRRS should be upclocked
 * (LOW_RR -> HIGH_RR). And also Idleness detection should be started again,
 * if no other planes are dirty.
 *
 * Dirty frontbuffers relevant to DRRS are tracked in busy_frontbuffer_bits.
 */
void intel_edp_drrs_flush(struct drm_i915_private *dev_priv,
			  unsigned int frontbuffer_bits)
{
	struct intel_dp *intel_dp;
	struct drm_crtc *crtc;
	enum pipe pipe;

	if (dev_priv->drrs.type == DRRS_NOT_SUPPORTED)
		return;

	cancel_delayed_work(&dev_priv->drrs.work);

	mutex_lock(&dev_priv->drrs.mutex);

	intel_dp = dev_priv->drrs.dp;
	if (!intel_dp) {
		mutex_unlock(&dev_priv->drrs.mutex);
		return;
	}

	crtc = dp_to_dig_port(intel_dp)->base.base.crtc;
	pipe = to_intel_crtc(crtc)->pipe;

	frontbuffer_bits &= INTEL_FRONTBUFFER_ALL_MASK(pipe);
	dev_priv->drrs.busy_frontbuffer_bits &= ~frontbuffer_bits;

	/* flush means busy screen hence upclock */
	if (frontbuffer_bits && dev_priv->drrs.refresh_rate_type == DRRS_LOW_RR)
		intel_dp_set_drrs_state(dev_priv, to_intel_crtc(crtc)->config,
					drm_mode_vrefresh(intel_dp->attached_connector->panel.fixed_mode));

	/*
	 * flush also means no more activity hence schedule downclock, if all
	 * other fbs are quiescent too
	 */
	if (!dev_priv->drrs.busy_frontbuffer_bits)
		schedule_delayed_work(&dev_priv->drrs.work,
				msecs_to_jiffies(1000));
	mutex_unlock(&dev_priv->drrs.mutex);
}

/**
 * DOC: Display Refresh Rate Switching (DRRS)
 *
 * Display Refresh Rate Switching (DRRS) is a power conservation feature
 * which enables swtching between low and high refresh rates,
 * dynamically, based on the usage scenario. This feature is applicable
 * for internal panels.
 *
 * Indication that the panel supports DRRS is given by the panel EDID, which
 * would list multiple refresh rates for one resolution.
 *
 * DRRS is of 2 types - static and seamless.
 * Static DRRS involves changing refresh rate (RR) by doing a full modeset
 * (may appear as a blink on screen) and is used in dock-undock scenario.
 * Seamless DRRS involves changing RR without any visual effect to the user
 * and can be used during normal system usage. This is done by programming
 * certain registers.
 *
 * Support for static/seamless DRRS may be indicated in the VBT based on
 * inputs from the panel spec.
 *
 * DRRS saves power by switching to low RR based on usage scenarios.
 *
 * The implementation is based on frontbuffer tracking implementation.  When
 * there is a disturbance on the screen triggered by user activity or a periodic
 * system activity, DRRS is disabled (RR is changed to high RR).  When there is
 * no movement on screen, after a timeout of 1 second, a switch to low RR is
 * made.
 *
 * For integration with frontbuffer tracking code, intel_edp_drrs_invalidate()
 * and intel_edp_drrs_flush() are called.
 *
 * DRRS can be further extended to support other internal panels and also
 * the scenario of video playback wherein RR is set based on the rate
 * requested by userspace.
 */

/**
 * intel_dp_drrs_init - Init basic DRRS work and mutex.
 * @connector: eDP connector
 * @fixed_mode: preferred mode of panel
 *
 * This function is  called only once at driver load to initialize basic
 * DRRS stuff.
 *
 * Returns:
 * Downclock mode if panel supports it, else return NULL.
 * DRRS support is determined by the presence of downclock mode (apart
 * from VBT setting).
 */
static struct drm_display_mode *
intel_dp_drrs_init(struct intel_connector *connector,
		   struct drm_display_mode *fixed_mode)
{
	struct drm_i915_private *dev_priv = to_i915(connector->base.dev);
	struct drm_display_mode *downclock_mode = NULL;

	INIT_DELAYED_WORK(&dev_priv->drrs.work, intel_edp_drrs_downclock_work);
	mutex_init(&dev_priv->drrs.mutex);

	if (INTEL_GEN(dev_priv) <= 6) {
		drm_dbg_kms(&dev_priv->drm,
			    "DRRS supported for Gen7 and above\n");
		return NULL;
	}

	if (dev_priv->vbt.drrs_type != SEAMLESS_DRRS_SUPPORT) {
		drm_dbg_kms(&dev_priv->drm, "VBT doesn't support DRRS\n");
		return NULL;
	}

	downclock_mode = intel_panel_edid_downclock_mode(connector, fixed_mode);
	if (!downclock_mode) {
		drm_dbg_kms(&dev_priv->drm,
			    "Downclock mode is not found. DRRS not supported\n");
		return NULL;
	}

	dev_priv->drrs.type = dev_priv->vbt.drrs_type;

	dev_priv->drrs.refresh_rate_type = DRRS_HIGH_RR;
	drm_dbg_kms(&dev_priv->drm,
		    "seamless DRRS supported for eDP panel.\n");
	return downclock_mode;
}

static bool intel_edp_init_connector(struct intel_dp *intel_dp,
				     struct intel_connector *intel_connector)
{
	struct drm_i915_private *dev_priv = dp_to_i915(intel_dp);
	struct drm_device *dev = &dev_priv->drm;
	struct drm_connector *connector = &intel_connector->base;
	struct drm_display_mode *fixed_mode = NULL;
	struct drm_display_mode *downclock_mode = NULL;
	bool has_dpcd;
	enum pipe pipe = INVALID_PIPE;
	struct edid *edid;

	if (!intel_dp_is_edp(intel_dp))
		return true;

	/*
	 * On IBX/CPT we may get here with LVDS already registered. Since the
	 * driver uses the only internal power sequencer available for both
	 * eDP and LVDS bail out early in this case to prevent interfering
	 * with an already powered-on LVDS power sequencer.
	 */
	if (intel_get_lvds_encoder(dev_priv)) {
		drm_WARN_ON(dev,
			    !(HAS_PCH_IBX(dev_priv) || HAS_PCH_CPT(dev_priv)));
		drm_info(&dev_priv->drm,
			 "LVDS was detected, not registering eDP\n");

		return false;
	}

	intel_pps_init(intel_dp);

	/* Cache DPCD and EDID for edp. */
	has_dpcd = intel_edp_init_dpcd(intel_dp);

	if (!has_dpcd) {
		/* if this fails, presume the device is a ghost */
		drm_info(&dev_priv->drm,
			 "failed to retrieve link info, disabling eDP\n");
		goto out_vdd_off;
	}

	mutex_lock(&dev->mode_config.mutex);
	edid = drm_get_edid(connector, &intel_dp->aux.ddc);
	if (edid) {
		if (drm_add_edid_modes(connector, edid)) {
			drm_connector_update_edid_property(connector, edid);
		} else {
			kfree(edid);
			edid = ERR_PTR(-EINVAL);
		}
	} else {
		edid = ERR_PTR(-ENOENT);
	}
	intel_connector->edid = edid;

	fixed_mode = intel_panel_edid_fixed_mode(intel_connector);
	if (fixed_mode)
		downclock_mode = intel_dp_drrs_init(intel_connector, fixed_mode);

	/* fallback to VBT if available for eDP */
	if (!fixed_mode)
		fixed_mode = intel_panel_vbt_fixed_mode(intel_connector);
	mutex_unlock(&dev->mode_config.mutex);

	if (IS_VALLEYVIEW(dev_priv) || IS_CHERRYVIEW(dev_priv)) {
		/*
		 * Figure out the current pipe for the initial backlight setup.
		 * If the current pipe isn't valid, try the PPS pipe, and if that
		 * fails just assume pipe A.
		 */
		pipe = vlv_active_pipe(intel_dp);

		if (pipe != PIPE_A && pipe != PIPE_B)
			pipe = intel_dp->pps.pps_pipe;

		if (pipe != PIPE_A && pipe != PIPE_B)
			pipe = PIPE_A;

		drm_dbg_kms(&dev_priv->drm,
			    "using pipe %c for initial backlight setup\n",
			    pipe_name(pipe));
	}

	intel_panel_init(&intel_connector->panel, fixed_mode, downclock_mode);
	intel_connector->panel.backlight.power = intel_pps_backlight_power;
	intel_panel_setup_backlight(connector, pipe);

	if (fixed_mode) {
		drm_connector_set_panel_orientation_with_quirk(connector,
				dev_priv->vbt.orientation,
				fixed_mode->hdisplay, fixed_mode->vdisplay);
	}

	return true;

out_vdd_off:
	intel_pps_vdd_off_sync(intel_dp);

	return false;
}

static void intel_dp_modeset_retry_work_fn(struct work_struct *work)
{
	struct intel_connector *intel_connector;
	struct drm_connector *connector;

	intel_connector = container_of(work, typeof(*intel_connector),
				       modeset_retry_work);
	connector = &intel_connector->base;
	DRM_DEBUG_KMS("[CONNECTOR:%d:%s]\n", connector->base.id,
		      connector->name);

	/* Grab the locks before changing connector property*/
	mutex_lock(&connector->dev->mode_config.mutex);
	/* Set connector link status to BAD and send a Uevent to notify
	 * userspace to do a modeset.
	 */
	drm_connector_set_link_status_property(connector,
					       DRM_MODE_LINK_STATUS_BAD);
	mutex_unlock(&connector->dev->mode_config.mutex);
	/* Send Hotplug uevent so userspace can reprobe */
	drm_kms_helper_hotplug_event(connector->dev);
}

bool
intel_dp_init_connector(struct intel_digital_port *dig_port,
			struct intel_connector *intel_connector)
{
	struct drm_connector *connector = &intel_connector->base;
	struct intel_dp *intel_dp = &dig_port->dp;
	struct intel_encoder *intel_encoder = &dig_port->base;
	struct drm_device *dev = intel_encoder->base.dev;
	struct drm_i915_private *dev_priv = to_i915(dev);
	enum port port = intel_encoder->port;
	enum phy phy = intel_port_to_phy(dev_priv, port);
	int type;

	/* Initialize the work for modeset in case of link train failure */
	INIT_WORK(&intel_connector->modeset_retry_work,
		  intel_dp_modeset_retry_work_fn);

	if (drm_WARN(dev, dig_port->max_lanes < 1,
		     "Not enough lanes (%d) for DP on [ENCODER:%d:%s]\n",
		     dig_port->max_lanes, intel_encoder->base.base.id,
		     intel_encoder->base.name))
		return false;

	intel_dp_set_source_rates(intel_dp);

	intel_dp->reset_link_params = true;
	intel_dp->pps.pps_pipe = INVALID_PIPE;
	intel_dp->pps.active_pipe = INVALID_PIPE;

	/* Preserve the current hw state. */
	intel_dp->DP = intel_de_read(dev_priv, intel_dp->output_reg);
	intel_dp->attached_connector = intel_connector;

	if (intel_dp_is_port_edp(dev_priv, port)) {
		/*
		 * Currently we don't support eDP on TypeC ports, although in
		 * theory it could work on TypeC legacy ports.
		 */
		drm_WARN_ON(dev, intel_phy_is_tc(dev_priv, phy));
		type = DRM_MODE_CONNECTOR_eDP;
	} else {
		type = DRM_MODE_CONNECTOR_DisplayPort;
	}

	if (IS_VALLEYVIEW(dev_priv) || IS_CHERRYVIEW(dev_priv))
		intel_dp->pps.active_pipe = vlv_active_pipe(intel_dp);

	/*
	 * For eDP we always set the encoder type to INTEL_OUTPUT_EDP, but
	 * for DP the encoder type can be set by the caller to
	 * INTEL_OUTPUT_UNKNOWN for DDI, so don't rewrite it.
	 */
	if (type == DRM_MODE_CONNECTOR_eDP)
		intel_encoder->type = INTEL_OUTPUT_EDP;

	/* eDP only on port B and/or C on vlv/chv */
	if (drm_WARN_ON(dev, (IS_VALLEYVIEW(dev_priv) ||
			      IS_CHERRYVIEW(dev_priv)) &&
			intel_dp_is_edp(intel_dp) &&
			port != PORT_B && port != PORT_C))
		return false;

	drm_dbg_kms(&dev_priv->drm,
		    "Adding %s connector on [ENCODER:%d:%s]\n",
		    type == DRM_MODE_CONNECTOR_eDP ? "eDP" : "DP",
		    intel_encoder->base.base.id, intel_encoder->base.name);

	drm_connector_init(dev, connector, &intel_dp_connector_funcs, type);
	drm_connector_helper_add(connector, &intel_dp_connector_helper_funcs);

	if (!HAS_GMCH(dev_priv))
		connector->interlace_allowed = true;
	connector->doublescan_allowed = 0;

	intel_connector->polled = DRM_CONNECTOR_POLL_HPD;

	intel_dp_aux_init(intel_dp);

	intel_connector_attach_encoder(intel_connector, intel_encoder);

	if (HAS_DDI(dev_priv))
		intel_connector->get_hw_state = intel_ddi_connector_get_hw_state;
	else
		intel_connector->get_hw_state = intel_connector_get_hw_state;

	/* init MST on ports that can support it */
	intel_dp_mst_encoder_init(dig_port,
				  intel_connector->base.base.id);

	if (!intel_edp_init_connector(intel_dp, intel_connector)) {
		intel_dp_aux_fini(intel_dp);
		intel_dp_mst_encoder_cleanup(dig_port);
		goto fail;
	}

	intel_dp_add_properties(intel_dp, connector);

	if (is_hdcp_supported(dev_priv, port) && !intel_dp_is_edp(intel_dp)) {
		int ret = intel_dp_init_hdcp(dig_port, intel_connector);
		if (ret)
			drm_dbg_kms(&dev_priv->drm,
				    "HDCP init failed, skipping.\n");
	}

	/* For G4X desktop chip, PEG_BAND_GAP_DATA 3:0 must first be written
	 * 0xd.  Failure to do so will result in spurious interrupts being
	 * generated on the port when a cable is not attached.
	 */
	if (IS_G45(dev_priv)) {
		u32 temp = intel_de_read(dev_priv, PEG_BAND_GAP_DATA);
		intel_de_write(dev_priv, PEG_BAND_GAP_DATA,
			       (temp & ~0xf) | 0xd);
	}

	intel_dp->frl.is_trained = false;
	intel_dp->frl.trained_rate_gbps = 0;

	return true;

fail:
	drm_connector_cleanup(connector);

	return false;
}

bool intel_dp_init(struct drm_i915_private *dev_priv,
		   i915_reg_t output_reg,
		   enum port port)
{
	struct intel_digital_port *dig_port;
	struct intel_encoder *intel_encoder;
	struct drm_encoder *encoder;
	struct intel_connector *intel_connector;

	dig_port = kzalloc(sizeof(*dig_port), GFP_KERNEL);
	if (!dig_port)
		return false;

	intel_connector = intel_connector_alloc();
	if (!intel_connector)
		goto err_connector_alloc;

	intel_encoder = &dig_port->base;
	encoder = &intel_encoder->base;

	mutex_init(&dig_port->hdcp_mutex);

	if (drm_encoder_init(&dev_priv->drm, &intel_encoder->base,
			     &intel_dp_enc_funcs, DRM_MODE_ENCODER_TMDS,
			     "DP %c", port_name(port)))
		goto err_encoder_init;

	intel_encoder->hotplug = intel_dp_hotplug;
	intel_encoder->compute_config = intel_dp_compute_config;
	intel_encoder->get_hw_state = intel_dp_get_hw_state;
	intel_encoder->get_config = intel_dp_get_config;
	intel_encoder->sync_state = intel_dp_sync_state;
	intel_encoder->initial_fastset_check = intel_dp_initial_fastset_check;
	intel_encoder->update_pipe = intel_panel_update_backlight;
	intel_encoder->suspend = intel_dp_encoder_suspend;
	intel_encoder->shutdown = intel_dp_encoder_shutdown;
	if (IS_CHERRYVIEW(dev_priv)) {
		intel_encoder->pre_pll_enable = chv_dp_pre_pll_enable;
		intel_encoder->pre_enable = chv_pre_enable_dp;
		intel_encoder->enable = vlv_enable_dp;
		intel_encoder->disable = vlv_disable_dp;
		intel_encoder->post_disable = chv_post_disable_dp;
		intel_encoder->post_pll_disable = chv_dp_post_pll_disable;
	} else if (IS_VALLEYVIEW(dev_priv)) {
		intel_encoder->pre_pll_enable = vlv_dp_pre_pll_enable;
		intel_encoder->pre_enable = vlv_pre_enable_dp;
		intel_encoder->enable = vlv_enable_dp;
		intel_encoder->disable = vlv_disable_dp;
		intel_encoder->post_disable = vlv_post_disable_dp;
	} else {
		intel_encoder->pre_enable = g4x_pre_enable_dp;
		intel_encoder->enable = g4x_enable_dp;
		intel_encoder->disable = g4x_disable_dp;
		intel_encoder->post_disable = g4x_post_disable_dp;
	}

	if ((IS_IVYBRIDGE(dev_priv) && port == PORT_A) ||
	    (HAS_PCH_CPT(dev_priv) && port != PORT_A))
		dig_port->dp.set_link_train = cpt_set_link_train;
	else
		dig_port->dp.set_link_train = g4x_set_link_train;

	if (IS_CHERRYVIEW(dev_priv))
		dig_port->dp.set_signal_levels = chv_set_signal_levels;
	else if (IS_VALLEYVIEW(dev_priv))
		dig_port->dp.set_signal_levels = vlv_set_signal_levels;
	else if (IS_IVYBRIDGE(dev_priv) && port == PORT_A)
		dig_port->dp.set_signal_levels = ivb_cpu_edp_set_signal_levels;
	else if (IS_GEN(dev_priv, 6) && port == PORT_A)
		dig_port->dp.set_signal_levels = snb_cpu_edp_set_signal_levels;
	else
		dig_port->dp.set_signal_levels = g4x_set_signal_levels;

	if (IS_VALLEYVIEW(dev_priv) || IS_CHERRYVIEW(dev_priv) ||
	    (HAS_PCH_SPLIT(dev_priv) && port != PORT_A)) {
		dig_port->dp.preemph_max = intel_dp_preemph_max_3;
		dig_port->dp.voltage_max = intel_dp_voltage_max_3;
	} else {
		dig_port->dp.preemph_max = intel_dp_preemph_max_2;
		dig_port->dp.voltage_max = intel_dp_voltage_max_2;
	}

	dig_port->dp.output_reg = output_reg;
	dig_port->max_lanes = 4;

	intel_encoder->type = INTEL_OUTPUT_DP;
	intel_encoder->power_domain = intel_port_to_power_domain(port);
	if (IS_CHERRYVIEW(dev_priv)) {
		if (port == PORT_D)
			intel_encoder->pipe_mask = BIT(PIPE_C);
		else
			intel_encoder->pipe_mask = BIT(PIPE_A) | BIT(PIPE_B);
	} else {
		intel_encoder->pipe_mask = ~0;
	}
	intel_encoder->cloneable = 0;
	intel_encoder->port = port;
	intel_encoder->hpd_pin = intel_hpd_pin_default(dev_priv, port);

	dig_port->hpd_pulse = intel_dp_hpd_pulse;

	if (HAS_GMCH(dev_priv)) {
		if (IS_GM45(dev_priv))
			dig_port->connected = gm45_digital_port_connected;
		else
			dig_port->connected = g4x_digital_port_connected;
	} else {
		if (port == PORT_A)
			dig_port->connected = ilk_digital_port_connected;
		else
			dig_port->connected = ibx_digital_port_connected;
	}

	if (port != PORT_A)
		intel_infoframe_init(dig_port);

	dig_port->aux_ch = intel_bios_port_aux_ch(dev_priv, port);
	if (!intel_dp_init_connector(dig_port, intel_connector))
		goto err_init_connector;

	return true;

err_init_connector:
	drm_encoder_cleanup(encoder);
err_encoder_init:
	kfree(intel_connector);
err_connector_alloc:
	kfree(dig_port);
	return false;
}

void intel_dp_mst_suspend(struct drm_i915_private *dev_priv)
{
	struct intel_encoder *encoder;

	for_each_intel_encoder(&dev_priv->drm, encoder) {
		struct intel_dp *intel_dp;

		if (encoder->type != INTEL_OUTPUT_DDI)
			continue;

		intel_dp = enc_to_intel_dp(encoder);

		if (!intel_dp->can_mst)
			continue;

		if (intel_dp->is_mst)
			drm_dp_mst_topology_mgr_suspend(&intel_dp->mst_mgr);
	}
}

void intel_dp_mst_resume(struct drm_i915_private *dev_priv)
{
	struct intel_encoder *encoder;

	for_each_intel_encoder(&dev_priv->drm, encoder) {
		struct intel_dp *intel_dp;
		int ret;

		if (encoder->type != INTEL_OUTPUT_DDI)
			continue;

		intel_dp = enc_to_intel_dp(encoder);

		if (!intel_dp->can_mst)
			continue;

		ret = drm_dp_mst_topology_mgr_resume(&intel_dp->mst_mgr,
						     true);
		if (ret) {
			intel_dp->is_mst = false;
			drm_dp_mst_topology_mgr_set_mst(&intel_dp->mst_mgr,
							false);
		}
	}
}<|MERGE_RESOLUTION|>--- conflicted
+++ resolved
@@ -3362,8 +3362,6 @@
 	intel_de_posting_read(dev_priv, intel_dp->output_reg);
 }
 
-<<<<<<< HEAD
-=======
 static char dp_training_pattern_name(u8 train_pat)
 {
 	switch (train_pat) {
@@ -3379,7 +3377,6 @@
 	}
 }
 
->>>>>>> f730f39e
 void
 intel_dp_program_link_training_pattern(struct intel_dp *intel_dp,
 				       const struct intel_crtc_state *crtc_state,
