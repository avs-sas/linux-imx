/*
 * Copyright(c) 2011-2016 Intel Corporation. All rights reserved.
 *
 * Permission is hereby granted, free of charge, to any person obtaining a
 * copy of this software and associated documentation files (the "Software"),
 * to deal in the Software without restriction, including without limitation
 * the rights to use, copy, modify, merge, publish, distribute, sublicense,
 * and/or sell copies of the Software, and to permit persons to whom the
 * Software is furnished to do so, subject to the following conditions:
 *
 * The above copyright notice and this permission notice (including the next
 * paragraph) shall be included in all copies or substantial portions of the
 * Software.
 *
 * THE SOFTWARE IS PROVIDED "AS IS", WITHOUT WARRANTY OF ANY KIND, EXPRESS OR
 * IMPLIED, INCLUDING BUT NOT LIMITED TO THE WARRANTIES OF MERCHANTABILITY,
 * FITNESS FOR A PARTICULAR PURPOSE AND NONINFRINGEMENT.  IN NO EVENT SHALL
 * THE AUTHORS OR COPYRIGHT HOLDERS BE LIABLE FOR ANY CLAIM, DAMAGES OR OTHER
 * LIABILITY, WHETHER IN AN ACTION OF CONTRACT, TORT OR OTHERWISE, ARISING FROM,
 * OUT OF OR IN CONNECTION WITH THE SOFTWARE OR THE USE OR OTHER DEALINGS IN THE
 * SOFTWARE.
 *
 * Authors:
 *    Zhi Wang <zhi.a.wang@intel.com>
 *
 * Contributors:
 *    Ping Gao <ping.a.gao@intel.com>
 *    Tina Zhang <tina.zhang@intel.com>
 *    Chanbin Du <changbin.du@intel.com>
 *    Min He <min.he@intel.com>
 *    Bing Niu <bing.niu@intel.com>
 *    Zhenyu Wang <zhenyuw@linux.intel.com>
 *
 */

#include <linux/kthread.h>

#include "i915_drv.h"
#include "gvt.h"

#define RING_CTX_OFF(x) \
	offsetof(struct execlist_ring_context, x)

static void set_context_pdp_root_pointer(
		struct execlist_ring_context *ring_context,
		u32 pdp[8])
{
	struct execlist_mmio_pair *pdp_pair = &ring_context->pdp3_UDW;
	int i;

	for (i = 0; i < 8; i++)
		pdp_pair[i].val = pdp[7 - i];
}

static int populate_shadow_context(struct intel_vgpu_workload *workload)
{
	struct intel_vgpu *vgpu = workload->vgpu;
	struct intel_gvt *gvt = vgpu->gvt;
	int ring_id = workload->ring_id;
	struct i915_gem_context *shadow_ctx = workload->vgpu->shadow_ctx;
	struct drm_i915_gem_object *ctx_obj =
		shadow_ctx->engine[ring_id].state->obj;
	struct execlist_ring_context *shadow_ring_context;
	struct page *page;
	void *dst;
	unsigned long context_gpa, context_page_num;
	int i;

	gvt_dbg_sched("ring id %d workload lrca %x", ring_id,
			workload->ctx_desc.lrca);

	context_page_num = intel_lr_context_size(
			gvt->dev_priv->engine[ring_id]);

	context_page_num = context_page_num >> PAGE_SHIFT;

	if (IS_BROADWELL(gvt->dev_priv) && ring_id == RCS)
		context_page_num = 19;

	i = 2;

	while (i < context_page_num) {
		context_gpa = intel_vgpu_gma_to_gpa(vgpu->gtt.ggtt_mm,
				(u32)((workload->ctx_desc.lrca + i) <<
				GTT_PAGE_SHIFT));
		if (context_gpa == INTEL_GVT_INVALID_ADDR) {
			gvt_vgpu_err("Invalid guest context descriptor\n");
			return -EINVAL;
		}

		page = i915_gem_object_get_page(ctx_obj, LRC_PPHWSP_PN + i);
		dst = kmap(page);
		intel_gvt_hypervisor_read_gpa(vgpu, context_gpa, dst,
				GTT_PAGE_SIZE);
		kunmap(page);
		i++;
	}

	page = i915_gem_object_get_page(ctx_obj, LRC_STATE_PN);
	shadow_ring_context = kmap(page);

#define COPY_REG(name) \
	intel_gvt_hypervisor_read_gpa(vgpu, workload->ring_context_gpa \
		+ RING_CTX_OFF(name.val), &shadow_ring_context->name.val, 4)

	COPY_REG(ctx_ctrl);
	COPY_REG(ctx_timestamp);

	if (ring_id == RCS) {
		COPY_REG(bb_per_ctx_ptr);
		COPY_REG(rcs_indirect_ctx);
		COPY_REG(rcs_indirect_ctx_offset);
	}
#undef COPY_REG

	set_context_pdp_root_pointer(shadow_ring_context,
				     workload->shadow_mm->shadow_page_table);

	intel_gvt_hypervisor_read_gpa(vgpu,
			workload->ring_context_gpa +
			sizeof(*shadow_ring_context),
			(void *)shadow_ring_context +
			sizeof(*shadow_ring_context),
			GTT_PAGE_SIZE - sizeof(*shadow_ring_context));

	kunmap(page);
	return 0;
}

static inline bool is_gvt_request(struct drm_i915_gem_request *req)
{
	return i915_gem_context_force_single_submission(req->ctx);
}

static int shadow_context_status_change(struct notifier_block *nb,
		unsigned long action, void *data)
{
	struct drm_i915_gem_request *req = (struct drm_i915_gem_request *)data;
	struct intel_gvt *gvt = container_of(nb, struct intel_gvt,
				shadow_ctx_notifier_block[req->engine->id]);
	struct intel_gvt_workload_scheduler *scheduler = &gvt->scheduler;
	struct intel_vgpu_workload *workload =
		scheduler->current_workload[req->engine->id];

	if (!is_gvt_request(req) || unlikely(!workload))
		return NOTIFY_OK;

	switch (action) {
	case INTEL_CONTEXT_SCHEDULE_IN:
		intel_gvt_load_render_mmio(workload->vgpu,
					   workload->ring_id);
		atomic_set(&workload->shadow_ctx_active, 1);
		break;
	case INTEL_CONTEXT_SCHEDULE_OUT:
		intel_gvt_restore_render_mmio(workload->vgpu,
					      workload->ring_id);
		/* If the status is -EINPROGRESS means this workload
		 * doesn't meet any issue during dispatching so when
		 * get the SCHEDULE_OUT set the status to be zero for
		 * good. If the status is NOT -EINPROGRESS means there
		 * is something wrong happened during dispatching and
		 * the status should not be set to zero
		 */
		if (workload->status == -EINPROGRESS)
			workload->status = 0;
		atomic_set(&workload->shadow_ctx_active, 0);
		break;
	default:
		WARN_ON(1);
		return NOTIFY_OK;
	}
	wake_up(&workload->shadow_ctx_status_wq);
	return NOTIFY_OK;
}

static int dispatch_workload(struct intel_vgpu_workload *workload)
{
	int ring_id = workload->ring_id;
	struct i915_gem_context *shadow_ctx = workload->vgpu->shadow_ctx;
	struct drm_i915_private *dev_priv = workload->vgpu->gvt->dev_priv;
	struct intel_engine_cs *engine = dev_priv->engine[ring_id];
	struct drm_i915_gem_request *rq;
	struct intel_vgpu *vgpu = workload->vgpu;
	int ret;

	gvt_dbg_sched("ring id %d prepare to dispatch workload %p\n",
		ring_id, workload);

	shadow_ctx->desc_template &= ~(0x3 << GEN8_CTX_ADDRESSING_MODE_SHIFT);
	shadow_ctx->desc_template |= workload->ctx_desc.addressing_mode <<
				    GEN8_CTX_ADDRESSING_MODE_SHIFT;

	mutex_lock(&dev_priv->drm.struct_mutex);

	/* pin shadow context by gvt even the shadow context will be pinned
	 * when i915 alloc request. That is because gvt will update the guest
	 * context from shadow context when workload is completed, and at that
	 * moment, i915 may already unpined the shadow context to make the
	 * shadow_ctx pages invalid. So gvt need to pin itself. After update
	 * the guest context, gvt can unpin the shadow_ctx safely.
	 */
	ret = engine->context_pin(engine, shadow_ctx);
	if (ret) {
		gvt_vgpu_err("fail to pin shadow context\n");
		workload->status = ret;
		mutex_unlock(&dev_priv->drm.struct_mutex);
		return ret;
	}

	rq = i915_gem_request_alloc(dev_priv->engine[ring_id], shadow_ctx);
	if (IS_ERR(rq)) {
		gvt_vgpu_err("fail to allocate gem request\n");
		ret = PTR_ERR(rq);
		goto out;
	}

	gvt_dbg_sched("ring id %d get i915 gem request %p\n", ring_id, rq);

	workload->req = i915_gem_request_get(rq);

	ret = intel_gvt_scan_and_shadow_workload(workload);
	if (ret)
		goto out;

	if ((workload->ring_id == RCS) &&
	    (workload->wa_ctx.indirect_ctx.size != 0)) {
		ret = intel_gvt_scan_and_shadow_wa_ctx(&workload->wa_ctx);
		if (ret)
			goto out;
	}

	ret = populate_shadow_context(workload);
	if (ret)
		goto out;

	if (workload->prepare) {
		ret = workload->prepare(workload);
		if (ret)
			goto out;
	}

	gvt_dbg_sched("ring id %d submit workload to i915 %p\n",
			ring_id, workload->req);

	ret = 0;
	workload->dispatched = true;
out:
	if (ret)
		workload->status = ret;

	if (!IS_ERR_OR_NULL(rq))
		i915_add_request_no_flush(rq);
	else
		engine->context_unpin(engine, shadow_ctx);

	mutex_unlock(&dev_priv->drm.struct_mutex);
	return ret;
}

static struct intel_vgpu_workload *pick_next_workload(
		struct intel_gvt *gvt, int ring_id)
{
	struct intel_gvt_workload_scheduler *scheduler = &gvt->scheduler;
	struct intel_vgpu_workload *workload = NULL;

	mutex_lock(&gvt->lock);

	/*
	 * no current vgpu / will be scheduled out / no workload
	 * bail out
	 */
	if (!scheduler->current_vgpu) {
		gvt_dbg_sched("ring id %d stop - no current vgpu\n", ring_id);
		goto out;
	}

	if (scheduler->need_reschedule) {
		gvt_dbg_sched("ring id %d stop - will reschedule\n", ring_id);
		goto out;
	}

	if (list_empty(workload_q_head(scheduler->current_vgpu, ring_id))) {
		gvt_dbg_sched("ring id %d stop - no available workload\n",
				ring_id);
		goto out;
	}

	/*
	 * still have current workload, maybe the workload disptacher
	 * fail to submit it for some reason, resubmit it.
	 */
	if (scheduler->current_workload[ring_id]) {
		workload = scheduler->current_workload[ring_id];
		gvt_dbg_sched("ring id %d still have current workload %p\n",
				ring_id, workload);
		goto out;
	}

	/*
	 * pick a workload as current workload
	 * once current workload is set, schedule policy routines
	 * will wait the current workload is finished when trying to
	 * schedule out a vgpu.
	 */
	scheduler->current_workload[ring_id] = container_of(
			workload_q_head(scheduler->current_vgpu, ring_id)->next,
			struct intel_vgpu_workload, list);

	workload = scheduler->current_workload[ring_id];

	gvt_dbg_sched("ring id %d pick new workload %p\n", ring_id, workload);

	atomic_inc(&workload->vgpu->running_workload_num);
out:
	mutex_unlock(&gvt->lock);
	return workload;
}

static void update_guest_context(struct intel_vgpu_workload *workload)
{
	struct intel_vgpu *vgpu = workload->vgpu;
	struct intel_gvt *gvt = vgpu->gvt;
	int ring_id = workload->ring_id;
	struct i915_gem_context *shadow_ctx = workload->vgpu->shadow_ctx;
	struct drm_i915_gem_object *ctx_obj =
		shadow_ctx->engine[ring_id].state->obj;
	struct execlist_ring_context *shadow_ring_context;
	struct page *page;
	void *src;
	unsigned long context_gpa, context_page_num;
	int i;

	gvt_dbg_sched("ring id %d workload lrca %x\n", ring_id,
			workload->ctx_desc.lrca);

	context_page_num = intel_lr_context_size(
			gvt->dev_priv->engine[ring_id]);

	context_page_num = context_page_num >> PAGE_SHIFT;

	if (IS_BROADWELL(gvt->dev_priv) && ring_id == RCS)
		context_page_num = 19;

	i = 2;

	while (i < context_page_num) {
		context_gpa = intel_vgpu_gma_to_gpa(vgpu->gtt.ggtt_mm,
				(u32)((workload->ctx_desc.lrca + i) <<
					GTT_PAGE_SHIFT));
		if (context_gpa == INTEL_GVT_INVALID_ADDR) {
			gvt_vgpu_err("invalid guest context descriptor\n");
			return;
		}

		page = i915_gem_object_get_page(ctx_obj, LRC_PPHWSP_PN + i);
		src = kmap(page);
		intel_gvt_hypervisor_write_gpa(vgpu, context_gpa, src,
				GTT_PAGE_SIZE);
		kunmap(page);
		i++;
	}

	intel_gvt_hypervisor_write_gpa(vgpu, workload->ring_context_gpa +
		RING_CTX_OFF(ring_header.val), &workload->rb_tail, 4);

	page = i915_gem_object_get_page(ctx_obj, LRC_STATE_PN);
	shadow_ring_context = kmap(page);

#define COPY_REG(name) \
	intel_gvt_hypervisor_write_gpa(vgpu, workload->ring_context_gpa + \
		RING_CTX_OFF(name.val), &shadow_ring_context->name.val, 4)

	COPY_REG(ctx_ctrl);
	COPY_REG(ctx_timestamp);

#undef COPY_REG

	intel_gvt_hypervisor_write_gpa(vgpu,
			workload->ring_context_gpa +
			sizeof(*shadow_ring_context),
			(void *)shadow_ring_context +
			sizeof(*shadow_ring_context),
			GTT_PAGE_SIZE - sizeof(*shadow_ring_context));

	kunmap(page);
}

static void complete_current_workload(struct intel_gvt *gvt, int ring_id)
{
	struct intel_gvt_workload_scheduler *scheduler = &gvt->scheduler;
	struct intel_vgpu_workload *workload;
	struct intel_vgpu *vgpu;
	int event;

	mutex_lock(&gvt->lock);

	workload = scheduler->current_workload[ring_id];
	vgpu = workload->vgpu;

<<<<<<< HEAD
	if (!workload->status && !vgpu->resetting) {
=======
	/* For the workload w/ request, needs to wait for the context
	 * switch to make sure request is completed.
	 * For the workload w/o request, directly complete the workload.
	 */
	if (workload->req) {
		struct drm_i915_private *dev_priv =
			workload->vgpu->gvt->dev_priv;
		struct intel_engine_cs *engine =
			dev_priv->engine[workload->ring_id];
>>>>>>> a71c9a1c
		wait_event(workload->shadow_ctx_status_wq,
			   !atomic_read(&workload->shadow_ctx_active));

		i915_gem_request_put(fetch_and_zero(&workload->req));

<<<<<<< HEAD
		for_each_set_bit(event, workload->pending_events,
				 INTEL_GVT_EVENT_MAX)
			intel_vgpu_trigger_virtual_event(vgpu, event);
=======
		if (!workload->status && !vgpu->resetting) {
			update_guest_context(workload);

			for_each_set_bit(event, workload->pending_events,
					 INTEL_GVT_EVENT_MAX)
				intel_vgpu_trigger_virtual_event(vgpu, event);
		}
		mutex_lock(&dev_priv->drm.struct_mutex);
		/* unpin shadow ctx as the shadow_ctx update is done */
		engine->context_unpin(engine, workload->vgpu->shadow_ctx);
		mutex_unlock(&dev_priv->drm.struct_mutex);
>>>>>>> a71c9a1c
	}

	gvt_dbg_sched("ring id %d complete workload %p status %d\n",
			ring_id, workload, workload->status);

	scheduler->current_workload[ring_id] = NULL;

	list_del_init(&workload->list);
	workload->complete(workload);

	atomic_dec(&vgpu->running_workload_num);
	wake_up(&scheduler->workload_complete_wq);
	mutex_unlock(&gvt->lock);
}

struct workload_thread_param {
	struct intel_gvt *gvt;
	int ring_id;
};

static DEFINE_MUTEX(scheduler_mutex);

static int workload_thread(void *priv)
{
	struct workload_thread_param *p = (struct workload_thread_param *)priv;
	struct intel_gvt *gvt = p->gvt;
	int ring_id = p->ring_id;
	struct intel_gvt_workload_scheduler *scheduler = &gvt->scheduler;
	struct intel_vgpu_workload *workload = NULL;
	struct intel_vgpu *vgpu = NULL;
	int ret;
	bool need_force_wake = IS_SKYLAKE(gvt->dev_priv);
	DEFINE_WAIT_FUNC(wait, woken_wake_function);

	kfree(p);

	gvt_dbg_core("workload thread for ring %d started\n", ring_id);

	while (!kthread_should_stop()) {
		add_wait_queue(&scheduler->waitq[ring_id], &wait);
		do {
			workload = pick_next_workload(gvt, ring_id);
			if (workload)
				break;
			wait_woken(&wait, TASK_INTERRUPTIBLE,
				   MAX_SCHEDULE_TIMEOUT);
		} while (!kthread_should_stop());
		remove_wait_queue(&scheduler->waitq[ring_id], &wait);

		if (!workload)
			break;

		mutex_lock(&scheduler_mutex);

		gvt_dbg_sched("ring id %d next workload %p vgpu %d\n",
				workload->ring_id, workload,
				workload->vgpu->id);

		intel_runtime_pm_get(gvt->dev_priv);

		gvt_dbg_sched("ring id %d will dispatch workload %p\n",
				workload->ring_id, workload);

		if (need_force_wake)
			intel_uncore_forcewake_get(gvt->dev_priv,
					FORCEWAKE_ALL);

		mutex_lock(&gvt->lock);
		ret = dispatch_workload(workload);
		mutex_unlock(&gvt->lock);

		if (ret) {
			vgpu = workload->vgpu;
			gvt_vgpu_err("fail to dispatch workload, skip\n");
			goto complete;
		}

		gvt_dbg_sched("ring id %d wait workload %p\n",
				workload->ring_id, workload);
		i915_wait_request(workload->req, 0, MAX_SCHEDULE_TIMEOUT);

complete:
		gvt_dbg_sched("will complete workload %p, status: %d\n",
				workload, workload->status);

<<<<<<< HEAD
		if (workload->req)
			i915_gem_request_put(fetch_and_zero(&workload->req));

=======
>>>>>>> a71c9a1c
		complete_current_workload(gvt, ring_id);

		if (need_force_wake)
			intel_uncore_forcewake_put(gvt->dev_priv,
					FORCEWAKE_ALL);

		intel_runtime_pm_put(gvt->dev_priv);

		mutex_unlock(&scheduler_mutex);

	}
	return 0;
}

void intel_gvt_wait_vgpu_idle(struct intel_vgpu *vgpu)
{
	struct intel_gvt *gvt = vgpu->gvt;
	struct intel_gvt_workload_scheduler *scheduler = &gvt->scheduler;

	if (atomic_read(&vgpu->running_workload_num)) {
		gvt_dbg_sched("wait vgpu idle\n");

		wait_event(scheduler->workload_complete_wq,
				!atomic_read(&vgpu->running_workload_num));
	}
}

void intel_gvt_clean_workload_scheduler(struct intel_gvt *gvt)
{
	struct intel_gvt_workload_scheduler *scheduler = &gvt->scheduler;
	struct intel_engine_cs *engine;
	enum intel_engine_id i;

	gvt_dbg_core("clean workload scheduler\n");

	for_each_engine(engine, gvt->dev_priv, i) {
		atomic_notifier_chain_unregister(
					&engine->context_status_notifier,
					&gvt->shadow_ctx_notifier_block[i]);
		kthread_stop(scheduler->thread[i]);
	}
}

int intel_gvt_init_workload_scheduler(struct intel_gvt *gvt)
{
	struct intel_gvt_workload_scheduler *scheduler = &gvt->scheduler;
	struct workload_thread_param *param = NULL;
	struct intel_engine_cs *engine;
	enum intel_engine_id i;
	int ret;

	gvt_dbg_core("init workload scheduler\n");

	init_waitqueue_head(&scheduler->workload_complete_wq);

	for_each_engine(engine, gvt->dev_priv, i) {
		init_waitqueue_head(&scheduler->waitq[i]);

		param = kzalloc(sizeof(*param), GFP_KERNEL);
		if (!param) {
			ret = -ENOMEM;
			goto err;
		}

		param->gvt = gvt;
		param->ring_id = i;

		scheduler->thread[i] = kthread_run(workload_thread, param,
			"gvt workload %d", i);
		if (IS_ERR(scheduler->thread[i])) {
			gvt_err("fail to create workload thread\n");
			ret = PTR_ERR(scheduler->thread[i]);
			goto err;
		}

		gvt->shadow_ctx_notifier_block[i].notifier_call =
					shadow_context_status_change;
		atomic_notifier_chain_register(&engine->context_status_notifier,
					&gvt->shadow_ctx_notifier_block[i]);
	}
	return 0;
err:
	intel_gvt_clean_workload_scheduler(gvt);
	kfree(param);
	param = NULL;
	return ret;
}

void intel_vgpu_clean_gvt_context(struct intel_vgpu *vgpu)
{
	i915_gem_context_put_unlocked(vgpu->shadow_ctx);
}

int intel_vgpu_init_gvt_context(struct intel_vgpu *vgpu)
{
	atomic_set(&vgpu->running_workload_num, 0);

	vgpu->shadow_ctx = i915_gem_context_create_gvt(
			&vgpu->gvt->dev_priv->drm);
	if (IS_ERR(vgpu->shadow_ctx))
		return PTR_ERR(vgpu->shadow_ctx);

	vgpu->shadow_ctx->engine[RCS].initialised = true;

	return 0;
}<|MERGE_RESOLUTION|>--- conflicted
+++ resolved
@@ -397,9 +397,6 @@
 	workload = scheduler->current_workload[ring_id];
 	vgpu = workload->vgpu;
 
-<<<<<<< HEAD
-	if (!workload->status && !vgpu->resetting) {
-=======
 	/* For the workload w/ request, needs to wait for the context
 	 * switch to make sure request is completed.
 	 * For the workload w/o request, directly complete the workload.
@@ -409,17 +406,11 @@
 			workload->vgpu->gvt->dev_priv;
 		struct intel_engine_cs *engine =
 			dev_priv->engine[workload->ring_id];
->>>>>>> a71c9a1c
 		wait_event(workload->shadow_ctx_status_wq,
 			   !atomic_read(&workload->shadow_ctx_active));
 
 		i915_gem_request_put(fetch_and_zero(&workload->req));
 
-<<<<<<< HEAD
-		for_each_set_bit(event, workload->pending_events,
-				 INTEL_GVT_EVENT_MAX)
-			intel_vgpu_trigger_virtual_event(vgpu, event);
-=======
 		if (!workload->status && !vgpu->resetting) {
 			update_guest_context(workload);
 
@@ -431,7 +422,6 @@
 		/* unpin shadow ctx as the shadow_ctx update is done */
 		engine->context_unpin(engine, workload->vgpu->shadow_ctx);
 		mutex_unlock(&dev_priv->drm.struct_mutex);
->>>>>>> a71c9a1c
 	}
 
 	gvt_dbg_sched("ring id %d complete workload %p status %d\n",
@@ -517,12 +507,6 @@
 		gvt_dbg_sched("will complete workload %p, status: %d\n",
 				workload, workload->status);
 
-<<<<<<< HEAD
-		if (workload->req)
-			i915_gem_request_put(fetch_and_zero(&workload->req));
-
-=======
->>>>>>> a71c9a1c
 		complete_current_workload(gvt, ring_id);
 
 		if (need_force_wake)
