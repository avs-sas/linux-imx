--- conflicted
+++ resolved
@@ -139,63 +139,7 @@
 
 static void gmch_ggtt_invalidate(struct i915_ggtt *ggtt)
 {
-<<<<<<< HEAD
-	bool has_full_ppgtt;
-	bool has_full_48bit_ppgtt;
-
-	if (!dev_priv->info.has_aliasing_ppgtt)
-		return 0;
-
-	has_full_ppgtt = dev_priv->info.has_full_ppgtt;
-	has_full_48bit_ppgtt = dev_priv->info.has_full_48bit_ppgtt;
-
-	if (intel_vgpu_active(dev_priv)) {
-		/* GVT-g has no support for 32bit ppgtt */
-		has_full_ppgtt = false;
-		has_full_48bit_ppgtt = intel_vgpu_has_full_48bit_ppgtt(dev_priv);
-	}
-
-	/*
-	 * We don't allow disabling PPGTT for gen9+ as it's a requirement for
-	 * execlists, the sole mechanism available to submit work.
-	 */
-	if (enable_ppgtt == 0 && INTEL_GEN(dev_priv) < 9)
-		return 0;
-
-	/* Full PPGTT is required by the Gen9 cmdparser */
-	if (enable_ppgtt == 1 && INTEL_GEN(dev_priv) != 9)
-		return 1;
-
-	if (enable_ppgtt == 2 && has_full_ppgtt)
-		return 2;
-
-	if (enable_ppgtt == 3 && has_full_48bit_ppgtt)
-		return 3;
-
-	/* Disable ppgtt on SNB if VT-d is on. */
-	if (IS_GEN6(dev_priv) && intel_vtd_active()) {
-		DRM_INFO("Disabling PPGTT because VT-d is on\n");
-		return 0;
-	}
-
-	/* Early VLV doesn't have this */
-	if (IS_VALLEYVIEW(dev_priv) && dev_priv->drm.pdev->revision < 0xb) {
-		DRM_DEBUG_DRIVER("disabling PPGTT on pre-B3 step VLV\n");
-		return 0;
-	}
-
-	if (HAS_LOGICAL_RING_CONTEXTS(dev_priv)) {
-		if (has_full_48bit_ppgtt)
-			return 3;
-
-		if (has_full_ppgtt)
-			return 2;
-	}
-
-	return 1;
-=======
 	intel_gtt_chipset_flush();
->>>>>>> f7688b48
 }
 
 static int ppgtt_bind_vma(struct i915_vma *vma,
@@ -1593,63 +1537,6 @@
 	return ERR_PTR(err);
 }
 
-<<<<<<< HEAD
-static void gen6_dump_ppgtt(struct i915_hw_ppgtt *base, struct seq_file *m)
-{
-	struct gen6_hw_ppgtt *ppgtt = to_gen6_ppgtt(base);
-	const gen6_pte_t scratch_pte = ppgtt->scratch_pte;
-	struct i915_page_table *pt;
-	u32 pte, pde;
-
-	gen6_for_all_pdes(pt, &base->pd, pde) {
-		gen6_pte_t *vaddr;
-
-		if (pt == base->vm.scratch_pt)
-			continue;
-
-		if (i915_vma_is_bound(ppgtt->vma, I915_VMA_GLOBAL_BIND)) {
-			u32 expected =
-				GEN6_PDE_ADDR_ENCODE(px_dma(pt)) |
-				GEN6_PDE_VALID;
-			u32 pd_entry = readl(ppgtt->pd_addr + pde);
-
-			if (pd_entry != expected)
-				seq_printf(m,
-					   "\tPDE #%d mismatch: Actual PDE: %x Expected PDE: %x\n",
-					   pde,
-					   pd_entry,
-					   expected);
-
-			seq_printf(m, "\tPDE: %x\n", pd_entry);
-		}
-
-		vaddr = kmap_atomic_px(base->pd.page_table[pde]);
-		for (pte = 0; pte < GEN6_PTES; pte += 4) {
-			int i;
-
-			for (i = 0; i < 4; i++)
-				if (vaddr[pte + i] != scratch_pte)
-					break;
-			if (i == 4)
-				continue;
-
-			seq_printf(m, "\t\t(%03d, %04d) %08llx: ",
-				   pde, pte,
-				   (pde * GEN6_PTES + pte) * I915_GTT_PAGE_SIZE);
-			for (i = 0; i < 4; i++) {
-				if (vaddr[pte + i] != scratch_pte)
-					seq_printf(m, " %08x", vaddr[pte + i]);
-				else
-					seq_puts(m, "  SCRATCH");
-			}
-			seq_puts(m, "\n");
-		}
-		kunmap_atomic(vaddr);
-	}
-}
-
-=======
->>>>>>> f7688b48
 /* Write pde (index) from the page directory @pd to the page table @pt */
 static inline void gen6_write_pde(const struct gen6_ppgtt *ppgtt,
 				  const unsigned int pde,
@@ -1929,11 +1816,7 @@
 		       u32 unused)
 {
 	struct i915_ggtt *ggtt = i915_vm_to_ggtt(vma->vm);
-<<<<<<< HEAD
-	struct gen6_hw_ppgtt *ppgtt = vma->private;
-=======
 	struct gen6_ppgtt *ppgtt = vma->private;
->>>>>>> f7688b48
 	u32 ggtt_offset = i915_ggtt_offset(vma) / I915_GTT_PAGE_SIZE;
 	struct i915_page_table *pt;
 	unsigned int pde;
@@ -2017,15 +1900,10 @@
 
 int gen6_ppgtt_pin(struct i915_ppgtt *base)
 {
-<<<<<<< HEAD
-	struct gen6_hw_ppgtt *ppgtt = to_gen6_ppgtt(base);
-	int err;
-=======
 	struct gen6_ppgtt *ppgtt = to_gen6_ppgtt(base);
 	int err;
 
 	GEM_BUG_ON(ppgtt->base.vm.closed);
->>>>>>> f7688b48
 
 	/*
 	 * Workaround the limited maximum vma->pin_count and the aliasing_ppgtt
@@ -2086,19 +1964,8 @@
 	if (!ppgtt)
 		return ERR_PTR(-ENOMEM);
 
-<<<<<<< HEAD
-	kref_init(&ppgtt->base.ref);
-
-	ppgtt->base.vm.i915 = i915;
-	ppgtt->base.vm.dma = &i915->drm.pdev->dev;
-
-	ppgtt->base.vm.total = I915_PDES * GEN6_PTES * I915_GTT_PAGE_SIZE;
-
-	i915_address_space_init(&ppgtt->base.vm, i915);
-=======
 	ppgtt_init(&ppgtt->base, &i915->gt);
 	ppgtt->base.vm.top = 1;
->>>>>>> f7688b48
 
 	ppgtt->base.vm.allocate_va_range = gen6_alloc_va_range;
 	ppgtt->base.vm.clear_range = gen6_ppgtt_clear_range;
@@ -3502,12 +3369,8 @@
 			 * The only thing we need are DMA addresses.
 			 */
 			sg_set_page(sg, NULL, I915_GTT_PAGE_SIZE, 0);
-<<<<<<< HEAD
-			sg_dma_address(sg) = in[offset + src_idx];
-=======
 			sg_dma_address(sg) =
 				i915_gem_object_get_dma_address(obj, src_idx);
->>>>>>> f7688b48
 			sg_dma_len(sg) = I915_GTT_PAGE_SIZE;
 			sg = sg_next(sg);
 			src_idx -= stride;
@@ -3521,10 +3384,6 @@
 intel_rotate_pages(struct intel_rotation_info *rot_info,
 		   struct drm_i915_gem_object *obj)
 {
-<<<<<<< HEAD
-	const unsigned long n_pages = obj->base.size / I915_GTT_PAGE_SIZE;
-=======
->>>>>>> f7688b48
 	unsigned int size = intel_rotation_info_size(rot_info);
 	struct sg_table *st;
 	struct scatterlist *sg;
