--- conflicted
+++ resolved
@@ -453,19 +453,7 @@
 	if (ret)
 		goto err_msm_uninit;
 
-<<<<<<< HEAD
-	if (!dev->dma_parms) {
-		dev->dma_parms = devm_kzalloc(dev, sizeof(*dev->dma_parms),
-					      GFP_KERNEL);
-		if (!dev->dma_parms) {
-			ret = -ENOMEM;
-			goto err_msm_uninit;
-		}
-	}
-	dma_set_max_seg_size(dev, DMA_BIT_MASK(32));
-=======
 	dma_set_max_seg_size(dev, UINT_MAX);
->>>>>>> d1988041
 
 	msm_gem_shrinker_init(ddev);
 
