--- conflicted
+++ resolved
@@ -422,14 +422,9 @@
 			err = hpd_asserted;
 
 		if (err) {
-<<<<<<< HEAD
-			dev_err(panel->dev,
-				"error waiting for hpd GPIO: %d\n", err);
-=======
 			if (err != -ETIMEDOUT)
 				dev_err(panel->dev,
 					"error waiting for hpd GPIO: %d\n", err);
->>>>>>> 25423f4b
 			goto error;
 		}
 	}
@@ -444,8 +439,6 @@
 	p->unprepared_time = ktime_get();
 
 	return err;
-<<<<<<< HEAD
-=======
 }
 
 /*
@@ -471,7 +464,6 @@
 		dev_warn(panel->dev, "Prepare needed %d retries\n", try);
 
 	return ret;
->>>>>>> 25423f4b
 }
 
 static int panel_simple_enable(struct drm_panel *panel)
