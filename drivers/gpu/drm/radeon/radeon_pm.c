--- conflicted
+++ resolved
@@ -472,15 +472,9 @@
 	.attrs = hwmon_attributes,
 };
 
-<<<<<<< HEAD
-static void radeon_hwmon_init(struct radeon_device *rdev)
-{
-	int err;
-=======
 static int radeon_hwmon_init(struct radeon_device *rdev)
 {
 	int err = 0;
->>>>>>> 56385a12
 
 	rdev->pm.int_hwmon_dev = NULL;
 
@@ -489,13 +483,6 @@
 	case THERMAL_TYPE_RV770:
 	case THERMAL_TYPE_EVERGREEN:
 		rdev->pm.int_hwmon_dev = hwmon_device_register(rdev->dev);
-<<<<<<< HEAD
-		dev_set_drvdata(rdev->pm.int_hwmon_dev, rdev->ddev);
-		err = sysfs_create_group(&rdev->pm.int_hwmon_dev->kobj,
-					 &hwmon_attrgroup);
-		if (err)
-			DRM_ERROR("Unable to create hwmon sysfs file: %d\n", err);
-=======
 		if (IS_ERR(rdev->pm.int_hwmon_dev)) {
 			err = PTR_ERR(rdev->pm.int_hwmon_dev);
 			dev_err(rdev->dev,
@@ -510,16 +497,12 @@
 				"Unable to create hwmon sysfs file: %d\n", err);
 			hwmon_device_unregister(rdev->dev);
 		}
->>>>>>> 56385a12
 		break;
 	default:
 		break;
 	}
-<<<<<<< HEAD
-=======
 
 	return err;
->>>>>>> 56385a12
 }
 
 static void radeon_hwmon_fini(struct radeon_device *rdev)
@@ -590,13 +573,9 @@
 	}
 
 	/* set up the internal thermal sensor if applicable */
-<<<<<<< HEAD
-	radeon_hwmon_init(rdev);
-=======
 	ret = radeon_hwmon_init(rdev);
 	if (ret)
 		return ret;
->>>>>>> 56385a12
 	if (rdev->pm.num_power_states > 1) {
 		/* where's the best place to put these? */
 		ret = device_create_file(rdev->dev, &dev_attr_power_profile);
