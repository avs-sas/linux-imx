--- conflicted
+++ resolved
@@ -828,16 +828,12 @@
 	adjusted_mode->flags |= (DRM_MODE_FLAG_PHSYNC | DRM_MODE_FLAG_PVSYNC);
 	adjusted_mode->flags &= ~(DRM_MODE_FLAG_NHSYNC | DRM_MODE_FLAG_NVSYNC);
 
-<<<<<<< HEAD
-	/* Do a full modeset if crtc_state->active is changed to be true. */
-=======
 	/*
 	 * Do a full modeset if crtc_state->active is changed to be true.
 	 * This ensures our ->mode_set() is called to get the DSI controller
 	 * and the PHY ready to send DCS commands, when only the connector's
 	 * DPMS is brought out of "Off" status.
 	 */
->>>>>>> 3b17187f
 	if (crtc_state->active_changed && crtc_state->active)
 		crtc_state->mode_changed = true;
 
@@ -867,18 +863,7 @@
 	memcpy(&dsi->mode, adjusted_mode, sizeof(dsi->mode));
 	drm_mode_debug_printmodeline(adjusted_mode);
 
-<<<<<<< HEAD
-static void
-nwl_dsi_bridge_atomic_pre_enable(struct drm_bridge *bridge,
-				 struct drm_bridge_state *old_bridge_state)
-{
-	struct nwl_dsi *dsi = bridge_to_dsi(bridge);
-	int ret;
-
-	pm_runtime_get_sync(dsi->dev);
-=======
 	pm_runtime_get_sync(dev);
->>>>>>> 3b17187f
 
 	if (clk_prepare_enable(dsi->lcdif_clk) < 0)
 		return;
@@ -993,15 +978,9 @@
 	.atomic_destroy_state	= drm_atomic_helper_bridge_destroy_state,
 	.atomic_reset		= drm_atomic_helper_bridge_reset,
 	.atomic_check		= nwl_dsi_bridge_atomic_check,
-<<<<<<< HEAD
-	.atomic_pre_enable	= nwl_dsi_bridge_atomic_pre_enable,
-	.atomic_enable		= nwl_dsi_bridge_atomic_enable,
-	.atomic_disable		= nwl_dsi_bridge_atomic_disable,
-=======
 	.atomic_enable		= nwl_dsi_bridge_atomic_enable,
 	.atomic_disable		= nwl_dsi_bridge_atomic_disable,
 	.atomic_get_input_bus_fmts = nwl_bridge_atomic_get_input_bus_fmts,
->>>>>>> 3b17187f
 	.mode_set		= nwl_dsi_bridge_mode_set,
 	.mode_valid		= nwl_dsi_bridge_mode_valid,
 	.attach			= nwl_dsi_bridge_attach,
