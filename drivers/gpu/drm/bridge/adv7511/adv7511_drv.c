--- conflicted
+++ resolved
@@ -379,14 +379,10 @@
 	regcache_mark_dirty(adv7511->regmap);
 }
 
-<<<<<<< HEAD
+static void adv7511_power_off(struct adv7511 *adv7511)
+{
+	__adv7511_power_off(adv7511);
 	if (adv7511->type == ADV7533 || adv7511->type == ADV7535)
-=======
-static void adv7511_power_off(struct adv7511 *adv7511)
-{
-	__adv7511_power_off(adv7511);
-	if (adv7511->type == ADV7533)
->>>>>>> 3f1d77ca
 		adv7533_dsi_power_off(adv7511);
 	adv7511->powered = false;
 }
