// SPDX-License-Identifier: GPL-2.0-only
/**************************************************************************
 * Copyright (c) 2007-2011, Intel Corporation.
 * All Rights Reserved.
 * Copyright (c) 2008, Tungsten Graphics, Inc. Cedar Park, TX., USA.
 * All Rights Reserved.
 *
 **************************************************************************/

#include <linux/cpu.h>
#include <linux/module.h>
#include <linux/notifier.h>
#include <linux/pm_runtime.h>
#include <linux/spinlock.h>
#include <linux/delay.h>

#include <asm/set_memory.h>

#include <acpi/video.h>

#include <drm/drm.h>
#include <drm/drm_drv.h>
#include <drm/drm_fb_helper.h>
#include <drm/drm_file.h>
#include <drm/drm_ioctl.h>
#include <drm/drm_pciids.h>
#include <drm/drm_vblank.h>

#include "framebuffer.h"
#include "intel_bios.h"
#include "mid_bios.h"
#include "power.h"
#include "psb_drv.h"
#include "psb_intel_reg.h"
#include "psb_irq.h"
#include "psb_reg.h"

static const struct drm_driver driver;
static int psb_pci_probe(struct pci_dev *pdev, const struct pci_device_id *ent);

/*
 * The table below contains a mapping of the PCI vendor ID and the PCI Device ID
 * to the different groups of PowerVR 5-series chip designs
 *
 * 0x8086 = Intel Corporation
 *
 * PowerVR SGX535    - Poulsbo    - Intel GMA 500, Intel Atom Z5xx
 * PowerVR SGX535    - Moorestown - Intel GMA 600
 * PowerVR SGX535    - Oaktrail   - Intel GMA 600, Intel Atom Z6xx, E6xx
 * PowerVR SGX545    - Cedartrail - Intel GMA 3600, Intel Atom D2500, N2600
 * PowerVR SGX545    - Cedartrail - Intel GMA 3650, Intel Atom D2550, D2700,
 *                                  N2800
 */
static const struct pci_device_id pciidlist[] = {
	/* Poulsbo */
	{ 0x8086, 0x8108, PCI_ANY_ID, PCI_ANY_ID, 0, 0, (long) &psb_chip_ops },
	{ 0x8086, 0x8109, PCI_ANY_ID, PCI_ANY_ID, 0, 0, (long) &psb_chip_ops },
	/* Oak Trail */
	{ 0x8086, 0x4100, PCI_ANY_ID, PCI_ANY_ID, 0, 0, (long) &oaktrail_chip_ops },
	{ 0x8086, 0x4101, PCI_ANY_ID, PCI_ANY_ID, 0, 0, (long) &oaktrail_chip_ops },
	{ 0x8086, 0x4102, PCI_ANY_ID, PCI_ANY_ID, 0, 0, (long) &oaktrail_chip_ops },
	{ 0x8086, 0x4103, PCI_ANY_ID, PCI_ANY_ID, 0, 0, (long) &oaktrail_chip_ops },
	{ 0x8086, 0x4104, PCI_ANY_ID, PCI_ANY_ID, 0, 0, (long) &oaktrail_chip_ops },
	{ 0x8086, 0x4105, PCI_ANY_ID, PCI_ANY_ID, 0, 0, (long) &oaktrail_chip_ops },
	{ 0x8086, 0x4106, PCI_ANY_ID, PCI_ANY_ID, 0, 0, (long) &oaktrail_chip_ops },
	{ 0x8086, 0x4107, PCI_ANY_ID, PCI_ANY_ID, 0, 0, (long) &oaktrail_chip_ops },
	{ 0x8086, 0x4108, PCI_ANY_ID, PCI_ANY_ID, 0, 0, (long) &oaktrail_chip_ops },
	/* Cedar Trail */
	{ 0x8086, 0x0be0, PCI_ANY_ID, PCI_ANY_ID, 0, 0, (long) &cdv_chip_ops },
	{ 0x8086, 0x0be1, PCI_ANY_ID, PCI_ANY_ID, 0, 0, (long) &cdv_chip_ops },
	{ 0x8086, 0x0be2, PCI_ANY_ID, PCI_ANY_ID, 0, 0, (long) &cdv_chip_ops },
	{ 0x8086, 0x0be3, PCI_ANY_ID, PCI_ANY_ID, 0, 0, (long) &cdv_chip_ops },
	{ 0x8086, 0x0be4, PCI_ANY_ID, PCI_ANY_ID, 0, 0, (long) &cdv_chip_ops },
	{ 0x8086, 0x0be5, PCI_ANY_ID, PCI_ANY_ID, 0, 0, (long) &cdv_chip_ops },
	{ 0x8086, 0x0be6, PCI_ANY_ID, PCI_ANY_ID, 0, 0, (long) &cdv_chip_ops },
	{ 0x8086, 0x0be7, PCI_ANY_ID, PCI_ANY_ID, 0, 0, (long) &cdv_chip_ops },
	{ 0x8086, 0x0be8, PCI_ANY_ID, PCI_ANY_ID, 0, 0, (long) &cdv_chip_ops },
	{ 0x8086, 0x0be9, PCI_ANY_ID, PCI_ANY_ID, 0, 0, (long) &cdv_chip_ops },
	{ 0x8086, 0x0bea, PCI_ANY_ID, PCI_ANY_ID, 0, 0, (long) &cdv_chip_ops },
	{ 0x8086, 0x0beb, PCI_ANY_ID, PCI_ANY_ID, 0, 0, (long) &cdv_chip_ops },
	{ 0x8086, 0x0bec, PCI_ANY_ID, PCI_ANY_ID, 0, 0, (long) &cdv_chip_ops },
	{ 0x8086, 0x0bed, PCI_ANY_ID, PCI_ANY_ID, 0, 0, (long) &cdv_chip_ops },
	{ 0x8086, 0x0bee, PCI_ANY_ID, PCI_ANY_ID, 0, 0, (long) &cdv_chip_ops },
	{ 0x8086, 0x0bef, PCI_ANY_ID, PCI_ANY_ID, 0, 0, (long) &cdv_chip_ops },
	{ 0, }
};
MODULE_DEVICE_TABLE(pci, pciidlist);

/*
 * Standard IOCTLs.
 */
static const struct drm_ioctl_desc psb_ioctls[] = {
};

/**
 *	psb_spank		-	reset the 2D engine
 *	@dev_priv: our PSB DRM device
 *
 *	Soft reset the graphics engine and then reload the necessary registers.
 */
void psb_spank(struct drm_psb_private *dev_priv)
{
	PSB_WSGX32(_PSB_CS_RESET_BIF_RESET | _PSB_CS_RESET_DPM_RESET |
		_PSB_CS_RESET_TA_RESET | _PSB_CS_RESET_USE_RESET |
		_PSB_CS_RESET_ISP_RESET | _PSB_CS_RESET_TSP_RESET |
		_PSB_CS_RESET_TWOD_RESET, PSB_CR_SOFT_RESET);
	PSB_RSGX32(PSB_CR_SOFT_RESET);

	msleep(1);

	PSB_WSGX32(0, PSB_CR_SOFT_RESET);
	wmb();
	PSB_WSGX32(PSB_RSGX32(PSB_CR_BIF_CTRL) | _PSB_CB_CTRL_CLEAR_FAULT,
		   PSB_CR_BIF_CTRL);
	wmb();
	(void) PSB_RSGX32(PSB_CR_BIF_CTRL);

	msleep(1);
	PSB_WSGX32(PSB_RSGX32(PSB_CR_BIF_CTRL) & ~_PSB_CB_CTRL_CLEAR_FAULT,
		   PSB_CR_BIF_CTRL);
	(void) PSB_RSGX32(PSB_CR_BIF_CTRL);
	PSB_WSGX32(dev_priv->gtt.gatt_start, PSB_CR_BIF_TWOD_REQ_BASE);
}

static int psb_do_init(struct drm_device *dev)
{
	struct drm_psb_private *dev_priv = dev->dev_private;
	struct psb_gtt *pg = &dev_priv->gtt;

	uint32_t stolen_gtt;

	if (pg->mmu_gatt_start & 0x0FFFFFFF) {
		dev_err(dev->dev, "Gatt must be 256M aligned. This is a bug.\n");
		return -EINVAL;
	}

	stolen_gtt = (pg->stolen_size >> PAGE_SHIFT) * 4;
	stolen_gtt = (stolen_gtt + PAGE_SIZE - 1) >> PAGE_SHIFT;
	stolen_gtt = (stolen_gtt < pg->gtt_pages) ? stolen_gtt : pg->gtt_pages;

	dev_priv->gatt_free_offset = pg->mmu_gatt_start +
	    (stolen_gtt << PAGE_SHIFT) * 1024;

	spin_lock_init(&dev_priv->irqmask_lock);

	PSB_WSGX32(0x00000000, PSB_CR_BIF_BANK0);
	PSB_WSGX32(0x00000000, PSB_CR_BIF_BANK1);
	PSB_RSGX32(PSB_CR_BIF_BANK1);

	/* Do not bypass any MMU access, let them pagefault instead */
	PSB_WSGX32((PSB_RSGX32(PSB_CR_BIF_CTRL) & ~_PSB_MMU_ER_MASK),
		   PSB_CR_BIF_CTRL);
	PSB_RSGX32(PSB_CR_BIF_CTRL);

	psb_spank(dev_priv);

	/* mmu_gatt ?? */
	PSB_WSGX32(pg->gatt_start, PSB_CR_BIF_TWOD_REQ_BASE);
	PSB_RSGX32(PSB_CR_BIF_TWOD_REQ_BASE); /* Post */

	return 0;
}

static void psb_driver_unload(struct drm_device *dev)
{
	struct drm_psb_private *dev_priv = dev->dev_private;

	/* TODO: Kill vblank etc here */

	if (dev_priv) {
		if (dev_priv->backlight_device)
			gma_backlight_exit(dev);
		psb_modeset_cleanup(dev);

		if (dev_priv->ops->chip_teardown)
			dev_priv->ops->chip_teardown(dev);

		psb_intel_opregion_fini(dev);

		if (dev_priv->pf_pd) {
			psb_mmu_free_pagedir(dev_priv->pf_pd);
			dev_priv->pf_pd = NULL;
		}
		if (dev_priv->mmu) {
			struct psb_gtt *pg = &dev_priv->gtt;

			down_read(&pg->sem);
			psb_mmu_remove_pfn_sequence(
				psb_mmu_get_default_pd
				(dev_priv->mmu),
				pg->mmu_gatt_start,
				dev_priv->vram_stolen_size >> PAGE_SHIFT);
			up_read(&pg->sem);
			psb_mmu_driver_takedown(dev_priv->mmu);
			dev_priv->mmu = NULL;
		}
		psb_gtt_takedown(dev);
		if (dev_priv->scratch_page) {
			set_pages_wb(dev_priv->scratch_page, 1);
			__free_page(dev_priv->scratch_page);
			dev_priv->scratch_page = NULL;
		}
		if (dev_priv->vdc_reg) {
			iounmap(dev_priv->vdc_reg);
			dev_priv->vdc_reg = NULL;
		}
		if (dev_priv->sgx_reg) {
			iounmap(dev_priv->sgx_reg);
			dev_priv->sgx_reg = NULL;
		}
		if (dev_priv->aux_reg) {
			iounmap(dev_priv->aux_reg);
			dev_priv->aux_reg = NULL;
		}
		pci_dev_put(dev_priv->aux_pdev);
		pci_dev_put(dev_priv->lpc_pdev);

		/* Destroy VBT data */
		psb_intel_destroy_bios(dev);

		kfree(dev_priv);
		dev->dev_private = NULL;
	}
	gma_power_uninit(dev);
}

static int psb_driver_load(struct drm_device *dev, unsigned long flags)
{
	struct pci_dev *pdev = to_pci_dev(dev->dev);
	struct drm_psb_private *dev_priv;
	unsigned long resource_start, resource_len;
	unsigned long irqflags;
	int ret = -ENOMEM;
	struct drm_connector *connector;
	struct gma_encoder *gma_encoder;
	struct psb_gtt *pg;

	/* allocating and initializing driver private data */
	dev_priv = kzalloc(sizeof(*dev_priv), GFP_KERNEL);
	if (dev_priv == NULL)
		return -ENOMEM;

	dev_priv->ops = (struct psb_ops *)flags;
	dev_priv->dev = dev;
	dev->dev_private = (void *) dev_priv;

	pg = &dev_priv->gtt;

	pci_set_master(pdev);

	dev_priv->num_pipe = dev_priv->ops->pipes;

	resource_start = pci_resource_start(pdev, PSB_MMIO_RESOURCE);

	dev_priv->vdc_reg =
	    ioremap(resource_start + PSB_VDC_OFFSET, PSB_VDC_SIZE);
	if (!dev_priv->vdc_reg)
		goto out_err;

	dev_priv->sgx_reg = ioremap(resource_start + dev_priv->ops->sgx_offset,
							PSB_SGX_SIZE);
	if (!dev_priv->sgx_reg)
		goto out_err;

	if (IS_MRST(dev)) {
		int domain = pci_domain_nr(pdev->bus);

		dev_priv->aux_pdev =
			pci_get_domain_bus_and_slot(domain, 0,
						    PCI_DEVFN(3, 0));

		if (dev_priv->aux_pdev) {
			resource_start = pci_resource_start(dev_priv->aux_pdev,
							    PSB_AUX_RESOURCE);
			resource_len = pci_resource_len(dev_priv->aux_pdev,
							PSB_AUX_RESOURCE);
			dev_priv->aux_reg = ioremap(resource_start,
							    resource_len);
			if (!dev_priv->aux_reg)
				goto out_err;

			DRM_DEBUG_KMS("Found aux vdc");
		} else {
			/* Couldn't find the aux vdc so map to primary vdc */
			dev_priv->aux_reg = dev_priv->vdc_reg;
			DRM_DEBUG_KMS("Couldn't find aux pci device");
		}
		dev_priv->gmbus_reg = dev_priv->aux_reg;

		dev_priv->lpc_pdev =
			pci_get_domain_bus_and_slot(domain, 0,
						    PCI_DEVFN(31, 0));
		if (dev_priv->lpc_pdev) {
			pci_read_config_word(dev_priv->lpc_pdev, PSB_LPC_GBA,
				&dev_priv->lpc_gpio_base);
			pci_write_config_dword(dev_priv->lpc_pdev, PSB_LPC_GBA,
				(u32)dev_priv->lpc_gpio_base | (1L<<31));
			pci_read_config_word(dev_priv->lpc_pdev, PSB_LPC_GBA,
				&dev_priv->lpc_gpio_base);
			dev_priv->lpc_gpio_base &= 0xffc0;
			if (dev_priv->lpc_gpio_base)
				DRM_DEBUG_KMS("Found LPC GPIO at 0x%04x\n",
						dev_priv->lpc_gpio_base);
			else {
				pci_dev_put(dev_priv->lpc_pdev);
				dev_priv->lpc_pdev = NULL;
			}
		}
	} else {
		dev_priv->gmbus_reg = dev_priv->vdc_reg;
	}

	psb_intel_opregion_setup(dev);

	ret = dev_priv->ops->chip_setup(dev);
	if (ret)
		goto out_err;

	/* Init OSPM support */
	gma_power_init(dev);

	ret = -ENOMEM;

	dev_priv->scratch_page = alloc_page(GFP_DMA32 | __GFP_ZERO);
	if (!dev_priv->scratch_page)
		goto out_err;

	set_pages_uc(dev_priv->scratch_page, 1);

	ret = psb_gtt_init(dev, 0);
	if (ret)
		goto out_err;

	ret = -ENOMEM;

<<<<<<< HEAD
	dev_priv->mmu = psb_mmu_driver_init(dev, 1, 0, 0);
=======
	dev_priv->mmu = psb_mmu_driver_init(dev, 1, 0, NULL);
>>>>>>> 3b17187f
	if (!dev_priv->mmu)
		goto out_err;

	dev_priv->pf_pd = psb_mmu_alloc_pd(dev_priv->mmu, 1, 0);
	if (!dev_priv->pf_pd)
		goto out_err;

	ret = psb_do_init(dev);
	if (ret)
		return ret;

	/* Add stolen memory to SGX MMU */
	down_read(&pg->sem);
	ret = psb_mmu_insert_pfn_sequence(psb_mmu_get_default_pd(dev_priv->mmu),
					  dev_priv->stolen_base >> PAGE_SHIFT,
					  pg->gatt_start,
					  pg->stolen_size >> PAGE_SHIFT, 0);
	up_read(&pg->sem);

	psb_mmu_set_pd_context(psb_mmu_get_default_pd(dev_priv->mmu), 0);
	psb_mmu_set_pd_context(dev_priv->pf_pd, 1);

	PSB_WSGX32(0x20000000, PSB_CR_PDS_EXEC_BASE);
	PSB_WSGX32(0x30000000, PSB_CR_BIF_3D_REQ_BASE);

	acpi_video_register();

	/* Setup vertical blanking handling */
	ret = drm_vblank_init(dev, dev_priv->num_pipe);
	if (ret)
		goto out_err;

	/*
	 * Install interrupt handlers prior to powering off SGX or else we will
	 * crash.
	 */
	dev_priv->vdc_irq_mask = 0;
	dev_priv->pipestat[0] = 0;
	dev_priv->pipestat[1] = 0;
	dev_priv->pipestat[2] = 0;
	spin_lock_irqsave(&dev_priv->irqmask_lock, irqflags);
	PSB_WVDC32(0xFFFFFFFF, PSB_HWSTAM);
	PSB_WVDC32(0x00000000, PSB_INT_ENABLE_R);
	PSB_WVDC32(0xFFFFFFFF, PSB_INT_MASK_R);
	spin_unlock_irqrestore(&dev_priv->irqmask_lock, irqflags);

	psb_irq_install(dev, pdev->irq);

	dev->max_vblank_count = 0xffffff; /* only 24 bits of frame count */

	psb_modeset_init(dev);
	psb_fbdev_init(dev);
	drm_kms_helper_poll_init(dev);

	/* Only add backlight support if we have LVDS output */
	list_for_each_entry(connector, &dev->mode_config.connector_list,
			    head) {
		gma_encoder = gma_attached_encoder(connector);

		switch (gma_encoder->type) {
		case INTEL_OUTPUT_LVDS:
		case INTEL_OUTPUT_MIPI:
			ret = gma_backlight_init(dev);
			break;
		}
	}

	if (ret)
		return ret;
	psb_intel_opregion_enable_asle(dev);
#if 0
	/* Enable runtime pm at last */
	pm_runtime_enable(dev->dev);
	pm_runtime_set_active(dev->dev);
#endif
	/* Intel drm driver load is done, continue doing pvr load */
	return 0;
out_err:
	psb_driver_unload(dev);
	return ret;
}

static inline void get_brightness(struct backlight_device *bd)
{
#ifdef CONFIG_BACKLIGHT_CLASS_DEVICE
	if (bd) {
		bd->props.brightness = bd->ops->get_brightness(bd);
		backlight_update_status(bd);
	}
#endif
}

static long psb_unlocked_ioctl(struct file *filp, unsigned int cmd,
			       unsigned long arg)
{
	struct drm_file *file_priv = filp->private_data;
	struct drm_device *dev = file_priv->minor->dev;
	struct drm_psb_private *dev_priv = dev->dev_private;
	static unsigned int runtime_allowed;

	if (runtime_allowed == 1 && dev_priv->is_lvds_on) {
		runtime_allowed++;
		pm_runtime_allow(dev->dev);
		dev_priv->rpm_enabled = 1;
	}
	return drm_ioctl(filp, cmd, arg);
	/* FIXME: do we need to wrap the other side of this */
}

static int psb_pci_probe(struct pci_dev *pdev, const struct pci_device_id *ent)
{
	struct drm_device *dev;
	int ret;

	ret = pci_enable_device(pdev);
	if (ret)
		return ret;

	dev = drm_dev_alloc(&driver, &pdev->dev);
	if (IS_ERR(dev)) {
		ret = PTR_ERR(dev);
		goto err_pci_disable_device;
	}

	pci_set_drvdata(pdev, dev);

	ret = psb_driver_load(dev, ent->driver_data);
	if (ret)
		goto err_drm_dev_put;

	ret = drm_dev_register(dev, ent->driver_data);
	if (ret)
		goto err_psb_driver_unload;

	return 0;

err_psb_driver_unload:
	psb_driver_unload(dev);
err_drm_dev_put:
	drm_dev_put(dev);
err_pci_disable_device:
	pci_disable_device(pdev);
	return ret;
}

static void psb_pci_remove(struct pci_dev *pdev)
{
	struct drm_device *dev = pci_get_drvdata(pdev);

	drm_dev_unregister(dev);
	psb_driver_unload(dev);
	drm_dev_put(dev);
}

static const struct dev_pm_ops psb_pm_ops = {
	.resume = gma_power_resume,
	.suspend = gma_power_suspend,
	.thaw = gma_power_thaw,
	.freeze = gma_power_freeze,
	.restore = gma_power_restore,
	.runtime_suspend = psb_runtime_suspend,
	.runtime_resume = psb_runtime_resume,
	.runtime_idle = psb_runtime_idle,
};

static const struct file_operations psb_gem_fops = {
	.owner = THIS_MODULE,
	.open = drm_open,
	.release = drm_release,
	.unlocked_ioctl = psb_unlocked_ioctl,
	.compat_ioctl = drm_compat_ioctl,
	.mmap = drm_gem_mmap,
	.poll = drm_poll,
	.read = drm_read,
};

static const struct drm_driver driver = {
	.driver_features = DRIVER_MODESET | DRIVER_GEM,
	.lastclose = drm_fb_helper_lastclose,

	.num_ioctls = ARRAY_SIZE(psb_ioctls),

	.dumb_create = psb_gem_dumb_create,
	.ioctls = psb_ioctls,
	.fops = &psb_gem_fops,
	.name = DRIVER_NAME,
	.desc = DRIVER_DESC,
	.date = DRIVER_DATE,
	.major = DRIVER_MAJOR,
	.minor = DRIVER_MINOR,
	.patchlevel = DRIVER_PATCHLEVEL
};

static struct pci_driver psb_pci_driver = {
	.name = DRIVER_NAME,
	.id_table = pciidlist,
	.probe = psb_pci_probe,
	.remove = psb_pci_remove,
	.driver.pm = &psb_pm_ops,
};

static int __init psb_init(void)
{
	return pci_register_driver(&psb_pci_driver);
}

static void __exit psb_exit(void)
{
	pci_unregister_driver(&psb_pci_driver);
}

late_initcall(psb_init);
module_exit(psb_exit);

MODULE_AUTHOR(DRIVER_AUTHOR);
MODULE_DESCRIPTION(DRIVER_DESC);
MODULE_LICENSE("GPL");<|MERGE_RESOLUTION|>--- conflicted
+++ resolved
@@ -333,11 +333,7 @@
 
 	ret = -ENOMEM;
 
-<<<<<<< HEAD
-	dev_priv->mmu = psb_mmu_driver_init(dev, 1, 0, 0);
-=======
 	dev_priv->mmu = psb_mmu_driver_init(dev, 1, 0, NULL);
->>>>>>> 3b17187f
 	if (!dev_priv->mmu)
 		goto out_err;
 
