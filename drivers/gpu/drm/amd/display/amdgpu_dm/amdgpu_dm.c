/*
 * Copyright 2015 Advanced Micro Devices, Inc.
 *
 * Permission is hereby granted, free of charge, to any person obtaining a
 * copy of this software and associated documentation files (the "Software"),
 * to deal in the Software without restriction, including without limitation
 * the rights to use, copy, modify, merge, publish, distribute, sublicense,
 * and/or sell copies of the Software, and to permit persons to whom the
 * Software is furnished to do so, subject to the following conditions:
 *
 * The above copyright notice and this permission notice shall be included in
 * all copies or substantial portions of the Software.
 *
 * THE SOFTWARE IS PROVIDED "AS IS", WITHOUT WARRANTY OF ANY KIND, EXPRESS OR
 * IMPLIED, INCLUDING BUT NOT LIMITED TO THE WARRANTIES OF MERCHANTABILITY,
 * FITNESS FOR A PARTICULAR PURPOSE AND NONINFRINGEMENT.  IN NO EVENT SHALL
 * THE COPYRIGHT HOLDER(S) OR AUTHOR(S) BE LIABLE FOR ANY CLAIM, DAMAGES OR
 * OTHER LIABILITY, WHETHER IN AN ACTION OF CONTRACT, TORT OR OTHERWISE,
 * ARISING FROM, OUT OF OR IN CONNECTION WITH THE SOFTWARE OR THE USE OR
 * OTHER DEALINGS IN THE SOFTWARE.
 *
 * Authors: AMD
 *
 */

/* The caprices of the preprocessor require that this be declared right here */
#define CREATE_TRACE_POINTS

#include "dm_services_types.h"
#include "dc.h"
#include "dc/inc/core_types.h"
#include "dal_asic_id.h"

#include "vid.h"
#include "amdgpu.h"
#include "amdgpu_display.h"
#include "amdgpu_ucode.h"
#include "atom.h"
#include "amdgpu_dm.h"
#include "amdgpu_pm.h"

#include "amd_shared.h"
#include "amdgpu_dm_irq.h"
#include "dm_helpers.h"
#include "amdgpu_dm_mst_types.h"
#if defined(CONFIG_DEBUG_FS)
#include "amdgpu_dm_debugfs.h"
#endif

#include "ivsrcid/ivsrcid_vislands30.h"

#include <linux/module.h>
#include <linux/moduleparam.h>
#include <linux/version.h>
#include <linux/types.h>
#include <linux/pm_runtime.h>
#include <linux/pci.h>
#include <linux/firmware.h>
#include <linux/component.h>

#include <drm/drm_atomic.h>
#include <drm/drm_atomic_uapi.h>
#include <drm/drm_atomic_helper.h>
#include <drm/drm_dp_mst_helper.h>
#include <drm/drm_fb_helper.h>
#include <drm/drm_fourcc.h>
#include <drm/drm_edid.h>
#include <drm/drm_vblank.h>
#include <drm/drm_audio_component.h>

#if defined(CONFIG_DRM_AMD_DC_DCN1_0)
#include "ivsrcid/dcn/irqsrcs_dcn_1_0.h"

#include "dcn/dcn_1_0_offset.h"
#include "dcn/dcn_1_0_sh_mask.h"
#include "soc15_hw_ip.h"
#include "vega10_ip_offset.h"

#include "soc15_common.h"
#endif

#include "modules/inc/mod_freesync.h"
#include "modules/power/power_helpers.h"
#include "modules/inc/mod_info_packet.h"

#define FIRMWARE_RAVEN_DMCU		"amdgpu/raven_dmcu.bin"
MODULE_FIRMWARE(FIRMWARE_RAVEN_DMCU);

/**
 * DOC: overview
 *
 * The AMDgpu display manager, **amdgpu_dm** (or even simpler,
 * **dm**) sits between DRM and DC. It acts as a liason, converting DRM
 * requests into DC requests, and DC responses into DRM responses.
 *
 * The root control structure is &struct amdgpu_display_manager.
 */

/* basic init/fini API */
static int amdgpu_dm_init(struct amdgpu_device *adev);
static void amdgpu_dm_fini(struct amdgpu_device *adev);

/*
 * initializes drm_device display related structures, based on the information
 * provided by DAL. The drm strcutures are: drm_crtc, drm_connector,
 * drm_encoder, drm_mode_config
 *
 * Returns 0 on success
 */
static int amdgpu_dm_initialize_drm_device(struct amdgpu_device *adev);
/* removes and deallocates the drm structures, created by the above function */
static void amdgpu_dm_destroy_drm_device(struct amdgpu_display_manager *dm);

static void
amdgpu_dm_update_connector_after_detect(struct amdgpu_dm_connector *aconnector);

static int amdgpu_dm_plane_init(struct amdgpu_display_manager *dm,
				struct drm_plane *plane,
				unsigned long possible_crtcs,
				const struct dc_plane_cap *plane_cap);
static int amdgpu_dm_crtc_init(struct amdgpu_display_manager *dm,
			       struct drm_plane *plane,
			       uint32_t link_index);
static int amdgpu_dm_connector_init(struct amdgpu_display_manager *dm,
				    struct amdgpu_dm_connector *amdgpu_dm_connector,
				    uint32_t link_index,
				    struct amdgpu_encoder *amdgpu_encoder);
static int amdgpu_dm_encoder_init(struct drm_device *dev,
				  struct amdgpu_encoder *aencoder,
				  uint32_t link_index);

static int amdgpu_dm_connector_get_modes(struct drm_connector *connector);

static int amdgpu_dm_atomic_commit(struct drm_device *dev,
				   struct drm_atomic_state *state,
				   bool nonblock);

static void amdgpu_dm_atomic_commit_tail(struct drm_atomic_state *state);

static int amdgpu_dm_atomic_check(struct drm_device *dev,
				  struct drm_atomic_state *state);

static void handle_cursor_update(struct drm_plane *plane,
				 struct drm_plane_state *old_plane_state);

/*
 * dm_vblank_get_counter
 *
 * @brief
 * Get counter for number of vertical blanks
 *
 * @param
 * struct amdgpu_device *adev - [in] desired amdgpu device
 * int disp_idx - [in] which CRTC to get the counter from
 *
 * @return
 * Counter for vertical blanks
 */
static u32 dm_vblank_get_counter(struct amdgpu_device *adev, int crtc)
{
	if (crtc >= adev->mode_info.num_crtc)
		return 0;
	else {
		struct amdgpu_crtc *acrtc = adev->mode_info.crtcs[crtc];
		struct dm_crtc_state *acrtc_state = to_dm_crtc_state(
				acrtc->base.state);


		if (acrtc_state->stream == NULL) {
			DRM_ERROR("dc_stream_state is NULL for crtc '%d'!\n",
				  crtc);
			return 0;
		}

		return dc_stream_get_vblank_counter(acrtc_state->stream);
	}
}

static int dm_crtc_get_scanoutpos(struct amdgpu_device *adev, int crtc,
				  u32 *vbl, u32 *position)
{
	uint32_t v_blank_start, v_blank_end, h_position, v_position;

	if ((crtc < 0) || (crtc >= adev->mode_info.num_crtc))
		return -EINVAL;
	else {
		struct amdgpu_crtc *acrtc = adev->mode_info.crtcs[crtc];
		struct dm_crtc_state *acrtc_state = to_dm_crtc_state(
						acrtc->base.state);

		if (acrtc_state->stream ==  NULL) {
			DRM_ERROR("dc_stream_state is NULL for crtc '%d'!\n",
				  crtc);
			return 0;
		}

		/*
		 * TODO rework base driver to use values directly.
		 * for now parse it back into reg-format
		 */
		dc_stream_get_scanoutpos(acrtc_state->stream,
					 &v_blank_start,
					 &v_blank_end,
					 &h_position,
					 &v_position);

		*position = v_position | (h_position << 16);
		*vbl = v_blank_start | (v_blank_end << 16);
	}

	return 0;
}

static bool dm_is_idle(void *handle)
{
	/* XXX todo */
	return true;
}

static int dm_wait_for_idle(void *handle)
{
	/* XXX todo */
	return 0;
}

static bool dm_check_soft_reset(void *handle)
{
	return false;
}

static int dm_soft_reset(void *handle)
{
	/* XXX todo */
	return 0;
}

static struct amdgpu_crtc *
get_crtc_by_otg_inst(struct amdgpu_device *adev,
		     int otg_inst)
{
	struct drm_device *dev = adev->ddev;
	struct drm_crtc *crtc;
	struct amdgpu_crtc *amdgpu_crtc;

	if (otg_inst == -1) {
		WARN_ON(1);
		return adev->mode_info.crtcs[0];
	}

	list_for_each_entry(crtc, &dev->mode_config.crtc_list, head) {
		amdgpu_crtc = to_amdgpu_crtc(crtc);

		if (amdgpu_crtc->otg_inst == otg_inst)
			return amdgpu_crtc;
	}

	return NULL;
}

static inline bool amdgpu_dm_vrr_active(struct dm_crtc_state *dm_state)
{
	return dm_state->freesync_config.state == VRR_STATE_ACTIVE_VARIABLE ||
	       dm_state->freesync_config.state == VRR_STATE_ACTIVE_FIXED;
}

static void dm_pflip_high_irq(void *interrupt_params)
{
	struct amdgpu_crtc *amdgpu_crtc;
	struct common_irq_params *irq_params = interrupt_params;
	struct amdgpu_device *adev = irq_params->adev;
	unsigned long flags;
	struct drm_pending_vblank_event *e;
	struct dm_crtc_state *acrtc_state;
	uint32_t vpos, hpos, v_blank_start, v_blank_end;
	bool vrr_active;

	amdgpu_crtc = get_crtc_by_otg_inst(adev, irq_params->irq_src - IRQ_TYPE_PFLIP);

	/* IRQ could occur when in initial stage */
	/* TODO work and BO cleanup */
	if (amdgpu_crtc == NULL) {
		DRM_DEBUG_DRIVER("CRTC is null, returning.\n");
		return;
	}

	spin_lock_irqsave(&adev->ddev->event_lock, flags);

	if (amdgpu_crtc->pflip_status != AMDGPU_FLIP_SUBMITTED){
		DRM_DEBUG_DRIVER("amdgpu_crtc->pflip_status = %d !=AMDGPU_FLIP_SUBMITTED(%d) on crtc:%d[%p] \n",
						 amdgpu_crtc->pflip_status,
						 AMDGPU_FLIP_SUBMITTED,
						 amdgpu_crtc->crtc_id,
						 amdgpu_crtc);
		spin_unlock_irqrestore(&adev->ddev->event_lock, flags);
		return;
	}

	/* page flip completed. */
	e = amdgpu_crtc->event;
	amdgpu_crtc->event = NULL;

	if (!e)
		WARN_ON(1);

	acrtc_state = to_dm_crtc_state(amdgpu_crtc->base.state);
	vrr_active = amdgpu_dm_vrr_active(acrtc_state);

	/* Fixed refresh rate, or VRR scanout position outside front-porch? */
	if (!vrr_active ||
	    !dc_stream_get_scanoutpos(acrtc_state->stream, &v_blank_start,
				      &v_blank_end, &hpos, &vpos) ||
	    (vpos < v_blank_start)) {
		/* Update to correct count and vblank timestamp if racing with
		 * vblank irq. This also updates to the correct vblank timestamp
		 * even in VRR mode, as scanout is past the front-porch atm.
		 */
		drm_crtc_accurate_vblank_count(&amdgpu_crtc->base);

		/* Wake up userspace by sending the pageflip event with proper
		 * count and timestamp of vblank of flip completion.
		 */
		if (e) {
			drm_crtc_send_vblank_event(&amdgpu_crtc->base, e);

			/* Event sent, so done with vblank for this flip */
			drm_crtc_vblank_put(&amdgpu_crtc->base);
		}
	} else if (e) {
		/* VRR active and inside front-porch: vblank count and
		 * timestamp for pageflip event will only be up to date after
		 * drm_crtc_handle_vblank() has been executed from late vblank
		 * irq handler after start of back-porch (vline 0). We queue the
		 * pageflip event for send-out by drm_crtc_handle_vblank() with
		 * updated timestamp and count, once it runs after us.
		 *
		 * We need to open-code this instead of using the helper
		 * drm_crtc_arm_vblank_event(), as that helper would
		 * call drm_crtc_accurate_vblank_count(), which we must
		 * not call in VRR mode while we are in front-porch!
		 */

		/* sequence will be replaced by real count during send-out. */
		e->sequence = drm_crtc_vblank_count(&amdgpu_crtc->base);
		e->pipe = amdgpu_crtc->crtc_id;

		list_add_tail(&e->base.link, &adev->ddev->vblank_event_list);
		e = NULL;
	}

	/* Keep track of vblank of this flip for flip throttling. We use the
	 * cooked hw counter, as that one incremented at start of this vblank
	 * of pageflip completion, so last_flip_vblank is the forbidden count
	 * for queueing new pageflips if vsync + VRR is enabled.
	 */
	amdgpu_crtc->last_flip_vblank = amdgpu_get_vblank_counter_kms(adev->ddev,
							amdgpu_crtc->crtc_id);

	amdgpu_crtc->pflip_status = AMDGPU_FLIP_NONE;
	spin_unlock_irqrestore(&adev->ddev->event_lock, flags);

	DRM_DEBUG_DRIVER("crtc:%d[%p], pflip_stat:AMDGPU_FLIP_NONE, vrr[%d]-fp %d\n",
			 amdgpu_crtc->crtc_id, amdgpu_crtc,
			 vrr_active, (int) !e);
}

static void dm_vupdate_high_irq(void *interrupt_params)
{
	struct common_irq_params *irq_params = interrupt_params;
	struct amdgpu_device *adev = irq_params->adev;
	struct amdgpu_crtc *acrtc;
	struct dm_crtc_state *acrtc_state;
	unsigned long flags;

	acrtc = get_crtc_by_otg_inst(adev, irq_params->irq_src - IRQ_TYPE_VUPDATE);

	if (acrtc) {
		acrtc_state = to_dm_crtc_state(acrtc->base.state);

		DRM_DEBUG_DRIVER("crtc:%d, vupdate-vrr:%d\n", acrtc->crtc_id,
				 amdgpu_dm_vrr_active(acrtc_state));

		/* Core vblank handling is done here after end of front-porch in
		 * vrr mode, as vblank timestamping will give valid results
		 * while now done after front-porch. This will also deliver
		 * page-flip completion events that have been queued to us
		 * if a pageflip happened inside front-porch.
		 */
		if (amdgpu_dm_vrr_active(acrtc_state)) {
			drm_crtc_handle_vblank(&acrtc->base);

			/* BTR processing for pre-DCE12 ASICs */
			if (acrtc_state->stream &&
			    adev->family < AMDGPU_FAMILY_AI) {
				spin_lock_irqsave(&adev->ddev->event_lock, flags);
				mod_freesync_handle_v_update(
				    adev->dm.freesync_module,
				    acrtc_state->stream,
				    &acrtc_state->vrr_params);

				dc_stream_adjust_vmin_vmax(
				    adev->dm.dc,
				    acrtc_state->stream,
				    &acrtc_state->vrr_params.adjust);
				spin_unlock_irqrestore(&adev->ddev->event_lock, flags);
			}
		}
	}
}

static void dm_crtc_high_irq(void *interrupt_params)
{
	struct common_irq_params *irq_params = interrupt_params;
	struct amdgpu_device *adev = irq_params->adev;
	struct amdgpu_crtc *acrtc;
	struct dm_crtc_state *acrtc_state;
	unsigned long flags;

	acrtc = get_crtc_by_otg_inst(adev, irq_params->irq_src - IRQ_TYPE_VBLANK);

	if (acrtc) {
		acrtc_state = to_dm_crtc_state(acrtc->base.state);

		DRM_DEBUG_DRIVER("crtc:%d, vupdate-vrr:%d\n", acrtc->crtc_id,
				 amdgpu_dm_vrr_active(acrtc_state));

		/* Core vblank handling at start of front-porch is only possible
		 * in non-vrr mode, as only there vblank timestamping will give
		 * valid results while done in front-porch. Otherwise defer it
		 * to dm_vupdate_high_irq after end of front-porch.
		 */
		if (!amdgpu_dm_vrr_active(acrtc_state))
			drm_crtc_handle_vblank(&acrtc->base);

		/* Following stuff must happen at start of vblank, for crc
		 * computation and below-the-range btr support in vrr mode.
		 */
		amdgpu_dm_crtc_handle_crc_irq(&acrtc->base);

		if (acrtc_state->stream && adev->family >= AMDGPU_FAMILY_AI &&
		    acrtc_state->vrr_params.supported &&
		    acrtc_state->freesync_config.state == VRR_STATE_ACTIVE_VARIABLE) {
			spin_lock_irqsave(&adev->ddev->event_lock, flags);
			mod_freesync_handle_v_update(
				adev->dm.freesync_module,
				acrtc_state->stream,
				&acrtc_state->vrr_params);

			dc_stream_adjust_vmin_vmax(
				adev->dm.dc,
				acrtc_state->stream,
				&acrtc_state->vrr_params.adjust);
			spin_unlock_irqrestore(&adev->ddev->event_lock, flags);
		}
	}
}

static int dm_set_clockgating_state(void *handle,
		  enum amd_clockgating_state state)
{
	return 0;
}

static int dm_set_powergating_state(void *handle,
		  enum amd_powergating_state state)
{
	return 0;
}

/* Prototypes of private functions */
static int dm_early_init(void* handle);

/* Allocate memory for FBC compressed data  */
static void amdgpu_dm_fbc_init(struct drm_connector *connector)
{
	struct drm_device *dev = connector->dev;
	struct amdgpu_device *adev = dev->dev_private;
	struct dm_comressor_info *compressor = &adev->dm.compressor;
	struct amdgpu_dm_connector *aconn = to_amdgpu_dm_connector(connector);
	struct drm_display_mode *mode;
	unsigned long max_size = 0;

	if (adev->dm.dc->fbc_compressor == NULL)
		return;

	if (aconn->dc_link->connector_signal != SIGNAL_TYPE_EDP)
		return;

	if (compressor->bo_ptr)
		return;


	list_for_each_entry(mode, &connector->modes, head) {
		if (max_size < mode->htotal * mode->vtotal)
			max_size = mode->htotal * mode->vtotal;
	}

	if (max_size) {
		int r = amdgpu_bo_create_kernel(adev, max_size * 4, PAGE_SIZE,
			    AMDGPU_GEM_DOMAIN_GTT, &compressor->bo_ptr,
			    &compressor->gpu_addr, &compressor->cpu_addr);

		if (r)
			DRM_ERROR("DM: Failed to initialize FBC\n");
		else {
			adev->dm.dc->ctx->fbc_gpu_addr = compressor->gpu_addr;
			DRM_INFO("DM: FBC alloc %lu\n", max_size*4);
		}

	}

}

static int amdgpu_dm_audio_component_get_eld(struct device *kdev, int port,
					  int pipe, bool *enabled,
					  unsigned char *buf, int max_bytes)
{
	struct drm_device *dev = dev_get_drvdata(kdev);
	struct amdgpu_device *adev = dev->dev_private;
	struct drm_connector *connector;
	struct drm_connector_list_iter conn_iter;
	struct amdgpu_dm_connector *aconnector;
	int ret = 0;

	*enabled = false;

	mutex_lock(&adev->dm.audio_lock);

	drm_connector_list_iter_begin(dev, &conn_iter);
	drm_for_each_connector_iter(connector, &conn_iter) {
		aconnector = to_amdgpu_dm_connector(connector);
		if (aconnector->audio_inst != port)
			continue;

		*enabled = true;
		ret = drm_eld_size(connector->eld);
		memcpy(buf, connector->eld, min(max_bytes, ret));

		break;
	}
	drm_connector_list_iter_end(&conn_iter);

	mutex_unlock(&adev->dm.audio_lock);

	DRM_DEBUG_KMS("Get ELD : idx=%d ret=%d en=%d\n", port, ret, *enabled);

	return ret;
}

static const struct drm_audio_component_ops amdgpu_dm_audio_component_ops = {
	.get_eld = amdgpu_dm_audio_component_get_eld,
};

static int amdgpu_dm_audio_component_bind(struct device *kdev,
				       struct device *hda_kdev, void *data)
{
	struct drm_device *dev = dev_get_drvdata(kdev);
	struct amdgpu_device *adev = dev->dev_private;
	struct drm_audio_component *acomp = data;

	acomp->ops = &amdgpu_dm_audio_component_ops;
	acomp->dev = kdev;
	adev->dm.audio_component = acomp;

	return 0;
}

static void amdgpu_dm_audio_component_unbind(struct device *kdev,
					  struct device *hda_kdev, void *data)
{
	struct drm_device *dev = dev_get_drvdata(kdev);
	struct amdgpu_device *adev = dev->dev_private;
	struct drm_audio_component *acomp = data;

	acomp->ops = NULL;
	acomp->dev = NULL;
	adev->dm.audio_component = NULL;
}

static const struct component_ops amdgpu_dm_audio_component_bind_ops = {
	.bind	= amdgpu_dm_audio_component_bind,
	.unbind	= amdgpu_dm_audio_component_unbind,
};

static int amdgpu_dm_audio_init(struct amdgpu_device *adev)
{
	int i, ret;

	if (!amdgpu_audio)
		return 0;

	adev->mode_info.audio.enabled = true;

	adev->mode_info.audio.num_pins = adev->dm.dc->res_pool->audio_count;

	for (i = 0; i < adev->mode_info.audio.num_pins; i++) {
		adev->mode_info.audio.pin[i].channels = -1;
		adev->mode_info.audio.pin[i].rate = -1;
		adev->mode_info.audio.pin[i].bits_per_sample = -1;
		adev->mode_info.audio.pin[i].status_bits = 0;
		adev->mode_info.audio.pin[i].category_code = 0;
		adev->mode_info.audio.pin[i].connected = false;
		adev->mode_info.audio.pin[i].id =
			adev->dm.dc->res_pool->audios[i]->inst;
		adev->mode_info.audio.pin[i].offset = 0;
	}

	ret = component_add(adev->dev, &amdgpu_dm_audio_component_bind_ops);
	if (ret < 0)
		return ret;

	adev->dm.audio_registered = true;

	return 0;
}

static void amdgpu_dm_audio_fini(struct amdgpu_device *adev)
{
	if (!amdgpu_audio)
		return;

	if (!adev->mode_info.audio.enabled)
		return;

	if (adev->dm.audio_registered) {
		component_del(adev->dev, &amdgpu_dm_audio_component_bind_ops);
		adev->dm.audio_registered = false;
	}

	/* TODO: Disable audio? */

	adev->mode_info.audio.enabled = false;
}

void amdgpu_dm_audio_eld_notify(struct amdgpu_device *adev, int pin)
{
	struct drm_audio_component *acomp = adev->dm.audio_component;

	if (acomp && acomp->audio_ops && acomp->audio_ops->pin_eld_notify) {
		DRM_DEBUG_KMS("Notify ELD: %d\n", pin);

		acomp->audio_ops->pin_eld_notify(acomp->audio_ops->audio_ptr,
						 pin, -1);
	}
}

static int amdgpu_dm_init(struct amdgpu_device *adev)
{
	struct dc_init_data init_data;
	adev->dm.ddev = adev->ddev;
	adev->dm.adev = adev;

	/* Zero all the fields */
	memset(&init_data, 0, sizeof(init_data));

	mutex_init(&adev->dm.dc_lock);
	mutex_init(&adev->dm.audio_lock);

	if(amdgpu_dm_irq_init(adev)) {
		DRM_ERROR("amdgpu: failed to initialize DM IRQ support.\n");
		goto error;
	}

	init_data.asic_id.chip_family = adev->family;

	init_data.asic_id.pci_revision_id = adev->rev_id;
	init_data.asic_id.hw_internal_rev = adev->external_rev_id;

	init_data.asic_id.vram_width = adev->gmc.vram_width;
	/* TODO: initialize init_data.asic_id.vram_type here!!!! */
	init_data.asic_id.atombios_base_address =
		adev->mode_info.atom_context->bios;

	init_data.driver = adev;

	adev->dm.cgs_device = amdgpu_cgs_create_device(adev);

	if (!adev->dm.cgs_device) {
		DRM_ERROR("amdgpu: failed to create cgs device.\n");
		goto error;
	}

	init_data.cgs_device = adev->dm.cgs_device;

	init_data.dce_environment = DCE_ENV_PRODUCTION_DRV;

	/*
	 * TODO debug why this doesn't work on Raven
	 */
	if (adev->flags & AMD_IS_APU &&
	    adev->asic_type >= CHIP_CARRIZO &&
	    adev->asic_type < CHIP_RAVEN)
		init_data.flags.gpu_vm_support = true;

	if (amdgpu_dc_feature_mask & DC_FBC_MASK)
		init_data.flags.fbc_support = true;

	if (amdgpu_dc_feature_mask & DC_MULTI_MON_PP_MCLK_SWITCH_MASK)
		init_data.flags.multi_mon_pp_mclk_switch = true;

	init_data.flags.power_down_display_on_boot = true;

#ifdef CONFIG_DRM_AMD_DC_DCN2_0
	init_data.soc_bounding_box = adev->dm.soc_bounding_box;
#endif

	/* Display Core create. */
	adev->dm.dc = dc_create(&init_data);

	if (adev->dm.dc) {
		DRM_INFO("Display Core initialized with v%s!\n", DC_VER);
	} else {
		DRM_INFO("Display Core failed to initialize with v%s!\n", DC_VER);
		goto error;
	}

	adev->dm.freesync_module = mod_freesync_create(adev->dm.dc);
	if (!adev->dm.freesync_module) {
		DRM_ERROR(
		"amdgpu: failed to initialize freesync_module.\n");
	} else
		DRM_DEBUG_DRIVER("amdgpu: freesync_module init done %p.\n",
				adev->dm.freesync_module);

	amdgpu_dm_init_color_mod();

	if (amdgpu_dm_initialize_drm_device(adev)) {
		DRM_ERROR(
		"amdgpu: failed to initialize sw for display support.\n");
		goto error;
	}

	/* Update the actual used number of crtc */
	adev->mode_info.num_crtc = adev->dm.display_indexes_num;

	/* TODO: Add_display_info? */

	/* TODO use dynamic cursor width */
	adev->ddev->mode_config.cursor_width = adev->dm.dc->caps.max_cursor_size;
	adev->ddev->mode_config.cursor_height = adev->dm.dc->caps.max_cursor_size;

	if (drm_vblank_init(adev->ddev, adev->dm.display_indexes_num)) {
		DRM_ERROR(
		"amdgpu: failed to initialize sw for display support.\n");
		goto error;
	}

#if defined(CONFIG_DEBUG_FS)
	if (dtn_debugfs_init(adev))
		DRM_ERROR("amdgpu: failed initialize dtn debugfs support.\n");
#endif

	DRM_DEBUG_DRIVER("KMS initialized.\n");

	return 0;
error:
	amdgpu_dm_fini(adev);

	return -EINVAL;
}

static void amdgpu_dm_fini(struct amdgpu_device *adev)
{
	amdgpu_dm_audio_fini(adev);

	amdgpu_dm_destroy_drm_device(&adev->dm);

	/* DC Destroy TODO: Replace destroy DAL */
	if (adev->dm.dc)
		dc_destroy(&adev->dm.dc);
	/*
	 * TODO: pageflip, vlank interrupt
	 *
	 * amdgpu_dm_irq_fini(adev);
	 */

	if (adev->dm.cgs_device) {
		amdgpu_cgs_destroy_device(adev->dm.cgs_device);
		adev->dm.cgs_device = NULL;
	}
	if (adev->dm.freesync_module) {
		mod_freesync_destroy(adev->dm.freesync_module);
		adev->dm.freesync_module = NULL;
	}

	mutex_destroy(&adev->dm.audio_lock);
	mutex_destroy(&adev->dm.dc_lock);

	return;
}

static int load_dmcu_fw(struct amdgpu_device *adev)
{
	const char *fw_name_dmcu = NULL;
	int r;
	const struct dmcu_firmware_header_v1_0 *hdr;

	switch(adev->asic_type) {
	case CHIP_BONAIRE:
	case CHIP_HAWAII:
	case CHIP_KAVERI:
	case CHIP_KABINI:
	case CHIP_MULLINS:
	case CHIP_TONGA:
	case CHIP_FIJI:
	case CHIP_CARRIZO:
	case CHIP_STONEY:
	case CHIP_POLARIS11:
	case CHIP_POLARIS10:
	case CHIP_POLARIS12:
	case CHIP_VEGAM:
	case CHIP_VEGA10:
	case CHIP_VEGA12:
	case CHIP_VEGA20:
	case CHIP_NAVI10:
	case CHIP_NAVI14:
	case CHIP_NAVI12:
	case CHIP_RENOIR:
		return 0;
	case CHIP_RAVEN:
		if (ASICREV_IS_PICASSO(adev->external_rev_id))
			fw_name_dmcu = FIRMWARE_RAVEN_DMCU;
		else if (ASICREV_IS_RAVEN2(adev->external_rev_id))
			fw_name_dmcu = FIRMWARE_RAVEN_DMCU;
		else
			return 0;
		break;
	default:
		DRM_ERROR("Unsupported ASIC type: 0x%X\n", adev->asic_type);
		return -EINVAL;
	}

	if (adev->firmware.load_type != AMDGPU_FW_LOAD_PSP) {
		DRM_DEBUG_KMS("dm: DMCU firmware not supported on direct or SMU loading\n");
		return 0;
	}

	r = request_firmware_direct(&adev->dm.fw_dmcu, fw_name_dmcu, adev->dev);
	if (r == -ENOENT) {
		/* DMCU firmware is not necessary, so don't raise a fuss if it's missing */
		DRM_DEBUG_KMS("dm: DMCU firmware not found\n");
		adev->dm.fw_dmcu = NULL;
		return 0;
	}
	if (r) {
		dev_err(adev->dev, "amdgpu_dm: Can't load firmware \"%s\"\n",
			fw_name_dmcu);
		return r;
	}

	r = amdgpu_ucode_validate(adev->dm.fw_dmcu);
	if (r) {
		dev_err(adev->dev, "amdgpu_dm: Can't validate firmware \"%s\"\n",
			fw_name_dmcu);
		release_firmware(adev->dm.fw_dmcu);
		adev->dm.fw_dmcu = NULL;
		return r;
	}

	hdr = (const struct dmcu_firmware_header_v1_0 *)adev->dm.fw_dmcu->data;
	adev->firmware.ucode[AMDGPU_UCODE_ID_DMCU_ERAM].ucode_id = AMDGPU_UCODE_ID_DMCU_ERAM;
	adev->firmware.ucode[AMDGPU_UCODE_ID_DMCU_ERAM].fw = adev->dm.fw_dmcu;
	adev->firmware.fw_size +=
		ALIGN(le32_to_cpu(hdr->header.ucode_size_bytes) - le32_to_cpu(hdr->intv_size_bytes), PAGE_SIZE);

	adev->firmware.ucode[AMDGPU_UCODE_ID_DMCU_INTV].ucode_id = AMDGPU_UCODE_ID_DMCU_INTV;
	adev->firmware.ucode[AMDGPU_UCODE_ID_DMCU_INTV].fw = adev->dm.fw_dmcu;
	adev->firmware.fw_size +=
		ALIGN(le32_to_cpu(hdr->intv_size_bytes), PAGE_SIZE);

	adev->dm.dmcu_fw_version = le32_to_cpu(hdr->header.ucode_version);

	DRM_DEBUG_KMS("PSP loading DMCU firmware\n");

	return 0;
}

static int dm_sw_init(void *handle)
{
	struct amdgpu_device *adev = (struct amdgpu_device *)handle;

	return load_dmcu_fw(adev);
}

static int dm_sw_fini(void *handle)
{
	struct amdgpu_device *adev = (struct amdgpu_device *)handle;

	if(adev->dm.fw_dmcu) {
		release_firmware(adev->dm.fw_dmcu);
		adev->dm.fw_dmcu = NULL;
	}

	return 0;
}

static int detect_mst_link_for_all_connectors(struct drm_device *dev)
{
	struct amdgpu_dm_connector *aconnector;
	struct drm_connector *connector;
	int ret = 0;

	drm_modeset_lock(&dev->mode_config.connection_mutex, NULL);

	list_for_each_entry(connector, &dev->mode_config.connector_list, head) {
		aconnector = to_amdgpu_dm_connector(connector);
		if (aconnector->dc_link->type == dc_connection_mst_branch &&
		    aconnector->mst_mgr.aux) {
			DRM_DEBUG_DRIVER("DM_MST: starting TM on aconnector: %p [id: %d]\n",
					aconnector, aconnector->base.base.id);

			ret = drm_dp_mst_topology_mgr_set_mst(&aconnector->mst_mgr, true);
			if (ret < 0) {
				DRM_ERROR("DM_MST: Failed to start MST\n");
				((struct dc_link *)aconnector->dc_link)->type = dc_connection_single;
				return ret;
				}
			}
	}

	drm_modeset_unlock(&dev->mode_config.connection_mutex);
	return ret;
}

static int dm_late_init(void *handle)
{
	struct amdgpu_device *adev = (struct amdgpu_device *)handle;

	struct dmcu_iram_parameters params;
	unsigned int linear_lut[16];
	int i;
	struct dmcu *dmcu = adev->dm.dc->res_pool->dmcu;
	bool ret = false;

	for (i = 0; i < 16; i++)
		linear_lut[i] = 0xFFFF * i / 15;

	params.set = 0;
	params.backlight_ramping_start = 0xCCCC;
	params.backlight_ramping_reduction = 0xCCCCCCCC;
	params.backlight_lut_array_size = 16;
	params.backlight_lut_array = linear_lut;

	/* todo will enable for navi10 */
	if (adev->asic_type <= CHIP_RAVEN) {
		ret = dmcu_load_iram(dmcu, params);

		if (!ret)
			return -EINVAL;
	}

	return detect_mst_link_for_all_connectors(adev->ddev);
}

static void s3_handle_mst(struct drm_device *dev, bool suspend)
{
	struct amdgpu_dm_connector *aconnector;
	struct drm_connector *connector;
	struct drm_dp_mst_topology_mgr *mgr;
	int ret;
	bool need_hotplug = false;

	drm_modeset_lock(&dev->mode_config.connection_mutex, NULL);

	list_for_each_entry(connector, &dev->mode_config.connector_list,
			    head) {
		aconnector = to_amdgpu_dm_connector(connector);
		if (aconnector->dc_link->type != dc_connection_mst_branch ||
		    aconnector->mst_port)
			continue;

		mgr = &aconnector->mst_mgr;

		if (suspend) {
			drm_dp_mst_topology_mgr_suspend(mgr);
		} else {
			ret = drm_dp_mst_topology_mgr_resume(mgr);
			if (ret < 0) {
				drm_dp_mst_topology_mgr_set_mst(mgr, false);
				need_hotplug = true;
			}
		}
	}

	drm_modeset_unlock(&dev->mode_config.connection_mutex);

	if (need_hotplug)
		drm_kms_helper_hotplug_event(dev);
}

/**
 * dm_hw_init() - Initialize DC device
 * @handle: The base driver device containing the amdpgu_dm device.
 *
 * Initialize the &struct amdgpu_display_manager device. This involves calling
 * the initializers of each DM component, then populating the struct with them.
 *
 * Although the function implies hardware initialization, both hardware and
 * software are initialized here. Splitting them out to their relevant init
 * hooks is a future TODO item.
 *
 * Some notable things that are initialized here:
 *
 * - Display Core, both software and hardware
 * - DC modules that we need (freesync and color management)
 * - DRM software states
 * - Interrupt sources and handlers
 * - Vblank support
 * - Debug FS entries, if enabled
 */
static int dm_hw_init(void *handle)
{
	struct amdgpu_device *adev = (struct amdgpu_device *)handle;
	/* Create DAL display manager */
	amdgpu_dm_init(adev);
	amdgpu_dm_hpd_init(adev);

	return 0;
}

/**
 * dm_hw_fini() - Teardown DC device
 * @handle: The base driver device containing the amdpgu_dm device.
 *
 * Teardown components within &struct amdgpu_display_manager that require
 * cleanup. This involves cleaning up the DRM device, DC, and any modules that
 * were loaded. Also flush IRQ workqueues and disable them.
 */
static int dm_hw_fini(void *handle)
{
	struct amdgpu_device *adev = (struct amdgpu_device *)handle;

	amdgpu_dm_hpd_fini(adev);

	amdgpu_dm_irq_fini(adev);
	amdgpu_dm_fini(adev);
	return 0;
}

static int dm_suspend(void *handle)
{
	struct amdgpu_device *adev = handle;
	struct amdgpu_display_manager *dm = &adev->dm;
	int ret = 0;

	WARN_ON(adev->dm.cached_state);
	adev->dm.cached_state = drm_atomic_helper_suspend(adev->ddev);

	s3_handle_mst(adev->ddev, true);

	amdgpu_dm_irq_suspend(adev);


	dc_set_power_state(dm->dc, DC_ACPI_CM_POWER_STATE_D3);

	return ret;
}

static struct amdgpu_dm_connector *
amdgpu_dm_find_first_crtc_matching_connector(struct drm_atomic_state *state,
					     struct drm_crtc *crtc)
{
	uint32_t i;
	struct drm_connector_state *new_con_state;
	struct drm_connector *connector;
	struct drm_crtc *crtc_from_state;

	for_each_new_connector_in_state(state, connector, new_con_state, i) {
		crtc_from_state = new_con_state->crtc;

		if (crtc_from_state == crtc)
			return to_amdgpu_dm_connector(connector);
	}

	return NULL;
}

static void emulated_link_detect(struct dc_link *link)
{
	struct dc_sink_init_data sink_init_data = { 0 };
	struct display_sink_capability sink_caps = { 0 };
	enum dc_edid_status edid_status;
	struct dc_context *dc_ctx = link->ctx;
	struct dc_sink *sink = NULL;
	struct dc_sink *prev_sink = NULL;

	link->type = dc_connection_none;
	prev_sink = link->local_sink;

	if (prev_sink != NULL)
		dc_sink_retain(prev_sink);

	switch (link->connector_signal) {
	case SIGNAL_TYPE_HDMI_TYPE_A: {
		sink_caps.transaction_type = DDC_TRANSACTION_TYPE_I2C;
		sink_caps.signal = SIGNAL_TYPE_HDMI_TYPE_A;
		break;
	}

	case SIGNAL_TYPE_DVI_SINGLE_LINK: {
		sink_caps.transaction_type = DDC_TRANSACTION_TYPE_I2C;
		sink_caps.signal = SIGNAL_TYPE_DVI_SINGLE_LINK;
		break;
	}

	case SIGNAL_TYPE_DVI_DUAL_LINK: {
		sink_caps.transaction_type = DDC_TRANSACTION_TYPE_I2C;
		sink_caps.signal = SIGNAL_TYPE_DVI_DUAL_LINK;
		break;
	}

	case SIGNAL_TYPE_LVDS: {
		sink_caps.transaction_type = DDC_TRANSACTION_TYPE_I2C;
		sink_caps.signal = SIGNAL_TYPE_LVDS;
		break;
	}

	case SIGNAL_TYPE_EDP: {
		sink_caps.transaction_type =
			DDC_TRANSACTION_TYPE_I2C_OVER_AUX;
		sink_caps.signal = SIGNAL_TYPE_EDP;
		break;
	}

	case SIGNAL_TYPE_DISPLAY_PORT: {
		sink_caps.transaction_type =
			DDC_TRANSACTION_TYPE_I2C_OVER_AUX;
		sink_caps.signal = SIGNAL_TYPE_VIRTUAL;
		break;
	}

	default:
		DC_ERROR("Invalid connector type! signal:%d\n",
			link->connector_signal);
		return;
	}

	sink_init_data.link = link;
	sink_init_data.sink_signal = sink_caps.signal;

	sink = dc_sink_create(&sink_init_data);
	if (!sink) {
		DC_ERROR("Failed to create sink!\n");
		return;
	}

	/* dc_sink_create returns a new reference */
	link->local_sink = sink;

	edid_status = dm_helpers_read_local_edid(
			link->ctx,
			link,
			sink);

	if (edid_status != EDID_OK)
		DC_ERROR("Failed to read EDID");

}

static int dm_resume(void *handle)
{
	struct amdgpu_device *adev = handle;
	struct drm_device *ddev = adev->ddev;
	struct amdgpu_display_manager *dm = &adev->dm;
	struct amdgpu_dm_connector *aconnector;
	struct drm_connector *connector;
	struct drm_crtc *crtc;
	struct drm_crtc_state *new_crtc_state;
	struct dm_crtc_state *dm_new_crtc_state;
	struct drm_plane *plane;
	struct drm_plane_state *new_plane_state;
	struct dm_plane_state *dm_new_plane_state;
	struct dm_atomic_state *dm_state = to_dm_atomic_state(dm->atomic_obj.state);
	enum dc_connection_type new_connection_type = dc_connection_none;
	int i;

	/* Recreate dc_state - DC invalidates it when setting power state to S3. */
	dc_release_state(dm_state->context);
	dm_state->context = dc_create_state(dm->dc);
	/* TODO: Remove dc_state->dccg, use dc->dccg directly. */
	dc_resource_state_construct(dm->dc, dm_state->context);

	/* power on hardware */
	dc_set_power_state(dm->dc, DC_ACPI_CM_POWER_STATE_D0);

	/* program HPD filter */
	dc_resume(dm->dc);

	/* On resume we need to  rewrite the MSTM control bits to enamble MST*/
	s3_handle_mst(ddev, false);

	/*
	 * early enable HPD Rx IRQ, should be done before set mode as short
	 * pulse interrupts are used for MST
	 */
	amdgpu_dm_irq_resume_early(adev);

	/* Do detection*/
	list_for_each_entry(connector, &ddev->mode_config.connector_list, head) {
		aconnector = to_amdgpu_dm_connector(connector);

		/*
		 * this is the case when traversing through already created
		 * MST connectors, should be skipped
		 */
		if (aconnector->mst_port)
			continue;

		mutex_lock(&aconnector->hpd_lock);
		if (!dc_link_detect_sink(aconnector->dc_link, &new_connection_type))
			DRM_ERROR("KMS: Failed to detect connector\n");

		if (aconnector->base.force && new_connection_type == dc_connection_none)
			emulated_link_detect(aconnector->dc_link);
		else
			dc_link_detect(aconnector->dc_link, DETECT_REASON_HPD);

		if (aconnector->fake_enable && aconnector->dc_link->local_sink)
			aconnector->fake_enable = false;

		if (aconnector->dc_sink)
			dc_sink_release(aconnector->dc_sink);
		aconnector->dc_sink = NULL;
		amdgpu_dm_update_connector_after_detect(aconnector);
		mutex_unlock(&aconnector->hpd_lock);
	}

	/* Force mode set in atomic commit */
	for_each_new_crtc_in_state(dm->cached_state, crtc, new_crtc_state, i)
		new_crtc_state->active_changed = true;

	/*
	 * atomic_check is expected to create the dc states. We need to release
	 * them here, since they were duplicated as part of the suspend
	 * procedure.
	 */
	for_each_new_crtc_in_state(dm->cached_state, crtc, new_crtc_state, i) {
		dm_new_crtc_state = to_dm_crtc_state(new_crtc_state);
		if (dm_new_crtc_state->stream) {
			WARN_ON(kref_read(&dm_new_crtc_state->stream->refcount) > 1);
			dc_stream_release(dm_new_crtc_state->stream);
			dm_new_crtc_state->stream = NULL;
		}
	}

	for_each_new_plane_in_state(dm->cached_state, plane, new_plane_state, i) {
		dm_new_plane_state = to_dm_plane_state(new_plane_state);
		if (dm_new_plane_state->dc_state) {
			WARN_ON(kref_read(&dm_new_plane_state->dc_state->refcount) > 1);
			dc_plane_state_release(dm_new_plane_state->dc_state);
			dm_new_plane_state->dc_state = NULL;
		}
	}

	drm_atomic_helper_resume(ddev, dm->cached_state);

	dm->cached_state = NULL;

	amdgpu_dm_irq_resume_late(adev);

	return 0;
}

/**
 * DOC: DM Lifecycle
 *
 * DM (and consequently DC) is registered in the amdgpu base driver as a IP
 * block. When CONFIG_DRM_AMD_DC is enabled, the DM device IP block is added to
 * the base driver's device list to be initialized and torn down accordingly.
 *
 * The functions to do so are provided as hooks in &struct amd_ip_funcs.
 */

static const struct amd_ip_funcs amdgpu_dm_funcs = {
	.name = "dm",
	.early_init = dm_early_init,
	.late_init = dm_late_init,
	.sw_init = dm_sw_init,
	.sw_fini = dm_sw_fini,
	.hw_init = dm_hw_init,
	.hw_fini = dm_hw_fini,
	.suspend = dm_suspend,
	.resume = dm_resume,
	.is_idle = dm_is_idle,
	.wait_for_idle = dm_wait_for_idle,
	.check_soft_reset = dm_check_soft_reset,
	.soft_reset = dm_soft_reset,
	.set_clockgating_state = dm_set_clockgating_state,
	.set_powergating_state = dm_set_powergating_state,
};

const struct amdgpu_ip_block_version dm_ip_block =
{
	.type = AMD_IP_BLOCK_TYPE_DCE,
	.major = 1,
	.minor = 0,
	.rev = 0,
	.funcs = &amdgpu_dm_funcs,
};


/**
 * DOC: atomic
 *
 * *WIP*
 */

static const struct drm_mode_config_funcs amdgpu_dm_mode_funcs = {
	.fb_create = amdgpu_display_user_framebuffer_create,
	.output_poll_changed = drm_fb_helper_output_poll_changed,
	.atomic_check = amdgpu_dm_atomic_check,
	.atomic_commit = amdgpu_dm_atomic_commit,
};

static struct drm_mode_config_helper_funcs amdgpu_dm_mode_config_helperfuncs = {
	.atomic_commit_tail = amdgpu_dm_atomic_commit_tail
};

static void
amdgpu_dm_update_connector_after_detect(struct amdgpu_dm_connector *aconnector)
{
	struct drm_connector *connector = &aconnector->base;
	struct drm_device *dev = connector->dev;
	struct dc_sink *sink;

	/* MST handled by drm_mst framework */
	if (aconnector->mst_mgr.mst_state == true)
		return;


	sink = aconnector->dc_link->local_sink;
	if (sink)
		dc_sink_retain(sink);

	/*
	 * Edid mgmt connector gets first update only in mode_valid hook and then
	 * the connector sink is set to either fake or physical sink depends on link status.
	 * Skip if already done during boot.
	 */
	if (aconnector->base.force != DRM_FORCE_UNSPECIFIED
			&& aconnector->dc_em_sink) {

		/*
		 * For S3 resume with headless use eml_sink to fake stream
		 * because on resume connector->sink is set to NULL
		 */
		mutex_lock(&dev->mode_config.mutex);

		if (sink) {
			if (aconnector->dc_sink) {
				amdgpu_dm_update_freesync_caps(connector, NULL);
				/*
				 * retain and release below are used to
				 * bump up refcount for sink because the link doesn't point
				 * to it anymore after disconnect, so on next crtc to connector
				 * reshuffle by UMD we will get into unwanted dc_sink release
				 */
				dc_sink_release(aconnector->dc_sink);
			}
			aconnector->dc_sink = sink;
			dc_sink_retain(aconnector->dc_sink);
			amdgpu_dm_update_freesync_caps(connector,
					aconnector->edid);
		} else {
			amdgpu_dm_update_freesync_caps(connector, NULL);
			if (!aconnector->dc_sink) {
				aconnector->dc_sink = aconnector->dc_em_sink;
				dc_sink_retain(aconnector->dc_sink);
			}
		}

		mutex_unlock(&dev->mode_config.mutex);

		if (sink)
			dc_sink_release(sink);
		return;
	}

	/*
	 * TODO: temporary guard to look for proper fix
	 * if this sink is MST sink, we should not do anything
	 */
	if (sink && sink->sink_signal == SIGNAL_TYPE_DISPLAY_PORT_MST) {
		dc_sink_release(sink);
		return;
	}

	if (aconnector->dc_sink == sink) {
		/*
		 * We got a DP short pulse (Link Loss, DP CTS, etc...).
		 * Do nothing!!
		 */
		DRM_DEBUG_DRIVER("DCHPD: connector_id=%d: dc_sink didn't change.\n",
				aconnector->connector_id);
		if (sink)
			dc_sink_release(sink);
		return;
	}

	DRM_DEBUG_DRIVER("DCHPD: connector_id=%d: Old sink=%p New sink=%p\n",
		aconnector->connector_id, aconnector->dc_sink, sink);

	mutex_lock(&dev->mode_config.mutex);

	/*
	 * 1. Update status of the drm connector
	 * 2. Send an event and let userspace tell us what to do
	 */
	if (sink) {
		/*
		 * TODO: check if we still need the S3 mode update workaround.
		 * If yes, put it here.
		 */
		if (aconnector->dc_sink)
			amdgpu_dm_update_freesync_caps(connector, NULL);

		aconnector->dc_sink = sink;
		dc_sink_retain(aconnector->dc_sink);
		if (sink->dc_edid.length == 0) {
			aconnector->edid = NULL;
			drm_dp_cec_unset_edid(&aconnector->dm_dp_aux.aux);
		} else {
			aconnector->edid =
				(struct edid *) sink->dc_edid.raw_edid;


			drm_connector_update_edid_property(connector,
					aconnector->edid);
			drm_dp_cec_set_edid(&aconnector->dm_dp_aux.aux,
					    aconnector->edid);
		}
		amdgpu_dm_update_freesync_caps(connector, aconnector->edid);

	} else {
		drm_dp_cec_unset_edid(&aconnector->dm_dp_aux.aux);
		amdgpu_dm_update_freesync_caps(connector, NULL);
		drm_connector_update_edid_property(connector, NULL);
		aconnector->num_modes = 0;
		dc_sink_release(aconnector->dc_sink);
		aconnector->dc_sink = NULL;
		aconnector->edid = NULL;
	}

	mutex_unlock(&dev->mode_config.mutex);

	if (sink)
		dc_sink_release(sink);
}

static void handle_hpd_irq(void *param)
{
	struct amdgpu_dm_connector *aconnector = (struct amdgpu_dm_connector *)param;
	struct drm_connector *connector = &aconnector->base;
	struct drm_device *dev = connector->dev;
	enum dc_connection_type new_connection_type = dc_connection_none;

	/*
	 * In case of failure or MST no need to update connector status or notify the OS
	 * since (for MST case) MST does this in its own context.
	 */
	mutex_lock(&aconnector->hpd_lock);

	if (aconnector->fake_enable)
		aconnector->fake_enable = false;

	if (!dc_link_detect_sink(aconnector->dc_link, &new_connection_type))
		DRM_ERROR("KMS: Failed to detect connector\n");

	if (aconnector->base.force && new_connection_type == dc_connection_none) {
		emulated_link_detect(aconnector->dc_link);


		drm_modeset_lock_all(dev);
		dm_restore_drm_connector_state(dev, connector);
		drm_modeset_unlock_all(dev);

		if (aconnector->base.force == DRM_FORCE_UNSPECIFIED)
			drm_kms_helper_hotplug_event(dev);

	} else if (dc_link_detect(aconnector->dc_link, DETECT_REASON_HPD)) {
		amdgpu_dm_update_connector_after_detect(aconnector);


		drm_modeset_lock_all(dev);
		dm_restore_drm_connector_state(dev, connector);
		drm_modeset_unlock_all(dev);

		if (aconnector->base.force == DRM_FORCE_UNSPECIFIED)
			drm_kms_helper_hotplug_event(dev);
	}
	mutex_unlock(&aconnector->hpd_lock);

}

static void dm_handle_hpd_rx_irq(struct amdgpu_dm_connector *aconnector)
{
	uint8_t esi[DP_PSR_ERROR_STATUS - DP_SINK_COUNT_ESI] = { 0 };
	uint8_t dret;
	bool new_irq_handled = false;
	int dpcd_addr;
	int dpcd_bytes_to_read;

	const int max_process_count = 30;
	int process_count = 0;

	const struct dc_link_status *link_status = dc_link_get_status(aconnector->dc_link);

	if (link_status->dpcd_caps->dpcd_rev.raw < 0x12) {
		dpcd_bytes_to_read = DP_LANE0_1_STATUS - DP_SINK_COUNT;
		/* DPCD 0x200 - 0x201 for downstream IRQ */
		dpcd_addr = DP_SINK_COUNT;
	} else {
		dpcd_bytes_to_read = DP_PSR_ERROR_STATUS - DP_SINK_COUNT_ESI;
		/* DPCD 0x2002 - 0x2005 for downstream IRQ */
		dpcd_addr = DP_SINK_COUNT_ESI;
	}

	dret = drm_dp_dpcd_read(
		&aconnector->dm_dp_aux.aux,
		dpcd_addr,
		esi,
		dpcd_bytes_to_read);

	while (dret == dpcd_bytes_to_read &&
		process_count < max_process_count) {
		uint8_t retry;
		dret = 0;

		process_count++;

		DRM_DEBUG_DRIVER("ESI %02x %02x %02x\n", esi[0], esi[1], esi[2]);
		/* handle HPD short pulse irq */
		if (aconnector->mst_mgr.mst_state)
			drm_dp_mst_hpd_irq(
				&aconnector->mst_mgr,
				esi,
				&new_irq_handled);

		if (new_irq_handled) {
			/* ACK at DPCD to notify down stream */
			const int ack_dpcd_bytes_to_write =
				dpcd_bytes_to_read - 1;

			for (retry = 0; retry < 3; retry++) {
				uint8_t wret;

				wret = drm_dp_dpcd_write(
					&aconnector->dm_dp_aux.aux,
					dpcd_addr + 1,
					&esi[1],
					ack_dpcd_bytes_to_write);
				if (wret == ack_dpcd_bytes_to_write)
					break;
			}

			/* check if there is new irq to be handled */
			dret = drm_dp_dpcd_read(
				&aconnector->dm_dp_aux.aux,
				dpcd_addr,
				esi,
				dpcd_bytes_to_read);

			new_irq_handled = false;
		} else {
			break;
		}
	}

	if (process_count == max_process_count)
		DRM_DEBUG_DRIVER("Loop exceeded max iterations\n");
}

static void handle_hpd_rx_irq(void *param)
{
	struct amdgpu_dm_connector *aconnector = (struct amdgpu_dm_connector *)param;
	struct drm_connector *connector = &aconnector->base;
	struct drm_device *dev = connector->dev;
	struct dc_link *dc_link = aconnector->dc_link;
	bool is_mst_root_connector = aconnector->mst_mgr.mst_state;
	enum dc_connection_type new_connection_type = dc_connection_none;

	/*
	 * TODO:Temporary add mutex to protect hpd interrupt not have a gpio
	 * conflict, after implement i2c helper, this mutex should be
	 * retired.
	 */
	if (dc_link->type != dc_connection_mst_branch)
		mutex_lock(&aconnector->hpd_lock);

	if (dc_link_handle_hpd_rx_irq(dc_link, NULL, NULL) &&
			!is_mst_root_connector) {
		/* Downstream Port status changed. */
		if (!dc_link_detect_sink(dc_link, &new_connection_type))
			DRM_ERROR("KMS: Failed to detect connector\n");

		if (aconnector->base.force && new_connection_type == dc_connection_none) {
			emulated_link_detect(dc_link);

			if (aconnector->fake_enable)
				aconnector->fake_enable = false;

			amdgpu_dm_update_connector_after_detect(aconnector);


			drm_modeset_lock_all(dev);
			dm_restore_drm_connector_state(dev, connector);
			drm_modeset_unlock_all(dev);

			drm_kms_helper_hotplug_event(dev);
		} else if (dc_link_detect(dc_link, DETECT_REASON_HPDRX)) {

			if (aconnector->fake_enable)
				aconnector->fake_enable = false;

			amdgpu_dm_update_connector_after_detect(aconnector);


			drm_modeset_lock_all(dev);
			dm_restore_drm_connector_state(dev, connector);
			drm_modeset_unlock_all(dev);

			drm_kms_helper_hotplug_event(dev);
		}
	}
	if ((dc_link->cur_link_settings.lane_count != LANE_COUNT_UNKNOWN) ||
	    (dc_link->type == dc_connection_mst_branch))
		dm_handle_hpd_rx_irq(aconnector);

	if (dc_link->type != dc_connection_mst_branch) {
		drm_dp_cec_irq(&aconnector->dm_dp_aux.aux);
		mutex_unlock(&aconnector->hpd_lock);
	}
}

static void register_hpd_handlers(struct amdgpu_device *adev)
{
	struct drm_device *dev = adev->ddev;
	struct drm_connector *connector;
	struct amdgpu_dm_connector *aconnector;
	const struct dc_link *dc_link;
	struct dc_interrupt_params int_params = {0};

	int_params.requested_polarity = INTERRUPT_POLARITY_DEFAULT;
	int_params.current_polarity = INTERRUPT_POLARITY_DEFAULT;

	list_for_each_entry(connector,
			&dev->mode_config.connector_list, head)	{

		aconnector = to_amdgpu_dm_connector(connector);
		dc_link = aconnector->dc_link;

		if (DC_IRQ_SOURCE_INVALID != dc_link->irq_source_hpd) {
			int_params.int_context = INTERRUPT_LOW_IRQ_CONTEXT;
			int_params.irq_source = dc_link->irq_source_hpd;

			amdgpu_dm_irq_register_interrupt(adev, &int_params,
					handle_hpd_irq,
					(void *) aconnector);
		}

		if (DC_IRQ_SOURCE_INVALID != dc_link->irq_source_hpd_rx) {

			/* Also register for DP short pulse (hpd_rx). */
			int_params.int_context = INTERRUPT_LOW_IRQ_CONTEXT;
			int_params.irq_source =	dc_link->irq_source_hpd_rx;

			amdgpu_dm_irq_register_interrupt(adev, &int_params,
					handle_hpd_rx_irq,
					(void *) aconnector);
		}
	}
}

/* Register IRQ sources and initialize IRQ callbacks */
static int dce110_register_irq_handlers(struct amdgpu_device *adev)
{
	struct dc *dc = adev->dm.dc;
	struct common_irq_params *c_irq_params;
	struct dc_interrupt_params int_params = {0};
	int r;
	int i;
	unsigned client_id = AMDGPU_IRQ_CLIENTID_LEGACY;

	if (adev->asic_type >= CHIP_VEGA10)
		client_id = SOC15_IH_CLIENTID_DCE;

	int_params.requested_polarity = INTERRUPT_POLARITY_DEFAULT;
	int_params.current_polarity = INTERRUPT_POLARITY_DEFAULT;

	/*
	 * Actions of amdgpu_irq_add_id():
	 * 1. Register a set() function with base driver.
	 *    Base driver will call set() function to enable/disable an
	 *    interrupt in DC hardware.
	 * 2. Register amdgpu_dm_irq_handler().
	 *    Base driver will call amdgpu_dm_irq_handler() for ALL interrupts
	 *    coming from DC hardware.
	 *    amdgpu_dm_irq_handler() will re-direct the interrupt to DC
	 *    for acknowledging and handling. */

	/* Use VBLANK interrupt */
	for (i = VISLANDS30_IV_SRCID_D1_VERTICAL_INTERRUPT0; i <= VISLANDS30_IV_SRCID_D6_VERTICAL_INTERRUPT0; i++) {
		r = amdgpu_irq_add_id(adev, client_id, i, &adev->crtc_irq);
		if (r) {
			DRM_ERROR("Failed to add crtc irq id!\n");
			return r;
		}

		int_params.int_context = INTERRUPT_HIGH_IRQ_CONTEXT;
		int_params.irq_source =
			dc_interrupt_to_irq_source(dc, i, 0);

		c_irq_params = &adev->dm.vblank_params[int_params.irq_source - DC_IRQ_SOURCE_VBLANK1];

		c_irq_params->adev = adev;
		c_irq_params->irq_src = int_params.irq_source;

		amdgpu_dm_irq_register_interrupt(adev, &int_params,
				dm_crtc_high_irq, c_irq_params);
	}

	/* Use VUPDATE interrupt */
	for (i = VISLANDS30_IV_SRCID_D1_V_UPDATE_INT; i <= VISLANDS30_IV_SRCID_D6_V_UPDATE_INT; i += 2) {
		r = amdgpu_irq_add_id(adev, client_id, i, &adev->vupdate_irq);
		if (r) {
			DRM_ERROR("Failed to add vupdate irq id!\n");
			return r;
		}

		int_params.int_context = INTERRUPT_HIGH_IRQ_CONTEXT;
		int_params.irq_source =
			dc_interrupt_to_irq_source(dc, i, 0);

		c_irq_params = &adev->dm.vupdate_params[int_params.irq_source - DC_IRQ_SOURCE_VUPDATE1];

		c_irq_params->adev = adev;
		c_irq_params->irq_src = int_params.irq_source;

		amdgpu_dm_irq_register_interrupt(adev, &int_params,
				dm_vupdate_high_irq, c_irq_params);
	}

	/* Use GRPH_PFLIP interrupt */
	for (i = VISLANDS30_IV_SRCID_D1_GRPH_PFLIP;
			i <= VISLANDS30_IV_SRCID_D6_GRPH_PFLIP; i += 2) {
		r = amdgpu_irq_add_id(adev, client_id, i, &adev->pageflip_irq);
		if (r) {
			DRM_ERROR("Failed to add page flip irq id!\n");
			return r;
		}

		int_params.int_context = INTERRUPT_HIGH_IRQ_CONTEXT;
		int_params.irq_source =
			dc_interrupt_to_irq_source(dc, i, 0);

		c_irq_params = &adev->dm.pflip_params[int_params.irq_source - DC_IRQ_SOURCE_PFLIP_FIRST];

		c_irq_params->adev = adev;
		c_irq_params->irq_src = int_params.irq_source;

		amdgpu_dm_irq_register_interrupt(adev, &int_params,
				dm_pflip_high_irq, c_irq_params);

	}

	/* HPD */
	r = amdgpu_irq_add_id(adev, client_id,
			VISLANDS30_IV_SRCID_HOTPLUG_DETECT_A, &adev->hpd_irq);
	if (r) {
		DRM_ERROR("Failed to add hpd irq id!\n");
		return r;
	}

	register_hpd_handlers(adev);

	return 0;
}

#if defined(CONFIG_DRM_AMD_DC_DCN1_0)
/* Register IRQ sources and initialize IRQ callbacks */
static int dcn10_register_irq_handlers(struct amdgpu_device *adev)
{
	struct dc *dc = adev->dm.dc;
	struct common_irq_params *c_irq_params;
	struct dc_interrupt_params int_params = {0};
	int r;
	int i;

	int_params.requested_polarity = INTERRUPT_POLARITY_DEFAULT;
	int_params.current_polarity = INTERRUPT_POLARITY_DEFAULT;

	/*
	 * Actions of amdgpu_irq_add_id():
	 * 1. Register a set() function with base driver.
	 *    Base driver will call set() function to enable/disable an
	 *    interrupt in DC hardware.
	 * 2. Register amdgpu_dm_irq_handler().
	 *    Base driver will call amdgpu_dm_irq_handler() for ALL interrupts
	 *    coming from DC hardware.
	 *    amdgpu_dm_irq_handler() will re-direct the interrupt to DC
	 *    for acknowledging and handling.
	 */

	/* Use VSTARTUP interrupt */
	for (i = DCN_1_0__SRCID__DC_D1_OTG_VSTARTUP;
			i <= DCN_1_0__SRCID__DC_D1_OTG_VSTARTUP + adev->mode_info.num_crtc - 1;
			i++) {
		r = amdgpu_irq_add_id(adev, SOC15_IH_CLIENTID_DCE, i, &adev->crtc_irq);

		if (r) {
			DRM_ERROR("Failed to add crtc irq id!\n");
			return r;
		}

		int_params.int_context = INTERRUPT_HIGH_IRQ_CONTEXT;
		int_params.irq_source =
			dc_interrupt_to_irq_source(dc, i, 0);

		c_irq_params = &adev->dm.vblank_params[int_params.irq_source - DC_IRQ_SOURCE_VBLANK1];

		c_irq_params->adev = adev;
		c_irq_params->irq_src = int_params.irq_source;

		amdgpu_dm_irq_register_interrupt(adev, &int_params,
				dm_crtc_high_irq, c_irq_params);
	}

	/* Use VUPDATE_NO_LOCK interrupt on DCN, which seems to correspond to
	 * the regular VUPDATE interrupt on DCE. We want DC_IRQ_SOURCE_VUPDATEx
	 * to trigger at end of each vblank, regardless of state of the lock,
	 * matching DCE behaviour.
	 */
	for (i = DCN_1_0__SRCID__OTG0_IHC_V_UPDATE_NO_LOCK_INTERRUPT;
	     i <= DCN_1_0__SRCID__OTG0_IHC_V_UPDATE_NO_LOCK_INTERRUPT + adev->mode_info.num_crtc - 1;
	     i++) {
		r = amdgpu_irq_add_id(adev, SOC15_IH_CLIENTID_DCE, i, &adev->vupdate_irq);

		if (r) {
			DRM_ERROR("Failed to add vupdate irq id!\n");
			return r;
		}

		int_params.int_context = INTERRUPT_HIGH_IRQ_CONTEXT;
		int_params.irq_source =
			dc_interrupt_to_irq_source(dc, i, 0);

		c_irq_params = &adev->dm.vupdate_params[int_params.irq_source - DC_IRQ_SOURCE_VUPDATE1];

		c_irq_params->adev = adev;
		c_irq_params->irq_src = int_params.irq_source;

		amdgpu_dm_irq_register_interrupt(adev, &int_params,
				dm_vupdate_high_irq, c_irq_params);
	}

	/* Use GRPH_PFLIP interrupt */
	for (i = DCN_1_0__SRCID__HUBP0_FLIP_INTERRUPT;
			i <= DCN_1_0__SRCID__HUBP0_FLIP_INTERRUPT + adev->mode_info.num_crtc - 1;
			i++) {
		r = amdgpu_irq_add_id(adev, SOC15_IH_CLIENTID_DCE, i, &adev->pageflip_irq);
		if (r) {
			DRM_ERROR("Failed to add page flip irq id!\n");
			return r;
		}

		int_params.int_context = INTERRUPT_HIGH_IRQ_CONTEXT;
		int_params.irq_source =
			dc_interrupt_to_irq_source(dc, i, 0);

		c_irq_params = &adev->dm.pflip_params[int_params.irq_source - DC_IRQ_SOURCE_PFLIP_FIRST];

		c_irq_params->adev = adev;
		c_irq_params->irq_src = int_params.irq_source;

		amdgpu_dm_irq_register_interrupt(adev, &int_params,
				dm_pflip_high_irq, c_irq_params);

	}

	/* HPD */
	r = amdgpu_irq_add_id(adev, SOC15_IH_CLIENTID_DCE, DCN_1_0__SRCID__DC_HPD1_INT,
			&adev->hpd_irq);
	if (r) {
		DRM_ERROR("Failed to add hpd irq id!\n");
		return r;
	}

	register_hpd_handlers(adev);

	return 0;
}
#endif

/*
 * Acquires the lock for the atomic state object and returns
 * the new atomic state.
 *
 * This should only be called during atomic check.
 */
static int dm_atomic_get_state(struct drm_atomic_state *state,
			       struct dm_atomic_state **dm_state)
{
	struct drm_device *dev = state->dev;
	struct amdgpu_device *adev = dev->dev_private;
	struct amdgpu_display_manager *dm = &adev->dm;
	struct drm_private_state *priv_state;

	if (*dm_state)
		return 0;

	priv_state = drm_atomic_get_private_obj_state(state, &dm->atomic_obj);
	if (IS_ERR(priv_state))
		return PTR_ERR(priv_state);

	*dm_state = to_dm_atomic_state(priv_state);

	return 0;
}

struct dm_atomic_state *
dm_atomic_get_new_state(struct drm_atomic_state *state)
{
	struct drm_device *dev = state->dev;
	struct amdgpu_device *adev = dev->dev_private;
	struct amdgpu_display_manager *dm = &adev->dm;
	struct drm_private_obj *obj;
	struct drm_private_state *new_obj_state;
	int i;

	for_each_new_private_obj_in_state(state, obj, new_obj_state, i) {
		if (obj->funcs == dm->atomic_obj.funcs)
			return to_dm_atomic_state(new_obj_state);
	}

	return NULL;
}

struct dm_atomic_state *
dm_atomic_get_old_state(struct drm_atomic_state *state)
{
	struct drm_device *dev = state->dev;
	struct amdgpu_device *adev = dev->dev_private;
	struct amdgpu_display_manager *dm = &adev->dm;
	struct drm_private_obj *obj;
	struct drm_private_state *old_obj_state;
	int i;

	for_each_old_private_obj_in_state(state, obj, old_obj_state, i) {
		if (obj->funcs == dm->atomic_obj.funcs)
			return to_dm_atomic_state(old_obj_state);
	}

	return NULL;
}

static struct drm_private_state *
dm_atomic_duplicate_state(struct drm_private_obj *obj)
{
	struct dm_atomic_state *old_state, *new_state;

	new_state = kzalloc(sizeof(*new_state), GFP_KERNEL);
	if (!new_state)
		return NULL;

	__drm_atomic_helper_private_obj_duplicate_state(obj, &new_state->base);

	old_state = to_dm_atomic_state(obj->state);

	if (old_state && old_state->context)
		new_state->context = dc_copy_state(old_state->context);

	if (!new_state->context) {
		kfree(new_state);
		return NULL;
	}

	return &new_state->base;
}

static void dm_atomic_destroy_state(struct drm_private_obj *obj,
				    struct drm_private_state *state)
{
	struct dm_atomic_state *dm_state = to_dm_atomic_state(state);

	if (dm_state && dm_state->context)
		dc_release_state(dm_state->context);

	kfree(dm_state);
}

static struct drm_private_state_funcs dm_atomic_state_funcs = {
	.atomic_duplicate_state = dm_atomic_duplicate_state,
	.atomic_destroy_state = dm_atomic_destroy_state,
};

static int amdgpu_dm_mode_config_init(struct amdgpu_device *adev)
{
	struct dm_atomic_state *state;
	int r;

	adev->mode_info.mode_config_initialized = true;

	adev->ddev->mode_config.funcs = (void *)&amdgpu_dm_mode_funcs;
	adev->ddev->mode_config.helper_private = &amdgpu_dm_mode_config_helperfuncs;

	adev->ddev->mode_config.max_width = 16384;
	adev->ddev->mode_config.max_height = 16384;

	adev->ddev->mode_config.preferred_depth = 24;
	adev->ddev->mode_config.prefer_shadow = 1;
	/* indicates support for immediate flip */
	adev->ddev->mode_config.async_page_flip = true;

	adev->ddev->mode_config.fb_base = adev->gmc.aper_base;

	state = kzalloc(sizeof(*state), GFP_KERNEL);
	if (!state)
		return -ENOMEM;

	state->context = dc_create_state(adev->dm.dc);
	if (!state->context) {
		kfree(state);
		return -ENOMEM;
	}

	dc_resource_state_copy_construct_current(adev->dm.dc, state->context);

	drm_atomic_private_obj_init(adev->ddev,
				    &adev->dm.atomic_obj,
				    &state->base,
				    &dm_atomic_state_funcs);

	r = amdgpu_display_modeset_create_props(adev);
	if (r)
		return r;

	r = amdgpu_dm_audio_init(adev);
	if (r)
		return r;

	return 0;
}

#define AMDGPU_DM_DEFAULT_MIN_BACKLIGHT 12
#define AMDGPU_DM_DEFAULT_MAX_BACKLIGHT 255

#if defined(CONFIG_BACKLIGHT_CLASS_DEVICE) ||\
	defined(CONFIG_BACKLIGHT_CLASS_DEVICE_MODULE)

static void amdgpu_dm_update_backlight_caps(struct amdgpu_display_manager *dm)
{
#if defined(CONFIG_ACPI)
	struct amdgpu_dm_backlight_caps caps;

	if (dm->backlight_caps.caps_valid)
		return;

	amdgpu_acpi_get_backlight_caps(dm->adev, &caps);
	if (caps.caps_valid) {
		dm->backlight_caps.min_input_signal = caps.min_input_signal;
		dm->backlight_caps.max_input_signal = caps.max_input_signal;
		dm->backlight_caps.caps_valid = true;
	} else {
		dm->backlight_caps.min_input_signal =
				AMDGPU_DM_DEFAULT_MIN_BACKLIGHT;
		dm->backlight_caps.max_input_signal =
				AMDGPU_DM_DEFAULT_MAX_BACKLIGHT;
	}
#else
	dm->backlight_caps.min_input_signal = AMDGPU_DM_DEFAULT_MIN_BACKLIGHT;
	dm->backlight_caps.max_input_signal = AMDGPU_DM_DEFAULT_MAX_BACKLIGHT;
#endif
}

static int amdgpu_dm_backlight_update_status(struct backlight_device *bd)
{
	struct amdgpu_display_manager *dm = bl_get_data(bd);
	struct amdgpu_dm_backlight_caps caps;
	uint32_t brightness = bd->props.brightness;

	amdgpu_dm_update_backlight_caps(dm);
	caps = dm->backlight_caps;
	/*
	 * The brightness input is in the range 0-255
	 * It needs to be rescaled to be between the
	 * requested min and max input signal
	 *
	 * It also needs to be scaled up by 0x101 to
	 * match the DC interface which has a range of
	 * 0 to 0xffff
	 */
	brightness =
		brightness
		* 0x101
		* (caps.max_input_signal - caps.min_input_signal)
		/ AMDGPU_MAX_BL_LEVEL
		+ caps.min_input_signal * 0x101;

	if (dc_link_set_backlight_level(dm->backlight_link,
			brightness, 0))
		return 0;
	else
		return 1;
}

static int amdgpu_dm_backlight_get_brightness(struct backlight_device *bd)
{
	struct amdgpu_display_manager *dm = bl_get_data(bd);
	int ret = dc_link_get_backlight_level(dm->backlight_link);

	if (ret == DC_ERROR_UNEXPECTED)
		return bd->props.brightness;
	return ret;
}

static const struct backlight_ops amdgpu_dm_backlight_ops = {
	.options = BL_CORE_SUSPENDRESUME,
	.get_brightness = amdgpu_dm_backlight_get_brightness,
	.update_status	= amdgpu_dm_backlight_update_status,
};

static void
amdgpu_dm_register_backlight_device(struct amdgpu_display_manager *dm)
{
	char bl_name[16];
	struct backlight_properties props = { 0 };

	amdgpu_dm_update_backlight_caps(dm);

	props.max_brightness = AMDGPU_MAX_BL_LEVEL;
	props.brightness = AMDGPU_MAX_BL_LEVEL;
	props.type = BACKLIGHT_RAW;

	snprintf(bl_name, sizeof(bl_name), "amdgpu_bl%d",
			dm->adev->ddev->primary->index);

	dm->backlight_dev = backlight_device_register(bl_name,
			dm->adev->ddev->dev,
			dm,
			&amdgpu_dm_backlight_ops,
			&props);

	if (IS_ERR(dm->backlight_dev))
		DRM_ERROR("DM: Backlight registration failed!\n");
	else
		DRM_DEBUG_DRIVER("DM: Registered Backlight device: %s\n", bl_name);
}

#endif

static int initialize_plane(struct amdgpu_display_manager *dm,
			    struct amdgpu_mode_info *mode_info, int plane_id,
			    enum drm_plane_type plane_type,
			    const struct dc_plane_cap *plane_cap)
{
	struct drm_plane *plane;
	unsigned long possible_crtcs;
	int ret = 0;

	plane = kzalloc(sizeof(struct drm_plane), GFP_KERNEL);
	if (!plane) {
		DRM_ERROR("KMS: Failed to allocate plane\n");
		return -ENOMEM;
	}
	plane->type = plane_type;

	/*
	 * HACK: IGT tests expect that the primary plane for a CRTC
	 * can only have one possible CRTC. Only expose support for
	 * any CRTC if they're not going to be used as a primary plane
	 * for a CRTC - like overlay or underlay planes.
	 */
	possible_crtcs = 1 << plane_id;
	if (plane_id >= dm->dc->caps.max_streams)
		possible_crtcs = 0xff;

	ret = amdgpu_dm_plane_init(dm, plane, possible_crtcs, plane_cap);

	if (ret) {
		DRM_ERROR("KMS: Failed to initialize plane\n");
		kfree(plane);
		return ret;
	}

	if (mode_info)
		mode_info->planes[plane_id] = plane;

	return ret;
}


static void register_backlight_device(struct amdgpu_display_manager *dm,
				      struct dc_link *link)
{
#if defined(CONFIG_BACKLIGHT_CLASS_DEVICE) ||\
	defined(CONFIG_BACKLIGHT_CLASS_DEVICE_MODULE)

	if ((link->connector_signal & (SIGNAL_TYPE_EDP | SIGNAL_TYPE_LVDS)) &&
	    link->type != dc_connection_none) {
		/*
		 * Event if registration failed, we should continue with
		 * DM initialization because not having a backlight control
		 * is better then a black screen.
		 */
		amdgpu_dm_register_backlight_device(dm);

		if (dm->backlight_dev)
			dm->backlight_link = link;
	}
#endif
}


/*
 * In this architecture, the association
 * connector -> encoder -> crtc
 * id not really requried. The crtc and connector will hold the
 * display_index as an abstraction to use with DAL component
 *
 * Returns 0 on success
 */
static int amdgpu_dm_initialize_drm_device(struct amdgpu_device *adev)
{
	struct amdgpu_display_manager *dm = &adev->dm;
	int32_t i;
	struct amdgpu_dm_connector *aconnector = NULL;
	struct amdgpu_encoder *aencoder = NULL;
	struct amdgpu_mode_info *mode_info = &adev->mode_info;
	uint32_t link_cnt;
	int32_t primary_planes;
	enum dc_connection_type new_connection_type = dc_connection_none;
	const struct dc_plane_cap *plane;

	link_cnt = dm->dc->caps.max_links;
	if (amdgpu_dm_mode_config_init(dm->adev)) {
		DRM_ERROR("DM: Failed to initialize mode config\n");
		return -EINVAL;
	}

	/* There is one primary plane per CRTC */
	primary_planes = dm->dc->caps.max_streams;
	ASSERT(primary_planes <= AMDGPU_MAX_PLANES);

	/*
	 * Initialize primary planes, implicit planes for legacy IOCTLS.
	 * Order is reversed to match iteration order in atomic check.
	 */
	for (i = (primary_planes - 1); i >= 0; i--) {
		plane = &dm->dc->caps.planes[i];

		if (initialize_plane(dm, mode_info, i,
				     DRM_PLANE_TYPE_PRIMARY, plane)) {
			DRM_ERROR("KMS: Failed to initialize primary plane\n");
			goto fail;
		}
	}

	/*
	 * Initialize overlay planes, index starting after primary planes.
	 * These planes have a higher DRM index than the primary planes since
	 * they should be considered as having a higher z-order.
	 * Order is reversed to match iteration order in atomic check.
	 *
	 * Only support DCN for now, and only expose one so we don't encourage
	 * userspace to use up all the pipes.
	 */
	for (i = 0; i < dm->dc->caps.max_planes; ++i) {
		struct dc_plane_cap *plane = &dm->dc->caps.planes[i];

		if (plane->type != DC_PLANE_TYPE_DCN_UNIVERSAL)
			continue;

		if (!plane->blends_with_above || !plane->blends_with_below)
			continue;

		if (!plane->pixel_format_support.argb8888)
			continue;

		if (initialize_plane(dm, NULL, primary_planes + i,
				     DRM_PLANE_TYPE_OVERLAY, plane)) {
			DRM_ERROR("KMS: Failed to initialize overlay plane\n");
			goto fail;
		}

		/* Only create one overlay plane. */
		break;
	}

	for (i = 0; i < dm->dc->caps.max_streams; i++)
		if (amdgpu_dm_crtc_init(dm, mode_info->planes[i], i)) {
			DRM_ERROR("KMS: Failed to initialize crtc\n");
			goto fail;
		}

	dm->display_indexes_num = dm->dc->caps.max_streams;

	/* loops over all connectors on the board */
	for (i = 0; i < link_cnt; i++) {
		struct dc_link *link = NULL;

		if (i > AMDGPU_DM_MAX_DISPLAY_INDEX) {
			DRM_ERROR(
				"KMS: Cannot support more than %d display indexes\n",
					AMDGPU_DM_MAX_DISPLAY_INDEX);
			continue;
		}

		aconnector = kzalloc(sizeof(*aconnector), GFP_KERNEL);
		if (!aconnector)
			goto fail;

		aencoder = kzalloc(sizeof(*aencoder), GFP_KERNEL);
		if (!aencoder)
			goto fail;

		if (amdgpu_dm_encoder_init(dm->ddev, aencoder, i)) {
			DRM_ERROR("KMS: Failed to initialize encoder\n");
			goto fail;
		}

		if (amdgpu_dm_connector_init(dm, aconnector, i, aencoder)) {
			DRM_ERROR("KMS: Failed to initialize connector\n");
			goto fail;
		}

		link = dc_get_link_at_index(dm->dc, i);

		if (!dc_link_detect_sink(link, &new_connection_type))
			DRM_ERROR("KMS: Failed to detect connector\n");

		if (aconnector->base.force && new_connection_type == dc_connection_none) {
			emulated_link_detect(link);
			amdgpu_dm_update_connector_after_detect(aconnector);

		} else if (dc_link_detect(link, DETECT_REASON_BOOT)) {
			amdgpu_dm_update_connector_after_detect(aconnector);
			register_backlight_device(dm, link);
		}


	}

	/* Software is initialized. Now we can register interrupt handlers. */
	switch (adev->asic_type) {
	case CHIP_BONAIRE:
	case CHIP_HAWAII:
	case CHIP_KAVERI:
	case CHIP_KABINI:
	case CHIP_MULLINS:
	case CHIP_TONGA:
	case CHIP_FIJI:
	case CHIP_CARRIZO:
	case CHIP_STONEY:
	case CHIP_POLARIS11:
	case CHIP_POLARIS10:
	case CHIP_POLARIS12:
	case CHIP_VEGAM:
	case CHIP_VEGA10:
	case CHIP_VEGA12:
	case CHIP_VEGA20:
		if (dce110_register_irq_handlers(dm->adev)) {
			DRM_ERROR("DM: Failed to initialize IRQ\n");
			goto fail;
		}
		break;
#if defined(CONFIG_DRM_AMD_DC_DCN1_0)
	case CHIP_RAVEN:
#if defined(CONFIG_DRM_AMD_DC_DCN2_0)
	case CHIP_NAVI12:
	case CHIP_NAVI10:
	case CHIP_NAVI14:
#endif
#if defined(CONFIG_DRM_AMD_DC_DCN2_1)
	case CHIP_RENOIR:
#endif
		if (dcn10_register_irq_handlers(dm->adev)) {
			DRM_ERROR("DM: Failed to initialize IRQ\n");
			goto fail;
		}
		break;
#endif
	default:
		DRM_ERROR("Unsupported ASIC type: 0x%X\n", adev->asic_type);
		goto fail;
	}

	if (adev->asic_type != CHIP_CARRIZO && adev->asic_type != CHIP_STONEY)
		dm->dc->debug.disable_stutter = amdgpu_pp_feature_mask & PP_STUTTER_MODE ? false : true;

	return 0;
fail:
	kfree(aencoder);
	kfree(aconnector);

	return -EINVAL;
}

static void amdgpu_dm_destroy_drm_device(struct amdgpu_display_manager *dm)
{
	drm_mode_config_cleanup(dm->ddev);
	drm_atomic_private_obj_fini(&dm->atomic_obj);
	return;
}

/******************************************************************************
 * amdgpu_display_funcs functions
 *****************************************************************************/

/*
 * dm_bandwidth_update - program display watermarks
 *
 * @adev: amdgpu_device pointer
 *
 * Calculate and program the display watermarks and line buffer allocation.
 */
static void dm_bandwidth_update(struct amdgpu_device *adev)
{
	/* TODO: implement later */
}

static const struct amdgpu_display_funcs dm_display_funcs = {
	.bandwidth_update = dm_bandwidth_update, /* called unconditionally */
	.vblank_get_counter = dm_vblank_get_counter,/* called unconditionally */
	.backlight_set_level = NULL, /* never called for DC */
	.backlight_get_level = NULL, /* never called for DC */
	.hpd_sense = NULL,/* called unconditionally */
	.hpd_set_polarity = NULL, /* called unconditionally */
	.hpd_get_gpio_reg = NULL, /* VBIOS parsing. DAL does it. */
	.page_flip_get_scanoutpos =
		dm_crtc_get_scanoutpos,/* called unconditionally */
	.add_encoder = NULL, /* VBIOS parsing. DAL does it. */
	.add_connector = NULL, /* VBIOS parsing. DAL does it. */
};

#if defined(CONFIG_DEBUG_KERNEL_DC)

static ssize_t s3_debug_store(struct device *device,
			      struct device_attribute *attr,
			      const char *buf,
			      size_t count)
{
	int ret;
	int s3_state;
	struct drm_device *drm_dev = dev_get_drvdata(device);
	struct amdgpu_device *adev = drm_dev->dev_private;

	ret = kstrtoint(buf, 0, &s3_state);

	if (ret == 0) {
		if (s3_state) {
			dm_resume(adev);
			drm_kms_helper_hotplug_event(adev->ddev);
		} else
			dm_suspend(adev);
	}

	return ret == 0 ? count : 0;
}

DEVICE_ATTR_WO(s3_debug);

#endif

static int dm_early_init(void *handle)
{
	struct amdgpu_device *adev = (struct amdgpu_device *)handle;

	switch (adev->asic_type) {
	case CHIP_BONAIRE:
	case CHIP_HAWAII:
		adev->mode_info.num_crtc = 6;
		adev->mode_info.num_hpd = 6;
		adev->mode_info.num_dig = 6;
		break;
	case CHIP_KAVERI:
		adev->mode_info.num_crtc = 4;
		adev->mode_info.num_hpd = 6;
		adev->mode_info.num_dig = 7;
		break;
	case CHIP_KABINI:
	case CHIP_MULLINS:
		adev->mode_info.num_crtc = 2;
		adev->mode_info.num_hpd = 6;
		adev->mode_info.num_dig = 6;
		break;
	case CHIP_FIJI:
	case CHIP_TONGA:
		adev->mode_info.num_crtc = 6;
		adev->mode_info.num_hpd = 6;
		adev->mode_info.num_dig = 7;
		break;
	case CHIP_CARRIZO:
		adev->mode_info.num_crtc = 3;
		adev->mode_info.num_hpd = 6;
		adev->mode_info.num_dig = 9;
		break;
	case CHIP_STONEY:
		adev->mode_info.num_crtc = 2;
		adev->mode_info.num_hpd = 6;
		adev->mode_info.num_dig = 9;
		break;
	case CHIP_POLARIS11:
	case CHIP_POLARIS12:
		adev->mode_info.num_crtc = 5;
		adev->mode_info.num_hpd = 5;
		adev->mode_info.num_dig = 5;
		break;
	case CHIP_POLARIS10:
	case CHIP_VEGAM:
		adev->mode_info.num_crtc = 6;
		adev->mode_info.num_hpd = 6;
		adev->mode_info.num_dig = 6;
		break;
	case CHIP_VEGA10:
	case CHIP_VEGA12:
	case CHIP_VEGA20:
		adev->mode_info.num_crtc = 6;
		adev->mode_info.num_hpd = 6;
		adev->mode_info.num_dig = 6;
		break;
#if defined(CONFIG_DRM_AMD_DC_DCN1_0)
	case CHIP_RAVEN:
		adev->mode_info.num_crtc = 4;
		adev->mode_info.num_hpd = 4;
		adev->mode_info.num_dig = 4;
		break;
#endif
#if defined(CONFIG_DRM_AMD_DC_DCN2_0)
	case CHIP_NAVI10:
	case CHIP_NAVI12:
		adev->mode_info.num_crtc = 6;
		adev->mode_info.num_hpd = 6;
		adev->mode_info.num_dig = 6;
		break;
	case CHIP_NAVI14:
		adev->mode_info.num_crtc = 5;
		adev->mode_info.num_hpd = 5;
		adev->mode_info.num_dig = 5;
		break;
#endif
#if defined(CONFIG_DRM_AMD_DC_DCN2_1)
	case CHIP_RENOIR:
		adev->mode_info.num_crtc = 4;
		adev->mode_info.num_hpd = 4;
		adev->mode_info.num_dig = 4;
		break;
#endif
	default:
		DRM_ERROR("Unsupported ASIC type: 0x%X\n", adev->asic_type);
		return -EINVAL;
	}

	amdgpu_dm_set_irq_funcs(adev);

	if (adev->mode_info.funcs == NULL)
		adev->mode_info.funcs = &dm_display_funcs;

	/*
	 * Note: Do NOT change adev->audio_endpt_rreg and
	 * adev->audio_endpt_wreg because they are initialised in
	 * amdgpu_device_init()
	 */
#if defined(CONFIG_DEBUG_KERNEL_DC)
	device_create_file(
		adev->ddev->dev,
		&dev_attr_s3_debug);
#endif

	return 0;
}

static bool modeset_required(struct drm_crtc_state *crtc_state,
			     struct dc_stream_state *new_stream,
			     struct dc_stream_state *old_stream)
{
	if (!drm_atomic_crtc_needs_modeset(crtc_state))
		return false;

	if (!crtc_state->enable)
		return false;

	return crtc_state->active;
}

static bool modereset_required(struct drm_crtc_state *crtc_state)
{
	if (!drm_atomic_crtc_needs_modeset(crtc_state))
		return false;

	return !crtc_state->enable || !crtc_state->active;
}

static void amdgpu_dm_encoder_destroy(struct drm_encoder *encoder)
{
	drm_encoder_cleanup(encoder);
	kfree(encoder);
}

static const struct drm_encoder_funcs amdgpu_dm_encoder_funcs = {
	.destroy = amdgpu_dm_encoder_destroy,
};


static int fill_dc_scaling_info(const struct drm_plane_state *state,
				struct dc_scaling_info *scaling_info)
{
	int scale_w, scale_h;

	memset(scaling_info, 0, sizeof(*scaling_info));

	/* Source is fixed 16.16 but we ignore mantissa for now... */
	scaling_info->src_rect.x = state->src_x >> 16;
	scaling_info->src_rect.y = state->src_y >> 16;

	scaling_info->src_rect.width = state->src_w >> 16;
	if (scaling_info->src_rect.width == 0)
		return -EINVAL;

	scaling_info->src_rect.height = state->src_h >> 16;
	if (scaling_info->src_rect.height == 0)
		return -EINVAL;

	scaling_info->dst_rect.x = state->crtc_x;
	scaling_info->dst_rect.y = state->crtc_y;

	if (state->crtc_w == 0)
		return -EINVAL;

	scaling_info->dst_rect.width = state->crtc_w;

	if (state->crtc_h == 0)
		return -EINVAL;

	scaling_info->dst_rect.height = state->crtc_h;

	/* DRM doesn't specify clipping on destination output. */
	scaling_info->clip_rect = scaling_info->dst_rect;

	/* TODO: Validate scaling per-format with DC plane caps */
	scale_w = scaling_info->dst_rect.width * 1000 /
		  scaling_info->src_rect.width;

	if (scale_w < 250 || scale_w > 16000)
		return -EINVAL;

	scale_h = scaling_info->dst_rect.height * 1000 /
		  scaling_info->src_rect.height;

	if (scale_h < 250 || scale_h > 16000)
		return -EINVAL;

	/*
	 * The "scaling_quality" can be ignored for now, quality = 0 has DC
	 * assume reasonable defaults based on the format.
	 */

	return 0;
}

static int get_fb_info(const struct amdgpu_framebuffer *amdgpu_fb,
		       uint64_t *tiling_flags)
{
	struct amdgpu_bo *rbo = gem_to_amdgpu_bo(amdgpu_fb->base.obj[0]);
	int r = amdgpu_bo_reserve(rbo, false);

	if (unlikely(r)) {
		/* Don't show error message when returning -ERESTARTSYS */
		if (r != -ERESTARTSYS)
			DRM_ERROR("Unable to reserve buffer: %d\n", r);
		return r;
	}

	if (tiling_flags)
		amdgpu_bo_get_tiling_flags(rbo, tiling_flags);

	amdgpu_bo_unreserve(rbo);

	return r;
}

static inline uint64_t get_dcc_address(uint64_t address, uint64_t tiling_flags)
{
	uint32_t offset = AMDGPU_TILING_GET(tiling_flags, DCC_OFFSET_256B);

	return offset ? (address + offset * 256) : 0;
}

static int
fill_plane_dcc_attributes(struct amdgpu_device *adev,
			  const struct amdgpu_framebuffer *afb,
			  const enum surface_pixel_format format,
			  const enum dc_rotation_angle rotation,
			  const struct plane_size *plane_size,
			  const union dc_tiling_info *tiling_info,
			  const uint64_t info,
			  struct dc_plane_dcc_param *dcc,
			  struct dc_plane_address *address)
{
	struct dc *dc = adev->dm.dc;
	struct dc_dcc_surface_param input;
	struct dc_surface_dcc_cap output;
	uint32_t offset = AMDGPU_TILING_GET(info, DCC_OFFSET_256B);
	uint32_t i64b = AMDGPU_TILING_GET(info, DCC_INDEPENDENT_64B) != 0;
	uint64_t dcc_address;

	memset(&input, 0, sizeof(input));
	memset(&output, 0, sizeof(output));

	if (!offset)
		return 0;

	if (format >= SURFACE_PIXEL_FORMAT_VIDEO_BEGIN)
		return 0;

	if (!dc->cap_funcs.get_dcc_compression_cap)
		return -EINVAL;

	input.format = format;
	input.surface_size.width = plane_size->surface_size.width;
	input.surface_size.height = plane_size->surface_size.height;
	input.swizzle_mode = tiling_info->gfx9.swizzle;

	if (rotation == ROTATION_ANGLE_0 || rotation == ROTATION_ANGLE_180)
		input.scan = SCAN_DIRECTION_HORIZONTAL;
	else if (rotation == ROTATION_ANGLE_90 || rotation == ROTATION_ANGLE_270)
		input.scan = SCAN_DIRECTION_VERTICAL;

	if (!dc->cap_funcs.get_dcc_compression_cap(dc, &input, &output))
		return -EINVAL;

	if (!output.capable)
		return -EINVAL;

	if (i64b == 0 && output.grph.rgb.independent_64b_blks != 0)
		return -EINVAL;

	dcc->enable = 1;
	dcc->meta_pitch =
		AMDGPU_TILING_GET(info, DCC_PITCH_MAX) + 1;
	dcc->independent_64b_blks = i64b;

	dcc_address = get_dcc_address(afb->address, info);
	address->grph.meta_addr.low_part = lower_32_bits(dcc_address);
	address->grph.meta_addr.high_part = upper_32_bits(dcc_address);

	return 0;
}

static int
fill_plane_buffer_attributes(struct amdgpu_device *adev,
			     const struct amdgpu_framebuffer *afb,
			     const enum surface_pixel_format format,
			     const enum dc_rotation_angle rotation,
			     const uint64_t tiling_flags,
			     union dc_tiling_info *tiling_info,
			     struct plane_size *plane_size,
			     struct dc_plane_dcc_param *dcc,
			     struct dc_plane_address *address)
{
	const struct drm_framebuffer *fb = &afb->base;
	int ret;

	memset(tiling_info, 0, sizeof(*tiling_info));
	memset(plane_size, 0, sizeof(*plane_size));
	memset(dcc, 0, sizeof(*dcc));
	memset(address, 0, sizeof(*address));

	if (format < SURFACE_PIXEL_FORMAT_VIDEO_BEGIN) {
		plane_size->surface_size.x = 0;
		plane_size->surface_size.y = 0;
		plane_size->surface_size.width = fb->width;
		plane_size->surface_size.height = fb->height;
		plane_size->surface_pitch =
			fb->pitches[0] / fb->format->cpp[0];

		address->type = PLN_ADDR_TYPE_GRAPHICS;
		address->grph.addr.low_part = lower_32_bits(afb->address);
		address->grph.addr.high_part = upper_32_bits(afb->address);
	} else if (format < SURFACE_PIXEL_FORMAT_INVALID) {
		uint64_t chroma_addr = afb->address + fb->offsets[1];

		plane_size->surface_size.x = 0;
		plane_size->surface_size.y = 0;
		plane_size->surface_size.width = fb->width;
		plane_size->surface_size.height = fb->height;
		plane_size->surface_pitch =
			fb->pitches[0] / fb->format->cpp[0];

		plane_size->chroma_size.x = 0;
		plane_size->chroma_size.y = 0;
		/* TODO: set these based on surface format */
		plane_size->chroma_size.width = fb->width / 2;
		plane_size->chroma_size.height = fb->height / 2;

		plane_size->chroma_pitch =
			fb->pitches[1] / fb->format->cpp[1];

		address->type = PLN_ADDR_TYPE_VIDEO_PROGRESSIVE;
		address->video_progressive.luma_addr.low_part =
			lower_32_bits(afb->address);
		address->video_progressive.luma_addr.high_part =
			upper_32_bits(afb->address);
		address->video_progressive.chroma_addr.low_part =
			lower_32_bits(chroma_addr);
		address->video_progressive.chroma_addr.high_part =
			upper_32_bits(chroma_addr);
	}

	/* Fill GFX8 params */
	if (AMDGPU_TILING_GET(tiling_flags, ARRAY_MODE) == DC_ARRAY_2D_TILED_THIN1) {
		unsigned int bankw, bankh, mtaspect, tile_split, num_banks;

		bankw = AMDGPU_TILING_GET(tiling_flags, BANK_WIDTH);
		bankh = AMDGPU_TILING_GET(tiling_flags, BANK_HEIGHT);
		mtaspect = AMDGPU_TILING_GET(tiling_flags, MACRO_TILE_ASPECT);
		tile_split = AMDGPU_TILING_GET(tiling_flags, TILE_SPLIT);
		num_banks = AMDGPU_TILING_GET(tiling_flags, NUM_BANKS);

		/* XXX fix me for VI */
		tiling_info->gfx8.num_banks = num_banks;
		tiling_info->gfx8.array_mode =
				DC_ARRAY_2D_TILED_THIN1;
		tiling_info->gfx8.tile_split = tile_split;
		tiling_info->gfx8.bank_width = bankw;
		tiling_info->gfx8.bank_height = bankh;
		tiling_info->gfx8.tile_aspect = mtaspect;
		tiling_info->gfx8.tile_mode =
				DC_ADDR_SURF_MICRO_TILING_DISPLAY;
	} else if (AMDGPU_TILING_GET(tiling_flags, ARRAY_MODE)
			== DC_ARRAY_1D_TILED_THIN1) {
		tiling_info->gfx8.array_mode = DC_ARRAY_1D_TILED_THIN1;
	}

	tiling_info->gfx8.pipe_config =
			AMDGPU_TILING_GET(tiling_flags, PIPE_CONFIG);

	if (adev->asic_type == CHIP_VEGA10 ||
	    adev->asic_type == CHIP_VEGA12 ||
	    adev->asic_type == CHIP_VEGA20 ||
#if defined(CONFIG_DRM_AMD_DC_DCN2_0)
	    adev->asic_type == CHIP_NAVI10 ||
	    adev->asic_type == CHIP_NAVI14 ||
	    adev->asic_type == CHIP_NAVI12 ||
#endif
#if defined(CONFIG_DRM_AMD_DC_DCN2_1)
	    adev->asic_type == CHIP_RENOIR ||
#endif
	    adev->asic_type == CHIP_RAVEN) {
		/* Fill GFX9 params */
		tiling_info->gfx9.num_pipes =
			adev->gfx.config.gb_addr_config_fields.num_pipes;
		tiling_info->gfx9.num_banks =
			adev->gfx.config.gb_addr_config_fields.num_banks;
		tiling_info->gfx9.pipe_interleave =
			adev->gfx.config.gb_addr_config_fields.pipe_interleave_size;
		tiling_info->gfx9.num_shader_engines =
			adev->gfx.config.gb_addr_config_fields.num_se;
		tiling_info->gfx9.max_compressed_frags =
			adev->gfx.config.gb_addr_config_fields.max_compress_frags;
		tiling_info->gfx9.num_rb_per_se =
			adev->gfx.config.gb_addr_config_fields.num_rb_per_se;
		tiling_info->gfx9.swizzle =
			AMDGPU_TILING_GET(tiling_flags, SWIZZLE_MODE);
		tiling_info->gfx9.shaderEnable = 1;

		ret = fill_plane_dcc_attributes(adev, afb, format, rotation,
						plane_size, tiling_info,
						tiling_flags, dcc, address);
		if (ret)
			return ret;
	}

	return 0;
}

static void
fill_blending_from_plane_state(const struct drm_plane_state *plane_state,
			       bool *per_pixel_alpha, bool *global_alpha,
			       int *global_alpha_value)
{
	*per_pixel_alpha = false;
	*global_alpha = false;
	*global_alpha_value = 0xff;

	if (plane_state->plane->type != DRM_PLANE_TYPE_OVERLAY)
		return;

	if (plane_state->pixel_blend_mode == DRM_MODE_BLEND_PREMULTI) {
		static const uint32_t alpha_formats[] = {
			DRM_FORMAT_ARGB8888,
			DRM_FORMAT_RGBA8888,
			DRM_FORMAT_ABGR8888,
		};
		uint32_t format = plane_state->fb->format->format;
		unsigned int i;

		for (i = 0; i < ARRAY_SIZE(alpha_formats); ++i) {
			if (format == alpha_formats[i]) {
				*per_pixel_alpha = true;
				break;
			}
		}
	}

	if (plane_state->alpha < 0xffff) {
		*global_alpha = true;
		*global_alpha_value = plane_state->alpha >> 8;
	}
}

static int
fill_plane_color_attributes(const struct drm_plane_state *plane_state,
			    const enum surface_pixel_format format,
			    enum dc_color_space *color_space)
{
	bool full_range;

	*color_space = COLOR_SPACE_SRGB;

	/* DRM color properties only affect non-RGB formats. */
	if (format < SURFACE_PIXEL_FORMAT_VIDEO_BEGIN)
		return 0;

	full_range = (plane_state->color_range == DRM_COLOR_YCBCR_FULL_RANGE);

	switch (plane_state->color_encoding) {
	case DRM_COLOR_YCBCR_BT601:
		if (full_range)
			*color_space = COLOR_SPACE_YCBCR601;
		else
			*color_space = COLOR_SPACE_YCBCR601_LIMITED;
		break;

	case DRM_COLOR_YCBCR_BT709:
		if (full_range)
			*color_space = COLOR_SPACE_YCBCR709;
		else
			*color_space = COLOR_SPACE_YCBCR709_LIMITED;
		break;

	case DRM_COLOR_YCBCR_BT2020:
		if (full_range)
			*color_space = COLOR_SPACE_2020_YCBCR;
		else
			return -EINVAL;
		break;

	default:
		return -EINVAL;
	}

	return 0;
}

static int
fill_dc_plane_info_and_addr(struct amdgpu_device *adev,
			    const struct drm_plane_state *plane_state,
			    const uint64_t tiling_flags,
			    struct dc_plane_info *plane_info,
			    struct dc_plane_address *address)
{
	const struct drm_framebuffer *fb = plane_state->fb;
	const struct amdgpu_framebuffer *afb =
		to_amdgpu_framebuffer(plane_state->fb);
	struct drm_format_name_buf format_name;
	int ret;

	memset(plane_info, 0, sizeof(*plane_info));

	switch (fb->format->format) {
	case DRM_FORMAT_C8:
		plane_info->format =
			SURFACE_PIXEL_FORMAT_GRPH_PALETA_256_COLORS;
		break;
	case DRM_FORMAT_RGB565:
		plane_info->format = SURFACE_PIXEL_FORMAT_GRPH_RGB565;
		break;
	case DRM_FORMAT_XRGB8888:
	case DRM_FORMAT_ARGB8888:
		plane_info->format = SURFACE_PIXEL_FORMAT_GRPH_ARGB8888;
		break;
	case DRM_FORMAT_XRGB2101010:
	case DRM_FORMAT_ARGB2101010:
		plane_info->format = SURFACE_PIXEL_FORMAT_GRPH_ARGB2101010;
		break;
	case DRM_FORMAT_XBGR2101010:
	case DRM_FORMAT_ABGR2101010:
		plane_info->format = SURFACE_PIXEL_FORMAT_GRPH_ABGR2101010;
		break;
	case DRM_FORMAT_XBGR8888:
	case DRM_FORMAT_ABGR8888:
		plane_info->format = SURFACE_PIXEL_FORMAT_GRPH_ABGR8888;
		break;
	case DRM_FORMAT_NV21:
		plane_info->format = SURFACE_PIXEL_FORMAT_VIDEO_420_YCbCr;
		break;
	case DRM_FORMAT_NV12:
		plane_info->format = SURFACE_PIXEL_FORMAT_VIDEO_420_YCrCb;
		break;
	default:
		DRM_ERROR(
			"Unsupported screen format %s\n",
			drm_get_format_name(fb->format->format, &format_name));
		return -EINVAL;
	}

	switch (plane_state->rotation & DRM_MODE_ROTATE_MASK) {
	case DRM_MODE_ROTATE_0:
		plane_info->rotation = ROTATION_ANGLE_0;
		break;
	case DRM_MODE_ROTATE_90:
		plane_info->rotation = ROTATION_ANGLE_90;
		break;
	case DRM_MODE_ROTATE_180:
		plane_info->rotation = ROTATION_ANGLE_180;
		break;
	case DRM_MODE_ROTATE_270:
		plane_info->rotation = ROTATION_ANGLE_270;
		break;
	default:
		plane_info->rotation = ROTATION_ANGLE_0;
		break;
	}

	plane_info->visible = true;
	plane_info->stereo_format = PLANE_STEREO_FORMAT_NONE;

	plane_info->layer_index = 0;

	ret = fill_plane_color_attributes(plane_state, plane_info->format,
					  &plane_info->color_space);
	if (ret)
		return ret;

	ret = fill_plane_buffer_attributes(adev, afb, plane_info->format,
					   plane_info->rotation, tiling_flags,
					   &plane_info->tiling_info,
					   &plane_info->plane_size,
					   &plane_info->dcc, address);
	if (ret)
		return ret;

	fill_blending_from_plane_state(
		plane_state, &plane_info->per_pixel_alpha,
		&plane_info->global_alpha, &plane_info->global_alpha_value);

	return 0;
}

static int fill_dc_plane_attributes(struct amdgpu_device *adev,
				    struct dc_plane_state *dc_plane_state,
				    struct drm_plane_state *plane_state,
				    struct drm_crtc_state *crtc_state)
{
	struct dm_crtc_state *dm_crtc_state = to_dm_crtc_state(crtc_state);
	const struct amdgpu_framebuffer *amdgpu_fb =
		to_amdgpu_framebuffer(plane_state->fb);
	struct dc_scaling_info scaling_info;
	struct dc_plane_info plane_info;
	uint64_t tiling_flags;
	int ret;

	ret = fill_dc_scaling_info(plane_state, &scaling_info);
	if (ret)
		return ret;

	dc_plane_state->src_rect = scaling_info.src_rect;
	dc_plane_state->dst_rect = scaling_info.dst_rect;
	dc_plane_state->clip_rect = scaling_info.clip_rect;
	dc_plane_state->scaling_quality = scaling_info.scaling_quality;

	ret = get_fb_info(amdgpu_fb, &tiling_flags);
	if (ret)
		return ret;

	ret = fill_dc_plane_info_and_addr(adev, plane_state, tiling_flags,
					  &plane_info,
					  &dc_plane_state->address);
	if (ret)
		return ret;

	dc_plane_state->format = plane_info.format;
	dc_plane_state->color_space = plane_info.color_space;
	dc_plane_state->format = plane_info.format;
	dc_plane_state->plane_size = plane_info.plane_size;
	dc_plane_state->rotation = plane_info.rotation;
	dc_plane_state->horizontal_mirror = plane_info.horizontal_mirror;
	dc_plane_state->stereo_format = plane_info.stereo_format;
	dc_plane_state->tiling_info = plane_info.tiling_info;
	dc_plane_state->visible = plane_info.visible;
	dc_plane_state->per_pixel_alpha = plane_info.per_pixel_alpha;
	dc_plane_state->global_alpha = plane_info.global_alpha;
	dc_plane_state->global_alpha_value = plane_info.global_alpha_value;
	dc_plane_state->dcc = plane_info.dcc;
	dc_plane_state->layer_index = plane_info.layer_index; // Always returns 0

	/*
	 * Always set input transfer function, since plane state is refreshed
	 * every time.
	 */
	ret = amdgpu_dm_update_plane_color_mgmt(dm_crtc_state, dc_plane_state);
	if (ret)
		return ret;

	return 0;
}

static void update_stream_scaling_settings(const struct drm_display_mode *mode,
					   const struct dm_connector_state *dm_state,
					   struct dc_stream_state *stream)
{
	enum amdgpu_rmx_type rmx_type;

	struct rect src = { 0 }; /* viewport in composition space*/
	struct rect dst = { 0 }; /* stream addressable area */

	/* no mode. nothing to be done */
	if (!mode)
		return;

	/* Full screen scaling by default */
	src.width = mode->hdisplay;
	src.height = mode->vdisplay;
	dst.width = stream->timing.h_addressable;
	dst.height = stream->timing.v_addressable;

	if (dm_state) {
		rmx_type = dm_state->scaling;
		if (rmx_type == RMX_ASPECT || rmx_type == RMX_OFF) {
			if (src.width * dst.height <
					src.height * dst.width) {
				/* height needs less upscaling/more downscaling */
				dst.width = src.width *
						dst.height / src.height;
			} else {
				/* width needs less upscaling/more downscaling */
				dst.height = src.height *
						dst.width / src.width;
			}
		} else if (rmx_type == RMX_CENTER) {
			dst = src;
		}

		dst.x = (stream->timing.h_addressable - dst.width) / 2;
		dst.y = (stream->timing.v_addressable - dst.height) / 2;

		if (dm_state->underscan_enable) {
			dst.x += dm_state->underscan_hborder / 2;
			dst.y += dm_state->underscan_vborder / 2;
			dst.width -= dm_state->underscan_hborder;
			dst.height -= dm_state->underscan_vborder;
		}
	}

	stream->src = src;
	stream->dst = dst;

	DRM_DEBUG_DRIVER("Destination Rectangle x:%d  y:%d  width:%d  height:%d\n",
			dst.x, dst.y, dst.width, dst.height);

}

static enum dc_color_depth
convert_color_depth_from_display_info(const struct drm_connector *connector,
				      const struct drm_connector_state *state)
{
<<<<<<< HEAD
	struct dm_connector_state *dm_conn_state =
		to_dm_connector_state(connector->state);
	uint32_t bpc = connector->display_info.bpc;
=======
	uint8_t bpc = (uint8_t)connector->display_info.bpc;

	/* Assume 8 bpc by default if no bpc is specified. */
	bpc = bpc ? bpc : 8;

	if (!state)
		state = connector->state;

	if (state) {
		/*
		 * Cap display bpc based on the user requested value.
		 *
		 * The value for state->max_bpc may not correctly updated
		 * depending on when the connector gets added to the state
		 * or if this was called outside of atomic check, so it
		 * can't be used directly.
		 */
		bpc = min(bpc, state->max_requested_bpc);

		/* Round down to the nearest even number. */
		bpc = bpc - (bpc & 1);
	}
>>>>>>> f7688b48

	/* TODO: Remove this when there's support for max_bpc in drm */
	if (dm_conn_state && bpc > dm_conn_state->max_bpc)
		/* Round down to nearest even number. */
		bpc = dm_conn_state->max_bpc - (dm_conn_state->max_bpc & 1);

	switch (bpc) {
	case 0:
		/*
		 * Temporary Work around, DRM doesn't parse color depth for
		 * EDID revision before 1.4
		 * TODO: Fix edid parsing
		 */
		return COLOR_DEPTH_888;
	case 6:
		return COLOR_DEPTH_666;
	case 8:
		return COLOR_DEPTH_888;
	case 10:
		return COLOR_DEPTH_101010;
	case 12:
		return COLOR_DEPTH_121212;
	case 14:
		return COLOR_DEPTH_141414;
	case 16:
		return COLOR_DEPTH_161616;
	default:
		return COLOR_DEPTH_UNDEFINED;
	}
}

static enum dc_aspect_ratio
get_aspect_ratio(const struct drm_display_mode *mode_in)
{
	/* 1-1 mapping, since both enums follow the HDMI spec. */
	return (enum dc_aspect_ratio) mode_in->picture_aspect_ratio;
}

static enum dc_color_space
get_output_color_space(const struct dc_crtc_timing *dc_crtc_timing)
{
	enum dc_color_space color_space = COLOR_SPACE_SRGB;

	switch (dc_crtc_timing->pixel_encoding)	{
	case PIXEL_ENCODING_YCBCR422:
	case PIXEL_ENCODING_YCBCR444:
	case PIXEL_ENCODING_YCBCR420:
	{
		/*
		 * 27030khz is the separation point between HDTV and SDTV
		 * according to HDMI spec, we use YCbCr709 and YCbCr601
		 * respectively
		 */
		if (dc_crtc_timing->pix_clk_100hz > 270300) {
			if (dc_crtc_timing->flags.Y_ONLY)
				color_space =
					COLOR_SPACE_YCBCR709_LIMITED;
			else
				color_space = COLOR_SPACE_YCBCR709;
		} else {
			if (dc_crtc_timing->flags.Y_ONLY)
				color_space =
					COLOR_SPACE_YCBCR601_LIMITED;
			else
				color_space = COLOR_SPACE_YCBCR601;
		}

	}
	break;
	case PIXEL_ENCODING_RGB:
		color_space = COLOR_SPACE_SRGB;
		break;

	default:
		WARN_ON(1);
		break;
	}

	return color_space;
}

static void reduce_mode_colour_depth(struct dc_crtc_timing *timing_out)
{
	if (timing_out->display_color_depth <= COLOR_DEPTH_888)
		return;

	timing_out->display_color_depth--;
}

static void adjust_colour_depth_from_display_info(struct dc_crtc_timing *timing_out,
						const struct drm_display_info *info)
{
	int normalized_clk;
	if (timing_out->display_color_depth <= COLOR_DEPTH_888)
		return;
	do {
		normalized_clk = timing_out->pix_clk_100hz / 10;
		/* YCbCr 4:2:0 requires additional adjustment of 1/2 */
		if (timing_out->pixel_encoding == PIXEL_ENCODING_YCBCR420)
			normalized_clk /= 2;
		/* Adjusting pix clock following on HDMI spec based on colour depth */
		switch (timing_out->display_color_depth) {
		case COLOR_DEPTH_101010:
			normalized_clk = (normalized_clk * 30) / 24;
			break;
		case COLOR_DEPTH_121212:
			normalized_clk = (normalized_clk * 36) / 24;
			break;
		case COLOR_DEPTH_161616:
			normalized_clk = (normalized_clk * 48) / 24;
			break;
		default:
			return;
		}
		if (normalized_clk <= info->max_tmds_clock)
			return;
		reduce_mode_colour_depth(timing_out);

	} while (timing_out->display_color_depth > COLOR_DEPTH_888);

}

static void fill_stream_properties_from_drm_display_mode(
	struct dc_stream_state *stream,
	const struct drm_display_mode *mode_in,
	const struct drm_connector *connector,
	const struct drm_connector_state *connector_state,
	const struct dc_stream_state *old_stream)
{
	struct dc_crtc_timing *timing_out = &stream->timing;
	const struct drm_display_info *info = &connector->display_info;

	memset(timing_out, 0, sizeof(struct dc_crtc_timing));

	timing_out->h_border_left = 0;
	timing_out->h_border_right = 0;
	timing_out->v_border_top = 0;
	timing_out->v_border_bottom = 0;
	/* TODO: un-hardcode */
	if (drm_mode_is_420_only(info, mode_in)
			&& stream->signal == SIGNAL_TYPE_HDMI_TYPE_A)
		timing_out->pixel_encoding = PIXEL_ENCODING_YCBCR420;
	else if ((connector->display_info.color_formats & DRM_COLOR_FORMAT_YCRCB444)
			&& stream->signal == SIGNAL_TYPE_HDMI_TYPE_A)
		timing_out->pixel_encoding = PIXEL_ENCODING_YCBCR444;
	else
		timing_out->pixel_encoding = PIXEL_ENCODING_RGB;

	timing_out->timing_3d_format = TIMING_3D_FORMAT_NONE;
	timing_out->display_color_depth = convert_color_depth_from_display_info(
		connector, connector_state);
	timing_out->scan_type = SCANNING_TYPE_NODATA;
	timing_out->hdmi_vic = 0;

	if(old_stream) {
		timing_out->vic = old_stream->timing.vic;
		timing_out->flags.HSYNC_POSITIVE_POLARITY = old_stream->timing.flags.HSYNC_POSITIVE_POLARITY;
		timing_out->flags.VSYNC_POSITIVE_POLARITY = old_stream->timing.flags.VSYNC_POSITIVE_POLARITY;
	} else {
		timing_out->vic = drm_match_cea_mode(mode_in);
		if (mode_in->flags & DRM_MODE_FLAG_PHSYNC)
			timing_out->flags.HSYNC_POSITIVE_POLARITY = 1;
		if (mode_in->flags & DRM_MODE_FLAG_PVSYNC)
			timing_out->flags.VSYNC_POSITIVE_POLARITY = 1;
	}

	timing_out->h_addressable = mode_in->crtc_hdisplay;
	timing_out->h_total = mode_in->crtc_htotal;
	timing_out->h_sync_width =
		mode_in->crtc_hsync_end - mode_in->crtc_hsync_start;
	timing_out->h_front_porch =
		mode_in->crtc_hsync_start - mode_in->crtc_hdisplay;
	timing_out->v_total = mode_in->crtc_vtotal;
	timing_out->v_addressable = mode_in->crtc_vdisplay;
	timing_out->v_front_porch =
		mode_in->crtc_vsync_start - mode_in->crtc_vdisplay;
	timing_out->v_sync_width =
		mode_in->crtc_vsync_end - mode_in->crtc_vsync_start;
	timing_out->pix_clk_100hz = mode_in->crtc_clock * 10;
	timing_out->aspect_ratio = get_aspect_ratio(mode_in);

	stream->output_color_space = get_output_color_space(timing_out);

	stream->out_transfer_func->type = TF_TYPE_PREDEFINED;
	stream->out_transfer_func->tf = TRANSFER_FUNCTION_SRGB;
	if (stream->signal == SIGNAL_TYPE_HDMI_TYPE_A)
		adjust_colour_depth_from_display_info(timing_out, info);
}

static void fill_audio_info(struct audio_info *audio_info,
			    const struct drm_connector *drm_connector,
			    const struct dc_sink *dc_sink)
{
	int i = 0;
	int cea_revision = 0;
	const struct dc_edid_caps *edid_caps = &dc_sink->edid_caps;

	audio_info->manufacture_id = edid_caps->manufacturer_id;
	audio_info->product_id = edid_caps->product_id;

	cea_revision = drm_connector->display_info.cea_rev;

	strscpy(audio_info->display_name,
		edid_caps->display_name,
		AUDIO_INFO_DISPLAY_NAME_SIZE_IN_CHARS);

	if (cea_revision >= 3) {
		audio_info->mode_count = edid_caps->audio_mode_count;

		for (i = 0; i < audio_info->mode_count; ++i) {
			audio_info->modes[i].format_code =
					(enum audio_format_code)
					(edid_caps->audio_modes[i].format_code);
			audio_info->modes[i].channel_count =
					edid_caps->audio_modes[i].channel_count;
			audio_info->modes[i].sample_rates.all =
					edid_caps->audio_modes[i].sample_rate;
			audio_info->modes[i].sample_size =
					edid_caps->audio_modes[i].sample_size;
		}
	}

	audio_info->flags.all = edid_caps->speaker_flags;

	/* TODO: We only check for the progressive mode, check for interlace mode too */
	if (drm_connector->latency_present[0]) {
		audio_info->video_latency = drm_connector->video_latency[0];
		audio_info->audio_latency = drm_connector->audio_latency[0];
	}

	/* TODO: For DP, video and audio latency should be calculated from DPCD caps */

}

static void
copy_crtc_timing_for_drm_display_mode(const struct drm_display_mode *src_mode,
				      struct drm_display_mode *dst_mode)
{
	dst_mode->crtc_hdisplay = src_mode->crtc_hdisplay;
	dst_mode->crtc_vdisplay = src_mode->crtc_vdisplay;
	dst_mode->crtc_clock = src_mode->crtc_clock;
	dst_mode->crtc_hblank_start = src_mode->crtc_hblank_start;
	dst_mode->crtc_hblank_end = src_mode->crtc_hblank_end;
	dst_mode->crtc_hsync_start =  src_mode->crtc_hsync_start;
	dst_mode->crtc_hsync_end = src_mode->crtc_hsync_end;
	dst_mode->crtc_htotal = src_mode->crtc_htotal;
	dst_mode->crtc_hskew = src_mode->crtc_hskew;
	dst_mode->crtc_vblank_start = src_mode->crtc_vblank_start;
	dst_mode->crtc_vblank_end = src_mode->crtc_vblank_end;
	dst_mode->crtc_vsync_start = src_mode->crtc_vsync_start;
	dst_mode->crtc_vsync_end = src_mode->crtc_vsync_end;
	dst_mode->crtc_vtotal = src_mode->crtc_vtotal;
}

static void
decide_crtc_timing_for_drm_display_mode(struct drm_display_mode *drm_mode,
					const struct drm_display_mode *native_mode,
					bool scale_enabled)
{
	if (scale_enabled) {
		copy_crtc_timing_for_drm_display_mode(native_mode, drm_mode);
	} else if (native_mode->clock == drm_mode->clock &&
			native_mode->htotal == drm_mode->htotal &&
			native_mode->vtotal == drm_mode->vtotal) {
		copy_crtc_timing_for_drm_display_mode(native_mode, drm_mode);
	} else {
		/* no scaling nor amdgpu inserted, no need to patch */
	}
}

static struct dc_sink *
create_fake_sink(struct amdgpu_dm_connector *aconnector)
{
	struct dc_sink_init_data sink_init_data = { 0 };
	struct dc_sink *sink = NULL;
	sink_init_data.link = aconnector->dc_link;
	sink_init_data.sink_signal = aconnector->dc_link->connector_signal;

	sink = dc_sink_create(&sink_init_data);
	if (!sink) {
		DRM_ERROR("Failed to create sink!\n");
		return NULL;
	}
	sink->sink_signal = SIGNAL_TYPE_VIRTUAL;

	return sink;
}

static void set_multisync_trigger_params(
		struct dc_stream_state *stream)
{
	if (stream->triggered_crtc_reset.enabled) {
		stream->triggered_crtc_reset.event = CRTC_EVENT_VSYNC_RISING;
		stream->triggered_crtc_reset.delay = TRIGGER_DELAY_NEXT_LINE;
	}
}

static void set_master_stream(struct dc_stream_state *stream_set[],
			      int stream_count)
{
	int j, highest_rfr = 0, master_stream = 0;

	for (j = 0;  j < stream_count; j++) {
		if (stream_set[j] && stream_set[j]->triggered_crtc_reset.enabled) {
			int refresh_rate = 0;

			refresh_rate = (stream_set[j]->timing.pix_clk_100hz*100)/
				(stream_set[j]->timing.h_total*stream_set[j]->timing.v_total);
			if (refresh_rate > highest_rfr) {
				highest_rfr = refresh_rate;
				master_stream = j;
			}
		}
	}
	for (j = 0;  j < stream_count; j++) {
		if (stream_set[j])
			stream_set[j]->triggered_crtc_reset.event_source = stream_set[master_stream];
	}
}

static void dm_enable_per_frame_crtc_master_sync(struct dc_state *context)
{
	int i = 0;

	if (context->stream_count < 2)
		return;
	for (i = 0; i < context->stream_count ; i++) {
		if (!context->streams[i])
			continue;
		/*
		 * TODO: add a function to read AMD VSDB bits and set
		 * crtc_sync_master.multi_sync_enabled flag
		 * For now it's set to false
		 */
		set_multisync_trigger_params(context->streams[i]);
	}
	set_master_stream(context->streams, context->stream_count);
}

static struct dc_stream_state *
create_stream_for_sink(struct amdgpu_dm_connector *aconnector,
		       const struct drm_display_mode *drm_mode,
		       const struct dm_connector_state *dm_state,
		       const struct dc_stream_state *old_stream)
{
	struct drm_display_mode *preferred_mode = NULL;
	struct drm_connector *drm_connector;
	const struct drm_connector_state *con_state =
		dm_state ? &dm_state->base : NULL;
	struct dc_stream_state *stream = NULL;
	struct drm_display_mode mode = *drm_mode;
	bool native_mode_found = false;
	bool scale = dm_state ? (dm_state->scaling != RMX_OFF) : false;
	int mode_refresh;
	int preferred_refresh = 0;
#ifdef CONFIG_DRM_AMD_DC_DSC_SUPPORT
	struct dsc_dec_dpcd_caps dsc_caps;
	uint32_t link_bandwidth_kbps;
#endif

	struct dc_sink *sink = NULL;
	if (aconnector == NULL) {
		DRM_ERROR("aconnector is NULL!\n");
		return stream;
	}

	drm_connector = &aconnector->base;

	if (!aconnector->dc_sink) {
		sink = create_fake_sink(aconnector);
		if (!sink)
			return stream;
	} else {
		sink = aconnector->dc_sink;
		dc_sink_retain(sink);
	}

	stream = dc_create_stream_for_sink(sink);

	if (stream == NULL) {
		DRM_ERROR("Failed to create stream for sink!\n");
		goto finish;
	}

	stream->dm_stream_context = aconnector;

	list_for_each_entry(preferred_mode, &aconnector->base.modes, head) {
		/* Search for preferred mode */
		if (preferred_mode->type & DRM_MODE_TYPE_PREFERRED) {
			native_mode_found = true;
			break;
		}
	}
	if (!native_mode_found)
		preferred_mode = list_first_entry_or_null(
				&aconnector->base.modes,
				struct drm_display_mode,
				head);

	mode_refresh = drm_mode_vrefresh(&mode);

	if (preferred_mode == NULL) {
		/*
		 * This may not be an error, the use case is when we have no
		 * usermode calls to reset and set mode upon hotplug. In this
		 * case, we call set mode ourselves to restore the previous mode
		 * and the modelist may not be filled in in time.
		 */
		DRM_DEBUG_DRIVER("No preferred mode found\n");
	} else {
		decide_crtc_timing_for_drm_display_mode(
				&mode, preferred_mode,
				dm_state ? (dm_state->scaling != RMX_OFF) : false);
		preferred_refresh = drm_mode_vrefresh(preferred_mode);
	}

	if (!dm_state)
		drm_mode_set_crtcinfo(&mode, 0);

	/*
	* If scaling is enabled and refresh rate didn't change
	* we copy the vic and polarities of the old timings
	*/
	if (!scale || mode_refresh != preferred_refresh)
		fill_stream_properties_from_drm_display_mode(stream,
			&mode, &aconnector->base, con_state, NULL);
	else
		fill_stream_properties_from_drm_display_mode(stream,
			&mode, &aconnector->base, con_state, old_stream);

#ifdef CONFIG_DRM_AMD_DC_DSC_SUPPORT
	stream->timing.flags.DSC = 0;

	if (aconnector->dc_link && sink->sink_signal == SIGNAL_TYPE_DISPLAY_PORT) {
		dc_dsc_parse_dsc_dpcd(aconnector->dc_link->dpcd_caps.dsc_caps.dsc_basic_caps.raw,
				      aconnector->dc_link->dpcd_caps.dsc_caps.dsc_ext_caps.raw,
				      &dsc_caps);
		link_bandwidth_kbps = dc_link_bandwidth_kbps(aconnector->dc_link,
							     dc_link_get_link_cap(aconnector->dc_link));

		if (dsc_caps.is_dsc_supported)
			if (dc_dsc_compute_config(aconnector->dc_link->ctx->dc,
						  &dsc_caps,
						  link_bandwidth_kbps,
						  &stream->timing,
						  &stream->timing.dsc_cfg))
				stream->timing.flags.DSC = 1;
	}
#endif

	update_stream_scaling_settings(&mode, dm_state, stream);

	fill_audio_info(
		&stream->audio_info,
		drm_connector,
		sink);

	update_stream_signal(stream, sink);

finish:
	dc_sink_release(sink);

	return stream;
}

static void amdgpu_dm_crtc_destroy(struct drm_crtc *crtc)
{
	drm_crtc_cleanup(crtc);
	kfree(crtc);
}

static void dm_crtc_destroy_state(struct drm_crtc *crtc,
				  struct drm_crtc_state *state)
{
	struct dm_crtc_state *cur = to_dm_crtc_state(state);

	/* TODO Destroy dc_stream objects are stream object is flattened */
	if (cur->stream)
		dc_stream_release(cur->stream);


	__drm_atomic_helper_crtc_destroy_state(state);


	kfree(state);
}

static void dm_crtc_reset_state(struct drm_crtc *crtc)
{
	struct dm_crtc_state *state;

	if (crtc->state)
		dm_crtc_destroy_state(crtc, crtc->state);

	state = kzalloc(sizeof(*state), GFP_KERNEL);
	if (WARN_ON(!state))
		return;

	crtc->state = &state->base;
	crtc->state->crtc = crtc;

}

static struct drm_crtc_state *
dm_crtc_duplicate_state(struct drm_crtc *crtc)
{
	struct dm_crtc_state *state, *cur;

	cur = to_dm_crtc_state(crtc->state);

	if (WARN_ON(!crtc->state))
		return NULL;

	state = kzalloc(sizeof(*state), GFP_KERNEL);
	if (!state)
		return NULL;

	__drm_atomic_helper_crtc_duplicate_state(crtc, &state->base);

	if (cur->stream) {
		state->stream = cur->stream;
		dc_stream_retain(state->stream);
	}

	state->active_planes = cur->active_planes;
	state->interrupts_enabled = cur->interrupts_enabled;
	state->vrr_params = cur->vrr_params;
	state->vrr_infopacket = cur->vrr_infopacket;
	state->abm_level = cur->abm_level;
	state->vrr_supported = cur->vrr_supported;
	state->freesync_config = cur->freesync_config;
	state->crc_src = cur->crc_src;
	state->cm_has_degamma = cur->cm_has_degamma;
	state->cm_is_degamma_srgb = cur->cm_is_degamma_srgb;

	/* TODO Duplicate dc_stream after objects are stream object is flattened */

	return &state->base;
}

static inline int dm_set_vupdate_irq(struct drm_crtc *crtc, bool enable)
{
	enum dc_irq_source irq_source;
	struct amdgpu_crtc *acrtc = to_amdgpu_crtc(crtc);
	struct amdgpu_device *adev = crtc->dev->dev_private;
	int rc;

	irq_source = IRQ_TYPE_VUPDATE + acrtc->otg_inst;

	rc = dc_interrupt_set(adev->dm.dc, irq_source, enable) ? 0 : -EBUSY;

	DRM_DEBUG_DRIVER("crtc %d - vupdate irq %sabling: r=%d\n",
			 acrtc->crtc_id, enable ? "en" : "dis", rc);
	return rc;
}

static inline int dm_set_vblank(struct drm_crtc *crtc, bool enable)
{
	enum dc_irq_source irq_source;
	struct amdgpu_crtc *acrtc = to_amdgpu_crtc(crtc);
	struct amdgpu_device *adev = crtc->dev->dev_private;
	struct dm_crtc_state *acrtc_state = to_dm_crtc_state(crtc->state);
	int rc = 0;

	if (enable) {
		/* vblank irq on -> Only need vupdate irq in vrr mode */
		if (amdgpu_dm_vrr_active(acrtc_state))
			rc = dm_set_vupdate_irq(crtc, true);
	} else {
		/* vblank irq off -> vupdate irq off */
		rc = dm_set_vupdate_irq(crtc, false);
	}

	if (rc)
		return rc;

	irq_source = IRQ_TYPE_VBLANK + acrtc->otg_inst;
	return dc_interrupt_set(adev->dm.dc, irq_source, enable) ? 0 : -EBUSY;
}

static int dm_enable_vblank(struct drm_crtc *crtc)
{
	return dm_set_vblank(crtc, true);
}

static void dm_disable_vblank(struct drm_crtc *crtc)
{
	dm_set_vblank(crtc, false);
}

/* Implemented only the options currently availible for the driver */
static const struct drm_crtc_funcs amdgpu_dm_crtc_funcs = {
	.reset = dm_crtc_reset_state,
	.destroy = amdgpu_dm_crtc_destroy,
	.gamma_set = drm_atomic_helper_legacy_gamma_set,
	.set_config = drm_atomic_helper_set_config,
	.page_flip = drm_atomic_helper_page_flip,
	.atomic_duplicate_state = dm_crtc_duplicate_state,
	.atomic_destroy_state = dm_crtc_destroy_state,
	.set_crc_source = amdgpu_dm_crtc_set_crc_source,
	.verify_crc_source = amdgpu_dm_crtc_verify_crc_source,
	.get_crc_sources = amdgpu_dm_crtc_get_crc_sources,
	.enable_vblank = dm_enable_vblank,
	.disable_vblank = dm_disable_vblank,
};

static enum drm_connector_status
amdgpu_dm_connector_detect(struct drm_connector *connector, bool force)
{
	bool connected;
	struct amdgpu_dm_connector *aconnector = to_amdgpu_dm_connector(connector);

	/*
	 * Notes:
	 * 1. This interface is NOT called in context of HPD irq.
	 * 2. This interface *is called* in context of user-mode ioctl. Which
	 * makes it a bad place for *any* MST-related activity.
	 */

	if (aconnector->base.force == DRM_FORCE_UNSPECIFIED &&
	    !aconnector->fake_enable)
		connected = (aconnector->dc_sink != NULL);
	else
		connected = (aconnector->base.force == DRM_FORCE_ON);

	return (connected ? connector_status_connected :
			connector_status_disconnected);
}

int amdgpu_dm_connector_atomic_set_property(struct drm_connector *connector,
					    struct drm_connector_state *connector_state,
					    struct drm_property *property,
					    uint64_t val)
{
	struct drm_device *dev = connector->dev;
	struct amdgpu_device *adev = dev->dev_private;
	struct dm_connector_state *dm_old_state =
		to_dm_connector_state(connector->state);
	struct dm_connector_state *dm_new_state =
		to_dm_connector_state(connector_state);

	int ret = -EINVAL;

	if (property == dev->mode_config.scaling_mode_property) {
		enum amdgpu_rmx_type rmx_type;

		switch (val) {
		case DRM_MODE_SCALE_CENTER:
			rmx_type = RMX_CENTER;
			break;
		case DRM_MODE_SCALE_ASPECT:
			rmx_type = RMX_ASPECT;
			break;
		case DRM_MODE_SCALE_FULLSCREEN:
			rmx_type = RMX_FULL;
			break;
		case DRM_MODE_SCALE_NONE:
		default:
			rmx_type = RMX_OFF;
			break;
		}

		if (dm_old_state->scaling == rmx_type)
			return 0;

		dm_new_state->scaling = rmx_type;
		ret = 0;
	} else if (property == adev->mode_info.underscan_hborder_property) {
		dm_new_state->underscan_hborder = val;
		ret = 0;
	} else if (property == adev->mode_info.underscan_vborder_property) {
		dm_new_state->underscan_vborder = val;
		ret = 0;
	} else if (property == adev->mode_info.underscan_property) {
		dm_new_state->underscan_enable = val;
		ret = 0;
<<<<<<< HEAD
	} else if (property == adev->mode_info.max_bpc_property) {
		dm_new_state->max_bpc = val;
=======
	} else if (property == adev->mode_info.abm_level_property) {
		dm_new_state->abm_level = val;
>>>>>>> f7688b48
		ret = 0;
	}

	return ret;
}

int amdgpu_dm_connector_atomic_get_property(struct drm_connector *connector,
					    const struct drm_connector_state *state,
					    struct drm_property *property,
					    uint64_t *val)
{
	struct drm_device *dev = connector->dev;
	struct amdgpu_device *adev = dev->dev_private;
	struct dm_connector_state *dm_state =
		to_dm_connector_state(state);
	int ret = -EINVAL;

	if (property == dev->mode_config.scaling_mode_property) {
		switch (dm_state->scaling) {
		case RMX_CENTER:
			*val = DRM_MODE_SCALE_CENTER;
			break;
		case RMX_ASPECT:
			*val = DRM_MODE_SCALE_ASPECT;
			break;
		case RMX_FULL:
			*val = DRM_MODE_SCALE_FULLSCREEN;
			break;
		case RMX_OFF:
		default:
			*val = DRM_MODE_SCALE_NONE;
			break;
		}
		ret = 0;
	} else if (property == adev->mode_info.underscan_hborder_property) {
		*val = dm_state->underscan_hborder;
		ret = 0;
	} else if (property == adev->mode_info.underscan_vborder_property) {
		*val = dm_state->underscan_vborder;
		ret = 0;
	} else if (property == adev->mode_info.underscan_property) {
		*val = dm_state->underscan_enable;
		ret = 0;
<<<<<<< HEAD
	} else if (property == adev->mode_info.max_bpc_property) {
		*val = dm_state->max_bpc;
=======
	} else if (property == adev->mode_info.abm_level_property) {
		*val = dm_state->abm_level;
>>>>>>> f7688b48
		ret = 0;
	}

	return ret;
}

static void amdgpu_dm_connector_unregister(struct drm_connector *connector)
{
	struct amdgpu_dm_connector *amdgpu_dm_connector = to_amdgpu_dm_connector(connector);

	drm_dp_aux_unregister(&amdgpu_dm_connector->dm_dp_aux.aux);
}

static void amdgpu_dm_connector_destroy(struct drm_connector *connector)
{
	struct amdgpu_dm_connector *aconnector = to_amdgpu_dm_connector(connector);
	const struct dc_link *link = aconnector->dc_link;
	struct amdgpu_device *adev = connector->dev->dev_private;
	struct amdgpu_display_manager *dm = &adev->dm;

#if defined(CONFIG_BACKLIGHT_CLASS_DEVICE) ||\
	defined(CONFIG_BACKLIGHT_CLASS_DEVICE_MODULE)

	if ((link->connector_signal & (SIGNAL_TYPE_EDP | SIGNAL_TYPE_LVDS)) &&
	    link->type != dc_connection_none &&
	    dm->backlight_dev) {
		backlight_device_unregister(dm->backlight_dev);
		dm->backlight_dev = NULL;
	}
#endif

	if (aconnector->dc_em_sink)
		dc_sink_release(aconnector->dc_em_sink);
	aconnector->dc_em_sink = NULL;
	if (aconnector->dc_sink)
		dc_sink_release(aconnector->dc_sink);
	aconnector->dc_sink = NULL;

	drm_dp_cec_unregister_connector(&aconnector->dm_dp_aux.aux);
	drm_connector_unregister(connector);
	drm_connector_cleanup(connector);
	if (aconnector->i2c) {
		i2c_del_adapter(&aconnector->i2c->base);
		kfree(aconnector->i2c);
	}

	kfree(connector);
}

void amdgpu_dm_connector_funcs_reset(struct drm_connector *connector)
{
	struct dm_connector_state *state =
		to_dm_connector_state(connector->state);

	if (connector->state)
		__drm_atomic_helper_connector_destroy_state(connector->state);

	kfree(state);

	state = kzalloc(sizeof(*state), GFP_KERNEL);

	if (state) {
		state->scaling = RMX_OFF;
		state->underscan_enable = false;
		state->underscan_hborder = 0;
		state->underscan_vborder = 0;
<<<<<<< HEAD
		state->max_bpc = 8;
=======
		state->base.max_requested_bpc = 8;

		if (connector->connector_type == DRM_MODE_CONNECTOR_eDP)
			state->abm_level = amdgpu_dm_abm_level;
>>>>>>> f7688b48

		__drm_atomic_helper_connector_reset(connector, &state->base);
	}
}

struct drm_connector_state *
amdgpu_dm_connector_atomic_duplicate_state(struct drm_connector *connector)
{
	struct dm_connector_state *state =
		to_dm_connector_state(connector->state);

	struct dm_connector_state *new_state =
			kmemdup(state, sizeof(*state), GFP_KERNEL);

<<<<<<< HEAD
	if (new_state) {
		__drm_atomic_helper_connector_duplicate_state(connector,
							      &new_state->base);
		new_state->max_bpc = state->max_bpc;
		return &new_state->base;
	}
=======
	if (!new_state)
		return NULL;
>>>>>>> f7688b48

	__drm_atomic_helper_connector_duplicate_state(connector, &new_state->base);

	new_state->freesync_capable = state->freesync_capable;
	new_state->abm_level = state->abm_level;
	new_state->scaling = state->scaling;
	new_state->underscan_enable = state->underscan_enable;
	new_state->underscan_hborder = state->underscan_hborder;
	new_state->underscan_vborder = state->underscan_vborder;

	return &new_state->base;
}

static const struct drm_connector_funcs amdgpu_dm_connector_funcs = {
	.reset = amdgpu_dm_connector_funcs_reset,
	.detect = amdgpu_dm_connector_detect,
	.fill_modes = drm_helper_probe_single_connector_modes,
	.destroy = amdgpu_dm_connector_destroy,
	.atomic_duplicate_state = amdgpu_dm_connector_atomic_duplicate_state,
	.atomic_destroy_state = drm_atomic_helper_connector_destroy_state,
	.atomic_set_property = amdgpu_dm_connector_atomic_set_property,
	.atomic_get_property = amdgpu_dm_connector_atomic_get_property,
	.early_unregister = amdgpu_dm_connector_unregister
};

static int get_modes(struct drm_connector *connector)
{
	return amdgpu_dm_connector_get_modes(connector);
}

static void create_eml_sink(struct amdgpu_dm_connector *aconnector)
{
	struct dc_sink_init_data init_params = {
			.link = aconnector->dc_link,
			.sink_signal = SIGNAL_TYPE_VIRTUAL
	};
	struct edid *edid;

	if (!aconnector->base.edid_blob_ptr) {
		DRM_ERROR("No EDID firmware found on connector: %s ,forcing to OFF!\n",
				aconnector->base.name);

		aconnector->base.force = DRM_FORCE_OFF;
		aconnector->base.override_edid = false;
		return;
	}

	edid = (struct edid *) aconnector->base.edid_blob_ptr->data;

	aconnector->edid = edid;

	aconnector->dc_em_sink = dc_link_add_remote_sink(
		aconnector->dc_link,
		(uint8_t *)edid,
		(edid->extensions + 1) * EDID_LENGTH,
		&init_params);

	if (aconnector->base.force == DRM_FORCE_ON) {
		aconnector->dc_sink = aconnector->dc_link->local_sink ?
		aconnector->dc_link->local_sink :
		aconnector->dc_em_sink;
		dc_sink_retain(aconnector->dc_sink);
	}
}

static void handle_edid_mgmt(struct amdgpu_dm_connector *aconnector)
{
	struct dc_link *link = (struct dc_link *)aconnector->dc_link;

	/*
	 * In case of headless boot with force on for DP managed connector
	 * Those settings have to be != 0 to get initial modeset
	 */
	if (link->connector_signal == SIGNAL_TYPE_DISPLAY_PORT) {
		link->verified_link_cap.lane_count = LANE_COUNT_FOUR;
		link->verified_link_cap.link_rate = LINK_RATE_HIGH2;
	}


	aconnector->base.override_edid = true;
	create_eml_sink(aconnector);
}

enum drm_mode_status amdgpu_dm_connector_mode_valid(struct drm_connector *connector,
				   struct drm_display_mode *mode)
{
	int result = MODE_ERROR;
	struct dc_sink *dc_sink;
	struct amdgpu_device *adev = connector->dev->dev_private;
	/* TODO: Unhardcode stream count */
	struct dc_stream_state *stream;
	struct amdgpu_dm_connector *aconnector = to_amdgpu_dm_connector(connector);
	enum dc_status dc_result = DC_OK;

	if ((mode->flags & DRM_MODE_FLAG_INTERLACE) ||
			(mode->flags & DRM_MODE_FLAG_DBLSCAN))
		return result;

	/*
	 * Only run this the first time mode_valid is called to initilialize
	 * EDID mgmt
	 */
	if (aconnector->base.force != DRM_FORCE_UNSPECIFIED &&
		!aconnector->dc_em_sink)
		handle_edid_mgmt(aconnector);

	dc_sink = to_amdgpu_dm_connector(connector)->dc_sink;

	if (dc_sink == NULL) {
		DRM_ERROR("dc_sink is NULL!\n");
		goto fail;
	}

	stream = create_stream_for_sink(aconnector, mode, NULL, NULL);
	if (stream == NULL) {
		DRM_ERROR("Failed to create stream for sink!\n");
		goto fail;
	}

	dc_result = dc_validate_stream(adev->dm.dc, stream);

	if (dc_result == DC_OK)
		result = MODE_OK;
	else
		DRM_DEBUG_KMS("Mode %dx%d (clk %d) failed DC validation with error %d\n",
			      mode->vdisplay,
			      mode->hdisplay,
			      mode->clock,
			      dc_result);

	dc_stream_release(stream);

fail:
	/* TODO: error handling*/
	return result;
}

static int fill_hdr_info_packet(const struct drm_connector_state *state,
				struct dc_info_packet *out)
{
	struct hdmi_drm_infoframe frame;
	unsigned char buf[30]; /* 26 + 4 */
	ssize_t len;
	int ret, i;

	memset(out, 0, sizeof(*out));

	if (!state->hdr_output_metadata)
		return 0;

	ret = drm_hdmi_infoframe_set_hdr_metadata(&frame, state);
	if (ret)
		return ret;

	len = hdmi_drm_infoframe_pack_only(&frame, buf, sizeof(buf));
	if (len < 0)
		return (int)len;

	/* Static metadata is a fixed 26 bytes + 4 byte header. */
	if (len != 30)
		return -EINVAL;

	/* Prepare the infopacket for DC. */
	switch (state->connector->connector_type) {
	case DRM_MODE_CONNECTOR_HDMIA:
		out->hb0 = 0x87; /* type */
		out->hb1 = 0x01; /* version */
		out->hb2 = 0x1A; /* length */
		out->sb[0] = buf[3]; /* checksum */
		i = 1;
		break;

	case DRM_MODE_CONNECTOR_DisplayPort:
	case DRM_MODE_CONNECTOR_eDP:
		out->hb0 = 0x00; /* sdp id, zero */
		out->hb1 = 0x87; /* type */
		out->hb2 = 0x1D; /* payload len - 1 */
		out->hb3 = (0x13 << 2); /* sdp version */
		out->sb[0] = 0x01; /* version */
		out->sb[1] = 0x1A; /* length */
		i = 2;
		break;

	default:
		return -EINVAL;
	}

	memcpy(&out->sb[i], &buf[4], 26);
	out->valid = true;

	print_hex_dump(KERN_DEBUG, "HDR SB:", DUMP_PREFIX_NONE, 16, 1, out->sb,
		       sizeof(out->sb), false);

	return 0;
}

static bool
is_hdr_metadata_different(const struct drm_connector_state *old_state,
			  const struct drm_connector_state *new_state)
{
	struct drm_property_blob *old_blob = old_state->hdr_output_metadata;
	struct drm_property_blob *new_blob = new_state->hdr_output_metadata;

	if (old_blob != new_blob) {
		if (old_blob && new_blob &&
		    old_blob->length == new_blob->length)
			return memcmp(old_blob->data, new_blob->data,
				      old_blob->length);

		return true;
	}

	return false;
}

static int
amdgpu_dm_connector_atomic_check(struct drm_connector *conn,
				 struct drm_atomic_state *state)
{
	struct drm_connector_state *new_con_state =
		drm_atomic_get_new_connector_state(state, conn);
	struct drm_connector_state *old_con_state =
		drm_atomic_get_old_connector_state(state, conn);
	struct drm_crtc *crtc = new_con_state->crtc;
	struct drm_crtc_state *new_crtc_state;
	int ret;

	if (!crtc)
		return 0;

	if (is_hdr_metadata_different(old_con_state, new_con_state)) {
		struct dc_info_packet hdr_infopacket;

		ret = fill_hdr_info_packet(new_con_state, &hdr_infopacket);
		if (ret)
			return ret;

		new_crtc_state = drm_atomic_get_crtc_state(state, crtc);
		if (IS_ERR(new_crtc_state))
			return PTR_ERR(new_crtc_state);

		/*
		 * DC considers the stream backends changed if the
		 * static metadata changes. Forcing the modeset also
		 * gives a simple way for userspace to switch from
		 * 8bpc to 10bpc when setting the metadata to enter
		 * or exit HDR.
		 *
		 * Changing the static metadata after it's been
		 * set is permissible, however. So only force a
		 * modeset if we're entering or exiting HDR.
		 */
		new_crtc_state->mode_changed =
			!old_con_state->hdr_output_metadata ||
			!new_con_state->hdr_output_metadata;
	}

	return 0;
}

static const struct drm_connector_helper_funcs
amdgpu_dm_connector_helper_funcs = {
	/*
	 * If hotplugging a second bigger display in FB Con mode, bigger resolution
	 * modes will be filtered by drm_mode_validate_size(), and those modes
	 * are missing after user start lightdm. So we need to renew modes list.
	 * in get_modes call back, not just return the modes count
	 */
	.get_modes = get_modes,
	.mode_valid = amdgpu_dm_connector_mode_valid,
	.atomic_check = amdgpu_dm_connector_atomic_check,
};

static void dm_crtc_helper_disable(struct drm_crtc *crtc)
{
}

static bool does_crtc_have_active_cursor(struct drm_crtc_state *new_crtc_state)
{
	struct drm_device *dev = new_crtc_state->crtc->dev;
	struct drm_plane *plane;

	drm_for_each_plane_mask(plane, dev, new_crtc_state->plane_mask) {
		if (plane->type == DRM_PLANE_TYPE_CURSOR)
			return true;
	}

	return false;
}

static int count_crtc_active_planes(struct drm_crtc_state *new_crtc_state)
{
	struct drm_atomic_state *state = new_crtc_state->state;
	struct drm_plane *plane;
	int num_active = 0;

	drm_for_each_plane_mask(plane, state->dev, new_crtc_state->plane_mask) {
		struct drm_plane_state *new_plane_state;

		/* Cursor planes are "fake". */
		if (plane->type == DRM_PLANE_TYPE_CURSOR)
			continue;

		new_plane_state = drm_atomic_get_new_plane_state(state, plane);

		if (!new_plane_state) {
			/*
			 * The plane is enable on the CRTC and hasn't changed
			 * state. This means that it previously passed
			 * validation and is therefore enabled.
			 */
			num_active += 1;
			continue;
		}

		/* We need a framebuffer to be considered enabled. */
		num_active += (new_plane_state->fb != NULL);
	}

	return num_active;
}

/*
 * Sets whether interrupts should be enabled on a specific CRTC.
 * We require that the stream be enabled and that there exist active
 * DC planes on the stream.
 */
static void
dm_update_crtc_interrupt_state(struct drm_crtc *crtc,
			       struct drm_crtc_state *new_crtc_state)
{
	struct dm_crtc_state *dm_new_crtc_state =
		to_dm_crtc_state(new_crtc_state);

	dm_new_crtc_state->active_planes = 0;
	dm_new_crtc_state->interrupts_enabled = false;

	if (!dm_new_crtc_state->stream)
		return;

	dm_new_crtc_state->active_planes =
		count_crtc_active_planes(new_crtc_state);

	dm_new_crtc_state->interrupts_enabled =
		dm_new_crtc_state->active_planes > 0;
}

static int dm_crtc_helper_atomic_check(struct drm_crtc *crtc,
				       struct drm_crtc_state *state)
{
	struct amdgpu_device *adev = crtc->dev->dev_private;
	struct dc *dc = adev->dm.dc;
	struct dm_crtc_state *dm_crtc_state = to_dm_crtc_state(state);
	int ret = -EINVAL;

	/*
	 * Update interrupt state for the CRTC. This needs to happen whenever
	 * the CRTC has changed or whenever any of its planes have changed.
	 * Atomic check satisfies both of these requirements since the CRTC
	 * is added to the state by DRM during drm_atomic_helper_check_planes.
	 */
	dm_update_crtc_interrupt_state(crtc, state);

	if (unlikely(!dm_crtc_state->stream &&
		     modeset_required(state, NULL, dm_crtc_state->stream))) {
		WARN_ON(1);
		return ret;
	}

	/* In some use cases, like reset, no stream is attached */
	if (!dm_crtc_state->stream)
		return 0;

	/*
	 * We want at least one hardware plane enabled to use
	 * the stream with a cursor enabled.
	 */
	if (state->enable && state->active &&
	    does_crtc_have_active_cursor(state) &&
	    dm_crtc_state->active_planes == 0)
		return -EINVAL;

	if (dc_validate_stream(dc, dm_crtc_state->stream) == DC_OK)
		return 0;

	return ret;
}

static bool dm_crtc_helper_mode_fixup(struct drm_crtc *crtc,
				      const struct drm_display_mode *mode,
				      struct drm_display_mode *adjusted_mode)
{
	return true;
}

static const struct drm_crtc_helper_funcs amdgpu_dm_crtc_helper_funcs = {
	.disable = dm_crtc_helper_disable,
	.atomic_check = dm_crtc_helper_atomic_check,
	.mode_fixup = dm_crtc_helper_mode_fixup
};

static void dm_encoder_helper_disable(struct drm_encoder *encoder)
{

}

static int dm_encoder_helper_atomic_check(struct drm_encoder *encoder,
					  struct drm_crtc_state *crtc_state,
					  struct drm_connector_state *conn_state)
{
	return 0;
}

const struct drm_encoder_helper_funcs amdgpu_dm_encoder_helper_funcs = {
	.disable = dm_encoder_helper_disable,
	.atomic_check = dm_encoder_helper_atomic_check
};

static void dm_drm_plane_reset(struct drm_plane *plane)
{
	struct dm_plane_state *amdgpu_state = NULL;

	if (plane->state)
		plane->funcs->atomic_destroy_state(plane, plane->state);

	amdgpu_state = kzalloc(sizeof(*amdgpu_state), GFP_KERNEL);
	WARN_ON(amdgpu_state == NULL);

	if (amdgpu_state)
		__drm_atomic_helper_plane_reset(plane, &amdgpu_state->base);
}

static struct drm_plane_state *
dm_drm_plane_duplicate_state(struct drm_plane *plane)
{
	struct dm_plane_state *dm_plane_state, *old_dm_plane_state;

	old_dm_plane_state = to_dm_plane_state(plane->state);
	dm_plane_state = kzalloc(sizeof(*dm_plane_state), GFP_KERNEL);
	if (!dm_plane_state)
		return NULL;

	__drm_atomic_helper_plane_duplicate_state(plane, &dm_plane_state->base);

	if (old_dm_plane_state->dc_state) {
		dm_plane_state->dc_state = old_dm_plane_state->dc_state;
		dc_plane_state_retain(dm_plane_state->dc_state);
	}

	return &dm_plane_state->base;
}

void dm_drm_plane_destroy_state(struct drm_plane *plane,
				struct drm_plane_state *state)
{
	struct dm_plane_state *dm_plane_state = to_dm_plane_state(state);

	if (dm_plane_state->dc_state)
		dc_plane_state_release(dm_plane_state->dc_state);

	drm_atomic_helper_plane_destroy_state(plane, state);
}

static const struct drm_plane_funcs dm_plane_funcs = {
	.update_plane	= drm_atomic_helper_update_plane,
	.disable_plane	= drm_atomic_helper_disable_plane,
	.destroy	= drm_primary_helper_destroy,
	.reset = dm_drm_plane_reset,
	.atomic_duplicate_state = dm_drm_plane_duplicate_state,
	.atomic_destroy_state = dm_drm_plane_destroy_state,
};

static int dm_plane_helper_prepare_fb(struct drm_plane *plane,
				      struct drm_plane_state *new_state)
{
	struct amdgpu_framebuffer *afb;
	struct drm_gem_object *obj;
	struct amdgpu_device *adev;
	struct amdgpu_bo *rbo;
	struct dm_plane_state *dm_plane_state_new, *dm_plane_state_old;
	struct list_head list;
	struct ttm_validate_buffer tv;
	struct ww_acquire_ctx ticket;
	uint64_t tiling_flags;
	uint32_t domain;
	int r;

	dm_plane_state_old = to_dm_plane_state(plane->state);
	dm_plane_state_new = to_dm_plane_state(new_state);

	if (!new_state->fb) {
		DRM_DEBUG_DRIVER("No FB bound\n");
		return 0;
	}

	afb = to_amdgpu_framebuffer(new_state->fb);
	obj = new_state->fb->obj[0];
	rbo = gem_to_amdgpu_bo(obj);
	adev = amdgpu_ttm_adev(rbo->tbo.bdev);
	INIT_LIST_HEAD(&list);

	tv.bo = &rbo->tbo;
	tv.num_shared = 1;
	list_add(&tv.head, &list);

	r = ttm_eu_reserve_buffers(&ticket, &list, false, NULL, true);
	if (r) {
		dev_err(adev->dev, "fail to reserve bo (%d)\n", r);
		return r;
	}

	if (plane->type != DRM_PLANE_TYPE_CURSOR)
		domain = amdgpu_display_supported_domains(adev, rbo->flags);
	else
		domain = AMDGPU_GEM_DOMAIN_VRAM;

	r = amdgpu_bo_pin(rbo, domain);
	if (unlikely(r != 0)) {
		if (r != -ERESTARTSYS)
			DRM_ERROR("Failed to pin framebuffer with error %d\n", r);
		ttm_eu_backoff_reservation(&ticket, &list);
		return r;
	}

	r = amdgpu_ttm_alloc_gart(&rbo->tbo);
	if (unlikely(r != 0)) {
		amdgpu_bo_unpin(rbo);
		ttm_eu_backoff_reservation(&ticket, &list);
		DRM_ERROR("%p bind failed\n", rbo);
		return r;
	}

	amdgpu_bo_get_tiling_flags(rbo, &tiling_flags);

	ttm_eu_backoff_reservation(&ticket, &list);

	afb->address = amdgpu_bo_gpu_offset(rbo);

	amdgpu_bo_ref(rbo);

	if (dm_plane_state_new->dc_state &&
			dm_plane_state_old->dc_state != dm_plane_state_new->dc_state) {
		struct dc_plane_state *plane_state = dm_plane_state_new->dc_state;

		fill_plane_buffer_attributes(
			adev, afb, plane_state->format, plane_state->rotation,
			tiling_flags, &plane_state->tiling_info,
			&plane_state->plane_size, &plane_state->dcc,
			&plane_state->address);
	}

	return 0;
}

static void dm_plane_helper_cleanup_fb(struct drm_plane *plane,
				       struct drm_plane_state *old_state)
{
	struct amdgpu_bo *rbo;
	int r;

	if (!old_state->fb)
		return;

	rbo = gem_to_amdgpu_bo(old_state->fb->obj[0]);
	r = amdgpu_bo_reserve(rbo, false);
	if (unlikely(r)) {
		DRM_ERROR("failed to reserve rbo before unpin\n");
		return;
	}

	amdgpu_bo_unpin(rbo);
	amdgpu_bo_unreserve(rbo);
	amdgpu_bo_unref(&rbo);
}

static int dm_plane_atomic_check(struct drm_plane *plane,
				 struct drm_plane_state *state)
{
	struct amdgpu_device *adev = plane->dev->dev_private;
	struct dc *dc = adev->dm.dc;
	struct dm_plane_state *dm_plane_state;
	struct dc_scaling_info scaling_info;
	int ret;

	dm_plane_state = to_dm_plane_state(state);

	if (!dm_plane_state->dc_state)
		return 0;

	ret = fill_dc_scaling_info(state, &scaling_info);
	if (ret)
		return ret;

	if (dc_validate_plane(dc, dm_plane_state->dc_state) == DC_OK)
		return 0;

	return -EINVAL;
}

static int dm_plane_atomic_async_check(struct drm_plane *plane,
				       struct drm_plane_state *new_plane_state)
{
	/* Only support async updates on cursor planes. */
	if (plane->type != DRM_PLANE_TYPE_CURSOR)
		return -EINVAL;

	return 0;
}

static void dm_plane_atomic_async_update(struct drm_plane *plane,
					 struct drm_plane_state *new_state)
{
	struct drm_plane_state *old_state =
		drm_atomic_get_old_plane_state(new_state->state, plane);

	swap(plane->state->fb, new_state->fb);

	plane->state->src_x = new_state->src_x;
	plane->state->src_y = new_state->src_y;
	plane->state->src_w = new_state->src_w;
	plane->state->src_h = new_state->src_h;
	plane->state->crtc_x = new_state->crtc_x;
	plane->state->crtc_y = new_state->crtc_y;
	plane->state->crtc_w = new_state->crtc_w;
	plane->state->crtc_h = new_state->crtc_h;

	handle_cursor_update(plane, old_state);
}

static const struct drm_plane_helper_funcs dm_plane_helper_funcs = {
	.prepare_fb = dm_plane_helper_prepare_fb,
	.cleanup_fb = dm_plane_helper_cleanup_fb,
	.atomic_check = dm_plane_atomic_check,
	.atomic_async_check = dm_plane_atomic_async_check,
	.atomic_async_update = dm_plane_atomic_async_update
};

/*
 * TODO: these are currently initialized to rgb formats only.
 * For future use cases we should either initialize them dynamically based on
 * plane capabilities, or initialize this array to all formats, so internal drm
 * check will succeed, and let DC implement proper check
 */
static const uint32_t rgb_formats[] = {
	DRM_FORMAT_XRGB8888,
	DRM_FORMAT_ARGB8888,
	DRM_FORMAT_RGBA8888,
	DRM_FORMAT_XRGB2101010,
	DRM_FORMAT_XBGR2101010,
	DRM_FORMAT_ARGB2101010,
	DRM_FORMAT_ABGR2101010,
	DRM_FORMAT_XBGR8888,
	DRM_FORMAT_ABGR8888,
	DRM_FORMAT_RGB565,
};

static const uint32_t overlay_formats[] = {
	DRM_FORMAT_XRGB8888,
	DRM_FORMAT_ARGB8888,
	DRM_FORMAT_RGBA8888,
	DRM_FORMAT_XBGR8888,
	DRM_FORMAT_ABGR8888,
	DRM_FORMAT_RGB565
};

static const u32 cursor_formats[] = {
	DRM_FORMAT_ARGB8888
};

static int get_plane_formats(const struct drm_plane *plane,
			     const struct dc_plane_cap *plane_cap,
			     uint32_t *formats, int max_formats)
{
	int i, num_formats = 0;

	/*
	 * TODO: Query support for each group of formats directly from
	 * DC plane caps. This will require adding more formats to the
	 * caps list.
	 */

	switch (plane->type) {
	case DRM_PLANE_TYPE_PRIMARY:
		for (i = 0; i < ARRAY_SIZE(rgb_formats); ++i) {
			if (num_formats >= max_formats)
				break;

			formats[num_formats++] = rgb_formats[i];
		}

		if (plane_cap && plane_cap->pixel_format_support.nv12)
			formats[num_formats++] = DRM_FORMAT_NV12;
		break;

	case DRM_PLANE_TYPE_OVERLAY:
		for (i = 0; i < ARRAY_SIZE(overlay_formats); ++i) {
			if (num_formats >= max_formats)
				break;

			formats[num_formats++] = overlay_formats[i];
		}
		break;

	case DRM_PLANE_TYPE_CURSOR:
		for (i = 0; i < ARRAY_SIZE(cursor_formats); ++i) {
			if (num_formats >= max_formats)
				break;

			formats[num_formats++] = cursor_formats[i];
		}
		break;
	}

	return num_formats;
}

static int amdgpu_dm_plane_init(struct amdgpu_display_manager *dm,
				struct drm_plane *plane,
				unsigned long possible_crtcs,
				const struct dc_plane_cap *plane_cap)
{
	uint32_t formats[32];
	int num_formats;
	int res = -EPERM;

	num_formats = get_plane_formats(plane, plane_cap, formats,
					ARRAY_SIZE(formats));

	res = drm_universal_plane_init(dm->adev->ddev, plane, possible_crtcs,
				       &dm_plane_funcs, formats, num_formats,
				       NULL, plane->type, NULL);
	if (res)
		return res;

	if (plane->type == DRM_PLANE_TYPE_OVERLAY &&
	    plane_cap && plane_cap->per_pixel_alpha) {
		unsigned int blend_caps = BIT(DRM_MODE_BLEND_PIXEL_NONE) |
					  BIT(DRM_MODE_BLEND_PREMULTI);

		drm_plane_create_alpha_property(plane);
		drm_plane_create_blend_mode_property(plane, blend_caps);
	}

	if (plane->type == DRM_PLANE_TYPE_PRIMARY &&
	    plane_cap && plane_cap->pixel_format_support.nv12) {
		/* This only affects YUV formats. */
		drm_plane_create_color_properties(
			plane,
			BIT(DRM_COLOR_YCBCR_BT601) |
			BIT(DRM_COLOR_YCBCR_BT709),
			BIT(DRM_COLOR_YCBCR_LIMITED_RANGE) |
			BIT(DRM_COLOR_YCBCR_FULL_RANGE),
			DRM_COLOR_YCBCR_BT709, DRM_COLOR_YCBCR_LIMITED_RANGE);
	}

	drm_plane_helper_add(plane, &dm_plane_helper_funcs);

	/* Create (reset) the plane state */
	if (plane->funcs->reset)
		plane->funcs->reset(plane);

	return 0;
}

static int amdgpu_dm_crtc_init(struct amdgpu_display_manager *dm,
			       struct drm_plane *plane,
			       uint32_t crtc_index)
{
	struct amdgpu_crtc *acrtc = NULL;
	struct drm_plane *cursor_plane;

	int res = -ENOMEM;

	cursor_plane = kzalloc(sizeof(*cursor_plane), GFP_KERNEL);
	if (!cursor_plane)
		goto fail;

	cursor_plane->type = DRM_PLANE_TYPE_CURSOR;
	res = amdgpu_dm_plane_init(dm, cursor_plane, 0, NULL);

	acrtc = kzalloc(sizeof(struct amdgpu_crtc), GFP_KERNEL);
	if (!acrtc)
		goto fail;

	res = drm_crtc_init_with_planes(
			dm->ddev,
			&acrtc->base,
			plane,
			cursor_plane,
			&amdgpu_dm_crtc_funcs, NULL);

	if (res)
		goto fail;

	drm_crtc_helper_add(&acrtc->base, &amdgpu_dm_crtc_helper_funcs);

	/* Create (reset) the plane state */
	if (acrtc->base.funcs->reset)
		acrtc->base.funcs->reset(&acrtc->base);

	acrtc->max_cursor_width = dm->adev->dm.dc->caps.max_cursor_size;
	acrtc->max_cursor_height = dm->adev->dm.dc->caps.max_cursor_size;

	acrtc->crtc_id = crtc_index;
	acrtc->base.enabled = false;
	acrtc->otg_inst = -1;

	dm->adev->mode_info.crtcs[crtc_index] = acrtc;
	drm_crtc_enable_color_mgmt(&acrtc->base, MAX_COLOR_LUT_ENTRIES,
				   true, MAX_COLOR_LUT_ENTRIES);
	drm_mode_crtc_set_gamma_size(&acrtc->base, MAX_COLOR_LEGACY_LUT_ENTRIES);

	return 0;

fail:
	kfree(acrtc);
	kfree(cursor_plane);
	return res;
}


static int to_drm_connector_type(enum signal_type st)
{
	switch (st) {
	case SIGNAL_TYPE_HDMI_TYPE_A:
		return DRM_MODE_CONNECTOR_HDMIA;
	case SIGNAL_TYPE_EDP:
		return DRM_MODE_CONNECTOR_eDP;
	case SIGNAL_TYPE_LVDS:
		return DRM_MODE_CONNECTOR_LVDS;
	case SIGNAL_TYPE_RGB:
		return DRM_MODE_CONNECTOR_VGA;
	case SIGNAL_TYPE_DISPLAY_PORT:
	case SIGNAL_TYPE_DISPLAY_PORT_MST:
		return DRM_MODE_CONNECTOR_DisplayPort;
	case SIGNAL_TYPE_DVI_DUAL_LINK:
	case SIGNAL_TYPE_DVI_SINGLE_LINK:
		return DRM_MODE_CONNECTOR_DVID;
	case SIGNAL_TYPE_VIRTUAL:
		return DRM_MODE_CONNECTOR_VIRTUAL;

	default:
		return DRM_MODE_CONNECTOR_Unknown;
	}
}

static struct drm_encoder *amdgpu_dm_connector_to_encoder(struct drm_connector *connector)
{
	return drm_encoder_find(connector->dev, NULL, connector->encoder_ids[0]);
}

static void amdgpu_dm_get_native_mode(struct drm_connector *connector)
{
	struct drm_encoder *encoder;
	struct amdgpu_encoder *amdgpu_encoder;

	encoder = amdgpu_dm_connector_to_encoder(connector);

	if (encoder == NULL)
		return;

	amdgpu_encoder = to_amdgpu_encoder(encoder);

	amdgpu_encoder->native_mode.clock = 0;

	if (!list_empty(&connector->probed_modes)) {
		struct drm_display_mode *preferred_mode = NULL;

		list_for_each_entry(preferred_mode,
				    &connector->probed_modes,
				    head) {
			if (preferred_mode->type & DRM_MODE_TYPE_PREFERRED)
				amdgpu_encoder->native_mode = *preferred_mode;

			break;
		}

	}
}

static struct drm_display_mode *
amdgpu_dm_create_common_mode(struct drm_encoder *encoder,
			     char *name,
			     int hdisplay, int vdisplay)
{
	struct drm_device *dev = encoder->dev;
	struct amdgpu_encoder *amdgpu_encoder = to_amdgpu_encoder(encoder);
	struct drm_display_mode *mode = NULL;
	struct drm_display_mode *native_mode = &amdgpu_encoder->native_mode;

	mode = drm_mode_duplicate(dev, native_mode);

	if (mode == NULL)
		return NULL;

	mode->hdisplay = hdisplay;
	mode->vdisplay = vdisplay;
	mode->type &= ~DRM_MODE_TYPE_PREFERRED;
	strscpy(mode->name, name, DRM_DISPLAY_MODE_LEN);

	return mode;

}

static void amdgpu_dm_connector_add_common_modes(struct drm_encoder *encoder,
						 struct drm_connector *connector)
{
	struct amdgpu_encoder *amdgpu_encoder = to_amdgpu_encoder(encoder);
	struct drm_display_mode *mode = NULL;
	struct drm_display_mode *native_mode = &amdgpu_encoder->native_mode;
	struct amdgpu_dm_connector *amdgpu_dm_connector =
				to_amdgpu_dm_connector(connector);
	int i;
	int n;
	struct mode_size {
		char name[DRM_DISPLAY_MODE_LEN];
		int w;
		int h;
	} common_modes[] = {
		{  "640x480",  640,  480},
		{  "800x600",  800,  600},
		{ "1024x768", 1024,  768},
		{ "1280x720", 1280,  720},
		{ "1280x800", 1280,  800},
		{"1280x1024", 1280, 1024},
		{ "1440x900", 1440,  900},
		{"1680x1050", 1680, 1050},
		{"1600x1200", 1600, 1200},
		{"1920x1080", 1920, 1080},
		{"1920x1200", 1920, 1200}
	};

	n = ARRAY_SIZE(common_modes);

	for (i = 0; i < n; i++) {
		struct drm_display_mode *curmode = NULL;
		bool mode_existed = false;

		if (common_modes[i].w > native_mode->hdisplay ||
		    common_modes[i].h > native_mode->vdisplay ||
		   (common_modes[i].w == native_mode->hdisplay &&
		    common_modes[i].h == native_mode->vdisplay))
			continue;

		list_for_each_entry(curmode, &connector->probed_modes, head) {
			if (common_modes[i].w == curmode->hdisplay &&
			    common_modes[i].h == curmode->vdisplay) {
				mode_existed = true;
				break;
			}
		}

		if (mode_existed)
			continue;

		mode = amdgpu_dm_create_common_mode(encoder,
				common_modes[i].name, common_modes[i].w,
				common_modes[i].h);
		drm_mode_probed_add(connector, mode);
		amdgpu_dm_connector->num_modes++;
	}
}

static void amdgpu_dm_connector_ddc_get_modes(struct drm_connector *connector,
					      struct edid *edid)
{
	struct amdgpu_dm_connector *amdgpu_dm_connector =
			to_amdgpu_dm_connector(connector);

	if (edid) {
		/* empty probed_modes */
		INIT_LIST_HEAD(&connector->probed_modes);
		amdgpu_dm_connector->num_modes =
				drm_add_edid_modes(connector, edid);

		/* sorting the probed modes before calling function
		 * amdgpu_dm_get_native_mode() since EDID can have
		 * more than one preferred mode. The modes that are
		 * later in the probed mode list could be of higher
		 * and preferred resolution. For example, 3840x2160
		 * resolution in base EDID preferred timing and 4096x2160
		 * preferred resolution in DID extension block later.
		 */
		drm_mode_sort(&connector->probed_modes);
		amdgpu_dm_get_native_mode(connector);
	} else {
		amdgpu_dm_connector->num_modes = 0;
	}
}

static int amdgpu_dm_connector_get_modes(struct drm_connector *connector)
{
	struct amdgpu_dm_connector *amdgpu_dm_connector =
			to_amdgpu_dm_connector(connector);
	struct drm_encoder *encoder;
	struct edid *edid = amdgpu_dm_connector->edid;

	encoder = amdgpu_dm_connector_to_encoder(connector);

	if (!edid || !drm_edid_is_valid(edid)) {
		amdgpu_dm_connector->num_modes =
				drm_add_modes_noedid(connector, 640, 480);
	} else {
		amdgpu_dm_connector_ddc_get_modes(connector, edid);
		amdgpu_dm_connector_add_common_modes(encoder, connector);
	}
	amdgpu_dm_fbc_init(connector);

	return amdgpu_dm_connector->num_modes;
}

void amdgpu_dm_connector_init_helper(struct amdgpu_display_manager *dm,
				     struct amdgpu_dm_connector *aconnector,
				     int connector_type,
				     struct dc_link *link,
				     int link_index)
{
	struct amdgpu_device *adev = dm->ddev->dev_private;

	/*
	 * Some of the properties below require access to state, like bpc.
	 * Allocate some default initial connector state with our reset helper.
	 */
	if (aconnector->base.funcs->reset)
		aconnector->base.funcs->reset(&aconnector->base);

	aconnector->connector_id = link_index;
	aconnector->dc_link = link;
	aconnector->base.interlace_allowed = false;
	aconnector->base.doublescan_allowed = false;
	aconnector->base.stereo_allowed = false;
	aconnector->base.dpms = DRM_MODE_DPMS_OFF;
	aconnector->hpd.hpd = AMDGPU_HPD_NONE; /* not used */
	aconnector->audio_inst = -1;
	mutex_init(&aconnector->hpd_lock);

	/*
	 * configure support HPD hot plug connector_>polled default value is 0
	 * which means HPD hot plug not supported
	 */
	switch (connector_type) {
	case DRM_MODE_CONNECTOR_HDMIA:
		aconnector->base.polled = DRM_CONNECTOR_POLL_HPD;
		aconnector->base.ycbcr_420_allowed =
			link->link_enc->features.hdmi_ycbcr420_supported ? true : false;
		break;
	case DRM_MODE_CONNECTOR_DisplayPort:
		aconnector->base.polled = DRM_CONNECTOR_POLL_HPD;
		aconnector->base.ycbcr_420_allowed =
			link->link_enc->features.dp_ycbcr420_supported ? true : false;
		break;
	case DRM_MODE_CONNECTOR_DVID:
		aconnector->base.polled = DRM_CONNECTOR_POLL_HPD;
		break;
	default:
		break;
	}

	drm_object_attach_property(&aconnector->base.base,
				dm->ddev->mode_config.scaling_mode_property,
				DRM_MODE_SCALE_NONE);

	drm_object_attach_property(&aconnector->base.base,
				adev->mode_info.underscan_property,
				UNDERSCAN_OFF);
	drm_object_attach_property(&aconnector->base.base,
				adev->mode_info.underscan_hborder_property,
				0);
	drm_object_attach_property(&aconnector->base.base,
				adev->mode_info.underscan_vborder_property,
				0);
	drm_object_attach_property(&aconnector->base.base,
				adev->mode_info.max_bpc_property,
				0);

	drm_connector_attach_max_bpc_property(&aconnector->base, 8, 16);

	/* This defaults to the max in the range, but we want 8bpc. */
	aconnector->base.state->max_bpc = 8;
	aconnector->base.state->max_requested_bpc = 8;

	if (connector_type == DRM_MODE_CONNECTOR_eDP &&
	    dc_is_dmcu_initialized(adev->dm.dc)) {
		drm_object_attach_property(&aconnector->base.base,
				adev->mode_info.abm_level_property, 0);
	}

	if (connector_type == DRM_MODE_CONNECTOR_HDMIA ||
	    connector_type == DRM_MODE_CONNECTOR_DisplayPort ||
	    connector_type == DRM_MODE_CONNECTOR_eDP) {
		drm_object_attach_property(
			&aconnector->base.base,
			dm->ddev->mode_config.hdr_output_metadata_property, 0);

		drm_connector_attach_vrr_capable_property(
			&aconnector->base);
	}
}

static int amdgpu_dm_i2c_xfer(struct i2c_adapter *i2c_adap,
			      struct i2c_msg *msgs, int num)
{
	struct amdgpu_i2c_adapter *i2c = i2c_get_adapdata(i2c_adap);
	struct ddc_service *ddc_service = i2c->ddc_service;
	struct i2c_command cmd;
	int i;
	int result = -EIO;

	cmd.payloads = kcalloc(num, sizeof(struct i2c_payload), GFP_KERNEL);

	if (!cmd.payloads)
		return result;

	cmd.number_of_payloads = num;
	cmd.engine = I2C_COMMAND_ENGINE_DEFAULT;
	cmd.speed = 100;

	for (i = 0; i < num; i++) {
		cmd.payloads[i].write = !(msgs[i].flags & I2C_M_RD);
		cmd.payloads[i].address = msgs[i].addr;
		cmd.payloads[i].length = msgs[i].len;
		cmd.payloads[i].data = msgs[i].buf;
	}

	if (dc_submit_i2c(
			ddc_service->ctx->dc,
			ddc_service->ddc_pin->hw_info.ddc_channel,
			&cmd))
		result = num;

	kfree(cmd.payloads);
	return result;
}

static u32 amdgpu_dm_i2c_func(struct i2c_adapter *adap)
{
	return I2C_FUNC_I2C | I2C_FUNC_SMBUS_EMUL;
}

static const struct i2c_algorithm amdgpu_dm_i2c_algo = {
	.master_xfer = amdgpu_dm_i2c_xfer,
	.functionality = amdgpu_dm_i2c_func,
};

static struct amdgpu_i2c_adapter *
create_i2c(struct ddc_service *ddc_service,
	   int link_index,
	   int *res)
{
	struct amdgpu_device *adev = ddc_service->ctx->driver_context;
	struct amdgpu_i2c_adapter *i2c;

	i2c = kzalloc(sizeof(struct amdgpu_i2c_adapter), GFP_KERNEL);
	if (!i2c)
		return NULL;
	i2c->base.owner = THIS_MODULE;
	i2c->base.class = I2C_CLASS_DDC;
	i2c->base.dev.parent = &adev->pdev->dev;
	i2c->base.algo = &amdgpu_dm_i2c_algo;
	snprintf(i2c->base.name, sizeof(i2c->base.name), "AMDGPU DM i2c hw bus %d", link_index);
	i2c_set_adapdata(&i2c->base, i2c);
	i2c->ddc_service = ddc_service;
	i2c->ddc_service->ddc_pin->hw_info.ddc_channel = link_index;

	return i2c;
}


/*
 * Note: this function assumes that dc_link_detect() was called for the
 * dc_link which will be represented by this aconnector.
 */
static int amdgpu_dm_connector_init(struct amdgpu_display_manager *dm,
				    struct amdgpu_dm_connector *aconnector,
				    uint32_t link_index,
				    struct amdgpu_encoder *aencoder)
{
	int res = 0;
	int connector_type;
	struct dc *dc = dm->dc;
	struct dc_link *link = dc_get_link_at_index(dc, link_index);
	struct amdgpu_i2c_adapter *i2c;

	link->priv = aconnector;

	DRM_DEBUG_DRIVER("%s()\n", __func__);

	i2c = create_i2c(link->ddc, link->link_index, &res);
	if (!i2c) {
		DRM_ERROR("Failed to create i2c adapter data\n");
		return -ENOMEM;
	}

	aconnector->i2c = i2c;
	res = i2c_add_adapter(&i2c->base);

	if (res) {
		DRM_ERROR("Failed to register hw i2c %d\n", link->link_index);
		goto out_free;
	}

	connector_type = to_drm_connector_type(link->connector_signal);

	res = drm_connector_init(
			dm->ddev,
			&aconnector->base,
			&amdgpu_dm_connector_funcs,
			connector_type);

	if (res) {
		DRM_ERROR("connector_init failed\n");
		aconnector->connector_id = -1;
		goto out_free;
	}

	drm_connector_helper_add(
			&aconnector->base,
			&amdgpu_dm_connector_helper_funcs);

	amdgpu_dm_connector_init_helper(
		dm,
		aconnector,
		connector_type,
		link,
		link_index);

	drm_connector_attach_encoder(
		&aconnector->base, &aencoder->base);

	drm_connector_register(&aconnector->base);
#if defined(CONFIG_DEBUG_FS)
	connector_debugfs_init(aconnector);
	aconnector->debugfs_dpcd_address = 0;
	aconnector->debugfs_dpcd_size = 0;
#endif

	if (connector_type == DRM_MODE_CONNECTOR_DisplayPort
		|| connector_type == DRM_MODE_CONNECTOR_eDP)
		amdgpu_dm_initialize_dp_connector(dm, aconnector);

out_free:
	if (res) {
		kfree(i2c);
		aconnector->i2c = NULL;
	}
	return res;
}

int amdgpu_dm_get_encoder_crtc_mask(struct amdgpu_device *adev)
{
	switch (adev->mode_info.num_crtc) {
	case 1:
		return 0x1;
	case 2:
		return 0x3;
	case 3:
		return 0x7;
	case 4:
		return 0xf;
	case 5:
		return 0x1f;
	case 6:
	default:
		return 0x3f;
	}
}

static int amdgpu_dm_encoder_init(struct drm_device *dev,
				  struct amdgpu_encoder *aencoder,
				  uint32_t link_index)
{
	struct amdgpu_device *adev = dev->dev_private;

	int res = drm_encoder_init(dev,
				   &aencoder->base,
				   &amdgpu_dm_encoder_funcs,
				   DRM_MODE_ENCODER_TMDS,
				   NULL);

	aencoder->base.possible_crtcs = amdgpu_dm_get_encoder_crtc_mask(adev);

	if (!res)
		aencoder->encoder_id = link_index;
	else
		aencoder->encoder_id = -1;

	drm_encoder_helper_add(&aencoder->base, &amdgpu_dm_encoder_helper_funcs);

	return res;
}

static void manage_dm_interrupts(struct amdgpu_device *adev,
				 struct amdgpu_crtc *acrtc,
				 bool enable)
{
	/*
	 * this is not correct translation but will work as soon as VBLANK
	 * constant is the same as PFLIP
	 */
	int irq_type =
		amdgpu_display_crtc_idx_to_irq_type(
			adev,
			acrtc->crtc_id);

	if (enable) {
		drm_crtc_vblank_on(&acrtc->base);
		amdgpu_irq_get(
			adev,
			&adev->pageflip_irq,
			irq_type);
	} else {

		amdgpu_irq_put(
			adev,
			&adev->pageflip_irq,
			irq_type);
		drm_crtc_vblank_off(&acrtc->base);
	}
}

static bool
is_scaling_state_different(const struct dm_connector_state *dm_state,
			   const struct dm_connector_state *old_dm_state)
{
	if (dm_state->scaling != old_dm_state->scaling)
		return true;
	if (!dm_state->underscan_enable && old_dm_state->underscan_enable) {
		if (old_dm_state->underscan_hborder != 0 && old_dm_state->underscan_vborder != 0)
			return true;
	} else  if (dm_state->underscan_enable && !old_dm_state->underscan_enable) {
		if (dm_state->underscan_hborder != 0 && dm_state->underscan_vborder != 0)
			return true;
	} else if (dm_state->underscan_hborder != old_dm_state->underscan_hborder ||
		   dm_state->underscan_vborder != old_dm_state->underscan_vborder)
		return true;
	return false;
}

static void remove_stream(struct amdgpu_device *adev,
			  struct amdgpu_crtc *acrtc,
			  struct dc_stream_state *stream)
{
	/* this is the update mode case */

	acrtc->otg_inst = -1;
	acrtc->enabled = false;
}

static int get_cursor_position(struct drm_plane *plane, struct drm_crtc *crtc,
			       struct dc_cursor_position *position)
{
	struct amdgpu_crtc *amdgpu_crtc = to_amdgpu_crtc(crtc);
	int x, y;
	int xorigin = 0, yorigin = 0;

	position->enable = false;
	position->x = 0;
	position->y = 0;

	if (!crtc || !plane->state->fb)
		return 0;

	if ((plane->state->crtc_w > amdgpu_crtc->max_cursor_width) ||
	    (plane->state->crtc_h > amdgpu_crtc->max_cursor_height)) {
		DRM_ERROR("%s: bad cursor width or height %d x %d\n",
			  __func__,
			  plane->state->crtc_w,
			  plane->state->crtc_h);
		return -EINVAL;
	}

	x = plane->state->crtc_x;
	y = plane->state->crtc_y;

	if (x <= -amdgpu_crtc->max_cursor_width ||
	    y <= -amdgpu_crtc->max_cursor_height)
		return 0;

	if (crtc->primary->state) {
		/* avivo cursor are offset into the total surface */
		x += crtc->primary->state->src_x >> 16;
		y += crtc->primary->state->src_y >> 16;
	}

	if (x < 0) {
		xorigin = min(-x, amdgpu_crtc->max_cursor_width - 1);
		x = 0;
	}
	if (y < 0) {
		yorigin = min(-y, amdgpu_crtc->max_cursor_height - 1);
		y = 0;
	}
	position->enable = true;
	position->x = x;
	position->y = y;
	position->x_hotspot = xorigin;
	position->y_hotspot = yorigin;

	return 0;
}

static void handle_cursor_update(struct drm_plane *plane,
				 struct drm_plane_state *old_plane_state)
{
	struct amdgpu_device *adev = plane->dev->dev_private;
	struct amdgpu_framebuffer *afb = to_amdgpu_framebuffer(plane->state->fb);
	struct drm_crtc *crtc = afb ? plane->state->crtc : old_plane_state->crtc;
	struct dm_crtc_state *crtc_state = crtc ? to_dm_crtc_state(crtc->state) : NULL;
	struct amdgpu_crtc *amdgpu_crtc = to_amdgpu_crtc(crtc);
	uint64_t address = afb ? afb->address : 0;
	struct dc_cursor_position position;
	struct dc_cursor_attributes attributes;
	int ret;

	if (!plane->state->fb && !old_plane_state->fb)
		return;

	DRM_DEBUG_DRIVER("%s: crtc_id=%d with size %d to %d\n",
			 __func__,
			 amdgpu_crtc->crtc_id,
			 plane->state->crtc_w,
			 plane->state->crtc_h);

	ret = get_cursor_position(plane, crtc, &position);
	if (ret)
		return;

	if (!position.enable) {
		/* turn off cursor */
		if (crtc_state && crtc_state->stream) {
			mutex_lock(&adev->dm.dc_lock);
			dc_stream_set_cursor_position(crtc_state->stream,
						      &position);
			mutex_unlock(&adev->dm.dc_lock);
		}
		return;
	}

	amdgpu_crtc->cursor_width = plane->state->crtc_w;
	amdgpu_crtc->cursor_height = plane->state->crtc_h;

	memset(&attributes, 0, sizeof(attributes));
	attributes.address.high_part = upper_32_bits(address);
	attributes.address.low_part  = lower_32_bits(address);
	attributes.width             = plane->state->crtc_w;
	attributes.height            = plane->state->crtc_h;
	attributes.color_format      = CURSOR_MODE_COLOR_PRE_MULTIPLIED_ALPHA;
	attributes.rotation_angle    = 0;
	attributes.attribute_flags.value = 0;

	attributes.pitch = attributes.width;

	if (crtc_state->stream) {
		mutex_lock(&adev->dm.dc_lock);
		if (!dc_stream_set_cursor_attributes(crtc_state->stream,
							 &attributes))
			DRM_ERROR("DC failed to set cursor attributes\n");

		if (!dc_stream_set_cursor_position(crtc_state->stream,
						   &position))
			DRM_ERROR("DC failed to set cursor position\n");
		mutex_unlock(&adev->dm.dc_lock);
	}
}

static void prepare_flip_isr(struct amdgpu_crtc *acrtc)
{

	assert_spin_locked(&acrtc->base.dev->event_lock);
	WARN_ON(acrtc->event);

	acrtc->event = acrtc->base.state->event;

	/* Set the flip status */
	acrtc->pflip_status = AMDGPU_FLIP_SUBMITTED;

	/* Mark this event as consumed */
	acrtc->base.state->event = NULL;

	DRM_DEBUG_DRIVER("crtc:%d, pflip_stat:AMDGPU_FLIP_SUBMITTED\n",
						 acrtc->crtc_id);
}

static void update_freesync_state_on_stream(
	struct amdgpu_display_manager *dm,
	struct dm_crtc_state *new_crtc_state,
	struct dc_stream_state *new_stream,
	struct dc_plane_state *surface,
	u32 flip_timestamp_in_us)
{
	struct mod_vrr_params vrr_params;
	struct dc_info_packet vrr_infopacket = {0};
	struct amdgpu_device *adev = dm->adev;
	unsigned long flags;

	if (!new_stream)
		return;

	/*
	 * TODO: Determine why min/max totals and vrefresh can be 0 here.
	 * For now it's sufficient to just guard against these conditions.
	 */

	if (!new_stream->timing.h_total || !new_stream->timing.v_total)
		return;

	spin_lock_irqsave(&adev->ddev->event_lock, flags);
	vrr_params = new_crtc_state->vrr_params;

	if (surface) {
		mod_freesync_handle_preflip(
			dm->freesync_module,
			surface,
			new_stream,
			flip_timestamp_in_us,
			&vrr_params);

		if (adev->family < AMDGPU_FAMILY_AI &&
		    amdgpu_dm_vrr_active(new_crtc_state)) {
			mod_freesync_handle_v_update(dm->freesync_module,
						     new_stream, &vrr_params);

			/* Need to call this before the frame ends. */
			dc_stream_adjust_vmin_vmax(dm->dc,
						   new_crtc_state->stream,
						   &vrr_params.adjust);
		}
	}

	mod_freesync_build_vrr_infopacket(
		dm->freesync_module,
		new_stream,
		&vrr_params,
		PACKET_TYPE_VRR,
		TRANSFER_FUNC_UNKNOWN,
		&vrr_infopacket);

	new_crtc_state->freesync_timing_changed |=
		(memcmp(&new_crtc_state->vrr_params.adjust,
			&vrr_params.adjust,
			sizeof(vrr_params.adjust)) != 0);

	new_crtc_state->freesync_vrr_info_changed |=
		(memcmp(&new_crtc_state->vrr_infopacket,
			&vrr_infopacket,
			sizeof(vrr_infopacket)) != 0);

	new_crtc_state->vrr_params = vrr_params;
	new_crtc_state->vrr_infopacket = vrr_infopacket;

	new_stream->adjust = new_crtc_state->vrr_params.adjust;
	new_stream->vrr_infopacket = vrr_infopacket;

	if (new_crtc_state->freesync_vrr_info_changed)
		DRM_DEBUG_KMS("VRR packet update: crtc=%u enabled=%d state=%d",
			      new_crtc_state->base.crtc->base.id,
			      (int)new_crtc_state->base.vrr_enabled,
			      (int)vrr_params.state);

	spin_unlock_irqrestore(&adev->ddev->event_lock, flags);
}

static void pre_update_freesync_state_on_stream(
	struct amdgpu_display_manager *dm,
	struct dm_crtc_state *new_crtc_state)
{
	struct dc_stream_state *new_stream = new_crtc_state->stream;
	struct mod_vrr_params vrr_params;
	struct mod_freesync_config config = new_crtc_state->freesync_config;
	struct amdgpu_device *adev = dm->adev;
	unsigned long flags;

	if (!new_stream)
		return;

	/*
	 * TODO: Determine why min/max totals and vrefresh can be 0 here.
	 * For now it's sufficient to just guard against these conditions.
	 */
	if (!new_stream->timing.h_total || !new_stream->timing.v_total)
		return;

	spin_lock_irqsave(&adev->ddev->event_lock, flags);
	vrr_params = new_crtc_state->vrr_params;

	if (new_crtc_state->vrr_supported &&
	    config.min_refresh_in_uhz &&
	    config.max_refresh_in_uhz) {
		config.state = new_crtc_state->base.vrr_enabled ?
			VRR_STATE_ACTIVE_VARIABLE :
			VRR_STATE_INACTIVE;
	} else {
		config.state = VRR_STATE_UNSUPPORTED;
	}

	mod_freesync_build_vrr_params(dm->freesync_module,
				      new_stream,
				      &config, &vrr_params);

	new_crtc_state->freesync_timing_changed |=
		(memcmp(&new_crtc_state->vrr_params.adjust,
			&vrr_params.adjust,
			sizeof(vrr_params.adjust)) != 0);

	new_crtc_state->vrr_params = vrr_params;
	spin_unlock_irqrestore(&adev->ddev->event_lock, flags);
}

static void amdgpu_dm_handle_vrr_transition(struct dm_crtc_state *old_state,
					    struct dm_crtc_state *new_state)
{
	bool old_vrr_active = amdgpu_dm_vrr_active(old_state);
	bool new_vrr_active = amdgpu_dm_vrr_active(new_state);

	if (!old_vrr_active && new_vrr_active) {
		/* Transition VRR inactive -> active:
		 * While VRR is active, we must not disable vblank irq, as a
		 * reenable after disable would compute bogus vblank/pflip
		 * timestamps if it likely happened inside display front-porch.
		 *
		 * We also need vupdate irq for the actual core vblank handling
		 * at end of vblank.
		 */
		dm_set_vupdate_irq(new_state->base.crtc, true);
		drm_crtc_vblank_get(new_state->base.crtc);
		DRM_DEBUG_DRIVER("%s: crtc=%u VRR off->on: Get vblank ref\n",
				 __func__, new_state->base.crtc->base.id);
	} else if (old_vrr_active && !new_vrr_active) {
		/* Transition VRR active -> inactive:
		 * Allow vblank irq disable again for fixed refresh rate.
		 */
		dm_set_vupdate_irq(new_state->base.crtc, false);
		drm_crtc_vblank_put(new_state->base.crtc);
		DRM_DEBUG_DRIVER("%s: crtc=%u VRR on->off: Drop vblank ref\n",
				 __func__, new_state->base.crtc->base.id);
	}
}

static void amdgpu_dm_commit_cursors(struct drm_atomic_state *state)
{
	struct drm_plane *plane;
	struct drm_plane_state *old_plane_state, *new_plane_state;
	int i;

	/*
	 * TODO: Make this per-stream so we don't issue redundant updates for
	 * commits with multiple streams.
	 */
	for_each_oldnew_plane_in_state(state, plane, old_plane_state,
				       new_plane_state, i)
		if (plane->type == DRM_PLANE_TYPE_CURSOR)
			handle_cursor_update(plane, old_plane_state);
}

static void amdgpu_dm_commit_planes(struct drm_atomic_state *state,
				    struct dc_state *dc_state,
				    struct drm_device *dev,
				    struct amdgpu_display_manager *dm,
				    struct drm_crtc *pcrtc,
				    bool wait_for_vblank)
{
	uint32_t i;
	uint64_t timestamp_ns;
	struct drm_plane *plane;
	struct drm_plane_state *old_plane_state, *new_plane_state;
	struct amdgpu_crtc *acrtc_attach = to_amdgpu_crtc(pcrtc);
	struct drm_crtc_state *new_pcrtc_state =
			drm_atomic_get_new_crtc_state(state, pcrtc);
	struct dm_crtc_state *acrtc_state = to_dm_crtc_state(new_pcrtc_state);
	struct dm_crtc_state *dm_old_crtc_state =
			to_dm_crtc_state(drm_atomic_get_old_crtc_state(state, pcrtc));
	int planes_count = 0, vpos, hpos;
	long r;
	unsigned long flags;
	struct amdgpu_bo *abo;
	uint64_t tiling_flags;
	uint32_t target_vblank, last_flip_vblank;
	bool vrr_active = amdgpu_dm_vrr_active(acrtc_state);
	bool pflip_present = false;
	struct {
		struct dc_surface_update surface_updates[MAX_SURFACES];
		struct dc_plane_info plane_infos[MAX_SURFACES];
		struct dc_scaling_info scaling_infos[MAX_SURFACES];
		struct dc_flip_addrs flip_addrs[MAX_SURFACES];
		struct dc_stream_update stream_update;
	} *bundle;

	bundle = kzalloc(sizeof(*bundle), GFP_KERNEL);

	if (!bundle) {
		dm_error("Failed to allocate update bundle\n");
		goto cleanup;
	}

	/*
	 * Disable the cursor first if we're disabling all the planes.
	 * It'll remain on the screen after the planes are re-enabled
	 * if we don't.
	 */
	if (acrtc_state->active_planes == 0)
		amdgpu_dm_commit_cursors(state);

	/* update planes when needed */
	for_each_oldnew_plane_in_state(state, plane, old_plane_state, new_plane_state, i) {
		struct drm_crtc *crtc = new_plane_state->crtc;
		struct drm_crtc_state *new_crtc_state;
		struct drm_framebuffer *fb = new_plane_state->fb;
		bool plane_needs_flip;
		struct dc_plane_state *dc_plane;
		struct dm_plane_state *dm_new_plane_state = to_dm_plane_state(new_plane_state);

		/* Cursor plane is handled after stream updates */
		if (plane->type == DRM_PLANE_TYPE_CURSOR)
			continue;

		if (!fb || !crtc || pcrtc != crtc)
			continue;

		new_crtc_state = drm_atomic_get_new_crtc_state(state, crtc);
		if (!new_crtc_state->active)
			continue;

		dc_plane = dm_new_plane_state->dc_state;

		bundle->surface_updates[planes_count].surface = dc_plane;
		if (new_pcrtc_state->color_mgmt_changed) {
			bundle->surface_updates[planes_count].gamma = dc_plane->gamma_correction;
			bundle->surface_updates[planes_count].in_transfer_func = dc_plane->in_transfer_func;
		}

		fill_dc_scaling_info(new_plane_state,
				     &bundle->scaling_infos[planes_count]);

		bundle->surface_updates[planes_count].scaling_info =
			&bundle->scaling_infos[planes_count];

		plane_needs_flip = old_plane_state->fb && new_plane_state->fb;

		pflip_present = pflip_present || plane_needs_flip;

		if (!plane_needs_flip) {
			planes_count += 1;
			continue;
		}

		abo = gem_to_amdgpu_bo(fb->obj[0]);

		/*
		 * Wait for all fences on this FB. Do limited wait to avoid
		 * deadlock during GPU reset when this fence will not signal
		 * but we hold reservation lock for the BO.
		 */
		r = dma_resv_wait_timeout_rcu(abo->tbo.base.resv, true,
							false,
							msecs_to_jiffies(5000));
		if (unlikely(r <= 0))
			DRM_ERROR("Waiting for fences timed out!");

		/*
		 * TODO This might fail and hence better not used, wait
		 * explicitly on fences instead
		 * and in general should be called for
		 * blocking commit to as per framework helpers
		 */
		r = amdgpu_bo_reserve(abo, true);
		if (unlikely(r != 0))
			DRM_ERROR("failed to reserve buffer before flip\n");

		amdgpu_bo_get_tiling_flags(abo, &tiling_flags);

		amdgpu_bo_unreserve(abo);

		fill_dc_plane_info_and_addr(
			dm->adev, new_plane_state, tiling_flags,
			&bundle->plane_infos[planes_count],
			&bundle->flip_addrs[planes_count].address);

		bundle->surface_updates[planes_count].plane_info =
			&bundle->plane_infos[planes_count];

		/*
		 * Only allow immediate flips for fast updates that don't
		 * change FB pitch, DCC state, rotation or mirroing.
		 */
		bundle->flip_addrs[planes_count].flip_immediate =
			crtc->state->async_flip &&
			acrtc_state->update_type == UPDATE_TYPE_FAST;

		timestamp_ns = ktime_get_ns();
		bundle->flip_addrs[planes_count].flip_timestamp_in_us = div_u64(timestamp_ns, 1000);
		bundle->surface_updates[planes_count].flip_addr = &bundle->flip_addrs[planes_count];
		bundle->surface_updates[planes_count].surface = dc_plane;

		if (!bundle->surface_updates[planes_count].surface) {
			DRM_ERROR("No surface for CRTC: id=%d\n",
					acrtc_attach->crtc_id);
			continue;
		}

		if (plane == pcrtc->primary)
			update_freesync_state_on_stream(
				dm,
				acrtc_state,
				acrtc_state->stream,
				dc_plane,
				bundle->flip_addrs[planes_count].flip_timestamp_in_us);

		DRM_DEBUG_DRIVER("%s Flipping to hi: 0x%x, low: 0x%x\n",
				 __func__,
				 bundle->flip_addrs[planes_count].address.grph.addr.high_part,
				 bundle->flip_addrs[planes_count].address.grph.addr.low_part);

		planes_count += 1;

	}

	if (pflip_present) {
		if (!vrr_active) {
			/* Use old throttling in non-vrr fixed refresh rate mode
			 * to keep flip scheduling based on target vblank counts
			 * working in a backwards compatible way, e.g., for
			 * clients using the GLX_OML_sync_control extension or
			 * DRI3/Present extension with defined target_msc.
			 */
			last_flip_vblank = amdgpu_get_vblank_counter_kms(dm->ddev, acrtc_attach->crtc_id);
		}
		else {
			/* For variable refresh rate mode only:
			 * Get vblank of last completed flip to avoid > 1 vrr
			 * flips per video frame by use of throttling, but allow
			 * flip programming anywhere in the possibly large
			 * variable vrr vblank interval for fine-grained flip
			 * timing control and more opportunity to avoid stutter
			 * on late submission of flips.
			 */
			spin_lock_irqsave(&pcrtc->dev->event_lock, flags);
			last_flip_vblank = acrtc_attach->last_flip_vblank;
			spin_unlock_irqrestore(&pcrtc->dev->event_lock, flags);
		}

		target_vblank = last_flip_vblank + wait_for_vblank;

		/*
		 * Wait until we're out of the vertical blank period before the one
		 * targeted by the flip
		 */
		while ((acrtc_attach->enabled &&
			(amdgpu_display_get_crtc_scanoutpos(dm->ddev, acrtc_attach->crtc_id,
							    0, &vpos, &hpos, NULL,
							    NULL, &pcrtc->hwmode)
			 & (DRM_SCANOUTPOS_VALID | DRM_SCANOUTPOS_IN_VBLANK)) ==
			(DRM_SCANOUTPOS_VALID | DRM_SCANOUTPOS_IN_VBLANK) &&
			(int)(target_vblank -
			  amdgpu_get_vblank_counter_kms(dm->ddev, acrtc_attach->crtc_id)) > 0)) {
			usleep_range(1000, 1100);
		}

		if (acrtc_attach->base.state->event) {
			drm_crtc_vblank_get(pcrtc);

			spin_lock_irqsave(&pcrtc->dev->event_lock, flags);

			WARN_ON(acrtc_attach->pflip_status != AMDGPU_FLIP_NONE);
			prepare_flip_isr(acrtc_attach);

			spin_unlock_irqrestore(&pcrtc->dev->event_lock, flags);
		}

		if (acrtc_state->stream) {
			if (acrtc_state->freesync_vrr_info_changed)
				bundle->stream_update.vrr_infopacket =
					&acrtc_state->stream->vrr_infopacket;
		}
	}

	/* Update the planes if changed or disable if we don't have any. */
	if ((planes_count || acrtc_state->active_planes == 0) &&
		acrtc_state->stream) {
		if (new_pcrtc_state->mode_changed) {
			bundle->stream_update.src = acrtc_state->stream->src;
			bundle->stream_update.dst = acrtc_state->stream->dst;
		}

		if (new_pcrtc_state->color_mgmt_changed) {
			/*
			 * TODO: This isn't fully correct since we've actually
			 * already modified the stream in place.
			 */
			bundle->stream_update.gamut_remap =
				&acrtc_state->stream->gamut_remap_matrix;
			bundle->stream_update.output_csc_transform =
				&acrtc_state->stream->csc_color_matrix;
			bundle->stream_update.out_transfer_func =
				acrtc_state->stream->out_transfer_func;
		}

		acrtc_state->stream->abm_level = acrtc_state->abm_level;
		if (acrtc_state->abm_level != dm_old_crtc_state->abm_level)
			bundle->stream_update.abm_level = &acrtc_state->abm_level;

		/*
		 * If FreeSync state on the stream has changed then we need to
		 * re-adjust the min/max bounds now that DC doesn't handle this
		 * as part of commit.
		 */
		if (amdgpu_dm_vrr_active(dm_old_crtc_state) !=
		    amdgpu_dm_vrr_active(acrtc_state)) {
			spin_lock_irqsave(&pcrtc->dev->event_lock, flags);
			dc_stream_adjust_vmin_vmax(
				dm->dc, acrtc_state->stream,
				&acrtc_state->vrr_params.adjust);
			spin_unlock_irqrestore(&pcrtc->dev->event_lock, flags);
		}

		mutex_lock(&dm->dc_lock);
		dc_commit_updates_for_stream(dm->dc,
						     bundle->surface_updates,
						     planes_count,
						     acrtc_state->stream,
						     &bundle->stream_update,
						     dc_state);
		mutex_unlock(&dm->dc_lock);
	}

	/*
	 * Update cursor state *after* programming all the planes.
	 * This avoids redundant programming in the case where we're going
	 * to be disabling a single plane - those pipes are being disabled.
	 */
	if (acrtc_state->active_planes)
		amdgpu_dm_commit_cursors(state);

cleanup:
	kfree(bundle);
}

static void amdgpu_dm_commit_audio(struct drm_device *dev,
				   struct drm_atomic_state *state)
{
	struct amdgpu_device *adev = dev->dev_private;
	struct amdgpu_dm_connector *aconnector;
	struct drm_connector *connector;
	struct drm_connector_state *old_con_state, *new_con_state;
	struct drm_crtc_state *new_crtc_state;
	struct dm_crtc_state *new_dm_crtc_state;
	const struct dc_stream_status *status;
	int i, inst;

	/* Notify device removals. */
	for_each_oldnew_connector_in_state(state, connector, old_con_state, new_con_state, i) {
		if (old_con_state->crtc != new_con_state->crtc) {
			/* CRTC changes require notification. */
			goto notify;
		}

		if (!new_con_state->crtc)
			continue;

		new_crtc_state = drm_atomic_get_new_crtc_state(
			state, new_con_state->crtc);

		if (!new_crtc_state)
			continue;

		if (!drm_atomic_crtc_needs_modeset(new_crtc_state))
			continue;

	notify:
		aconnector = to_amdgpu_dm_connector(connector);

		mutex_lock(&adev->dm.audio_lock);
		inst = aconnector->audio_inst;
		aconnector->audio_inst = -1;
		mutex_unlock(&adev->dm.audio_lock);

		amdgpu_dm_audio_eld_notify(adev, inst);
	}

	/* Notify audio device additions. */
	for_each_new_connector_in_state(state, connector, new_con_state, i) {
		if (!new_con_state->crtc)
			continue;

		new_crtc_state = drm_atomic_get_new_crtc_state(
			state, new_con_state->crtc);

		if (!new_crtc_state)
			continue;

		if (!drm_atomic_crtc_needs_modeset(new_crtc_state))
			continue;

		new_dm_crtc_state = to_dm_crtc_state(new_crtc_state);
		if (!new_dm_crtc_state->stream)
			continue;

		status = dc_stream_get_status(new_dm_crtc_state->stream);
		if (!status)
			continue;

		aconnector = to_amdgpu_dm_connector(connector);

		mutex_lock(&adev->dm.audio_lock);
		inst = status->audio_inst;
		aconnector->audio_inst = inst;
		mutex_unlock(&adev->dm.audio_lock);

		amdgpu_dm_audio_eld_notify(adev, inst);
	}
}

/*
 * Enable interrupts on CRTCs that are newly active, undergone
 * a modeset, or have active planes again.
 *
 * Done in two passes, based on the for_modeset flag:
 * Pass 1: For CRTCs going through modeset
 * Pass 2: For CRTCs going from 0 to n active planes
 *
 * Interrupts can only be enabled after the planes are programmed,
 * so this requires a two-pass approach since we don't want to
 * just defer the interrupts until after commit planes every time.
 */
static void amdgpu_dm_enable_crtc_interrupts(struct drm_device *dev,
					     struct drm_atomic_state *state,
					     bool for_modeset)
{
	struct amdgpu_device *adev = dev->dev_private;
	struct drm_crtc *crtc;
	struct drm_crtc_state *old_crtc_state, *new_crtc_state;
	int i;
#ifdef CONFIG_DEBUG_FS
	enum amdgpu_dm_pipe_crc_source source;
#endif

	for_each_oldnew_crtc_in_state(state, crtc, old_crtc_state,
				      new_crtc_state, i) {
		struct amdgpu_crtc *acrtc = to_amdgpu_crtc(crtc);
		struct dm_crtc_state *dm_new_crtc_state =
			to_dm_crtc_state(new_crtc_state);
		struct dm_crtc_state *dm_old_crtc_state =
			to_dm_crtc_state(old_crtc_state);
		bool modeset = drm_atomic_crtc_needs_modeset(new_crtc_state);
		bool run_pass;

		run_pass = (for_modeset && modeset) ||
			   (!for_modeset && !modeset &&
			    !dm_old_crtc_state->interrupts_enabled);

		if (!run_pass)
			continue;

		if (!dm_new_crtc_state->interrupts_enabled)
			continue;

		manage_dm_interrupts(adev, acrtc, true);

#ifdef CONFIG_DEBUG_FS
		/* The stream has changed so CRC capture needs to re-enabled. */
		source = dm_new_crtc_state->crc_src;
		if (amdgpu_dm_is_valid_crc_source(source)) {
			amdgpu_dm_crtc_configure_crc_source(
				crtc, dm_new_crtc_state,
				dm_new_crtc_state->crc_src);
		}
#endif
	}
}

/*
 * amdgpu_dm_crtc_copy_transient_flags - copy mirrored flags from DRM to DC
 * @crtc_state: the DRM CRTC state
 * @stream_state: the DC stream state.
 *
 * Copy the mirrored transient state flags from DRM, to DC. It is used to bring
 * a dc_stream_state's flags in sync with a drm_crtc_state's flags.
 */
static void amdgpu_dm_crtc_copy_transient_flags(struct drm_crtc_state *crtc_state,
						struct dc_stream_state *stream_state)
{
	stream_state->mode_changed = drm_atomic_crtc_needs_modeset(crtc_state);
}

static int amdgpu_dm_atomic_commit(struct drm_device *dev,
				   struct drm_atomic_state *state,
				   bool nonblock)
{
	struct drm_crtc *crtc;
	struct drm_crtc_state *old_crtc_state, *new_crtc_state;
	struct amdgpu_device *adev = dev->dev_private;
	int i;

	/*
	 * We evade vblank and pflip interrupts on CRTCs that are undergoing
	 * a modeset, being disabled, or have no active planes.
	 *
	 * It's done in atomic commit rather than commit tail for now since
	 * some of these interrupt handlers access the current CRTC state and
	 * potentially the stream pointer itself.
	 *
	 * Since the atomic state is swapped within atomic commit and not within
	 * commit tail this would leave to new state (that hasn't been committed yet)
	 * being accesssed from within the handlers.
	 *
	 * TODO: Fix this so we can do this in commit tail and not have to block
	 * in atomic check.
	 */
	for_each_oldnew_crtc_in_state(state, crtc, old_crtc_state, new_crtc_state, i) {
		struct dm_crtc_state *dm_old_crtc_state = to_dm_crtc_state(old_crtc_state);
		struct dm_crtc_state *dm_new_crtc_state = to_dm_crtc_state(new_crtc_state);
		struct amdgpu_crtc *acrtc = to_amdgpu_crtc(crtc);

<<<<<<< HEAD
		if (drm_atomic_crtc_needs_modeset(new_crtc_state)
		    && dm_old_crtc_state->stream) {
			/*
			 * CRC capture was enabled but not disabled.
			 * Release the vblank reference.
			 */
			if (dm_new_crtc_state->crc_enabled) {
				drm_crtc_vblank_put(crtc);
				dm_new_crtc_state->crc_enabled = false;
			}

=======
		if (dm_old_crtc_state->interrupts_enabled &&
		    (!dm_new_crtc_state->interrupts_enabled ||
		     drm_atomic_crtc_needs_modeset(new_crtc_state)))
>>>>>>> f7688b48
			manage_dm_interrupts(adev, acrtc, false);
		}
	}
	/*
	 * Add check here for SoC's that support hardware cursor plane, to
	 * unset legacy_cursor_update
	 */

	return drm_atomic_helper_commit(dev, state, nonblock);

	/*TODO Handle EINTR, reenable IRQ*/
}

/**
 * amdgpu_dm_atomic_commit_tail() - AMDgpu DM's commit tail implementation.
 * @state: The atomic state to commit
 *
 * This will tell DC to commit the constructed DC state from atomic_check,
 * programming the hardware. Any failures here implies a hardware failure, since
 * atomic check should have filtered anything non-kosher.
 */
static void amdgpu_dm_atomic_commit_tail(struct drm_atomic_state *state)
{
	struct drm_device *dev = state->dev;
	struct amdgpu_device *adev = dev->dev_private;
	struct amdgpu_display_manager *dm = &adev->dm;
	struct dm_atomic_state *dm_state;
	struct dc_state *dc_state = NULL, *dc_state_temp = NULL;
	uint32_t i, j;
	struct drm_crtc *crtc;
	struct drm_crtc_state *old_crtc_state, *new_crtc_state;
	unsigned long flags;
	bool wait_for_vblank = true;
	struct drm_connector *connector;
	struct drm_connector_state *old_con_state, *new_con_state;
	struct dm_crtc_state *dm_old_crtc_state, *dm_new_crtc_state;
	int crtc_disable_count = 0;

	drm_atomic_helper_update_legacy_modeset_state(dev, state);

	dm_state = dm_atomic_get_new_state(state);
	if (dm_state && dm_state->context) {
		dc_state = dm_state->context;
	} else {
		/* No state changes, retain current state. */
		dc_state_temp = dc_create_state(dm->dc);
		ASSERT(dc_state_temp);
		dc_state = dc_state_temp;
		dc_resource_state_copy_construct_current(dm->dc, dc_state);
	}

	/* update changed items */
	for_each_oldnew_crtc_in_state(state, crtc, old_crtc_state, new_crtc_state, i) {
		struct amdgpu_crtc *acrtc = to_amdgpu_crtc(crtc);

		dm_new_crtc_state = to_dm_crtc_state(new_crtc_state);
		dm_old_crtc_state = to_dm_crtc_state(old_crtc_state);

		DRM_DEBUG_DRIVER(
			"amdgpu_crtc id:%d crtc_state_flags: enable:%d, active:%d, "
			"planes_changed:%d, mode_changed:%d,active_changed:%d,"
			"connectors_changed:%d\n",
			acrtc->crtc_id,
			new_crtc_state->enable,
			new_crtc_state->active,
			new_crtc_state->planes_changed,
			new_crtc_state->mode_changed,
			new_crtc_state->active_changed,
			new_crtc_state->connectors_changed);

		/* Copy all transient state flags into dc state */
		if (dm_new_crtc_state->stream) {
			amdgpu_dm_crtc_copy_transient_flags(&dm_new_crtc_state->base,
							    dm_new_crtc_state->stream);
		}

		/* handles headless hotplug case, updating new_state and
		 * aconnector as needed
		 */

		if (modeset_required(new_crtc_state, dm_new_crtc_state->stream, dm_old_crtc_state->stream)) {

			DRM_DEBUG_DRIVER("Atomic commit: SET crtc id %d: [%p]\n", acrtc->crtc_id, acrtc);

			if (!dm_new_crtc_state->stream) {
				/*
				 * this could happen because of issues with
				 * userspace notifications delivery.
				 * In this case userspace tries to set mode on
				 * display which is disconnected in fact.
				 * dc_sink is NULL in this case on aconnector.
				 * We expect reset mode will come soon.
				 *
				 * This can also happen when unplug is done
				 * during resume sequence ended
				 *
				 * In this case, we want to pretend we still
				 * have a sink to keep the pipe running so that
				 * hw state is consistent with the sw state
				 */
				DRM_DEBUG_DRIVER("%s: Failed to create new stream for crtc %d\n",
						__func__, acrtc->base.base.id);
				continue;
			}

			if (dm_old_crtc_state->stream)
				remove_stream(adev, acrtc, dm_old_crtc_state->stream);

			pm_runtime_get_noresume(dev->dev);

			acrtc->enabled = true;
			acrtc->hw_mode = new_crtc_state->mode;
			crtc->hwmode = new_crtc_state->mode;
		} else if (modereset_required(new_crtc_state)) {
			DRM_DEBUG_DRIVER("Atomic commit: RESET. crtc id %d:[%p]\n", acrtc->crtc_id, acrtc);

			/* i.e. reset mode */
			if (dm_old_crtc_state->stream)
				remove_stream(adev, acrtc, dm_old_crtc_state->stream);
		}
	} /* for_each_crtc_in_state() */

	if (dc_state) {
		dm_enable_per_frame_crtc_master_sync(dc_state);
		mutex_lock(&dm->dc_lock);
		WARN_ON(!dc_commit_state(dm->dc, dc_state));
		mutex_unlock(&dm->dc_lock);
	}

	for_each_new_crtc_in_state(state, crtc, new_crtc_state, i) {
		struct amdgpu_crtc *acrtc = to_amdgpu_crtc(crtc);

		dm_new_crtc_state = to_dm_crtc_state(new_crtc_state);

		if (dm_new_crtc_state->stream != NULL) {
			const struct dc_stream_status *status =
					dc_stream_get_status(dm_new_crtc_state->stream);

			if (!status)
				status = dc_stream_get_status_from_state(dc_state,
									 dm_new_crtc_state->stream);

			if (!status)
				DC_ERR("got no status for stream %p on acrtc%p\n", dm_new_crtc_state->stream, acrtc);
			else
				acrtc->otg_inst = status->primary_otg_inst;
		}
	}

	/* Handle connector state changes */
	for_each_oldnew_connector_in_state(state, connector, old_con_state, new_con_state, i) {
		struct dm_connector_state *dm_new_con_state = to_dm_connector_state(new_con_state);
		struct dm_connector_state *dm_old_con_state = to_dm_connector_state(old_con_state);
		struct amdgpu_crtc *acrtc = to_amdgpu_crtc(dm_new_con_state->base.crtc);
		struct dc_surface_update dummy_updates[MAX_SURFACES];
		struct dc_stream_update stream_update;
		struct dc_info_packet hdr_packet;
		struct dc_stream_status *status = NULL;
		bool abm_changed, hdr_changed, scaling_changed;

		memset(&dummy_updates, 0, sizeof(dummy_updates));
		memset(&stream_update, 0, sizeof(stream_update));

		if (acrtc) {
			new_crtc_state = drm_atomic_get_new_crtc_state(state, &acrtc->base);
			old_crtc_state = drm_atomic_get_old_crtc_state(state, &acrtc->base);
		}

		/* Skip any modesets/resets */
		if (!acrtc || drm_atomic_crtc_needs_modeset(new_crtc_state))
			continue;

		dm_new_crtc_state = to_dm_crtc_state(new_crtc_state);
		dm_old_crtc_state = to_dm_crtc_state(old_crtc_state);

		scaling_changed = is_scaling_state_different(dm_new_con_state,
							     dm_old_con_state);

		abm_changed = dm_new_crtc_state->abm_level !=
			      dm_old_crtc_state->abm_level;

		hdr_changed =
			is_hdr_metadata_different(old_con_state, new_con_state);

		if (!scaling_changed && !abm_changed && !hdr_changed)
			continue;

		if (scaling_changed) {
			update_stream_scaling_settings(&dm_new_con_state->base.crtc->mode,
					dm_new_con_state, (struct dc_stream_state *)dm_new_crtc_state->stream);

			stream_update.src = dm_new_crtc_state->stream->src;
			stream_update.dst = dm_new_crtc_state->stream->dst;
		}

		if (abm_changed) {
			dm_new_crtc_state->stream->abm_level = dm_new_crtc_state->abm_level;

			stream_update.abm_level = &dm_new_crtc_state->abm_level;
		}

		if (hdr_changed) {
			fill_hdr_info_packet(new_con_state, &hdr_packet);
			stream_update.hdr_static_metadata = &hdr_packet;
		}

		status = dc_stream_get_status(dm_new_crtc_state->stream);
		WARN_ON(!status);
		WARN_ON(!status->plane_count);

		/*
		 * TODO: DC refuses to perform stream updates without a dc_surface_update.
		 * Here we create an empty update on each plane.
		 * To fix this, DC should permit updating only stream properties.
		 */
		for (j = 0; j < status->plane_count; j++)
			dummy_updates[j].surface = status->plane_states[0];


		mutex_lock(&dm->dc_lock);
		dc_commit_updates_for_stream(dm->dc,
						     dummy_updates,
						     status->plane_count,
						     dm_new_crtc_state->stream,
						     &stream_update,
						     dc_state);
		mutex_unlock(&dm->dc_lock);
	}

	/* Count number of newly disabled CRTCs for dropping PM refs later. */
	for_each_oldnew_crtc_in_state(state, crtc, old_crtc_state,
				      new_crtc_state, i) {
		if (old_crtc_state->active && !new_crtc_state->active)
			crtc_disable_count++;

		dm_new_crtc_state = to_dm_crtc_state(new_crtc_state);
		dm_old_crtc_state = to_dm_crtc_state(old_crtc_state);

		/* Update freesync active state. */
		pre_update_freesync_state_on_stream(dm, dm_new_crtc_state);

		/* Handle vrr on->off / off->on transitions */
		amdgpu_dm_handle_vrr_transition(dm_old_crtc_state,
						dm_new_crtc_state);
	}

	/* Enable interrupts for CRTCs going through a modeset. */
	amdgpu_dm_enable_crtc_interrupts(dev, state, true);

	for_each_new_crtc_in_state(state, crtc, new_crtc_state, j)
		if (new_crtc_state->async_flip)
			wait_for_vblank = false;

	/* update planes when needed per crtc*/
	for_each_new_crtc_in_state(state, crtc, new_crtc_state, j) {
		dm_new_crtc_state = to_dm_crtc_state(new_crtc_state);

		if (dm_new_crtc_state->stream)
			amdgpu_dm_commit_planes(state, dc_state, dev,
						dm, crtc, wait_for_vblank);
	}

	/* Enable interrupts for CRTCs going from 0 to n active planes. */
	amdgpu_dm_enable_crtc_interrupts(dev, state, false);

	/* Update audio instances for each connector. */
	amdgpu_dm_commit_audio(dev, state);

	/*
	 * send vblank event on all events not handled in flip and
	 * mark consumed event for drm_atomic_helper_commit_hw_done
	 */
	spin_lock_irqsave(&adev->ddev->event_lock, flags);
	for_each_new_crtc_in_state(state, crtc, new_crtc_state, i) {

		if (new_crtc_state->event)
			drm_send_event_locked(dev, &new_crtc_state->event->base);

		new_crtc_state->event = NULL;
	}
	spin_unlock_irqrestore(&adev->ddev->event_lock, flags);

	/* Signal HW programming completion */
	drm_atomic_helper_commit_hw_done(state);

	if (wait_for_vblank)
		drm_atomic_helper_wait_for_flip_done(dev, state);

	drm_atomic_helper_cleanup_planes(dev, state);

	/*
	 * Finally, drop a runtime PM reference for each newly disabled CRTC,
	 * so we can put the GPU into runtime suspend if we're not driving any
	 * displays anymore
	 */
	for (i = 0; i < crtc_disable_count; i++)
		pm_runtime_put_autosuspend(dev->dev);
	pm_runtime_mark_last_busy(dev->dev);

	if (dc_state_temp)
		dc_release_state(dc_state_temp);
}


static int dm_force_atomic_commit(struct drm_connector *connector)
{
	int ret = 0;
	struct drm_device *ddev = connector->dev;
	struct drm_atomic_state *state = drm_atomic_state_alloc(ddev);
	struct amdgpu_crtc *disconnected_acrtc = to_amdgpu_crtc(connector->encoder->crtc);
	struct drm_plane *plane = disconnected_acrtc->base.primary;
	struct drm_connector_state *conn_state;
	struct drm_crtc_state *crtc_state;
	struct drm_plane_state *plane_state;

	if (!state)
		return -ENOMEM;

	state->acquire_ctx = ddev->mode_config.acquire_ctx;

	/* Construct an atomic state to restore previous display setting */

	/*
	 * Attach connectors to drm_atomic_state
	 */
	conn_state = drm_atomic_get_connector_state(state, connector);

	ret = PTR_ERR_OR_ZERO(conn_state);
	if (ret)
		goto err;

	/* Attach crtc to drm_atomic_state*/
	crtc_state = drm_atomic_get_crtc_state(state, &disconnected_acrtc->base);

	ret = PTR_ERR_OR_ZERO(crtc_state);
	if (ret)
		goto err;

	/* force a restore */
	crtc_state->mode_changed = true;

	/* Attach plane to drm_atomic_state */
	plane_state = drm_atomic_get_plane_state(state, plane);

	ret = PTR_ERR_OR_ZERO(plane_state);
	if (ret)
		goto err;


	/* Call commit internally with the state we just constructed */
	ret = drm_atomic_commit(state);
	if (!ret)
		return 0;

err:
	DRM_ERROR("Restoring old state failed with %i\n", ret);
	drm_atomic_state_put(state);

	return ret;
}

/*
 * This function handles all cases when set mode does not come upon hotplug.
 * This includes when a display is unplugged then plugged back into the
 * same port and when running without usermode desktop manager supprot
 */
void dm_restore_drm_connector_state(struct drm_device *dev,
				    struct drm_connector *connector)
{
	struct amdgpu_dm_connector *aconnector = to_amdgpu_dm_connector(connector);
	struct amdgpu_crtc *disconnected_acrtc;
	struct dm_crtc_state *acrtc_state;

	if (!aconnector->dc_sink || !connector->state || !connector->encoder)
		return;

	disconnected_acrtc = to_amdgpu_crtc(connector->encoder->crtc);
	if (!disconnected_acrtc)
		return;

	acrtc_state = to_dm_crtc_state(disconnected_acrtc->base.state);
	if (!acrtc_state->stream)
		return;

	/*
	 * If the previous sink is not released and different from the current,
	 * we deduce we are in a state where we can not rely on usermode call
	 * to turn on the display, so we do it here
	 */
	if (acrtc_state->stream->sink != aconnector->dc_sink)
		dm_force_atomic_commit(&aconnector->base);
}

/*
 * Grabs all modesetting locks to serialize against any blocking commits,
 * Waits for completion of all non blocking commits.
 */
static int do_aquire_global_lock(struct drm_device *dev,
				 struct drm_atomic_state *state)
{
	struct drm_crtc *crtc;
	struct drm_crtc_commit *commit;
	long ret;

	/*
	 * Adding all modeset locks to aquire_ctx will
	 * ensure that when the framework release it the
	 * extra locks we are locking here will get released to
	 */
	ret = drm_modeset_lock_all_ctx(dev, state->acquire_ctx);
	if (ret)
		return ret;

	list_for_each_entry(crtc, &dev->mode_config.crtc_list, head) {
		spin_lock(&crtc->commit_lock);
		commit = list_first_entry_or_null(&crtc->commit_list,
				struct drm_crtc_commit, commit_entry);
		if (commit)
			drm_crtc_commit_get(commit);
		spin_unlock(&crtc->commit_lock);

		if (!commit)
			continue;

		/*
		 * Make sure all pending HW programming completed and
		 * page flips done
		 */
		ret = wait_for_completion_interruptible_timeout(&commit->hw_done, 10*HZ);

		if (ret > 0)
			ret = wait_for_completion_interruptible_timeout(
					&commit->flip_done, 10*HZ);

		if (ret == 0)
			DRM_ERROR("[CRTC:%d:%s] hw_done or flip_done "
				  "timed out\n", crtc->base.id, crtc->name);

		drm_crtc_commit_put(commit);
	}

	return ret < 0 ? ret : 0;
}

static void get_freesync_config_for_crtc(
	struct dm_crtc_state *new_crtc_state,
	struct dm_connector_state *new_con_state)
{
	struct mod_freesync_config config = {0};
	struct amdgpu_dm_connector *aconnector =
			to_amdgpu_dm_connector(new_con_state->base.connector);
	struct drm_display_mode *mode = &new_crtc_state->base.mode;
	int vrefresh = drm_mode_vrefresh(mode);

	new_crtc_state->vrr_supported = new_con_state->freesync_capable &&
					vrefresh >= aconnector->min_vfreq &&
					vrefresh <= aconnector->max_vfreq;

	if (new_crtc_state->vrr_supported) {
		new_crtc_state->stream->ignore_msa_timing_param = true;
		config.state = new_crtc_state->base.vrr_enabled ?
				VRR_STATE_ACTIVE_VARIABLE :
				VRR_STATE_INACTIVE;
		config.min_refresh_in_uhz =
				aconnector->min_vfreq * 1000000;
		config.max_refresh_in_uhz =
				aconnector->max_vfreq * 1000000;
		config.vsif_supported = true;
		config.btr = true;
	}

	new_crtc_state->freesync_config = config;
}

static void reset_freesync_config_for_crtc(
	struct dm_crtc_state *new_crtc_state)
{
	new_crtc_state->vrr_supported = false;

	memset(&new_crtc_state->vrr_params, 0,
	       sizeof(new_crtc_state->vrr_params));
	memset(&new_crtc_state->vrr_infopacket, 0,
	       sizeof(new_crtc_state->vrr_infopacket));
}

static int dm_update_crtc_state(struct amdgpu_display_manager *dm,
				struct drm_atomic_state *state,
				struct drm_crtc *crtc,
				struct drm_crtc_state *old_crtc_state,
				struct drm_crtc_state *new_crtc_state,
				bool enable,
				bool *lock_and_validation_needed)
{
	struct dm_atomic_state *dm_state = NULL;
	struct dm_crtc_state *dm_old_crtc_state, *dm_new_crtc_state;
	struct dc_stream_state *new_stream;
	int ret = 0;

	/*
	 * TODO Move this code into dm_crtc_atomic_check once we get rid of dc_validation_set
	 * update changed items
	 */
	struct amdgpu_crtc *acrtc = NULL;
	struct amdgpu_dm_connector *aconnector = NULL;
	struct drm_connector_state *drm_new_conn_state = NULL, *drm_old_conn_state = NULL;
	struct dm_connector_state *dm_new_conn_state = NULL, *dm_old_conn_state = NULL;

	new_stream = NULL;

	dm_old_crtc_state = to_dm_crtc_state(old_crtc_state);
	dm_new_crtc_state = to_dm_crtc_state(new_crtc_state);
	acrtc = to_amdgpu_crtc(crtc);
	aconnector = amdgpu_dm_find_first_crtc_matching_connector(state, crtc);

	/* TODO This hack should go away */
	if (aconnector && enable) {
		/* Make sure fake sink is created in plug-in scenario */
		drm_new_conn_state = drm_atomic_get_new_connector_state(state,
							    &aconnector->base);
		drm_old_conn_state = drm_atomic_get_old_connector_state(state,
							    &aconnector->base);

		if (IS_ERR(drm_new_conn_state)) {
			ret = PTR_ERR_OR_ZERO(drm_new_conn_state);
			goto fail;
		}

		dm_new_conn_state = to_dm_connector_state(drm_new_conn_state);
		dm_old_conn_state = to_dm_connector_state(drm_old_conn_state);

		if (!drm_atomic_crtc_needs_modeset(new_crtc_state))
			goto skip_modeset;

		new_stream = create_stream_for_sink(aconnector,
						     &new_crtc_state->mode,
						    dm_new_conn_state,
						    dm_old_crtc_state->stream);

		/*
		 * we can have no stream on ACTION_SET if a display
		 * was disconnected during S3, in this case it is not an
		 * error, the OS will be updated after detection, and
		 * will do the right thing on next atomic commit
		 */

		if (!new_stream) {
			DRM_DEBUG_DRIVER("%s: Failed to create new stream for crtc %d\n",
					__func__, acrtc->base.base.id);
			ret = -ENOMEM;
			goto fail;
		}

		dm_new_crtc_state->abm_level = dm_new_conn_state->abm_level;

		ret = fill_hdr_info_packet(drm_new_conn_state,
					   &new_stream->hdr_static_metadata);
		if (ret)
			goto fail;

		/*
		 * If we already removed the old stream from the context
		 * (and set the new stream to NULL) then we can't reuse
		 * the old stream even if the stream and scaling are unchanged.
		 * We'll hit the BUG_ON and black screen.
		 *
		 * TODO: Refactor this function to allow this check to work
		 * in all conditions.
		 */
		if (dm_new_crtc_state->stream &&
		    dc_is_stream_unchanged(new_stream, dm_old_crtc_state->stream) &&
		    dc_is_stream_scaling_unchanged(new_stream, dm_old_crtc_state->stream)) {
			new_crtc_state->mode_changed = false;
			DRM_DEBUG_DRIVER("Mode change not required, setting mode_changed to %d",
					 new_crtc_state->mode_changed);
		}
	}

	/* mode_changed flag may get updated above, need to check again */
	if (!drm_atomic_crtc_needs_modeset(new_crtc_state))
		goto skip_modeset;

	DRM_DEBUG_DRIVER(
		"amdgpu_crtc id:%d crtc_state_flags: enable:%d, active:%d, "
		"planes_changed:%d, mode_changed:%d,active_changed:%d,"
		"connectors_changed:%d\n",
		acrtc->crtc_id,
		new_crtc_state->enable,
		new_crtc_state->active,
		new_crtc_state->planes_changed,
		new_crtc_state->mode_changed,
		new_crtc_state->active_changed,
		new_crtc_state->connectors_changed);

	/* Remove stream for any changed/disabled CRTC */
	if (!enable) {

		if (!dm_old_crtc_state->stream)
			goto skip_modeset;

		ret = dm_atomic_get_state(state, &dm_state);
		if (ret)
			goto fail;

		DRM_DEBUG_DRIVER("Disabling DRM crtc: %d\n",
				crtc->base.id);

		/* i.e. reset mode */
		if (dc_remove_stream_from_ctx(
				dm->dc,
				dm_state->context,
				dm_old_crtc_state->stream) != DC_OK) {
			ret = -EINVAL;
			goto fail;
		}

		dc_stream_release(dm_old_crtc_state->stream);
		dm_new_crtc_state->stream = NULL;

		reset_freesync_config_for_crtc(dm_new_crtc_state);

		*lock_and_validation_needed = true;

	} else {/* Add stream for any updated/enabled CRTC */
		/*
		 * Quick fix to prevent NULL pointer on new_stream when
		 * added MST connectors not found in existing crtc_state in the chained mode
		 * TODO: need to dig out the root cause of that
		 */
		if (!aconnector || (!aconnector->dc_sink && aconnector->mst_port))
			goto skip_modeset;

		if (modereset_required(new_crtc_state))
			goto skip_modeset;

		if (modeset_required(new_crtc_state, new_stream,
				     dm_old_crtc_state->stream)) {

			WARN_ON(dm_new_crtc_state->stream);

			ret = dm_atomic_get_state(state, &dm_state);
			if (ret)
				goto fail;

			dm_new_crtc_state->stream = new_stream;

			dc_stream_retain(new_stream);

			DRM_DEBUG_DRIVER("Enabling DRM crtc: %d\n",
						crtc->base.id);

			if (dc_add_stream_to_ctx(
					dm->dc,
					dm_state->context,
					dm_new_crtc_state->stream) != DC_OK) {
				ret = -EINVAL;
				goto fail;
			}

			*lock_and_validation_needed = true;
		}
	}

skip_modeset:
	/* Release extra reference */
	if (new_stream)
		 dc_stream_release(new_stream);

	/*
	 * We want to do dc stream updates that do not require a
	 * full modeset below.
	 */
	if (!(enable && aconnector && new_crtc_state->enable &&
	      new_crtc_state->active))
		return 0;
	/*
	 * Given above conditions, the dc state cannot be NULL because:
	 * 1. We're in the process of enabling CRTCs (just been added
	 *    to the dc context, or already is on the context)
	 * 2. Has a valid connector attached, and
	 * 3. Is currently active and enabled.
	 * => The dc stream state currently exists.
	 */
	BUG_ON(dm_new_crtc_state->stream == NULL);

	/* Scaling or underscan settings */
	if (is_scaling_state_different(dm_old_conn_state, dm_new_conn_state))
		update_stream_scaling_settings(
			&new_crtc_state->mode, dm_new_conn_state, dm_new_crtc_state->stream);

	/* ABM settings */
	dm_new_crtc_state->abm_level = dm_new_conn_state->abm_level;

	/*
	 * Color management settings. We also update color properties
	 * when a modeset is needed, to ensure it gets reprogrammed.
	 */
	if (dm_new_crtc_state->base.color_mgmt_changed ||
	    drm_atomic_crtc_needs_modeset(new_crtc_state)) {
		ret = amdgpu_dm_update_crtc_color_mgmt(dm_new_crtc_state);
		if (ret)
			goto fail;
	}

	/* Update Freesync settings. */
	get_freesync_config_for_crtc(dm_new_crtc_state,
				     dm_new_conn_state);

	return ret;

fail:
	if (new_stream)
		dc_stream_release(new_stream);
	return ret;
}

static bool should_reset_plane(struct drm_atomic_state *state,
			       struct drm_plane *plane,
			       struct drm_plane_state *old_plane_state,
			       struct drm_plane_state *new_plane_state)
{
	struct drm_plane *other;
	struct drm_plane_state *old_other_state, *new_other_state;
	struct drm_crtc_state *new_crtc_state;
	int i;

	/*
	 * TODO: Remove this hack once the checks below are sufficient
	 * enough to determine when we need to reset all the planes on
	 * the stream.
	 */
	if (state->allow_modeset)
		return true;

	/* Exit early if we know that we're adding or removing the plane. */
	if (old_plane_state->crtc != new_plane_state->crtc)
		return true;

	/* old crtc == new_crtc == NULL, plane not in context. */
	if (!new_plane_state->crtc)
		return false;

	new_crtc_state =
		drm_atomic_get_new_crtc_state(state, new_plane_state->crtc);

	if (!new_crtc_state)
		return true;

	/* CRTC Degamma changes currently require us to recreate planes. */
	if (new_crtc_state->color_mgmt_changed)
		return true;

	if (drm_atomic_crtc_needs_modeset(new_crtc_state))
		return true;

	/*
	 * If there are any new primary or overlay planes being added or
	 * removed then the z-order can potentially change. To ensure
	 * correct z-order and pipe acquisition the current DC architecture
	 * requires us to remove and recreate all existing planes.
	 *
	 * TODO: Come up with a more elegant solution for this.
	 */
	for_each_oldnew_plane_in_state(state, other, old_other_state, new_other_state, i) {
		if (other->type == DRM_PLANE_TYPE_CURSOR)
			continue;

		if (old_other_state->crtc != new_plane_state->crtc &&
		    new_other_state->crtc != new_plane_state->crtc)
			continue;

		if (old_other_state->crtc != new_other_state->crtc)
			return true;

		/* TODO: Remove this once we can handle fast format changes. */
		if (old_other_state->fb && new_other_state->fb &&
		    old_other_state->fb->format != new_other_state->fb->format)
			return true;
	}

	return false;
}

static int dm_update_plane_state(struct dc *dc,
				 struct drm_atomic_state *state,
				 struct drm_plane *plane,
				 struct drm_plane_state *old_plane_state,
				 struct drm_plane_state *new_plane_state,
				 bool enable,
				 bool *lock_and_validation_needed)
{

	struct dm_atomic_state *dm_state = NULL;
	struct drm_crtc *new_plane_crtc, *old_plane_crtc;
	struct drm_crtc_state *old_crtc_state, *new_crtc_state;
	struct dm_crtc_state *dm_new_crtc_state, *dm_old_crtc_state;
	struct dm_plane_state *dm_new_plane_state, *dm_old_plane_state;
	bool needs_reset;
	int ret = 0;


	new_plane_crtc = new_plane_state->crtc;
	old_plane_crtc = old_plane_state->crtc;
	dm_new_plane_state = to_dm_plane_state(new_plane_state);
	dm_old_plane_state = to_dm_plane_state(old_plane_state);

	/*TODO Implement atomic check for cursor plane */
	if (plane->type == DRM_PLANE_TYPE_CURSOR)
		return 0;

	needs_reset = should_reset_plane(state, plane, old_plane_state,
					 new_plane_state);

	/* Remove any changed/removed planes */
	if (!enable) {
		if (!needs_reset)
			return 0;

		if (!old_plane_crtc)
			return 0;

		old_crtc_state = drm_atomic_get_old_crtc_state(
				state, old_plane_crtc);
		dm_old_crtc_state = to_dm_crtc_state(old_crtc_state);

		if (!dm_old_crtc_state->stream)
			return 0;

		DRM_DEBUG_ATOMIC("Disabling DRM plane: %d on DRM crtc %d\n",
				plane->base.id, old_plane_crtc->base.id);

		ret = dm_atomic_get_state(state, &dm_state);
		if (ret)
			return ret;

		if (!dc_remove_plane_from_context(
				dc,
				dm_old_crtc_state->stream,
				dm_old_plane_state->dc_state,
				dm_state->context)) {

			ret = EINVAL;
			return ret;
		}


		dc_plane_state_release(dm_old_plane_state->dc_state);
		dm_new_plane_state->dc_state = NULL;

		*lock_and_validation_needed = true;

	} else { /* Add new planes */
		struct dc_plane_state *dc_new_plane_state;

		if (drm_atomic_plane_disabling(plane->state, new_plane_state))
			return 0;

		if (!new_plane_crtc)
			return 0;

		new_crtc_state = drm_atomic_get_new_crtc_state(state, new_plane_crtc);
		dm_new_crtc_state = to_dm_crtc_state(new_crtc_state);

		if (!dm_new_crtc_state->stream)
			return 0;

		if (!needs_reset)
			return 0;

		WARN_ON(dm_new_plane_state->dc_state);

		dc_new_plane_state = dc_create_plane_state(dc);
		if (!dc_new_plane_state)
			return -ENOMEM;

		DRM_DEBUG_DRIVER("Enabling DRM plane: %d on DRM crtc %d\n",
				plane->base.id, new_plane_crtc->base.id);

		ret = fill_dc_plane_attributes(
			new_plane_crtc->dev->dev_private,
			dc_new_plane_state,
			new_plane_state,
			new_crtc_state);
		if (ret) {
			dc_plane_state_release(dc_new_plane_state);
			return ret;
		}

		ret = dm_atomic_get_state(state, &dm_state);
		if (ret) {
			dc_plane_state_release(dc_new_plane_state);
			return ret;
		}

		/*
		 * Any atomic check errors that occur after this will
		 * not need a release. The plane state will be attached
		 * to the stream, and therefore part of the atomic
		 * state. It'll be released when the atomic state is
		 * cleaned.
		 */
		if (!dc_add_plane_to_context(
				dc,
				dm_new_crtc_state->stream,
				dc_new_plane_state,
				dm_state->context)) {

			dc_plane_state_release(dc_new_plane_state);
			return -EINVAL;
		}

		dm_new_plane_state->dc_state = dc_new_plane_state;

		/* Tell DC to do a full surface update every time there
		 * is a plane change. Inefficient, but works for now.
		 */
		dm_new_plane_state->dc_state->update_flags.bits.full_update = 1;

		*lock_and_validation_needed = true;
	}


	return ret;
}

static int
dm_determine_update_type_for_commit(struct amdgpu_display_manager *dm,
				    struct drm_atomic_state *state,
				    enum surface_update_type *out_type)
{
	struct dc *dc = dm->dc;
	struct dm_atomic_state *dm_state = NULL, *old_dm_state = NULL;
	int i, j, num_plane, ret = 0;
	struct drm_plane_state *old_plane_state, *new_plane_state;
	struct dm_plane_state *new_dm_plane_state, *old_dm_plane_state;
	struct drm_crtc *new_plane_crtc, *old_plane_crtc;
	struct drm_plane *plane;

	struct drm_crtc *crtc;
	struct drm_crtc_state *new_crtc_state, *old_crtc_state;
	struct dm_crtc_state *new_dm_crtc_state, *old_dm_crtc_state;
	struct dc_stream_status *status = NULL;

	struct dc_surface_update *updates;
	enum surface_update_type update_type = UPDATE_TYPE_FAST;

	updates = kcalloc(MAX_SURFACES, sizeof(*updates), GFP_KERNEL);

	if (!updates) {
		DRM_ERROR("Failed to allocate plane updates\n");
		/* Set type to FULL to avoid crashing in DC*/
		update_type = UPDATE_TYPE_FULL;
		goto cleanup;
	}

	for_each_oldnew_crtc_in_state(state, crtc, old_crtc_state, new_crtc_state, i) {
		struct dc_scaling_info scaling_info;
		struct dc_stream_update stream_update;

		memset(&stream_update, 0, sizeof(stream_update));

		new_dm_crtc_state = to_dm_crtc_state(new_crtc_state);
		old_dm_crtc_state = to_dm_crtc_state(old_crtc_state);
		num_plane = 0;

		if (new_dm_crtc_state->stream != old_dm_crtc_state->stream) {
			update_type = UPDATE_TYPE_FULL;
			goto cleanup;
		}

		if (!new_dm_crtc_state->stream)
			continue;

		for_each_oldnew_plane_in_state(state, plane, old_plane_state, new_plane_state, j) {
			const struct amdgpu_framebuffer *amdgpu_fb =
				to_amdgpu_framebuffer(new_plane_state->fb);
			struct dc_plane_info plane_info;
			struct dc_flip_addrs flip_addr;
			uint64_t tiling_flags;

			new_plane_crtc = new_plane_state->crtc;
			old_plane_crtc = old_plane_state->crtc;
			new_dm_plane_state = to_dm_plane_state(new_plane_state);
			old_dm_plane_state = to_dm_plane_state(old_plane_state);

			if (plane->type == DRM_PLANE_TYPE_CURSOR)
				continue;

			if (new_dm_plane_state->dc_state != old_dm_plane_state->dc_state) {
				update_type = UPDATE_TYPE_FULL;
				goto cleanup;
			}

			if (crtc != new_plane_crtc)
				continue;

			updates[num_plane].surface = new_dm_plane_state->dc_state;

			if (new_crtc_state->mode_changed) {
				stream_update.dst = new_dm_crtc_state->stream->dst;
				stream_update.src = new_dm_crtc_state->stream->src;
			}

			if (new_crtc_state->color_mgmt_changed) {
				updates[num_plane].gamma =
						new_dm_plane_state->dc_state->gamma_correction;
				updates[num_plane].in_transfer_func =
						new_dm_plane_state->dc_state->in_transfer_func;
				stream_update.gamut_remap =
						&new_dm_crtc_state->stream->gamut_remap_matrix;
				stream_update.output_csc_transform =
						&new_dm_crtc_state->stream->csc_color_matrix;
				stream_update.out_transfer_func =
						new_dm_crtc_state->stream->out_transfer_func;
			}

			ret = fill_dc_scaling_info(new_plane_state,
						   &scaling_info);
			if (ret)
				goto cleanup;

			updates[num_plane].scaling_info = &scaling_info;

			if (amdgpu_fb) {
				ret = get_fb_info(amdgpu_fb, &tiling_flags);
				if (ret)
					goto cleanup;

				memset(&flip_addr, 0, sizeof(flip_addr));

				ret = fill_dc_plane_info_and_addr(
					dm->adev, new_plane_state, tiling_flags,
					&plane_info,
					&flip_addr.address);
				if (ret)
					goto cleanup;

				updates[num_plane].plane_info = &plane_info;
				updates[num_plane].flip_addr = &flip_addr;
			}

			num_plane++;
		}

		if (num_plane == 0)
			continue;

		ret = dm_atomic_get_state(state, &dm_state);
		if (ret)
			goto cleanup;

		old_dm_state = dm_atomic_get_old_state(state);
		if (!old_dm_state) {
			ret = -EINVAL;
			goto cleanup;
		}

		status = dc_stream_get_status_from_state(old_dm_state->context,
							 new_dm_crtc_state->stream);

		/*
		 * TODO: DC modifies the surface during this call so we need
		 * to lock here - find a way to do this without locking.
		 */
		mutex_lock(&dm->dc_lock);
		update_type = dc_check_update_surfaces_for_stream(dc, updates, num_plane,
								  &stream_update, status);
		mutex_unlock(&dm->dc_lock);

		if (update_type > UPDATE_TYPE_MED) {
			update_type = UPDATE_TYPE_FULL;
			goto cleanup;
		}
	}

cleanup:
	kfree(updates);

	*out_type = update_type;
	return ret;
}

/**
 * amdgpu_dm_atomic_check() - Atomic check implementation for AMDgpu DM.
 * @dev: The DRM device
 * @state: The atomic state to commit
 *
 * Validate that the given atomic state is programmable by DC into hardware.
 * This involves constructing a &struct dc_state reflecting the new hardware
 * state we wish to commit, then querying DC to see if it is programmable. It's
 * important not to modify the existing DC state. Otherwise, atomic_check
 * may unexpectedly commit hardware changes.
 *
 * When validating the DC state, it's important that the right locks are
 * acquired. For full updates case which removes/adds/updates streams on one
 * CRTC while flipping on another CRTC, acquiring global lock will guarantee
 * that any such full update commit will wait for completion of any outstanding
 * flip using DRMs synchronization events. See
 * dm_determine_update_type_for_commit()
 *
 * Note that DM adds the affected connectors for all CRTCs in state, when that
 * might not seem necessary. This is because DC stream creation requires the
 * DC sink, which is tied to the DRM connector state. Cleaning this up should
 * be possible but non-trivial - a possible TODO item.
 *
 * Return: -Error code if validation failed.
 */
static int amdgpu_dm_atomic_check(struct drm_device *dev,
				  struct drm_atomic_state *state)
{
	struct amdgpu_device *adev = dev->dev_private;
	struct dm_atomic_state *dm_state = NULL;
	struct dc *dc = adev->dm.dc;
	struct drm_connector *connector;
	struct drm_connector_state *old_con_state, *new_con_state;
	struct drm_crtc *crtc;
	struct drm_crtc_state *old_crtc_state, *new_crtc_state;
	struct drm_plane *plane;
	struct drm_plane_state *old_plane_state, *new_plane_state;
	enum surface_update_type update_type = UPDATE_TYPE_FAST;
	enum surface_update_type overall_update_type = UPDATE_TYPE_FAST;

	int ret, i;

	/*
	 * This bool will be set for true for any modeset/reset
	 * or plane update which implies non fast surface update.
	 */
	bool lock_and_validation_needed = false;

	ret = drm_atomic_helper_check_modeset(dev, state);
	if (ret)
		goto fail;

	for_each_oldnew_crtc_in_state(state, crtc, old_crtc_state, new_crtc_state, i) {
		if (!drm_atomic_crtc_needs_modeset(new_crtc_state) &&
		    !new_crtc_state->color_mgmt_changed &&
		    old_crtc_state->vrr_enabled == new_crtc_state->vrr_enabled)
			continue;

		if (!new_crtc_state->enable)
			continue;

		ret = drm_atomic_add_affected_connectors(state, crtc);
		if (ret)
			return ret;

		ret = drm_atomic_add_affected_planes(state, crtc);
		if (ret)
			goto fail;
	}

	/*
	 * Add all primary and overlay planes on the CRTC to the state
	 * whenever a plane is enabled to maintain correct z-ordering
	 * and to enable fast surface updates.
	 */
	drm_for_each_crtc(crtc, dev) {
		bool modified = false;

		for_each_oldnew_plane_in_state(state, plane, old_plane_state, new_plane_state, i) {
			if (plane->type == DRM_PLANE_TYPE_CURSOR)
				continue;

			if (new_plane_state->crtc == crtc ||
			    old_plane_state->crtc == crtc) {
				modified = true;
				break;
			}
		}

		if (!modified)
			continue;

		drm_for_each_plane_mask(plane, state->dev, crtc->state->plane_mask) {
			if (plane->type == DRM_PLANE_TYPE_CURSOR)
				continue;

			new_plane_state =
				drm_atomic_get_plane_state(state, plane);

			if (IS_ERR(new_plane_state)) {
				ret = PTR_ERR(new_plane_state);
				goto fail;
			}
		}
	}

	/* Remove exiting planes if they are modified */
	for_each_oldnew_plane_in_state_reverse(state, plane, old_plane_state, new_plane_state, i) {
		ret = dm_update_plane_state(dc, state, plane,
					    old_plane_state,
					    new_plane_state,
					    false,
					    &lock_and_validation_needed);
		if (ret)
			goto fail;
	}

	/* Disable all crtcs which require disable */
	for_each_oldnew_crtc_in_state(state, crtc, old_crtc_state, new_crtc_state, i) {
		ret = dm_update_crtc_state(&adev->dm, state, crtc,
					   old_crtc_state,
					   new_crtc_state,
					   false,
					   &lock_and_validation_needed);
		if (ret)
			goto fail;
	}

	/* Enable all crtcs which require enable */
	for_each_oldnew_crtc_in_state(state, crtc, old_crtc_state, new_crtc_state, i) {
		ret = dm_update_crtc_state(&adev->dm, state, crtc,
					   old_crtc_state,
					   new_crtc_state,
					   true,
					   &lock_and_validation_needed);
		if (ret)
			goto fail;
	}

	/* Add new/modified planes */
	for_each_oldnew_plane_in_state_reverse(state, plane, old_plane_state, new_plane_state, i) {
		ret = dm_update_plane_state(dc, state, plane,
					    old_plane_state,
					    new_plane_state,
					    true,
					    &lock_and_validation_needed);
		if (ret)
			goto fail;
	}

	/* Run this here since we want to validate the streams we created */
	ret = drm_atomic_helper_check_planes(dev, state);
	if (ret)
		goto fail;

	if (state->legacy_cursor_update) {
		/*
		 * This is a fast cursor update coming from the plane update
		 * helper, check if it can be done asynchronously for better
		 * performance.
		 */
		state->async_update =
			!drm_atomic_helper_async_check(dev, state);

		/*
		 * Skip the remaining global validation if this is an async
		 * update. Cursor updates can be done without affecting
		 * state or bandwidth calcs and this avoids the performance
		 * penalty of locking the private state object and
		 * allocating a new dc_state.
		 */
		if (state->async_update)
			return 0;
	}

	/* Check scaling and underscan changes*/
	/* TODO Removed scaling changes validation due to inability to commit
	 * new stream into context w\o causing full reset. Need to
	 * decide how to handle.
	 */
	for_each_oldnew_connector_in_state(state, connector, old_con_state, new_con_state, i) {
		struct dm_connector_state *dm_old_con_state = to_dm_connector_state(old_con_state);
		struct dm_connector_state *dm_new_con_state = to_dm_connector_state(new_con_state);
		struct amdgpu_crtc *acrtc = to_amdgpu_crtc(dm_new_con_state->base.crtc);

		/* Skip any modesets/resets */
		if (!acrtc || drm_atomic_crtc_needs_modeset(
				drm_atomic_get_new_crtc_state(state, &acrtc->base)))
			continue;

		/* Skip any thing not scale or underscan changes */
		if (!is_scaling_state_different(dm_new_con_state, dm_old_con_state))
			continue;

		overall_update_type = UPDATE_TYPE_FULL;
		lock_and_validation_needed = true;
	}

	ret = dm_determine_update_type_for_commit(&adev->dm, state, &update_type);
	if (ret)
		goto fail;

	if (overall_update_type < update_type)
		overall_update_type = update_type;

	/*
	 * lock_and_validation_needed was an old way to determine if we need to set
	 * the global lock. Leaving it in to check if we broke any corner cases
	 * lock_and_validation_needed true = UPDATE_TYPE_FULL or UPDATE_TYPE_MED
	 * lock_and_validation_needed false = UPDATE_TYPE_FAST
	 */
	if (lock_and_validation_needed && overall_update_type <= UPDATE_TYPE_FAST)
		WARN(1, "Global lock should be Set, overall_update_type should be UPDATE_TYPE_MED or UPDATE_TYPE_FULL");

	if (overall_update_type > UPDATE_TYPE_FAST) {
		ret = dm_atomic_get_state(state, &dm_state);
		if (ret)
			goto fail;

		ret = do_aquire_global_lock(dev, state);
		if (ret)
			goto fail;

		if (dc_validate_global_state(dc, dm_state->context, false) != DC_OK) {
			ret = -EINVAL;
			goto fail;
		}
	} else {
		/*
		 * The commit is a fast update. Fast updates shouldn't change
		 * the DC context, affect global validation, and can have their
		 * commit work done in parallel with other commits not touching
		 * the same resource. If we have a new DC context as part of
		 * the DM atomic state from validation we need to free it and
		 * retain the existing one instead.
		 */
		struct dm_atomic_state *new_dm_state, *old_dm_state;

		new_dm_state = dm_atomic_get_new_state(state);
		old_dm_state = dm_atomic_get_old_state(state);

		if (new_dm_state && old_dm_state) {
			if (new_dm_state->context)
				dc_release_state(new_dm_state->context);

			new_dm_state->context = old_dm_state->context;

			if (old_dm_state->context)
				dc_retain_state(old_dm_state->context);
		}
	}

	/* Store the overall update type for use later in atomic check. */
	for_each_new_crtc_in_state (state, crtc, new_crtc_state, i) {
		struct dm_crtc_state *dm_new_crtc_state =
			to_dm_crtc_state(new_crtc_state);

		dm_new_crtc_state->update_type = (int)overall_update_type;
	}

	/* Must be success */
	WARN_ON(ret);
	return ret;

fail:
	if (ret == -EDEADLK)
		DRM_DEBUG_DRIVER("Atomic check stopped to avoid deadlock.\n");
	else if (ret == -EINTR || ret == -EAGAIN || ret == -ERESTARTSYS)
		DRM_DEBUG_DRIVER("Atomic check stopped due to signal.\n");
	else
		DRM_DEBUG_DRIVER("Atomic check failed with err: %d \n", ret);

	return ret;
}

static bool is_dp_capable_without_timing_msa(struct dc *dc,
					     struct amdgpu_dm_connector *amdgpu_dm_connector)
{
	uint8_t dpcd_data;
	bool capable = false;

	if (amdgpu_dm_connector->dc_link &&
		dm_helpers_dp_read_dpcd(
				NULL,
				amdgpu_dm_connector->dc_link,
				DP_DOWN_STREAM_PORT_COUNT,
				&dpcd_data,
				sizeof(dpcd_data))) {
		capable = (dpcd_data & DP_MSA_TIMING_PAR_IGNORED) ? true:false;
	}

	return capable;
}
void amdgpu_dm_update_freesync_caps(struct drm_connector *connector,
					struct edid *edid)
{
	int i;
	bool edid_check_required;
	struct detailed_timing *timing;
	struct detailed_non_pixel *data;
	struct detailed_data_monitor_range *range;
	struct amdgpu_dm_connector *amdgpu_dm_connector =
			to_amdgpu_dm_connector(connector);
	struct dm_connector_state *dm_con_state = NULL;

	struct drm_device *dev = connector->dev;
	struct amdgpu_device *adev = dev->dev_private;
	bool freesync_capable = false;

	if (!connector->state) {
		DRM_ERROR("%s - Connector has no state", __func__);
		goto update;
	}

	if (!edid) {
		dm_con_state = to_dm_connector_state(connector->state);

		amdgpu_dm_connector->min_vfreq = 0;
		amdgpu_dm_connector->max_vfreq = 0;
		amdgpu_dm_connector->pixel_clock_mhz = 0;

		goto update;
	}

	dm_con_state = to_dm_connector_state(connector->state);

	edid_check_required = false;
	if (!amdgpu_dm_connector->dc_sink) {
		DRM_ERROR("dc_sink NULL, could not add free_sync module.\n");
		goto update;
	}
	if (!adev->dm.freesync_module)
		goto update;
	/*
	 * if edid non zero restrict freesync only for dp and edp
	 */
	if (edid) {
		if (amdgpu_dm_connector->dc_sink->sink_signal == SIGNAL_TYPE_DISPLAY_PORT
			|| amdgpu_dm_connector->dc_sink->sink_signal == SIGNAL_TYPE_EDP) {
			edid_check_required = is_dp_capable_without_timing_msa(
						adev->dm.dc,
						amdgpu_dm_connector);
		}
	}
	if (edid_check_required == true && (edid->version > 1 ||
	   (edid->version == 1 && edid->revision > 1))) {
		for (i = 0; i < 4; i++) {

			timing	= &edid->detailed_timings[i];
			data	= &timing->data.other_data;
			range	= &data->data.range;
			/*
			 * Check if monitor has continuous frequency mode
			 */
			if (data->type != EDID_DETAIL_MONITOR_RANGE)
				continue;
			/*
			 * Check for flag range limits only. If flag == 1 then
			 * no additional timing information provided.
			 * Default GTF, GTF Secondary curve and CVT are not
			 * supported
			 */
			if (range->flags != 1)
				continue;

			amdgpu_dm_connector->min_vfreq = range->min_vfreq;
			amdgpu_dm_connector->max_vfreq = range->max_vfreq;
			amdgpu_dm_connector->pixel_clock_mhz =
				range->pixel_clock_mhz * 10;
			break;
		}

		if (amdgpu_dm_connector->max_vfreq -
		    amdgpu_dm_connector->min_vfreq > 10) {

			freesync_capable = true;
		}
	}

update:
	if (dm_con_state)
		dm_con_state->freesync_capable = freesync_capable;

	if (connector->vrr_capable_property)
		drm_connector_set_vrr_capable_property(connector,
						       freesync_capable);
}
<|MERGE_RESOLUTION|>--- conflicted
+++ resolved
@@ -3163,11 +3163,6 @@
 convert_color_depth_from_display_info(const struct drm_connector *connector,
 				      const struct drm_connector_state *state)
 {
-<<<<<<< HEAD
-	struct dm_connector_state *dm_conn_state =
-		to_dm_connector_state(connector->state);
-	uint32_t bpc = connector->display_info.bpc;
-=======
 	uint8_t bpc = (uint8_t)connector->display_info.bpc;
 
 	/* Assume 8 bpc by default if no bpc is specified. */
@@ -3190,12 +3185,6 @@
 		/* Round down to the nearest even number. */
 		bpc = bpc - (bpc & 1);
 	}
->>>>>>> f7688b48
-
-	/* TODO: Remove this when there's support for max_bpc in drm */
-	if (dm_conn_state && bpc > dm_conn_state->max_bpc)
-		/* Round down to nearest even number. */
-		bpc = dm_conn_state->max_bpc - (dm_conn_state->max_bpc & 1);
 
 	switch (bpc) {
 	case 0:
@@ -3867,13 +3856,8 @@
 	} else if (property == adev->mode_info.underscan_property) {
 		dm_new_state->underscan_enable = val;
 		ret = 0;
-<<<<<<< HEAD
-	} else if (property == adev->mode_info.max_bpc_property) {
-		dm_new_state->max_bpc = val;
-=======
 	} else if (property == adev->mode_info.abm_level_property) {
 		dm_new_state->abm_level = val;
->>>>>>> f7688b48
 		ret = 0;
 	}
 
@@ -3917,13 +3901,8 @@
 	} else if (property == adev->mode_info.underscan_property) {
 		*val = dm_state->underscan_enable;
 		ret = 0;
-<<<<<<< HEAD
-	} else if (property == adev->mode_info.max_bpc_property) {
-		*val = dm_state->max_bpc;
-=======
 	} else if (property == adev->mode_info.abm_level_property) {
 		*val = dm_state->abm_level;
->>>>>>> f7688b48
 		ret = 0;
 	}
 
@@ -3990,14 +3969,10 @@
 		state->underscan_enable = false;
 		state->underscan_hborder = 0;
 		state->underscan_vborder = 0;
-<<<<<<< HEAD
-		state->max_bpc = 8;
-=======
 		state->base.max_requested_bpc = 8;
 
 		if (connector->connector_type == DRM_MODE_CONNECTOR_eDP)
 			state->abm_level = amdgpu_dm_abm_level;
->>>>>>> f7688b48
 
 		__drm_atomic_helper_connector_reset(connector, &state->base);
 	}
@@ -4012,17 +3987,8 @@
 	struct dm_connector_state *new_state =
 			kmemdup(state, sizeof(*state), GFP_KERNEL);
 
-<<<<<<< HEAD
-	if (new_state) {
-		__drm_atomic_helper_connector_duplicate_state(connector,
-							      &new_state->base);
-		new_state->max_bpc = state->max_bpc;
-		return &new_state->base;
-	}
-=======
 	if (!new_state)
 		return NULL;
->>>>>>> f7688b48
 
 	__drm_atomic_helper_connector_duplicate_state(connector, &new_state->base);
 
@@ -5093,9 +5059,6 @@
 				0);
 	drm_object_attach_property(&aconnector->base.base,
 				adev->mode_info.underscan_vborder_property,
-				0);
-	drm_object_attach_property(&aconnector->base.base,
-				adev->mode_info.max_bpc_property,
 				0);
 
 	drm_connector_attach_max_bpc_property(&aconnector->base, 8, 16);
@@ -6135,25 +6098,10 @@
 		struct dm_crtc_state *dm_new_crtc_state = to_dm_crtc_state(new_crtc_state);
 		struct amdgpu_crtc *acrtc = to_amdgpu_crtc(crtc);
 
-<<<<<<< HEAD
-		if (drm_atomic_crtc_needs_modeset(new_crtc_state)
-		    && dm_old_crtc_state->stream) {
-			/*
-			 * CRC capture was enabled but not disabled.
-			 * Release the vblank reference.
-			 */
-			if (dm_new_crtc_state->crc_enabled) {
-				drm_crtc_vblank_put(crtc);
-				dm_new_crtc_state->crc_enabled = false;
-			}
-
-=======
 		if (dm_old_crtc_state->interrupts_enabled &&
 		    (!dm_new_crtc_state->interrupts_enabled ||
 		     drm_atomic_crtc_needs_modeset(new_crtc_state)))
->>>>>>> f7688b48
 			manage_dm_interrupts(adev, acrtc, false);
-		}
 	}
 	/*
 	 * Add check here for SoC's that support hardware cursor plane, to
