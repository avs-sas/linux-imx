/*
 * Copyright 2016 Advanced Micro Devices, Inc.
 *
 * Permission is hereby granted, free of charge, to any person obtaining a
 * copy of this software and associated documentation files (the "Software"),
 * to deal in the Software without restriction, including without limitation
 * the rights to use, copy, modify, merge, publish, distribute, sublicense,
 * and/or sell copies of the Software, and to permit persons to whom the
 * Software is furnished to do so, subject to the following conditions:
 *
 * The above copyright notice and this permission notice shall be included in
 * all copies or substantial portions of the Software.
 *
 * THE SOFTWARE IS PROVIDED "AS IS", WITHOUT WARRANTY OF ANY KIND, EXPRESS OR
 * IMPLIED, INCLUDING BUT NOT LIMITED TO THE WARRANTIES OF MERCHANTABILITY,
 * FITNESS FOR A PARTICULAR PURPOSE AND NONINFRINGEMENT.  IN NO EVENT SHALL
 * THE COPYRIGHT HOLDER(S) OR AUTHOR(S) BE LIABLE FOR ANY CLAIM, DAMAGES OR
 * OTHER LIABILITY, WHETHER IN AN ACTION OF CONTRACT, TORT OR OTHERWISE,
 * ARISING FROM, OUT OF OR IN CONNECTION WITH THE SOFTWARE OR THE USE OR
 * OTHER DEALINGS IN THE SOFTWARE.
 *
 */

#include <linux/firmware.h>
#include <linux/pci.h>

#include <drm/drm_cache.h>

#include "amdgpu.h"
#include "gmc_v9_0.h"
#include "amdgpu_atomfirmware.h"
#include "amdgpu_gem.h"

#include "hdp/hdp_4_0_offset.h"
#include "hdp/hdp_4_0_sh_mask.h"
#include "gc/gc_9_0_sh_mask.h"
#include "dce/dce_12_0_offset.h"
#include "dce/dce_12_0_sh_mask.h"
#include "vega10_enum.h"
#include "mmhub/mmhub_1_0_offset.h"
#include "athub/athub_1_0_sh_mask.h"
#include "athub/athub_1_0_offset.h"
#include "oss/osssys_4_0_offset.h"

#include "soc15.h"
#include "soc15d.h"
#include "soc15_common.h"
#include "umc/umc_6_0_sh_mask.h"

#include "gfxhub_v1_0.h"
#include "mmhub_v1_0.h"
#include "athub_v1_0.h"
#include "gfxhub_v1_1.h"
#include "mmhub_v9_4.h"
#include "umc_v6_1.h"
#include "umc_v6_0.h"

#include "ivsrcid/vmc/irqsrcs_vmc_1_0.h"

#include "amdgpu_ras.h"
#include "amdgpu_xgmi.h"

/* add these here since we already include dce12 headers and these are for DCN */
#define mmHUBP0_DCSURF_PRI_VIEWPORT_DIMENSION                                                          0x055d
#define mmHUBP0_DCSURF_PRI_VIEWPORT_DIMENSION_BASE_IDX                                                 2
#define HUBP0_DCSURF_PRI_VIEWPORT_DIMENSION__PRI_VIEWPORT_WIDTH__SHIFT                                        0x0
#define HUBP0_DCSURF_PRI_VIEWPORT_DIMENSION__PRI_VIEWPORT_HEIGHT__SHIFT                                       0x10
#define HUBP0_DCSURF_PRI_VIEWPORT_DIMENSION__PRI_VIEWPORT_WIDTH_MASK                                          0x00003FFFL
#define HUBP0_DCSURF_PRI_VIEWPORT_DIMENSION__PRI_VIEWPORT_HEIGHT_MASK                                         0x3FFF0000L
#define mmDCHUBBUB_SDPIF_MMIO_CNTRL_0                                                                  0x049d
#define mmDCHUBBUB_SDPIF_MMIO_CNTRL_0_BASE_IDX                                                         2


static const char *gfxhub_client_ids[] = {
	"CB",
	"DB",
	"IA",
	"WD",
	"CPF",
	"CPC",
	"CPG",
	"RLC",
	"TCP",
	"SQC (inst)",
	"SQC (data)",
	"SQG",
	"PA",
};

static const char *mmhub_client_ids_raven[][2] = {
	[0][0] = "MP1",
	[1][0] = "MP0",
	[2][0] = "VCN",
	[3][0] = "VCNU",
	[4][0] = "HDP",
	[5][0] = "DCE",
	[13][0] = "UTCL2",
	[19][0] = "TLS",
	[26][0] = "OSS",
	[27][0] = "SDMA0",
	[0][1] = "MP1",
	[1][1] = "MP0",
	[2][1] = "VCN",
	[3][1] = "VCNU",
	[4][1] = "HDP",
	[5][1] = "XDP",
	[6][1] = "DBGU0",
	[7][1] = "DCE",
	[8][1] = "DCEDWB0",
	[9][1] = "DCEDWB1",
	[26][1] = "OSS",
	[27][1] = "SDMA0",
};

static const char *mmhub_client_ids_renoir[][2] = {
	[0][0] = "MP1",
	[1][0] = "MP0",
	[2][0] = "HDP",
	[4][0] = "DCEDMC",
	[5][0] = "DCEVGA",
	[13][0] = "UTCL2",
	[19][0] = "TLS",
	[26][0] = "OSS",
	[27][0] = "SDMA0",
	[28][0] = "VCN",
	[29][0] = "VCNU",
	[30][0] = "JPEG",
	[0][1] = "MP1",
	[1][1] = "MP0",
	[2][1] = "HDP",
	[3][1] = "XDP",
	[6][1] = "DBGU0",
	[7][1] = "DCEDMC",
	[8][1] = "DCEVGA",
	[9][1] = "DCEDWB",
	[26][1] = "OSS",
	[27][1] = "SDMA0",
	[28][1] = "VCN",
	[29][1] = "VCNU",
	[30][1] = "JPEG",
};

static const char *mmhub_client_ids_vega10[][2] = {
	[0][0] = "MP0",
	[1][0] = "UVD",
	[2][0] = "UVDU",
	[3][0] = "HDP",
	[13][0] = "UTCL2",
	[14][0] = "OSS",
	[15][0] = "SDMA1",
	[32+0][0] = "VCE0",
	[32+1][0] = "VCE0U",
	[32+2][0] = "XDMA",
	[32+3][0] = "DCE",
	[32+4][0] = "MP1",
	[32+14][0] = "SDMA0",
	[0][1] = "MP0",
	[1][1] = "UVD",
	[2][1] = "UVDU",
	[3][1] = "DBGU0",
	[4][1] = "HDP",
	[5][1] = "XDP",
	[14][1] = "OSS",
	[15][1] = "SDMA0",
	[32+0][1] = "VCE0",
	[32+1][1] = "VCE0U",
	[32+2][1] = "XDMA",
	[32+3][1] = "DCE",
	[32+4][1] = "DCEDWB",
	[32+5][1] = "MP1",
	[32+6][1] = "DBGU1",
	[32+14][1] = "SDMA1",
};

static const char *mmhub_client_ids_vega12[][2] = {
	[0][0] = "MP0",
	[1][0] = "VCE0",
	[2][0] = "VCE0U",
	[3][0] = "HDP",
	[13][0] = "UTCL2",
	[14][0] = "OSS",
	[15][0] = "SDMA1",
	[32+0][0] = "DCE",
	[32+1][0] = "XDMA",
	[32+2][0] = "UVD",
	[32+3][0] = "UVDU",
	[32+4][0] = "MP1",
	[32+15][0] = "SDMA0",
	[0][1] = "MP0",
	[1][1] = "VCE0",
	[2][1] = "VCE0U",
	[3][1] = "DBGU0",
	[4][1] = "HDP",
	[5][1] = "XDP",
	[14][1] = "OSS",
	[15][1] = "SDMA0",
	[32+0][1] = "DCE",
	[32+1][1] = "DCEDWB",
	[32+2][1] = "XDMA",
	[32+3][1] = "UVD",
	[32+4][1] = "UVDU",
	[32+5][1] = "MP1",
	[32+6][1] = "DBGU1",
	[32+15][1] = "SDMA1",
};

static const char *mmhub_client_ids_vega20[][2] = {
	[0][0] = "XDMA",
	[1][0] = "DCE",
	[2][0] = "VCE0",
	[3][0] = "VCE0U",
	[4][0] = "UVD",
	[5][0] = "UVD1U",
	[13][0] = "OSS",
	[14][0] = "HDP",
	[15][0] = "SDMA0",
	[32+0][0] = "UVD",
	[32+1][0] = "UVDU",
	[32+2][0] = "MP1",
	[32+3][0] = "MP0",
	[32+12][0] = "UTCL2",
	[32+14][0] = "SDMA1",
	[0][1] = "XDMA",
	[1][1] = "DCE",
	[2][1] = "DCEDWB",
	[3][1] = "VCE0",
	[4][1] = "VCE0U",
	[5][1] = "UVD1",
	[6][1] = "UVD1U",
	[7][1] = "DBGU0",
	[8][1] = "XDP",
	[13][1] = "OSS",
	[14][1] = "HDP",
	[15][1] = "SDMA0",
	[32+0][1] = "UVD",
	[32+1][1] = "UVDU",
	[32+2][1] = "DBGU1",
	[32+3][1] = "MP1",
	[32+4][1] = "MP0",
	[32+14][1] = "SDMA1",
};

static const char *mmhub_client_ids_arcturus[][2] = {
	[2][0] = "MP1",
	[3][0] = "MP0",
	[10][0] = "UTCL2",
	[13][0] = "OSS",
	[14][0] = "HDP",
	[15][0] = "SDMA0",
	[32+15][0] = "SDMA1",
	[64+15][0] = "SDMA2",
	[96+15][0] = "SDMA3",
	[128+15][0] = "SDMA4",
	[160+11][0] = "JPEG",
	[160+12][0] = "VCN",
	[160+13][0] = "VCNU",
	[160+15][0] = "SDMA5",
	[192+10][0] = "UTCL2",
	[192+11][0] = "JPEG1",
	[192+12][0] = "VCN1",
	[192+13][0] = "VCN1U",
	[192+15][0] = "SDMA6",
	[224+15][0] = "SDMA7",
	[0][1] = "DBGU1",
	[1][1] = "XDP",
	[2][1] = "MP1",
	[3][1] = "MP0",
	[13][1] = "OSS",
	[14][1] = "HDP",
	[15][1] = "SDMA0",
	[32+15][1] = "SDMA1",
	[64+15][1] = "SDMA2",
	[96+15][1] = "SDMA3",
	[128+15][1] = "SDMA4",
	[160+11][1] = "JPEG",
	[160+12][1] = "VCN",
	[160+13][1] = "VCNU",
	[160+15][1] = "SDMA5",
	[192+11][1] = "JPEG1",
	[192+12][1] = "VCN1",
	[192+13][1] = "VCN1U",
	[192+15][1] = "SDMA6",
	[224+15][1] = "SDMA7",
};

static const u32 golden_settings_vega10_hdp[] =
{
	0xf64, 0x0fffffff, 0x00000000,
	0xf65, 0x0fffffff, 0x00000000,
	0xf66, 0x0fffffff, 0x00000000,
	0xf67, 0x0fffffff, 0x00000000,
	0xf68, 0x0fffffff, 0x00000000,
	0xf6a, 0x0fffffff, 0x00000000,
	0xf6b, 0x0fffffff, 0x00000000,
	0xf6c, 0x0fffffff, 0x00000000,
	0xf6d, 0x0fffffff, 0x00000000,
	0xf6e, 0x0fffffff, 0x00000000,
};

static const struct soc15_reg_golden golden_settings_mmhub_1_0_0[] =
{
	SOC15_REG_GOLDEN_VALUE(MMHUB, 0, mmDAGB1_WRCLI2, 0x00000007, 0xfe5fe0fa),
	SOC15_REG_GOLDEN_VALUE(MMHUB, 0, mmMMEA1_DRAM_WR_CLI2GRP_MAP0, 0x00000030, 0x55555565)
};

static const struct soc15_reg_golden golden_settings_athub_1_0_0[] =
{
	SOC15_REG_GOLDEN_VALUE(ATHUB, 0, mmRPB_ARB_CNTL, 0x0000ff00, 0x00000800),
	SOC15_REG_GOLDEN_VALUE(ATHUB, 0, mmRPB_ARB_CNTL2, 0x00ff00ff, 0x00080008)
};

static const uint32_t ecc_umc_mcumc_ctrl_addrs[] = {
	(0x000143c0 + 0x00000000),
	(0x000143c0 + 0x00000800),
	(0x000143c0 + 0x00001000),
	(0x000143c0 + 0x00001800),
	(0x000543c0 + 0x00000000),
	(0x000543c0 + 0x00000800),
	(0x000543c0 + 0x00001000),
	(0x000543c0 + 0x00001800),
	(0x000943c0 + 0x00000000),
	(0x000943c0 + 0x00000800),
	(0x000943c0 + 0x00001000),
	(0x000943c0 + 0x00001800),
	(0x000d43c0 + 0x00000000),
	(0x000d43c0 + 0x00000800),
	(0x000d43c0 + 0x00001000),
	(0x000d43c0 + 0x00001800),
	(0x001143c0 + 0x00000000),
	(0x001143c0 + 0x00000800),
	(0x001143c0 + 0x00001000),
	(0x001143c0 + 0x00001800),
	(0x001543c0 + 0x00000000),
	(0x001543c0 + 0x00000800),
	(0x001543c0 + 0x00001000),
	(0x001543c0 + 0x00001800),
	(0x001943c0 + 0x00000000),
	(0x001943c0 + 0x00000800),
	(0x001943c0 + 0x00001000),
	(0x001943c0 + 0x00001800),
	(0x001d43c0 + 0x00000000),
	(0x001d43c0 + 0x00000800),
	(0x001d43c0 + 0x00001000),
	(0x001d43c0 + 0x00001800),
};

static const uint32_t ecc_umc_mcumc_ctrl_mask_addrs[] = {
	(0x000143e0 + 0x00000000),
	(0x000143e0 + 0x00000800),
	(0x000143e0 + 0x00001000),
	(0x000143e0 + 0x00001800),
	(0x000543e0 + 0x00000000),
	(0x000543e0 + 0x00000800),
	(0x000543e0 + 0x00001000),
	(0x000543e0 + 0x00001800),
	(0x000943e0 + 0x00000000),
	(0x000943e0 + 0x00000800),
	(0x000943e0 + 0x00001000),
	(0x000943e0 + 0x00001800),
	(0x000d43e0 + 0x00000000),
	(0x000d43e0 + 0x00000800),
	(0x000d43e0 + 0x00001000),
	(0x000d43e0 + 0x00001800),
	(0x001143e0 + 0x00000000),
	(0x001143e0 + 0x00000800),
	(0x001143e0 + 0x00001000),
	(0x001143e0 + 0x00001800),
	(0x001543e0 + 0x00000000),
	(0x001543e0 + 0x00000800),
	(0x001543e0 + 0x00001000),
	(0x001543e0 + 0x00001800),
	(0x001943e0 + 0x00000000),
	(0x001943e0 + 0x00000800),
	(0x001943e0 + 0x00001000),
	(0x001943e0 + 0x00001800),
	(0x001d43e0 + 0x00000000),
	(0x001d43e0 + 0x00000800),
	(0x001d43e0 + 0x00001000),
	(0x001d43e0 + 0x00001800),
};

static const uint32_t ecc_umc_mcumc_status_addrs[] = {
	(0x000143c2 + 0x00000000),
	(0x000143c2 + 0x00000800),
	(0x000143c2 + 0x00001000),
	(0x000143c2 + 0x00001800),
	(0x000543c2 + 0x00000000),
	(0x000543c2 + 0x00000800),
	(0x000543c2 + 0x00001000),
	(0x000543c2 + 0x00001800),
	(0x000943c2 + 0x00000000),
	(0x000943c2 + 0x00000800),
	(0x000943c2 + 0x00001000),
	(0x000943c2 + 0x00001800),
	(0x000d43c2 + 0x00000000),
	(0x000d43c2 + 0x00000800),
	(0x000d43c2 + 0x00001000),
	(0x000d43c2 + 0x00001800),
	(0x001143c2 + 0x00000000),
	(0x001143c2 + 0x00000800),
	(0x001143c2 + 0x00001000),
	(0x001143c2 + 0x00001800),
	(0x001543c2 + 0x00000000),
	(0x001543c2 + 0x00000800),
	(0x001543c2 + 0x00001000),
	(0x001543c2 + 0x00001800),
	(0x001943c2 + 0x00000000),
	(0x001943c2 + 0x00000800),
	(0x001943c2 + 0x00001000),
	(0x001943c2 + 0x00001800),
	(0x001d43c2 + 0x00000000),
	(0x001d43c2 + 0x00000800),
	(0x001d43c2 + 0x00001000),
	(0x001d43c2 + 0x00001800),
};

static int gmc_v9_0_ecc_interrupt_state(struct amdgpu_device *adev,
		struct amdgpu_irq_src *src,
		unsigned type,
		enum amdgpu_interrupt_state state)
{
	u32 bits, i, tmp, reg;

	/* Devices newer then VEGA10/12 shall have these programming
	     sequences performed by PSP BL */
	if (adev->asic_type >= CHIP_VEGA20)
		return 0;

	bits = 0x7f;

	switch (state) {
	case AMDGPU_IRQ_STATE_DISABLE:
		for (i = 0; i < ARRAY_SIZE(ecc_umc_mcumc_ctrl_addrs); i++) {
			reg = ecc_umc_mcumc_ctrl_addrs[i];
			tmp = RREG32(reg);
			tmp &= ~bits;
			WREG32(reg, tmp);
		}
		for (i = 0; i < ARRAY_SIZE(ecc_umc_mcumc_ctrl_mask_addrs); i++) {
			reg = ecc_umc_mcumc_ctrl_mask_addrs[i];
			tmp = RREG32(reg);
			tmp &= ~bits;
			WREG32(reg, tmp);
		}
		break;
	case AMDGPU_IRQ_STATE_ENABLE:
		for (i = 0; i < ARRAY_SIZE(ecc_umc_mcumc_ctrl_addrs); i++) {
			reg = ecc_umc_mcumc_ctrl_addrs[i];
			tmp = RREG32(reg);
			tmp |= bits;
			WREG32(reg, tmp);
		}
		for (i = 0; i < ARRAY_SIZE(ecc_umc_mcumc_ctrl_mask_addrs); i++) {
			reg = ecc_umc_mcumc_ctrl_mask_addrs[i];
			tmp = RREG32(reg);
			tmp |= bits;
			WREG32(reg, tmp);
		}
		break;
	default:
		break;
	}

	return 0;
}

static int gmc_v9_0_vm_fault_interrupt_state(struct amdgpu_device *adev,
					struct amdgpu_irq_src *src,
					unsigned type,
					enum amdgpu_interrupt_state state)
{
	struct amdgpu_vmhub *hub;
	u32 tmp, reg, bits, i, j;

	bits = VM_CONTEXT1_CNTL__RANGE_PROTECTION_FAULT_ENABLE_INTERRUPT_MASK |
		VM_CONTEXT1_CNTL__DUMMY_PAGE_PROTECTION_FAULT_ENABLE_INTERRUPT_MASK |
		VM_CONTEXT1_CNTL__PDE0_PROTECTION_FAULT_ENABLE_INTERRUPT_MASK |
		VM_CONTEXT1_CNTL__VALID_PROTECTION_FAULT_ENABLE_INTERRUPT_MASK |
		VM_CONTEXT1_CNTL__READ_PROTECTION_FAULT_ENABLE_INTERRUPT_MASK |
		VM_CONTEXT1_CNTL__WRITE_PROTECTION_FAULT_ENABLE_INTERRUPT_MASK |
		VM_CONTEXT1_CNTL__EXECUTE_PROTECTION_FAULT_ENABLE_INTERRUPT_MASK;

	switch (state) {
	case AMDGPU_IRQ_STATE_DISABLE:
		for (j = 0; j < adev->num_vmhubs; j++) {
			hub = &adev->vmhub[j];
			for (i = 0; i < 16; i++) {
				reg = hub->vm_context0_cntl + i;
				tmp = RREG32(reg);
				tmp &= ~bits;
				WREG32(reg, tmp);
			}
		}
		break;
	case AMDGPU_IRQ_STATE_ENABLE:
		for (j = 0; j < adev->num_vmhubs; j++) {
			hub = &adev->vmhub[j];
			for (i = 0; i < 16; i++) {
				reg = hub->vm_context0_cntl + i;
				tmp = RREG32(reg);
				tmp |= bits;
				WREG32(reg, tmp);
			}
		}
	default:
		break;
	}

	return 0;
}

static int gmc_v9_0_process_interrupt(struct amdgpu_device *adev,
				struct amdgpu_irq_src *source,
				struct amdgpu_iv_entry *entry)
{
	struct amdgpu_vmhub *hub;
	bool retry_fault = !!(entry->src_data[1] & 0x80);
	uint32_t status = 0, cid = 0, rw = 0;
	u64 addr;
	char hub_name[10];
	const char *mmhub_cid;

	addr = (u64)entry->src_data[0] << 12;
	addr |= ((u64)entry->src_data[1] & 0xf) << 44;

	if (retry_fault && amdgpu_gmc_filter_faults(adev, addr, entry->pasid,
						    entry->timestamp))
		return 1; /* This also prevents sending it to KFD */

	if (entry->client_id == SOC15_IH_CLIENTID_VMC) {
		snprintf(hub_name, sizeof(hub_name), "mmhub0");
		hub = &adev->vmhub[AMDGPU_MMHUB_0];
	} else if (entry->client_id == SOC15_IH_CLIENTID_VMC1) {
		snprintf(hub_name, sizeof(hub_name), "mmhub1");
		hub = &adev->vmhub[AMDGPU_MMHUB_1];
	} else {
		snprintf(hub_name, sizeof(hub_name), "gfxhub0");
		hub = &adev->vmhub[AMDGPU_GFXHUB_0];
	}

	/* If it's the first fault for this address, process it normally */
	if (retry_fault && !in_interrupt() &&
	    amdgpu_vm_handle_fault(adev, entry->pasid, addr))
		return 1; /* This also prevents sending it to KFD */

	if (!amdgpu_sriov_vf(adev)) {
		/*
		 * Issue a dummy read to wait for the status register to
		 * be updated to avoid reading an incorrect value due to
		 * the new fast GRBM interface.
		 */
		if (entry->vmid_src == AMDGPU_GFXHUB_0)
			RREG32(hub->vm_l2_pro_fault_status);

		status = RREG32(hub->vm_l2_pro_fault_status);
		cid = REG_GET_FIELD(status,
				    VM_L2_PROTECTION_FAULT_STATUS, CID);
		rw = REG_GET_FIELD(status,
				   VM_L2_PROTECTION_FAULT_STATUS, RW);
		WREG32_P(hub->vm_l2_pro_fault_cntl, 1, ~1);
	}

	if (printk_ratelimit()) {
		struct amdgpu_task_info task_info;

		memset(&task_info, 0, sizeof(struct amdgpu_task_info));
		amdgpu_vm_get_task_info(adev, entry->pasid, &task_info);

		dev_err(adev->dev,
			"[%s] %s page fault (src_id:%u ring:%u vmid:%u "
			"pasid:%u, for process %s pid %d thread %s pid %d)\n",
			hub_name, retry_fault ? "retry" : "no-retry",
			entry->src_id, entry->ring_id, entry->vmid,
			entry->pasid, task_info.process_name, task_info.tgid,
			task_info.task_name, task_info.pid);
		dev_err(adev->dev, "  in page starting at address 0x%016llx from client %d\n",
			addr, entry->client_id);
		if (!amdgpu_sriov_vf(adev)) {
			dev_err(adev->dev,
				"VM_L2_PROTECTION_FAULT_STATUS:0x%08X\n",
				status);
			if (hub == &adev->vmhub[AMDGPU_GFXHUB_0]) {
				dev_err(adev->dev, "\t Faulty UTCL2 client ID: %s (0x%x)\n",
					cid >= ARRAY_SIZE(gfxhub_client_ids) ? "unknown" : gfxhub_client_ids[cid],
					cid);
			} else {
				switch (adev->asic_type) {
				case CHIP_VEGA10:
					mmhub_cid = mmhub_client_ids_vega10[cid][rw];
					break;
				case CHIP_VEGA12:
					mmhub_cid = mmhub_client_ids_vega12[cid][rw];
					break;
				case CHIP_VEGA20:
					mmhub_cid = mmhub_client_ids_vega20[cid][rw];
					break;
				case CHIP_ARCTURUS:
					mmhub_cid = mmhub_client_ids_arcturus[cid][rw];
					break;
				case CHIP_RAVEN:
					mmhub_cid = mmhub_client_ids_raven[cid][rw];
					break;
				case CHIP_RENOIR:
					mmhub_cid = mmhub_client_ids_renoir[cid][rw];
					break;
				default:
					mmhub_cid = NULL;
					break;
				}
				dev_err(adev->dev, "\t Faulty UTCL2 client ID: %s (0x%x)\n",
					mmhub_cid ? mmhub_cid : "unknown", cid);
			}
			dev_err(adev->dev, "\t MORE_FAULTS: 0x%lx\n",
				REG_GET_FIELD(status,
				VM_L2_PROTECTION_FAULT_STATUS, MORE_FAULTS));
			dev_err(adev->dev, "\t WALKER_ERROR: 0x%lx\n",
				REG_GET_FIELD(status,
				VM_L2_PROTECTION_FAULT_STATUS, WALKER_ERROR));
			dev_err(adev->dev, "\t PERMISSION_FAULTS: 0x%lx\n",
				REG_GET_FIELD(status,
				VM_L2_PROTECTION_FAULT_STATUS, PERMISSION_FAULTS));
			dev_err(adev->dev, "\t MAPPING_ERROR: 0x%lx\n",
				REG_GET_FIELD(status,
				VM_L2_PROTECTION_FAULT_STATUS, MAPPING_ERROR));
			dev_err(adev->dev, "\t RW: 0x%x\n", rw);
		}
	}

	return 0;
}

static const struct amdgpu_irq_src_funcs gmc_v9_0_irq_funcs = {
	.set = gmc_v9_0_vm_fault_interrupt_state,
	.process = gmc_v9_0_process_interrupt,
};


static const struct amdgpu_irq_src_funcs gmc_v9_0_ecc_funcs = {
	.set = gmc_v9_0_ecc_interrupt_state,
	.process = amdgpu_umc_process_ecc_irq,
};

static void gmc_v9_0_set_irq_funcs(struct amdgpu_device *adev)
{
	adev->gmc.vm_fault.num_types = 1;
	adev->gmc.vm_fault.funcs = &gmc_v9_0_irq_funcs;

	if (!amdgpu_sriov_vf(adev)) {
		adev->gmc.ecc_irq.num_types = 1;
		adev->gmc.ecc_irq.funcs = &gmc_v9_0_ecc_funcs;
	}
}

static uint32_t gmc_v9_0_get_invalidate_req(unsigned int vmid,
					uint32_t flush_type)
{
	u32 req = 0;

	req = REG_SET_FIELD(req, VM_INVALIDATE_ENG0_REQ,
			    PER_VMID_INVALIDATE_REQ, 1 << vmid);
	req = REG_SET_FIELD(req, VM_INVALIDATE_ENG0_REQ, FLUSH_TYPE, flush_type);
	req = REG_SET_FIELD(req, VM_INVALIDATE_ENG0_REQ, INVALIDATE_L2_PTES, 1);
	req = REG_SET_FIELD(req, VM_INVALIDATE_ENG0_REQ, INVALIDATE_L2_PDE0, 1);
	req = REG_SET_FIELD(req, VM_INVALIDATE_ENG0_REQ, INVALIDATE_L2_PDE1, 1);
	req = REG_SET_FIELD(req, VM_INVALIDATE_ENG0_REQ, INVALIDATE_L2_PDE2, 1);
	req = REG_SET_FIELD(req, VM_INVALIDATE_ENG0_REQ, INVALIDATE_L1_PTES, 1);
	req = REG_SET_FIELD(req, VM_INVALIDATE_ENG0_REQ,
			    CLEAR_PROTECTION_FAULT_STATUS_ADDR,	0);

	return req;
}

/**
 * gmc_v9_0_use_invalidate_semaphore - judge whether to use semaphore
 *
 * @adev: amdgpu_device pointer
 * @vmhub: vmhub type
 *
 */
static bool gmc_v9_0_use_invalidate_semaphore(struct amdgpu_device *adev,
				       uint32_t vmhub)
{
	return ((vmhub == AMDGPU_MMHUB_0 ||
		 vmhub == AMDGPU_MMHUB_1) &&
		(!amdgpu_sriov_vf(adev)) &&
<<<<<<< HEAD
		(!(adev->asic_type == CHIP_RAVEN &&
		   adev->rev_id < 0x8 &&
		   adev->pdev->device == 0x15d8)));
=======
		(!(!(adev->apu_flags & AMD_APU_IS_RAVEN2) &&
		   (adev->apu_flags & AMD_APU_IS_PICASSO))));
}

static bool gmc_v9_0_get_atc_vmid_pasid_mapping_info(struct amdgpu_device *adev,
					uint8_t vmid, uint16_t *p_pasid)
{
	uint32_t value;

	value = RREG32(SOC15_REG_OFFSET(ATHUB, 0, mmATC_VMID0_PASID_MAPPING)
		     + vmid);
	*p_pasid = value & ATC_VMID0_PASID_MAPPING__PASID_MASK;

	return !!(value & ATC_VMID0_PASID_MAPPING__VALID_MASK);
>>>>>>> d1988041
}

/*
 * GART
 * VMID 0 is the physical GPU addresses as used by the kernel.
 * VMIDs 1-15 are used for userspace clients and are handled
 * by the amdgpu vm/hsa code.
 */

/**
 * gmc_v9_0_flush_gpu_tlb - tlb flush with certain type
 *
 * @adev: amdgpu_device pointer
 * @vmid: vm instance to flush
 * @flush_type: the flush type
 *
 * Flush the TLB for the requested page table using certain type.
 */
static void gmc_v9_0_flush_gpu_tlb(struct amdgpu_device *adev, uint32_t vmid,
					uint32_t vmhub, uint32_t flush_type)
{
	bool use_semaphore = gmc_v9_0_use_invalidate_semaphore(adev, vmhub);
	const unsigned eng = 17;
<<<<<<< HEAD
	u32 j, inv_req, tmp;
=======
	u32 j, inv_req, inv_req2, tmp;
>>>>>>> d1988041
	struct amdgpu_vmhub *hub;

	BUG_ON(vmhub >= adev->num_vmhubs);

	hub = &adev->vmhub[vmhub];
<<<<<<< HEAD
	inv_req = gmc_v9_0_get_invalidate_req(vmid, flush_type);
=======
	if (adev->gmc.xgmi.num_physical_nodes &&
	    adev->asic_type == CHIP_VEGA20) {
		/* Vega20+XGMI caches PTEs in TC and TLB. Add a
		 * heavy-weight TLB flush (type 2), which flushes
		 * both. Due to a race condition with concurrent
		 * memory accesses using the same TLB cache line, we
		 * still need a second TLB flush after this.
		 */
		inv_req = gmc_v9_0_get_invalidate_req(vmid, 2);
		inv_req2 = gmc_v9_0_get_invalidate_req(vmid, flush_type);
	} else {
		inv_req = gmc_v9_0_get_invalidate_req(vmid, flush_type);
		inv_req2 = 0;
	}
>>>>>>> d1988041

	/* This is necessary for a HW workaround under SRIOV as well
	 * as GFXOFF under bare metal
	 */
	if (adev->gfx.kiq.ring.sched.ready &&
<<<<<<< HEAD
			(amdgpu_sriov_runtime(adev) || !amdgpu_sriov_vf(adev)) &&
			!adev->in_gpu_reset) {
		uint32_t req = hub->vm_inv_eng0_req + eng;
		uint32_t ack = hub->vm_inv_eng0_ack + eng;

		amdgpu_virt_kiq_reg_write_reg_wait(adev, req, ack, inv_req,
				1 << vmid);
=======
	    (amdgpu_sriov_runtime(adev) || !amdgpu_sriov_vf(adev)) &&
	    down_read_trylock(&adev->reset_sem)) {
		uint32_t req = hub->vm_inv_eng0_req + hub->eng_distance * eng;
		uint32_t ack = hub->vm_inv_eng0_ack + hub->eng_distance * eng;

		amdgpu_virt_kiq_reg_write_reg_wait(adev, req, ack, inv_req,
						   1 << vmid);
		up_read(&adev->reset_sem);
>>>>>>> d1988041
		return;
	}

	spin_lock(&adev->gmc.invalidate_lock);
<<<<<<< HEAD

	/*
	 * It may lose gpuvm invalidate acknowldege state across power-gating
	 * off cycle, add semaphore acquire before invalidation and semaphore
	 * release after invalidation to avoid entering power gated state
	 * to WA the Issue
	 */

	/* TODO: It needs to continue working on debugging with semaphore for GFXHUB as well. */
	if (use_semaphore) {
		for (j = 0; j < adev->usec_timeout; j++) {
			/* a read return value of 1 means semaphore acuqire */
			tmp = RREG32_NO_KIQ(hub->vm_inv_eng0_sem + eng);
			if (tmp & 0x1)
				break;
			udelay(1);
		}

		if (j >= adev->usec_timeout)
			DRM_ERROR("Timeout waiting for sem acquire in VM flush!\n");
	}

	WREG32_NO_KIQ(hub->vm_inv_eng0_req + eng, inv_req);
=======
>>>>>>> d1988041

	/*
	 * It may lose gpuvm invalidate acknowldege state across power-gating
	 * off cycle, add semaphore acquire before invalidation and semaphore
	 * release after invalidation to avoid entering power gated state
	 * to WA the Issue
	 */

	/* TODO: It needs to continue working on debugging with semaphore for GFXHUB as well. */
	if (use_semaphore) {
		for (j = 0; j < adev->usec_timeout; j++) {
			/* a read return value of 1 means semaphore acuqire */
			tmp = RREG32_NO_KIQ(hub->vm_inv_eng0_sem +
					    hub->eng_distance * eng);
			if (tmp & 0x1)
				break;
			udelay(1);
		}

		if (j >= adev->usec_timeout)
			DRM_ERROR("Timeout waiting for sem acquire in VM flush!\n");
	}

<<<<<<< HEAD
=======
	do {
		WREG32_NO_KIQ(hub->vm_inv_eng0_req +
			      hub->eng_distance * eng, inv_req);

		/*
		 * Issue a dummy read to wait for the ACK register to
		 * be cleared to avoid a false ACK due to the new fast
		 * GRBM interface.
		 */
		if (vmhub == AMDGPU_GFXHUB_0)
			RREG32_NO_KIQ(hub->vm_inv_eng0_req +
				      hub->eng_distance * eng);

		for (j = 0; j < adev->usec_timeout; j++) {
			tmp = RREG32_NO_KIQ(hub->vm_inv_eng0_ack +
					    hub->eng_distance * eng);
			if (tmp & (1 << vmid))
				break;
			udelay(1);
		}

		inv_req = inv_req2;
		inv_req2 = 0;
	} while (inv_req);

>>>>>>> d1988041
	/* TODO: It needs to continue working on debugging with semaphore for GFXHUB as well. */
	if (use_semaphore)
		/*
		 * add semaphore release after invalidation,
		 * write with 0 means semaphore release
		 */
<<<<<<< HEAD
		WREG32_NO_KIQ(hub->vm_inv_eng0_sem + eng, 0);
=======
		WREG32_NO_KIQ(hub->vm_inv_eng0_sem +
			      hub->eng_distance * eng, 0);
>>>>>>> d1988041

	spin_unlock(&adev->gmc.invalidate_lock);

	if (j < adev->usec_timeout)
		return;

	DRM_ERROR("Timeout waiting for VM flush ACK!\n");
}

/**
 * gmc_v9_0_flush_gpu_tlb_pasid - tlb flush via pasid
 *
 * @adev: amdgpu_device pointer
 * @pasid: pasid to be flush
 *
 * Flush the TLB for the requested pasid.
 */
static int gmc_v9_0_flush_gpu_tlb_pasid(struct amdgpu_device *adev,
					uint16_t pasid, uint32_t flush_type,
					bool all_hub)
{
	int vmid, i;
	signed long r;
	uint32_t seq;
	uint16_t queried_pasid;
	bool ret;
	struct amdgpu_ring *ring = &adev->gfx.kiq.ring;
	struct amdgpu_kiq *kiq = &adev->gfx.kiq;

	if (amdgpu_in_reset(adev))
		return -EIO;

	if (ring->sched.ready && down_read_trylock(&adev->reset_sem)) {
		/* Vega20+XGMI caches PTEs in TC and TLB. Add a
		 * heavy-weight TLB flush (type 2), which flushes
		 * both. Due to a race condition with concurrent
		 * memory accesses using the same TLB cache line, we
		 * still need a second TLB flush after this.
		 */
		bool vega20_xgmi_wa = (adev->gmc.xgmi.num_physical_nodes &&
				       adev->asic_type == CHIP_VEGA20);
		/* 2 dwords flush + 8 dwords fence */
		unsigned int ndw = kiq->pmf->invalidate_tlbs_size + 8;

		if (vega20_xgmi_wa)
			ndw += kiq->pmf->invalidate_tlbs_size;

		spin_lock(&adev->gfx.kiq.ring_lock);
		/* 2 dwords flush + 8 dwords fence */
		amdgpu_ring_alloc(ring, ndw);
		if (vega20_xgmi_wa)
			kiq->pmf->kiq_invalidate_tlbs(ring,
						      pasid, 2, all_hub);
		kiq->pmf->kiq_invalidate_tlbs(ring,
					pasid, flush_type, all_hub);
		r = amdgpu_fence_emit_polling(ring, &seq, MAX_KIQ_REG_WAIT);
		if (r) {
			amdgpu_ring_undo(ring);
			spin_unlock(&adev->gfx.kiq.ring_lock);
			up_read(&adev->reset_sem);
			return -ETIME;
		}

		amdgpu_ring_commit(ring);
		spin_unlock(&adev->gfx.kiq.ring_lock);
		r = amdgpu_fence_wait_polling(ring, seq, adev->usec_timeout);
		if (r < 1) {
			dev_err(adev->dev, "wait for kiq fence error: %ld.\n", r);
			up_read(&adev->reset_sem);
			return -ETIME;
		}
		up_read(&adev->reset_sem);
		return 0;
	}

	for (vmid = 1; vmid < 16; vmid++) {

		ret = gmc_v9_0_get_atc_vmid_pasid_mapping_info(adev, vmid,
				&queried_pasid);
		if (ret && queried_pasid == pasid) {
			if (all_hub) {
				for (i = 0; i < adev->num_vmhubs; i++)
					gmc_v9_0_flush_gpu_tlb(adev, vmid,
							i, flush_type);
			} else {
				gmc_v9_0_flush_gpu_tlb(adev, vmid,
						AMDGPU_GFXHUB_0, flush_type);
			}
			break;
		}
	}

	return 0;

}

static uint64_t gmc_v9_0_emit_flush_gpu_tlb(struct amdgpu_ring *ring,
					    unsigned vmid, uint64_t pd_addr)
{
	bool use_semaphore = gmc_v9_0_use_invalidate_semaphore(ring->adev, ring->funcs->vmhub);
	struct amdgpu_device *adev = ring->adev;
	struct amdgpu_vmhub *hub = &adev->vmhub[ring->funcs->vmhub];
	uint32_t req = gmc_v9_0_get_invalidate_req(vmid, 0);
	unsigned eng = ring->vm_inv_eng;

	/*
	 * It may lose gpuvm invalidate acknowldege state across power-gating
	 * off cycle, add semaphore acquire before invalidation and semaphore
	 * release after invalidation to avoid entering power gated state
	 * to WA the Issue
	 */

	/* TODO: It needs to continue working on debugging with semaphore for GFXHUB as well. */
	if (use_semaphore)
		/* a read return value of 1 means semaphore acuqire */
		amdgpu_ring_emit_reg_wait(ring,
<<<<<<< HEAD
					  hub->vm_inv_eng0_sem + eng, 0x1, 0x1);

	amdgpu_ring_emit_wreg(ring, hub->ctx0_ptb_addr_lo32 + (2 * vmid),
=======
					  hub->vm_inv_eng0_sem +
					  hub->eng_distance * eng, 0x1, 0x1);

	amdgpu_ring_emit_wreg(ring, hub->ctx0_ptb_addr_lo32 +
			      (hub->ctx_addr_distance * vmid),
>>>>>>> d1988041
			      lower_32_bits(pd_addr));

	amdgpu_ring_emit_wreg(ring, hub->ctx0_ptb_addr_hi32 +
			      (hub->ctx_addr_distance * vmid),
			      upper_32_bits(pd_addr));

	amdgpu_ring_emit_reg_write_reg_wait(ring, hub->vm_inv_eng0_req +
					    hub->eng_distance * eng,
					    hub->vm_inv_eng0_ack +
					    hub->eng_distance * eng,
					    req, 1 << vmid);

	/* TODO: It needs to continue working on debugging with semaphore for GFXHUB as well. */
	if (use_semaphore)
		/*
		 * add semaphore release after invalidation,
		 * write with 0 means semaphore release
		 */
<<<<<<< HEAD
		amdgpu_ring_emit_wreg(ring, hub->vm_inv_eng0_sem + eng, 0);
=======
		amdgpu_ring_emit_wreg(ring, hub->vm_inv_eng0_sem +
				      hub->eng_distance * eng, 0);
>>>>>>> d1988041

	return pd_addr;
}

static void gmc_v9_0_emit_pasid_mapping(struct amdgpu_ring *ring, unsigned vmid,
					unsigned pasid)
{
	struct amdgpu_device *adev = ring->adev;
	uint32_t reg;

	/* Do nothing because there's no lut register for mmhub1. */
	if (ring->funcs->vmhub == AMDGPU_MMHUB_1)
		return;

	if (ring->funcs->vmhub == AMDGPU_GFXHUB_0)
		reg = SOC15_REG_OFFSET(OSSSYS, 0, mmIH_VMID_0_LUT) + vmid;
	else
		reg = SOC15_REG_OFFSET(OSSSYS, 0, mmIH_VMID_0_LUT_MM) + vmid;

	amdgpu_ring_emit_wreg(ring, reg, pasid);
}

/*
 * PTE format on VEGA 10:
 * 63:59 reserved
 * 58:57 mtype
 * 56 F
 * 55 L
 * 54 P
 * 53 SW
 * 52 T
 * 50:48 reserved
 * 47:12 4k physical page base address
 * 11:7 fragment
 * 6 write
 * 5 read
 * 4 exe
 * 3 Z
 * 2 snooped
 * 1 system
 * 0 valid
 *
 * PDE format on VEGA 10:
 * 63:59 block fragment size
 * 58:55 reserved
 * 54 P
 * 53:48 reserved
 * 47:6 physical base address of PD or PTE
 * 5:3 reserved
 * 2 C
 * 1 system
 * 0 valid
 */

static uint64_t gmc_v9_0_map_mtype(struct amdgpu_device *adev, uint32_t flags)

{
	switch (flags) {
	case AMDGPU_VM_MTYPE_DEFAULT:
		return AMDGPU_PTE_MTYPE_VG10(MTYPE_NC);
	case AMDGPU_VM_MTYPE_NC:
		return AMDGPU_PTE_MTYPE_VG10(MTYPE_NC);
	case AMDGPU_VM_MTYPE_WC:
		return AMDGPU_PTE_MTYPE_VG10(MTYPE_WC);
	case AMDGPU_VM_MTYPE_RW:
		return AMDGPU_PTE_MTYPE_VG10(MTYPE_RW);
	case AMDGPU_VM_MTYPE_CC:
		return AMDGPU_PTE_MTYPE_VG10(MTYPE_CC);
	case AMDGPU_VM_MTYPE_UC:
		return AMDGPU_PTE_MTYPE_VG10(MTYPE_UC);
	default:
		return AMDGPU_PTE_MTYPE_VG10(MTYPE_NC);
	}
}

static void gmc_v9_0_get_vm_pde(struct amdgpu_device *adev, int level,
				uint64_t *addr, uint64_t *flags)
{
	if (!(*flags & AMDGPU_PDE_PTE) && !(*flags & AMDGPU_PTE_SYSTEM))
		*addr = adev->vm_manager.vram_base_offset + *addr -
			adev->gmc.vram_start;
	BUG_ON(*addr & 0xFFFF00000000003FULL);

	if (!adev->gmc.translate_further)
		return;

	if (level == AMDGPU_VM_PDB1) {
		/* Set the block fragment size */
		if (!(*flags & AMDGPU_PDE_PTE))
			*flags |= AMDGPU_PDE_BFS(0x9);

	} else if (level == AMDGPU_VM_PDB0) {
		if (*flags & AMDGPU_PDE_PTE)
			*flags &= ~AMDGPU_PDE_PTE;
		else
			*flags |= AMDGPU_PTE_TF;
	}
}

static void gmc_v9_0_get_vm_pte(struct amdgpu_device *adev,
				struct amdgpu_bo_va_mapping *mapping,
				uint64_t *flags)
{
	*flags &= ~AMDGPU_PTE_EXECUTABLE;
	*flags |= mapping->flags & AMDGPU_PTE_EXECUTABLE;

	*flags &= ~AMDGPU_PTE_MTYPE_VG10_MASK;
	*flags |= mapping->flags & AMDGPU_PTE_MTYPE_VG10_MASK;

	if (mapping->flags & AMDGPU_PTE_PRT) {
		*flags |= AMDGPU_PTE_PRT;
		*flags &= ~AMDGPU_PTE_VALID;
	}

	if (adev->asic_type == CHIP_ARCTURUS &&
	    !(*flags & AMDGPU_PTE_SYSTEM) &&
	    mapping->bo_va->is_xgmi)
		*flags |= AMDGPU_PTE_SNOOPED;
}

static unsigned gmc_v9_0_get_vbios_fb_size(struct amdgpu_device *adev)
{
	u32 d1vga_control = RREG32_SOC15(DCE, 0, mmD1VGA_CONTROL);
	unsigned size;

	if (REG_GET_FIELD(d1vga_control, D1VGA_CONTROL, D1VGA_MODE_ENABLE)) {
		size = AMDGPU_VBIOS_VGA_ALLOCATION;
	} else {
		u32 viewport;

		switch (adev->asic_type) {
		case CHIP_RAVEN:
		case CHIP_RENOIR:
			viewport = RREG32_SOC15(DCE, 0, mmHUBP0_DCSURF_PRI_VIEWPORT_DIMENSION);
			size = (REG_GET_FIELD(viewport,
					      HUBP0_DCSURF_PRI_VIEWPORT_DIMENSION, PRI_VIEWPORT_HEIGHT) *
				REG_GET_FIELD(viewport,
					      HUBP0_DCSURF_PRI_VIEWPORT_DIMENSION, PRI_VIEWPORT_WIDTH) *
				4);
			break;
		case CHIP_VEGA10:
		case CHIP_VEGA12:
		case CHIP_VEGA20:
		default:
			viewport = RREG32_SOC15(DCE, 0, mmSCL0_VIEWPORT_SIZE);
			size = (REG_GET_FIELD(viewport, SCL0_VIEWPORT_SIZE, VIEWPORT_HEIGHT) *
				REG_GET_FIELD(viewport, SCL0_VIEWPORT_SIZE, VIEWPORT_WIDTH) *
				4);
			break;
		}
	}

	return size;
}

static const struct amdgpu_gmc_funcs gmc_v9_0_gmc_funcs = {
	.flush_gpu_tlb = gmc_v9_0_flush_gpu_tlb,
	.flush_gpu_tlb_pasid = gmc_v9_0_flush_gpu_tlb_pasid,
	.emit_flush_gpu_tlb = gmc_v9_0_emit_flush_gpu_tlb,
	.emit_pasid_mapping = gmc_v9_0_emit_pasid_mapping,
	.map_mtype = gmc_v9_0_map_mtype,
	.get_vm_pde = gmc_v9_0_get_vm_pde,
	.get_vm_pte = gmc_v9_0_get_vm_pte,
	.get_vbios_fb_size = gmc_v9_0_get_vbios_fb_size,
};

static void gmc_v9_0_set_gmc_funcs(struct amdgpu_device *adev)
{
	adev->gmc.gmc_funcs = &gmc_v9_0_gmc_funcs;
}

static void gmc_v9_0_set_umc_funcs(struct amdgpu_device *adev)
{
	switch (adev->asic_type) {
	case CHIP_VEGA10:
		adev->umc.funcs = &umc_v6_0_funcs;
		break;
	case CHIP_VEGA20:
		adev->umc.max_ras_err_cnt_per_query = UMC_V6_1_TOTAL_CHANNEL_NUM;
		adev->umc.channel_inst_num = UMC_V6_1_CHANNEL_INSTANCE_NUM;
		adev->umc.umc_inst_num = UMC_V6_1_UMC_INSTANCE_NUM;
		adev->umc.channel_offs = UMC_V6_1_PER_CHANNEL_OFFSET_VG20;
		adev->umc.channel_idx_tbl = &umc_v6_1_channel_idx_tbl[0][0];
		adev->umc.funcs = &umc_v6_1_funcs;
		break;
	case CHIP_ARCTURUS:
		adev->umc.max_ras_err_cnt_per_query = UMC_V6_1_TOTAL_CHANNEL_NUM;
		adev->umc.channel_inst_num = UMC_V6_1_CHANNEL_INSTANCE_NUM;
		adev->umc.umc_inst_num = UMC_V6_1_UMC_INSTANCE_NUM;
		adev->umc.channel_offs = UMC_V6_1_PER_CHANNEL_OFFSET_ARCT;
		adev->umc.channel_idx_tbl = &umc_v6_1_channel_idx_tbl[0][0];
		adev->umc.funcs = &umc_v6_1_funcs;
		break;
	default:
		break;
	}
}

static void gmc_v9_0_set_mmhub_funcs(struct amdgpu_device *adev)
{
	switch (adev->asic_type) {
	case CHIP_ARCTURUS:
		adev->mmhub.funcs = &mmhub_v9_4_funcs;
		break;
	default:
		adev->mmhub.funcs = &mmhub_v1_0_funcs;
		break;
	}
}

static void gmc_v9_0_set_gfxhub_funcs(struct amdgpu_device *adev)
{
	switch (adev->asic_type) {
	case CHIP_ARCTURUS:
	case CHIP_VEGA20:
		adev->gfxhub.funcs = &gfxhub_v1_1_funcs;
		break;
	default:
		adev->gfxhub.funcs = &gfxhub_v1_0_funcs;
		break;
	}
}

static int gmc_v9_0_early_init(void *handle)
{
	struct amdgpu_device *adev = (struct amdgpu_device *)handle;

	gmc_v9_0_set_gmc_funcs(adev);
	gmc_v9_0_set_irq_funcs(adev);
	gmc_v9_0_set_umc_funcs(adev);
	gmc_v9_0_set_mmhub_funcs(adev);
	gmc_v9_0_set_gfxhub_funcs(adev);

	adev->gmc.shared_aperture_start = 0x2000000000000000ULL;
	adev->gmc.shared_aperture_end =
		adev->gmc.shared_aperture_start + (4ULL << 30) - 1;
	adev->gmc.private_aperture_start = 0x1000000000000000ULL;
	adev->gmc.private_aperture_end =
		adev->gmc.private_aperture_start + (4ULL << 30) - 1;

	return 0;
}

static int gmc_v9_0_late_init(void *handle)
{
	struct amdgpu_device *adev = (struct amdgpu_device *)handle;
	int r;

	amdgpu_bo_late_init(adev);

	r = amdgpu_gmc_allocate_vm_inv_eng(adev);
	if (r)
		return r;

	/*
	 * Workaround performance drop issue with VBIOS enables partial
	 * writes, while disables HBM ECC for vega10.
	 */
	if (!amdgpu_sriov_vf(adev) && (adev->asic_type == CHIP_VEGA10)) {
		if (!(adev->ras_features & (1 << AMDGPU_RAS_BLOCK__UMC))) {
			if (adev->df.funcs->enable_ecc_force_par_wr_rmw)
				adev->df.funcs->enable_ecc_force_par_wr_rmw(adev, false);
		}
	}

	if (adev->mmhub.funcs && adev->mmhub.funcs->reset_ras_error_count)
		adev->mmhub.funcs->reset_ras_error_count(adev);

	r = amdgpu_gmc_ras_late_init(adev);
	if (r)
		return r;

	return amdgpu_irq_get(adev, &adev->gmc.vm_fault, 0);
}

static void gmc_v9_0_vram_gtt_location(struct amdgpu_device *adev,
					struct amdgpu_gmc *mc)
{
	u64 base = 0;

	if (!amdgpu_sriov_vf(adev))
		base = adev->mmhub.funcs->get_fb_location(adev);

	/* add the xgmi offset of the physical node */
	base += adev->gmc.xgmi.physical_node_id * adev->gmc.xgmi.node_segment_size;
	amdgpu_gmc_vram_location(adev, mc, base);
	amdgpu_gmc_gart_location(adev, mc);
	amdgpu_gmc_agp_location(adev, mc);
	/* base offset of vram pages */
	adev->vm_manager.vram_base_offset = adev->gfxhub.funcs->get_mc_fb_offset(adev);

	/* XXX: add the xgmi offset of the physical node? */
	adev->vm_manager.vram_base_offset +=
		adev->gmc.xgmi.physical_node_id * adev->gmc.xgmi.node_segment_size;
}

/**
 * gmc_v9_0_mc_init - initialize the memory controller driver params
 *
 * @adev: amdgpu_device pointer
 *
 * Look up the amount of vram, vram width, and decide how to place
 * vram and gart within the GPU's physical address space.
 * Returns 0 for success.
 */
static int gmc_v9_0_mc_init(struct amdgpu_device *adev)
{
	int r;

	/* size in MB on si */
	adev->gmc.mc_vram_size =
		adev->nbio.funcs->get_memsize(adev) * 1024ULL * 1024ULL;
	adev->gmc.real_vram_size = adev->gmc.mc_vram_size;

	if (!(adev->flags & AMD_IS_APU)) {
		r = amdgpu_device_resize_fb_bar(adev);
		if (r)
			return r;
	}
	adev->gmc.aper_base = pci_resource_start(adev->pdev, 0);
	adev->gmc.aper_size = pci_resource_len(adev->pdev, 0);

#ifdef CONFIG_X86_64
	if (adev->flags & AMD_IS_APU) {
		adev->gmc.aper_base = adev->gfxhub.funcs->get_mc_fb_offset(adev);
		adev->gmc.aper_size = adev->gmc.real_vram_size;
	}
#endif
	/* In case the PCI BAR is larger than the actual amount of vram */
	adev->gmc.visible_vram_size = adev->gmc.aper_size;
	if (adev->gmc.visible_vram_size > adev->gmc.real_vram_size)
		adev->gmc.visible_vram_size = adev->gmc.real_vram_size;

	/* set the gart size */
	if (amdgpu_gart_size == -1) {
		switch (adev->asic_type) {
		case CHIP_VEGA10:  /* all engines support GPUVM */
		case CHIP_VEGA12:  /* all engines support GPUVM */
		case CHIP_VEGA20:
		case CHIP_ARCTURUS:
		default:
			adev->gmc.gart_size = 512ULL << 20;
			break;
		case CHIP_RAVEN:   /* DCE SG support */
		case CHIP_RENOIR:
			adev->gmc.gart_size = 1024ULL << 20;
			break;
		}
	} else {
		adev->gmc.gart_size = (u64)amdgpu_gart_size << 20;
	}

	gmc_v9_0_vram_gtt_location(adev, &adev->gmc);

	return 0;
}

static int gmc_v9_0_gart_init(struct amdgpu_device *adev)
{
	int r;

	if (adev->gart.bo) {
		WARN(1, "VEGA10 PCIE GART already initialized\n");
		return 0;
	}
	/* Initialize common gart structure */
	r = amdgpu_gart_init(adev);
	if (r)
		return r;
	adev->gart.table_size = adev->gart.num_gpu_pages * 8;
	adev->gart.gart_pte_flags = AMDGPU_PTE_MTYPE_VG10(MTYPE_UC) |
				 AMDGPU_PTE_EXECUTABLE;
	return amdgpu_gart_table_vram_alloc(adev);
}

/**
 * gmc_v9_0_save_registers - saves regs
 *
 * @adev: amdgpu_device pointer
 *
 * This saves potential register values that should be
 * restored upon resume
 */
static void gmc_v9_0_save_registers(struct amdgpu_device *adev)
{
	if (adev->asic_type == CHIP_RAVEN)
		adev->gmc.sdpif_register = RREG32_SOC15(DCE, 0, mmDCHUBBUB_SDPIF_MMIO_CNTRL_0);
}

static int gmc_v9_0_sw_init(void *handle)
{
	int r, vram_width = 0, vram_type = 0, vram_vendor = 0;
	struct amdgpu_device *adev = (struct amdgpu_device *)handle;

	adev->gfxhub.funcs->init(adev);

	adev->mmhub.funcs->init(adev);

	spin_lock_init(&adev->gmc.invalidate_lock);

	r = amdgpu_atomfirmware_get_vram_info(adev,
		&vram_width, &vram_type, &vram_vendor);
	if (amdgpu_sriov_vf(adev))
		/* For Vega10 SR-IOV, vram_width can't be read from ATOM as RAVEN,
		 * and DF related registers is not readable, seems hardcord is the
		 * only way to set the correct vram_width
		 */
		adev->gmc.vram_width = 2048;
	else if (amdgpu_emu_mode != 1)
		adev->gmc.vram_width = vram_width;

	if (!adev->gmc.vram_width) {
		int chansize, numchan;

		/* hbm memory channel size */
		if (adev->flags & AMD_IS_APU)
			chansize = 64;
		else
			chansize = 128;

		numchan = adev->df.funcs->get_hbm_channel_number(adev);
		adev->gmc.vram_width = numchan * chansize;
	}

	adev->gmc.vram_type = vram_type;
	adev->gmc.vram_vendor = vram_vendor;
	switch (adev->asic_type) {
	case CHIP_RAVEN:
		adev->num_vmhubs = 2;

		if (adev->rev_id == 0x0 || adev->rev_id == 0x1) {
			amdgpu_vm_adjust_size(adev, 256 * 1024, 9, 3, 48);
		} else {
			/* vm_size is 128TB + 512GB for legacy 3-level page support */
			amdgpu_vm_adjust_size(adev, 128 * 1024 + 512, 9, 2, 48);
			adev->gmc.translate_further =
				adev->vm_manager.num_level > 1;
		}
		break;
	case CHIP_VEGA10:
	case CHIP_VEGA12:
	case CHIP_VEGA20:
	case CHIP_RENOIR:
		adev->num_vmhubs = 2;


		/*
		 * To fulfill 4-level page support,
		 * vm size is 256TB (48bit), maximum size of Vega10,
		 * block size 512 (9bit)
		 */
		/* sriov restrict max_pfn below AMDGPU_GMC_HOLE */
		if (amdgpu_sriov_vf(adev))
			amdgpu_vm_adjust_size(adev, 256 * 1024, 9, 3, 47);
		else
			amdgpu_vm_adjust_size(adev, 256 * 1024, 9, 3, 48);
		break;
	case CHIP_ARCTURUS:
		adev->num_vmhubs = 3;

		/* Keep the vm size same with Vega20 */
		amdgpu_vm_adjust_size(adev, 256 * 1024, 9, 3, 48);
		break;
	default:
		break;
	}

	/* This interrupt is VMC page fault.*/
	r = amdgpu_irq_add_id(adev, SOC15_IH_CLIENTID_VMC, VMC_1_0__SRCID__VM_FAULT,
				&adev->gmc.vm_fault);
	if (r)
		return r;

	if (adev->asic_type == CHIP_ARCTURUS) {
		r = amdgpu_irq_add_id(adev, SOC15_IH_CLIENTID_VMC1, VMC_1_0__SRCID__VM_FAULT,
					&adev->gmc.vm_fault);
		if (r)
			return r;
	}

	r = amdgpu_irq_add_id(adev, SOC15_IH_CLIENTID_UTCL2, UTCL2_1_0__SRCID__FAULT,
				&adev->gmc.vm_fault);

	if (r)
		return r;

	if (!amdgpu_sriov_vf(adev)) {
		/* interrupt sent to DF. */
		r = amdgpu_irq_add_id(adev, SOC15_IH_CLIENTID_DF, 0,
				      &adev->gmc.ecc_irq);
		if (r)
			return r;
	}

	/* Set the internal MC address mask
	 * This is the max address of the GPU's
	 * internal address space.
	 */
	adev->gmc.mc_mask = 0xffffffffffffULL; /* 48 bit MC */

	r = dma_set_mask_and_coherent(adev->dev, DMA_BIT_MASK(44));
	if (r) {
		printk(KERN_WARNING "amdgpu: No suitable DMA available.\n");
		return r;
	}
	adev->need_swiotlb = drm_need_swiotlb(44);

	if (adev->gmc.xgmi.supported) {
		r = adev->gfxhub.funcs->get_xgmi_info(adev);
		if (r)
			return r;
	}

	r = gmc_v9_0_mc_init(adev);
	if (r)
		return r;

	amdgpu_gmc_get_vbios_allocations(adev);

	/* Memory manager */
	r = amdgpu_bo_init(adev);
	if (r)
		return r;

	r = gmc_v9_0_gart_init(adev);
	if (r)
		return r;

	/*
	 * number of VMs
	 * VMID 0 is reserved for System
	 * amdgpu graphics/compute will use VMIDs 1..n-1
	 * amdkfd will use VMIDs n..15
	 *
	 * The first KFD VMID is 8 for GPUs with graphics, 3 for
	 * compute-only GPUs. On compute-only GPUs that leaves 2 VMIDs
	 * for video processing.
	 */
	adev->vm_manager.first_kfd_vmid =
		adev->asic_type == CHIP_ARCTURUS ? 3 : 8;

	amdgpu_vm_manager_init(adev);

	gmc_v9_0_save_registers(adev);

	return 0;
}

static int gmc_v9_0_sw_fini(void *handle)
{
	struct amdgpu_device *adev = (struct amdgpu_device *)handle;

	amdgpu_gmc_ras_fini(adev);
	amdgpu_gem_force_release(adev);
	amdgpu_vm_manager_fini(adev);
	amdgpu_gart_table_vram_free(adev);
	amdgpu_bo_fini(adev);
	amdgpu_gart_fini(adev);

	return 0;
}

static void gmc_v9_0_init_golden_registers(struct amdgpu_device *adev)
{

	switch (adev->asic_type) {
	case CHIP_VEGA10:
		if (amdgpu_sriov_vf(adev))
			break;
		fallthrough;
	case CHIP_VEGA20:
		soc15_program_register_sequence(adev,
						golden_settings_mmhub_1_0_0,
						ARRAY_SIZE(golden_settings_mmhub_1_0_0));
		soc15_program_register_sequence(adev,
						golden_settings_athub_1_0_0,
						ARRAY_SIZE(golden_settings_athub_1_0_0));
		break;
	case CHIP_VEGA12:
		break;
	case CHIP_RAVEN:
		/* TODO for renoir */
		soc15_program_register_sequence(adev,
						golden_settings_athub_1_0_0,
						ARRAY_SIZE(golden_settings_athub_1_0_0));
		break;
	default:
		break;
	}
}

/**
 * gmc_v9_0_restore_registers - restores regs
 *
 * @adev: amdgpu_device pointer
 *
 * This restores register values, saved at suspend.
 */
<<<<<<< HEAD
static void gmc_v9_0_restore_registers(struct amdgpu_device *adev)
{
	if (adev->asic_type == CHIP_RAVEN)
		WREG32(mmDCHUBBUB_SDPIF_MMIO_CNTRL_0, adev->gmc.sdpif_register);
=======
void gmc_v9_0_restore_registers(struct amdgpu_device *adev)
{
	if (adev->asic_type == CHIP_RAVEN) {
		WREG32_SOC15(DCE, 0, mmDCHUBBUB_SDPIF_MMIO_CNTRL_0, adev->gmc.sdpif_register);
		WARN_ON(adev->gmc.sdpif_register !=
			RREG32_SOC15(DCE, 0, mmDCHUBBUB_SDPIF_MMIO_CNTRL_0));
	}
>>>>>>> d1988041
}

/**
 * gmc_v9_0_gart_enable - gart enable
 *
 * @adev: amdgpu_device pointer
 */
static int gmc_v9_0_gart_enable(struct amdgpu_device *adev)
{
	int r;

	if (adev->gart.bo == NULL) {
		dev_err(adev->dev, "No VRAM object for PCIE GART.\n");
		return -EINVAL;
	}
	r = amdgpu_gart_table_vram_pin(adev);
	if (r)
		return r;

	r = adev->gfxhub.funcs->gart_enable(adev);
	if (r)
		return r;

	r = adev->mmhub.funcs->gart_enable(adev);
	if (r)
		return r;

	DRM_INFO("PCIE GART of %uM enabled (table at 0x%016llX).\n",
		 (unsigned)(adev->gmc.gart_size >> 20),
		 (unsigned long long)amdgpu_bo_gpu_offset(adev->gart.bo));
	adev->gart.ready = true;
	return 0;
}

static int gmc_v9_0_hw_init(void *handle)
{
	struct amdgpu_device *adev = (struct amdgpu_device *)handle;
	bool value;
	int r, i;
	u32 tmp;

	/* The sequence of these two function calls matters.*/
	gmc_v9_0_init_golden_registers(adev);

	if (adev->mode_info.num_crtc) {
		if (adev->asic_type != CHIP_ARCTURUS) {
			/* Lockout access through VGA aperture*/
			WREG32_FIELD15(DCE, 0, VGA_HDP_CONTROL, VGA_MEMORY_DISABLE, 1);

			/* disable VGA render */
			WREG32_FIELD15(DCE, 0, VGA_RENDER_CONTROL, VGA_VSTATUS_CNTL, 0);
		}
	}

	amdgpu_device_program_register_sequence(adev,
						golden_settings_vega10_hdp,
						ARRAY_SIZE(golden_settings_vega10_hdp));

	if (adev->mmhub.funcs->update_power_gating)
		adev->mmhub.funcs->update_power_gating(adev, true);

	switch (adev->asic_type) {
	case CHIP_ARCTURUS:
		WREG32_FIELD15(HDP, 0, HDP_MMHUB_CNTL, HDP_MMHUB_GCC, 1);
		break;
	default:
		break;
	}

	WREG32_FIELD15(HDP, 0, HDP_MISC_CNTL, FLUSH_INVALIDATE_CACHE, 1);

	tmp = RREG32_SOC15(HDP, 0, mmHDP_HOST_PATH_CNTL);
	WREG32_SOC15(HDP, 0, mmHDP_HOST_PATH_CNTL, tmp);

	WREG32_SOC15(HDP, 0, mmHDP_NONSURFACE_BASE, (adev->gmc.vram_start >> 8));
	WREG32_SOC15(HDP, 0, mmHDP_NONSURFACE_BASE_HI, (adev->gmc.vram_start >> 40));

	/* After HDP is initialized, flush HDP.*/
	adev->nbio.funcs->hdp_flush(adev, NULL);

	if (amdgpu_vm_fault_stop == AMDGPU_VM_FAULT_STOP_ALWAYS)
		value = false;
	else
		value = true;

	if (!amdgpu_sriov_vf(adev)) {
		adev->gfxhub.funcs->set_fault_enable_default(adev, value);
		adev->mmhub.funcs->set_fault_enable_default(adev, value);
	}
	for (i = 0; i < adev->num_vmhubs; ++i)
		gmc_v9_0_flush_gpu_tlb(adev, 0, i, 0);

	if (adev->umc.funcs && adev->umc.funcs->init_registers)
		adev->umc.funcs->init_registers(adev);

	r = gmc_v9_0_gart_enable(adev);

	return r;
}

/**
 * gmc_v9_0_save_registers - saves regs
 *
 * @adev: amdgpu_device pointer
 *
 * This saves potential register values that should be
 * restored upon resume
 */
static void gmc_v9_0_save_registers(struct amdgpu_device *adev)
{
	if (adev->asic_type == CHIP_RAVEN)
		adev->gmc.sdpif_register = RREG32(mmDCHUBBUB_SDPIF_MMIO_CNTRL_0);
}

/**
 * gmc_v9_0_gart_disable - gart disable
 *
 * @adev: amdgpu_device pointer
 *
 * This disables all VM page table.
 */
static void gmc_v9_0_gart_disable(struct amdgpu_device *adev)
{
	adev->gfxhub.funcs->gart_disable(adev);
	adev->mmhub.funcs->gart_disable(adev);
	amdgpu_gart_table_vram_unpin(adev);
}

static int gmc_v9_0_hw_fini(void *handle)
{
	struct amdgpu_device *adev = (struct amdgpu_device *)handle;

	if (amdgpu_sriov_vf(adev)) {
		/* full access mode, so don't touch any GMC register */
		DRM_DEBUG("For SRIOV client, shouldn't do anything.\n");
		return 0;
	}

	amdgpu_irq_put(adev, &adev->gmc.ecc_irq, 0);
	amdgpu_irq_put(adev, &adev->gmc.vm_fault, 0);
	gmc_v9_0_gart_disable(adev);

	return 0;
}

static int gmc_v9_0_suspend(void *handle)
{
	int r;
	struct amdgpu_device *adev = (struct amdgpu_device *)handle;

	r = gmc_v9_0_hw_fini(adev);
	if (r)
		return r;

	gmc_v9_0_save_registers(adev);

	return 0;
}

static int gmc_v9_0_resume(void *handle)
{
	int r;
	struct amdgpu_device *adev = (struct amdgpu_device *)handle;

	gmc_v9_0_restore_registers(adev);
	r = gmc_v9_0_hw_init(adev);
	if (r)
		return r;

	amdgpu_vmid_reset_all(adev);

	return 0;
}

static bool gmc_v9_0_is_idle(void *handle)
{
	/* MC is always ready in GMC v9.*/
	return true;
}

static int gmc_v9_0_wait_for_idle(void *handle)
{
	/* There is no need to wait for MC idle in GMC v9.*/
	return 0;
}

static int gmc_v9_0_soft_reset(void *handle)
{
	/* XXX for emulation.*/
	return 0;
}

static int gmc_v9_0_set_clockgating_state(void *handle,
					enum amd_clockgating_state state)
{
	struct amdgpu_device *adev = (struct amdgpu_device *)handle;

	adev->mmhub.funcs->set_clockgating(adev, state);

	athub_v1_0_set_clockgating(adev, state);

	return 0;
}

static void gmc_v9_0_get_clockgating_state(void *handle, u32 *flags)
{
	struct amdgpu_device *adev = (struct amdgpu_device *)handle;

	adev->mmhub.funcs->get_clockgating(adev, flags);

	athub_v1_0_get_clockgating(adev, flags);
}

static int gmc_v9_0_set_powergating_state(void *handle,
					enum amd_powergating_state state)
{
	return 0;
}

const struct amd_ip_funcs gmc_v9_0_ip_funcs = {
	.name = "gmc_v9_0",
	.early_init = gmc_v9_0_early_init,
	.late_init = gmc_v9_0_late_init,
	.sw_init = gmc_v9_0_sw_init,
	.sw_fini = gmc_v9_0_sw_fini,
	.hw_init = gmc_v9_0_hw_init,
	.hw_fini = gmc_v9_0_hw_fini,
	.suspend = gmc_v9_0_suspend,
	.resume = gmc_v9_0_resume,
	.is_idle = gmc_v9_0_is_idle,
	.wait_for_idle = gmc_v9_0_wait_for_idle,
	.soft_reset = gmc_v9_0_soft_reset,
	.set_clockgating_state = gmc_v9_0_set_clockgating_state,
	.set_powergating_state = gmc_v9_0_set_powergating_state,
	.get_clockgating_state = gmc_v9_0_get_clockgating_state,
};

const struct amdgpu_ip_block_version gmc_v9_0_ip_block =
{
	.type = AMD_IP_BLOCK_TYPE_GMC,
	.major = 9,
	.minor = 0,
	.rev = 0,
	.funcs = &gmc_v9_0_ip_funcs,
};<|MERGE_RESOLUTION|>--- conflicted
+++ resolved
@@ -683,11 +683,6 @@
 	return ((vmhub == AMDGPU_MMHUB_0 ||
 		 vmhub == AMDGPU_MMHUB_1) &&
 		(!amdgpu_sriov_vf(adev)) &&
-<<<<<<< HEAD
-		(!(adev->asic_type == CHIP_RAVEN &&
-		   adev->rev_id < 0x8 &&
-		   adev->pdev->device == 0x15d8)));
-=======
 		(!(!(adev->apu_flags & AMD_APU_IS_RAVEN2) &&
 		   (adev->apu_flags & AMD_APU_IS_PICASSO))));
 }
@@ -702,7 +697,6 @@
 	*p_pasid = value & ATC_VMID0_PASID_MAPPING__PASID_MASK;
 
 	return !!(value & ATC_VMID0_PASID_MAPPING__VALID_MASK);
->>>>>>> d1988041
 }
 
 /*
@@ -726,19 +720,12 @@
 {
 	bool use_semaphore = gmc_v9_0_use_invalidate_semaphore(adev, vmhub);
 	const unsigned eng = 17;
-<<<<<<< HEAD
-	u32 j, inv_req, tmp;
-=======
 	u32 j, inv_req, inv_req2, tmp;
->>>>>>> d1988041
 	struct amdgpu_vmhub *hub;
 
 	BUG_ON(vmhub >= adev->num_vmhubs);
 
 	hub = &adev->vmhub[vmhub];
-<<<<<<< HEAD
-	inv_req = gmc_v9_0_get_invalidate_req(vmid, flush_type);
-=======
 	if (adev->gmc.xgmi.num_physical_nodes &&
 	    adev->asic_type == CHIP_VEGA20) {
 		/* Vega20+XGMI caches PTEs in TC and TLB. Add a
@@ -753,21 +740,11 @@
 		inv_req = gmc_v9_0_get_invalidate_req(vmid, flush_type);
 		inv_req2 = 0;
 	}
->>>>>>> d1988041
 
 	/* This is necessary for a HW workaround under SRIOV as well
 	 * as GFXOFF under bare metal
 	 */
 	if (adev->gfx.kiq.ring.sched.ready &&
-<<<<<<< HEAD
-			(amdgpu_sriov_runtime(adev) || !amdgpu_sriov_vf(adev)) &&
-			!adev->in_gpu_reset) {
-		uint32_t req = hub->vm_inv_eng0_req + eng;
-		uint32_t ack = hub->vm_inv_eng0_ack + eng;
-
-		amdgpu_virt_kiq_reg_write_reg_wait(adev, req, ack, inv_req,
-				1 << vmid);
-=======
 	    (amdgpu_sriov_runtime(adev) || !amdgpu_sriov_vf(adev)) &&
 	    down_read_trylock(&adev->reset_sem)) {
 		uint32_t req = hub->vm_inv_eng0_req + hub->eng_distance * eng;
@@ -776,37 +753,10 @@
 		amdgpu_virt_kiq_reg_write_reg_wait(adev, req, ack, inv_req,
 						   1 << vmid);
 		up_read(&adev->reset_sem);
->>>>>>> d1988041
 		return;
 	}
 
 	spin_lock(&adev->gmc.invalidate_lock);
-<<<<<<< HEAD
-
-	/*
-	 * It may lose gpuvm invalidate acknowldege state across power-gating
-	 * off cycle, add semaphore acquire before invalidation and semaphore
-	 * release after invalidation to avoid entering power gated state
-	 * to WA the Issue
-	 */
-
-	/* TODO: It needs to continue working on debugging with semaphore for GFXHUB as well. */
-	if (use_semaphore) {
-		for (j = 0; j < adev->usec_timeout; j++) {
-			/* a read return value of 1 means semaphore acuqire */
-			tmp = RREG32_NO_KIQ(hub->vm_inv_eng0_sem + eng);
-			if (tmp & 0x1)
-				break;
-			udelay(1);
-		}
-
-		if (j >= adev->usec_timeout)
-			DRM_ERROR("Timeout waiting for sem acquire in VM flush!\n");
-	}
-
-	WREG32_NO_KIQ(hub->vm_inv_eng0_req + eng, inv_req);
-=======
->>>>>>> d1988041
 
 	/*
 	 * It may lose gpuvm invalidate acknowldege state across power-gating
@@ -830,8 +780,6 @@
 			DRM_ERROR("Timeout waiting for sem acquire in VM flush!\n");
 	}
 
-<<<<<<< HEAD
-=======
 	do {
 		WREG32_NO_KIQ(hub->vm_inv_eng0_req +
 			      hub->eng_distance * eng, inv_req);
@@ -857,19 +805,14 @@
 		inv_req2 = 0;
 	} while (inv_req);
 
->>>>>>> d1988041
 	/* TODO: It needs to continue working on debugging with semaphore for GFXHUB as well. */
 	if (use_semaphore)
 		/*
 		 * add semaphore release after invalidation,
 		 * write with 0 means semaphore release
 		 */
-<<<<<<< HEAD
-		WREG32_NO_KIQ(hub->vm_inv_eng0_sem + eng, 0);
-=======
 		WREG32_NO_KIQ(hub->vm_inv_eng0_sem +
 			      hub->eng_distance * eng, 0);
->>>>>>> d1988041
 
 	spin_unlock(&adev->gmc.invalidate_lock);
 
@@ -986,17 +929,11 @@
 	if (use_semaphore)
 		/* a read return value of 1 means semaphore acuqire */
 		amdgpu_ring_emit_reg_wait(ring,
-<<<<<<< HEAD
-					  hub->vm_inv_eng0_sem + eng, 0x1, 0x1);
-
-	amdgpu_ring_emit_wreg(ring, hub->ctx0_ptb_addr_lo32 + (2 * vmid),
-=======
 					  hub->vm_inv_eng0_sem +
 					  hub->eng_distance * eng, 0x1, 0x1);
 
 	amdgpu_ring_emit_wreg(ring, hub->ctx0_ptb_addr_lo32 +
 			      (hub->ctx_addr_distance * vmid),
->>>>>>> d1988041
 			      lower_32_bits(pd_addr));
 
 	amdgpu_ring_emit_wreg(ring, hub->ctx0_ptb_addr_hi32 +
@@ -1015,12 +952,8 @@
 		 * add semaphore release after invalidation,
 		 * write with 0 means semaphore release
 		 */
-<<<<<<< HEAD
-		amdgpu_ring_emit_wreg(ring, hub->vm_inv_eng0_sem + eng, 0);
-=======
 		amdgpu_ring_emit_wreg(ring, hub->vm_inv_eng0_sem +
 				      hub->eng_distance * eng, 0);
->>>>>>> d1988041
 
 	return pd_addr;
 }
@@ -1619,12 +1552,6 @@
  *
  * This restores register values, saved at suspend.
  */
-<<<<<<< HEAD
-static void gmc_v9_0_restore_registers(struct amdgpu_device *adev)
-{
-	if (adev->asic_type == CHIP_RAVEN)
-		WREG32(mmDCHUBBUB_SDPIF_MMIO_CNTRL_0, adev->gmc.sdpif_register);
-=======
 void gmc_v9_0_restore_registers(struct amdgpu_device *adev)
 {
 	if (adev->asic_type == CHIP_RAVEN) {
@@ -1632,7 +1559,6 @@
 		WARN_ON(adev->gmc.sdpif_register !=
 			RREG32_SOC15(DCE, 0, mmDCHUBBUB_SDPIF_MMIO_CNTRL_0));
 	}
->>>>>>> d1988041
 }
 
 /**
@@ -1734,20 +1660,6 @@
 }
 
 /**
- * gmc_v9_0_save_registers - saves regs
- *
- * @adev: amdgpu_device pointer
- *
- * This saves potential register values that should be
- * restored upon resume
- */
-static void gmc_v9_0_save_registers(struct amdgpu_device *adev)
-{
-	if (adev->asic_type == CHIP_RAVEN)
-		adev->gmc.sdpif_register = RREG32(mmDCHUBBUB_SDPIF_MMIO_CNTRL_0);
-}
-
-/**
  * gmc_v9_0_gart_disable - gart disable
  *
  * @adev: amdgpu_device pointer
@@ -1780,24 +1692,16 @@
 
 static int gmc_v9_0_suspend(void *handle)
 {
+	struct amdgpu_device *adev = (struct amdgpu_device *)handle;
+
+	return gmc_v9_0_hw_fini(adev);
+}
+
+static int gmc_v9_0_resume(void *handle)
+{
 	int r;
 	struct amdgpu_device *adev = (struct amdgpu_device *)handle;
 
-	r = gmc_v9_0_hw_fini(adev);
-	if (r)
-		return r;
-
-	gmc_v9_0_save_registers(adev);
-
-	return 0;
-}
-
-static int gmc_v9_0_resume(void *handle)
-{
-	int r;
-	struct amdgpu_device *adev = (struct amdgpu_device *)handle;
-
-	gmc_v9_0_restore_registers(adev);
 	r = gmc_v9_0_hw_init(adev);
 	if (r)
 		return r;
