/*
 * Copyright 2018 Advanced Micro Devices, Inc.
 *
 * Permission is hereby granted, free of charge, to any person obtaining a
 * copy of this software and associated documentation files (the "Software"),
 * to deal in the Software without restriction, including without limitation
 * the rights to use, copy, modify, merge, publish, distribute, sublicense,
 * and/or sell copies of the Software, and to permit persons to whom the
 * Software is furnished to do so, subject to the following conditions:
 *
 * The above copyright notice and this permission notice shall be included in
 * all copies or substantial portions of the Software.
 *
 * THE SOFTWARE IS PROVIDED "AS IS", WITHOUT WARRANTY OF ANY KIND, EXPRESS OR
 * IMPLIED, INCLUDING BUT NOT LIMITED TO THE WARRANTIES OF MERCHANTABILITY,
 * FITNESS FOR A PARTICULAR PURPOSE AND NONINFRINGEMENT.  IN NO EVENT SHALL
 * THE COPYRIGHT HOLDER(S) OR AUTHOR(S) BE LIABLE FOR ANY CLAIM, DAMAGES OR
 * OTHER LIABILITY, WHETHER IN AN ACTION OF CONTRACT, TORT OR OTHERWISE,
 * ARISING FROM, OUT OF OR IN CONNECTION WITH THE SOFTWARE OR THE USE OR
 * OTHER DEALINGS IN THE SOFTWARE.
 *
 */

#include <linux/firmware.h>

#include "amdgpu.h"
#include "amdgpu_discovery.h"
#include "soc15_hw_ip.h"
#include "discovery.h"

#include "soc15.h"
#include "gfx_v9_0.h"
#include "gmc_v9_0.h"
#include "df_v1_7.h"
#include "df_v3_6.h"
#include "nbio_v6_1.h"
#include "nbio_v7_0.h"
#include "nbio_v7_4.h"
#include "hdp_v4_0.h"
#include "vega10_ih.h"
#include "vega20_ih.h"
#include "sdma_v4_0.h"
#include "uvd_v7_0.h"
#include "vce_v4_0.h"
#include "vcn_v1_0.h"
#include "vcn_v2_5.h"
#include "jpeg_v2_5.h"
#include "smuio_v9_0.h"
#include "gmc_v10_0.h"
#include "gfxhub_v2_0.h"
#include "mmhub_v2_0.h"
#include "nbio_v2_3.h"
#include "nbio_v7_2.h"
#include "hdp_v5_0.h"
#include "nv.h"
#include "navi10_ih.h"
#include "gfx_v10_0.h"
#include "sdma_v5_0.h"
#include "sdma_v5_2.h"
#include "vcn_v2_0.h"
#include "jpeg_v2_0.h"
#include "vcn_v3_0.h"
#include "jpeg_v3_0.h"
#include "amdgpu_vkms.h"
#include "mes_v10_1.h"
#include "smuio_v11_0.h"
#include "smuio_v11_0_6.h"
#include "smuio_v13_0.h"

MODULE_FIRMWARE("amdgpu/ip_discovery.bin");

#define mmRCC_CONFIG_MEMSIZE	0xde3
#define mmMM_INDEX		0x0
#define mmMM_INDEX_HI		0x6
#define mmMM_DATA		0x1

static const char *hw_id_names[HW_ID_MAX] = {
	[MP1_HWID]		= "MP1",
	[MP2_HWID]		= "MP2",
	[THM_HWID]		= "THM",
	[SMUIO_HWID]		= "SMUIO",
	[FUSE_HWID]		= "FUSE",
	[CLKA_HWID]		= "CLKA",
	[PWR_HWID]		= "PWR",
	[GC_HWID]		= "GC",
	[UVD_HWID]		= "UVD",
	[AUDIO_AZ_HWID]		= "AUDIO_AZ",
	[ACP_HWID]		= "ACP",
	[DCI_HWID]		= "DCI",
	[DMU_HWID]		= "DMU",
	[DCO_HWID]		= "DCO",
	[DIO_HWID]		= "DIO",
	[XDMA_HWID]		= "XDMA",
	[DCEAZ_HWID]		= "DCEAZ",
	[DAZ_HWID]		= "DAZ",
	[SDPMUX_HWID]		= "SDPMUX",
	[NTB_HWID]		= "NTB",
	[IOHC_HWID]		= "IOHC",
	[L2IMU_HWID]		= "L2IMU",
	[VCE_HWID]		= "VCE",
	[MMHUB_HWID]		= "MMHUB",
	[ATHUB_HWID]		= "ATHUB",
	[DBGU_NBIO_HWID]	= "DBGU_NBIO",
	[DFX_HWID]		= "DFX",
	[DBGU0_HWID]		= "DBGU0",
	[DBGU1_HWID]		= "DBGU1",
	[OSSSYS_HWID]		= "OSSSYS",
	[HDP_HWID]		= "HDP",
	[SDMA0_HWID]		= "SDMA0",
	[SDMA1_HWID]		= "SDMA1",
	[SDMA2_HWID]		= "SDMA2",
	[SDMA3_HWID]		= "SDMA3",
	[ISP_HWID]		= "ISP",
	[DBGU_IO_HWID]		= "DBGU_IO",
	[DF_HWID]		= "DF",
	[CLKB_HWID]		= "CLKB",
	[FCH_HWID]		= "FCH",
	[DFX_DAP_HWID]		= "DFX_DAP",
	[L1IMU_PCIE_HWID]	= "L1IMU_PCIE",
	[L1IMU_NBIF_HWID]	= "L1IMU_NBIF",
	[L1IMU_IOAGR_HWID]	= "L1IMU_IOAGR",
	[L1IMU3_HWID]		= "L1IMU3",
	[L1IMU4_HWID]		= "L1IMU4",
	[L1IMU5_HWID]		= "L1IMU5",
	[L1IMU6_HWID]		= "L1IMU6",
	[L1IMU7_HWID]		= "L1IMU7",
	[L1IMU8_HWID]		= "L1IMU8",
	[L1IMU9_HWID]		= "L1IMU9",
	[L1IMU10_HWID]		= "L1IMU10",
	[L1IMU11_HWID]		= "L1IMU11",
	[L1IMU12_HWID]		= "L1IMU12",
	[L1IMU13_HWID]		= "L1IMU13",
	[L1IMU14_HWID]		= "L1IMU14",
	[L1IMU15_HWID]		= "L1IMU15",
	[WAFLC_HWID]		= "WAFLC",
	[FCH_USB_PD_HWID]	= "FCH_USB_PD",
	[PCIE_HWID]		= "PCIE",
	[PCS_HWID]		= "PCS",
	[DDCL_HWID]		= "DDCL",
	[SST_HWID]		= "SST",
	[IOAGR_HWID]		= "IOAGR",
	[NBIF_HWID]		= "NBIF",
	[IOAPIC_HWID]		= "IOAPIC",
	[SYSTEMHUB_HWID]	= "SYSTEMHUB",
	[NTBCCP_HWID]		= "NTBCCP",
	[UMC_HWID]		= "UMC",
	[SATA_HWID]		= "SATA",
	[USB_HWID]		= "USB",
	[CCXSEC_HWID]		= "CCXSEC",
	[XGMI_HWID]		= "XGMI",
	[XGBE_HWID]		= "XGBE",
	[MP0_HWID]		= "MP0",
};

static int hw_id_map[MAX_HWIP] = {
	[GC_HWIP]	= GC_HWID,
	[HDP_HWIP]	= HDP_HWID,
	[SDMA0_HWIP]	= SDMA0_HWID,
	[SDMA1_HWIP]	= SDMA1_HWID,
	[SDMA2_HWIP]    = SDMA2_HWID,
	[SDMA3_HWIP]    = SDMA3_HWID,
	[MMHUB_HWIP]	= MMHUB_HWID,
	[ATHUB_HWIP]	= ATHUB_HWID,
	[NBIO_HWIP]	= NBIF_HWID,
	[MP0_HWIP]	= MP0_HWID,
	[MP1_HWIP]	= MP1_HWID,
	[UVD_HWIP]	= UVD_HWID,
	[VCE_HWIP]	= VCE_HWID,
	[DF_HWIP]	= DF_HWID,
	[DCE_HWIP]	= DMU_HWID,
	[OSSSYS_HWIP]	= OSSSYS_HWID,
	[SMUIO_HWIP]	= SMUIO_HWID,
	[PWR_HWIP]	= PWR_HWID,
	[NBIF_HWIP]	= NBIF_HWID,
	[THM_HWIP]	= THM_HWID,
	[CLK_HWIP]	= CLKA_HWID,
	[UMC_HWIP]	= UMC_HWID,
	[XGMI_HWIP]	= XGMI_HWID,
	[DCI_HWIP]	= DCI_HWID,
};

static int amdgpu_discovery_read_binary(struct amdgpu_device *adev, uint8_t *binary)
{
	uint64_t vram_size = (uint64_t)RREG32(mmRCC_CONFIG_MEMSIZE) << 20;
	uint64_t pos = vram_size - DISCOVERY_TMR_OFFSET;

	amdgpu_device_vram_access(adev, pos, (uint32_t *)binary,
				  adev->mman.discovery_tmr_size, false);
	return 0;
}

static uint16_t amdgpu_discovery_calculate_checksum(uint8_t *data, uint32_t size)
{
	uint16_t checksum = 0;
	int i;

	for (i = 0; i < size; i++)
		checksum += data[i];

	return checksum;
}

static inline bool amdgpu_discovery_verify_checksum(uint8_t *data, uint32_t size,
						    uint16_t expected)
{
	return !!(amdgpu_discovery_calculate_checksum(data, size) == expected);
}

static int amdgpu_discovery_init(struct amdgpu_device *adev)
{
	struct table_info *info;
	struct binary_header *bhdr;
	struct ip_discovery_header *ihdr;
	struct gpu_info_header *ghdr;
	const struct firmware *fw;
	uint16_t offset;
	uint16_t size;
	uint16_t checksum;
	int r;

	adev->mman.discovery_tmr_size = DISCOVERY_TMR_SIZE;
	adev->mman.discovery_bin = kzalloc(adev->mman.discovery_tmr_size, GFP_KERNEL);
	if (!adev->mman.discovery_bin)
		return -ENOMEM;

	if (amdgpu_discovery == 2) {
		r = request_firmware(&fw, "amdgpu/ip_discovery.bin", adev->dev);
		if (r)
			goto get_from_vram;
		dev_info(adev->dev, "Using IP discovery from file\n");
		memcpy((u8 *)adev->mman.discovery_bin, (u8 *)fw->data,
		       adev->mman.discovery_tmr_size);
		release_firmware(fw);
	} else {
get_from_vram:
		r = amdgpu_discovery_read_binary(adev, adev->mman.discovery_bin);
		if (r) {
			DRM_ERROR("failed to read ip discovery binary\n");
			goto out;
		}
	}

	bhdr = (struct binary_header *)adev->mman.discovery_bin;

	if (le32_to_cpu(bhdr->binary_signature) != BINARY_SIGNATURE) {
		DRM_ERROR("invalid ip discovery binary signature\n");
		r = -EINVAL;
		goto out;
	}

	offset = offsetof(struct binary_header, binary_checksum) +
		sizeof(bhdr->binary_checksum);
	size = le16_to_cpu(bhdr->binary_size) - offset;
	checksum = le16_to_cpu(bhdr->binary_checksum);

	if (!amdgpu_discovery_verify_checksum(adev->mman.discovery_bin + offset,
					      size, checksum)) {
		DRM_ERROR("invalid ip discovery binary checksum\n");
		r = -EINVAL;
		goto out;
	}

	info = &bhdr->table_list[IP_DISCOVERY];
	offset = le16_to_cpu(info->offset);
	checksum = le16_to_cpu(info->checksum);
	ihdr = (struct ip_discovery_header *)(adev->mman.discovery_bin + offset);

	if (le32_to_cpu(ihdr->signature) != DISCOVERY_TABLE_SIGNATURE) {
		DRM_ERROR("invalid ip discovery data table signature\n");
		r = -EINVAL;
		goto out;
	}

	if (!amdgpu_discovery_verify_checksum(adev->mman.discovery_bin + offset,
					      le16_to_cpu(ihdr->size), checksum)) {
		DRM_ERROR("invalid ip discovery data table checksum\n");
		r = -EINVAL;
		goto out;
	}

	info = &bhdr->table_list[GC];
	offset = le16_to_cpu(info->offset);
	checksum = le16_to_cpu(info->checksum);
	ghdr = (struct gpu_info_header *)(adev->mman.discovery_bin + offset);

	if (!amdgpu_discovery_verify_checksum(adev->mman.discovery_bin + offset,
				              le32_to_cpu(ghdr->size), checksum)) {
		DRM_ERROR("invalid gc data table checksum\n");
		r = -EINVAL;
		goto out;
	}

	return 0;

out:
	kfree(adev->mman.discovery_bin);
	adev->mman.discovery_bin = NULL;

	return r;
}

void amdgpu_discovery_fini(struct amdgpu_device *adev)
{
	kfree(adev->mman.discovery_bin);
	adev->mman.discovery_bin = NULL;
}

static int amdgpu_discovery_validate_ip(const struct ip *ip)
{
	if (ip->number_instance >= HWIP_MAX_INSTANCE) {
		DRM_ERROR("Unexpected number_instance (%d) from ip discovery blob\n",
			  ip->number_instance);
		return -EINVAL;
	}
	if (le16_to_cpu(ip->hw_id) >= HW_ID_MAX) {
		DRM_ERROR("Unexpected hw_id (%d) from ip discovery blob\n",
			  le16_to_cpu(ip->hw_id));
		return -EINVAL;
	}

	return 0;
}

int amdgpu_discovery_reg_base_init(struct amdgpu_device *adev)
{
	struct binary_header *bhdr;
	struct ip_discovery_header *ihdr;
	struct die_header *dhdr;
	struct ip *ip;
	uint16_t die_offset;
	uint16_t ip_offset;
	uint16_t num_dies;
	uint16_t num_ips;
	uint8_t num_base_address;
	int hw_ip;
	int i, j, k;
	int r;

	r = amdgpu_discovery_init(adev);
	if (r) {
		DRM_ERROR("amdgpu_discovery_init failed\n");
		return r;
	}

	bhdr = (struct binary_header *)adev->mman.discovery_bin;
	ihdr = (struct ip_discovery_header *)(adev->mman.discovery_bin +
			le16_to_cpu(bhdr->table_list[IP_DISCOVERY].offset));
	num_dies = le16_to_cpu(ihdr->num_dies);

	DRM_DEBUG("number of dies: %d\n", num_dies);

	for (i = 0; i < num_dies; i++) {
		die_offset = le16_to_cpu(ihdr->die_info[i].die_offset);
		dhdr = (struct die_header *)(adev->mman.discovery_bin + die_offset);
		num_ips = le16_to_cpu(dhdr->num_ips);
		ip_offset = die_offset + sizeof(*dhdr);

		if (le16_to_cpu(dhdr->die_id) != i) {
			DRM_ERROR("invalid die id %d, expected %d\n",
					le16_to_cpu(dhdr->die_id), i);
			return -EINVAL;
		}

		DRM_DEBUG("number of hardware IPs on die%d: %d\n",
				le16_to_cpu(dhdr->die_id), num_ips);

		for (j = 0; j < num_ips; j++) {
			ip = (struct ip *)(adev->mman.discovery_bin + ip_offset);

			if (amdgpu_discovery_validate_ip(ip))
				goto next_ip;

			num_base_address = ip->num_base_address;

			DRM_DEBUG("%s(%d) #%d v%d.%d.%d:\n",
				  hw_id_names[le16_to_cpu(ip->hw_id)],
				  le16_to_cpu(ip->hw_id),
				  ip->number_instance,
				  ip->major, ip->minor,
				  ip->revision);

			if (le16_to_cpu(ip->hw_id) == VCN_HWID)
				adev->vcn.num_vcn_inst++;
			if (le16_to_cpu(ip->hw_id) == SDMA0_HWID ||
			    le16_to_cpu(ip->hw_id) == SDMA1_HWID ||
			    le16_to_cpu(ip->hw_id) == SDMA2_HWID ||
			    le16_to_cpu(ip->hw_id) == SDMA3_HWID)
				adev->sdma.num_instances++;

			for (k = 0; k < num_base_address; k++) {
				/*
				 * convert the endianness of base addresses in place,
				 * so that we don't need to convert them when accessing adev->reg_offset.
				 */
				ip->base_address[k] = le32_to_cpu(ip->base_address[k]);
				DRM_DEBUG("\t0x%08x\n", ip->base_address[k]);
			}

			for (hw_ip = 0; hw_ip < MAX_HWIP; hw_ip++) {
				if (hw_id_map[hw_ip] == le16_to_cpu(ip->hw_id)) {
					DRM_DEBUG("set register base offset for %s\n",
							hw_id_names[le16_to_cpu(ip->hw_id)]);
					adev->reg_offset[hw_ip][ip->number_instance] =
						ip->base_address;
					/* Instance support is somewhat inconsistent.
					 * SDMA is a good example.  Sienna cichlid has 4 total
					 * SDMA instances, each enumerated separately (HWIDs
					 * 42, 43, 68, 69).  Arcturus has 8 total SDMA instances,
					 * but they are enumerated as multiple instances of the
					 * same HWIDs (4x HWID 42, 4x HWID 43).  UMC is another
					 * example.  On most chips there are multiple instances
					 * with the same HWID.
					 */
					adev->ip_versions[hw_ip][ip->number_instance] =
						IP_VERSION(ip->major, ip->minor, ip->revision);
				}
			}

next_ip:
			ip_offset += sizeof(*ip) + 4 * (ip->num_base_address - 1);
		}
	}

	return 0;
}

int amdgpu_discovery_get_ip_version(struct amdgpu_device *adev, int hw_id, int number_instance,
				    int *major, int *minor, int *revision)
{
	struct binary_header *bhdr;
	struct ip_discovery_header *ihdr;
	struct die_header *dhdr;
	struct ip *ip;
	uint16_t die_offset;
	uint16_t ip_offset;
	uint16_t num_dies;
	uint16_t num_ips;
	int i, j;

	if (!adev->mman.discovery_bin) {
		DRM_ERROR("ip discovery uninitialized\n");
		return -EINVAL;
	}

	bhdr = (struct binary_header *)adev->mman.discovery_bin;
	ihdr = (struct ip_discovery_header *)(adev->mman.discovery_bin +
			le16_to_cpu(bhdr->table_list[IP_DISCOVERY].offset));
	num_dies = le16_to_cpu(ihdr->num_dies);

	for (i = 0; i < num_dies; i++) {
		die_offset = le16_to_cpu(ihdr->die_info[i].die_offset);
		dhdr = (struct die_header *)(adev->mman.discovery_bin + die_offset);
		num_ips = le16_to_cpu(dhdr->num_ips);
		ip_offset = die_offset + sizeof(*dhdr);

		for (j = 0; j < num_ips; j++) {
			ip = (struct ip *)(adev->mman.discovery_bin + ip_offset);

			if ((le16_to_cpu(ip->hw_id) == hw_id) && (ip->number_instance == number_instance)) {
				if (major)
					*major = ip->major;
				if (minor)
					*minor = ip->minor;
				if (revision)
					*revision = ip->revision;
				return 0;
			}
			ip_offset += sizeof(*ip) + 4 * (ip->num_base_address - 1);
		}
	}

	return -EINVAL;
}


int amdgpu_discovery_get_vcn_version(struct amdgpu_device *adev, int vcn_instance,
				     int *major, int *minor, int *revision)
{
	return amdgpu_discovery_get_ip_version(adev, VCN_HWID,
					       vcn_instance, major, minor, revision);
}

void amdgpu_discovery_harvest_ip(struct amdgpu_device *adev)
{
	struct binary_header *bhdr;
	struct harvest_table *harvest_info;
	int i, vcn_harvest_count = 0;

	bhdr = (struct binary_header *)adev->mman.discovery_bin;
	harvest_info = (struct harvest_table *)(adev->mman.discovery_bin +
			le16_to_cpu(bhdr->table_list[HARVEST_INFO].offset));

	for (i = 0; i < 32; i++) {
		if (le16_to_cpu(harvest_info->list[i].hw_id) == 0)
			break;

		switch (le16_to_cpu(harvest_info->list[i].hw_id)) {
		case VCN_HWID:
			vcn_harvest_count++;
			if (harvest_info->list[i].number_instance == 0)
				adev->vcn.harvest_config |= AMDGPU_VCN_HARVEST_VCN0;
			else
				adev->vcn.harvest_config |= AMDGPU_VCN_HARVEST_VCN1;
			break;
		case DMU_HWID:
			adev->harvest_ip_mask |= AMD_HARVEST_IP_DMU_MASK;
			break;
		default:
			break;
		}
	}
	/* some IP discovery tables on Navy Flounder don't have this set correctly */
	if ((adev->ip_versions[UVD_HWIP][1] == IP_VERSION(3, 0, 1)) &&
	    (adev->ip_versions[GC_HWIP][0] == IP_VERSION(10, 3, 2)))
		adev->vcn.harvest_config |= AMDGPU_VCN_HARVEST_VCN1;
	if (vcn_harvest_count == adev->vcn.num_vcn_inst) {
		adev->harvest_ip_mask |= AMD_HARVEST_IP_VCN_MASK;
		adev->harvest_ip_mask |= AMD_HARVEST_IP_JPEG_MASK;
	}
	if ((adev->pdev->device == 0x731E &&
	     (adev->pdev->revision == 0xC6 || adev->pdev->revision == 0xC7)) ||
	    (adev->pdev->device == 0x7340 && adev->pdev->revision == 0xC9)  ||
	    (adev->pdev->device == 0x7360 && adev->pdev->revision == 0xC7)) {
		adev->harvest_ip_mask |= AMD_HARVEST_IP_VCN_MASK;
		adev->harvest_ip_mask |= AMD_HARVEST_IP_JPEG_MASK;
	}
}

union gc_info {
	struct gc_info_v1_0 v1;
	struct gc_info_v2_0 v2;
};

int amdgpu_discovery_get_gfx_info(struct amdgpu_device *adev)
{
	struct binary_header *bhdr;
	union gc_info *gc_info;

	if (!adev->mman.discovery_bin) {
		DRM_ERROR("ip discovery uninitialized\n");
		return -EINVAL;
	}

	bhdr = (struct binary_header *)adev->mman.discovery_bin;
	gc_info = (union gc_info *)(adev->mman.discovery_bin +
			le16_to_cpu(bhdr->table_list[GC].offset));
	switch (gc_info->v1.header.version_major) {
	case 1:
		adev->gfx.config.max_shader_engines = le32_to_cpu(gc_info->v1.gc_num_se);
		adev->gfx.config.max_cu_per_sh = 2 * (le32_to_cpu(gc_info->v1.gc_num_wgp0_per_sa) +
						      le32_to_cpu(gc_info->v1.gc_num_wgp1_per_sa));
		adev->gfx.config.max_sh_per_se = le32_to_cpu(gc_info->v1.gc_num_sa_per_se);
		adev->gfx.config.max_backends_per_se = le32_to_cpu(gc_info->v1.gc_num_rb_per_se);
		adev->gfx.config.max_texture_channel_caches = le32_to_cpu(gc_info->v1.gc_num_gl2c);
		adev->gfx.config.max_gprs = le32_to_cpu(gc_info->v1.gc_num_gprs);
		adev->gfx.config.max_gs_threads = le32_to_cpu(gc_info->v1.gc_num_max_gs_thds);
		adev->gfx.config.gs_vgt_table_depth = le32_to_cpu(gc_info->v1.gc_gs_table_depth);
		adev->gfx.config.gs_prim_buffer_depth = le32_to_cpu(gc_info->v1.gc_gsprim_buff_depth);
		adev->gfx.config.double_offchip_lds_buf = le32_to_cpu(gc_info->v1.gc_double_offchip_lds_buffer);
		adev->gfx.cu_info.wave_front_size = le32_to_cpu(gc_info->v1.gc_wave_size);
		adev->gfx.cu_info.max_waves_per_simd = le32_to_cpu(gc_info->v1.gc_max_waves_per_simd);
		adev->gfx.cu_info.max_scratch_slots_per_cu = le32_to_cpu(gc_info->v1.gc_max_scratch_slots_per_cu);
		adev->gfx.cu_info.lds_size = le32_to_cpu(gc_info->v1.gc_lds_size);
		adev->gfx.config.num_sc_per_sh = le32_to_cpu(gc_info->v1.gc_num_sc_per_se) /
			le32_to_cpu(gc_info->v1.gc_num_sa_per_se);
		adev->gfx.config.num_packer_per_sc = le32_to_cpu(gc_info->v1.gc_num_packer_per_sc);
		break;
	case 2:
		adev->gfx.config.max_shader_engines = le32_to_cpu(gc_info->v2.gc_num_se);
		adev->gfx.config.max_cu_per_sh = le32_to_cpu(gc_info->v2.gc_num_cu_per_sh);
		adev->gfx.config.max_sh_per_se = le32_to_cpu(gc_info->v2.gc_num_sh_per_se);
		adev->gfx.config.max_backends_per_se = le32_to_cpu(gc_info->v2.gc_num_rb_per_se);
		adev->gfx.config.max_texture_channel_caches = le32_to_cpu(gc_info->v2.gc_num_tccs);
		adev->gfx.config.max_gprs = le32_to_cpu(gc_info->v2.gc_num_gprs);
		adev->gfx.config.max_gs_threads = le32_to_cpu(gc_info->v2.gc_num_max_gs_thds);
		adev->gfx.config.gs_vgt_table_depth = le32_to_cpu(gc_info->v2.gc_gs_table_depth);
		adev->gfx.config.gs_prim_buffer_depth = le32_to_cpu(gc_info->v2.gc_gsprim_buff_depth);
		adev->gfx.config.double_offchip_lds_buf = le32_to_cpu(gc_info->v2.gc_double_offchip_lds_buffer);
		adev->gfx.cu_info.wave_front_size = le32_to_cpu(gc_info->v2.gc_wave_size);
		adev->gfx.cu_info.max_waves_per_simd = le32_to_cpu(gc_info->v2.gc_max_waves_per_simd);
		adev->gfx.cu_info.max_scratch_slots_per_cu = le32_to_cpu(gc_info->v2.gc_max_scratch_slots_per_cu);
		adev->gfx.cu_info.lds_size = le32_to_cpu(gc_info->v2.gc_lds_size);
		adev->gfx.config.num_sc_per_sh = le32_to_cpu(gc_info->v2.gc_num_sc_per_se) /
			le32_to_cpu(gc_info->v2.gc_num_sh_per_se);
		adev->gfx.config.num_packer_per_sc = le32_to_cpu(gc_info->v2.gc_num_packer_per_sc);
		break;
	default:
		dev_err(adev->dev,
			"Unhandled GC info table %d.%d\n",
			gc_info->v1.header.version_major,
			gc_info->v1.header.version_minor);
		return -EINVAL;
	}
<<<<<<< HEAD
=======
	return 0;
}

static int amdgpu_discovery_set_common_ip_blocks(struct amdgpu_device *adev)
{
	/* what IP to use for this? */
	switch (adev->ip_versions[GC_HWIP][0]) {
	case IP_VERSION(9, 0, 1):
	case IP_VERSION(9, 1, 0):
	case IP_VERSION(9, 2, 1):
	case IP_VERSION(9, 2, 2):
	case IP_VERSION(9, 3, 0):
	case IP_VERSION(9, 4, 0):
	case IP_VERSION(9, 4, 1):
	case IP_VERSION(9, 4, 2):
		amdgpu_device_ip_block_add(adev, &vega10_common_ip_block);
		break;
	case IP_VERSION(10, 1, 10):
	case IP_VERSION(10, 1, 1):
	case IP_VERSION(10, 1, 2):
	case IP_VERSION(10, 1, 3):
	case IP_VERSION(10, 3, 0):
	case IP_VERSION(10, 3, 1):
	case IP_VERSION(10, 3, 2):
	case IP_VERSION(10, 3, 3):
	case IP_VERSION(10, 3, 4):
	case IP_VERSION(10, 3, 5):
		amdgpu_device_ip_block_add(adev, &nv_common_ip_block);
		break;
	default:
		dev_err(adev->dev,
			"Failed to add common ip block(GC_HWIP:0x%x)\n",
			adev->ip_versions[GC_HWIP][0]);
		return -EINVAL;
	}
	return 0;
}

static int amdgpu_discovery_set_gmc_ip_blocks(struct amdgpu_device *adev)
{
	/* use GC or MMHUB IP version */
	switch (adev->ip_versions[GC_HWIP][0]) {
	case IP_VERSION(9, 0, 1):
	case IP_VERSION(9, 1, 0):
	case IP_VERSION(9, 2, 1):
	case IP_VERSION(9, 2, 2):
	case IP_VERSION(9, 3, 0):
	case IP_VERSION(9, 4, 0):
	case IP_VERSION(9, 4, 1):
	case IP_VERSION(9, 4, 2):
		amdgpu_device_ip_block_add(adev, &gmc_v9_0_ip_block);
		break;
	case IP_VERSION(10, 1, 10):
	case IP_VERSION(10, 1, 1):
	case IP_VERSION(10, 1, 2):
	case IP_VERSION(10, 1, 3):
	case IP_VERSION(10, 3, 0):
	case IP_VERSION(10, 3, 1):
	case IP_VERSION(10, 3, 2):
	case IP_VERSION(10, 3, 3):
	case IP_VERSION(10, 3, 4):
	case IP_VERSION(10, 3, 5):
		amdgpu_device_ip_block_add(adev, &gmc_v10_0_ip_block);
		break;
	default:
		dev_err(adev->dev,
			"Failed to add gmc ip block(GC_HWIP:0x%x)\n",
			adev->ip_versions[GC_HWIP][0]);
		return -EINVAL;
	}
	return 0;
}

static int amdgpu_discovery_set_ih_ip_blocks(struct amdgpu_device *adev)
{
	switch (adev->ip_versions[OSSSYS_HWIP][0]) {
	case IP_VERSION(4, 0, 0):
	case IP_VERSION(4, 0, 1):
	case IP_VERSION(4, 1, 0):
	case IP_VERSION(4, 1, 1):
	case IP_VERSION(4, 3, 0):
		amdgpu_device_ip_block_add(adev, &vega10_ih_ip_block);
		break;
	case IP_VERSION(4, 2, 0):
	case IP_VERSION(4, 2, 1):
	case IP_VERSION(4, 4, 0):
		amdgpu_device_ip_block_add(adev, &vega20_ih_ip_block);
		break;
	case IP_VERSION(5, 0, 0):
	case IP_VERSION(5, 0, 1):
	case IP_VERSION(5, 0, 2):
	case IP_VERSION(5, 0, 3):
	case IP_VERSION(5, 2, 0):
	case IP_VERSION(5, 2, 1):
		amdgpu_device_ip_block_add(adev, &navi10_ih_ip_block);
		break;
	default:
		dev_err(adev->dev,
			"Failed to add ih ip block(OSSSYS_HWIP:0x%x)\n",
			adev->ip_versions[OSSSYS_HWIP][0]);
		return -EINVAL;
	}
	return 0;
}

static int amdgpu_discovery_set_psp_ip_blocks(struct amdgpu_device *adev)
{
	switch (adev->ip_versions[MP0_HWIP][0]) {
	case IP_VERSION(9, 0, 0):
		amdgpu_device_ip_block_add(adev, &psp_v3_1_ip_block);
		break;
	case IP_VERSION(10, 0, 0):
	case IP_VERSION(10, 0, 1):
		amdgpu_device_ip_block_add(adev, &psp_v10_0_ip_block);
		break;
	case IP_VERSION(11, 0, 0):
	case IP_VERSION(11, 0, 2):
	case IP_VERSION(11, 0, 4):
	case IP_VERSION(11, 0, 5):
	case IP_VERSION(11, 0, 9):
	case IP_VERSION(11, 0, 7):
	case IP_VERSION(11, 0, 11):
	case IP_VERSION(11, 0, 12):
	case IP_VERSION(11, 0, 13):
	case IP_VERSION(11, 5, 0):
		amdgpu_device_ip_block_add(adev, &psp_v11_0_ip_block);
		break;
	case IP_VERSION(11, 0, 8):
		amdgpu_device_ip_block_add(adev, &psp_v11_0_8_ip_block);
		break;
	case IP_VERSION(11, 0, 3):
	case IP_VERSION(12, 0, 1):
		amdgpu_device_ip_block_add(adev, &psp_v12_0_ip_block);
		break;
	case IP_VERSION(13, 0, 1):
	case IP_VERSION(13, 0, 2):
	case IP_VERSION(13, 0, 3):
		amdgpu_device_ip_block_add(adev, &psp_v13_0_ip_block);
		break;
	default:
		dev_err(adev->dev,
			"Failed to add psp ip block(MP0_HWIP:0x%x)\n",
			adev->ip_versions[MP0_HWIP][0]);
		return -EINVAL;
	}
	return 0;
}

static int amdgpu_discovery_set_smu_ip_blocks(struct amdgpu_device *adev)
{
	switch (adev->ip_versions[MP1_HWIP][0]) {
	case IP_VERSION(9, 0, 0):
	case IP_VERSION(10, 0, 0):
	case IP_VERSION(10, 0, 1):
	case IP_VERSION(11, 0, 2):
		if (adev->asic_type == CHIP_ARCTURUS)
			amdgpu_device_ip_block_add(adev, &smu_v11_0_ip_block);
		else
			amdgpu_device_ip_block_add(adev, &pp_smu_ip_block);
		break;
	case IP_VERSION(11, 0, 0):
	case IP_VERSION(11, 0, 5):
	case IP_VERSION(11, 0, 9):
	case IP_VERSION(11, 0, 7):
	case IP_VERSION(11, 0, 8):
	case IP_VERSION(11, 0, 11):
	case IP_VERSION(11, 0, 12):
	case IP_VERSION(11, 0, 13):
	case IP_VERSION(11, 5, 0):
		amdgpu_device_ip_block_add(adev, &smu_v11_0_ip_block);
		break;
	case IP_VERSION(12, 0, 0):
	case IP_VERSION(12, 0, 1):
		amdgpu_device_ip_block_add(adev, &smu_v12_0_ip_block);
		break;
	case IP_VERSION(13, 0, 1):
	case IP_VERSION(13, 0, 2):
	case IP_VERSION(13, 0, 3):
		amdgpu_device_ip_block_add(adev, &smu_v13_0_ip_block);
		break;
	default:
		dev_err(adev->dev,
			"Failed to add smu ip block(MP1_HWIP:0x%x)\n",
			adev->ip_versions[MP1_HWIP][0]);
		return -EINVAL;
	}
	return 0;
}

static int amdgpu_discovery_set_display_ip_blocks(struct amdgpu_device *adev)
{
	if (adev->enable_virtual_display || amdgpu_sriov_vf(adev)) {
		amdgpu_device_ip_block_add(adev, &amdgpu_vkms_ip_block);
#if defined(CONFIG_DRM_AMD_DC)
	} else if (adev->ip_versions[DCE_HWIP][0]) {
		switch (adev->ip_versions[DCE_HWIP][0]) {
		case IP_VERSION(1, 0, 0):
		case IP_VERSION(1, 0, 1):
		case IP_VERSION(2, 0, 2):
		case IP_VERSION(2, 0, 0):
		case IP_VERSION(2, 0, 3):
		case IP_VERSION(2, 1, 0):
		case IP_VERSION(3, 0, 0):
		case IP_VERSION(3, 0, 2):
		case IP_VERSION(3, 0, 3):
		case IP_VERSION(3, 0, 1):
		case IP_VERSION(3, 1, 2):
		case IP_VERSION(3, 1, 3):
			amdgpu_device_ip_block_add(adev, &dm_ip_block);
			break;
		default:
			dev_err(adev->dev,
				"Failed to add dm ip block(DCE_HWIP:0x%x)\n",
				adev->ip_versions[DCE_HWIP][0]);
			return -EINVAL;
		}
	} else if (adev->ip_versions[DCI_HWIP][0]) {
		switch (adev->ip_versions[DCI_HWIP][0]) {
		case IP_VERSION(12, 0, 0):
		case IP_VERSION(12, 0, 1):
		case IP_VERSION(12, 1, 0):
			amdgpu_device_ip_block_add(adev, &dm_ip_block);
			break;
		default:
			dev_err(adev->dev,
				"Failed to add dm ip block(DCI_HWIP:0x%x)\n",
				adev->ip_versions[DCI_HWIP][0]);
			return -EINVAL;
		}
#endif
	}
	return 0;
}

static int amdgpu_discovery_set_gc_ip_blocks(struct amdgpu_device *adev)
{
	switch (adev->ip_versions[GC_HWIP][0]) {
	case IP_VERSION(9, 0, 1):
	case IP_VERSION(9, 1, 0):
	case IP_VERSION(9, 2, 1):
	case IP_VERSION(9, 2, 2):
	case IP_VERSION(9, 3, 0):
	case IP_VERSION(9, 4, 0):
	case IP_VERSION(9, 4, 1):
	case IP_VERSION(9, 4, 2):
		amdgpu_device_ip_block_add(adev, &gfx_v9_0_ip_block);
		break;
	case IP_VERSION(10, 1, 10):
	case IP_VERSION(10, 1, 2):
	case IP_VERSION(10, 1, 1):
	case IP_VERSION(10, 1, 3):
	case IP_VERSION(10, 3, 0):
	case IP_VERSION(10, 3, 2):
	case IP_VERSION(10, 3, 1):
	case IP_VERSION(10, 3, 4):
	case IP_VERSION(10, 3, 5):
	case IP_VERSION(10, 3, 3):
		amdgpu_device_ip_block_add(adev, &gfx_v10_0_ip_block);
		break;
	default:
		dev_err(adev->dev,
			"Failed to add gfx ip block(GC_HWIP:0x%x)\n",
			adev->ip_versions[GC_HWIP][0]);
		return -EINVAL;
	}
	return 0;
}

static int amdgpu_discovery_set_sdma_ip_blocks(struct amdgpu_device *adev)
{
	switch (adev->ip_versions[SDMA0_HWIP][0]) {
	case IP_VERSION(4, 0, 0):
	case IP_VERSION(4, 0, 1):
	case IP_VERSION(4, 1, 0):
	case IP_VERSION(4, 1, 1):
	case IP_VERSION(4, 1, 2):
	case IP_VERSION(4, 2, 0):
	case IP_VERSION(4, 2, 2):
	case IP_VERSION(4, 4, 0):
		amdgpu_device_ip_block_add(adev, &sdma_v4_0_ip_block);
		break;
	case IP_VERSION(5, 0, 0):
	case IP_VERSION(5, 0, 1):
	case IP_VERSION(5, 0, 2):
	case IP_VERSION(5, 0, 5):
		amdgpu_device_ip_block_add(adev, &sdma_v5_0_ip_block);
		break;
	case IP_VERSION(5, 2, 0):
	case IP_VERSION(5, 2, 2):
	case IP_VERSION(5, 2, 4):
	case IP_VERSION(5, 2, 5):
	case IP_VERSION(5, 2, 3):
	case IP_VERSION(5, 2, 1):
		amdgpu_device_ip_block_add(adev, &sdma_v5_2_ip_block);
		break;
	default:
		dev_err(adev->dev,
			"Failed to add sdma ip block(SDMA0_HWIP:0x%x)\n",
			adev->ip_versions[SDMA0_HWIP][0]);
		return -EINVAL;
	}
>>>>>>> 92b4b594
	return 0;
}

static int amdgpu_discovery_set_mm_ip_blocks(struct amdgpu_device *adev)
{
	if (adev->ip_versions[VCE_HWIP][0]) {
		switch (adev->ip_versions[UVD_HWIP][0]) {
		case IP_VERSION(7, 0, 0):
		case IP_VERSION(7, 2, 0):
			/* UVD is not supported on vega20 SR-IOV */
			if (!(adev->asic_type == CHIP_VEGA20 && amdgpu_sriov_vf(adev)))
				amdgpu_device_ip_block_add(adev, &uvd_v7_0_ip_block);
			break;
		default:
			dev_err(adev->dev,
				"Failed to add uvd v7 ip block(UVD_HWIP:0x%x)\n",
				adev->ip_versions[UVD_HWIP][0]);
			return -EINVAL;
		}
		switch (adev->ip_versions[VCE_HWIP][0]) {
		case IP_VERSION(4, 0, 0):
		case IP_VERSION(4, 1, 0):
			/* VCE is not supported on vega20 SR-IOV */
			if (!(adev->asic_type == CHIP_VEGA20 && amdgpu_sriov_vf(adev)))
				amdgpu_device_ip_block_add(adev, &vce_v4_0_ip_block);
			break;
		default:
			dev_err(adev->dev,
				"Failed to add VCE v4 ip block(VCE_HWIP:0x%x)\n",
				adev->ip_versions[VCE_HWIP][0]);
			return -EINVAL;
		}
	} else {
		switch (adev->ip_versions[UVD_HWIP][0]) {
		case IP_VERSION(1, 0, 0):
		case IP_VERSION(1, 0, 1):
			amdgpu_device_ip_block_add(adev, &vcn_v1_0_ip_block);
			break;
		case IP_VERSION(2, 0, 0):
		case IP_VERSION(2, 0, 2):
		case IP_VERSION(2, 2, 0):
			amdgpu_device_ip_block_add(adev, &vcn_v2_0_ip_block);
			if (!amdgpu_sriov_vf(adev))
				amdgpu_device_ip_block_add(adev, &jpeg_v2_0_ip_block);
			break;
		case IP_VERSION(2, 0, 3):
			break;
		case IP_VERSION(2, 5, 0):
			amdgpu_device_ip_block_add(adev, &vcn_v2_5_ip_block);
			amdgpu_device_ip_block_add(adev, &jpeg_v2_5_ip_block);
			break;
		case IP_VERSION(2, 6, 0):
			amdgpu_device_ip_block_add(adev, &vcn_v2_6_ip_block);
			amdgpu_device_ip_block_add(adev, &jpeg_v2_6_ip_block);
			break;
		case IP_VERSION(3, 0, 0):
		case IP_VERSION(3, 0, 16):
		case IP_VERSION(3, 0, 64):
		case IP_VERSION(3, 1, 1):
		case IP_VERSION(3, 0, 2):
		case IP_VERSION(3, 0, 192):
			amdgpu_device_ip_block_add(adev, &vcn_v3_0_ip_block);
			if (!amdgpu_sriov_vf(adev))
				amdgpu_device_ip_block_add(adev, &jpeg_v3_0_ip_block);
			break;
		case IP_VERSION(3, 0, 33):
			amdgpu_device_ip_block_add(adev, &vcn_v3_0_ip_block);
			break;
		default:
			dev_err(adev->dev,
				"Failed to add vcn/jpeg ip block(UVD_HWIP:0x%x)\n",
				adev->ip_versions[UVD_HWIP][0]);
			return -EINVAL;
		}
	}
	return 0;
}

static int amdgpu_discovery_set_mes_ip_blocks(struct amdgpu_device *adev)
{
	switch (adev->ip_versions[GC_HWIP][0]) {
	case IP_VERSION(10, 1, 10):
	case IP_VERSION(10, 1, 1):
	case IP_VERSION(10, 1, 2):
	case IP_VERSION(10, 1, 3):
	case IP_VERSION(10, 3, 0):
	case IP_VERSION(10, 3, 1):
	case IP_VERSION(10, 3, 2):
	case IP_VERSION(10, 3, 3):
	case IP_VERSION(10, 3, 4):
	case IP_VERSION(10, 3, 5):
		amdgpu_device_ip_block_add(adev, &mes_v10_1_ip_block);
		break;
	default:
		break;;
	}
	return 0;
}

int amdgpu_discovery_set_ip_blocks(struct amdgpu_device *adev)
{
	int r;

	switch (adev->asic_type) {
	case CHIP_VEGA10:
		vega10_reg_base_init(adev);
		adev->sdma.num_instances = 2;
		adev->ip_versions[MMHUB_HWIP][0] = IP_VERSION(9, 0, 0);
		adev->ip_versions[ATHUB_HWIP][0] = IP_VERSION(9, 0, 0);
		adev->ip_versions[OSSSYS_HWIP][0] = IP_VERSION(4, 0, 0);
		adev->ip_versions[HDP_HWIP][0] = IP_VERSION(4, 0, 0);
		adev->ip_versions[SDMA0_HWIP][0] = IP_VERSION(4, 0, 0);
		adev->ip_versions[SDMA1_HWIP][0] = IP_VERSION(4, 0, 0);
		adev->ip_versions[DF_HWIP][0] = IP_VERSION(2, 1, 0);
		adev->ip_versions[NBIO_HWIP][0] = IP_VERSION(6, 1, 0);
		adev->ip_versions[UMC_HWIP][0] = IP_VERSION(6, 0, 0);
		adev->ip_versions[MP0_HWIP][0] = IP_VERSION(9, 0, 0);
		adev->ip_versions[MP1_HWIP][0] = IP_VERSION(9, 0, 0);
		adev->ip_versions[THM_HWIP][0] = IP_VERSION(9, 0, 0);
		adev->ip_versions[SMUIO_HWIP][0] = IP_VERSION(9, 0, 0);
		adev->ip_versions[GC_HWIP][0] = IP_VERSION(9, 0, 1);
		adev->ip_versions[UVD_HWIP][0] = IP_VERSION(7, 0, 0);
		adev->ip_versions[VCE_HWIP][0] = IP_VERSION(4, 0, 0);
		adev->ip_versions[DCI_HWIP][0] = IP_VERSION(12, 0, 0);
		break;
	case CHIP_VEGA12:
		vega10_reg_base_init(adev);
		adev->sdma.num_instances = 2;
		adev->ip_versions[MMHUB_HWIP][0] = IP_VERSION(9, 3, 0);
		adev->ip_versions[ATHUB_HWIP][0] = IP_VERSION(9, 3, 0);
		adev->ip_versions[OSSSYS_HWIP][0] = IP_VERSION(4, 0, 1);
		adev->ip_versions[HDP_HWIP][0] = IP_VERSION(4, 0, 1);
		adev->ip_versions[SDMA0_HWIP][0] = IP_VERSION(4, 0, 1);
		adev->ip_versions[SDMA1_HWIP][0] = IP_VERSION(4, 0, 1);
		adev->ip_versions[DF_HWIP][0] = IP_VERSION(2, 5, 0);
		adev->ip_versions[NBIO_HWIP][0] = IP_VERSION(6, 2, 0);
		adev->ip_versions[UMC_HWIP][0] = IP_VERSION(6, 1, 0);
		adev->ip_versions[MP0_HWIP][0] = IP_VERSION(9, 0, 0);
		adev->ip_versions[MP1_HWIP][0] = IP_VERSION(9, 0, 0);
		adev->ip_versions[THM_HWIP][0] = IP_VERSION(9, 0, 0);
		adev->ip_versions[SMUIO_HWIP][0] = IP_VERSION(9, 0, 1);
		adev->ip_versions[GC_HWIP][0] = IP_VERSION(9, 2, 1);
		adev->ip_versions[UVD_HWIP][0] = IP_VERSION(7, 0, 0);
		adev->ip_versions[VCE_HWIP][0] = IP_VERSION(4, 0, 0);
		adev->ip_versions[DCI_HWIP][0] = IP_VERSION(12, 0, 1);
		break;
	case CHIP_RAVEN:
		vega10_reg_base_init(adev);
		adev->sdma.num_instances = 1;
		adev->vcn.num_vcn_inst = 1;
		if (adev->apu_flags & AMD_APU_IS_RAVEN2) {
			adev->ip_versions[MMHUB_HWIP][0] = IP_VERSION(9, 2, 0);
			adev->ip_versions[ATHUB_HWIP][0] = IP_VERSION(9, 2, 0);
			adev->ip_versions[OSSSYS_HWIP][0] = IP_VERSION(4, 1, 1);
			adev->ip_versions[HDP_HWIP][0] = IP_VERSION(4, 1, 1);
			adev->ip_versions[SDMA0_HWIP][0] = IP_VERSION(4, 1, 1);
			adev->ip_versions[DF_HWIP][0] = IP_VERSION(2, 1, 1);
			adev->ip_versions[NBIO_HWIP][0] = IP_VERSION(7, 0, 1);
			adev->ip_versions[UMC_HWIP][0] = IP_VERSION(7, 5, 0);
			adev->ip_versions[MP0_HWIP][0] = IP_VERSION(10, 0, 1);
			adev->ip_versions[MP1_HWIP][0] = IP_VERSION(10, 0, 1);
			adev->ip_versions[THM_HWIP][0] = IP_VERSION(10, 1, 0);
			adev->ip_versions[SMUIO_HWIP][0] = IP_VERSION(10, 0, 1);
			adev->ip_versions[GC_HWIP][0] = IP_VERSION(9, 2, 2);
			adev->ip_versions[UVD_HWIP][0] = IP_VERSION(1, 0, 1);
			adev->ip_versions[DCE_HWIP][0] = IP_VERSION(1, 0, 1);
		} else {
			adev->ip_versions[MMHUB_HWIP][0] = IP_VERSION(9, 1, 0);
			adev->ip_versions[ATHUB_HWIP][0] = IP_VERSION(9, 1, 0);
			adev->ip_versions[OSSSYS_HWIP][0] = IP_VERSION(4, 1, 0);
			adev->ip_versions[HDP_HWIP][0] = IP_VERSION(4, 1, 0);
			adev->ip_versions[SDMA0_HWIP][0] = IP_VERSION(4, 1, 0);
			adev->ip_versions[DF_HWIP][0] = IP_VERSION(2, 1, 0);
			adev->ip_versions[NBIO_HWIP][0] = IP_VERSION(7, 0, 0);
			adev->ip_versions[UMC_HWIP][0] = IP_VERSION(7, 0, 0);
			adev->ip_versions[MP0_HWIP][0] = IP_VERSION(10, 0, 0);
			adev->ip_versions[MP1_HWIP][0] = IP_VERSION(10, 0, 0);
			adev->ip_versions[THM_HWIP][0] = IP_VERSION(10, 0, 0);
			adev->ip_versions[SMUIO_HWIP][0] = IP_VERSION(10, 0, 0);
			adev->ip_versions[GC_HWIP][0] = IP_VERSION(9, 1, 0);
			adev->ip_versions[UVD_HWIP][0] = IP_VERSION(1, 0, 0);
			adev->ip_versions[DCE_HWIP][0] = IP_VERSION(1, 0, 0);
		}
		break;
	case CHIP_VEGA20:
		vega20_reg_base_init(adev);
		adev->sdma.num_instances = 2;
		adev->ip_versions[MMHUB_HWIP][0] = IP_VERSION(9, 4, 0);
		adev->ip_versions[ATHUB_HWIP][0] = IP_VERSION(9, 4, 0);
		adev->ip_versions[OSSSYS_HWIP][0] = IP_VERSION(4, 2, 0);
		adev->ip_versions[HDP_HWIP][0] = IP_VERSION(4, 2, 0);
		adev->ip_versions[SDMA0_HWIP][0] = IP_VERSION(4, 2, 0);
		adev->ip_versions[SDMA1_HWIP][0] = IP_VERSION(4, 2, 0);
		adev->ip_versions[DF_HWIP][0] = IP_VERSION(3, 6, 0);
		adev->ip_versions[NBIO_HWIP][0] = IP_VERSION(7, 4, 0);
		adev->ip_versions[UMC_HWIP][0] = IP_VERSION(6, 1, 1);
		adev->ip_versions[MP0_HWIP][0] = IP_VERSION(11, 0, 2);
		adev->ip_versions[MP1_HWIP][0] = IP_VERSION(11, 0, 2);
		adev->ip_versions[THM_HWIP][0] = IP_VERSION(11, 0, 2);
		adev->ip_versions[SMUIO_HWIP][0] = IP_VERSION(11, 0, 2);
		adev->ip_versions[GC_HWIP][0] = IP_VERSION(9, 4, 0);
		adev->ip_versions[UVD_HWIP][0] = IP_VERSION(7, 2, 0);
		adev->ip_versions[UVD_HWIP][1] = IP_VERSION(7, 2, 0);
		adev->ip_versions[VCE_HWIP][0] = IP_VERSION(4, 1, 0);
		adev->ip_versions[DCI_HWIP][0] = IP_VERSION(12, 1, 0);
		break;
	case CHIP_ARCTURUS:
		arct_reg_base_init(adev);
		adev->sdma.num_instances = 8;
		adev->vcn.num_vcn_inst = 2;
		adev->ip_versions[MMHUB_HWIP][0] = IP_VERSION(9, 4, 1);
		adev->ip_versions[ATHUB_HWIP][0] = IP_VERSION(9, 4, 1);
		adev->ip_versions[OSSSYS_HWIP][0] = IP_VERSION(4, 2, 1);
		adev->ip_versions[HDP_HWIP][0] = IP_VERSION(4, 2, 1);
		adev->ip_versions[SDMA0_HWIP][0] = IP_VERSION(4, 2, 2);
		adev->ip_versions[SDMA1_HWIP][0] = IP_VERSION(4, 2, 2);
		adev->ip_versions[SDMA1_HWIP][1] = IP_VERSION(4, 2, 2);
		adev->ip_versions[SDMA1_HWIP][2] = IP_VERSION(4, 2, 2);
		adev->ip_versions[SDMA1_HWIP][3] = IP_VERSION(4, 2, 2);
		adev->ip_versions[SDMA1_HWIP][4] = IP_VERSION(4, 2, 2);
		adev->ip_versions[SDMA1_HWIP][5] = IP_VERSION(4, 2, 2);
		adev->ip_versions[SDMA1_HWIP][6] = IP_VERSION(4, 2, 2);
		adev->ip_versions[DF_HWIP][0] = IP_VERSION(3, 6, 1);
		adev->ip_versions[NBIO_HWIP][0] = IP_VERSION(7, 4, 1);
		adev->ip_versions[UMC_HWIP][0] = IP_VERSION(6, 1, 2);
		adev->ip_versions[MP0_HWIP][0] = IP_VERSION(11, 0, 4);
		adev->ip_versions[MP1_HWIP][0] = IP_VERSION(11, 0, 2);
		adev->ip_versions[THM_HWIP][0] = IP_VERSION(11, 0, 3);
		adev->ip_versions[SMUIO_HWIP][0] = IP_VERSION(11, 0, 3);
		adev->ip_versions[GC_HWIP][0] = IP_VERSION(9, 4, 1);
		adev->ip_versions[UVD_HWIP][0] = IP_VERSION(2, 5, 0);
		adev->ip_versions[UVD_HWIP][1] = IP_VERSION(2, 5, 0);
		break;
	case CHIP_ALDEBARAN:
		aldebaran_reg_base_init(adev);
		adev->sdma.num_instances = 5;
		adev->vcn.num_vcn_inst = 2;
		adev->ip_versions[MMHUB_HWIP][0] = IP_VERSION(9, 4, 2);
		adev->ip_versions[ATHUB_HWIP][0] = IP_VERSION(9, 4, 2);
		adev->ip_versions[OSSSYS_HWIP][0] = IP_VERSION(4, 4, 0);
		adev->ip_versions[HDP_HWIP][0] = IP_VERSION(4, 4, 0);
		adev->ip_versions[SDMA0_HWIP][0] = IP_VERSION(4, 4, 0);
		adev->ip_versions[SDMA0_HWIP][1] = IP_VERSION(4, 4, 0);
		adev->ip_versions[SDMA0_HWIP][2] = IP_VERSION(4, 4, 0);
		adev->ip_versions[SDMA0_HWIP][3] = IP_VERSION(4, 4, 0);
		adev->ip_versions[SDMA0_HWIP][4] = IP_VERSION(4, 4, 0);
		adev->ip_versions[DF_HWIP][0] = IP_VERSION(3, 6, 2);
		adev->ip_versions[NBIO_HWIP][0] = IP_VERSION(7, 4, 4);
		adev->ip_versions[UMC_HWIP][0] = IP_VERSION(6, 7, 0);
		adev->ip_versions[MP0_HWIP][0] = IP_VERSION(13, 0, 2);
		adev->ip_versions[MP1_HWIP][0] = IP_VERSION(13, 0, 2);
		adev->ip_versions[THM_HWIP][0] = IP_VERSION(13, 0, 2);
		adev->ip_versions[SMUIO_HWIP][0] = IP_VERSION(13, 0, 2);
		adev->ip_versions[GC_HWIP][0] = IP_VERSION(9, 4, 2);
		adev->ip_versions[UVD_HWIP][0] = IP_VERSION(2, 6, 0);
		adev->ip_versions[UVD_HWIP][1] = IP_VERSION(2, 6, 0);
		adev->ip_versions[XGMI_HWIP][0] = IP_VERSION(6, 1, 0);
		break;
	default:
		r = amdgpu_discovery_reg_base_init(adev);
		if (r)
			return -EINVAL;

		amdgpu_discovery_harvest_ip(adev);

		if (!adev->mman.discovery_bin) {
			DRM_ERROR("ip discovery uninitialized\n");
			return -EINVAL;
		}
		break;
	}

	switch (adev->ip_versions[GC_HWIP][0]) {
	case IP_VERSION(9, 0, 1):
	case IP_VERSION(9, 2, 1):
	case IP_VERSION(9, 4, 0):
	case IP_VERSION(9, 4, 1):
	case IP_VERSION(9, 4, 2):
		adev->family = AMDGPU_FAMILY_AI;
		break;
	case IP_VERSION(9, 1, 0):
	case IP_VERSION(9, 2, 2):
	case IP_VERSION(9, 3, 0):
		adev->family = AMDGPU_FAMILY_RV;
		break;
	case IP_VERSION(10, 1, 10):
	case IP_VERSION(10, 1, 1):
	case IP_VERSION(10, 1, 2):
	case IP_VERSION(10, 1, 3):
	case IP_VERSION(10, 3, 0):
	case IP_VERSION(10, 3, 2):
	case IP_VERSION(10, 3, 4):
	case IP_VERSION(10, 3, 5):
		adev->family = AMDGPU_FAMILY_NV;
		break;
	case IP_VERSION(10, 3, 1):
		adev->family = AMDGPU_FAMILY_VGH;
		break;
	case IP_VERSION(10, 3, 3):
		adev->family = AMDGPU_FAMILY_YC;
		break;
	default:
		return -EINVAL;
	}

	if (adev->ip_versions[XGMI_HWIP][0] == IP_VERSION(4, 8, 0))
		adev->gmc.xgmi.supported = true;

	/* set NBIO version */
	switch (adev->ip_versions[NBIO_HWIP][0]) {
	case IP_VERSION(6, 1, 0):
	case IP_VERSION(6, 2, 0):
		adev->nbio.funcs = &nbio_v6_1_funcs;
		adev->nbio.hdp_flush_reg = &nbio_v6_1_hdp_flush_reg;
		break;
	case IP_VERSION(7, 0, 0):
	case IP_VERSION(7, 0, 1):
	case IP_VERSION(2, 5, 0):
		adev->nbio.funcs = &nbio_v7_0_funcs;
		adev->nbio.hdp_flush_reg = &nbio_v7_0_hdp_flush_reg;
		break;
	case IP_VERSION(7, 4, 0):
	case IP_VERSION(7, 4, 1):
		adev->nbio.funcs = &nbio_v7_4_funcs;
		adev->nbio.hdp_flush_reg = &nbio_v7_4_hdp_flush_reg;
		break;
	case IP_VERSION(7, 4, 4):
		adev->nbio.funcs = &nbio_v7_4_funcs;
		adev->nbio.hdp_flush_reg = &nbio_v7_4_hdp_flush_reg_ald;
		break;
	case IP_VERSION(7, 2, 0):
	case IP_VERSION(7, 2, 1):
	case IP_VERSION(7, 5, 0):
		adev->nbio.funcs = &nbio_v7_2_funcs;
		adev->nbio.hdp_flush_reg = &nbio_v7_2_hdp_flush_reg;
		break;
	case IP_VERSION(2, 1, 1):
	case IP_VERSION(2, 3, 0):
	case IP_VERSION(2, 3, 1):
	case IP_VERSION(2, 3, 2):
		adev->nbio.funcs = &nbio_v2_3_funcs;
		adev->nbio.hdp_flush_reg = &nbio_v2_3_hdp_flush_reg;
		break;
	case IP_VERSION(3, 3, 0):
	case IP_VERSION(3, 3, 1):
	case IP_VERSION(3, 3, 2):
	case IP_VERSION(3, 3, 3):
		adev->nbio.funcs = &nbio_v2_3_funcs;
		adev->nbio.hdp_flush_reg = &nbio_v2_3_hdp_flush_reg_sc;
		break;
	default:
		break;
	}

	switch (adev->ip_versions[HDP_HWIP][0]) {
	case IP_VERSION(4, 0, 0):
	case IP_VERSION(4, 0, 1):
	case IP_VERSION(4, 1, 0):
	case IP_VERSION(4, 1, 1):
	case IP_VERSION(4, 1, 2):
	case IP_VERSION(4, 2, 0):
	case IP_VERSION(4, 2, 1):
	case IP_VERSION(4, 4, 0):
		adev->hdp.funcs = &hdp_v4_0_funcs;
		break;
	case IP_VERSION(5, 0, 0):
	case IP_VERSION(5, 0, 1):
	case IP_VERSION(5, 0, 2):
	case IP_VERSION(5, 0, 3):
	case IP_VERSION(5, 0, 4):
	case IP_VERSION(5, 2, 0):
		adev->hdp.funcs = &hdp_v5_0_funcs;
		break;
	default:
		break;
	}

	switch (adev->ip_versions[DF_HWIP][0]) {
	case IP_VERSION(3, 6, 0):
	case IP_VERSION(3, 6, 1):
	case IP_VERSION(3, 6, 2):
		adev->df.funcs = &df_v3_6_funcs;
		break;
	case IP_VERSION(2, 1, 0):
	case IP_VERSION(2, 1, 1):
	case IP_VERSION(2, 5, 0):
	case IP_VERSION(3, 5, 1):
	case IP_VERSION(3, 5, 2):
		adev->df.funcs = &df_v1_7_funcs;
		break;
	default:
		break;
	}

	switch (adev->ip_versions[SMUIO_HWIP][0]) {
	case IP_VERSION(9, 0, 0):
	case IP_VERSION(9, 0, 1):
	case IP_VERSION(10, 0, 0):
	case IP_VERSION(10, 0, 1):
	case IP_VERSION(10, 0, 2):
		adev->smuio.funcs = &smuio_v9_0_funcs;
		break;
	case IP_VERSION(11, 0, 0):
	case IP_VERSION(11, 0, 2):
	case IP_VERSION(11, 0, 3):
	case IP_VERSION(11, 0, 4):
	case IP_VERSION(11, 0, 7):
	case IP_VERSION(11, 0, 8):
		adev->smuio.funcs = &smuio_v11_0_funcs;
		break;
	case IP_VERSION(11, 0, 6):
	case IP_VERSION(11, 0, 10):
	case IP_VERSION(11, 0, 11):
	case IP_VERSION(11, 5, 0):
	case IP_VERSION(13, 0, 1):
		adev->smuio.funcs = &smuio_v11_0_6_funcs;
		break;
	case IP_VERSION(13, 0, 2):
		adev->smuio.funcs = &smuio_v13_0_funcs;
		break;
	default:
		break;
	}

	r = amdgpu_discovery_set_common_ip_blocks(adev);
	if (r)
		return r;

	r = amdgpu_discovery_set_gmc_ip_blocks(adev);
	if (r)
		return r;

	/* For SR-IOV, PSP needs to be initialized before IH */
	if (amdgpu_sriov_vf(adev)) {
		r = amdgpu_discovery_set_psp_ip_blocks(adev);
		if (r)
			return r;
		r = amdgpu_discovery_set_ih_ip_blocks(adev);
		if (r)
			return r;
	} else {
		r = amdgpu_discovery_set_ih_ip_blocks(adev);
		if (r)
			return r;

		if (likely(adev->firmware.load_type == AMDGPU_FW_LOAD_PSP)) {
			r = amdgpu_discovery_set_psp_ip_blocks(adev);
			if (r)
				return r;
		}
	}

	if (likely(adev->firmware.load_type == AMDGPU_FW_LOAD_PSP)) {
		r = amdgpu_discovery_set_smu_ip_blocks(adev);
		if (r)
			return r;
	}

	r = amdgpu_discovery_set_display_ip_blocks(adev);
	if (r)
		return r;

	r = amdgpu_discovery_set_gc_ip_blocks(adev);
	if (r)
		return r;

	r = amdgpu_discovery_set_sdma_ip_blocks(adev);
	if (r)
		return r;

	if (adev->firmware.load_type == AMDGPU_FW_LOAD_DIRECT &&
	    !amdgpu_sriov_vf(adev)) {
		r = amdgpu_discovery_set_smu_ip_blocks(adev);
		if (r)
			return r;
	}

	r = amdgpu_discovery_set_mm_ip_blocks(adev);
	if (r)
		return r;

	if (adev->enable_mes) {
		r = amdgpu_discovery_set_mes_ip_blocks(adev);
		if (r)
			return r;
	}

	return 0;
}
<|MERGE_RESOLUTION|>--- conflicted
+++ resolved
@@ -591,8 +591,6 @@
 			gc_info->v1.header.version_minor);
 		return -EINVAL;
 	}
-<<<<<<< HEAD
-=======
 	return 0;
 }
 
@@ -894,7 +892,6 @@
 			adev->ip_versions[SDMA0_HWIP][0]);
 		return -EINVAL;
 	}
->>>>>>> 92b4b594
 	return 0;
 }
 
