--- conflicted
+++ resolved
@@ -297,11 +297,7 @@
 		ret = PTR_ERR(ctx->pwm);
 
 		if (ret != -EPROBE_DEFER)
-<<<<<<< HEAD
-			dev_err(&pdev->dev, "Could not get PWM: %d\n", ret);
-=======
 			dev_err(dev, "Could not get PWM: %d\n", ret);
->>>>>>> f7688b48
 
 		return ret;
 	}
@@ -374,7 +370,7 @@
 
 	ret = pwm_fan_of_get_cooling_data(dev, ctx);
 	if (ret)
-		goto err_pwm_disable;
+		return ret;
 
 	ctx->pwm_fan_state = ctx->pwm_fan_max_state;
 	if (IS_ENABLED(CONFIG_THERMAL)) {
@@ -411,8 +407,6 @@
 		pwm_disable(ctx->pwm);
 	}
 
-<<<<<<< HEAD
-=======
 	if (ctx->reg_en) {
 		ret = regulator_disable(ctx->reg_en);
 		if (ret) {
@@ -421,7 +415,6 @@
 		}
 	}
 
->>>>>>> f7688b48
 	return 0;
 }
 
