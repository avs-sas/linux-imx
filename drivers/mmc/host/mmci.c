/*
 *  linux/drivers/mmc/host/mmci.c - ARM PrimeCell MMCI PL180/1 driver
 *
 *  Copyright (C) 2003 Deep Blue Solutions, Ltd, All Rights Reserved.
 *  Copyright (C) 2010 ST-Ericsson SA
 *
 * This program is free software; you can redistribute it and/or modify
 * it under the terms of the GNU General Public License version 2 as
 * published by the Free Software Foundation.
 */
#include <linux/module.h>
#include <linux/moduleparam.h>
#include <linux/init.h>
#include <linux/ioport.h>
#include <linux/device.h>
#include <linux/interrupt.h>
#include <linux/kernel.h>
#include <linux/delay.h>
#include <linux/err.h>
#include <linux/highmem.h>
#include <linux/log2.h>
#include <linux/mmc/host.h>
#include <linux/mmc/card.h>
#include <linux/amba/bus.h>
#include <linux/clk.h>
#include <linux/scatterlist.h>
#include <linux/gpio.h>
#include <linux/regulator/consumer.h>
#include <linux/dmaengine.h>
#include <linux/dma-mapping.h>
#include <linux/amba/mmci.h>

#include <asm/div64.h>
#include <asm/io.h>
#include <asm/sizes.h>

#include "mmci.h"

#define DRIVER_NAME "mmci-pl18x"

static unsigned int fmax = 515633;

/**
 * struct variant_data - MMCI variant-specific quirks
 * @clkreg: default value for MCICLOCK register
 * @clkreg_enable: enable value for MMCICLOCK register
 * @datalength_bits: number of bits in the MMCIDATALENGTH register
 * @fifosize: number of bytes that can be written when MMCI_TXFIFOEMPTY
 *	      is asserted (likewise for RX)
 * @fifohalfsize: number of bytes that can be written when MCI_TXFIFOHALFEMPTY
 *		  is asserted (likewise for RX)
 * @sdio: variant supports SDIO
 * @st_clkdiv: true if using a ST-specific clock divider algorithm
 * @blksz_datactrl16: true if Block size is at b16..b30 position in datactrl register
 */
struct variant_data {
	unsigned int		clkreg;
	unsigned int		clkreg_enable;
	unsigned int		datalength_bits;
	unsigned int		fifosize;
	unsigned int		fifohalfsize;
	bool			sdio;
	bool			st_clkdiv;
	bool			blksz_datactrl16;
};

static struct variant_data variant_arm = {
	.fifosize		= 16 * 4,
	.fifohalfsize		= 8 * 4,
	.datalength_bits	= 16,
};

static struct variant_data variant_arm_extended_fifo = {
	.fifosize		= 128 * 4,
	.fifohalfsize		= 64 * 4,
	.datalength_bits	= 16,
};

static struct variant_data variant_u300 = {
	.fifosize		= 16 * 4,
	.fifohalfsize		= 8 * 4,
	.clkreg_enable		= MCI_ST_U300_HWFCEN,
	.datalength_bits	= 16,
	.sdio			= true,
};

static struct variant_data variant_ux500 = {
	.fifosize		= 30 * 4,
	.fifohalfsize		= 8 * 4,
	.clkreg			= MCI_CLK_ENABLE,
	.clkreg_enable		= MCI_ST_UX500_HWFCEN,
	.datalength_bits	= 24,
	.sdio			= true,
	.st_clkdiv		= true,
};

static struct variant_data variant_ux500v2 = {
	.fifosize		= 30 * 4,
	.fifohalfsize		= 8 * 4,
	.clkreg			= MCI_CLK_ENABLE,
	.clkreg_enable		= MCI_ST_UX500_HWFCEN,
	.datalength_bits	= 24,
	.sdio			= true,
	.st_clkdiv		= true,
	.blksz_datactrl16	= true,
};

/*
 * This must be called with host->lock held
 */
static void mmci_set_clkreg(struct mmci_host *host, unsigned int desired)
{
	struct variant_data *variant = host->variant;
	u32 clk = variant->clkreg;

	if (desired) {
		if (desired >= host->mclk) {
			clk = MCI_CLK_BYPASS;
			if (variant->st_clkdiv)
				clk |= MCI_ST_UX500_NEG_EDGE;
			host->cclk = host->mclk;
		} else if (variant->st_clkdiv) {
			/*
			 * DB8500 TRM says f = mclk / (clkdiv + 2)
			 * => clkdiv = (mclk / f) - 2
			 * Round the divider up so we don't exceed the max
			 * frequency
			 */
			clk = DIV_ROUND_UP(host->mclk, desired) - 2;
			if (clk >= 256)
				clk = 255;
			host->cclk = host->mclk / (clk + 2);
		} else {
			/*
			 * PL180 TRM says f = mclk / (2 * (clkdiv + 1))
			 * => clkdiv = mclk / (2 * f) - 1
			 */
			clk = host->mclk / (2 * desired) - 1;
			if (clk >= 256)
				clk = 255;
			host->cclk = host->mclk / (2 * (clk + 1));
		}

		clk |= variant->clkreg_enable;
		clk |= MCI_CLK_ENABLE;
		/* This hasn't proven to be worthwhile */
		/* clk |= MCI_CLK_PWRSAVE; */
	}

	if (host->mmc->ios.bus_width == MMC_BUS_WIDTH_4)
		clk |= MCI_4BIT_BUS;
	if (host->mmc->ios.bus_width == MMC_BUS_WIDTH_8)
		clk |= MCI_ST_8BIT_BUS;

	writel(clk, host->base + MMCICLOCK);
}

static void
mmci_request_end(struct mmci_host *host, struct mmc_request *mrq)
{
	writel(0, host->base + MMCICOMMAND);

	BUG_ON(host->data);

	host->mrq = NULL;
	host->cmd = NULL;

	/*
	 * Need to drop the host lock here; mmc_request_done may call
	 * back into the driver...
	 */
	spin_unlock(&host->lock);
	mmc_request_done(host->mmc, mrq);
	spin_lock(&host->lock);
}

static void mmci_set_mask1(struct mmci_host *host, unsigned int mask)
{
	void __iomem *base = host->base;

	if (host->singleirq) {
		unsigned int mask0 = readl(base + MMCIMASK0);

		mask0 &= ~MCI_IRQ1MASK;
		mask0 |= mask;

		writel(mask0, base + MMCIMASK0);
	}

	writel(mask, base + MMCIMASK1);
}

static void mmci_stop_data(struct mmci_host *host)
{
	writel(0, host->base + MMCIDATACTRL);
	mmci_set_mask1(host, 0);
	host->data = NULL;
}

static void mmci_init_sg(struct mmci_host *host, struct mmc_data *data)
{
	unsigned int flags = SG_MITER_ATOMIC;

	if (data->flags & MMC_DATA_READ)
		flags |= SG_MITER_TO_SG;
	else
		flags |= SG_MITER_FROM_SG;

	sg_miter_start(&host->sg_miter, data->sg, data->sg_len, flags);
}

/*
 * All the DMA operation mode stuff goes inside this ifdef.
 * This assumes that you have a generic DMA device interface,
 * no custom DMA interfaces are supported.
 */
#ifdef CONFIG_DMA_ENGINE
static void __devinit mmci_dma_setup(struct mmci_host *host)
{
	struct mmci_platform_data *plat = host->plat;
	const char *rxname, *txname;
	dma_cap_mask_t mask;

	if (!plat || !plat->dma_filter) {
		dev_info(mmc_dev(host->mmc), "no DMA platform data\n");
		return;
	}

	/* initialize pre request cookie */
	host->next_data.cookie = 1;

	/* Try to acquire a generic DMA engine slave channel */
	dma_cap_zero(mask);
	dma_cap_set(DMA_SLAVE, mask);

	/*
	 * If only an RX channel is specified, the driver will
	 * attempt to use it bidirectionally, however if it is
	 * is specified but cannot be located, DMA will be disabled.
	 */
	if (plat->dma_rx_param) {
		host->dma_rx_channel = dma_request_channel(mask,
							   plat->dma_filter,
							   plat->dma_rx_param);
		/* E.g if no DMA hardware is present */
		if (!host->dma_rx_channel)
			dev_err(mmc_dev(host->mmc), "no RX DMA channel\n");
	}

	if (plat->dma_tx_param) {
		host->dma_tx_channel = dma_request_channel(mask,
							   plat->dma_filter,
							   plat->dma_tx_param);
		if (!host->dma_tx_channel)
			dev_warn(mmc_dev(host->mmc), "no TX DMA channel\n");
	} else {
		host->dma_tx_channel = host->dma_rx_channel;
	}

	if (host->dma_rx_channel)
		rxname = dma_chan_name(host->dma_rx_channel);
	else
		rxname = "none";

	if (host->dma_tx_channel)
		txname = dma_chan_name(host->dma_tx_channel);
	else
		txname = "none";

	dev_info(mmc_dev(host->mmc), "DMA channels RX %s, TX %s\n",
		 rxname, txname);

	/*
	 * Limit the maximum segment size in any SG entry according to
	 * the parameters of the DMA engine device.
	 */
	if (host->dma_tx_channel) {
		struct device *dev = host->dma_tx_channel->device->dev;
		unsigned int max_seg_size = dma_get_max_seg_size(dev);

		if (max_seg_size < host->mmc->max_seg_size)
			host->mmc->max_seg_size = max_seg_size;
	}
	if (host->dma_rx_channel) {
		struct device *dev = host->dma_rx_channel->device->dev;
		unsigned int max_seg_size = dma_get_max_seg_size(dev);

		if (max_seg_size < host->mmc->max_seg_size)
			host->mmc->max_seg_size = max_seg_size;
	}
}

/*
 * This is used in __devinit or __devexit so inline it
 * so it can be discarded.
 */
static inline void mmci_dma_release(struct mmci_host *host)
{
	struct mmci_platform_data *plat = host->plat;

	if (host->dma_rx_channel)
		dma_release_channel(host->dma_rx_channel);
	if (host->dma_tx_channel && plat->dma_tx_param)
		dma_release_channel(host->dma_tx_channel);
	host->dma_rx_channel = host->dma_tx_channel = NULL;
}

static void mmci_dma_unmap(struct mmci_host *host, struct mmc_data *data)
{
	struct dma_chan *chan = host->dma_current;
	enum dma_data_direction dir;
	u32 status;
	int i;

	/* Wait up to 1ms for the DMA to complete */
	for (i = 0; ; i++) {
		status = readl(host->base + MMCISTATUS);
		if (!(status & MCI_RXDATAAVLBLMASK) || i >= 100)
			break;
		udelay(10);
	}

	/*
	 * Check to see whether we still have some data left in the FIFO -
	 * this catches DMA controllers which are unable to monitor the
	 * DMALBREQ and DMALSREQ signals while allowing us to DMA to non-
	 * contiguous buffers.  On TX, we'll get a FIFO underrun error.
	 */
	if (status & MCI_RXDATAAVLBLMASK) {
		dmaengine_terminate_all(chan);
		if (!data->error)
			data->error = -EIO;
	}

	if (data->flags & MMC_DATA_WRITE) {
		dir = DMA_TO_DEVICE;
	} else {
		dir = DMA_FROM_DEVICE;
	}

	if (!data->host_cookie)
		dma_unmap_sg(chan->device->dev, data->sg, data->sg_len, dir);

	/*
	 * Use of DMA with scatter-gather is impossible.
	 * Give up with DMA and switch back to PIO mode.
	 */
	if (status & MCI_RXDATAAVLBLMASK) {
		dev_err(mmc_dev(host->mmc), "buggy DMA detected. Taking evasive action.\n");
		mmci_dma_release(host);
	}
}

static void mmci_dma_data_error(struct mmci_host *host)
{
	dev_err(mmc_dev(host->mmc), "error during DMA transfer!\n");
	dmaengine_terminate_all(host->dma_current);
}

static int mmci_dma_prep_data(struct mmci_host *host, struct mmc_data *data,
			      struct mmci_host_next *next)
{
	struct variant_data *variant = host->variant;
	struct dma_slave_config conf = {
		.src_addr = host->phybase + MMCIFIFO,
		.dst_addr = host->phybase + MMCIFIFO,
		.src_addr_width = DMA_SLAVE_BUSWIDTH_4_BYTES,
		.dst_addr_width = DMA_SLAVE_BUSWIDTH_4_BYTES,
		.src_maxburst = variant->fifohalfsize >> 2, /* # of words */
		.dst_maxburst = variant->fifohalfsize >> 2, /* # of words */
	};
	struct dma_chan *chan;
	struct dma_device *device;
	struct dma_async_tx_descriptor *desc;
	int nr_sg;

	/* Check if next job is already prepared */
	if (data->host_cookie && !next &&
	    host->dma_current && host->dma_desc_current)
		return 0;

	if (!next) {
		host->dma_current = NULL;
		host->dma_desc_current = NULL;
	}

	if (data->flags & MMC_DATA_READ) {
		conf.direction = DMA_FROM_DEVICE;
		chan = host->dma_rx_channel;
	} else {
		conf.direction = DMA_TO_DEVICE;
		chan = host->dma_tx_channel;
	}

	/* If there's no DMA channel, fall back to PIO */
	if (!chan)
		return -EINVAL;

	/* If less than or equal to the fifo size, don't bother with DMA */
	if (data->blksz * data->blocks <= variant->fifosize)
		return -EINVAL;

	device = chan->device;
	nr_sg = dma_map_sg(device->dev, data->sg, data->sg_len, conf.direction);
	if (nr_sg == 0)
		return -EINVAL;

	dmaengine_slave_config(chan, &conf);
	desc = device->device_prep_slave_sg(chan, data->sg, nr_sg,
					    conf.direction, DMA_CTRL_ACK);
	if (!desc)
		goto unmap_exit;

	if (next) {
		next->dma_chan = chan;
		next->dma_desc = desc;
	} else {
		host->dma_current = chan;
		host->dma_desc_current = desc;
	}

	return 0;

 unmap_exit:
	if (!next)
		dmaengine_terminate_all(chan);
	dma_unmap_sg(device->dev, data->sg, data->sg_len, conf.direction);
	return -ENOMEM;
}

static int mmci_dma_start_data(struct mmci_host *host, unsigned int datactrl)
{
	int ret;
	struct mmc_data *data = host->data;

	ret = mmci_dma_prep_data(host, host->data, NULL);
	if (ret)
		return ret;

	/* Okay, go for it. */
	dev_vdbg(mmc_dev(host->mmc),
		 "Submit MMCI DMA job, sglen %d blksz %04x blks %04x flags %08x\n",
		 data->sg_len, data->blksz, data->blocks, data->flags);
	dmaengine_submit(host->dma_desc_current);
	dma_async_issue_pending(host->dma_current);

	datactrl |= MCI_DPSM_DMAENABLE;

	/* Trigger the DMA transfer */
	writel(datactrl, host->base + MMCIDATACTRL);

	/*
	 * Let the MMCI say when the data is ended and it's time
	 * to fire next DMA request. When that happens, MMCI will
	 * call mmci_data_end()
	 */
	writel(readl(host->base + MMCIMASK0) | MCI_DATAENDMASK,
	       host->base + MMCIMASK0);
	return 0;
}

static void mmci_get_next_data(struct mmci_host *host, struct mmc_data *data)
{
	struct mmci_host_next *next = &host->next_data;

	if (data->host_cookie && data->host_cookie != next->cookie) {
		printk(KERN_WARNING "[%s] invalid cookie: data->host_cookie %d"
		       " host->next_data.cookie %d\n",
		       __func__, data->host_cookie, host->next_data.cookie);
		data->host_cookie = 0;
	}

	if (!data->host_cookie)
		return;

	host->dma_desc_current = next->dma_desc;
	host->dma_current = next->dma_chan;

	next->dma_desc = NULL;
	next->dma_chan = NULL;
<<<<<<< HEAD
}

static void mmci_pre_request(struct mmc_host *mmc, struct mmc_request *mrq,
			     bool is_first_req)
{
	struct mmci_host *host = mmc_priv(mmc);
	struct mmc_data *data = mrq->data;
	struct mmci_host_next *nd = &host->next_data;

	if (!data)
		return;

	if (data->host_cookie) {
		data->host_cookie = 0;
		return;
	}

	/* if config for dma */
	if (((data->flags & MMC_DATA_WRITE) && host->dma_tx_channel) ||
	    ((data->flags & MMC_DATA_READ) && host->dma_rx_channel)) {
		if (mmci_dma_prep_data(host, data, nd))
			data->host_cookie = 0;
		else
			data->host_cookie = ++nd->cookie < 0 ? 1 : nd->cookie;
	}
}

=======
}

static void mmci_pre_request(struct mmc_host *mmc, struct mmc_request *mrq,
			     bool is_first_req)
{
	struct mmci_host *host = mmc_priv(mmc);
	struct mmc_data *data = mrq->data;
	struct mmci_host_next *nd = &host->next_data;

	if (!data)
		return;

	if (data->host_cookie) {
		data->host_cookie = 0;
		return;
	}

	/* if config for dma */
	if (((data->flags & MMC_DATA_WRITE) && host->dma_tx_channel) ||
	    ((data->flags & MMC_DATA_READ) && host->dma_rx_channel)) {
		if (mmci_dma_prep_data(host, data, nd))
			data->host_cookie = 0;
		else
			data->host_cookie = ++nd->cookie < 0 ? 1 : nd->cookie;
	}
}

>>>>>>> b9022a5b
static void mmci_post_request(struct mmc_host *mmc, struct mmc_request *mrq,
			      int err)
{
	struct mmci_host *host = mmc_priv(mmc);
	struct mmc_data *data = mrq->data;
	struct dma_chan *chan;
	enum dma_data_direction dir;

	if (!data)
		return;

	if (data->flags & MMC_DATA_READ) {
		dir = DMA_FROM_DEVICE;
		chan = host->dma_rx_channel;
	} else {
		dir = DMA_TO_DEVICE;
		chan = host->dma_tx_channel;
	}


	/* if config for dma */
	if (chan) {
		if (err)
			dmaengine_terminate_all(chan);
		if (err || data->host_cookie)
			dma_unmap_sg(mmc_dev(host->mmc), data->sg,
				     data->sg_len, dir);
		mrq->data->host_cookie = 0;
	}
}

#else
/* Blank functions if the DMA engine is not available */
static void mmci_get_next_data(struct mmci_host *host, struct mmc_data *data)
{
}
static inline void mmci_dma_setup(struct mmci_host *host)
{
}

static inline void mmci_dma_release(struct mmci_host *host)
{
}

static inline void mmci_dma_unmap(struct mmci_host *host, struct mmc_data *data)
{
}

static inline void mmci_dma_data_error(struct mmci_host *host)
{
}

static inline int mmci_dma_start_data(struct mmci_host *host, unsigned int datactrl)
{
	return -ENOSYS;
}

#define mmci_pre_request NULL
#define mmci_post_request NULL

#endif

static void mmci_start_data(struct mmci_host *host, struct mmc_data *data)
{
	struct variant_data *variant = host->variant;
	unsigned int datactrl, timeout, irqmask;
	unsigned long long clks;
	void __iomem *base;
	int blksz_bits;

	dev_dbg(mmc_dev(host->mmc), "blksz %04x blks %04x flags %08x\n",
		data->blksz, data->blocks, data->flags);

	host->data = data;
	host->size = data->blksz * data->blocks;
	data->bytes_xfered = 0;

	clks = (unsigned long long)data->timeout_ns * host->cclk;
	do_div(clks, 1000000000UL);

	timeout = data->timeout_clks + (unsigned int)clks;

	base = host->base;
	writel(timeout, base + MMCIDATATIMER);
	writel(host->size, base + MMCIDATALENGTH);

	blksz_bits = ffs(data->blksz) - 1;
	BUG_ON(1 << blksz_bits != data->blksz);

	if (variant->blksz_datactrl16)
		datactrl = MCI_DPSM_ENABLE | (data->blksz << 16);
	else
		datactrl = MCI_DPSM_ENABLE | blksz_bits << 4;

	if (data->flags & MMC_DATA_READ)
		datactrl |= MCI_DPSM_DIRECTION;

	/*
	 * Attempt to use DMA operation mode, if this
	 * should fail, fall back to PIO mode
	 */
	if (!mmci_dma_start_data(host, datactrl))
		return;

	/* IRQ mode, map the SG list for CPU reading/writing */
	mmci_init_sg(host, data);

	if (data->flags & MMC_DATA_READ) {
		irqmask = MCI_RXFIFOHALFFULLMASK;

		/*
		 * If we have less than the fifo 'half-full' threshold to
		 * transfer, trigger a PIO interrupt as soon as any data
		 * is available.
		 */
		if (host->size < variant->fifohalfsize)
			irqmask |= MCI_RXDATAAVLBLMASK;
	} else {
		/*
		 * We don't actually need to include "FIFO empty" here
		 * since its implicit in "FIFO half empty".
		 */
		irqmask = MCI_TXFIFOHALFEMPTYMASK;
	}

	/* The ST Micro variants has a special bit to enable SDIO */
	if (variant->sdio && host->mmc->card)
		if (mmc_card_sdio(host->mmc->card))
			datactrl |= MCI_ST_DPSM_SDIOEN;

	writel(datactrl, base + MMCIDATACTRL);
	writel(readl(base + MMCIMASK0) & ~MCI_DATAENDMASK, base + MMCIMASK0);
	mmci_set_mask1(host, irqmask);
}

static void
mmci_start_command(struct mmci_host *host, struct mmc_command *cmd, u32 c)
{
	void __iomem *base = host->base;

	dev_dbg(mmc_dev(host->mmc), "op %02x arg %08x flags %08x\n",
	    cmd->opcode, cmd->arg, cmd->flags);

	if (readl(base + MMCICOMMAND) & MCI_CPSM_ENABLE) {
		writel(0, base + MMCICOMMAND);
		udelay(1);
	}

	c |= cmd->opcode | MCI_CPSM_ENABLE;
	if (cmd->flags & MMC_RSP_PRESENT) {
		if (cmd->flags & MMC_RSP_136)
			c |= MCI_CPSM_LONGRSP;
		c |= MCI_CPSM_RESPONSE;
	}
	if (/*interrupt*/0)
		c |= MCI_CPSM_INTERRUPT;

	host->cmd = cmd;

	writel(cmd->arg, base + MMCIARGUMENT);
	writel(c, base + MMCICOMMAND);
}

static void
mmci_data_irq(struct mmci_host *host, struct mmc_data *data,
	      unsigned int status)
{
	/* First check for errors */
	if (status & (MCI_DATACRCFAIL|MCI_DATATIMEOUT|MCI_STARTBITERR|
		      MCI_TXUNDERRUN|MCI_RXOVERRUN)) {
		u32 remain, success;

		/* Terminate the DMA transfer */
		if (dma_inprogress(host))
			mmci_dma_data_error(host);

		/*
		 * Calculate how far we are into the transfer.  Note that
		 * the data counter gives the number of bytes transferred
		 * on the MMC bus, not on the host side.  On reads, this
		 * can be as much as a FIFO-worth of data ahead.  This
		 * matters for FIFO overruns only.
		 */
		remain = readl(host->base + MMCIDATACNT);
		success = data->blksz * data->blocks - remain;

		dev_dbg(mmc_dev(host->mmc), "MCI ERROR IRQ, status 0x%08x at 0x%08x\n",
			status, success);
		if (status & MCI_DATACRCFAIL) {
			/* Last block was not successful */
			success -= 1;
			data->error = -EILSEQ;
		} else if (status & MCI_DATATIMEOUT) {
			data->error = -ETIMEDOUT;
		} else if (status & MCI_STARTBITERR) {
			data->error = -ECOMM;
		} else if (status & MCI_TXUNDERRUN) {
			data->error = -EIO;
		} else if (status & MCI_RXOVERRUN) {
			if (success > host->variant->fifosize)
				success -= host->variant->fifosize;
			else
				success = 0;
			data->error = -EIO;
		}
		data->bytes_xfered = round_down(success, data->blksz);
	}

	if (status & MCI_DATABLOCKEND)
		dev_err(mmc_dev(host->mmc), "stray MCI_DATABLOCKEND interrupt\n");

	if (status & MCI_DATAEND || data->error) {
		if (dma_inprogress(host))
			mmci_dma_unmap(host, data);
		mmci_stop_data(host);

		if (!data->error)
			/* The error clause is handled above, success! */
			data->bytes_xfered = data->blksz * data->blocks;

		if (!data->stop) {
			mmci_request_end(host, data->mrq);
		} else {
			mmci_start_command(host, data->stop, 0);
		}
	}
}

static void
mmci_cmd_irq(struct mmci_host *host, struct mmc_command *cmd,
	     unsigned int status)
{
	void __iomem *base = host->base;

	host->cmd = NULL;

	if (status & MCI_CMDTIMEOUT) {
		cmd->error = -ETIMEDOUT;
	} else if (status & MCI_CMDCRCFAIL && cmd->flags & MMC_RSP_CRC) {
		cmd->error = -EILSEQ;
	} else {
		cmd->resp[0] = readl(base + MMCIRESPONSE0);
		cmd->resp[1] = readl(base + MMCIRESPONSE1);
		cmd->resp[2] = readl(base + MMCIRESPONSE2);
		cmd->resp[3] = readl(base + MMCIRESPONSE3);
	}

	if (!cmd->data || cmd->error) {
		if (host->data) {
			/* Terminate the DMA transfer */
			if (dma_inprogress(host))
				mmci_dma_data_error(host);
			mmci_stop_data(host);
		}
		mmci_request_end(host, cmd->mrq);
	} else if (!(cmd->data->flags & MMC_DATA_READ)) {
		mmci_start_data(host, cmd->data);
	}
}

static int mmci_pio_read(struct mmci_host *host, char *buffer, unsigned int remain)
{
	void __iomem *base = host->base;
	char *ptr = buffer;
	u32 status;
	int host_remain = host->size;

	do {
		int count = host_remain - (readl(base + MMCIFIFOCNT) << 2);

		if (count > remain)
			count = remain;

		if (count <= 0)
			break;

		readsl(base + MMCIFIFO, ptr, count >> 2);

		ptr += count;
		remain -= count;
		host_remain -= count;

		if (remain == 0)
			break;

		status = readl(base + MMCISTATUS);
	} while (status & MCI_RXDATAAVLBL);

	return ptr - buffer;
}

static int mmci_pio_write(struct mmci_host *host, char *buffer, unsigned int remain, u32 status)
{
	struct variant_data *variant = host->variant;
	void __iomem *base = host->base;
	char *ptr = buffer;

	do {
		unsigned int count, maxcnt;

		maxcnt = status & MCI_TXFIFOEMPTY ?
			 variant->fifosize : variant->fifohalfsize;
		count = min(remain, maxcnt);

		/*
		 * The ST Micro variant for SDIO transfer sizes
		 * less then 8 bytes should have clock H/W flow
		 * control disabled.
		 */
		if (variant->sdio &&
		    mmc_card_sdio(host->mmc->card)) {
			if (count < 8)
				writel(readl(host->base + MMCICLOCK) &
					~variant->clkreg_enable,
					host->base + MMCICLOCK);
			else
				writel(readl(host->base + MMCICLOCK) |
					variant->clkreg_enable,
					host->base + MMCICLOCK);
		}

		/*
		 * SDIO especially may want to send something that is
		 * not divisible by 4 (as opposed to card sectors
		 * etc), and the FIFO only accept full 32-bit writes.
		 * So compensate by adding +3 on the count, a single
		 * byte become a 32bit write, 7 bytes will be two
		 * 32bit writes etc.
		 */
		writesl(base + MMCIFIFO, ptr, (count + 3) >> 2);

		ptr += count;
		remain -= count;

		if (remain == 0)
			break;

		status = readl(base + MMCISTATUS);
	} while (status & MCI_TXFIFOHALFEMPTY);

	return ptr - buffer;
}

/*
 * PIO data transfer IRQ handler.
 */
static irqreturn_t mmci_pio_irq(int irq, void *dev_id)
{
	struct mmci_host *host = dev_id;
	struct sg_mapping_iter *sg_miter = &host->sg_miter;
	struct variant_data *variant = host->variant;
	void __iomem *base = host->base;
	unsigned long flags;
	u32 status;

	status = readl(base + MMCISTATUS);

	dev_dbg(mmc_dev(host->mmc), "irq1 (pio) %08x\n", status);

	local_irq_save(flags);

	do {
		unsigned int remain, len;
		char *buffer;

		/*
		 * For write, we only need to test the half-empty flag
		 * here - if the FIFO is completely empty, then by
		 * definition it is more than half empty.
		 *
		 * For read, check for data available.
		 */
		if (!(status & (MCI_TXFIFOHALFEMPTY|MCI_RXDATAAVLBL)))
			break;

		if (!sg_miter_next(sg_miter))
			break;

		buffer = sg_miter->addr;
		remain = sg_miter->length;

		len = 0;
		if (status & MCI_RXACTIVE)
			len = mmci_pio_read(host, buffer, remain);
		if (status & MCI_TXACTIVE)
			len = mmci_pio_write(host, buffer, remain, status);

		sg_miter->consumed = len;

		host->size -= len;
		remain -= len;

		if (remain)
			break;

		status = readl(base + MMCISTATUS);
	} while (1);

	sg_miter_stop(sg_miter);

	local_irq_restore(flags);

	/*
	 * If we have less than the fifo 'half-full' threshold to transfer,
	 * trigger a PIO interrupt as soon as any data is available.
	 */
	if (status & MCI_RXACTIVE && host->size < variant->fifohalfsize)
		mmci_set_mask1(host, MCI_RXDATAAVLBLMASK);

	/*
	 * If we run out of data, disable the data IRQs; this
	 * prevents a race where the FIFO becomes empty before
	 * the chip itself has disabled the data path, and
	 * stops us racing with our data end IRQ.
	 */
	if (host->size == 0) {
		mmci_set_mask1(host, 0);
		writel(readl(base + MMCIMASK0) | MCI_DATAENDMASK, base + MMCIMASK0);
	}

	return IRQ_HANDLED;
}

/*
 * Handle completion of command and data transfers.
 */
static irqreturn_t mmci_irq(int irq, void *dev_id)
{
	struct mmci_host *host = dev_id;
	u32 status;
	int ret = 0;

	spin_lock(&host->lock);

	do {
		struct mmc_command *cmd;
		struct mmc_data *data;

		status = readl(host->base + MMCISTATUS);

		if (host->singleirq) {
			if (status & readl(host->base + MMCIMASK1))
				mmci_pio_irq(irq, dev_id);

			status &= ~MCI_IRQ1MASK;
		}

		status &= readl(host->base + MMCIMASK0);
		writel(status, host->base + MMCICLEAR);

		dev_dbg(mmc_dev(host->mmc), "irq0 (data+cmd) %08x\n", status);

		data = host->data;
		if (status & (MCI_DATACRCFAIL|MCI_DATATIMEOUT|MCI_STARTBITERR|
			      MCI_TXUNDERRUN|MCI_RXOVERRUN|MCI_DATAEND|
			      MCI_DATABLOCKEND) && data)
			mmci_data_irq(host, data, status);

		cmd = host->cmd;
		if (status & (MCI_CMDCRCFAIL|MCI_CMDTIMEOUT|MCI_CMDSENT|MCI_CMDRESPEND) && cmd)
			mmci_cmd_irq(host, cmd, status);

		ret = 1;
	} while (status);

	spin_unlock(&host->lock);

	return IRQ_RETVAL(ret);
}

static void mmci_request(struct mmc_host *mmc, struct mmc_request *mrq)
{
	struct mmci_host *host = mmc_priv(mmc);
	unsigned long flags;

	WARN_ON(host->mrq != NULL);

	if (mrq->data && !is_power_of_2(mrq->data->blksz)) {
		dev_err(mmc_dev(mmc), "unsupported block size (%d bytes)\n",
			mrq->data->blksz);
		mrq->cmd->error = -EINVAL;
		mmc_request_done(mmc, mrq);
		return;
	}

	spin_lock_irqsave(&host->lock, flags);

	host->mrq = mrq;

	if (mrq->data)
		mmci_get_next_data(host, mrq->data);

	if (mrq->data && mrq->data->flags & MMC_DATA_READ)
		mmci_start_data(host, mrq->data);

	mmci_start_command(host, mrq->cmd, 0);

	spin_unlock_irqrestore(&host->lock, flags);
}

static void mmci_set_ios(struct mmc_host *mmc, struct mmc_ios *ios)
{
	struct mmci_host *host = mmc_priv(mmc);
	u32 pwr = 0;
	unsigned long flags;
	int ret;

	switch (ios->power_mode) {
	case MMC_POWER_OFF:
		if (host->vcc)
			ret = mmc_regulator_set_ocr(mmc, host->vcc, 0);
		break;
	case MMC_POWER_UP:
		if (host->vcc) {
			ret = mmc_regulator_set_ocr(mmc, host->vcc, ios->vdd);
			if (ret) {
				dev_err(mmc_dev(mmc), "unable to set OCR\n");
				/*
				 * The .set_ios() function in the mmc_host_ops
				 * struct return void, and failing to set the
				 * power should be rare so we print an error
				 * and return here.
				 */
				return;
			}
		}
		if (host->plat->vdd_handler)
			pwr |= host->plat->vdd_handler(mmc_dev(mmc), ios->vdd,
						       ios->power_mode);
		/* The ST version does not have this, fall through to POWER_ON */
		if (host->hw_designer != AMBA_VENDOR_ST) {
			pwr |= MCI_PWR_UP;
			break;
		}
	case MMC_POWER_ON:
		pwr |= MCI_PWR_ON;
		break;
	}

	if (ios->bus_mode == MMC_BUSMODE_OPENDRAIN) {
		if (host->hw_designer != AMBA_VENDOR_ST)
			pwr |= MCI_ROD;
		else {
			/*
			 * The ST Micro variant use the ROD bit for something
			 * else and only has OD (Open Drain).
			 */
			pwr |= MCI_OD;
		}
	}

	spin_lock_irqsave(&host->lock, flags);

	mmci_set_clkreg(host, ios->clock);

	if (host->pwr != pwr) {
		host->pwr = pwr;
		writel(pwr, host->base + MMCIPOWER);
	}

	spin_unlock_irqrestore(&host->lock, flags);
}

static int mmci_get_ro(struct mmc_host *mmc)
{
	struct mmci_host *host = mmc_priv(mmc);

	if (host->gpio_wp == -ENOSYS)
		return -ENOSYS;

	return gpio_get_value_cansleep(host->gpio_wp);
}

static int mmci_get_cd(struct mmc_host *mmc)
{
	struct mmci_host *host = mmc_priv(mmc);
	struct mmci_platform_data *plat = host->plat;
	unsigned int status;

	if (host->gpio_cd == -ENOSYS) {
		if (!plat->status)
			return 1; /* Assume always present */

		status = plat->status(mmc_dev(host->mmc));
	} else
		status = !!gpio_get_value_cansleep(host->gpio_cd)
			^ plat->cd_invert;

	/*
	 * Use positive logic throughout - status is zero for no card,
	 * non-zero for card inserted.
	 */
	return status;
}

static irqreturn_t mmci_cd_irq(int irq, void *dev_id)
{
	struct mmci_host *host = dev_id;

	mmc_detect_change(host->mmc, msecs_to_jiffies(500));

	return IRQ_HANDLED;
}

static const struct mmc_host_ops mmci_ops = {
	.request	= mmci_request,
	.pre_req	= mmci_pre_request,
	.post_req	= mmci_post_request,
	.set_ios	= mmci_set_ios,
	.get_ro		= mmci_get_ro,
	.get_cd		= mmci_get_cd,
};

static int __devinit mmci_probe(struct amba_device *dev,
	const struct amba_id *id)
{
	struct mmci_platform_data *plat = dev->dev.platform_data;
	struct variant_data *variant = id->data;
	struct mmci_host *host;
	struct mmc_host *mmc;
	int ret;

	/* must have platform data */
	if (!plat) {
		ret = -EINVAL;
		goto out;
	}

	ret = amba_request_regions(dev, DRIVER_NAME);
	if (ret)
		goto out;

	mmc = mmc_alloc_host(sizeof(struct mmci_host), &dev->dev);
	if (!mmc) {
		ret = -ENOMEM;
		goto rel_regions;
	}

	host = mmc_priv(mmc);
	host->mmc = mmc;

	host->gpio_wp = -ENOSYS;
	host->gpio_cd = -ENOSYS;
	host->gpio_cd_irq = -1;

	host->hw_designer = amba_manf(dev);
	host->hw_revision = amba_rev(dev);
	dev_dbg(mmc_dev(mmc), "designer ID = 0x%02x\n", host->hw_designer);
	dev_dbg(mmc_dev(mmc), "revision = 0x%01x\n", host->hw_revision);

	host->clk = clk_get(&dev->dev, NULL);
	if (IS_ERR(host->clk)) {
		ret = PTR_ERR(host->clk);
		host->clk = NULL;
		goto host_free;
	}

	ret = clk_enable(host->clk);
	if (ret)
		goto clk_free;

	host->plat = plat;
	host->variant = variant;
	host->mclk = clk_get_rate(host->clk);
	/*
	 * According to the spec, mclk is max 100 MHz,
	 * so we try to adjust the clock down to this,
	 * (if possible).
	 */
	if (host->mclk > 100000000) {
		ret = clk_set_rate(host->clk, 100000000);
		if (ret < 0)
			goto clk_disable;
		host->mclk = clk_get_rate(host->clk);
		dev_dbg(mmc_dev(mmc), "eventual mclk rate: %u Hz\n",
			host->mclk);
	}
	host->phybase = dev->res.start;
	host->base = ioremap(dev->res.start, resource_size(&dev->res));
	if (!host->base) {
		ret = -ENOMEM;
		goto clk_disable;
	}

	mmc->ops = &mmci_ops;
	mmc->f_min = (host->mclk + 511) / 512;
	/*
	 * If the platform data supplies a maximum operating
	 * frequency, this takes precedence. Else, we fall back
	 * to using the module parameter, which has a (low)
	 * default value in case it is not specified. Either
	 * value must not exceed the clock rate into the block,
	 * of course.
	 */
	if (plat->f_max)
		mmc->f_max = min(host->mclk, plat->f_max);
	else
		mmc->f_max = min(host->mclk, fmax);
	dev_dbg(mmc_dev(mmc), "clocking block at %u Hz\n", mmc->f_max);

#ifdef CONFIG_REGULATOR
	/* If we're using the regulator framework, try to fetch a regulator */
	host->vcc = regulator_get(&dev->dev, "vmmc");
	if (IS_ERR(host->vcc))
		host->vcc = NULL;
	else {
		int mask = mmc_regulator_get_ocrmask(host->vcc);

		if (mask < 0)
			dev_err(&dev->dev, "error getting OCR mask (%d)\n",
				mask);
		else {
			host->mmc->ocr_avail = (u32) mask;
			if (plat->ocr_mask)
				dev_warn(&dev->dev,
				 "Provided ocr_mask/setpower will not be used "
				 "(using regulator instead)\n");
		}
	}
#endif
	/* Fall back to platform data if no regulator is found */
	if (host->vcc == NULL)
		mmc->ocr_avail = plat->ocr_mask;
	mmc->caps = plat->capabilities;

	/*
	 * We can do SGIO
	 */
	mmc->max_segs = NR_SG;

	/*
	 * Since only a certain number of bits are valid in the data length
	 * register, we must ensure that we don't exceed 2^num-1 bytes in a
	 * single request.
	 */
	mmc->max_req_size = (1 << variant->datalength_bits) - 1;

	/*
	 * Set the maximum segment size.  Since we aren't doing DMA
	 * (yet) we are only limited by the data length register.
	 */
	mmc->max_seg_size = mmc->max_req_size;

	/*
	 * Block size can be up to 2048 bytes, but must be a power of two.
	 */
	mmc->max_blk_size = 2048;

	/*
	 * No limit on the number of blocks transferred.
	 */
	mmc->max_blk_count = mmc->max_req_size;

	spin_lock_init(&host->lock);

	writel(0, host->base + MMCIMASK0);
	writel(0, host->base + MMCIMASK1);
	writel(0xfff, host->base + MMCICLEAR);

	if (gpio_is_valid(plat->gpio_cd)) {
		ret = gpio_request(plat->gpio_cd, DRIVER_NAME " (cd)");
		if (ret == 0)
			ret = gpio_direction_input(plat->gpio_cd);
		if (ret == 0)
			host->gpio_cd = plat->gpio_cd;
		else if (ret != -ENOSYS)
			goto err_gpio_cd;

		/*
		 * A gpio pin that will detect cards when inserted and removed
		 * will most likely want to trigger on the edges if it is
		 * 0 when ejected and 1 when inserted (or mutatis mutandis
		 * for the inverted case) so we request triggers on both
		 * edges.
		 */
		ret = request_any_context_irq(gpio_to_irq(plat->gpio_cd),
				mmci_cd_irq,
				IRQF_TRIGGER_RISING | IRQF_TRIGGER_FALLING,
				DRIVER_NAME " (cd)", host);
		if (ret >= 0)
			host->gpio_cd_irq = gpio_to_irq(plat->gpio_cd);
	}
	if (gpio_is_valid(plat->gpio_wp)) {
		ret = gpio_request(plat->gpio_wp, DRIVER_NAME " (wp)");
		if (ret == 0)
			ret = gpio_direction_input(plat->gpio_wp);
		if (ret == 0)
			host->gpio_wp = plat->gpio_wp;
		else if (ret != -ENOSYS)
			goto err_gpio_wp;
	}

	if ((host->plat->status || host->gpio_cd != -ENOSYS)
	    && host->gpio_cd_irq < 0)
		mmc->caps |= MMC_CAP_NEEDS_POLL;

	ret = request_irq(dev->irq[0], mmci_irq, IRQF_SHARED, DRIVER_NAME " (cmd)", host);
	if (ret)
		goto unmap;

	if (dev->irq[1] == NO_IRQ)
		host->singleirq = true;
	else {
		ret = request_irq(dev->irq[1], mmci_pio_irq, IRQF_SHARED,
				  DRIVER_NAME " (pio)", host);
		if (ret)
			goto irq0_free;
	}

	writel(MCI_IRQENABLE, host->base + MMCIMASK0);

	amba_set_drvdata(dev, mmc);

	dev_info(&dev->dev, "%s: PL%03x manf %x rev%u at 0x%08llx irq %d,%d (pio)\n",
		 mmc_hostname(mmc), amba_part(dev), amba_manf(dev),
		 amba_rev(dev), (unsigned long long)dev->res.start,
		 dev->irq[0], dev->irq[1]);

	mmci_dma_setup(host);

	mmc_add_host(mmc);

	return 0;

 irq0_free:
	free_irq(dev->irq[0], host);
 unmap:
	if (host->gpio_wp != -ENOSYS)
		gpio_free(host->gpio_wp);
 err_gpio_wp:
	if (host->gpio_cd_irq >= 0)
		free_irq(host->gpio_cd_irq, host);
	if (host->gpio_cd != -ENOSYS)
		gpio_free(host->gpio_cd);
 err_gpio_cd:
	iounmap(host->base);
 clk_disable:
	clk_disable(host->clk);
 clk_free:
	clk_put(host->clk);
 host_free:
	mmc_free_host(mmc);
 rel_regions:
	amba_release_regions(dev);
 out:
	return ret;
}

static int __devexit mmci_remove(struct amba_device *dev)
{
	struct mmc_host *mmc = amba_get_drvdata(dev);

	amba_set_drvdata(dev, NULL);

	if (mmc) {
		struct mmci_host *host = mmc_priv(mmc);

		mmc_remove_host(mmc);

		writel(0, host->base + MMCIMASK0);
		writel(0, host->base + MMCIMASK1);

		writel(0, host->base + MMCICOMMAND);
		writel(0, host->base + MMCIDATACTRL);

		mmci_dma_release(host);
		free_irq(dev->irq[0], host);
		if (!host->singleirq)
			free_irq(dev->irq[1], host);

		if (host->gpio_wp != -ENOSYS)
			gpio_free(host->gpio_wp);
		if (host->gpio_cd_irq >= 0)
			free_irq(host->gpio_cd_irq, host);
		if (host->gpio_cd != -ENOSYS)
			gpio_free(host->gpio_cd);

		iounmap(host->base);
		clk_disable(host->clk);
		clk_put(host->clk);

		if (host->vcc)
			mmc_regulator_set_ocr(mmc, host->vcc, 0);
		regulator_put(host->vcc);

		mmc_free_host(mmc);

		amba_release_regions(dev);
	}

	return 0;
}

#ifdef CONFIG_PM
static int mmci_suspend(struct amba_device *dev, pm_message_t state)
{
	struct mmc_host *mmc = amba_get_drvdata(dev);
	int ret = 0;

	if (mmc) {
		struct mmci_host *host = mmc_priv(mmc);

		ret = mmc_suspend_host(mmc);
		if (ret == 0)
			writel(0, host->base + MMCIMASK0);
	}

	return ret;
}

static int mmci_resume(struct amba_device *dev)
{
	struct mmc_host *mmc = amba_get_drvdata(dev);
	int ret = 0;

	if (mmc) {
		struct mmci_host *host = mmc_priv(mmc);

		writel(MCI_IRQENABLE, host->base + MMCIMASK0);

		ret = mmc_resume_host(mmc);
	}

	return ret;
}
#else
#define mmci_suspend	NULL
#define mmci_resume	NULL
#endif

static struct amba_id mmci_ids[] = {
	{
		.id	= 0x00041180,
		.mask	= 0xff0fffff,
		.data	= &variant_arm,
	},
	{
		.id	= 0x01041180,
		.mask	= 0xff0fffff,
		.data	= &variant_arm_extended_fifo,
	},
	{
		.id	= 0x00041181,
		.mask	= 0x000fffff,
		.data	= &variant_arm,
	},
	/* ST Micro variants */
	{
		.id     = 0x00180180,
		.mask   = 0x00ffffff,
		.data	= &variant_u300,
	},
	{
		.id     = 0x00280180,
		.mask   = 0x00ffffff,
		.data	= &variant_u300,
	},
	{
		.id     = 0x00480180,
		.mask   = 0xf0ffffff,
		.data	= &variant_ux500,
	},
	{
		.id     = 0x10480180,
		.mask   = 0xf0ffffff,
		.data	= &variant_ux500v2,
	},
	{ 0, 0 },
};

static struct amba_driver mmci_driver = {
	.drv		= {
		.name	= DRIVER_NAME,
	},
	.probe		= mmci_probe,
	.remove		= __devexit_p(mmci_remove),
	.suspend	= mmci_suspend,
	.resume		= mmci_resume,
	.id_table	= mmci_ids,
};

static int __init mmci_init(void)
{
	return amba_driver_register(&mmci_driver);
}

static void __exit mmci_exit(void)
{
	amba_driver_unregister(&mmci_driver);
}

module_init(mmci_init);
module_exit(mmci_exit);
module_param(fmax, uint, 0444);

MODULE_DESCRIPTION("ARM PrimeCell PL180/181 Multimedia Card Interface driver");
MODULE_LICENSE("GPL");<|MERGE_RESOLUTION|>--- conflicted
+++ resolved
@@ -478,7 +478,6 @@
 
 	next->dma_desc = NULL;
 	next->dma_chan = NULL;
-<<<<<<< HEAD
 }
 
 static void mmci_pre_request(struct mmc_host *mmc, struct mmc_request *mrq,
@@ -506,35 +505,6 @@
 	}
 }
 
-=======
-}
-
-static void mmci_pre_request(struct mmc_host *mmc, struct mmc_request *mrq,
-			     bool is_first_req)
-{
-	struct mmci_host *host = mmc_priv(mmc);
-	struct mmc_data *data = mrq->data;
-	struct mmci_host_next *nd = &host->next_data;
-
-	if (!data)
-		return;
-
-	if (data->host_cookie) {
-		data->host_cookie = 0;
-		return;
-	}
-
-	/* if config for dma */
-	if (((data->flags & MMC_DATA_WRITE) && host->dma_tx_channel) ||
-	    ((data->flags & MMC_DATA_READ) && host->dma_rx_channel)) {
-		if (mmci_dma_prep_data(host, data, nd))
-			data->host_cookie = 0;
-		else
-			data->host_cookie = ++nd->cookie < 0 ? 1 : nd->cookie;
-	}
-}
-
->>>>>>> b9022a5b
 static void mmci_post_request(struct mmc_host *mmc, struct mmc_request *mrq,
 			      int err)
 {
