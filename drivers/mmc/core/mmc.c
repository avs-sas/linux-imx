--- conflicted
+++ resolved
@@ -2039,8 +2039,6 @@
 	       host->card->ext_csd.cache_ctrl & 1;
 }
 
-<<<<<<< HEAD
-=======
 /*
  * Flush the internal cache of the eMMC to non-volatile storage.
  */
@@ -2060,7 +2058,6 @@
 	return err;
 }
 
->>>>>>> 3b17187f
 static int _mmc_suspend(struct mmc_host *host, bool is_suspend)
 {
 	int err = 0;
@@ -2241,10 +2238,7 @@
 	.shutdown = mmc_shutdown,
 	.hw_reset = _mmc_hw_reset,
 	.cache_enabled = _mmc_cache_enabled,
-<<<<<<< HEAD
-=======
 	.flush_cache = _mmc_flush_cache,
->>>>>>> 3b17187f
 };
 
 /*
