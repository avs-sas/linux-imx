--- conflicted
+++ resolved
@@ -860,11 +860,8 @@
 	if (status == MMC_BLK_NEW_REQUEST)
 		return NULL;
 
-<<<<<<< HEAD
 	/* Fine so far, start the new request! */
-	if (status == MMC_BLK_SUCCESS && areq)
-=======
-	if (!err && areq) {
+	if (status == MMC_BLK_SUCCESS && areq) {
 #ifdef CONFIG_BLOCK
 		if (host->latency_hist_enabled) {
 			areq->mrq->io_start = ktime_get();
@@ -872,7 +869,6 @@
 		} else
 			areq->mrq->lat_hist_enabled = 0;
 #endif
->>>>>>> 5c73594e
 		start_err = __mmc_start_data_req(host, areq->mrq);
 	}
 
@@ -3191,7 +3187,6 @@
 	init_waitqueue_head(&host->context_info.wait);
 }
 
-<<<<<<< HEAD
 static int __mmc_max_reserved_idx = -1;
 
 /**
@@ -3228,7 +3223,6 @@
 	pr_debug("MMC: reserving %d slots for of aliases\n",
 			__mmc_max_reserved_idx + 1);
 }
-=======
 #ifdef CONFIG_MMC_EMBEDDED_SDIO
 void mmc_set_embedded_sdio_data(struct mmc_host *host,
 				struct sdio_cis *cis,
@@ -3244,7 +3238,6 @@
 
 EXPORT_SYMBOL(mmc_set_embedded_sdio_data);
 #endif
->>>>>>> 5c73594e
 
 static int __init mmc_init(void)
 {
