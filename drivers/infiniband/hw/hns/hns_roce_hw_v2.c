/*
 * Copyright (c) 2016-2017 Hisilicon Limited.
 *
 * This software is available to you under a choice of one of two
 * licenses.  You may choose to be licensed under the terms of the GNU
 * General Public License (GPL) Version 2, available from the file
 * COPYING in the main directory of this source tree, or the
 * OpenIB.org BSD license below:
 *
 *     Redistribution and use in source and binary forms, with or
 *     without modification, are permitted provided that the following
 *     conditions are met:
 *
 *      - Redistributions of source code must retain the above
 *        copyright notice, this list of conditions and the following
 *        disclaimer.
 *
 *      - Redistributions in binary form must reproduce the above
 *        copyright notice, this list of conditions and the following
 *        disclaimer in the documentation and/or other materials
 *        provided with the distribution.
 *
 * THE SOFTWARE IS PROVIDED "AS IS", WITHOUT WARRANTY OF ANY KIND,
 * EXPRESS OR IMPLIED, INCLUDING BUT NOT LIMITED TO THE WARRANTIES OF
 * MERCHANTABILITY, FITNESS FOR A PARTICULAR PURPOSE AND
 * NONINFRINGEMENT. IN NO EVENT SHALL THE AUTHORS OR COPYRIGHT HOLDERS
 * BE LIABLE FOR ANY CLAIM, DAMAGES OR OTHER LIABILITY, WHETHER IN AN
 * ACTION OF CONTRACT, TORT OR OTHERWISE, ARISING FROM, OUT OF OR IN
 * CONNECTION WITH THE SOFTWARE OR THE USE OR OTHER DEALINGS IN THE
 * SOFTWARE.
 */

#include <linux/acpi.h>
#include <linux/etherdevice.h>
#include <linux/interrupt.h>
#include <linux/kernel.h>
#include <linux/types.h>
#include <net/addrconf.h>
#include <rdma/ib_addr.h>
#include <rdma/ib_cache.h>
#include <rdma/ib_umem.h>
#include <rdma/uverbs_ioctl.h>

#include "hnae3.h"
#include "hns_roce_common.h"
#include "hns_roce_device.h"
#include "hns_roce_cmd.h"
#include "hns_roce_hem.h"
#include "hns_roce_hw_v2.h"

static inline void set_data_seg_v2(struct hns_roce_v2_wqe_data_seg *dseg,
				   struct ib_sge *sg)
{
	dseg->lkey = cpu_to_le32(sg->lkey);
	dseg->addr = cpu_to_le64(sg->addr);
	dseg->len  = cpu_to_le32(sg->length);
}

/*
 * mapped-value = 1 + real-value
 * The hns wr opcode real value is start from 0, In order to distinguish between
 * initialized and uninitialized map values, we plus 1 to the actual value when
 * defining the mapping, so that the validity can be identified by checking the
 * mapped value is greater than 0.
 */
#define HR_OPC_MAP(ib_key, hr_key) \
		[IB_WR_ ## ib_key] = 1 + HNS_ROCE_V2_WQE_OP_ ## hr_key

static const u32 hns_roce_op_code[] = {
	HR_OPC_MAP(RDMA_WRITE,			RDMA_WRITE),
	HR_OPC_MAP(RDMA_WRITE_WITH_IMM,		RDMA_WRITE_WITH_IMM),
	HR_OPC_MAP(SEND,			SEND),
	HR_OPC_MAP(SEND_WITH_IMM,		SEND_WITH_IMM),
	HR_OPC_MAP(RDMA_READ,			RDMA_READ),
	HR_OPC_MAP(ATOMIC_CMP_AND_SWP,		ATOM_CMP_AND_SWAP),
	HR_OPC_MAP(ATOMIC_FETCH_AND_ADD,	ATOM_FETCH_AND_ADD),
	HR_OPC_MAP(SEND_WITH_INV,		SEND_WITH_INV),
	HR_OPC_MAP(LOCAL_INV,			LOCAL_INV),
	HR_OPC_MAP(MASKED_ATOMIC_CMP_AND_SWP,	ATOM_MSK_CMP_AND_SWAP),
	HR_OPC_MAP(MASKED_ATOMIC_FETCH_AND_ADD,	ATOM_MSK_FETCH_AND_ADD),
	HR_OPC_MAP(REG_MR,			FAST_REG_PMR),
};

static u32 to_hr_opcode(u32 ib_opcode)
{
	if (ib_opcode >= ARRAY_SIZE(hns_roce_op_code))
		return HNS_ROCE_V2_WQE_OP_MASK;

	return hns_roce_op_code[ib_opcode] ? hns_roce_op_code[ib_opcode] - 1 :
					     HNS_ROCE_V2_WQE_OP_MASK;
}

static void set_frmr_seg(struct hns_roce_v2_rc_send_wqe *rc_sq_wqe,
			 const struct ib_reg_wr *wr)
{
	struct hns_roce_wqe_frmr_seg *fseg =
		(void *)rc_sq_wqe + sizeof(struct hns_roce_v2_rc_send_wqe);
	struct hns_roce_mr *mr = to_hr_mr(wr->mr);
	u64 pbl_ba;

	/* use ib_access_flags */
	roce_set_bit(fseg->byte_40, V2_RC_FRMR_WQE_BYTE_40_BIND_EN_S,
		     !!(wr->access & IB_ACCESS_MW_BIND));
	roce_set_bit(fseg->byte_40, V2_RC_FRMR_WQE_BYTE_40_ATOMIC_S,
		     !!(wr->access & IB_ACCESS_REMOTE_ATOMIC));
	roce_set_bit(fseg->byte_40, V2_RC_FRMR_WQE_BYTE_40_RR_S,
		     !!(wr->access & IB_ACCESS_REMOTE_READ));
	roce_set_bit(fseg->byte_40, V2_RC_FRMR_WQE_BYTE_40_RW_S,
		     !!(wr->access & IB_ACCESS_REMOTE_WRITE));
	roce_set_bit(fseg->byte_40, V2_RC_FRMR_WQE_BYTE_40_LW_S,
		     !!(wr->access & IB_ACCESS_LOCAL_WRITE));

	/* Data structure reuse may lead to confusion */
	pbl_ba = mr->pbl_mtr.hem_cfg.root_ba;
	rc_sq_wqe->msg_len = cpu_to_le32(lower_32_bits(pbl_ba));
	rc_sq_wqe->inv_key = cpu_to_le32(upper_32_bits(pbl_ba));

	rc_sq_wqe->byte_16 = cpu_to_le32(wr->mr->length & 0xffffffff);
	rc_sq_wqe->byte_20 = cpu_to_le32(wr->mr->length >> 32);
	rc_sq_wqe->rkey = cpu_to_le32(wr->key);
	rc_sq_wqe->va = cpu_to_le64(wr->mr->iova);

	fseg->pbl_size = cpu_to_le32(mr->npages);
	roce_set_field(fseg->byte_40, V2_RC_FRMR_WQE_BYTE_40_PBL_BUF_PG_SZ_M,
		       V2_RC_FRMR_WQE_BYTE_40_PBL_BUF_PG_SZ_S,
		       to_hr_hw_page_shift(mr->pbl_mtr.hem_cfg.buf_pg_shift));
	roce_set_bit(fseg->byte_40, V2_RC_FRMR_WQE_BYTE_40_BLK_MODE_S, 0);
}

static void set_atomic_seg(const struct ib_send_wr *wr,
			   struct hns_roce_v2_rc_send_wqe *rc_sq_wqe,
			   unsigned int valid_num_sge)
{
	struct hns_roce_v2_wqe_data_seg *dseg =
		(void *)rc_sq_wqe + sizeof(struct hns_roce_v2_rc_send_wqe);
	struct hns_roce_wqe_atomic_seg *aseg =
		(void *)dseg + sizeof(struct hns_roce_v2_wqe_data_seg);

	set_data_seg_v2(dseg, wr->sg_list);

	if (wr->opcode == IB_WR_ATOMIC_CMP_AND_SWP) {
		aseg->fetchadd_swap_data = cpu_to_le64(atomic_wr(wr)->swap);
		aseg->cmp_data = cpu_to_le64(atomic_wr(wr)->compare_add);
	} else {
		aseg->fetchadd_swap_data =
			cpu_to_le64(atomic_wr(wr)->compare_add);
		aseg->cmp_data = 0;
	}

	roce_set_field(rc_sq_wqe->byte_16, V2_RC_SEND_WQE_BYTE_16_SGE_NUM_M,
		       V2_RC_SEND_WQE_BYTE_16_SGE_NUM_S, valid_num_sge);
}

static int fill_ext_sge_inl_data(struct hns_roce_qp *qp,
				 const struct ib_send_wr *wr,
				 unsigned int *sge_idx, u32 msg_len)
{
	struct ib_device *ibdev = &(to_hr_dev(qp->ibqp.device))->ib_dev;
	unsigned int dseg_len = sizeof(struct hns_roce_v2_wqe_data_seg);
	unsigned int ext_sge_sz = qp->sq.max_gs * dseg_len;
	unsigned int left_len_in_pg;
	unsigned int idx = *sge_idx;
	unsigned int i = 0;
	unsigned int len;
	void *addr;
	void *dseg;

	if (msg_len > ext_sge_sz) {
		ibdev_err(ibdev,
			  "no enough extended sge space for inline data.\n");
		return -EINVAL;
	}

	dseg = hns_roce_get_extend_sge(qp, idx & (qp->sge.sge_cnt - 1));
	left_len_in_pg = hr_hw_page_align((uintptr_t)dseg) - (uintptr_t)dseg;
	len = wr->sg_list[0].length;
	addr = (void *)(unsigned long)(wr->sg_list[0].addr);

	/* When copying data to extended sge space, the left length in page may
	 * not long enough for current user's sge. So the data should be
	 * splited into several parts, one in the first page, and the others in
	 * the subsequent pages.
	 */
	while (1) {
		if (len <= left_len_in_pg) {
			memcpy(dseg, addr, len);

			idx += len / dseg_len;

			i++;
			if (i >= wr->num_sge)
				break;

			left_len_in_pg -= len;
			len = wr->sg_list[i].length;
			addr = (void *)(unsigned long)(wr->sg_list[i].addr);
			dseg += len;
		} else {
			memcpy(dseg, addr, left_len_in_pg);

			len -= left_len_in_pg;
			addr += left_len_in_pg;
			idx += left_len_in_pg / dseg_len;
			dseg = hns_roce_get_extend_sge(qp,
						idx & (qp->sge.sge_cnt - 1));
			left_len_in_pg = 1 << HNS_HW_PAGE_SHIFT;
		}
	}

	*sge_idx = idx;

	return 0;
}

static void set_extend_sge(struct hns_roce_qp *qp, struct ib_sge *sge,
			   unsigned int *sge_ind, unsigned int cnt)
{
	struct hns_roce_v2_wqe_data_seg *dseg;
	unsigned int idx = *sge_ind;

	while (cnt > 0) {
		dseg = hns_roce_get_extend_sge(qp, idx & (qp->sge.sge_cnt - 1));
		if (likely(sge->length)) {
			set_data_seg_v2(dseg, sge);
			idx++;
			cnt--;
		}
		sge++;
	}

	*sge_ind = idx;
}

static bool check_inl_data_len(struct hns_roce_qp *qp, unsigned int len)
{
	struct hns_roce_dev *hr_dev = to_hr_dev(qp->ibqp.device);
	int mtu = ib_mtu_enum_to_int(qp->path_mtu);

	if (len > qp->max_inline_data || len > mtu) {
		ibdev_err(&hr_dev->ib_dev,
			  "invalid length of data, data len = %u, max inline len = %u, path mtu = %d.\n",
			  len, qp->max_inline_data, mtu);
		return false;
	}

	return true;
}

static int set_rc_inl(struct hns_roce_qp *qp, const struct ib_send_wr *wr,
		      struct hns_roce_v2_rc_send_wqe *rc_sq_wqe,
		      unsigned int *sge_idx)
{
	struct hns_roce_dev *hr_dev = to_hr_dev(qp->ibqp.device);
	u32 msg_len = le32_to_cpu(rc_sq_wqe->msg_len);
	struct ib_device *ibdev = &hr_dev->ib_dev;
	unsigned int curr_idx = *sge_idx;
	void *dseg = rc_sq_wqe;
	unsigned int i;
	int ret;

	if (unlikely(wr->opcode == IB_WR_RDMA_READ)) {
		ibdev_err(ibdev, "invalid inline parameters!\n");
		return -EINVAL;
	}

	if (!check_inl_data_len(qp, msg_len))
		return -EINVAL;

	dseg += sizeof(struct hns_roce_v2_rc_send_wqe);

	roce_set_bit(rc_sq_wqe->byte_4, V2_RC_SEND_WQE_BYTE_4_INLINE_S, 1);

	if (msg_len <= HNS_ROCE_V2_MAX_RC_INL_INN_SZ) {
		roce_set_bit(rc_sq_wqe->byte_20,
			     V2_RC_SEND_WQE_BYTE_20_INL_TYPE_S, 0);

		for (i = 0; i < wr->num_sge; i++) {
			memcpy(dseg, ((void *)wr->sg_list[i].addr),
			       wr->sg_list[i].length);
			dseg += wr->sg_list[i].length;
		}
	} else {
		roce_set_bit(rc_sq_wqe->byte_20,
			     V2_RC_SEND_WQE_BYTE_20_INL_TYPE_S, 1);

		ret = fill_ext_sge_inl_data(qp, wr, &curr_idx, msg_len);
		if (ret)
			return ret;

		roce_set_field(rc_sq_wqe->byte_16,
			       V2_RC_SEND_WQE_BYTE_16_SGE_NUM_M,
			       V2_RC_SEND_WQE_BYTE_16_SGE_NUM_S,
			       curr_idx - *sge_idx);
	}

	*sge_idx = curr_idx;

	return 0;
}

static int set_rwqe_data_seg(struct ib_qp *ibqp, const struct ib_send_wr *wr,
			     struct hns_roce_v2_rc_send_wqe *rc_sq_wqe,
			     unsigned int *sge_ind,
			     unsigned int valid_num_sge)
{
	struct hns_roce_v2_wqe_data_seg *dseg =
		(void *)rc_sq_wqe + sizeof(struct hns_roce_v2_rc_send_wqe);
	struct hns_roce_qp *qp = to_hr_qp(ibqp);
	int j = 0;
	int i;

	roce_set_field(rc_sq_wqe->byte_20,
		       V2_RC_SEND_WQE_BYTE_20_MSG_START_SGE_IDX_M,
		       V2_RC_SEND_WQE_BYTE_20_MSG_START_SGE_IDX_S,
		       (*sge_ind) & (qp->sge.sge_cnt - 1));

	if (wr->send_flags & IB_SEND_INLINE)
		return set_rc_inl(qp, wr, rc_sq_wqe, sge_ind);

	if (valid_num_sge <= HNS_ROCE_SGE_IN_WQE) {
		for (i = 0; i < wr->num_sge; i++) {
			if (likely(wr->sg_list[i].length)) {
				set_data_seg_v2(dseg, wr->sg_list + i);
				dseg++;
			}
		}
	} else {
		for (i = 0; i < wr->num_sge && j < HNS_ROCE_SGE_IN_WQE; i++) {
			if (likely(wr->sg_list[i].length)) {
				set_data_seg_v2(dseg, wr->sg_list + i);
				dseg++;
				j++;
			}
		}

		set_extend_sge(qp, wr->sg_list + i, sge_ind,
			       valid_num_sge - HNS_ROCE_SGE_IN_WQE);
	}

	roce_set_field(rc_sq_wqe->byte_16,
		       V2_RC_SEND_WQE_BYTE_16_SGE_NUM_M,
		       V2_RC_SEND_WQE_BYTE_16_SGE_NUM_S, valid_num_sge);

	return 0;
}

static int check_send_valid(struct hns_roce_dev *hr_dev,
			    struct hns_roce_qp *hr_qp)
{
	struct ib_device *ibdev = &hr_dev->ib_dev;
	struct ib_qp *ibqp = &hr_qp->ibqp;

	if (unlikely(ibqp->qp_type != IB_QPT_RC &&
		     ibqp->qp_type != IB_QPT_GSI &&
		     ibqp->qp_type != IB_QPT_UD)) {
		ibdev_err(ibdev, "Not supported QP(0x%x)type!\n",
			  ibqp->qp_type);
		return -EOPNOTSUPP;
	} else if (unlikely(hr_qp->state == IB_QPS_RESET ||
		   hr_qp->state == IB_QPS_INIT ||
		   hr_qp->state == IB_QPS_RTR)) {
		ibdev_err(ibdev, "failed to post WQE, QP state %u!\n",
			  hr_qp->state);
		return -EINVAL;
	} else if (unlikely(hr_dev->state >= HNS_ROCE_DEVICE_STATE_RST_DOWN)) {
		ibdev_err(ibdev, "failed to post WQE, dev state %d!\n",
			  hr_dev->state);
		return -EIO;
	}

	return 0;
}

static unsigned int calc_wr_sge_num(const struct ib_send_wr *wr,
				    unsigned int *sge_len)
{
	unsigned int valid_num = 0;
	unsigned int len = 0;
	int i;

	for (i = 0; i < wr->num_sge; i++) {
		if (likely(wr->sg_list[i].length)) {
			len += wr->sg_list[i].length;
			valid_num++;
		}
	}

	*sge_len = len;
	return valid_num;
}

static __le32 get_immtdata(const struct ib_send_wr *wr)
{
	switch (wr->opcode) {
	case IB_WR_SEND_WITH_IMM:
	case IB_WR_RDMA_WRITE_WITH_IMM:
		return cpu_to_le32(be32_to_cpu(wr->ex.imm_data));
	default:
		return 0;
	}
}

static int set_ud_opcode(struct hns_roce_v2_ud_send_wqe *ud_sq_wqe,
			 const struct ib_send_wr *wr)
{
	u32 ib_op = wr->opcode;

	if (ib_op != IB_WR_SEND && ib_op != IB_WR_SEND_WITH_IMM)
		return -EINVAL;

	ud_sq_wqe->immtdata = get_immtdata(wr);

	roce_set_field(ud_sq_wqe->byte_4, V2_UD_SEND_WQE_BYTE_4_OPCODE_M,
		       V2_UD_SEND_WQE_BYTE_4_OPCODE_S, to_hr_opcode(ib_op));

	return 0;
}

static int fill_ud_av(struct hns_roce_v2_ud_send_wqe *ud_sq_wqe,
		      struct hns_roce_ah *ah)
{
	struct ib_device *ib_dev = ah->ibah.device;
	struct hns_roce_dev *hr_dev = to_hr_dev(ib_dev);

	roce_set_field(ud_sq_wqe->byte_24, V2_UD_SEND_WQE_BYTE_24_UDPSPN_M,
		       V2_UD_SEND_WQE_BYTE_24_UDPSPN_S, ah->av.udp_sport);

	roce_set_field(ud_sq_wqe->byte_36, V2_UD_SEND_WQE_BYTE_36_HOPLIMIT_M,
		       V2_UD_SEND_WQE_BYTE_36_HOPLIMIT_S, ah->av.hop_limit);
	roce_set_field(ud_sq_wqe->byte_36, V2_UD_SEND_WQE_BYTE_36_TCLASS_M,
		       V2_UD_SEND_WQE_BYTE_36_TCLASS_S, ah->av.tclass);
	roce_set_field(ud_sq_wqe->byte_40, V2_UD_SEND_WQE_BYTE_40_FLOW_LABEL_M,
		       V2_UD_SEND_WQE_BYTE_40_FLOW_LABEL_S, ah->av.flowlabel);

	if (WARN_ON(ah->av.sl > MAX_SERVICE_LEVEL))
		return -EINVAL;

	roce_set_field(ud_sq_wqe->byte_40, V2_UD_SEND_WQE_BYTE_40_SL_M,
		       V2_UD_SEND_WQE_BYTE_40_SL_S, ah->av.sl);

	ud_sq_wqe->sgid_index = ah->av.gid_index;

	memcpy(ud_sq_wqe->dmac, ah->av.mac, ETH_ALEN);
	memcpy(ud_sq_wqe->dgid, ah->av.dgid, GID_LEN_V2);

	if (hr_dev->pci_dev->revision >= PCI_REVISION_ID_HIP09)
		return 0;

	roce_set_bit(ud_sq_wqe->byte_40, V2_UD_SEND_WQE_BYTE_40_UD_VLAN_EN_S,
		     ah->av.vlan_en);
	roce_set_field(ud_sq_wqe->byte_36, V2_UD_SEND_WQE_BYTE_36_VLAN_M,
		       V2_UD_SEND_WQE_BYTE_36_VLAN_S, ah->av.vlan_id);

	return 0;
}

static inline int set_ud_wqe(struct hns_roce_qp *qp,
			     const struct ib_send_wr *wr,
			     void *wqe, unsigned int *sge_idx,
			     unsigned int owner_bit)
{
	struct hns_roce_ah *ah = to_hr_ah(ud_wr(wr)->ah);
	struct hns_roce_v2_ud_send_wqe *ud_sq_wqe = wqe;
	unsigned int curr_idx = *sge_idx;
	unsigned int valid_num_sge;
	u32 msg_len = 0;
	int ret;

	valid_num_sge = calc_wr_sge_num(wr, &msg_len);

	ret = set_ud_opcode(ud_sq_wqe, wr);
	if (WARN_ON(ret))
		return ret;

	ud_sq_wqe->msg_len = cpu_to_le32(msg_len);

	roce_set_bit(ud_sq_wqe->byte_4, V2_UD_SEND_WQE_BYTE_4_CQE_S,
		     !!(wr->send_flags & IB_SEND_SIGNALED));

	roce_set_bit(ud_sq_wqe->byte_4, V2_UD_SEND_WQE_BYTE_4_SE_S,
		     !!(wr->send_flags & IB_SEND_SOLICITED));

	roce_set_field(ud_sq_wqe->byte_16, V2_UD_SEND_WQE_BYTE_16_PD_M,
		       V2_UD_SEND_WQE_BYTE_16_PD_S, to_hr_pd(qp->ibqp.pd)->pdn);

	roce_set_field(ud_sq_wqe->byte_16, V2_UD_SEND_WQE_BYTE_16_SGE_NUM_M,
		       V2_UD_SEND_WQE_BYTE_16_SGE_NUM_S, valid_num_sge);

	roce_set_field(ud_sq_wqe->byte_20,
		       V2_UD_SEND_WQE_BYTE_20_MSG_START_SGE_IDX_M,
		       V2_UD_SEND_WQE_BYTE_20_MSG_START_SGE_IDX_S,
		       curr_idx & (qp->sge.sge_cnt - 1));

	ud_sq_wqe->qkey = cpu_to_le32(ud_wr(wr)->remote_qkey & 0x80000000 ?
			  qp->qkey : ud_wr(wr)->remote_qkey);
	roce_set_field(ud_sq_wqe->byte_32, V2_UD_SEND_WQE_BYTE_32_DQPN_M,
		       V2_UD_SEND_WQE_BYTE_32_DQPN_S, ud_wr(wr)->remote_qpn);

	ret = fill_ud_av(ud_sq_wqe, ah);
	if (ret)
		return ret;

	qp->sl = to_hr_ah(ud_wr(wr)->ah)->av.sl;

	set_extend_sge(qp, wr->sg_list, &curr_idx, valid_num_sge);

	/*
	 * The pipeline can sequentially post all valid WQEs into WQ buffer,
	 * including new WQEs waiting for the doorbell to update the PI again.
	 * Therefore, the owner bit of WQE MUST be updated after all fields
	 * and extSGEs have been written into DDR instead of cache.
	 */
	if (qp->en_flags & HNS_ROCE_QP_CAP_OWNER_DB)
		dma_wmb();

	*sge_idx = curr_idx;
	roce_set_bit(ud_sq_wqe->byte_4, V2_UD_SEND_WQE_BYTE_4_OWNER_S,
		     owner_bit);

	return 0;
}

static int set_rc_opcode(struct hns_roce_dev *hr_dev,
			 struct hns_roce_v2_rc_send_wqe *rc_sq_wqe,
			 const struct ib_send_wr *wr)
{
	u32 ib_op = wr->opcode;
	int ret = 0;

	rc_sq_wqe->immtdata = get_immtdata(wr);

	switch (ib_op) {
	case IB_WR_RDMA_READ:
	case IB_WR_RDMA_WRITE:
	case IB_WR_RDMA_WRITE_WITH_IMM:
		rc_sq_wqe->rkey = cpu_to_le32(rdma_wr(wr)->rkey);
		rc_sq_wqe->va = cpu_to_le64(rdma_wr(wr)->remote_addr);
		break;
	case IB_WR_SEND:
	case IB_WR_SEND_WITH_IMM:
		break;
	case IB_WR_ATOMIC_CMP_AND_SWP:
	case IB_WR_ATOMIC_FETCH_AND_ADD:
		rc_sq_wqe->rkey = cpu_to_le32(atomic_wr(wr)->rkey);
		rc_sq_wqe->va = cpu_to_le64(atomic_wr(wr)->remote_addr);
		break;
	case IB_WR_REG_MR:
		if (hr_dev->pci_dev->revision >= PCI_REVISION_ID_HIP09)
			set_frmr_seg(rc_sq_wqe, reg_wr(wr));
		else
			ret = -EOPNOTSUPP;
		break;
	case IB_WR_LOCAL_INV:
		roce_set_bit(rc_sq_wqe->byte_4, V2_RC_SEND_WQE_BYTE_4_SO_S, 1);
		fallthrough;
	case IB_WR_SEND_WITH_INV:
		rc_sq_wqe->inv_key = cpu_to_le32(wr->ex.invalidate_rkey);
		break;
	default:
		ret = -EINVAL;
	}

	if (unlikely(ret))
		return ret;

	roce_set_field(rc_sq_wqe->byte_4, V2_RC_SEND_WQE_BYTE_4_OPCODE_M,
		       V2_RC_SEND_WQE_BYTE_4_OPCODE_S, to_hr_opcode(ib_op));

	return ret;
}
static inline int set_rc_wqe(struct hns_roce_qp *qp,
			     const struct ib_send_wr *wr,
			     void *wqe, unsigned int *sge_idx,
			     unsigned int owner_bit)
{
	struct hns_roce_dev *hr_dev = to_hr_dev(qp->ibqp.device);
	struct hns_roce_v2_rc_send_wqe *rc_sq_wqe = wqe;
	unsigned int curr_idx = *sge_idx;
	unsigned int valid_num_sge;
	u32 msg_len = 0;
	int ret;

	valid_num_sge = calc_wr_sge_num(wr, &msg_len);

	rc_sq_wqe->msg_len = cpu_to_le32(msg_len);

	ret = set_rc_opcode(hr_dev, rc_sq_wqe, wr);
	if (WARN_ON(ret))
		return ret;

	roce_set_bit(rc_sq_wqe->byte_4, V2_RC_SEND_WQE_BYTE_4_FENCE_S,
		     (wr->send_flags & IB_SEND_FENCE) ? 1 : 0);

	roce_set_bit(rc_sq_wqe->byte_4, V2_RC_SEND_WQE_BYTE_4_SE_S,
		     (wr->send_flags & IB_SEND_SOLICITED) ? 1 : 0);

	roce_set_bit(rc_sq_wqe->byte_4, V2_RC_SEND_WQE_BYTE_4_CQE_S,
		     (wr->send_flags & IB_SEND_SIGNALED) ? 1 : 0);

	if (wr->opcode == IB_WR_ATOMIC_CMP_AND_SWP ||
	    wr->opcode == IB_WR_ATOMIC_FETCH_AND_ADD)
		set_atomic_seg(wr, rc_sq_wqe, valid_num_sge);
	else if (wr->opcode != IB_WR_REG_MR)
		ret = set_rwqe_data_seg(&qp->ibqp, wr, rc_sq_wqe,
					&curr_idx, valid_num_sge);

	/*
	 * The pipeline can sequentially post all valid WQEs into WQ buffer,
	 * including new WQEs waiting for the doorbell to update the PI again.
	 * Therefore, the owner bit of WQE MUST be updated after all fields
	 * and extSGEs have been written into DDR instead of cache.
	 */
	if (qp->en_flags & HNS_ROCE_QP_CAP_OWNER_DB)
		dma_wmb();

	*sge_idx = curr_idx;
	roce_set_bit(rc_sq_wqe->byte_4, V2_RC_SEND_WQE_BYTE_4_OWNER_S,
		     owner_bit);

	return ret;
}

static inline void update_sq_db(struct hns_roce_dev *hr_dev,
				struct hns_roce_qp *qp)
{
	/*
	 * Hip08 hardware cannot flush the WQEs in SQ if the QP state
	 * gets into errored mode. Hence, as a workaround to this
	 * hardware limitation, driver needs to assist in flushing. But
	 * the flushing operation uses mailbox to convey the QP state to
	 * the hardware and which can sleep due to the mutex protection
	 * around the mailbox calls. Hence, use the deferred flush for
	 * now.
	 */
	if (qp->state == IB_QPS_ERR) {
		if (!test_and_set_bit(HNS_ROCE_FLUSH_FLAG, &qp->flush_flag))
			init_flush_work(hr_dev, qp);
	} else {
		struct hns_roce_v2_db sq_db = {};

		roce_set_field(sq_db.byte_4, V2_DB_BYTE_4_TAG_M,
			       V2_DB_BYTE_4_TAG_S, qp->doorbell_qpn);
		roce_set_field(sq_db.byte_4, V2_DB_BYTE_4_CMD_M,
			       V2_DB_BYTE_4_CMD_S, HNS_ROCE_V2_SQ_DB);
		/* indicates data on new BAR, 0 : SQ doorbell, 1 : DWQE */
		roce_set_bit(sq_db.byte_4, V2_DB_FLAG_S, 0);
		roce_set_field(sq_db.parameter, V2_DB_PARAMETER_IDX_M,
			       V2_DB_PARAMETER_IDX_S, qp->sq.head);
		roce_set_field(sq_db.parameter, V2_DB_PARAMETER_SL_M,
			       V2_DB_PARAMETER_SL_S, qp->sl);

		hns_roce_write64(hr_dev, (__le32 *)&sq_db, qp->sq.db_reg_l);
	}
}

static void hns_roce_write512(struct hns_roce_dev *hr_dev, u64 *val,
			      u64 __iomem *dest)
{
#define HNS_ROCE_WRITE_TIMES 8
	struct hns_roce_v2_priv *priv = (struct hns_roce_v2_priv *)hr_dev->priv;
	struct hnae3_handle *handle = priv->handle;
	const struct hnae3_ae_ops *ops = handle->ae_algo->ops;
	int i;

	if (!hr_dev->dis_db && !ops->get_hw_reset_stat(handle))
		for (i = 0; i < HNS_ROCE_WRITE_TIMES; i++)
			writeq_relaxed(*(val + i), dest + i);
}

static void write_dwqe(struct hns_roce_dev *hr_dev, struct hns_roce_qp *qp,
		       void *wqe)
{
	struct hns_roce_v2_rc_send_wqe *rc_sq_wqe = wqe;

	/* All kinds of DirectWQE have the same header field layout */
	roce_set_bit(rc_sq_wqe->byte_4, V2_RC_SEND_WQE_BYTE_4_FLAG_S, 1);
	roce_set_field(rc_sq_wqe->byte_4, V2_RC_SEND_WQE_BYTE_4_DB_SL_L_M,
		       V2_RC_SEND_WQE_BYTE_4_DB_SL_L_S, qp->sl);
	roce_set_field(rc_sq_wqe->byte_4, V2_RC_SEND_WQE_BYTE_4_DB_SL_H_M,
		       V2_RC_SEND_WQE_BYTE_4_DB_SL_H_S, qp->sl >> 2);
	roce_set_field(rc_sq_wqe->byte_4, V2_RC_SEND_WQE_BYTE_4_WQE_INDEX_M,
		       V2_RC_SEND_WQE_BYTE_4_WQE_INDEX_S, qp->sq.head);

	hns_roce_write512(hr_dev, wqe, hr_dev->mem_base +
			  HNS_ROCE_DWQE_SIZE * qp->ibqp.qp_num);
}

static int hns_roce_v2_post_send(struct ib_qp *ibqp,
				 const struct ib_send_wr *wr,
				 const struct ib_send_wr **bad_wr)
{
	struct hns_roce_dev *hr_dev = to_hr_dev(ibqp->device);
	struct ib_device *ibdev = &hr_dev->ib_dev;
	struct hns_roce_qp *qp = to_hr_qp(ibqp);
	unsigned long flags = 0;
	unsigned int owner_bit;
	unsigned int sge_idx;
	unsigned int wqe_idx;
	void *wqe = NULL;
	u32 nreq;
	int ret;

	spin_lock_irqsave(&qp->sq.lock, flags);

	ret = check_send_valid(hr_dev, qp);
	if (unlikely(ret)) {
		*bad_wr = wr;
		nreq = 0;
		goto out;
	}

	sge_idx = qp->next_sge;

	for (nreq = 0; wr; ++nreq, wr = wr->next) {
		if (hns_roce_wq_overflow(&qp->sq, nreq, qp->ibqp.send_cq)) {
			ret = -ENOMEM;
			*bad_wr = wr;
			goto out;
		}

		wqe_idx = (qp->sq.head + nreq) & (qp->sq.wqe_cnt - 1);

		if (unlikely(wr->num_sge > qp->sq.max_gs)) {
			ibdev_err(ibdev, "num_sge = %d > qp->sq.max_gs = %u.\n",
				  wr->num_sge, qp->sq.max_gs);
			ret = -EINVAL;
			*bad_wr = wr;
			goto out;
		}

		wqe = hns_roce_get_send_wqe(qp, wqe_idx);
		qp->sq.wrid[wqe_idx] = wr->wr_id;
		owner_bit =
		       ~(((qp->sq.head + nreq) >> ilog2(qp->sq.wqe_cnt)) & 0x1);

		/* Corresponding to the QP type, wqe process separately */
		if (ibqp->qp_type == IB_QPT_GSI || ibqp->qp_type == IB_QPT_UD)
			ret = set_ud_wqe(qp, wr, wqe, &sge_idx, owner_bit);
		else if (ibqp->qp_type == IB_QPT_RC)
			ret = set_rc_wqe(qp, wr, wqe, &sge_idx, owner_bit);

		if (unlikely(ret)) {
			*bad_wr = wr;
			goto out;
		}
	}

out:
	if (likely(nreq)) {
		qp->sq.head += nreq;
		qp->next_sge = sge_idx;

		if (nreq == 1 && qp->sq.head == qp->sq.tail + 1 &&
		    (qp->en_flags & HNS_ROCE_QP_CAP_DIRECT_WQE))
			write_dwqe(hr_dev, qp, wqe);
		else
			update_sq_db(hr_dev, qp);
	}

	spin_unlock_irqrestore(&qp->sq.lock, flags);

	return ret;
}

static int check_recv_valid(struct hns_roce_dev *hr_dev,
			    struct hns_roce_qp *hr_qp)
{
	struct ib_device *ibdev = &hr_dev->ib_dev;
	struct ib_qp *ibqp = &hr_qp->ibqp;

	if (unlikely(ibqp->qp_type != IB_QPT_RC &&
		     ibqp->qp_type != IB_QPT_GSI &&
		     ibqp->qp_type != IB_QPT_UD)) {
		ibdev_err(ibdev, "unsupported qp type, qp_type = %d.\n",
			  ibqp->qp_type);
		return -EOPNOTSUPP;
	}

	if (unlikely(hr_dev->state >= HNS_ROCE_DEVICE_STATE_RST_DOWN))
		return -EIO;

	if (hr_qp->state == IB_QPS_RESET)
		return -EINVAL;

	return 0;
}

static void fill_recv_sge_to_wqe(const struct ib_recv_wr *wr, void *wqe,
				 u32 max_sge, bool rsv)
{
	struct hns_roce_v2_wqe_data_seg *dseg = wqe;
	u32 i, cnt;

	for (i = 0, cnt = 0; i < wr->num_sge; i++) {
		/* Skip zero-length sge */
		if (!wr->sg_list[i].length)
			continue;
		set_data_seg_v2(dseg + cnt, wr->sg_list + i);
		cnt++;
	}

	/* Fill a reserved sge to make hw stop reading remaining segments */
	if (rsv) {
		dseg[cnt].lkey = cpu_to_le32(HNS_ROCE_INVALID_LKEY);
		dseg[cnt].addr = 0;
		dseg[cnt].len = cpu_to_le32(HNS_ROCE_INVALID_SGE_LENGTH);
	} else {
		/* Clear remaining segments to make ROCEE ignore sges */
		if (cnt < max_sge)
			memset(dseg + cnt, 0,
			       (max_sge - cnt) * HNS_ROCE_SGE_SIZE);
	}
}

static void fill_rq_wqe(struct hns_roce_qp *hr_qp, const struct ib_recv_wr *wr,
			u32 wqe_idx, u32 max_sge)
{
	struct hns_roce_rinl_sge *sge_list;
	void *wqe = NULL;
	u32 i;

	wqe = hns_roce_get_recv_wqe(hr_qp, wqe_idx);
	fill_recv_sge_to_wqe(wr, wqe, max_sge, hr_qp->rq.rsv_sge);

	/* rq support inline data */
	if (hr_qp->rq_inl_buf.wqe_cnt) {
		sge_list = hr_qp->rq_inl_buf.wqe_list[wqe_idx].sg_list;
		hr_qp->rq_inl_buf.wqe_list[wqe_idx].sge_cnt = (u32)wr->num_sge;
		for (i = 0; i < wr->num_sge; i++) {
			sge_list[i].addr = (void *)(u64)wr->sg_list[i].addr;
			sge_list[i].len = wr->sg_list[i].length;
		}
	}
}

static int hns_roce_v2_post_recv(struct ib_qp *ibqp,
				 const struct ib_recv_wr *wr,
				 const struct ib_recv_wr **bad_wr)
{
	struct hns_roce_dev *hr_dev = to_hr_dev(ibqp->device);
	struct hns_roce_qp *hr_qp = to_hr_qp(ibqp);
	struct ib_device *ibdev = &hr_dev->ib_dev;
	u32 wqe_idx, nreq, max_sge;
	unsigned long flags;
<<<<<<< HEAD
	void *wqe = NULL;
	u32 wqe_idx;
	u32 max_sge;
	int nreq;
=======
>>>>>>> 4bcf3b75
	int ret;

	spin_lock_irqsave(&hr_qp->rq.lock, flags);

	ret = check_recv_valid(hr_dev, hr_qp);
	if (unlikely(ret)) {
		*bad_wr = wr;
		nreq = 0;
		goto out;
	}

	max_sge = hr_qp->rq.max_gs - hr_qp->rq.rsv_sge;
	for (nreq = 0; wr; ++nreq, wr = wr->next) {
		if (unlikely(hns_roce_wq_overflow(&hr_qp->rq, nreq,
						  hr_qp->ibqp.recv_cq))) {
			ret = -ENOMEM;
			*bad_wr = wr;
			goto out;
		}

<<<<<<< HEAD
		wqe_idx = (hr_qp->rq.head + nreq) & (hr_qp->rq.wqe_cnt - 1);

=======
>>>>>>> 4bcf3b75
		if (unlikely(wr->num_sge > max_sge)) {
			ibdev_err(ibdev, "num_sge = %d >= max_sge = %u.\n",
				  wr->num_sge, max_sge);
			ret = -EINVAL;
			*bad_wr = wr;
			goto out;
		}

<<<<<<< HEAD
		wqe = hns_roce_get_recv_wqe(hr_qp, wqe_idx);
		dseg = (struct hns_roce_v2_wqe_data_seg *)wqe;
		for (i = 0; i < wr->num_sge; i++) {
			if (!wr->sg_list[i].length)
				continue;
			set_data_seg_v2(dseg, wr->sg_list + i);
			dseg++;
		}

		if (hr_qp->rq.rsv_sge) {
			dseg->lkey = cpu_to_le32(HNS_ROCE_INVALID_LKEY);
			dseg->addr = 0;
			dseg->len = cpu_to_le32(HNS_ROCE_INVALID_SGE_LENGTH);
		}

		/* rq support inline data */
		if (hr_qp->rq_inl_buf.wqe_cnt) {
			sge_list = hr_qp->rq_inl_buf.wqe_list[wqe_idx].sg_list;
			hr_qp->rq_inl_buf.wqe_list[wqe_idx].sge_cnt =
							       (u32)wr->num_sge;
			for (i = 0; i < wr->num_sge; i++) {
				sge_list[i].addr =
					       (void *)(u64)wr->sg_list[i].addr;
				sge_list[i].len = wr->sg_list[i].length;
			}
		}

=======
		wqe_idx = (hr_qp->rq.head + nreq) & (hr_qp->rq.wqe_cnt - 1);
		fill_rq_wqe(hr_qp, wr, wqe_idx, max_sge);
>>>>>>> 4bcf3b75
		hr_qp->rq.wrid[wqe_idx] = wr->wr_id;
	}

out:
	if (likely(nreq)) {
		hr_qp->rq.head += nreq;

		/*
		 * Hip08 hardware cannot flush the WQEs in RQ if the QP state
		 * gets into errored mode. Hence, as a workaround to this
		 * hardware limitation, driver needs to assist in flushing. But
		 * the flushing operation uses mailbox to convey the QP state to
		 * the hardware and which can sleep due to the mutex protection
		 * around the mailbox calls. Hence, use the deferred flush for
		 * now.
		 */
		if (hr_qp->state == IB_QPS_ERR) {
			if (!test_and_set_bit(HNS_ROCE_FLUSH_FLAG,
					      &hr_qp->flush_flag))
				init_flush_work(hr_dev, hr_qp);
		} else {
			*hr_qp->rdb.db_record = hr_qp->rq.head & 0xffff;
		}
	}
	spin_unlock_irqrestore(&hr_qp->rq.lock, flags);

	return ret;
}

static void *get_srq_wqe_buf(struct hns_roce_srq *srq, u32 n)
{
	return hns_roce_buf_offset(srq->buf_mtr.kmem, n << srq->wqe_shift);
}

static void *get_idx_buf(struct hns_roce_idx_que *idx_que, u32 n)
{
	return hns_roce_buf_offset(idx_que->mtr.kmem,
				   n << idx_que->entry_shift);
}

static void hns_roce_free_srq_wqe(struct hns_roce_srq *srq, u32 wqe_index)
{
	/* always called with interrupts disabled. */
	spin_lock(&srq->lock);

	bitmap_clear(srq->idx_que.bitmap, wqe_index, 1);
	srq->idx_que.tail++;

	spin_unlock(&srq->lock);
}

<<<<<<< HEAD
int hns_roce_srqwq_overflow(struct hns_roce_srq *srq, int nreq)
{
	struct hns_roce_idx_que *idx_que = &srq->idx_que;
	unsigned int cur;

	cur = idx_que->head - idx_que->tail;
	return cur + nreq >= srq->wqe_cnt;
}

static int find_empty_entry(struct hns_roce_idx_que *idx_que,
			    unsigned long size)
=======
static int hns_roce_srqwq_overflow(struct hns_roce_srq *srq)
{
	struct hns_roce_idx_que *idx_que = &srq->idx_que;

	return idx_que->head - idx_que->tail >= srq->wqe_cnt;
}

static int check_post_srq_valid(struct hns_roce_srq *srq, u32 max_sge,
				const struct ib_recv_wr *wr)
{
	struct ib_device *ib_dev = srq->ibsrq.device;

	if (unlikely(wr->num_sge > max_sge)) {
		ibdev_err(ib_dev,
			  "failed to check sge, wr->num_sge = %d, max_sge = %u.\n",
			  wr->num_sge, max_sge);
		return -EINVAL;
	}

	if (unlikely(hns_roce_srqwq_overflow(srq))) {
		ibdev_err(ib_dev,
			  "failed to check srqwq status, srqwq is full.\n");
		return -ENOMEM;
	}

	return 0;
}

static int get_srq_wqe_idx(struct hns_roce_srq *srq, u32 *wqe_idx)
>>>>>>> 4bcf3b75
{
	struct hns_roce_idx_que *idx_que = &srq->idx_que;
	u32 pos;

	pos = find_first_zero_bit(idx_que->bitmap, srq->wqe_cnt);
	if (unlikely(pos == srq->wqe_cnt))
		return -ENOSPC;

	bitmap_set(idx_que->bitmap, pos, 1);
	*wqe_idx = pos;
	return 0;
}

static void fill_wqe_idx(struct hns_roce_srq *srq, unsigned int wqe_idx)
{
	struct hns_roce_idx_que *idx_que = &srq->idx_que;
	unsigned int head;
	__le32 *buf;

	head = idx_que->head & (srq->wqe_cnt - 1);

	buf = get_idx_buf(idx_que, head);
	*buf = cpu_to_le32(wqe_idx);

	idx_que->head++;
}

static int hns_roce_v2_post_srq_recv(struct ib_srq *ibsrq,
				     const struct ib_recv_wr *wr,
				     const struct ib_recv_wr **bad_wr)
{
	struct hns_roce_dev *hr_dev = to_hr_dev(ibsrq->device);
	struct hns_roce_srq *srq = to_hr_srq(ibsrq);
	struct hns_roce_v2_db srq_db;
	unsigned long flags;
	int ret = 0;
<<<<<<< HEAD
	int wqe_idx;
	u32 max_sge;
=======
	u32 max_sge;
	u32 wqe_idx;
>>>>>>> 4bcf3b75
	void *wqe;
	u32 nreq;

	spin_lock_irqsave(&srq->lock, flags);

<<<<<<< HEAD
	ind = srq->idx_que.head & (srq->wqe_cnt - 1);
	max_sge = srq->max_gs - srq->rsv_sge;

	for (nreq = 0; wr; ++nreq, wr = wr->next) {
		if (unlikely(wr->num_sge > max_sge)) {
			ibdev_err(&hr_dev->ib_dev,
				  "srq: num_sge = %d, max_sge = %u.\n",
				  wr->num_sge, max_sge);
			ret = -EINVAL;
			*bad_wr = wr;
			break;
		}

		if (unlikely(hns_roce_srqwq_overflow(srq, nreq))) {
			ret = -ENOMEM;
=======
	max_sge = srq->max_gs - srq->rsv_sge;
	for (nreq = 0; wr; ++nreq, wr = wr->next) {
		ret = check_post_srq_valid(srq, max_sge, wr);
		if (ret) {
>>>>>>> 4bcf3b75
			*bad_wr = wr;
			break;
		}

		ret = get_srq_wqe_idx(srq, &wqe_idx);
		if (unlikely(ret)) {
			*bad_wr = wr;
			break;
		}

<<<<<<< HEAD
		wqe = get_srq_wqe(srq, wqe_idx);
		dseg = (struct hns_roce_v2_wqe_data_seg *)wqe;

		for (i = 0; i < wr->num_sge; ++i) {
			dseg[i].len = cpu_to_le32(wr->sg_list[i].length);
			dseg[i].lkey = cpu_to_le32(wr->sg_list[i].lkey);
			dseg[i].addr = cpu_to_le64(wr->sg_list[i].addr);
		}

		if (srq->rsv_sge) {
			dseg[i].len = cpu_to_le32(HNS_ROCE_INVALID_SGE_LENGTH);
			dseg[i].lkey = cpu_to_le32(HNS_ROCE_INVALID_LKEY);
			dseg[i].addr = 0;
		}

		srq_idx = get_idx_buf(&srq->idx_que, ind);
		*srq_idx = cpu_to_le32(wqe_idx);

=======
		wqe = get_srq_wqe_buf(srq, wqe_idx);
		fill_recv_sge_to_wqe(wr, wqe, max_sge, srq->rsv_sge);
		fill_wqe_idx(srq, wqe_idx);
>>>>>>> 4bcf3b75
		srq->wrid[wqe_idx] = wr->wr_id;
	}

	if (likely(nreq)) {
<<<<<<< HEAD
		srq->idx_que.head += nreq;

		/*
		 * Make sure that descriptors are written before
		 * doorbell record.
		 */
		wmb();

=======
>>>>>>> 4bcf3b75
		srq_db.byte_4 =
			cpu_to_le32(HNS_ROCE_V2_SRQ_DB << V2_DB_BYTE_4_CMD_S |
				    (srq->srqn & V2_DB_BYTE_4_TAG_M));
		srq_db.parameter =
			cpu_to_le32(srq->idx_que.head & V2_DB_PARAMETER_IDX_M);

		hns_roce_write64(hr_dev, (__le32 *)&srq_db, srq->db_reg_l);
	}

	spin_unlock_irqrestore(&srq->lock, flags);

	return ret;
}

static int hns_roce_v2_cmd_hw_reseted(struct hns_roce_dev *hr_dev,
				      unsigned long instance_stage,
				      unsigned long reset_stage)
{
	/* When hardware reset has been completed once or more, we should stop
	 * sending mailbox&cmq&doorbell to hardware. If now in .init_instance()
	 * function, we should exit with error. If now at HNAE3_INIT_CLIENT
	 * stage of soft reset process, we should exit with error, and then
	 * HNAE3_INIT_CLIENT related process can rollback the operation like
	 * notifing hardware to free resources, HNAE3_INIT_CLIENT related
	 * process will exit with error to notify NIC driver to reschedule soft
	 * reset process once again.
	 */
	hr_dev->is_reset = true;
	hr_dev->dis_db = true;

	if (reset_stage == HNS_ROCE_STATE_RST_INIT ||
	    instance_stage == HNS_ROCE_STATE_INIT)
		return CMD_RST_PRC_EBUSY;

	return CMD_RST_PRC_SUCCESS;
}

static int hns_roce_v2_cmd_hw_resetting(struct hns_roce_dev *hr_dev,
					unsigned long instance_stage,
					unsigned long reset_stage)
{
	struct hns_roce_v2_priv *priv = hr_dev->priv;
	struct hnae3_handle *handle = priv->handle;
	const struct hnae3_ae_ops *ops = handle->ae_algo->ops;

	/* When hardware reset is detected, we should stop sending mailbox&cmq&
	 * doorbell to hardware. If now in .init_instance() function, we should
	 * exit with error. If now at HNAE3_INIT_CLIENT stage of soft reset
	 * process, we should exit with error, and then HNAE3_INIT_CLIENT
	 * related process can rollback the operation like notifing hardware to
	 * free resources, HNAE3_INIT_CLIENT related process will exit with
	 * error to notify NIC driver to reschedule soft reset process once
	 * again.
	 */
	hr_dev->dis_db = true;
	if (!ops->get_hw_reset_stat(handle))
		hr_dev->is_reset = true;

	if (!hr_dev->is_reset || reset_stage == HNS_ROCE_STATE_RST_INIT ||
	    instance_stage == HNS_ROCE_STATE_INIT)
		return CMD_RST_PRC_EBUSY;

	return CMD_RST_PRC_SUCCESS;
}

static int hns_roce_v2_cmd_sw_resetting(struct hns_roce_dev *hr_dev)
{
	struct hns_roce_v2_priv *priv = hr_dev->priv;
	struct hnae3_handle *handle = priv->handle;
	const struct hnae3_ae_ops *ops = handle->ae_algo->ops;

	/* When software reset is detected at .init_instance() function, we
	 * should stop sending mailbox&cmq&doorbell to hardware, and exit
	 * with error.
	 */
	hr_dev->dis_db = true;
	if (ops->ae_dev_reset_cnt(handle) != hr_dev->reset_cnt)
		hr_dev->is_reset = true;

	return CMD_RST_PRC_EBUSY;
}

static int hns_roce_v2_rst_process_cmd(struct hns_roce_dev *hr_dev)
{
	struct hns_roce_v2_priv *priv = hr_dev->priv;
	struct hnae3_handle *handle = priv->handle;
	const struct hnae3_ae_ops *ops = handle->ae_algo->ops;
	unsigned long instance_stage; /* the current instance stage */
	unsigned long reset_stage; /* the current reset stage */
	unsigned long reset_cnt;
	bool sw_resetting;
	bool hw_resetting;

	if (hr_dev->is_reset)
		return CMD_RST_PRC_SUCCESS;

	/* Get information about reset from NIC driver or RoCE driver itself,
	 * the meaning of the following variables from NIC driver are described
	 * as below:
	 * reset_cnt -- The count value of completed hardware reset.
	 * hw_resetting -- Whether hardware device is resetting now.
	 * sw_resetting -- Whether NIC's software reset process is running now.
	 */
	instance_stage = handle->rinfo.instance_state;
	reset_stage = handle->rinfo.reset_state;
	reset_cnt = ops->ae_dev_reset_cnt(handle);
	hw_resetting = ops->get_cmdq_stat(handle);
	sw_resetting = ops->ae_dev_resetting(handle);

	if (reset_cnt != hr_dev->reset_cnt)
		return hns_roce_v2_cmd_hw_reseted(hr_dev, instance_stage,
						  reset_stage);
	else if (hw_resetting)
		return hns_roce_v2_cmd_hw_resetting(hr_dev, instance_stage,
						    reset_stage);
	else if (sw_resetting && instance_stage == HNS_ROCE_STATE_INIT)
		return hns_roce_v2_cmd_sw_resetting(hr_dev);

	return 0;
}

static int hns_roce_alloc_cmq_desc(struct hns_roce_dev *hr_dev,
				   struct hns_roce_v2_cmq_ring *ring)
{
	int size = ring->desc_num * sizeof(struct hns_roce_cmq_desc);

	ring->desc = kzalloc(size, GFP_KERNEL);
	if (!ring->desc)
		return -ENOMEM;

	ring->desc_dma_addr = dma_map_single(hr_dev->dev, ring->desc, size,
					     DMA_BIDIRECTIONAL);
	if (dma_mapping_error(hr_dev->dev, ring->desc_dma_addr)) {
		ring->desc_dma_addr = 0;
		kfree(ring->desc);
		ring->desc = NULL;
		return -ENOMEM;
	}

	return 0;
}

static void hns_roce_free_cmq_desc(struct hns_roce_dev *hr_dev,
				   struct hns_roce_v2_cmq_ring *ring)
{
	dma_unmap_single(hr_dev->dev, ring->desc_dma_addr,
			 ring->desc_num * sizeof(struct hns_roce_cmq_desc),
			 DMA_BIDIRECTIONAL);

	ring->desc_dma_addr = 0;
	kfree(ring->desc);
}

static int hns_roce_init_cmq_ring(struct hns_roce_dev *hr_dev, bool ring_type)
{
	struct hns_roce_v2_priv *priv = hr_dev->priv;
	struct hns_roce_v2_cmq_ring *ring = (ring_type == TYPE_CSQ) ?
					    &priv->cmq.csq : &priv->cmq.crq;

	ring->flag = ring_type;
	ring->head = 0;

	return hns_roce_alloc_cmq_desc(hr_dev, ring);
}

static void hns_roce_cmq_init_regs(struct hns_roce_dev *hr_dev, bool ring_type)
{
	struct hns_roce_v2_priv *priv = hr_dev->priv;
	struct hns_roce_v2_cmq_ring *ring = (ring_type == TYPE_CSQ) ?
					    &priv->cmq.csq : &priv->cmq.crq;
	dma_addr_t dma = ring->desc_dma_addr;

	if (ring_type == TYPE_CSQ) {
		roce_write(hr_dev, ROCEE_TX_CMQ_BASEADDR_L_REG, (u32)dma);
		roce_write(hr_dev, ROCEE_TX_CMQ_BASEADDR_H_REG,
			   upper_32_bits(dma));
		roce_write(hr_dev, ROCEE_TX_CMQ_DEPTH_REG,
			   (u32)ring->desc_num >> HNS_ROCE_CMQ_DESC_NUM_S);

		/* Make sure to write tail first and then head */
		roce_write(hr_dev, ROCEE_TX_CMQ_TAIL_REG, 0);
		roce_write(hr_dev, ROCEE_TX_CMQ_HEAD_REG, 0);
	} else {
		roce_write(hr_dev, ROCEE_RX_CMQ_BASEADDR_L_REG, (u32)dma);
		roce_write(hr_dev, ROCEE_RX_CMQ_BASEADDR_H_REG,
			   upper_32_bits(dma));
		roce_write(hr_dev, ROCEE_RX_CMQ_DEPTH_REG,
			   (u32)ring->desc_num >> HNS_ROCE_CMQ_DESC_NUM_S);
		roce_write(hr_dev, ROCEE_RX_CMQ_HEAD_REG, 0);
		roce_write(hr_dev, ROCEE_RX_CMQ_TAIL_REG, 0);
	}
}

static int hns_roce_v2_cmq_init(struct hns_roce_dev *hr_dev)
{
	struct hns_roce_v2_priv *priv = hr_dev->priv;
	int ret;

	/* Setup the queue entries for command queue */
	priv->cmq.csq.desc_num = CMD_CSQ_DESC_NUM;
	priv->cmq.crq.desc_num = CMD_CRQ_DESC_NUM;

	/* Setup the lock for command queue */
	spin_lock_init(&priv->cmq.csq.lock);
	spin_lock_init(&priv->cmq.crq.lock);

	/* Setup Tx write back timeout */
	priv->cmq.tx_timeout = HNS_ROCE_CMQ_TX_TIMEOUT;

	/* Init CSQ */
	ret = hns_roce_init_cmq_ring(hr_dev, TYPE_CSQ);
	if (ret) {
		dev_err(hr_dev->dev, "Init CSQ error, ret = %d.\n", ret);
		return ret;
	}

	/* Init CRQ */
	ret = hns_roce_init_cmq_ring(hr_dev, TYPE_CRQ);
	if (ret) {
		dev_err(hr_dev->dev, "Init CRQ error, ret = %d.\n", ret);
		goto err_crq;
	}

	/* Init CSQ REG */
	hns_roce_cmq_init_regs(hr_dev, TYPE_CSQ);

	/* Init CRQ REG */
	hns_roce_cmq_init_regs(hr_dev, TYPE_CRQ);

	return 0;

err_crq:
	hns_roce_free_cmq_desc(hr_dev, &priv->cmq.csq);

	return ret;
}

static void hns_roce_v2_cmq_exit(struct hns_roce_dev *hr_dev)
{
	struct hns_roce_v2_priv *priv = hr_dev->priv;

	hns_roce_free_cmq_desc(hr_dev, &priv->cmq.csq);
	hns_roce_free_cmq_desc(hr_dev, &priv->cmq.crq);
}

static void hns_roce_cmq_setup_basic_desc(struct hns_roce_cmq_desc *desc,
					  enum hns_roce_opcode_type opcode,
					  bool is_read)
{
	memset((void *)desc, 0, sizeof(struct hns_roce_cmq_desc));
	desc->opcode = cpu_to_le16(opcode);
	desc->flag =
		cpu_to_le16(HNS_ROCE_CMD_FLAG_NO_INTR | HNS_ROCE_CMD_FLAG_IN);
	if (is_read)
		desc->flag |= cpu_to_le16(HNS_ROCE_CMD_FLAG_WR);
	else
		desc->flag &= cpu_to_le16(~HNS_ROCE_CMD_FLAG_WR);
}

static int hns_roce_cmq_csq_done(struct hns_roce_dev *hr_dev)
{
	u32 tail = roce_read(hr_dev, ROCEE_TX_CMQ_TAIL_REG);
	struct hns_roce_v2_priv *priv = hr_dev->priv;

	return tail == priv->cmq.csq.head;
}

static int __hns_roce_cmq_send(struct hns_roce_dev *hr_dev,
			       struct hns_roce_cmq_desc *desc, int num)
{
	struct hns_roce_v2_priv *priv = hr_dev->priv;
	struct hns_roce_v2_cmq_ring *csq = &priv->cmq.csq;
	u32 timeout = 0;
	u16 desc_ret;
<<<<<<< HEAD
	int ret;
	int ntc;
=======
	u32 tail;
	int ret;
	int i;
>>>>>>> 4bcf3b75

	spin_lock_bh(&csq->lock);

	tail = csq->head;

	for (i = 0; i < num; i++) {
		csq->desc[csq->head++] = desc[i];
		if (csq->head == csq->desc_num)
			csq->head = 0;
	}

	/* Write to hardware */
	roce_write(hr_dev, ROCEE_TX_CMQ_HEAD_REG, csq->head);

	/* If the command is sync, wait for the firmware to write back,
	 * if multi descriptors to be sent, use the first one to check
	 */
	if (le16_to_cpu(desc->flag) & HNS_ROCE_CMD_FLAG_NO_INTR) {
		do {
			if (hns_roce_cmq_csq_done(hr_dev))
				break;
			udelay(1);
		} while (++timeout < priv->cmq.tx_timeout);
	}

	if (hns_roce_cmq_csq_done(hr_dev)) {
<<<<<<< HEAD
		complete = true;
		handle = 0;
		ret = 0;
		while (handle < num) {
			/* get the result of hardware write back */
			desc_to_use = &csq->desc[ntc];
			desc[handle] = *desc_to_use;
			dev_dbg(hr_dev->dev, "Get cmq desc:\n");
			desc_ret = le16_to_cpu(desc[handle].retval);
			if (unlikely(desc_ret != CMD_EXEC_SUCCESS))
				ret = -EIO;
			priv->cmq.last_status = desc_ret;
			ntc++;
			handle++;
			if (ntc == csq->desc_num)
				ntc = 0;
=======
		for (ret = 0, i = 0; i < num; i++) {
			/* check the result of hardware write back */
			desc[i] = csq->desc[tail++];
			if (tail == csq->desc_num)
				tail = 0;

			desc_ret = le16_to_cpu(desc[i].retval);
			if (likely(desc_ret == CMD_EXEC_SUCCESS))
				continue;

			dev_err_ratelimited(hr_dev->dev,
					    "Cmdq IO error, opcode = %x, return = %x\n",
					    desc->opcode, desc_ret);
			ret = -EIO;
>>>>>>> 4bcf3b75
		}
	} else {
		/* FW/HW reset or incorrect number of desc */
		tail = roce_read(hr_dev, ROCEE_TX_CMQ_TAIL_REG);
		dev_warn(hr_dev->dev, "CMDQ move tail from %d to %d\n",
			 csq->head, tail);
		csq->head = tail;

		ret = -EAGAIN;
	}

	spin_unlock_bh(&csq->lock);

	return ret;
}

static int hns_roce_cmq_send(struct hns_roce_dev *hr_dev,
			     struct hns_roce_cmq_desc *desc, int num)
{
	int retval;
	int ret;

	ret = hns_roce_v2_rst_process_cmd(hr_dev);
	if (ret == CMD_RST_PRC_SUCCESS)
		return 0;
	if (ret == CMD_RST_PRC_EBUSY)
		return -EBUSY;

	ret = __hns_roce_cmq_send(hr_dev, desc, num);
	if (ret) {
		retval = hns_roce_v2_rst_process_cmd(hr_dev);
		if (retval == CMD_RST_PRC_SUCCESS)
			return 0;
		else if (retval == CMD_RST_PRC_EBUSY)
			return -EBUSY;
	}

	return ret;
}

static int hns_roce_cmq_query_hw_info(struct hns_roce_dev *hr_dev)
{
	struct hns_roce_query_version *resp;
	struct hns_roce_cmq_desc desc;
	int ret;

	hns_roce_cmq_setup_basic_desc(&desc, HNS_ROCE_OPC_QUERY_HW_VER, true);
	ret = hns_roce_cmq_send(hr_dev, &desc, 1);
	if (ret)
		return ret;

	resp = (struct hns_roce_query_version *)desc.data;
	hr_dev->hw_rev = le16_to_cpu(resp->rocee_hw_version);
	hr_dev->vendor_id = hr_dev->pci_dev->vendor;

	return 0;
}

static bool hns_roce_func_clr_chk_rst(struct hns_roce_dev *hr_dev)
{
	struct hns_roce_v2_priv *priv = hr_dev->priv;
	struct hnae3_handle *handle = priv->handle;
	const struct hnae3_ae_ops *ops = handle->ae_algo->ops;
	unsigned long reset_cnt;
	bool sw_resetting;
	bool hw_resetting;

	reset_cnt = ops->ae_dev_reset_cnt(handle);
	hw_resetting = ops->get_hw_reset_stat(handle);
	sw_resetting = ops->ae_dev_resetting(handle);

	if (reset_cnt != hr_dev->reset_cnt || hw_resetting || sw_resetting)
		return true;

	return false;
}

static void hns_roce_func_clr_rst_prc(struct hns_roce_dev *hr_dev, int retval,
				      int flag)
{
	struct hns_roce_v2_priv *priv = hr_dev->priv;
	struct hnae3_handle *handle = priv->handle;
	const struct hnae3_ae_ops *ops = handle->ae_algo->ops;
	unsigned long instance_stage;
	unsigned long reset_cnt;
	unsigned long end;
	bool sw_resetting;
	bool hw_resetting;

	instance_stage = handle->rinfo.instance_state;
	reset_cnt = ops->ae_dev_reset_cnt(handle);
	hw_resetting = ops->get_hw_reset_stat(handle);
	sw_resetting = ops->ae_dev_resetting(handle);

	if (reset_cnt != hr_dev->reset_cnt) {
		hr_dev->dis_db = true;
		hr_dev->is_reset = true;
		dev_info(hr_dev->dev, "Func clear success after reset.\n");
	} else if (hw_resetting) {
		hr_dev->dis_db = true;

		dev_warn(hr_dev->dev,
			 "Func clear is pending, device in resetting state.\n");
		end = HNS_ROCE_V2_HW_RST_TIMEOUT;
		while (end) {
			if (!ops->get_hw_reset_stat(handle)) {
				hr_dev->is_reset = true;
				dev_info(hr_dev->dev,
					 "Func clear success after reset.\n");
				return;
			}
			msleep(HNS_ROCE_V2_HW_RST_COMPLETION_WAIT);
			end -= HNS_ROCE_V2_HW_RST_COMPLETION_WAIT;
		}

		dev_warn(hr_dev->dev, "Func clear failed.\n");
	} else if (sw_resetting && instance_stage == HNS_ROCE_STATE_INIT) {
		hr_dev->dis_db = true;

		dev_warn(hr_dev->dev,
			 "Func clear is pending, device in resetting state.\n");
		end = HNS_ROCE_V2_HW_RST_TIMEOUT;
		while (end) {
			if (ops->ae_dev_reset_cnt(handle) !=
			    hr_dev->reset_cnt) {
				hr_dev->is_reset = true;
				dev_info(hr_dev->dev,
					 "Func clear success after sw reset\n");
				return;
			}
			msleep(HNS_ROCE_V2_HW_RST_COMPLETION_WAIT);
			end -= HNS_ROCE_V2_HW_RST_COMPLETION_WAIT;
		}

		dev_warn(hr_dev->dev, "Func clear failed because of unfinished sw reset\n");
	} else {
		if (retval && !flag)
			dev_warn(hr_dev->dev,
				 "Func clear read failed, ret = %d.\n", retval);

		dev_warn(hr_dev->dev, "Func clear failed.\n");
	}
}
static void hns_roce_function_clear(struct hns_roce_dev *hr_dev)
{
	bool fclr_write_fail_flag = false;
	struct hns_roce_func_clear *resp;
	struct hns_roce_cmq_desc desc;
	unsigned long end;
	int ret = 0;

	if (hns_roce_func_clr_chk_rst(hr_dev))
		goto out;

	hns_roce_cmq_setup_basic_desc(&desc, HNS_ROCE_OPC_FUNC_CLEAR, false);
	resp = (struct hns_roce_func_clear *)desc.data;

	ret = hns_roce_cmq_send(hr_dev, &desc, 1);
	if (ret) {
		fclr_write_fail_flag = true;
		dev_err(hr_dev->dev, "Func clear write failed, ret = %d.\n",
			 ret);
		goto out;
	}

	msleep(HNS_ROCE_V2_READ_FUNC_CLEAR_FLAG_INTERVAL);
	end = HNS_ROCE_V2_FUNC_CLEAR_TIMEOUT_MSECS;
	while (end) {
		if (hns_roce_func_clr_chk_rst(hr_dev))
			goto out;
		msleep(HNS_ROCE_V2_READ_FUNC_CLEAR_FLAG_FAIL_WAIT);
		end -= HNS_ROCE_V2_READ_FUNC_CLEAR_FLAG_FAIL_WAIT;

		hns_roce_cmq_setup_basic_desc(&desc, HNS_ROCE_OPC_FUNC_CLEAR,
					      true);

		ret = hns_roce_cmq_send(hr_dev, &desc, 1);
		if (ret)
			continue;

		if (roce_get_bit(resp->func_done, FUNC_CLEAR_RST_FUN_DONE_S)) {
			hr_dev->is_reset = true;
			return;
		}
	}

out:
	hns_roce_func_clr_rst_prc(hr_dev, ret, fclr_write_fail_flag);
}

static int hns_roce_query_fw_ver(struct hns_roce_dev *hr_dev)
{
	struct hns_roce_query_fw_info *resp;
	struct hns_roce_cmq_desc desc;
	int ret;

	hns_roce_cmq_setup_basic_desc(&desc, HNS_QUERY_FW_VER, true);
	ret = hns_roce_cmq_send(hr_dev, &desc, 1);
	if (ret)
		return ret;

	resp = (struct hns_roce_query_fw_info *)desc.data;
	hr_dev->caps.fw_ver = (u64)(le32_to_cpu(resp->fw_ver));

	return 0;
}

static int hns_roce_config_global_param(struct hns_roce_dev *hr_dev)
{
	struct hns_roce_cfg_global_param *req;
	struct hns_roce_cmq_desc desc;

	hns_roce_cmq_setup_basic_desc(&desc, HNS_ROCE_OPC_CFG_GLOBAL_PARAM,
				      false);

	req = (struct hns_roce_cfg_global_param *)desc.data;
	memset(req, 0, sizeof(*req));
	roce_set_field(req->time_cfg_udp_port,
		       CFG_GLOBAL_PARAM_DATA_0_ROCEE_TIME_1US_CFG_M,
		       CFG_GLOBAL_PARAM_DATA_0_ROCEE_TIME_1US_CFG_S, 0x3e8);
	roce_set_field(req->time_cfg_udp_port,
		       CFG_GLOBAL_PARAM_DATA_0_ROCEE_UDP_PORT_M,
		       CFG_GLOBAL_PARAM_DATA_0_ROCEE_UDP_PORT_S,
		       ROCE_V2_UDP_DPORT);

	return hns_roce_cmq_send(hr_dev, &desc, 1);
}

static int hns_roce_query_pf_resource(struct hns_roce_dev *hr_dev)
{
	struct hns_roce_cmq_desc desc[2];
	struct hns_roce_pf_res_a *req_a;
	struct hns_roce_pf_res_b *req_b;
	int ret;

	hns_roce_cmq_setup_basic_desc(&desc[0], HNS_ROCE_OPC_QUERY_PF_RES,
				      true);
	desc[0].flag |= cpu_to_le16(HNS_ROCE_CMD_FLAG_NEXT);

	hns_roce_cmq_setup_basic_desc(&desc[1], HNS_ROCE_OPC_QUERY_PF_RES,
				      true);

	ret = hns_roce_cmq_send(hr_dev, desc, 2);
	if (ret)
		return ret;

	req_a = (struct hns_roce_pf_res_a *)desc[0].data;
	req_b = (struct hns_roce_pf_res_b *)desc[1].data;

	hr_dev->caps.qpc_bt_num = roce_get_field(req_a->qpc_bt_idx_num,
						 PF_RES_DATA_1_PF_QPC_BT_NUM_M,
						 PF_RES_DATA_1_PF_QPC_BT_NUM_S);
	hr_dev->caps.srqc_bt_num = roce_get_field(req_a->srqc_bt_idx_num,
						PF_RES_DATA_2_PF_SRQC_BT_NUM_M,
						PF_RES_DATA_2_PF_SRQC_BT_NUM_S);
	hr_dev->caps.cqc_bt_num = roce_get_field(req_a->cqc_bt_idx_num,
						 PF_RES_DATA_3_PF_CQC_BT_NUM_M,
						 PF_RES_DATA_3_PF_CQC_BT_NUM_S);
	hr_dev->caps.mpt_bt_num = roce_get_field(req_a->mpt_bt_idx_num,
						 PF_RES_DATA_4_PF_MPT_BT_NUM_M,
						 PF_RES_DATA_4_PF_MPT_BT_NUM_S);

	hr_dev->caps.sl_num = roce_get_field(req_b->qid_idx_sl_num,
					     PF_RES_DATA_3_PF_SL_NUM_M,
					     PF_RES_DATA_3_PF_SL_NUM_S);
	hr_dev->caps.sccc_bt_num = roce_get_field(req_b->sccc_bt_idx_num,
					     PF_RES_DATA_4_PF_SCCC_BT_NUM_M,
					     PF_RES_DATA_4_PF_SCCC_BT_NUM_S);

	hr_dev->caps.gmv_bt_num = roce_get_field(req_b->gmv_idx_num,
						 PF_RES_DATA_5_PF_GMV_BT_NUM_M,
						 PF_RES_DATA_5_PF_GMV_BT_NUM_S);

	return 0;
}

static int hns_roce_query_pf_timer_resource(struct hns_roce_dev *hr_dev)
{
	struct hns_roce_pf_timer_res_a *req_a;
	struct hns_roce_cmq_desc desc;
	int ret;

	hns_roce_cmq_setup_basic_desc(&desc, HNS_ROCE_OPC_QUERY_PF_TIMER_RES,
				      true);

	ret = hns_roce_cmq_send(hr_dev, &desc, 1);
	if (ret)
		return ret;

	req_a = (struct hns_roce_pf_timer_res_a *)desc.data;

	hr_dev->caps.qpc_timer_bt_num =
		roce_get_field(req_a->qpc_timer_bt_idx_num,
			       PF_RES_DATA_1_PF_QPC_TIMER_BT_NUM_M,
			       PF_RES_DATA_1_PF_QPC_TIMER_BT_NUM_S);
	hr_dev->caps.cqc_timer_bt_num =
		roce_get_field(req_a->cqc_timer_bt_idx_num,
			       PF_RES_DATA_2_PF_CQC_TIMER_BT_NUM_M,
			       PF_RES_DATA_2_PF_CQC_TIMER_BT_NUM_S);

	return 0;
}

static int hns_roce_set_vf_switch_param(struct hns_roce_dev *hr_dev, int vf_id)
{
	struct hns_roce_cmq_desc desc;
	struct hns_roce_vf_switch *swt;
	int ret;

	swt = (struct hns_roce_vf_switch *)desc.data;
	hns_roce_cmq_setup_basic_desc(&desc, HNS_SWITCH_PARAMETER_CFG, true);
	swt->rocee_sel |= cpu_to_le32(HNS_ICL_SWITCH_CMD_ROCEE_SEL);
	roce_set_field(swt->fun_id, VF_SWITCH_DATA_FUN_ID_VF_ID_M,
		       VF_SWITCH_DATA_FUN_ID_VF_ID_S, vf_id);
	ret = hns_roce_cmq_send(hr_dev, &desc, 1);
	if (ret)
		return ret;

	desc.flag =
		cpu_to_le16(HNS_ROCE_CMD_FLAG_NO_INTR | HNS_ROCE_CMD_FLAG_IN);
	desc.flag &= cpu_to_le16(~HNS_ROCE_CMD_FLAG_WR);
	roce_set_bit(swt->cfg, VF_SWITCH_DATA_CFG_ALW_LPBK_S, 1);
	roce_set_bit(swt->cfg, VF_SWITCH_DATA_CFG_ALW_LCL_LPBK_S, 0);
	roce_set_bit(swt->cfg, VF_SWITCH_DATA_CFG_ALW_DST_OVRD_S, 1);

	return hns_roce_cmq_send(hr_dev, &desc, 1);
}

static int hns_roce_alloc_vf_resource(struct hns_roce_dev *hr_dev)
{
	struct hns_roce_cmq_desc desc[2];
	struct hns_roce_vf_res_a *req_a;
	struct hns_roce_vf_res_b *req_b;

	req_a = (struct hns_roce_vf_res_a *)desc[0].data;
	req_b = (struct hns_roce_vf_res_b *)desc[1].data;

	hns_roce_cmq_setup_basic_desc(&desc[0], HNS_ROCE_OPC_ALLOC_VF_RES,
				      false);
	desc[0].flag |= cpu_to_le16(HNS_ROCE_CMD_FLAG_NEXT);

	hns_roce_cmq_setup_basic_desc(&desc[1], HNS_ROCE_OPC_ALLOC_VF_RES,
				      false);

	roce_set_field(req_a->vf_qpc_bt_idx_num,
		       VF_RES_A_DATA_1_VF_QPC_BT_IDX_M,
		       VF_RES_A_DATA_1_VF_QPC_BT_IDX_S, 0);
	roce_set_field(req_a->vf_qpc_bt_idx_num,
		       VF_RES_A_DATA_1_VF_QPC_BT_NUM_M,
		       VF_RES_A_DATA_1_VF_QPC_BT_NUM_S, HNS_ROCE_VF_QPC_BT_NUM);

	roce_set_field(req_a->vf_srqc_bt_idx_num,
		       VF_RES_A_DATA_2_VF_SRQC_BT_IDX_M,
		       VF_RES_A_DATA_2_VF_SRQC_BT_IDX_S, 0);
	roce_set_field(req_a->vf_srqc_bt_idx_num,
		       VF_RES_A_DATA_2_VF_SRQC_BT_NUM_M,
		       VF_RES_A_DATA_2_VF_SRQC_BT_NUM_S,
		       HNS_ROCE_VF_SRQC_BT_NUM);

	roce_set_field(req_a->vf_cqc_bt_idx_num,
		       VF_RES_A_DATA_3_VF_CQC_BT_IDX_M,
		       VF_RES_A_DATA_3_VF_CQC_BT_IDX_S, 0);
	roce_set_field(req_a->vf_cqc_bt_idx_num,
		       VF_RES_A_DATA_3_VF_CQC_BT_NUM_M,
		       VF_RES_A_DATA_3_VF_CQC_BT_NUM_S, HNS_ROCE_VF_CQC_BT_NUM);

	roce_set_field(req_a->vf_mpt_bt_idx_num,
		       VF_RES_A_DATA_4_VF_MPT_BT_IDX_M,
		       VF_RES_A_DATA_4_VF_MPT_BT_IDX_S, 0);
	roce_set_field(req_a->vf_mpt_bt_idx_num,
		       VF_RES_A_DATA_4_VF_MPT_BT_NUM_M,
		       VF_RES_A_DATA_4_VF_MPT_BT_NUM_S, HNS_ROCE_VF_MPT_BT_NUM);

	roce_set_field(req_a->vf_eqc_bt_idx_num, VF_RES_A_DATA_5_VF_EQC_IDX_M,
		       VF_RES_A_DATA_5_VF_EQC_IDX_S, 0);
	roce_set_field(req_a->vf_eqc_bt_idx_num, VF_RES_A_DATA_5_VF_EQC_NUM_M,
		       VF_RES_A_DATA_5_VF_EQC_NUM_S, HNS_ROCE_VF_EQC_NUM);

	roce_set_field(req_b->vf_smac_idx_num, VF_RES_B_DATA_1_VF_SMAC_IDX_M,
		       VF_RES_B_DATA_1_VF_SMAC_IDX_S, 0);
	roce_set_field(req_b->vf_smac_idx_num, VF_RES_B_DATA_1_VF_SMAC_NUM_M,
		       VF_RES_B_DATA_1_VF_SMAC_NUM_S, HNS_ROCE_VF_SMAC_NUM);

	roce_set_field(req_b->vf_sgid_idx_num, VF_RES_B_DATA_2_VF_SGID_IDX_M,
		       VF_RES_B_DATA_2_VF_SGID_IDX_S, 0);
	roce_set_field(req_b->vf_sgid_idx_num, VF_RES_B_DATA_2_VF_SGID_NUM_M,
		       VF_RES_B_DATA_2_VF_SGID_NUM_S, HNS_ROCE_VF_SGID_NUM);

	roce_set_field(req_b->vf_qid_idx_sl_num, VF_RES_B_DATA_3_VF_QID_IDX_M,
		       VF_RES_B_DATA_3_VF_QID_IDX_S, 0);
	roce_set_field(req_b->vf_qid_idx_sl_num, VF_RES_B_DATA_3_VF_SL_NUM_M,
		       VF_RES_B_DATA_3_VF_SL_NUM_S, HNS_ROCE_VF_SL_NUM);

	roce_set_field(req_b->vf_sccc_idx_num, VF_RES_B_DATA_4_VF_SCCC_BT_IDX_M,
		       VF_RES_B_DATA_4_VF_SCCC_BT_IDX_S, 0);
	roce_set_field(req_b->vf_sccc_idx_num, VF_RES_B_DATA_4_VF_SCCC_BT_NUM_M,
		       VF_RES_B_DATA_4_VF_SCCC_BT_NUM_S,
		       HNS_ROCE_VF_SCCC_BT_NUM);

	return hns_roce_cmq_send(hr_dev, desc, 2);
}

static int hns_roce_v2_set_bt(struct hns_roce_dev *hr_dev)
{
	u8 srqc_hop_num = hr_dev->caps.srqc_hop_num;
	u8 qpc_hop_num = hr_dev->caps.qpc_hop_num;
	u8 cqc_hop_num = hr_dev->caps.cqc_hop_num;
	u8 mpt_hop_num = hr_dev->caps.mpt_hop_num;
	u8 sccc_hop_num = hr_dev->caps.sccc_hop_num;
	struct hns_roce_cfg_bt_attr *req;
	struct hns_roce_cmq_desc desc;

	hns_roce_cmq_setup_basic_desc(&desc, HNS_ROCE_OPC_CFG_BT_ATTR, false);
	req = (struct hns_roce_cfg_bt_attr *)desc.data;
	memset(req, 0, sizeof(*req));

	roce_set_field(req->vf_qpc_cfg, CFG_BT_ATTR_DATA_0_VF_QPC_BA_PGSZ_M,
		       CFG_BT_ATTR_DATA_0_VF_QPC_BA_PGSZ_S,
		       hr_dev->caps.qpc_ba_pg_sz + PG_SHIFT_OFFSET);
	roce_set_field(req->vf_qpc_cfg, CFG_BT_ATTR_DATA_0_VF_QPC_BUF_PGSZ_M,
		       CFG_BT_ATTR_DATA_0_VF_QPC_BUF_PGSZ_S,
		       hr_dev->caps.qpc_buf_pg_sz + PG_SHIFT_OFFSET);
	roce_set_field(req->vf_qpc_cfg, CFG_BT_ATTR_DATA_0_VF_QPC_HOPNUM_M,
		       CFG_BT_ATTR_DATA_0_VF_QPC_HOPNUM_S,
		       qpc_hop_num == HNS_ROCE_HOP_NUM_0 ? 0 : qpc_hop_num);

	roce_set_field(req->vf_srqc_cfg, CFG_BT_ATTR_DATA_1_VF_SRQC_BA_PGSZ_M,
		       CFG_BT_ATTR_DATA_1_VF_SRQC_BA_PGSZ_S,
		       hr_dev->caps.srqc_ba_pg_sz + PG_SHIFT_OFFSET);
	roce_set_field(req->vf_srqc_cfg, CFG_BT_ATTR_DATA_1_VF_SRQC_BUF_PGSZ_M,
		       CFG_BT_ATTR_DATA_1_VF_SRQC_BUF_PGSZ_S,
		       hr_dev->caps.srqc_buf_pg_sz + PG_SHIFT_OFFSET);
	roce_set_field(req->vf_srqc_cfg, CFG_BT_ATTR_DATA_1_VF_SRQC_HOPNUM_M,
		       CFG_BT_ATTR_DATA_1_VF_SRQC_HOPNUM_S,
		       srqc_hop_num == HNS_ROCE_HOP_NUM_0 ? 0 : srqc_hop_num);

	roce_set_field(req->vf_cqc_cfg, CFG_BT_ATTR_DATA_2_VF_CQC_BA_PGSZ_M,
		       CFG_BT_ATTR_DATA_2_VF_CQC_BA_PGSZ_S,
		       hr_dev->caps.cqc_ba_pg_sz + PG_SHIFT_OFFSET);
	roce_set_field(req->vf_cqc_cfg, CFG_BT_ATTR_DATA_2_VF_CQC_BUF_PGSZ_M,
		       CFG_BT_ATTR_DATA_2_VF_CQC_BUF_PGSZ_S,
		       hr_dev->caps.cqc_buf_pg_sz + PG_SHIFT_OFFSET);
	roce_set_field(req->vf_cqc_cfg, CFG_BT_ATTR_DATA_2_VF_CQC_HOPNUM_M,
		       CFG_BT_ATTR_DATA_2_VF_CQC_HOPNUM_S,
		       cqc_hop_num == HNS_ROCE_HOP_NUM_0 ? 0 : cqc_hop_num);

	roce_set_field(req->vf_mpt_cfg, CFG_BT_ATTR_DATA_3_VF_MPT_BA_PGSZ_M,
		       CFG_BT_ATTR_DATA_3_VF_MPT_BA_PGSZ_S,
		       hr_dev->caps.mpt_ba_pg_sz + PG_SHIFT_OFFSET);
	roce_set_field(req->vf_mpt_cfg, CFG_BT_ATTR_DATA_3_VF_MPT_BUF_PGSZ_M,
		       CFG_BT_ATTR_DATA_3_VF_MPT_BUF_PGSZ_S,
		       hr_dev->caps.mpt_buf_pg_sz + PG_SHIFT_OFFSET);
	roce_set_field(req->vf_mpt_cfg, CFG_BT_ATTR_DATA_3_VF_MPT_HOPNUM_M,
		       CFG_BT_ATTR_DATA_3_VF_MPT_HOPNUM_S,
		       mpt_hop_num == HNS_ROCE_HOP_NUM_0 ? 0 : mpt_hop_num);

	roce_set_field(req->vf_sccc_cfg,
		       CFG_BT_ATTR_DATA_4_VF_SCCC_BA_PGSZ_M,
		       CFG_BT_ATTR_DATA_4_VF_SCCC_BA_PGSZ_S,
		       hr_dev->caps.sccc_ba_pg_sz + PG_SHIFT_OFFSET);
	roce_set_field(req->vf_sccc_cfg,
		       CFG_BT_ATTR_DATA_4_VF_SCCC_BUF_PGSZ_M,
		       CFG_BT_ATTR_DATA_4_VF_SCCC_BUF_PGSZ_S,
		       hr_dev->caps.sccc_buf_pg_sz + PG_SHIFT_OFFSET);
	roce_set_field(req->vf_sccc_cfg,
		       CFG_BT_ATTR_DATA_4_VF_SCCC_HOPNUM_M,
		       CFG_BT_ATTR_DATA_4_VF_SCCC_HOPNUM_S,
		       sccc_hop_num ==
			      HNS_ROCE_HOP_NUM_0 ? 0 : sccc_hop_num);

	return hns_roce_cmq_send(hr_dev, &desc, 1);
}

static void set_default_caps(struct hns_roce_dev *hr_dev)
{
	struct hns_roce_caps *caps = &hr_dev->caps;

	caps->num_qps		= HNS_ROCE_V2_MAX_QP_NUM;
	caps->max_wqes		= HNS_ROCE_V2_MAX_WQE_NUM;
	caps->num_cqs		= HNS_ROCE_V2_MAX_CQ_NUM;
	caps->num_srqs		= HNS_ROCE_V2_MAX_SRQ_NUM;
	caps->min_cqes		= HNS_ROCE_MIN_CQE_NUM;
	caps->max_cqes		= HNS_ROCE_V2_MAX_CQE_NUM;
	caps->max_sq_sg		= HNS_ROCE_V2_MAX_SQ_SGE_NUM;
	caps->max_extend_sg	= HNS_ROCE_V2_MAX_EXTEND_SGE_NUM;
	caps->max_rq_sg		= HNS_ROCE_V2_MAX_RQ_SGE_NUM;
	caps->max_sq_inline	= HNS_ROCE_V2_MAX_SQ_INLINE;
	caps->num_uars		= HNS_ROCE_V2_UAR_NUM;
	caps->phy_num_uars	= HNS_ROCE_V2_PHY_UAR_NUM;
	caps->num_aeq_vectors	= HNS_ROCE_V2_AEQE_VEC_NUM;
	caps->num_comp_vectors	= HNS_ROCE_V2_COMP_VEC_NUM;
	caps->num_other_vectors = HNS_ROCE_V2_ABNORMAL_VEC_NUM;
	caps->num_mtpts		= HNS_ROCE_V2_MAX_MTPT_NUM;
	caps->num_mtt_segs	= HNS_ROCE_V2_MAX_MTT_SEGS;
	caps->num_cqe_segs	= HNS_ROCE_V2_MAX_CQE_SEGS;
	caps->num_srqwqe_segs	= HNS_ROCE_V2_MAX_SRQWQE_SEGS;
	caps->num_idx_segs	= HNS_ROCE_V2_MAX_IDX_SEGS;
	caps->num_pds		= HNS_ROCE_V2_MAX_PD_NUM;
	caps->max_qp_init_rdma	= HNS_ROCE_V2_MAX_QP_INIT_RDMA;
	caps->max_qp_dest_rdma	= HNS_ROCE_V2_MAX_QP_DEST_RDMA;
	caps->max_sq_desc_sz	= HNS_ROCE_V2_MAX_SQ_DESC_SZ;
	caps->max_rq_desc_sz	= HNS_ROCE_V2_MAX_RQ_DESC_SZ;
	caps->max_srq_desc_sz	= HNS_ROCE_V2_MAX_SRQ_DESC_SZ;
	caps->qpc_sz		= HNS_ROCE_V2_QPC_SZ;
	caps->irrl_entry_sz	= HNS_ROCE_V2_IRRL_ENTRY_SZ;
	caps->trrl_entry_sz	= HNS_ROCE_V2_EXT_ATOMIC_TRRL_ENTRY_SZ;
	caps->cqc_entry_sz	= HNS_ROCE_V2_CQC_ENTRY_SZ;
	caps->srqc_entry_sz	= HNS_ROCE_V2_SRQC_ENTRY_SZ;
	caps->mtpt_entry_sz	= HNS_ROCE_V2_MTPT_ENTRY_SZ;
	caps->mtt_entry_sz	= HNS_ROCE_V2_MTT_ENTRY_SZ;
	caps->idx_entry_sz	= HNS_ROCE_V2_IDX_ENTRY_SZ;
	caps->cqe_sz		= HNS_ROCE_V2_CQE_SIZE;
	caps->page_size_cap	= HNS_ROCE_V2_PAGE_SIZE_SUPPORTED;
	caps->reserved_lkey	= 0;
	caps->reserved_pds	= 0;
	caps->reserved_mrws	= 1;
	caps->reserved_uars	= 0;
	caps->reserved_cqs	= 0;
	caps->reserved_srqs	= 0;
	caps->reserved_qps	= HNS_ROCE_V2_RSV_QPS;

	caps->qpc_ba_pg_sz	= 0;
	caps->qpc_buf_pg_sz	= 0;
	caps->qpc_hop_num	= HNS_ROCE_CONTEXT_HOP_NUM;
	caps->srqc_ba_pg_sz	= 0;
	caps->srqc_buf_pg_sz	= 0;
	caps->srqc_hop_num	= HNS_ROCE_CONTEXT_HOP_NUM;
	caps->cqc_ba_pg_sz	= 0;
	caps->cqc_buf_pg_sz	= 0;
	caps->cqc_hop_num	= HNS_ROCE_CONTEXT_HOP_NUM;
	caps->mpt_ba_pg_sz	= 0;
	caps->mpt_buf_pg_sz	= 0;
	caps->mpt_hop_num	= HNS_ROCE_CONTEXT_HOP_NUM;
	caps->mtt_ba_pg_sz	= 0;
	caps->mtt_buf_pg_sz	= 0;
	caps->mtt_hop_num	= HNS_ROCE_MTT_HOP_NUM;
	caps->wqe_sq_hop_num	= HNS_ROCE_SQWQE_HOP_NUM;
	caps->wqe_sge_hop_num	= HNS_ROCE_EXT_SGE_HOP_NUM;
	caps->wqe_rq_hop_num	= HNS_ROCE_RQWQE_HOP_NUM;
	caps->cqe_ba_pg_sz	= HNS_ROCE_BA_PG_SZ_SUPPORTED_256K;
	caps->cqe_buf_pg_sz	= 0;
	caps->cqe_hop_num	= HNS_ROCE_CQE_HOP_NUM;
	caps->srqwqe_ba_pg_sz	= 0;
	caps->srqwqe_buf_pg_sz	= 0;
	caps->srqwqe_hop_num	= HNS_ROCE_SRQWQE_HOP_NUM;
	caps->idx_ba_pg_sz	= 0;
	caps->idx_buf_pg_sz	= 0;
	caps->idx_hop_num	= HNS_ROCE_IDX_HOP_NUM;
	caps->chunk_sz		= HNS_ROCE_V2_TABLE_CHUNK_SIZE;

	caps->flags		= HNS_ROCE_CAP_FLAG_REREG_MR |
				  HNS_ROCE_CAP_FLAG_ROCE_V1_V2 |
				  HNS_ROCE_CAP_FLAG_RECORD_DB |
				  HNS_ROCE_CAP_FLAG_SQ_RECORD_DB;

	caps->pkey_table_len[0] = 1;
	caps->gid_table_len[0]	= HNS_ROCE_V2_GID_INDEX_NUM;
	caps->ceqe_depth	= HNS_ROCE_V2_COMP_EQE_NUM;
	caps->aeqe_depth	= HNS_ROCE_V2_ASYNC_EQE_NUM;
	caps->aeqe_size		= HNS_ROCE_AEQE_SIZE;
	caps->ceqe_size		= HNS_ROCE_CEQE_SIZE;
	caps->local_ca_ack_delay = 0;
	caps->max_mtu = IB_MTU_4096;

	caps->max_srq_wrs	= HNS_ROCE_V2_MAX_SRQ_WR;
	caps->max_srq_sges	= HNS_ROCE_V2_MAX_SRQ_SGE;

	caps->flags |= HNS_ROCE_CAP_FLAG_ATOMIC | HNS_ROCE_CAP_FLAG_MW |
		       HNS_ROCE_CAP_FLAG_SRQ | HNS_ROCE_CAP_FLAG_FRMR |
		       HNS_ROCE_CAP_FLAG_QP_FLOW_CTRL;

	caps->num_qpc_timer	  = HNS_ROCE_V2_MAX_QPC_TIMER_NUM;
	caps->qpc_timer_entry_sz  = HNS_ROCE_V2_QPC_TIMER_ENTRY_SZ;
	caps->qpc_timer_ba_pg_sz  = 0;
	caps->qpc_timer_buf_pg_sz = 0;
	caps->qpc_timer_hop_num   = HNS_ROCE_HOP_NUM_0;
	caps->num_cqc_timer	  = HNS_ROCE_V2_MAX_CQC_TIMER_NUM;
	caps->cqc_timer_entry_sz  = HNS_ROCE_V2_CQC_TIMER_ENTRY_SZ;
	caps->cqc_timer_ba_pg_sz  = 0;
	caps->cqc_timer_buf_pg_sz = 0;
	caps->cqc_timer_hop_num   = HNS_ROCE_HOP_NUM_0;

	caps->sccc_sz = HNS_ROCE_V2_SCCC_SZ;
	caps->sccc_ba_pg_sz	  = 0;
	caps->sccc_buf_pg_sz	  = 0;
	caps->sccc_hop_num	  = HNS_ROCE_SCCC_HOP_NUM;

	if (hr_dev->pci_dev->revision >= PCI_REVISION_ID_HIP09) {
		caps->aeqe_size = HNS_ROCE_V3_EQE_SIZE;
		caps->ceqe_size = HNS_ROCE_V3_EQE_SIZE;
		caps->cqe_sz = HNS_ROCE_V3_CQE_SIZE;
		caps->qpc_sz = HNS_ROCE_V3_QPC_SZ;
		caps->sccc_sz = HNS_ROCE_V3_SCCC_SZ;
		caps->gmv_entry_sz = HNS_ROCE_V3_GMV_ENTRY_SZ;
		caps->gmv_entry_num = caps->gmv_bt_num * (PAGE_SIZE /
							  caps->gmv_entry_sz);
		caps->gmv_hop_num = HNS_ROCE_HOP_NUM_0;
		caps->gmv_ba_pg_sz = 0;
		caps->gmv_buf_pg_sz = 0;
		caps->gid_table_len[0] = caps->gmv_bt_num * (HNS_HW_PAGE_SIZE /
					 caps->gmv_entry_sz);
	}
}

static void calc_pg_sz(u32 obj_num, u32 obj_size, u32 hop_num, u32 ctx_bt_num,
		       u32 *buf_page_size, u32 *bt_page_size, u32 hem_type)
{
	u64 obj_per_chunk;
	u64 bt_chunk_size = PAGE_SIZE;
	u64 buf_chunk_size = PAGE_SIZE;
	u64 obj_per_chunk_default = buf_chunk_size / obj_size;

	*buf_page_size = 0;
	*bt_page_size = 0;

	switch (hop_num) {
	case 3:
		obj_per_chunk = ctx_bt_num * (bt_chunk_size / BA_BYTE_LEN) *
				(bt_chunk_size / BA_BYTE_LEN) *
				(bt_chunk_size / BA_BYTE_LEN) *
				 obj_per_chunk_default;
		break;
	case 2:
		obj_per_chunk = ctx_bt_num * (bt_chunk_size / BA_BYTE_LEN) *
				(bt_chunk_size / BA_BYTE_LEN) *
				 obj_per_chunk_default;
		break;
	case 1:
		obj_per_chunk = ctx_bt_num * (bt_chunk_size / BA_BYTE_LEN) *
				obj_per_chunk_default;
		break;
	case HNS_ROCE_HOP_NUM_0:
		obj_per_chunk = ctx_bt_num * obj_per_chunk_default;
		break;
	default:
		pr_err("table %u not support hop_num = %u!\n", hem_type,
		       hop_num);
		return;
	}

	if (hem_type >= HEM_TYPE_MTT)
		*bt_page_size = ilog2(DIV_ROUND_UP(obj_num, obj_per_chunk));
	else
		*buf_page_size = ilog2(DIV_ROUND_UP(obj_num, obj_per_chunk));
}

static int hns_roce_query_pf_caps(struct hns_roce_dev *hr_dev)
{
	struct hns_roce_cmq_desc desc[HNS_ROCE_QUERY_PF_CAPS_CMD_NUM];
	struct hns_roce_caps *caps = &hr_dev->caps;
	struct hns_roce_query_pf_caps_a *resp_a;
	struct hns_roce_query_pf_caps_b *resp_b;
	struct hns_roce_query_pf_caps_c *resp_c;
	struct hns_roce_query_pf_caps_d *resp_d;
	struct hns_roce_query_pf_caps_e *resp_e;
	int ctx_hop_num;
	int pbl_hop_num;
	int ret;
	int i;

	for (i = 0; i < HNS_ROCE_QUERY_PF_CAPS_CMD_NUM; i++) {
		hns_roce_cmq_setup_basic_desc(&desc[i],
					      HNS_ROCE_OPC_QUERY_PF_CAPS_NUM,
					      true);
		if (i < (HNS_ROCE_QUERY_PF_CAPS_CMD_NUM - 1))
			desc[i].flag |= cpu_to_le16(HNS_ROCE_CMD_FLAG_NEXT);
		else
			desc[i].flag &= ~cpu_to_le16(HNS_ROCE_CMD_FLAG_NEXT);
	}

	ret = hns_roce_cmq_send(hr_dev, desc, HNS_ROCE_QUERY_PF_CAPS_CMD_NUM);
	if (ret)
		return ret;

	resp_a = (struct hns_roce_query_pf_caps_a *)desc[0].data;
	resp_b = (struct hns_roce_query_pf_caps_b *)desc[1].data;
	resp_c = (struct hns_roce_query_pf_caps_c *)desc[2].data;
	resp_d = (struct hns_roce_query_pf_caps_d *)desc[3].data;
	resp_e = (struct hns_roce_query_pf_caps_e *)desc[4].data;

	caps->local_ca_ack_delay     = resp_a->local_ca_ack_delay;
	caps->max_sq_sg		     = le16_to_cpu(resp_a->max_sq_sg);
	caps->max_sq_inline	     = le16_to_cpu(resp_a->max_sq_inline);
	caps->max_rq_sg		     = le16_to_cpu(resp_a->max_rq_sg);
	caps->max_rq_sg = roundup_pow_of_two(caps->max_rq_sg);
	caps->max_extend_sg	     = le32_to_cpu(resp_a->max_extend_sg);
	caps->num_qpc_timer	     = le16_to_cpu(resp_a->num_qpc_timer);
	caps->num_cqc_timer	     = le16_to_cpu(resp_a->num_cqc_timer);
	caps->max_srq_sges	     = le16_to_cpu(resp_a->max_srq_sges);
	caps->max_srq_sges = roundup_pow_of_two(caps->max_srq_sges);
	caps->num_aeq_vectors	     = resp_a->num_aeq_vectors;
	caps->num_other_vectors	     = resp_a->num_other_vectors;
	caps->max_sq_desc_sz	     = resp_a->max_sq_desc_sz;
	caps->max_rq_desc_sz	     = resp_a->max_rq_desc_sz;
	caps->max_srq_desc_sz	     = resp_a->max_srq_desc_sz;
	caps->cqe_sz		     = HNS_ROCE_V2_CQE_SIZE;

	caps->mtpt_entry_sz	     = resp_b->mtpt_entry_sz;
	caps->irrl_entry_sz	     = resp_b->irrl_entry_sz;
	caps->trrl_entry_sz	     = resp_b->trrl_entry_sz;
	caps->cqc_entry_sz	     = resp_b->cqc_entry_sz;
	caps->srqc_entry_sz	     = resp_b->srqc_entry_sz;
	caps->idx_entry_sz	     = resp_b->idx_entry_sz;
	caps->sccc_sz		     = resp_b->sccc_sz;
	caps->max_mtu		     = resp_b->max_mtu;
	caps->qpc_sz		     = HNS_ROCE_V2_QPC_SZ;
	caps->min_cqes		     = resp_b->min_cqes;
	caps->min_wqes		     = resp_b->min_wqes;
	caps->page_size_cap	     = le32_to_cpu(resp_b->page_size_cap);
	caps->pkey_table_len[0]	     = resp_b->pkey_table_len;
	caps->phy_num_uars	     = resp_b->phy_num_uars;
	ctx_hop_num		     = resp_b->ctx_hop_num;
	pbl_hop_num		     = resp_b->pbl_hop_num;

	caps->num_pds = 1 << roce_get_field(resp_c->cap_flags_num_pds,
					    V2_QUERY_PF_CAPS_C_NUM_PDS_M,
					    V2_QUERY_PF_CAPS_C_NUM_PDS_S);
	caps->flags = roce_get_field(resp_c->cap_flags_num_pds,
				     V2_QUERY_PF_CAPS_C_CAP_FLAGS_M,
				     V2_QUERY_PF_CAPS_C_CAP_FLAGS_S);
	caps->flags |= le16_to_cpu(resp_d->cap_flags_ex) <<
		       HNS_ROCE_CAP_FLAGS_EX_SHIFT;

	caps->num_cqs = 1 << roce_get_field(resp_c->max_gid_num_cqs,
					    V2_QUERY_PF_CAPS_C_NUM_CQS_M,
					    V2_QUERY_PF_CAPS_C_NUM_CQS_S);
	caps->gid_table_len[0] = roce_get_field(resp_c->max_gid_num_cqs,
						V2_QUERY_PF_CAPS_C_MAX_GID_M,
						V2_QUERY_PF_CAPS_C_MAX_GID_S);
	caps->max_cqes = 1 << roce_get_field(resp_c->cq_depth,
					     V2_QUERY_PF_CAPS_C_CQ_DEPTH_M,
					     V2_QUERY_PF_CAPS_C_CQ_DEPTH_S);
	caps->num_mtpts = 1 << roce_get_field(resp_c->num_mrws,
					      V2_QUERY_PF_CAPS_C_NUM_MRWS_M,
					      V2_QUERY_PF_CAPS_C_NUM_MRWS_S);
	caps->num_qps = 1 << roce_get_field(resp_c->ord_num_qps,
					    V2_QUERY_PF_CAPS_C_NUM_QPS_M,
					    V2_QUERY_PF_CAPS_C_NUM_QPS_S);
	caps->max_qp_init_rdma = roce_get_field(resp_c->ord_num_qps,
						V2_QUERY_PF_CAPS_C_MAX_ORD_M,
						V2_QUERY_PF_CAPS_C_MAX_ORD_S);
	caps->max_qp_dest_rdma = caps->max_qp_init_rdma;
	caps->max_wqes = 1 << le16_to_cpu(resp_c->sq_depth);
	caps->num_srqs = 1 << roce_get_field(resp_d->wq_hop_num_max_srqs,
					     V2_QUERY_PF_CAPS_D_NUM_SRQS_M,
					     V2_QUERY_PF_CAPS_D_NUM_SRQS_S);
	caps->max_srq_wrs = 1 << le16_to_cpu(resp_d->srq_depth);
	caps->ceqe_depth = 1 << roce_get_field(resp_d->num_ceqs_ceq_depth,
					       V2_QUERY_PF_CAPS_D_CEQ_DEPTH_M,
					       V2_QUERY_PF_CAPS_D_CEQ_DEPTH_S);
	caps->num_comp_vectors = roce_get_field(resp_d->num_ceqs_ceq_depth,
						V2_QUERY_PF_CAPS_D_NUM_CEQS_M,
						V2_QUERY_PF_CAPS_D_NUM_CEQS_S);
	caps->aeqe_depth = 1 << roce_get_field(resp_d->arm_st_aeq_depth,
					       V2_QUERY_PF_CAPS_D_AEQ_DEPTH_M,
					       V2_QUERY_PF_CAPS_D_AEQ_DEPTH_S);
	caps->default_aeq_arm_st = roce_get_field(resp_d->arm_st_aeq_depth,
					    V2_QUERY_PF_CAPS_D_AEQ_ARM_ST_M,
					    V2_QUERY_PF_CAPS_D_AEQ_ARM_ST_S);
	caps->default_ceq_arm_st = roce_get_field(resp_d->arm_st_aeq_depth,
					    V2_QUERY_PF_CAPS_D_CEQ_ARM_ST_M,
					    V2_QUERY_PF_CAPS_D_CEQ_ARM_ST_S);
	caps->reserved_pds = roce_get_field(resp_d->num_uars_rsv_pds,
					    V2_QUERY_PF_CAPS_D_RSV_PDS_M,
					    V2_QUERY_PF_CAPS_D_RSV_PDS_S);
	caps->num_uars = 1 << roce_get_field(resp_d->num_uars_rsv_pds,
					     V2_QUERY_PF_CAPS_D_NUM_UARS_M,
					     V2_QUERY_PF_CAPS_D_NUM_UARS_S);
	caps->reserved_qps = roce_get_field(resp_d->rsv_uars_rsv_qps,
					    V2_QUERY_PF_CAPS_D_RSV_QPS_M,
					    V2_QUERY_PF_CAPS_D_RSV_QPS_S);
	caps->reserved_uars = roce_get_field(resp_d->rsv_uars_rsv_qps,
					     V2_QUERY_PF_CAPS_D_RSV_UARS_M,
					     V2_QUERY_PF_CAPS_D_RSV_UARS_S);
	caps->reserved_mrws = roce_get_field(resp_e->chunk_size_shift_rsv_mrws,
					     V2_QUERY_PF_CAPS_E_RSV_MRWS_M,
					     V2_QUERY_PF_CAPS_E_RSV_MRWS_S);
	caps->chunk_sz = 1 << roce_get_field(resp_e->chunk_size_shift_rsv_mrws,
					 V2_QUERY_PF_CAPS_E_CHUNK_SIZE_SHIFT_M,
					 V2_QUERY_PF_CAPS_E_CHUNK_SIZE_SHIFT_S);
	caps->reserved_cqs = roce_get_field(resp_e->rsv_cqs,
					    V2_QUERY_PF_CAPS_E_RSV_CQS_M,
					    V2_QUERY_PF_CAPS_E_RSV_CQS_S);
	caps->reserved_srqs = roce_get_field(resp_e->rsv_srqs,
					     V2_QUERY_PF_CAPS_E_RSV_SRQS_M,
					     V2_QUERY_PF_CAPS_E_RSV_SRQS_S);
	caps->reserved_lkey = roce_get_field(resp_e->rsv_lkey,
					     V2_QUERY_PF_CAPS_E_RSV_LKEYS_M,
					     V2_QUERY_PF_CAPS_E_RSV_LKEYS_S);
	caps->default_ceq_max_cnt = le16_to_cpu(resp_e->ceq_max_cnt);
	caps->default_ceq_period = le16_to_cpu(resp_e->ceq_period);
	caps->default_aeq_max_cnt = le16_to_cpu(resp_e->aeq_max_cnt);
	caps->default_aeq_period = le16_to_cpu(resp_e->aeq_period);

	caps->qpc_timer_entry_sz = HNS_ROCE_V2_QPC_TIMER_ENTRY_SZ;
	caps->cqc_timer_entry_sz = HNS_ROCE_V2_CQC_TIMER_ENTRY_SZ;
	caps->mtt_entry_sz = HNS_ROCE_V2_MTT_ENTRY_SZ;
	caps->num_mtt_segs = HNS_ROCE_V2_MAX_MTT_SEGS;
	caps->ceqe_size = HNS_ROCE_CEQE_SIZE;
	caps->aeqe_size = HNS_ROCE_AEQE_SIZE;
	caps->mtt_ba_pg_sz = 0;
	caps->num_cqe_segs = HNS_ROCE_V2_MAX_CQE_SEGS;
	caps->num_srqwqe_segs = HNS_ROCE_V2_MAX_SRQWQE_SEGS;
	caps->num_idx_segs = HNS_ROCE_V2_MAX_IDX_SEGS;

	caps->qpc_hop_num = ctx_hop_num;
	caps->srqc_hop_num = ctx_hop_num;
	caps->cqc_hop_num = ctx_hop_num;
	caps->mpt_hop_num = ctx_hop_num;
	caps->mtt_hop_num = pbl_hop_num;
	caps->cqe_hop_num = pbl_hop_num;
	caps->srqwqe_hop_num = pbl_hop_num;
	caps->idx_hop_num = pbl_hop_num;
	caps->wqe_sq_hop_num = roce_get_field(resp_d->wq_hop_num_max_srqs,
					  V2_QUERY_PF_CAPS_D_SQWQE_HOP_NUM_M,
					  V2_QUERY_PF_CAPS_D_SQWQE_HOP_NUM_S);
	caps->wqe_sge_hop_num = roce_get_field(resp_d->wq_hop_num_max_srqs,
					  V2_QUERY_PF_CAPS_D_EX_SGE_HOP_NUM_M,
					  V2_QUERY_PF_CAPS_D_EX_SGE_HOP_NUM_S);
	caps->wqe_rq_hop_num = roce_get_field(resp_d->wq_hop_num_max_srqs,
					  V2_QUERY_PF_CAPS_D_RQWQE_HOP_NUM_M,
					  V2_QUERY_PF_CAPS_D_RQWQE_HOP_NUM_S);

	if (hr_dev->pci_dev->revision >= PCI_REVISION_ID_HIP09) {
		caps->ceqe_size = HNS_ROCE_V3_EQE_SIZE;
		caps->aeqe_size = HNS_ROCE_V3_EQE_SIZE;
		caps->cqe_sz = HNS_ROCE_V3_CQE_SIZE;
		caps->qpc_sz = HNS_ROCE_V3_QPC_SZ;
		caps->sccc_sz = HNS_ROCE_V3_SCCC_SZ;
		caps->gmv_entry_sz = HNS_ROCE_V3_GMV_ENTRY_SZ;
		caps->gmv_entry_num = caps->gmv_bt_num * (PAGE_SIZE /
						    caps->gmv_entry_sz);
		caps->gmv_hop_num = HNS_ROCE_HOP_NUM_0;
		caps->gmv_ba_pg_sz = 0;
		caps->gmv_buf_pg_sz = 0;
		caps->gid_table_len[0] = caps->gmv_bt_num *
				(HNS_HW_PAGE_SIZE / caps->gmv_entry_sz);
	}

	calc_pg_sz(caps->num_qps, caps->qpc_sz, caps->qpc_hop_num,
		   caps->qpc_bt_num, &caps->qpc_buf_pg_sz, &caps->qpc_ba_pg_sz,
		   HEM_TYPE_QPC);
	calc_pg_sz(caps->num_mtpts, caps->mtpt_entry_sz, caps->mpt_hop_num,
		   caps->mpt_bt_num, &caps->mpt_buf_pg_sz, &caps->mpt_ba_pg_sz,
		   HEM_TYPE_MTPT);
	calc_pg_sz(caps->num_cqs, caps->cqc_entry_sz, caps->cqc_hop_num,
		   caps->cqc_bt_num, &caps->cqc_buf_pg_sz, &caps->cqc_ba_pg_sz,
		   HEM_TYPE_CQC);
	calc_pg_sz(caps->num_srqs, caps->srqc_entry_sz, caps->srqc_hop_num,
		   caps->srqc_bt_num, &caps->srqc_buf_pg_sz,
		   &caps->srqc_ba_pg_sz, HEM_TYPE_SRQC);

	caps->sccc_hop_num = ctx_hop_num;
	caps->qpc_timer_hop_num = HNS_ROCE_HOP_NUM_0;
	caps->cqc_timer_hop_num = HNS_ROCE_HOP_NUM_0;

	calc_pg_sz(caps->num_qps, caps->sccc_sz,
		   caps->sccc_hop_num, caps->sccc_bt_num,
		   &caps->sccc_buf_pg_sz, &caps->sccc_ba_pg_sz,
		   HEM_TYPE_SCCC);
	calc_pg_sz(caps->num_cqc_timer, caps->cqc_timer_entry_sz,
		   caps->cqc_timer_hop_num, caps->cqc_timer_bt_num,
		   &caps->cqc_timer_buf_pg_sz,
		   &caps->cqc_timer_ba_pg_sz, HEM_TYPE_CQC_TIMER);

	calc_pg_sz(caps->num_cqe_segs, caps->mtt_entry_sz, caps->cqe_hop_num,
		   1, &caps->cqe_buf_pg_sz, &caps->cqe_ba_pg_sz, HEM_TYPE_CQE);
	calc_pg_sz(caps->num_srqwqe_segs, caps->mtt_entry_sz,
		   caps->srqwqe_hop_num, 1, &caps->srqwqe_buf_pg_sz,
		   &caps->srqwqe_ba_pg_sz, HEM_TYPE_SRQWQE);
	calc_pg_sz(caps->num_idx_segs, caps->idx_entry_sz, caps->idx_hop_num,
		   1, &caps->idx_buf_pg_sz, &caps->idx_ba_pg_sz, HEM_TYPE_IDX);

	return 0;
}

static int hns_roce_config_qpc_size(struct hns_roce_dev *hr_dev)
{
	struct hns_roce_cmq_desc desc;
	struct hns_roce_cfg_entry_size *cfg_size =
				  (struct hns_roce_cfg_entry_size *)desc.data;

	hns_roce_cmq_setup_basic_desc(&desc, HNS_ROCE_OPC_CFG_ENTRY_SIZE,
				      false);

	cfg_size->type = cpu_to_le32(HNS_ROCE_CFG_QPC_SIZE);
	cfg_size->size = cpu_to_le32(hr_dev->caps.qpc_sz);

	return hns_roce_cmq_send(hr_dev, &desc, 1);
}

static int hns_roce_config_sccc_size(struct hns_roce_dev *hr_dev)
{
	struct hns_roce_cmq_desc desc;
	struct hns_roce_cfg_entry_size *cfg_size =
				  (struct hns_roce_cfg_entry_size *)desc.data;

	hns_roce_cmq_setup_basic_desc(&desc, HNS_ROCE_OPC_CFG_ENTRY_SIZE,
				      false);

	cfg_size->type = cpu_to_le32(HNS_ROCE_CFG_SCCC_SIZE);
	cfg_size->size = cpu_to_le32(hr_dev->caps.sccc_sz);

	return hns_roce_cmq_send(hr_dev, &desc, 1);
}

static int hns_roce_config_entry_size(struct hns_roce_dev *hr_dev)
{
	int ret;

	if (hr_dev->pci_dev->revision < PCI_REVISION_ID_HIP09)
		return 0;

	ret = hns_roce_config_qpc_size(hr_dev);
	if (ret) {
		dev_err(hr_dev->dev, "failed to cfg qpc sz, ret = %d.\n", ret);
		return ret;
	}

	ret = hns_roce_config_sccc_size(hr_dev);
	if (ret)
		dev_err(hr_dev->dev, "failed to cfg sccc sz, ret = %d.\n", ret);

	return ret;
}

static int hns_roce_v2_profile(struct hns_roce_dev *hr_dev)
{
	struct hns_roce_caps *caps = &hr_dev->caps;
	int ret;

	ret = hns_roce_cmq_query_hw_info(hr_dev);
	if (ret) {
		dev_err(hr_dev->dev, "Query hardware version fail, ret = %d.\n",
			ret);
		return ret;
	}

	ret = hns_roce_query_fw_ver(hr_dev);
	if (ret) {
		dev_err(hr_dev->dev, "Query firmware version fail, ret = %d.\n",
			ret);
		return ret;
	}

	ret = hns_roce_config_global_param(hr_dev);
	if (ret) {
		dev_err(hr_dev->dev, "Configure global param fail, ret = %d.\n",
			ret);
		return ret;
	}

	/* Get pf resource owned by every pf */
	ret = hns_roce_query_pf_resource(hr_dev);
	if (ret) {
		dev_err(hr_dev->dev, "Query pf resource fail, ret = %d.\n",
			ret);
		return ret;
	}

	ret = hns_roce_query_pf_timer_resource(hr_dev);
	if (ret) {
		dev_err(hr_dev->dev,
			"failed to query pf timer resource, ret = %d.\n", ret);
		return ret;
	}

	ret = hns_roce_set_vf_switch_param(hr_dev, 0);
	if (ret) {
		dev_err(hr_dev->dev,
			"failed to set function switch param, ret = %d.\n",
			ret);
		return ret;
	}

	hr_dev->vendor_part_id = hr_dev->pci_dev->device;
	hr_dev->sys_image_guid = be64_to_cpu(hr_dev->ib_dev.node_guid);

	caps->pbl_ba_pg_sz	= HNS_ROCE_BA_PG_SZ_SUPPORTED_16K;
	caps->pbl_buf_pg_sz	= 0;
	caps->pbl_hop_num	= HNS_ROCE_PBL_HOP_NUM;
	caps->eqe_ba_pg_sz	= 0;
	caps->eqe_buf_pg_sz	= 0;
	caps->eqe_hop_num	= HNS_ROCE_EQE_HOP_NUM;
	caps->tsq_buf_pg_sz	= 0;

	ret = hns_roce_query_pf_caps(hr_dev);
	if (ret)
		set_default_caps(hr_dev);

	ret = hns_roce_alloc_vf_resource(hr_dev);
	if (ret) {
		dev_err(hr_dev->dev, "Allocate vf resource fail, ret = %d.\n",
			ret);
		return ret;
	}

	ret = hns_roce_v2_set_bt(hr_dev);
	if (ret) {
		dev_err(hr_dev->dev,
			"Configure bt attribute fail, ret = %d.\n", ret);
		return ret;
	}

	/* Configure the size of QPC, SCCC, etc. */
	ret = hns_roce_config_entry_size(hr_dev);

	return ret;
}

static int hns_roce_config_link_table(struct hns_roce_dev *hr_dev,
				      enum hns_roce_link_table_type type)
{
	struct hns_roce_cmq_desc desc[2];
	struct hns_roce_cfg_llm_a *req_a =
				(struct hns_roce_cfg_llm_a *)desc[0].data;
	struct hns_roce_cfg_llm_b *req_b =
				(struct hns_roce_cfg_llm_b *)desc[1].data;
	struct hns_roce_v2_priv *priv = hr_dev->priv;
	struct hns_roce_link_table *link_tbl;
	struct hns_roce_link_table_entry *entry;
	enum hns_roce_opcode_type opcode;
	u32 page_num;

	switch (type) {
	case TSQ_LINK_TABLE:
		link_tbl = &priv->tsq;
		opcode = HNS_ROCE_OPC_CFG_EXT_LLM;
		break;
	case TPQ_LINK_TABLE:
		link_tbl = &priv->tpq;
		opcode = HNS_ROCE_OPC_CFG_TMOUT_LLM;
		break;
	default:
		return -EINVAL;
	}

	page_num = link_tbl->npages;
	entry = link_tbl->table.buf;

	hns_roce_cmq_setup_basic_desc(&desc[0], opcode, false);
	desc[0].flag |= cpu_to_le16(HNS_ROCE_CMD_FLAG_NEXT);

	hns_roce_cmq_setup_basic_desc(&desc[1], opcode, false);

	req_a->base_addr_l = cpu_to_le32(link_tbl->table.map & 0xffffffff);
	req_a->base_addr_h = cpu_to_le32(link_tbl->table.map >> 32);
	roce_set_field(req_a->depth_pgsz_init_en, CFG_LLM_QUE_DEPTH_M,
		       CFG_LLM_QUE_DEPTH_S, link_tbl->npages);
	roce_set_field(req_a->depth_pgsz_init_en, CFG_LLM_QUE_PGSZ_M,
		       CFG_LLM_QUE_PGSZ_S, link_tbl->pg_sz);
	roce_set_field(req_a->depth_pgsz_init_en, CFG_LLM_INIT_EN_M,
		       CFG_LLM_INIT_EN_S, 1);
	req_a->head_ba_l = cpu_to_le32(entry[0].blk_ba0);
	req_a->head_ba_h_nxtptr = cpu_to_le32(entry[0].blk_ba1_nxt_ptr);
	roce_set_field(req_a->head_ptr, CFG_LLM_HEAD_PTR_M, CFG_LLM_HEAD_PTR_S,
		       0);

	req_b->tail_ba_l = cpu_to_le32(entry[page_num - 1].blk_ba0);
	roce_set_field(req_b->tail_ba_h, CFG_LLM_TAIL_BA_H_M,
		       CFG_LLM_TAIL_BA_H_S,
		       entry[page_num - 1].blk_ba1_nxt_ptr &
		       HNS_ROCE_LINK_TABLE_BA1_M);
	roce_set_field(req_b->tail_ptr, CFG_LLM_TAIL_PTR_M, CFG_LLM_TAIL_PTR_S,
		       (entry[page_num - 2].blk_ba1_nxt_ptr &
			HNS_ROCE_LINK_TABLE_NXT_PTR_M) >>
			HNS_ROCE_LINK_TABLE_NXT_PTR_S);

	return hns_roce_cmq_send(hr_dev, desc, 2);
}

static int hns_roce_init_link_table(struct hns_roce_dev *hr_dev,
				    enum hns_roce_link_table_type type)
{
	struct hns_roce_v2_priv *priv = hr_dev->priv;
	struct hns_roce_link_table *link_tbl;
	struct hns_roce_link_table_entry *entry;
	struct device *dev = hr_dev->dev;
	u32 buf_chk_sz;
	dma_addr_t t;
	int func_num = 1;
	u32 pg_num_a;
	u32 pg_num_b;
	u32 pg_num;
	u32 size;
	int i;

	switch (type) {
	case TSQ_LINK_TABLE:
		link_tbl = &priv->tsq;
		buf_chk_sz = 1 << (hr_dev->caps.tsq_buf_pg_sz + PAGE_SHIFT);
		pg_num_a = hr_dev->caps.num_qps * 8 / buf_chk_sz;
		pg_num_b = hr_dev->caps.sl_num * 4 + 2;
		break;
	case TPQ_LINK_TABLE:
		link_tbl = &priv->tpq;
		buf_chk_sz = 1 << (hr_dev->caps.tpq_buf_pg_sz +	PAGE_SHIFT);
		pg_num_a = hr_dev->caps.num_cqs * 4 / buf_chk_sz;
		pg_num_b = 2 * 4 * func_num + 2;
		break;
	default:
		return -EINVAL;
	}

	pg_num = max(pg_num_a, pg_num_b);
	size = pg_num * sizeof(struct hns_roce_link_table_entry);

	link_tbl->table.buf = dma_alloc_coherent(dev, size,
						 &link_tbl->table.map,
						 GFP_KERNEL);
	if (!link_tbl->table.buf)
		goto out;

	link_tbl->pg_list = kcalloc(pg_num, sizeof(*link_tbl->pg_list),
				    GFP_KERNEL);
	if (!link_tbl->pg_list)
		goto err_kcalloc_failed;

	entry = link_tbl->table.buf;
	for (i = 0; i < pg_num; ++i) {
		link_tbl->pg_list[i].buf = dma_alloc_coherent(dev, buf_chk_sz,
							      &t, GFP_KERNEL);
		if (!link_tbl->pg_list[i].buf)
			goto err_alloc_buf_failed;

		link_tbl->pg_list[i].map = t;

		entry[i].blk_ba0 = (u32)(t >> 12);
		entry[i].blk_ba1_nxt_ptr = (u32)(t >> 44);

		if (i < (pg_num - 1))
			entry[i].blk_ba1_nxt_ptr |=
				(i + 1) << HNS_ROCE_LINK_TABLE_NXT_PTR_S;
	}
	link_tbl->npages = pg_num;
	link_tbl->pg_sz = buf_chk_sz;

	return hns_roce_config_link_table(hr_dev, type);

err_alloc_buf_failed:
	for (i -= 1; i >= 0; i--)
		dma_free_coherent(dev, buf_chk_sz,
				  link_tbl->pg_list[i].buf,
				  link_tbl->pg_list[i].map);
	kfree(link_tbl->pg_list);

err_kcalloc_failed:
	dma_free_coherent(dev, size, link_tbl->table.buf,
			  link_tbl->table.map);

out:
	return -ENOMEM;
}

static void hns_roce_free_link_table(struct hns_roce_dev *hr_dev,
				     struct hns_roce_link_table *link_tbl)
{
	struct device *dev = hr_dev->dev;
	int size;
	int i;

	size = link_tbl->npages * sizeof(struct hns_roce_link_table_entry);

	for (i = 0; i < link_tbl->npages; ++i)
		if (link_tbl->pg_list[i].buf)
			dma_free_coherent(dev, link_tbl->pg_sz,
					  link_tbl->pg_list[i].buf,
					  link_tbl->pg_list[i].map);
	kfree(link_tbl->pg_list);

	dma_free_coherent(dev, size, link_tbl->table.buf,
			  link_tbl->table.map);
}

static int get_hem_table(struct hns_roce_dev *hr_dev)
{
	unsigned int qpc_count;
	unsigned int cqc_count;
	unsigned int gmv_count;
	int ret;
	int i;

	/* Alloc memory for QPC Timer buffer space chunk */
	for (qpc_count = 0; qpc_count < hr_dev->caps.qpc_timer_bt_num;
	     qpc_count++) {
		ret = hns_roce_table_get(hr_dev, &hr_dev->qpc_timer_table,
					 qpc_count);
		if (ret) {
			dev_err(hr_dev->dev, "QPC Timer get failed\n");
			goto err_qpc_timer_failed;
		}
	}

	/* Alloc memory for CQC Timer buffer space chunk */
	for (cqc_count = 0; cqc_count < hr_dev->caps.cqc_timer_bt_num;
	     cqc_count++) {
		ret = hns_roce_table_get(hr_dev, &hr_dev->cqc_timer_table,
					 cqc_count);
		if (ret) {
			dev_err(hr_dev->dev, "CQC Timer get failed\n");
			goto err_cqc_timer_failed;
		}
	}

	/* Alloc memory for GMV(GID/MAC/VLAN) table buffer space chunk */
	for (gmv_count = 0; gmv_count < hr_dev->caps.gmv_entry_num;
	     gmv_count++) {
		ret = hns_roce_table_get(hr_dev, &hr_dev->gmv_table, gmv_count);
		if (ret) {
			dev_err(hr_dev->dev,
				"failed to get gmv table, ret = %d.\n", ret);
			goto err_gmv_failed;
		}
	}

	return 0;

err_gmv_failed:
	for (i = 0; i < gmv_count; i++)
		hns_roce_table_put(hr_dev, &hr_dev->gmv_table, i);

err_cqc_timer_failed:
	for (i = 0; i < cqc_count; i++)
		hns_roce_table_put(hr_dev, &hr_dev->cqc_timer_table, i);

err_qpc_timer_failed:
	for (i = 0; i < qpc_count; i++)
		hns_roce_table_put(hr_dev, &hr_dev->qpc_timer_table, i);

	return ret;
}

static int hns_roce_v2_init(struct hns_roce_dev *hr_dev)
{
	struct hns_roce_v2_priv *priv = hr_dev->priv;
	int ret;

	/* TSQ includes SQ doorbell and ack doorbell */
	ret = hns_roce_init_link_table(hr_dev, TSQ_LINK_TABLE);
	if (ret) {
		dev_err(hr_dev->dev, "failed to init TSQ, ret = %d.\n", ret);
		return ret;
	}

	ret = hns_roce_init_link_table(hr_dev, TPQ_LINK_TABLE);
	if (ret) {
		dev_err(hr_dev->dev, "failed to init TPQ, ret = %d.\n", ret);
		goto err_tpq_init_failed;
	}

	ret = get_hem_table(hr_dev);
	if (ret)
		goto err_get_hem_table_failed;

	return 0;

err_get_hem_table_failed:
	hns_roce_free_link_table(hr_dev, &priv->tpq);

err_tpq_init_failed:
	hns_roce_free_link_table(hr_dev, &priv->tsq);

	return ret;
}

static void hns_roce_v2_exit(struct hns_roce_dev *hr_dev)
{
	struct hns_roce_v2_priv *priv = hr_dev->priv;

	hns_roce_function_clear(hr_dev);

	hns_roce_free_link_table(hr_dev, &priv->tpq);
	hns_roce_free_link_table(hr_dev, &priv->tsq);
}

static int hns_roce_query_mbox_status(struct hns_roce_dev *hr_dev)
{
	struct hns_roce_cmq_desc desc;
	struct hns_roce_mbox_status *mb_st =
				       (struct hns_roce_mbox_status *)desc.data;
	int status;

	hns_roce_cmq_setup_basic_desc(&desc, HNS_ROCE_OPC_QUERY_MB_ST, true);

	status = hns_roce_cmq_send(hr_dev, &desc, 1);
	if (status)
		return status;

	return le32_to_cpu(mb_st->mb_status_hw_run);
}

static int hns_roce_v2_cmd_pending(struct hns_roce_dev *hr_dev)
{
	u32 status = hns_roce_query_mbox_status(hr_dev);

	return status >> HNS_ROCE_HW_RUN_BIT_SHIFT;
}

static int hns_roce_v2_cmd_complete(struct hns_roce_dev *hr_dev)
{
	u32 status = hns_roce_query_mbox_status(hr_dev);

	return status & HNS_ROCE_HW_MB_STATUS_MASK;
}

static int hns_roce_mbox_post(struct hns_roce_dev *hr_dev, u64 in_param,
			      u64 out_param, u32 in_modifier, u8 op_modifier,
			      u16 op, u16 token, int event)
{
	struct hns_roce_cmq_desc desc;
	struct hns_roce_post_mbox *mb = (struct hns_roce_post_mbox *)desc.data;

	hns_roce_cmq_setup_basic_desc(&desc, HNS_ROCE_OPC_POST_MB, false);

	mb->in_param_l = cpu_to_le32(in_param);
	mb->in_param_h = cpu_to_le32(in_param >> 32);
	mb->out_param_l = cpu_to_le32(out_param);
	mb->out_param_h = cpu_to_le32(out_param >> 32);
	mb->cmd_tag = cpu_to_le32(in_modifier << 8 | op);
	mb->token_event_en = cpu_to_le32(event << 16 | token);

	return hns_roce_cmq_send(hr_dev, &desc, 1);
}

static int hns_roce_v2_post_mbox(struct hns_roce_dev *hr_dev, u64 in_param,
				 u64 out_param, u32 in_modifier, u8 op_modifier,
				 u16 op, u16 token, int event)
{
	struct device *dev = hr_dev->dev;
	unsigned long end;
	int ret;

	end = msecs_to_jiffies(HNS_ROCE_V2_GO_BIT_TIMEOUT_MSECS) + jiffies;
	while (hns_roce_v2_cmd_pending(hr_dev)) {
		if (time_after(jiffies, end)) {
			dev_dbg(dev, "jiffies=%d end=%d\n", (int)jiffies,
				(int)end);
			return -EAGAIN;
		}
		cond_resched();
	}

	ret = hns_roce_mbox_post(hr_dev, in_param, out_param, in_modifier,
				 op_modifier, op, token, event);
	if (ret)
		dev_err(dev, "Post mailbox fail(%d)\n", ret);

	return ret;
}

static int hns_roce_v2_chk_mbox(struct hns_roce_dev *hr_dev,
				unsigned int timeout)
{
	struct device *dev = hr_dev->dev;
	unsigned long end;
	u32 status;

	end = msecs_to_jiffies(timeout) + jiffies;
	while (hns_roce_v2_cmd_pending(hr_dev) && time_before(jiffies, end))
		cond_resched();

	if (hns_roce_v2_cmd_pending(hr_dev)) {
		dev_err(dev, "[cmd_poll]hw run cmd TIMEDOUT!\n");
		return -ETIMEDOUT;
	}

	status = hns_roce_v2_cmd_complete(hr_dev);
	if (status != 0x1) {
		if (status == CMD_RST_PRC_EBUSY)
			return status;

		dev_err(dev, "mailbox status 0x%x!\n", status);
		return -EBUSY;
	}

	return 0;
}

static void copy_gid(void *dest, const union ib_gid *gid)
{
#define GID_SIZE 4
	const union ib_gid *src = gid;
	__le32 (*p)[GID_SIZE] = dest;
	int i;

	if (!gid)
		src = &zgid;

	for (i = 0; i < GID_SIZE; i++)
		(*p)[i] = cpu_to_le32(*(u32 *)&src->raw[i * sizeof(u32)]);
}

static int config_sgid_table(struct hns_roce_dev *hr_dev,
			     int gid_index, const union ib_gid *gid,
			     enum hns_roce_sgid_type sgid_type)
{
	struct hns_roce_cmq_desc desc;
	struct hns_roce_cfg_sgid_tb *sgid_tb =
				    (struct hns_roce_cfg_sgid_tb *)desc.data;

	hns_roce_cmq_setup_basic_desc(&desc, HNS_ROCE_OPC_CFG_SGID_TB, false);

	roce_set_field(sgid_tb->table_idx_rsv, CFG_SGID_TB_TABLE_IDX_M,
		       CFG_SGID_TB_TABLE_IDX_S, gid_index);
	roce_set_field(sgid_tb->vf_sgid_type_rsv, CFG_SGID_TB_VF_SGID_TYPE_M,
		       CFG_SGID_TB_VF_SGID_TYPE_S, sgid_type);

	copy_gid(&sgid_tb->vf_sgid_l, gid);

	return hns_roce_cmq_send(hr_dev, &desc, 1);
}

static int config_gmv_table(struct hns_roce_dev *hr_dev,
			    int gid_index, const union ib_gid *gid,
			    enum hns_roce_sgid_type sgid_type,
			    const struct ib_gid_attr *attr)
{
	struct hns_roce_cmq_desc desc[2];
	struct hns_roce_cfg_gmv_tb_a *tb_a =
				(struct hns_roce_cfg_gmv_tb_a *)desc[0].data;
	struct hns_roce_cfg_gmv_tb_b *tb_b =
				(struct hns_roce_cfg_gmv_tb_b *)desc[1].data;

	u16 vlan_id = VLAN_CFI_MASK;
	u8 mac[ETH_ALEN] = {};
	int ret;

	if (gid) {
		ret = rdma_read_gid_l2_fields(attr, &vlan_id, mac);
		if (ret)
			return ret;
	}

	hns_roce_cmq_setup_basic_desc(&desc[0], HNS_ROCE_OPC_CFG_GMV_TBL, false);
	desc[0].flag |= cpu_to_le16(HNS_ROCE_CMD_FLAG_NEXT);

	hns_roce_cmq_setup_basic_desc(&desc[1], HNS_ROCE_OPC_CFG_GMV_TBL, false);

	copy_gid(&tb_a->vf_sgid_l, gid);

	roce_set_field(tb_a->vf_sgid_type_vlan, CFG_GMV_TB_VF_SGID_TYPE_M,
		       CFG_GMV_TB_VF_SGID_TYPE_S, sgid_type);
	roce_set_bit(tb_a->vf_sgid_type_vlan, CFG_GMV_TB_VF_VLAN_EN_S,
		     vlan_id < VLAN_CFI_MASK);
	roce_set_field(tb_a->vf_sgid_type_vlan, CFG_GMV_TB_VF_VLAN_ID_M,
		       CFG_GMV_TB_VF_VLAN_ID_S, vlan_id);

	tb_b->vf_smac_l = cpu_to_le32(*(u32 *)mac);
	roce_set_field(tb_b->vf_smac_h, CFG_GMV_TB_SMAC_H_M,
		       CFG_GMV_TB_SMAC_H_S, *(u16 *)&mac[4]);

	roce_set_field(tb_b->table_idx_rsv, CFG_GMV_TB_SGID_IDX_M,
		       CFG_GMV_TB_SGID_IDX_S, gid_index);

	return hns_roce_cmq_send(hr_dev, desc, 2);
}

static int hns_roce_v2_set_gid(struct hns_roce_dev *hr_dev, u8 port,
			       int gid_index, const union ib_gid *gid,
			       const struct ib_gid_attr *attr)
{
	enum hns_roce_sgid_type sgid_type = GID_TYPE_FLAG_ROCE_V1;
	int ret;

	if (gid) {
		if (attr->gid_type == IB_GID_TYPE_ROCE_UDP_ENCAP) {
			if (ipv6_addr_v4mapped((void *)gid))
				sgid_type = GID_TYPE_FLAG_ROCE_V2_IPV4;
			else
				sgid_type = GID_TYPE_FLAG_ROCE_V2_IPV6;
		} else if (attr->gid_type == IB_GID_TYPE_ROCE) {
			sgid_type = GID_TYPE_FLAG_ROCE_V1;
		}
	}

	if (hr_dev->pci_dev->revision >= PCI_REVISION_ID_HIP09)
		ret = config_gmv_table(hr_dev, gid_index, gid, sgid_type, attr);
	else
		ret = config_sgid_table(hr_dev, gid_index, gid, sgid_type);

	if (ret)
		ibdev_err(&hr_dev->ib_dev, "failed to set gid, ret = %d!\n",
			  ret);

	return ret;
}

static int hns_roce_v2_set_mac(struct hns_roce_dev *hr_dev, u8 phy_port,
			       u8 *addr)
{
	struct hns_roce_cmq_desc desc;
	struct hns_roce_cfg_smac_tb *smac_tb =
				    (struct hns_roce_cfg_smac_tb *)desc.data;
	u16 reg_smac_h;
	u32 reg_smac_l;

	hns_roce_cmq_setup_basic_desc(&desc, HNS_ROCE_OPC_CFG_SMAC_TB, false);

	reg_smac_l = *(u32 *)(&addr[0]);
	reg_smac_h = *(u16 *)(&addr[4]);

	roce_set_field(smac_tb->tb_idx_rsv, CFG_SMAC_TB_IDX_M,
		       CFG_SMAC_TB_IDX_S, phy_port);
	roce_set_field(smac_tb->vf_smac_h_rsv, CFG_SMAC_TB_VF_SMAC_H_M,
		       CFG_SMAC_TB_VF_SMAC_H_S, reg_smac_h);
	smac_tb->vf_smac_l = cpu_to_le32(reg_smac_l);

	return hns_roce_cmq_send(hr_dev, &desc, 1);
}

static int set_mtpt_pbl(struct hns_roce_dev *hr_dev,
			struct hns_roce_v2_mpt_entry *mpt_entry,
			struct hns_roce_mr *mr)
{
	u64 pages[HNS_ROCE_V2_MAX_INNER_MTPT_NUM] = { 0 };
	struct ib_device *ibdev = &hr_dev->ib_dev;
	dma_addr_t pbl_ba;
	int i, count;

	count = hns_roce_mtr_find(hr_dev, &mr->pbl_mtr, 0, pages,
				  ARRAY_SIZE(pages), &pbl_ba);
	if (count < 1) {
		ibdev_err(ibdev, "failed to find PBL mtr, count = %d.\n",
			  count);
		return -ENOBUFS;
	}

	/* Aligned to the hardware address access unit */
	for (i = 0; i < count; i++)
		pages[i] >>= 6;

	mpt_entry->pbl_size = cpu_to_le32(mr->npages);
	mpt_entry->pbl_ba_l = cpu_to_le32(pbl_ba >> 3);
	roce_set_field(mpt_entry->byte_48_mode_ba,
		       V2_MPT_BYTE_48_PBL_BA_H_M, V2_MPT_BYTE_48_PBL_BA_H_S,
		       upper_32_bits(pbl_ba >> 3));

	mpt_entry->pa0_l = cpu_to_le32(lower_32_bits(pages[0]));
	roce_set_field(mpt_entry->byte_56_pa0_h, V2_MPT_BYTE_56_PA0_H_M,
		       V2_MPT_BYTE_56_PA0_H_S, upper_32_bits(pages[0]));

	mpt_entry->pa1_l = cpu_to_le32(lower_32_bits(pages[1]));
	roce_set_field(mpt_entry->byte_64_buf_pa1, V2_MPT_BYTE_64_PA1_H_M,
		       V2_MPT_BYTE_64_PA1_H_S, upper_32_bits(pages[1]));
	roce_set_field(mpt_entry->byte_64_buf_pa1,
		       V2_MPT_BYTE_64_PBL_BUF_PG_SZ_M,
		       V2_MPT_BYTE_64_PBL_BUF_PG_SZ_S,
		       to_hr_hw_page_shift(mr->pbl_mtr.hem_cfg.buf_pg_shift));

	return 0;
}

static int hns_roce_v2_write_mtpt(struct hns_roce_dev *hr_dev,
				  void *mb_buf, struct hns_roce_mr *mr,
				  unsigned long mtpt_idx)
{
	struct hns_roce_v2_mpt_entry *mpt_entry;
	int ret;

	mpt_entry = mb_buf;
	memset(mpt_entry, 0, sizeof(*mpt_entry));

	hr_reg_write(mpt_entry, MPT_ST, V2_MPT_ST_VALID);
	hr_reg_write(mpt_entry, MPT_PD, mr->pd);
	hr_reg_enable(mpt_entry, MPT_L_INV_EN);

	hr_reg_write(mpt_entry, MPT_BIND_EN,
		     !!(mr->access & IB_ACCESS_MW_BIND));
	hr_reg_write(mpt_entry, MPT_ATOMIC_EN,
		     !!(mr->access & IB_ACCESS_REMOTE_ATOMIC));
	hr_reg_write(mpt_entry, MPT_RR_EN,
		     !!(mr->access & IB_ACCESS_REMOTE_READ));
	hr_reg_write(mpt_entry, MPT_RW_EN,
		     !!(mr->access & IB_ACCESS_REMOTE_WRITE));
	hr_reg_write(mpt_entry, MPT_LW_EN,
		     !!((mr->access & IB_ACCESS_LOCAL_WRITE)));

	mpt_entry->len_l = cpu_to_le32(lower_32_bits(mr->size));
	mpt_entry->len_h = cpu_to_le32(upper_32_bits(mr->size));
	mpt_entry->lkey = cpu_to_le32(mr->key);
	mpt_entry->va_l = cpu_to_le32(lower_32_bits(mr->iova));
	mpt_entry->va_h = cpu_to_le32(upper_32_bits(mr->iova));

	if (mr->type != MR_TYPE_MR)
		hr_reg_enable(mpt_entry, MPT_PA);

	if (mr->type == MR_TYPE_DMA)
		return 0;

	if (mr->pbl_hop_num != HNS_ROCE_HOP_NUM_0)
		hr_reg_write(mpt_entry, MPT_PBL_HOP_NUM, mr->pbl_hop_num);

	hr_reg_write(mpt_entry, MPT_PBL_BA_PG_SZ,
		     to_hr_hw_page_shift(mr->pbl_mtr.hem_cfg.ba_pg_shift));
	hr_reg_enable(mpt_entry, MPT_INNER_PA_VLD);

	ret = set_mtpt_pbl(hr_dev, mpt_entry, mr);

	return ret;
}

static int hns_roce_v2_rereg_write_mtpt(struct hns_roce_dev *hr_dev,
					struct hns_roce_mr *mr, int flags,
					void *mb_buf)
{
	struct hns_roce_v2_mpt_entry *mpt_entry = mb_buf;
	u32 mr_access_flags = mr->access;
	int ret = 0;

	roce_set_field(mpt_entry->byte_4_pd_hop_st, V2_MPT_BYTE_4_MPT_ST_M,
		       V2_MPT_BYTE_4_MPT_ST_S, V2_MPT_ST_VALID);

	roce_set_field(mpt_entry->byte_4_pd_hop_st, V2_MPT_BYTE_4_PD_M,
		       V2_MPT_BYTE_4_PD_S, mr->pd);

	if (flags & IB_MR_REREG_ACCESS) {
		roce_set_bit(mpt_entry->byte_8_mw_cnt_en,
			     V2_MPT_BYTE_8_BIND_EN_S,
			     (mr_access_flags & IB_ACCESS_MW_BIND ? 1 : 0));
		roce_set_bit(mpt_entry->byte_8_mw_cnt_en,
			     V2_MPT_BYTE_8_ATOMIC_EN_S,
			     mr_access_flags & IB_ACCESS_REMOTE_ATOMIC ? 1 : 0);
		roce_set_bit(mpt_entry->byte_8_mw_cnt_en, V2_MPT_BYTE_8_RR_EN_S,
			     mr_access_flags & IB_ACCESS_REMOTE_READ ? 1 : 0);
		roce_set_bit(mpt_entry->byte_8_mw_cnt_en, V2_MPT_BYTE_8_RW_EN_S,
			     mr_access_flags & IB_ACCESS_REMOTE_WRITE ? 1 : 0);
		roce_set_bit(mpt_entry->byte_8_mw_cnt_en, V2_MPT_BYTE_8_LW_EN_S,
			     mr_access_flags & IB_ACCESS_LOCAL_WRITE ? 1 : 0);
	}

	if (flags & IB_MR_REREG_TRANS) {
		mpt_entry->va_l = cpu_to_le32(lower_32_bits(mr->iova));
		mpt_entry->va_h = cpu_to_le32(upper_32_bits(mr->iova));
		mpt_entry->len_l = cpu_to_le32(lower_32_bits(mr->size));
		mpt_entry->len_h = cpu_to_le32(upper_32_bits(mr->size));

		ret = set_mtpt_pbl(hr_dev, mpt_entry, mr);
	}

	return ret;
}

static int hns_roce_v2_frmr_write_mtpt(struct hns_roce_dev *hr_dev,
				       void *mb_buf, struct hns_roce_mr *mr)
{
	struct ib_device *ibdev = &hr_dev->ib_dev;
	struct hns_roce_v2_mpt_entry *mpt_entry;
	dma_addr_t pbl_ba = 0;

	mpt_entry = mb_buf;
	memset(mpt_entry, 0, sizeof(*mpt_entry));

	if (hns_roce_mtr_find(hr_dev, &mr->pbl_mtr, 0, NULL, 0, &pbl_ba) < 0) {
		ibdev_err(ibdev, "failed to find frmr mtr.\n");
		return -ENOBUFS;
	}

	roce_set_field(mpt_entry->byte_4_pd_hop_st, V2_MPT_BYTE_4_MPT_ST_M,
		       V2_MPT_BYTE_4_MPT_ST_S, V2_MPT_ST_FREE);
	roce_set_field(mpt_entry->byte_4_pd_hop_st, V2_MPT_BYTE_4_PBL_HOP_NUM_M,
		       V2_MPT_BYTE_4_PBL_HOP_NUM_S, 1);
	roce_set_field(mpt_entry->byte_4_pd_hop_st,
		       V2_MPT_BYTE_4_PBL_BA_PG_SZ_M,
		       V2_MPT_BYTE_4_PBL_BA_PG_SZ_S,
		       to_hr_hw_page_shift(mr->pbl_mtr.hem_cfg.ba_pg_shift));
	roce_set_field(mpt_entry->byte_4_pd_hop_st, V2_MPT_BYTE_4_PD_M,
		       V2_MPT_BYTE_4_PD_S, mr->pd);

	roce_set_bit(mpt_entry->byte_8_mw_cnt_en, V2_MPT_BYTE_8_RA_EN_S, 1);
	roce_set_bit(mpt_entry->byte_8_mw_cnt_en, V2_MPT_BYTE_8_R_INV_EN_S, 1);
	roce_set_bit(mpt_entry->byte_8_mw_cnt_en, V2_MPT_BYTE_8_L_INV_EN_S, 1);

	roce_set_bit(mpt_entry->byte_12_mw_pa, V2_MPT_BYTE_12_FRE_S, 1);
	roce_set_bit(mpt_entry->byte_12_mw_pa, V2_MPT_BYTE_12_PA_S, 0);
	roce_set_bit(mpt_entry->byte_12_mw_pa, V2_MPT_BYTE_12_MR_MW_S, 0);
	roce_set_bit(mpt_entry->byte_12_mw_pa, V2_MPT_BYTE_12_BPD_S, 1);

	mpt_entry->pbl_size = cpu_to_le32(mr->npages);

	mpt_entry->pbl_ba_l = cpu_to_le32(lower_32_bits(pbl_ba >> 3));
	roce_set_field(mpt_entry->byte_48_mode_ba, V2_MPT_BYTE_48_PBL_BA_H_M,
		       V2_MPT_BYTE_48_PBL_BA_H_S,
		       upper_32_bits(pbl_ba >> 3));

	roce_set_field(mpt_entry->byte_64_buf_pa1,
		       V2_MPT_BYTE_64_PBL_BUF_PG_SZ_M,
		       V2_MPT_BYTE_64_PBL_BUF_PG_SZ_S,
		       to_hr_hw_page_shift(mr->pbl_mtr.hem_cfg.buf_pg_shift));

	return 0;
}

static int hns_roce_v2_mw_write_mtpt(void *mb_buf, struct hns_roce_mw *mw)
{
	struct hns_roce_v2_mpt_entry *mpt_entry;

	mpt_entry = mb_buf;
	memset(mpt_entry, 0, sizeof(*mpt_entry));

	roce_set_field(mpt_entry->byte_4_pd_hop_st, V2_MPT_BYTE_4_MPT_ST_M,
		       V2_MPT_BYTE_4_MPT_ST_S, V2_MPT_ST_FREE);
	roce_set_field(mpt_entry->byte_4_pd_hop_st, V2_MPT_BYTE_4_PD_M,
		       V2_MPT_BYTE_4_PD_S, mw->pdn);
	roce_set_field(mpt_entry->byte_4_pd_hop_st, V2_MPT_BYTE_4_PBL_HOP_NUM_M,
		       V2_MPT_BYTE_4_PBL_HOP_NUM_S,
		       mw->pbl_hop_num == HNS_ROCE_HOP_NUM_0 ? 0 :
							       mw->pbl_hop_num);
	roce_set_field(mpt_entry->byte_4_pd_hop_st,
		       V2_MPT_BYTE_4_PBL_BA_PG_SZ_M,
		       V2_MPT_BYTE_4_PBL_BA_PG_SZ_S,
		       mw->pbl_ba_pg_sz + PG_SHIFT_OFFSET);

	roce_set_bit(mpt_entry->byte_8_mw_cnt_en, V2_MPT_BYTE_8_R_INV_EN_S, 1);
	roce_set_bit(mpt_entry->byte_8_mw_cnt_en, V2_MPT_BYTE_8_L_INV_EN_S, 1);
	roce_set_bit(mpt_entry->byte_8_mw_cnt_en, V2_MPT_BYTE_8_LW_EN_S, 1);

	roce_set_bit(mpt_entry->byte_12_mw_pa, V2_MPT_BYTE_12_PA_S, 0);
	roce_set_bit(mpt_entry->byte_12_mw_pa, V2_MPT_BYTE_12_MR_MW_S, 1);
	roce_set_bit(mpt_entry->byte_12_mw_pa, V2_MPT_BYTE_12_BPD_S, 1);
	roce_set_bit(mpt_entry->byte_12_mw_pa, V2_MPT_BYTE_12_BQP_S,
		     mw->ibmw.type == IB_MW_TYPE_1 ? 0 : 1);

	roce_set_field(mpt_entry->byte_64_buf_pa1,
		       V2_MPT_BYTE_64_PBL_BUF_PG_SZ_M,
		       V2_MPT_BYTE_64_PBL_BUF_PG_SZ_S,
		       mw->pbl_buf_pg_sz + PG_SHIFT_OFFSET);

	mpt_entry->lkey = cpu_to_le32(mw->rkey);

	return 0;
}

static void *get_cqe_v2(struct hns_roce_cq *hr_cq, int n)
{
	return hns_roce_buf_offset(hr_cq->mtr.kmem, n * hr_cq->cqe_size);
}

static void *get_sw_cqe_v2(struct hns_roce_cq *hr_cq, unsigned int n)
{
	struct hns_roce_v2_cqe *cqe = get_cqe_v2(hr_cq, n & hr_cq->ib_cq.cqe);

	/* Get cqe when Owner bit is Conversely with the MSB of cons_idx */
	return (roce_get_bit(cqe->byte_4, V2_CQE_BYTE_4_OWNER_S) ^
		!!(n & hr_cq->cq_depth)) ? cqe : NULL;
}

static inline void hns_roce_v2_cq_set_ci(struct hns_roce_cq *hr_cq, u32 ci)
{
	*hr_cq->set_ci_db = ci & V2_CQ_DB_PARAMETER_CONS_IDX_M;
}

static void __hns_roce_v2_cq_clean(struct hns_roce_cq *hr_cq, u32 qpn,
				   struct hns_roce_srq *srq)
{
	struct hns_roce_v2_cqe *cqe, *dest;
	u32 prod_index;
	int nfreed = 0;
	int wqe_index;
	u8 owner_bit;

	for (prod_index = hr_cq->cons_index; get_sw_cqe_v2(hr_cq, prod_index);
	     ++prod_index) {
		if (prod_index > hr_cq->cons_index + hr_cq->ib_cq.cqe)
			break;
	}

	/*
	 * Now backwards through the CQ, removing CQ entries
	 * that match our QP by overwriting them with next entries.
	 */
	while ((int) --prod_index - (int) hr_cq->cons_index >= 0) {
		cqe = get_cqe_v2(hr_cq, prod_index & hr_cq->ib_cq.cqe);
		if ((roce_get_field(cqe->byte_16, V2_CQE_BYTE_16_LCL_QPN_M,
				    V2_CQE_BYTE_16_LCL_QPN_S) &
				    HNS_ROCE_V2_CQE_QPN_MASK) == qpn) {
			if (srq &&
			    roce_get_bit(cqe->byte_4, V2_CQE_BYTE_4_S_R_S)) {
				wqe_index = roce_get_field(cqe->byte_4,
						     V2_CQE_BYTE_4_WQE_INDX_M,
						     V2_CQE_BYTE_4_WQE_INDX_S);
				hns_roce_free_srq_wqe(srq, wqe_index);
			}
			++nfreed;
		} else if (nfreed) {
			dest = get_cqe_v2(hr_cq, (prod_index + nfreed) &
					  hr_cq->ib_cq.cqe);
			owner_bit = roce_get_bit(dest->byte_4,
						 V2_CQE_BYTE_4_OWNER_S);
			memcpy(dest, cqe, sizeof(*cqe));
			roce_set_bit(dest->byte_4, V2_CQE_BYTE_4_OWNER_S,
				     owner_bit);
		}
	}

	if (nfreed) {
		hr_cq->cons_index += nfreed;
		hns_roce_v2_cq_set_ci(hr_cq, hr_cq->cons_index);
	}
}

static void hns_roce_v2_cq_clean(struct hns_roce_cq *hr_cq, u32 qpn,
				 struct hns_roce_srq *srq)
{
	spin_lock_irq(&hr_cq->lock);
	__hns_roce_v2_cq_clean(hr_cq, qpn, srq);
	spin_unlock_irq(&hr_cq->lock);
}

static void hns_roce_v2_write_cqc(struct hns_roce_dev *hr_dev,
				  struct hns_roce_cq *hr_cq, void *mb_buf,
				  u64 *mtts, dma_addr_t dma_handle)
{
	struct hns_roce_v2_cq_context *cq_context;

	cq_context = mb_buf;
	memset(cq_context, 0, sizeof(*cq_context));

	roce_set_field(cq_context->byte_4_pg_ceqn, V2_CQC_BYTE_4_CQ_ST_M,
		       V2_CQC_BYTE_4_CQ_ST_S, V2_CQ_STATE_VALID);
	roce_set_field(cq_context->byte_4_pg_ceqn, V2_CQC_BYTE_4_ARM_ST_M,
		       V2_CQC_BYTE_4_ARM_ST_S, REG_NXT_CEQE);
	roce_set_field(cq_context->byte_4_pg_ceqn, V2_CQC_BYTE_4_SHIFT_M,
		       V2_CQC_BYTE_4_SHIFT_S, ilog2(hr_cq->cq_depth));
	roce_set_field(cq_context->byte_4_pg_ceqn, V2_CQC_BYTE_4_CEQN_M,
		       V2_CQC_BYTE_4_CEQN_S, hr_cq->vector);

	roce_set_field(cq_context->byte_8_cqn, V2_CQC_BYTE_8_CQN_M,
		       V2_CQC_BYTE_8_CQN_S, hr_cq->cqn);

	roce_set_field(cq_context->byte_8_cqn, V2_CQC_BYTE_8_CQE_SIZE_M,
		       V2_CQC_BYTE_8_CQE_SIZE_S, hr_cq->cqe_size ==
		       HNS_ROCE_V3_CQE_SIZE ? 1 : 0);

	if (hr_dev->caps.flags & HNS_ROCE_CAP_FLAG_STASH)
		hr_reg_enable(cq_context, CQC_STASH);

	cq_context->cqe_cur_blk_addr = cpu_to_le32(to_hr_hw_page_addr(mtts[0]));

	roce_set_field(cq_context->byte_16_hop_addr,
		       V2_CQC_BYTE_16_CQE_CUR_BLK_ADDR_M,
		       V2_CQC_BYTE_16_CQE_CUR_BLK_ADDR_S,
		       upper_32_bits(to_hr_hw_page_addr(mtts[0])));
	roce_set_field(cq_context->byte_16_hop_addr,
		       V2_CQC_BYTE_16_CQE_HOP_NUM_M,
		       V2_CQC_BYTE_16_CQE_HOP_NUM_S, hr_dev->caps.cqe_hop_num ==
		       HNS_ROCE_HOP_NUM_0 ? 0 : hr_dev->caps.cqe_hop_num);

	cq_context->cqe_nxt_blk_addr = cpu_to_le32(to_hr_hw_page_addr(mtts[1]));
	roce_set_field(cq_context->byte_24_pgsz_addr,
		       V2_CQC_BYTE_24_CQE_NXT_BLK_ADDR_M,
		       V2_CQC_BYTE_24_CQE_NXT_BLK_ADDR_S,
		       upper_32_bits(to_hr_hw_page_addr(mtts[1])));
	roce_set_field(cq_context->byte_24_pgsz_addr,
		       V2_CQC_BYTE_24_CQE_BA_PG_SZ_M,
		       V2_CQC_BYTE_24_CQE_BA_PG_SZ_S,
		       to_hr_hw_page_shift(hr_cq->mtr.hem_cfg.ba_pg_shift));
	roce_set_field(cq_context->byte_24_pgsz_addr,
		       V2_CQC_BYTE_24_CQE_BUF_PG_SZ_M,
		       V2_CQC_BYTE_24_CQE_BUF_PG_SZ_S,
		       to_hr_hw_page_shift(hr_cq->mtr.hem_cfg.buf_pg_shift));

	cq_context->cqe_ba = cpu_to_le32(dma_handle >> 3);

	roce_set_field(cq_context->byte_40_cqe_ba, V2_CQC_BYTE_40_CQE_BA_M,
		       V2_CQC_BYTE_40_CQE_BA_S, (dma_handle >> (32 + 3)));

	roce_set_bit(cq_context->byte_44_db_record,
		     V2_CQC_BYTE_44_DB_RECORD_EN_S,
		     (hr_cq->flags & HNS_ROCE_CQ_FLAG_RECORD_DB) ? 1 : 0);

	roce_set_field(cq_context->byte_44_db_record,
		       V2_CQC_BYTE_44_DB_RECORD_ADDR_M,
		       V2_CQC_BYTE_44_DB_RECORD_ADDR_S,
		       ((u32)hr_cq->db.dma) >> 1);
	cq_context->db_record_addr = cpu_to_le32(hr_cq->db.dma >> 32);

	roce_set_field(cq_context->byte_56_cqe_period_maxcnt,
		       V2_CQC_BYTE_56_CQ_MAX_CNT_M,
		       V2_CQC_BYTE_56_CQ_MAX_CNT_S,
		       HNS_ROCE_V2_CQ_DEFAULT_BURST_NUM);
	roce_set_field(cq_context->byte_56_cqe_period_maxcnt,
		       V2_CQC_BYTE_56_CQ_PERIOD_M,
		       V2_CQC_BYTE_56_CQ_PERIOD_S,
		       HNS_ROCE_V2_CQ_DEFAULT_INTERVAL);
}

static int hns_roce_v2_req_notify_cq(struct ib_cq *ibcq,
				     enum ib_cq_notify_flags flags)
{
	struct hns_roce_dev *hr_dev = to_hr_dev(ibcq->device);
	struct hns_roce_cq *hr_cq = to_hr_cq(ibcq);
	u32 notification_flag;
	__le32 doorbell[2];

	doorbell[0] = 0;
	doorbell[1] = 0;

	notification_flag = (flags & IB_CQ_SOLICITED_MASK) == IB_CQ_SOLICITED ?
			     V2_CQ_DB_REQ_NOT : V2_CQ_DB_REQ_NOT_SOL;
	/*
	 * flags = 0; Notification Flag = 1, next
	 * flags = 1; Notification Flag = 0, solocited
	 */
	roce_set_field(doorbell[0], V2_CQ_DB_BYTE_4_TAG_M, V2_DB_BYTE_4_TAG_S,
		       hr_cq->cqn);
	roce_set_field(doorbell[0], V2_CQ_DB_BYTE_4_CMD_M, V2_DB_BYTE_4_CMD_S,
		       HNS_ROCE_V2_CQ_DB_NTR);
	roce_set_field(doorbell[1], V2_CQ_DB_PARAMETER_CONS_IDX_M,
		       V2_CQ_DB_PARAMETER_CONS_IDX_S, hr_cq->cons_index);
	roce_set_field(doorbell[1], V2_CQ_DB_PARAMETER_CMD_SN_M,
		       V2_CQ_DB_PARAMETER_CMD_SN_S, hr_cq->arm_sn & 0x3);
	roce_set_bit(doorbell[1], V2_CQ_DB_PARAMETER_NOTIFY_S,
		     notification_flag);

	hns_roce_write64(hr_dev, doorbell, hr_cq->cq_db_l);

	return 0;
}

static int hns_roce_handle_recv_inl_wqe(struct hns_roce_v2_cqe *cqe,
						    struct hns_roce_qp **cur_qp,
						    struct ib_wc *wc)
{
	struct hns_roce_rinl_sge *sge_list;
	u32 wr_num, wr_cnt, sge_num;
	u32 sge_cnt, data_len, size;
	void *wqe_buf;

	wr_num = roce_get_field(cqe->byte_4, V2_CQE_BYTE_4_WQE_INDX_M,
				V2_CQE_BYTE_4_WQE_INDX_S) & 0xffff;
	wr_cnt = wr_num & ((*cur_qp)->rq.wqe_cnt - 1);

	sge_list = (*cur_qp)->rq_inl_buf.wqe_list[wr_cnt].sg_list;
	sge_num = (*cur_qp)->rq_inl_buf.wqe_list[wr_cnt].sge_cnt;
	wqe_buf = hns_roce_get_recv_wqe(*cur_qp, wr_cnt);
	data_len = wc->byte_len;

	for (sge_cnt = 0; (sge_cnt < sge_num) && (data_len); sge_cnt++) {
		size = min(sge_list[sge_cnt].len, data_len);
		memcpy((void *)sge_list[sge_cnt].addr, wqe_buf, size);

		data_len -= size;
		wqe_buf += size;
	}

	if (unlikely(data_len)) {
		wc->status = IB_WC_LOC_LEN_ERR;
		return -EAGAIN;
	}

	return 0;
}

static int sw_comp(struct hns_roce_qp *hr_qp, struct hns_roce_wq *wq,
		   int num_entries, struct ib_wc *wc)
{
	unsigned int left;
	int npolled = 0;

	left = wq->head - wq->tail;
	if (left == 0)
		return 0;

	left = min_t(unsigned int, (unsigned int)num_entries, left);
	while (npolled < left) {
		wc->wr_id = wq->wrid[wq->tail & (wq->wqe_cnt - 1)];
		wc->status = IB_WC_WR_FLUSH_ERR;
		wc->vendor_err = 0;
		wc->qp = &hr_qp->ibqp;

		wq->tail++;
		wc++;
		npolled++;
	}

	return npolled;
}

static int hns_roce_v2_sw_poll_cq(struct hns_roce_cq *hr_cq, int num_entries,
				  struct ib_wc *wc)
{
	struct hns_roce_qp *hr_qp;
	int npolled = 0;

	list_for_each_entry(hr_qp, &hr_cq->sq_list, sq_node) {
		npolled += sw_comp(hr_qp, &hr_qp->sq,
				   num_entries - npolled, wc + npolled);
		if (npolled >= num_entries)
			goto out;
	}

	list_for_each_entry(hr_qp, &hr_cq->rq_list, rq_node) {
		npolled += sw_comp(hr_qp, &hr_qp->rq,
				   num_entries - npolled, wc + npolled);
		if (npolled >= num_entries)
			goto out;
	}

out:
	return npolled;
}

static void get_cqe_status(struct hns_roce_dev *hr_dev, struct hns_roce_qp *qp,
			   struct hns_roce_cq *cq, struct hns_roce_v2_cqe *cqe,
			   struct ib_wc *wc)
{
	static const struct {
		u32 cqe_status;
		enum ib_wc_status wc_status;
	} map[] = {
		{ HNS_ROCE_CQE_V2_SUCCESS, IB_WC_SUCCESS },
		{ HNS_ROCE_CQE_V2_LOCAL_LENGTH_ERR, IB_WC_LOC_LEN_ERR },
		{ HNS_ROCE_CQE_V2_LOCAL_QP_OP_ERR, IB_WC_LOC_QP_OP_ERR },
		{ HNS_ROCE_CQE_V2_LOCAL_PROT_ERR, IB_WC_LOC_PROT_ERR },
		{ HNS_ROCE_CQE_V2_WR_FLUSH_ERR, IB_WC_WR_FLUSH_ERR },
		{ HNS_ROCE_CQE_V2_MW_BIND_ERR, IB_WC_MW_BIND_ERR },
		{ HNS_ROCE_CQE_V2_BAD_RESP_ERR, IB_WC_BAD_RESP_ERR },
		{ HNS_ROCE_CQE_V2_LOCAL_ACCESS_ERR, IB_WC_LOC_ACCESS_ERR },
		{ HNS_ROCE_CQE_V2_REMOTE_INVAL_REQ_ERR, IB_WC_REM_INV_REQ_ERR },
		{ HNS_ROCE_CQE_V2_REMOTE_ACCESS_ERR, IB_WC_REM_ACCESS_ERR },
		{ HNS_ROCE_CQE_V2_REMOTE_OP_ERR, IB_WC_REM_OP_ERR },
		{ HNS_ROCE_CQE_V2_TRANSPORT_RETRY_EXC_ERR,
		  IB_WC_RETRY_EXC_ERR },
		{ HNS_ROCE_CQE_V2_RNR_RETRY_EXC_ERR, IB_WC_RNR_RETRY_EXC_ERR },
		{ HNS_ROCE_CQE_V2_REMOTE_ABORT_ERR, IB_WC_REM_ABORT_ERR },
		{ HNS_ROCE_CQE_V2_GENERAL_ERR, IB_WC_GENERAL_ERR}
	};

	u32 cqe_status = roce_get_field(cqe->byte_4, V2_CQE_BYTE_4_STATUS_M,
					V2_CQE_BYTE_4_STATUS_S);
	int i;

	wc->status = IB_WC_GENERAL_ERR;
	for (i = 0; i < ARRAY_SIZE(map); i++)
		if (cqe_status == map[i].cqe_status) {
			wc->status = map[i].wc_status;
			break;
		}

	if (likely(wc->status == IB_WC_SUCCESS ||
		   wc->status == IB_WC_WR_FLUSH_ERR))
		return;

	ibdev_err(&hr_dev->ib_dev, "error cqe status 0x%x:\n", cqe_status);
	print_hex_dump(KERN_ERR, "", DUMP_PREFIX_NONE, 16, 4, cqe,
		       cq->cqe_size, false);

	/*
	 * For hns ROCEE, GENERAL_ERR is an error type that is not defined in
	 * the standard protocol, the driver must ignore it and needn't to set
	 * the QP to an error state.
	 */
	if (cqe_status == HNS_ROCE_CQE_V2_GENERAL_ERR)
		return;

	/*
	 * Hip08 hardware cannot flush the WQEs in SQ/RQ if the QP state gets
	 * into errored mode. Hence, as a workaround to this hardware
	 * limitation, driver needs to assist in flushing. But the flushing
	 * operation uses mailbox to convey the QP state to the hardware and
	 * which can sleep due to the mutex protection around the mailbox calls.
	 * Hence, use the deferred flush for now. Once wc error detected, the
	 * flushing operation is needed.
	 */
	if (!test_and_set_bit(HNS_ROCE_FLUSH_FLAG, &qp->flush_flag))
		init_flush_work(hr_dev, qp);
}

static int hns_roce_v2_poll_one(struct hns_roce_cq *hr_cq,
				struct hns_roce_qp **cur_qp, struct ib_wc *wc)
{
	struct hns_roce_dev *hr_dev = to_hr_dev(hr_cq->ib_cq.device);
	struct hns_roce_srq *srq = NULL;
	struct hns_roce_v2_cqe *cqe;
	struct hns_roce_qp *hr_qp;
	struct hns_roce_wq *wq;
	int is_send;
	u16 wqe_ctr;
	u32 opcode;
	u32 qpn;
	int ret;

	/* Find cqe according to consumer index */
	cqe = get_sw_cqe_v2(hr_cq, hr_cq->cons_index);
	if (!cqe)
		return -EAGAIN;

	++hr_cq->cons_index;
	/* Memory barrier */
	rmb();

	/* 0->SQ, 1->RQ */
	is_send = !roce_get_bit(cqe->byte_4, V2_CQE_BYTE_4_S_R_S);

	qpn = roce_get_field(cqe->byte_16, V2_CQE_BYTE_16_LCL_QPN_M,
				V2_CQE_BYTE_16_LCL_QPN_S);

	if (!*cur_qp || (qpn & HNS_ROCE_V2_CQE_QPN_MASK) != (*cur_qp)->qpn) {
		hr_qp = __hns_roce_qp_lookup(hr_dev, qpn);
		if (unlikely(!hr_qp)) {
			ibdev_err(&hr_dev->ib_dev,
				  "CQ %06lx with entry for unknown QPN %06x\n",
				  hr_cq->cqn, qpn & HNS_ROCE_V2_CQE_QPN_MASK);
			return -EINVAL;
		}
		*cur_qp = hr_qp;
	}

	wc->qp = &(*cur_qp)->ibqp;
	wc->vendor_err = 0;

	if (is_send) {
		wq = &(*cur_qp)->sq;
		if ((*cur_qp)->sq_signal_bits) {
			/*
			 * If sg_signal_bit is 1,
			 * firstly tail pointer updated to wqe
			 * which current cqe correspond to
			 */
			wqe_ctr = (u16)roce_get_field(cqe->byte_4,
						      V2_CQE_BYTE_4_WQE_INDX_M,
						      V2_CQE_BYTE_4_WQE_INDX_S);
			wq->tail += (wqe_ctr - (u16)wq->tail) &
				    (wq->wqe_cnt - 1);
		}

		wc->wr_id = wq->wrid[wq->tail & (wq->wqe_cnt - 1)];
		++wq->tail;
	} else if ((*cur_qp)->ibqp.srq) {
		srq = to_hr_srq((*cur_qp)->ibqp.srq);
		wqe_ctr = (u16)roce_get_field(cqe->byte_4,
					      V2_CQE_BYTE_4_WQE_INDX_M,
					      V2_CQE_BYTE_4_WQE_INDX_S);
		wc->wr_id = srq->wrid[wqe_ctr];
		hns_roce_free_srq_wqe(srq, wqe_ctr);
	} else {
		/* Update tail pointer, record wr_id */
		wq = &(*cur_qp)->rq;
		wc->wr_id = wq->wrid[wq->tail & (wq->wqe_cnt - 1)];
		++wq->tail;
	}

	get_cqe_status(hr_dev, *cur_qp, hr_cq, cqe, wc);
	if (unlikely(wc->status != IB_WC_SUCCESS))
		return 0;

	if (is_send) {
		wc->wc_flags = 0;
		/* SQ corresponding to CQE */
		switch (roce_get_field(cqe->byte_4, V2_CQE_BYTE_4_OPCODE_M,
				       V2_CQE_BYTE_4_OPCODE_S) & 0x1f) {
		case HNS_ROCE_V2_WQE_OP_SEND:
			wc->opcode = IB_WC_SEND;
			break;
		case HNS_ROCE_V2_WQE_OP_SEND_WITH_INV:
			wc->opcode = IB_WC_SEND;
			break;
		case HNS_ROCE_V2_WQE_OP_SEND_WITH_IMM:
			wc->opcode = IB_WC_SEND;
			wc->wc_flags |= IB_WC_WITH_IMM;
			break;
		case HNS_ROCE_V2_WQE_OP_RDMA_READ:
			wc->opcode = IB_WC_RDMA_READ;
			wc->byte_len = le32_to_cpu(cqe->byte_cnt);
			break;
		case HNS_ROCE_V2_WQE_OP_RDMA_WRITE:
			wc->opcode = IB_WC_RDMA_WRITE;
			break;
		case HNS_ROCE_V2_WQE_OP_RDMA_WRITE_WITH_IMM:
			wc->opcode = IB_WC_RDMA_WRITE;
			wc->wc_flags |= IB_WC_WITH_IMM;
			break;
		case HNS_ROCE_V2_WQE_OP_LOCAL_INV:
			wc->opcode = IB_WC_LOCAL_INV;
			wc->wc_flags |= IB_WC_WITH_INVALIDATE;
			break;
		case HNS_ROCE_V2_WQE_OP_ATOM_CMP_AND_SWAP:
			wc->opcode = IB_WC_COMP_SWAP;
			wc->byte_len  = 8;
			break;
		case HNS_ROCE_V2_WQE_OP_ATOM_FETCH_AND_ADD:
			wc->opcode = IB_WC_FETCH_ADD;
			wc->byte_len  = 8;
			break;
		case HNS_ROCE_V2_WQE_OP_ATOM_MSK_CMP_AND_SWAP:
			wc->opcode = IB_WC_MASKED_COMP_SWAP;
			wc->byte_len  = 8;
			break;
		case HNS_ROCE_V2_WQE_OP_ATOM_MSK_FETCH_AND_ADD:
			wc->opcode = IB_WC_MASKED_FETCH_ADD;
			wc->byte_len  = 8;
			break;
		case HNS_ROCE_V2_WQE_OP_FAST_REG_PMR:
			wc->opcode = IB_WC_REG_MR;
			break;
		case HNS_ROCE_V2_WQE_OP_BIND_MW:
			wc->opcode = IB_WC_REG_MR;
			break;
		default:
			wc->status = IB_WC_GENERAL_ERR;
			break;
		}
	} else {
		/* RQ correspond to CQE */
		wc->byte_len = le32_to_cpu(cqe->byte_cnt);

		opcode = roce_get_field(cqe->byte_4, V2_CQE_BYTE_4_OPCODE_M,
					V2_CQE_BYTE_4_OPCODE_S);
		switch (opcode & 0x1f) {
		case HNS_ROCE_V2_OPCODE_RDMA_WRITE_IMM:
			wc->opcode = IB_WC_RECV_RDMA_WITH_IMM;
			wc->wc_flags = IB_WC_WITH_IMM;
			wc->ex.imm_data =
				cpu_to_be32(le32_to_cpu(cqe->immtdata));
			break;
		case HNS_ROCE_V2_OPCODE_SEND:
			wc->opcode = IB_WC_RECV;
			wc->wc_flags = 0;
			break;
		case HNS_ROCE_V2_OPCODE_SEND_WITH_IMM:
			wc->opcode = IB_WC_RECV;
			wc->wc_flags = IB_WC_WITH_IMM;
			wc->ex.imm_data =
				cpu_to_be32(le32_to_cpu(cqe->immtdata));
			break;
		case HNS_ROCE_V2_OPCODE_SEND_WITH_INV:
			wc->opcode = IB_WC_RECV;
			wc->wc_flags = IB_WC_WITH_INVALIDATE;
			wc->ex.invalidate_rkey = le32_to_cpu(cqe->rkey);
			break;
		default:
			wc->status = IB_WC_GENERAL_ERR;
			break;
		}

		if ((wc->qp->qp_type == IB_QPT_RC ||
		     wc->qp->qp_type == IB_QPT_UC) &&
		    (opcode == HNS_ROCE_V2_OPCODE_SEND ||
		    opcode == HNS_ROCE_V2_OPCODE_SEND_WITH_IMM ||
		    opcode == HNS_ROCE_V2_OPCODE_SEND_WITH_INV) &&
		    (roce_get_bit(cqe->byte_4, V2_CQE_BYTE_4_RQ_INLINE_S))) {
			ret = hns_roce_handle_recv_inl_wqe(cqe, cur_qp, wc);
			if (unlikely(ret))
				return -EAGAIN;
		}

		wc->sl = (u8)roce_get_field(cqe->byte_32, V2_CQE_BYTE_32_SL_M,
					    V2_CQE_BYTE_32_SL_S);
		wc->src_qp = (u8)roce_get_field(cqe->byte_32,
						V2_CQE_BYTE_32_RMT_QPN_M,
						V2_CQE_BYTE_32_RMT_QPN_S);
		wc->slid = 0;
		wc->wc_flags |= (roce_get_bit(cqe->byte_32,
					      V2_CQE_BYTE_32_GRH_S) ?
					      IB_WC_GRH : 0);
		wc->port_num = roce_get_field(cqe->byte_32,
				V2_CQE_BYTE_32_PORTN_M, V2_CQE_BYTE_32_PORTN_S);
		wc->pkey_index = 0;

		if (roce_get_bit(cqe->byte_28, V2_CQE_BYTE_28_VID_VLD_S)) {
			wc->vlan_id = (u16)roce_get_field(cqe->byte_28,
							  V2_CQE_BYTE_28_VID_M,
							  V2_CQE_BYTE_28_VID_S);
			wc->wc_flags |= IB_WC_WITH_VLAN;
		} else {
			wc->vlan_id = 0xffff;
		}

		wc->network_hdr_type = roce_get_field(cqe->byte_28,
						    V2_CQE_BYTE_28_PORT_TYPE_M,
						    V2_CQE_BYTE_28_PORT_TYPE_S);
	}

	return 0;
}

static int hns_roce_v2_poll_cq(struct ib_cq *ibcq, int num_entries,
			       struct ib_wc *wc)
{
	struct hns_roce_dev *hr_dev = to_hr_dev(ibcq->device);
	struct hns_roce_cq *hr_cq = to_hr_cq(ibcq);
	struct hns_roce_qp *cur_qp = NULL;
	unsigned long flags;
	int npolled;

	spin_lock_irqsave(&hr_cq->lock, flags);

	/*
	 * When the device starts to reset, the state is RST_DOWN. At this time,
	 * there may still be some valid CQEs in the hardware that are not
	 * polled. Therefore, it is not allowed to switch to the software mode
	 * immediately. When the state changes to UNINIT, CQE no longer exists
	 * in the hardware, and then switch to software mode.
	 */
	if (hr_dev->state == HNS_ROCE_DEVICE_STATE_UNINIT) {
		npolled = hns_roce_v2_sw_poll_cq(hr_cq, num_entries, wc);
		goto out;
	}

	for (npolled = 0; npolled < num_entries; ++npolled) {
		if (hns_roce_v2_poll_one(hr_cq, &cur_qp, wc + npolled))
			break;
	}

	if (npolled)
		hns_roce_v2_cq_set_ci(hr_cq, hr_cq->cons_index);

out:
	spin_unlock_irqrestore(&hr_cq->lock, flags);

	return npolled;
}

static int get_op_for_set_hem(struct hns_roce_dev *hr_dev, u32 type,
			      int step_idx)
{
	int op;

	if (type == HEM_TYPE_SCCC && step_idx)
		return -EINVAL;

	switch (type) {
	case HEM_TYPE_QPC:
		op = HNS_ROCE_CMD_WRITE_QPC_BT0;
		break;
	case HEM_TYPE_MTPT:
		op = HNS_ROCE_CMD_WRITE_MPT_BT0;
		break;
	case HEM_TYPE_CQC:
		op = HNS_ROCE_CMD_WRITE_CQC_BT0;
		break;
	case HEM_TYPE_SRQC:
		op = HNS_ROCE_CMD_WRITE_SRQC_BT0;
		break;
	case HEM_TYPE_SCCC:
		op = HNS_ROCE_CMD_WRITE_SCCC_BT0;
		break;
	case HEM_TYPE_QPC_TIMER:
		op = HNS_ROCE_CMD_WRITE_QPC_TIMER_BT0;
		break;
	case HEM_TYPE_CQC_TIMER:
		op = HNS_ROCE_CMD_WRITE_CQC_TIMER_BT0;
		break;
	default:
		dev_warn(hr_dev->dev,
			 "table %u not to be written by mailbox!\n", type);
		return -EINVAL;
	}

	return op + step_idx;
}

static int set_hem_to_hw(struct hns_roce_dev *hr_dev, int obj, u64 bt_ba,
			 u32 hem_type, int step_idx)
{
	struct hns_roce_cmd_mailbox *mailbox;
	struct hns_roce_cmq_desc desc;
	struct hns_roce_cfg_gmv_bt *gmv_bt =
				(struct hns_roce_cfg_gmv_bt *)desc.data;
	int ret;
	int op;

	if (hem_type == HEM_TYPE_GMV) {
		hns_roce_cmq_setup_basic_desc(&desc, HNS_ROCE_OPC_CFG_GMV_BT,
					      false);

		gmv_bt->gmv_ba_l = cpu_to_le32(bt_ba >> HNS_HW_PAGE_SHIFT);
		gmv_bt->gmv_ba_h = cpu_to_le32(bt_ba >> (HNS_HW_PAGE_SHIFT +
							 32));
		gmv_bt->gmv_bt_idx = cpu_to_le32(obj /
			(HNS_HW_PAGE_SIZE / hr_dev->caps.gmv_entry_sz));

		return hns_roce_cmq_send(hr_dev, &desc, 1);
	}

	op = get_op_for_set_hem(hr_dev, hem_type, step_idx);
	if (op < 0)
		return 0;

	mailbox = hns_roce_alloc_cmd_mailbox(hr_dev);
	if (IS_ERR(mailbox))
		return PTR_ERR(mailbox);

	ret = hns_roce_cmd_mbox(hr_dev, bt_ba, mailbox->dma, obj,
				0, op, HNS_ROCE_CMD_TIMEOUT_MSECS);

	hns_roce_free_cmd_mailbox(hr_dev, mailbox);

	return ret;
}

static int hns_roce_v2_set_hem(struct hns_roce_dev *hr_dev,
			       struct hns_roce_hem_table *table, int obj,
			       int step_idx)
{
	struct hns_roce_hem_iter iter;
	struct hns_roce_hem_mhop mhop;
	struct hns_roce_hem *hem;
	unsigned long mhop_obj = obj;
	int i, j, k;
	int ret = 0;
	u64 hem_idx = 0;
	u64 l1_idx = 0;
	u64 bt_ba = 0;
	u32 chunk_ba_num;
	u32 hop_num;

	if (!hns_roce_check_whether_mhop(hr_dev, table->type))
		return 0;

	hns_roce_calc_hem_mhop(hr_dev, table, &mhop_obj, &mhop);
	i = mhop.l0_idx;
	j = mhop.l1_idx;
	k = mhop.l2_idx;
	hop_num = mhop.hop_num;
	chunk_ba_num = mhop.bt_chunk_size / 8;

	if (hop_num == 2) {
		hem_idx = i * chunk_ba_num * chunk_ba_num + j * chunk_ba_num +
			  k;
		l1_idx = i * chunk_ba_num + j;
	} else if (hop_num == 1) {
		hem_idx = i * chunk_ba_num + j;
	} else if (hop_num == HNS_ROCE_HOP_NUM_0) {
		hem_idx = i;
	}

	if (table->type == HEM_TYPE_SCCC)
		obj = mhop.l0_idx;

	if (check_whether_last_step(hop_num, step_idx)) {
		hem = table->hem[hem_idx];
		for (hns_roce_hem_first(hem, &iter);
		     !hns_roce_hem_last(&iter); hns_roce_hem_next(&iter)) {
			bt_ba = hns_roce_hem_addr(&iter);
			ret = set_hem_to_hw(hr_dev, obj, bt_ba, table->type,
					    step_idx);
		}
	} else {
		if (step_idx == 0)
			bt_ba = table->bt_l0_dma_addr[i];
		else if (step_idx == 1 && hop_num == 2)
			bt_ba = table->bt_l1_dma_addr[l1_idx];

		ret = set_hem_to_hw(hr_dev, obj, bt_ba, table->type, step_idx);
	}

	return ret;
}

static int hns_roce_v2_clear_hem(struct hns_roce_dev *hr_dev,
				 struct hns_roce_hem_table *table, int obj,
				 int step_idx)
{
	struct device *dev = hr_dev->dev;
	struct hns_roce_cmd_mailbox *mailbox;
	int ret;
	u16 op = 0xff;

	if (!hns_roce_check_whether_mhop(hr_dev, table->type))
		return 0;

	switch (table->type) {
	case HEM_TYPE_QPC:
		op = HNS_ROCE_CMD_DESTROY_QPC_BT0;
		break;
	case HEM_TYPE_MTPT:
		op = HNS_ROCE_CMD_DESTROY_MPT_BT0;
		break;
	case HEM_TYPE_CQC:
		op = HNS_ROCE_CMD_DESTROY_CQC_BT0;
		break;
	case HEM_TYPE_SRQC:
		op = HNS_ROCE_CMD_DESTROY_SRQC_BT0;
		break;
	case HEM_TYPE_SCCC:
	case HEM_TYPE_QPC_TIMER:
	case HEM_TYPE_CQC_TIMER:
	case HEM_TYPE_GMV:
		return 0;
	default:
		dev_warn(dev, "table %u not to be destroyed by mailbox!\n",
			 table->type);
		return 0;
	}

	op += step_idx;

	mailbox = hns_roce_alloc_cmd_mailbox(hr_dev);
	if (IS_ERR(mailbox))
		return PTR_ERR(mailbox);

	/* configure the tag and op */
	ret = hns_roce_cmd_mbox(hr_dev, 0, mailbox->dma, obj, 0, op,
				HNS_ROCE_CMD_TIMEOUT_MSECS);

	hns_roce_free_cmd_mailbox(hr_dev, mailbox);
	return ret;
}

static int hns_roce_v2_qp_modify(struct hns_roce_dev *hr_dev,
				 struct hns_roce_v2_qp_context *context,
				 struct hns_roce_v2_qp_context *qpc_mask,
				 struct hns_roce_qp *hr_qp)
{
	struct hns_roce_cmd_mailbox *mailbox;
	int qpc_size;
	int ret;

	mailbox = hns_roce_alloc_cmd_mailbox(hr_dev);
	if (IS_ERR(mailbox))
		return PTR_ERR(mailbox);

	/* The qpc size of HIP08 is only 256B, which is half of HIP09 */
	qpc_size = hr_dev->caps.qpc_sz;
	memcpy(mailbox->buf, context, qpc_size);
	memcpy(mailbox->buf + qpc_size, qpc_mask, qpc_size);

	ret = hns_roce_cmd_mbox(hr_dev, mailbox->dma, 0, hr_qp->qpn, 0,
				HNS_ROCE_CMD_MODIFY_QPC,
				HNS_ROCE_CMD_TIMEOUT_MSECS);

	hns_roce_free_cmd_mailbox(hr_dev, mailbox);

	return ret;
}

static void set_access_flags(struct hns_roce_qp *hr_qp,
			     struct hns_roce_v2_qp_context *context,
			     struct hns_roce_v2_qp_context *qpc_mask,
			     const struct ib_qp_attr *attr, int attr_mask)
{
	u8 dest_rd_atomic;
	u32 access_flags;

	dest_rd_atomic = (attr_mask & IB_QP_MAX_DEST_RD_ATOMIC) ?
			 attr->max_dest_rd_atomic : hr_qp->resp_depth;

	access_flags = (attr_mask & IB_QP_ACCESS_FLAGS) ?
		       attr->qp_access_flags : hr_qp->atomic_rd_en;

	if (!dest_rd_atomic)
		access_flags &= IB_ACCESS_REMOTE_WRITE;

	roce_set_bit(context->byte_76_srqn_op_en, V2_QPC_BYTE_76_RRE_S,
		     !!(access_flags & IB_ACCESS_REMOTE_READ));
	roce_set_bit(qpc_mask->byte_76_srqn_op_en, V2_QPC_BYTE_76_RRE_S, 0);

	roce_set_bit(context->byte_76_srqn_op_en, V2_QPC_BYTE_76_RWE_S,
		     !!(access_flags & IB_ACCESS_REMOTE_WRITE));
	roce_set_bit(qpc_mask->byte_76_srqn_op_en, V2_QPC_BYTE_76_RWE_S, 0);

	roce_set_bit(context->byte_76_srqn_op_en, V2_QPC_BYTE_76_ATE_S,
		     !!(access_flags & IB_ACCESS_REMOTE_ATOMIC));
	roce_set_bit(qpc_mask->byte_76_srqn_op_en, V2_QPC_BYTE_76_ATE_S, 0);
	roce_set_bit(context->byte_76_srqn_op_en, V2_QPC_BYTE_76_EXT_ATE_S,
		     !!(access_flags & IB_ACCESS_REMOTE_ATOMIC));
	roce_set_bit(qpc_mask->byte_76_srqn_op_en, V2_QPC_BYTE_76_EXT_ATE_S, 0);
}

static void set_qpc_wqe_cnt(struct hns_roce_qp *hr_qp,
			    struct hns_roce_v2_qp_context *context,
			    struct hns_roce_v2_qp_context *qpc_mask)
{
	roce_set_field(context->byte_4_sqpn_tst,
		       V2_QPC_BYTE_4_SGE_SHIFT_M, V2_QPC_BYTE_4_SGE_SHIFT_S,
		       to_hr_hem_entries_shift(hr_qp->sge.sge_cnt,
					       hr_qp->sge.sge_shift));

	roce_set_field(context->byte_20_smac_sgid_idx,
		       V2_QPC_BYTE_20_SQ_SHIFT_M, V2_QPC_BYTE_20_SQ_SHIFT_S,
		       ilog2(hr_qp->sq.wqe_cnt));

	roce_set_field(context->byte_20_smac_sgid_idx,
		       V2_QPC_BYTE_20_RQ_SHIFT_M, V2_QPC_BYTE_20_RQ_SHIFT_S,
		       ilog2(hr_qp->rq.wqe_cnt));
}

static void modify_qp_reset_to_init(struct ib_qp *ibqp,
				    const struct ib_qp_attr *attr,
				    int attr_mask,
				    struct hns_roce_v2_qp_context *context,
				    struct hns_roce_v2_qp_context *qpc_mask)
{
	struct hns_roce_dev *hr_dev = to_hr_dev(ibqp->device);
	struct hns_roce_qp *hr_qp = to_hr_qp(ibqp);

	/*
	 * In v2 engine, software pass context and context mask to hardware
	 * when modifying qp. If software need modify some fields in context,
	 * we should set all bits of the relevant fields in context mask to
	 * 0 at the same time, else set them to 0x1.
	 */
	roce_set_field(context->byte_4_sqpn_tst, V2_QPC_BYTE_4_TST_M,
		       V2_QPC_BYTE_4_TST_S, to_hr_qp_type(hr_qp->ibqp.qp_type));

	roce_set_field(context->byte_4_sqpn_tst, V2_QPC_BYTE_4_SQPN_M,
		       V2_QPC_BYTE_4_SQPN_S, hr_qp->qpn);

	roce_set_field(context->byte_16_buf_ba_pg_sz, V2_QPC_BYTE_16_PD_M,
		       V2_QPC_BYTE_16_PD_S, to_hr_pd(ibqp->pd)->pdn);

	roce_set_field(context->byte_20_smac_sgid_idx, V2_QPC_BYTE_20_RQWS_M,
		       V2_QPC_BYTE_20_RQWS_S, ilog2(hr_qp->rq.max_gs));

	set_qpc_wqe_cnt(hr_qp, context, qpc_mask);

	/* No VLAN need to set 0xFFF */
	roce_set_field(context->byte_24_mtu_tc, V2_QPC_BYTE_24_VLAN_ID_M,
		       V2_QPC_BYTE_24_VLAN_ID_S, 0xfff);

	if (hr_qp->en_flags & HNS_ROCE_QP_CAP_RQ_RECORD_DB)
		roce_set_bit(context->byte_68_rq_db,
			     V2_QPC_BYTE_68_RQ_RECORD_EN_S, 1);

	roce_set_field(context->byte_68_rq_db,
		       V2_QPC_BYTE_68_RQ_DB_RECORD_ADDR_M,
		       V2_QPC_BYTE_68_RQ_DB_RECORD_ADDR_S,
		       ((u32)hr_qp->rdb.dma) >> 1);
	context->rq_db_record_addr = cpu_to_le32(hr_qp->rdb.dma >> 32);

	roce_set_bit(context->byte_76_srqn_op_en, V2_QPC_BYTE_76_RQIE_S,
		    (hr_dev->caps.flags & HNS_ROCE_CAP_FLAG_RQ_INLINE) ? 1 : 0);

	roce_set_field(context->byte_80_rnr_rx_cqn, V2_QPC_BYTE_80_RX_CQN_M,
		       V2_QPC_BYTE_80_RX_CQN_S, to_hr_cq(ibqp->recv_cq)->cqn);
	if (ibqp->srq) {
		roce_set_field(context->byte_76_srqn_op_en,
			       V2_QPC_BYTE_76_SRQN_M, V2_QPC_BYTE_76_SRQN_S,
			       to_hr_srq(ibqp->srq)->srqn);
		roce_set_bit(context->byte_76_srqn_op_en,
			     V2_QPC_BYTE_76_SRQ_EN_S, 1);
	}

	roce_set_bit(context->byte_172_sq_psn, V2_QPC_BYTE_172_FRE_S, 1);

	roce_set_field(context->byte_252_err_txcqn, V2_QPC_BYTE_252_TX_CQN_M,
		       V2_QPC_BYTE_252_TX_CQN_S, to_hr_cq(ibqp->send_cq)->cqn);

	if (hr_dev->caps.qpc_sz < HNS_ROCE_V3_QPC_SZ)
		return;

	if (hr_dev->caps.flags & HNS_ROCE_CAP_FLAG_STASH)
		hr_reg_enable(&context->ext, QPCEX_STASH);
}

static void modify_qp_init_to_init(struct ib_qp *ibqp,
				   const struct ib_qp_attr *attr, int attr_mask,
				   struct hns_roce_v2_qp_context *context,
				   struct hns_roce_v2_qp_context *qpc_mask)
{
	struct hns_roce_qp *hr_qp = to_hr_qp(ibqp);

	/*
	 * In v2 engine, software pass context and context mask to hardware
	 * when modifying qp. If software need modify some fields in context,
	 * we should set all bits of the relevant fields in context mask to
	 * 0 at the same time, else set them to 0x1.
	 */
	roce_set_field(context->byte_4_sqpn_tst, V2_QPC_BYTE_4_TST_M,
		       V2_QPC_BYTE_4_TST_S, to_hr_qp_type(hr_qp->ibqp.qp_type));
	roce_set_field(qpc_mask->byte_4_sqpn_tst, V2_QPC_BYTE_4_TST_M,
		       V2_QPC_BYTE_4_TST_S, 0);

	roce_set_field(context->byte_16_buf_ba_pg_sz, V2_QPC_BYTE_16_PD_M,
		       V2_QPC_BYTE_16_PD_S, to_hr_pd(ibqp->pd)->pdn);
	roce_set_field(qpc_mask->byte_16_buf_ba_pg_sz, V2_QPC_BYTE_16_PD_M,
		       V2_QPC_BYTE_16_PD_S, 0);

	roce_set_field(context->byte_80_rnr_rx_cqn, V2_QPC_BYTE_80_RX_CQN_M,
		       V2_QPC_BYTE_80_RX_CQN_S, to_hr_cq(ibqp->recv_cq)->cqn);
	roce_set_field(qpc_mask->byte_80_rnr_rx_cqn, V2_QPC_BYTE_80_RX_CQN_M,
		       V2_QPC_BYTE_80_RX_CQN_S, 0);

	roce_set_field(context->byte_252_err_txcqn, V2_QPC_BYTE_252_TX_CQN_M,
		       V2_QPC_BYTE_252_TX_CQN_S, to_hr_cq(ibqp->send_cq)->cqn);
	roce_set_field(qpc_mask->byte_252_err_txcqn, V2_QPC_BYTE_252_TX_CQN_M,
		       V2_QPC_BYTE_252_TX_CQN_S, 0);

	if (ibqp->srq) {
		roce_set_bit(context->byte_76_srqn_op_en,
			     V2_QPC_BYTE_76_SRQ_EN_S, 1);
		roce_set_bit(qpc_mask->byte_76_srqn_op_en,
			     V2_QPC_BYTE_76_SRQ_EN_S, 0);
		roce_set_field(context->byte_76_srqn_op_en,
			       V2_QPC_BYTE_76_SRQN_M, V2_QPC_BYTE_76_SRQN_S,
			       to_hr_srq(ibqp->srq)->srqn);
		roce_set_field(qpc_mask->byte_76_srqn_op_en,
			       V2_QPC_BYTE_76_SRQN_M, V2_QPC_BYTE_76_SRQN_S, 0);
	}

	roce_set_field(context->byte_4_sqpn_tst, V2_QPC_BYTE_4_SQPN_M,
		       V2_QPC_BYTE_4_SQPN_S, hr_qp->qpn);
	roce_set_field(qpc_mask->byte_4_sqpn_tst, V2_QPC_BYTE_4_SQPN_M,
		       V2_QPC_BYTE_4_SQPN_S, 0);

	if (attr_mask & IB_QP_DEST_QPN) {
		roce_set_field(context->byte_56_dqpn_err, V2_QPC_BYTE_56_DQPN_M,
			       V2_QPC_BYTE_56_DQPN_S, hr_qp->qpn);
		roce_set_field(qpc_mask->byte_56_dqpn_err,
			       V2_QPC_BYTE_56_DQPN_M, V2_QPC_BYTE_56_DQPN_S, 0);
	}
}

static int config_qp_rq_buf(struct hns_roce_dev *hr_dev,
			    struct hns_roce_qp *hr_qp,
			    struct hns_roce_v2_qp_context *context,
			    struct hns_roce_v2_qp_context *qpc_mask)
{
	u64 mtts[MTT_MIN_COUNT] = { 0 };
	u64 wqe_sge_ba;
	int count;

	/* Search qp buf's mtts */
	count = hns_roce_mtr_find(hr_dev, &hr_qp->mtr, hr_qp->rq.offset, mtts,
				  MTT_MIN_COUNT, &wqe_sge_ba);
	if (hr_qp->rq.wqe_cnt && count < 1) {
		ibdev_err(&hr_dev->ib_dev,
			  "failed to find RQ WQE, QPN = 0x%lx.\n", hr_qp->qpn);
		return -EINVAL;
	}

	context->wqe_sge_ba = cpu_to_le32(wqe_sge_ba >> 3);
	qpc_mask->wqe_sge_ba = 0;

	/*
	 * In v2 engine, software pass context and context mask to hardware
	 * when modifying qp. If software need modify some fields in context,
	 * we should set all bits of the relevant fields in context mask to
	 * 0 at the same time, else set them to 0x1.
	 */
	roce_set_field(context->byte_12_sq_hop, V2_QPC_BYTE_12_WQE_SGE_BA_M,
		       V2_QPC_BYTE_12_WQE_SGE_BA_S, wqe_sge_ba >> (32 + 3));
	roce_set_field(qpc_mask->byte_12_sq_hop, V2_QPC_BYTE_12_WQE_SGE_BA_M,
		       V2_QPC_BYTE_12_WQE_SGE_BA_S, 0);

	roce_set_field(context->byte_12_sq_hop, V2_QPC_BYTE_12_SQ_HOP_NUM_M,
		       V2_QPC_BYTE_12_SQ_HOP_NUM_S,
		       to_hr_hem_hopnum(hr_dev->caps.wqe_sq_hop_num,
					hr_qp->sq.wqe_cnt));
	roce_set_field(qpc_mask->byte_12_sq_hop, V2_QPC_BYTE_12_SQ_HOP_NUM_M,
		       V2_QPC_BYTE_12_SQ_HOP_NUM_S, 0);

	roce_set_field(context->byte_20_smac_sgid_idx,
		       V2_QPC_BYTE_20_SGE_HOP_NUM_M,
		       V2_QPC_BYTE_20_SGE_HOP_NUM_S,
		       to_hr_hem_hopnum(hr_dev->caps.wqe_sge_hop_num,
					hr_qp->sge.sge_cnt));
	roce_set_field(qpc_mask->byte_20_smac_sgid_idx,
		       V2_QPC_BYTE_20_SGE_HOP_NUM_M,
		       V2_QPC_BYTE_20_SGE_HOP_NUM_S, 0);

	roce_set_field(context->byte_20_smac_sgid_idx,
		       V2_QPC_BYTE_20_RQ_HOP_NUM_M,
		       V2_QPC_BYTE_20_RQ_HOP_NUM_S,
		       to_hr_hem_hopnum(hr_dev->caps.wqe_rq_hop_num,
					hr_qp->rq.wqe_cnt));

	roce_set_field(qpc_mask->byte_20_smac_sgid_idx,
		       V2_QPC_BYTE_20_RQ_HOP_NUM_M,
		       V2_QPC_BYTE_20_RQ_HOP_NUM_S, 0);

	roce_set_field(context->byte_16_buf_ba_pg_sz,
		       V2_QPC_BYTE_16_WQE_SGE_BA_PG_SZ_M,
		       V2_QPC_BYTE_16_WQE_SGE_BA_PG_SZ_S,
		       to_hr_hw_page_shift(hr_qp->mtr.hem_cfg.ba_pg_shift));
	roce_set_field(qpc_mask->byte_16_buf_ba_pg_sz,
		       V2_QPC_BYTE_16_WQE_SGE_BA_PG_SZ_M,
		       V2_QPC_BYTE_16_WQE_SGE_BA_PG_SZ_S, 0);

	roce_set_field(context->byte_16_buf_ba_pg_sz,
		       V2_QPC_BYTE_16_WQE_SGE_BUF_PG_SZ_M,
		       V2_QPC_BYTE_16_WQE_SGE_BUF_PG_SZ_S,
		       to_hr_hw_page_shift(hr_qp->mtr.hem_cfg.buf_pg_shift));
	roce_set_field(qpc_mask->byte_16_buf_ba_pg_sz,
		       V2_QPC_BYTE_16_WQE_SGE_BUF_PG_SZ_M,
		       V2_QPC_BYTE_16_WQE_SGE_BUF_PG_SZ_S, 0);

	context->rq_cur_blk_addr = cpu_to_le32(to_hr_hw_page_addr(mtts[0]));
	qpc_mask->rq_cur_blk_addr = 0;

	roce_set_field(context->byte_92_srq_info,
		       V2_QPC_BYTE_92_RQ_CUR_BLK_ADDR_M,
		       V2_QPC_BYTE_92_RQ_CUR_BLK_ADDR_S,
		       upper_32_bits(to_hr_hw_page_addr(mtts[0])));
	roce_set_field(qpc_mask->byte_92_srq_info,
		       V2_QPC_BYTE_92_RQ_CUR_BLK_ADDR_M,
		       V2_QPC_BYTE_92_RQ_CUR_BLK_ADDR_S, 0);

	context->rq_nxt_blk_addr = cpu_to_le32(to_hr_hw_page_addr(mtts[1]));
	qpc_mask->rq_nxt_blk_addr = 0;

	roce_set_field(context->byte_104_rq_sge,
		       V2_QPC_BYTE_104_RQ_NXT_BLK_ADDR_M,
		       V2_QPC_BYTE_104_RQ_NXT_BLK_ADDR_S,
		       upper_32_bits(to_hr_hw_page_addr(mtts[1])));
	roce_set_field(qpc_mask->byte_104_rq_sge,
		       V2_QPC_BYTE_104_RQ_NXT_BLK_ADDR_M,
		       V2_QPC_BYTE_104_RQ_NXT_BLK_ADDR_S, 0);

	roce_set_field(context->byte_84_rq_ci_pi,
		       V2_QPC_BYTE_84_RQ_PRODUCER_IDX_M,
		       V2_QPC_BYTE_84_RQ_PRODUCER_IDX_S, hr_qp->rq.head);
	roce_set_field(qpc_mask->byte_84_rq_ci_pi,
		       V2_QPC_BYTE_84_RQ_PRODUCER_IDX_M,
		       V2_QPC_BYTE_84_RQ_PRODUCER_IDX_S, 0);

	roce_set_field(qpc_mask->byte_84_rq_ci_pi,
		       V2_QPC_BYTE_84_RQ_CONSUMER_IDX_M,
		       V2_QPC_BYTE_84_RQ_CONSUMER_IDX_S, 0);

	return 0;
}

static int config_qp_sq_buf(struct hns_roce_dev *hr_dev,
			    struct hns_roce_qp *hr_qp,
			    struct hns_roce_v2_qp_context *context,
			    struct hns_roce_v2_qp_context *qpc_mask)
{
	struct ib_device *ibdev = &hr_dev->ib_dev;
	u64 sge_cur_blk = 0;
	u64 sq_cur_blk = 0;
	int count;

	/* search qp buf's mtts */
	count = hns_roce_mtr_find(hr_dev, &hr_qp->mtr, 0, &sq_cur_blk, 1, NULL);
	if (count < 1) {
		ibdev_err(ibdev, "failed to find QP(0x%lx) SQ buf.\n",
			  hr_qp->qpn);
		return -EINVAL;
	}
	if (hr_qp->sge.sge_cnt > 0) {
		count = hns_roce_mtr_find(hr_dev, &hr_qp->mtr,
					  hr_qp->sge.offset,
					  &sge_cur_blk, 1, NULL);
		if (count < 1) {
			ibdev_err(ibdev, "failed to find QP(0x%lx) SGE buf.\n",
				  hr_qp->qpn);
			return -EINVAL;
		}
	}

	/*
	 * In v2 engine, software pass context and context mask to hardware
	 * when modifying qp. If software need modify some fields in context,
	 * we should set all bits of the relevant fields in context mask to
	 * 0 at the same time, else set them to 0x1.
	 */
	context->sq_cur_blk_addr = cpu_to_le32(to_hr_hw_page_addr(sq_cur_blk));
	roce_set_field(context->byte_168_irrl_idx,
		       V2_QPC_BYTE_168_SQ_CUR_BLK_ADDR_M,
		       V2_QPC_BYTE_168_SQ_CUR_BLK_ADDR_S,
		       upper_32_bits(to_hr_hw_page_addr(sq_cur_blk)));
	qpc_mask->sq_cur_blk_addr = 0;
	roce_set_field(qpc_mask->byte_168_irrl_idx,
		       V2_QPC_BYTE_168_SQ_CUR_BLK_ADDR_M,
		       V2_QPC_BYTE_168_SQ_CUR_BLK_ADDR_S, 0);

	context->sq_cur_sge_blk_addr =
		cpu_to_le32(to_hr_hw_page_addr(sge_cur_blk));
	roce_set_field(context->byte_184_irrl_idx,
		       V2_QPC_BYTE_184_SQ_CUR_SGE_BLK_ADDR_M,
		       V2_QPC_BYTE_184_SQ_CUR_SGE_BLK_ADDR_S,
		       upper_32_bits(to_hr_hw_page_addr(sge_cur_blk)));
	qpc_mask->sq_cur_sge_blk_addr = 0;
	roce_set_field(qpc_mask->byte_184_irrl_idx,
		       V2_QPC_BYTE_184_SQ_CUR_SGE_BLK_ADDR_M,
		       V2_QPC_BYTE_184_SQ_CUR_SGE_BLK_ADDR_S, 0);

	context->rx_sq_cur_blk_addr =
		cpu_to_le32(to_hr_hw_page_addr(sq_cur_blk));
	roce_set_field(context->byte_232_irrl_sge,
		       V2_QPC_BYTE_232_RX_SQ_CUR_BLK_ADDR_M,
		       V2_QPC_BYTE_232_RX_SQ_CUR_BLK_ADDR_S,
		       upper_32_bits(to_hr_hw_page_addr(sq_cur_blk)));
	qpc_mask->rx_sq_cur_blk_addr = 0;
	roce_set_field(qpc_mask->byte_232_irrl_sge,
		       V2_QPC_BYTE_232_RX_SQ_CUR_BLK_ADDR_M,
		       V2_QPC_BYTE_232_RX_SQ_CUR_BLK_ADDR_S, 0);

	return 0;
}

static inline enum ib_mtu get_mtu(struct ib_qp *ibqp,
				  const struct ib_qp_attr *attr)
{
	if (ibqp->qp_type == IB_QPT_GSI || ibqp->qp_type == IB_QPT_UD)
		return IB_MTU_4096;

	return attr->path_mtu;
}

static int modify_qp_init_to_rtr(struct ib_qp *ibqp,
				 const struct ib_qp_attr *attr, int attr_mask,
				 struct hns_roce_v2_qp_context *context,
				 struct hns_roce_v2_qp_context *qpc_mask)
{
	struct hns_roce_dev *hr_dev = to_hr_dev(ibqp->device);
	struct hns_roce_qp *hr_qp = to_hr_qp(ibqp);
	struct ib_device *ibdev = &hr_dev->ib_dev;
	dma_addr_t trrl_ba;
	dma_addr_t irrl_ba;
	enum ib_mtu mtu;
	u8 lp_pktn_ini;
	u64 *mtts;
	u8 *dmac;
	u8 *smac;
	int port;
	int ret;

	ret = config_qp_rq_buf(hr_dev, hr_qp, context, qpc_mask);
	if (ret) {
		ibdev_err(ibdev, "failed to config rq buf, ret = %d.\n", ret);
		return ret;
	}

	/* Search IRRL's mtts */
	mtts = hns_roce_table_find(hr_dev, &hr_dev->qp_table.irrl_table,
				   hr_qp->qpn, &irrl_ba);
	if (!mtts) {
		ibdev_err(ibdev, "failed to find qp irrl_table.\n");
		return -EINVAL;
	}

	/* Search TRRL's mtts */
	mtts = hns_roce_table_find(hr_dev, &hr_dev->qp_table.trrl_table,
				   hr_qp->qpn, &trrl_ba);
	if (!mtts) {
		ibdev_err(ibdev, "failed to find qp trrl_table.\n");
		return -EINVAL;
	}

	if (attr_mask & IB_QP_ALT_PATH) {
		ibdev_err(ibdev, "INIT2RTR attr_mask (0x%x) error.\n",
			  attr_mask);
		return -EINVAL;
	}

	roce_set_field(context->byte_132_trrl, V2_QPC_BYTE_132_TRRL_BA_M,
		       V2_QPC_BYTE_132_TRRL_BA_S, trrl_ba >> 4);
	roce_set_field(qpc_mask->byte_132_trrl, V2_QPC_BYTE_132_TRRL_BA_M,
		       V2_QPC_BYTE_132_TRRL_BA_S, 0);
	context->trrl_ba = cpu_to_le32(trrl_ba >> (16 + 4));
	qpc_mask->trrl_ba = 0;
	roce_set_field(context->byte_140_raq, V2_QPC_BYTE_140_TRRL_BA_M,
		       V2_QPC_BYTE_140_TRRL_BA_S,
		       (u32)(trrl_ba >> (32 + 16 + 4)));
	roce_set_field(qpc_mask->byte_140_raq, V2_QPC_BYTE_140_TRRL_BA_M,
		       V2_QPC_BYTE_140_TRRL_BA_S, 0);

	context->irrl_ba = cpu_to_le32(irrl_ba >> 6);
	qpc_mask->irrl_ba = 0;
	roce_set_field(context->byte_208_irrl, V2_QPC_BYTE_208_IRRL_BA_M,
		       V2_QPC_BYTE_208_IRRL_BA_S,
		       irrl_ba >> (32 + 6));
	roce_set_field(qpc_mask->byte_208_irrl, V2_QPC_BYTE_208_IRRL_BA_M,
		       V2_QPC_BYTE_208_IRRL_BA_S, 0);

	roce_set_bit(context->byte_208_irrl, V2_QPC_BYTE_208_RMT_E2E_S, 1);
	roce_set_bit(qpc_mask->byte_208_irrl, V2_QPC_BYTE_208_RMT_E2E_S, 0);

	roce_set_bit(context->byte_252_err_txcqn, V2_QPC_BYTE_252_SIG_TYPE_S,
		     hr_qp->sq_signal_bits);
	roce_set_bit(qpc_mask->byte_252_err_txcqn, V2_QPC_BYTE_252_SIG_TYPE_S,
		     0);

	port = (attr_mask & IB_QP_PORT) ? (attr->port_num - 1) : hr_qp->port;

	smac = (u8 *)hr_dev->dev_addr[port];
	dmac = (u8 *)attr->ah_attr.roce.dmac;
	/* when dmac equals smac or loop_idc is 1, it should loopback */
	if (ether_addr_equal_unaligned(dmac, smac) ||
	    hr_dev->loop_idc == 0x1) {
		roce_set_bit(context->byte_28_at_fl, V2_QPC_BYTE_28_LBI_S, 1);
		roce_set_bit(qpc_mask->byte_28_at_fl, V2_QPC_BYTE_28_LBI_S, 0);
	}

	if (attr_mask & IB_QP_DEST_QPN) {
		roce_set_field(context->byte_56_dqpn_err, V2_QPC_BYTE_56_DQPN_M,
			       V2_QPC_BYTE_56_DQPN_S, attr->dest_qp_num);
		roce_set_field(qpc_mask->byte_56_dqpn_err,
			       V2_QPC_BYTE_56_DQPN_M, V2_QPC_BYTE_56_DQPN_S, 0);
	}

	memcpy(&(context->dmac), dmac, sizeof(u32));
	roce_set_field(context->byte_52_udpspn_dmac, V2_QPC_BYTE_52_DMAC_M,
		       V2_QPC_BYTE_52_DMAC_S, *((u16 *)(&dmac[4])));
	qpc_mask->dmac = 0;
	roce_set_field(qpc_mask->byte_52_udpspn_dmac, V2_QPC_BYTE_52_DMAC_M,
		       V2_QPC_BYTE_52_DMAC_S, 0);

	mtu = get_mtu(ibqp, attr);
	hr_qp->path_mtu = mtu;

	if (attr_mask & IB_QP_PATH_MTU) {
		roce_set_field(context->byte_24_mtu_tc, V2_QPC_BYTE_24_MTU_M,
			       V2_QPC_BYTE_24_MTU_S, mtu);
		roce_set_field(qpc_mask->byte_24_mtu_tc, V2_QPC_BYTE_24_MTU_M,
			       V2_QPC_BYTE_24_MTU_S, 0);
	}

#define MAX_LP_MSG_LEN 65536
	/* MTU * (2 ^ LP_PKTN_INI) shouldn't be bigger than 64KB */
	lp_pktn_ini = ilog2(MAX_LP_MSG_LEN / ib_mtu_enum_to_int(mtu));

	roce_set_field(context->byte_56_dqpn_err, V2_QPC_BYTE_56_LP_PKTN_INI_M,
		       V2_QPC_BYTE_56_LP_PKTN_INI_S, lp_pktn_ini);
	roce_set_field(qpc_mask->byte_56_dqpn_err, V2_QPC_BYTE_56_LP_PKTN_INI_M,
		       V2_QPC_BYTE_56_LP_PKTN_INI_S, 0);

	/* ACK_REQ_FREQ should be larger than or equal to LP_PKTN_INI */
	roce_set_field(context->byte_172_sq_psn, V2_QPC_BYTE_172_ACK_REQ_FREQ_M,
		       V2_QPC_BYTE_172_ACK_REQ_FREQ_S, lp_pktn_ini);
	roce_set_field(qpc_mask->byte_172_sq_psn,
		       V2_QPC_BYTE_172_ACK_REQ_FREQ_M,
		       V2_QPC_BYTE_172_ACK_REQ_FREQ_S, 0);

	roce_set_bit(qpc_mask->byte_108_rx_reqepsn,
		     V2_QPC_BYTE_108_RX_REQ_PSN_ERR_S, 0);
	roce_set_field(qpc_mask->byte_96_rx_reqmsn, V2_QPC_BYTE_96_RX_REQ_MSN_M,
		       V2_QPC_BYTE_96_RX_REQ_MSN_S, 0);
	roce_set_field(qpc_mask->byte_108_rx_reqepsn,
		       V2_QPC_BYTE_108_RX_REQ_LAST_OPTYPE_M,
		       V2_QPC_BYTE_108_RX_REQ_LAST_OPTYPE_S, 0);

	context->rq_rnr_timer = 0;
	qpc_mask->rq_rnr_timer = 0;

	roce_set_field(qpc_mask->byte_132_trrl, V2_QPC_BYTE_132_TRRL_HEAD_MAX_M,
		       V2_QPC_BYTE_132_TRRL_HEAD_MAX_S, 0);
	roce_set_field(qpc_mask->byte_132_trrl, V2_QPC_BYTE_132_TRRL_TAIL_MAX_M,
		       V2_QPC_BYTE_132_TRRL_TAIL_MAX_S, 0);

	/* rocee send 2^lp_sgen_ini segs every time */
	roce_set_field(context->byte_168_irrl_idx,
		       V2_QPC_BYTE_168_LP_SGEN_INI_M,
		       V2_QPC_BYTE_168_LP_SGEN_INI_S, 3);
	roce_set_field(qpc_mask->byte_168_irrl_idx,
		       V2_QPC_BYTE_168_LP_SGEN_INI_M,
		       V2_QPC_BYTE_168_LP_SGEN_INI_S, 0);

	return 0;
}

static int modify_qp_rtr_to_rts(struct ib_qp *ibqp,
				const struct ib_qp_attr *attr, int attr_mask,
				struct hns_roce_v2_qp_context *context,
				struct hns_roce_v2_qp_context *qpc_mask)
{
	struct hns_roce_dev *hr_dev = to_hr_dev(ibqp->device);
	struct hns_roce_qp *hr_qp = to_hr_qp(ibqp);
	struct ib_device *ibdev = &hr_dev->ib_dev;
	int ret;

	/* Not support alternate path and path migration */
	if (attr_mask & (IB_QP_ALT_PATH | IB_QP_PATH_MIG_STATE)) {
		ibdev_err(ibdev, "RTR2RTS attr_mask (0x%x)error\n", attr_mask);
		return -EINVAL;
	}

	ret = config_qp_sq_buf(hr_dev, hr_qp, context, qpc_mask);
	if (ret) {
		ibdev_err(ibdev, "failed to config sq buf, ret = %d.\n", ret);
		return ret;
	}

	/*
	 * Set some fields in context to zero, Because the default values
	 * of all fields in context are zero, we need not set them to 0 again.
	 * but we should set the relevant fields of context mask to 0.
	 */
	roce_set_field(qpc_mask->byte_232_irrl_sge,
		       V2_QPC_BYTE_232_IRRL_SGE_IDX_M,
		       V2_QPC_BYTE_232_IRRL_SGE_IDX_S, 0);

	roce_set_field(qpc_mask->byte_240_irrl_tail,
		       V2_QPC_BYTE_240_RX_ACK_MSN_M,
		       V2_QPC_BYTE_240_RX_ACK_MSN_S, 0);

	roce_set_field(qpc_mask->byte_248_ack_psn,
		       V2_QPC_BYTE_248_ACK_LAST_OPTYPE_M,
		       V2_QPC_BYTE_248_ACK_LAST_OPTYPE_S, 0);
	roce_set_bit(qpc_mask->byte_248_ack_psn,
		     V2_QPC_BYTE_248_IRRL_PSN_VLD_S, 0);
	roce_set_field(qpc_mask->byte_248_ack_psn,
		       V2_QPC_BYTE_248_IRRL_PSN_M,
		       V2_QPC_BYTE_248_IRRL_PSN_S, 0);

	roce_set_field(qpc_mask->byte_240_irrl_tail,
		       V2_QPC_BYTE_240_IRRL_TAIL_REAL_M,
		       V2_QPC_BYTE_240_IRRL_TAIL_REAL_S, 0);

	roce_set_field(qpc_mask->byte_220_retry_psn_msn,
		       V2_QPC_BYTE_220_RETRY_MSG_MSN_M,
		       V2_QPC_BYTE_220_RETRY_MSG_MSN_S, 0);

	roce_set_bit(qpc_mask->byte_248_ack_psn,
		     V2_QPC_BYTE_248_RNR_RETRY_FLAG_S, 0);

	roce_set_field(qpc_mask->byte_212_lsn, V2_QPC_BYTE_212_CHECK_FLG_M,
		       V2_QPC_BYTE_212_CHECK_FLG_S, 0);

	roce_set_field(context->byte_212_lsn, V2_QPC_BYTE_212_LSN_M,
		       V2_QPC_BYTE_212_LSN_S, 0x100);
	roce_set_field(qpc_mask->byte_212_lsn, V2_QPC_BYTE_212_LSN_M,
		       V2_QPC_BYTE_212_LSN_S, 0);

	roce_set_field(qpc_mask->byte_196_sq_psn, V2_QPC_BYTE_196_IRRL_HEAD_M,
		       V2_QPC_BYTE_196_IRRL_HEAD_S, 0);

	return 0;
}

static inline u16 get_udp_sport(u32 fl, u32 lqpn, u32 rqpn)
{
	if (!fl)
		fl = rdma_calc_flow_label(lqpn, rqpn);

	return rdma_flow_label_to_udp_sport(fl);
}

static int hns_roce_v2_set_path(struct ib_qp *ibqp,
				const struct ib_qp_attr *attr,
				int attr_mask,
				struct hns_roce_v2_qp_context *context,
				struct hns_roce_v2_qp_context *qpc_mask)
{
	const struct ib_global_route *grh = rdma_ah_read_grh(&attr->ah_attr);
	struct hns_roce_dev *hr_dev = to_hr_dev(ibqp->device);
	struct hns_roce_qp *hr_qp = to_hr_qp(ibqp);
	struct ib_device *ibdev = &hr_dev->ib_dev;
	const struct ib_gid_attr *gid_attr = NULL;
	int is_roce_protocol;
	u16 vlan_id = 0xffff;
	bool is_udp = false;
	u8 ib_port;
	u8 hr_port;
	int ret;

	ib_port = (attr_mask & IB_QP_PORT) ? attr->port_num : hr_qp->port + 1;
	hr_port = ib_port - 1;
	is_roce_protocol = rdma_cap_eth_ah(&hr_dev->ib_dev, ib_port) &&
			   rdma_ah_get_ah_flags(&attr->ah_attr) & IB_AH_GRH;

	if (is_roce_protocol) {
		gid_attr = attr->ah_attr.grh.sgid_attr;
		ret = rdma_read_gid_l2_fields(gid_attr, &vlan_id, NULL);
		if (ret)
			return ret;

		if (gid_attr)
			is_udp = (gid_attr->gid_type ==
				 IB_GID_TYPE_ROCE_UDP_ENCAP);
	}

	/* Only HIP08 needs to set the vlan_en bits in QPC */
	if (vlan_id < VLAN_N_VID &&
	    hr_dev->pci_dev->revision == PCI_REVISION_ID_HIP08) {
		roce_set_bit(context->byte_76_srqn_op_en,
			     V2_QPC_BYTE_76_RQ_VLAN_EN_S, 1);
		roce_set_bit(qpc_mask->byte_76_srqn_op_en,
			     V2_QPC_BYTE_76_RQ_VLAN_EN_S, 0);
		roce_set_bit(context->byte_168_irrl_idx,
			     V2_QPC_BYTE_168_SQ_VLAN_EN_S, 1);
		roce_set_bit(qpc_mask->byte_168_irrl_idx,
			     V2_QPC_BYTE_168_SQ_VLAN_EN_S, 0);
	}

	roce_set_field(context->byte_24_mtu_tc, V2_QPC_BYTE_24_VLAN_ID_M,
		       V2_QPC_BYTE_24_VLAN_ID_S, vlan_id);
	roce_set_field(qpc_mask->byte_24_mtu_tc, V2_QPC_BYTE_24_VLAN_ID_M,
		       V2_QPC_BYTE_24_VLAN_ID_S, 0);

	if (grh->sgid_index >= hr_dev->caps.gid_table_len[hr_port]) {
		ibdev_err(ibdev, "sgid_index(%u) too large. max is %d\n",
			  grh->sgid_index, hr_dev->caps.gid_table_len[hr_port]);
		return -EINVAL;
	}

	if (attr->ah_attr.type != RDMA_AH_ATTR_TYPE_ROCE) {
		ibdev_err(ibdev, "ah attr is not RDMA roce type\n");
		return -EINVAL;
	}

	roce_set_field(context->byte_52_udpspn_dmac, V2_QPC_BYTE_52_UDPSPN_M,
		       V2_QPC_BYTE_52_UDPSPN_S,
		       is_udp ? get_udp_sport(grh->flow_label, ibqp->qp_num,
					      attr->dest_qp_num) : 0);

	roce_set_field(qpc_mask->byte_52_udpspn_dmac, V2_QPC_BYTE_52_UDPSPN_M,
		       V2_QPC_BYTE_52_UDPSPN_S, 0);

	roce_set_field(context->byte_20_smac_sgid_idx,
		       V2_QPC_BYTE_20_SGID_IDX_M, V2_QPC_BYTE_20_SGID_IDX_S,
		       grh->sgid_index);

	roce_set_field(qpc_mask->byte_20_smac_sgid_idx,
		       V2_QPC_BYTE_20_SGID_IDX_M, V2_QPC_BYTE_20_SGID_IDX_S, 0);

	roce_set_field(context->byte_24_mtu_tc, V2_QPC_BYTE_24_HOP_LIMIT_M,
		       V2_QPC_BYTE_24_HOP_LIMIT_S, grh->hop_limit);
	roce_set_field(qpc_mask->byte_24_mtu_tc, V2_QPC_BYTE_24_HOP_LIMIT_M,
		       V2_QPC_BYTE_24_HOP_LIMIT_S, 0);

	roce_set_field(context->byte_24_mtu_tc, V2_QPC_BYTE_24_TC_M,
		       V2_QPC_BYTE_24_TC_S, get_tclass(&attr->ah_attr.grh));
	roce_set_field(qpc_mask->byte_24_mtu_tc, V2_QPC_BYTE_24_TC_M,
		       V2_QPC_BYTE_24_TC_S, 0);

	roce_set_field(context->byte_28_at_fl, V2_QPC_BYTE_28_FL_M,
		       V2_QPC_BYTE_28_FL_S, grh->flow_label);
	roce_set_field(qpc_mask->byte_28_at_fl, V2_QPC_BYTE_28_FL_M,
		       V2_QPC_BYTE_28_FL_S, 0);
	memcpy(context->dgid, grh->dgid.raw, sizeof(grh->dgid.raw));
	memset(qpc_mask->dgid, 0, sizeof(grh->dgid.raw));

	hr_qp->sl = rdma_ah_get_sl(&attr->ah_attr);
	if (unlikely(hr_qp->sl > MAX_SERVICE_LEVEL)) {
		ibdev_err(ibdev,
			  "failed to fill QPC, sl (%d) shouldn't be larger than %d.\n",
			  hr_qp->sl, MAX_SERVICE_LEVEL);
		return -EINVAL;
	}

	roce_set_field(context->byte_28_at_fl, V2_QPC_BYTE_28_SL_M,
		       V2_QPC_BYTE_28_SL_S, hr_qp->sl);
	roce_set_field(qpc_mask->byte_28_at_fl, V2_QPC_BYTE_28_SL_M,
		       V2_QPC_BYTE_28_SL_S, 0);

	return 0;
}

static bool check_qp_state(enum ib_qp_state cur_state,
			   enum ib_qp_state new_state)
{
	static const bool sm[][IB_QPS_ERR + 1] = {
		[IB_QPS_RESET] = { [IB_QPS_RESET] = true,
				   [IB_QPS_INIT] = true },
		[IB_QPS_INIT] = { [IB_QPS_RESET] = true,
				  [IB_QPS_INIT] = true,
				  [IB_QPS_RTR] = true,
				  [IB_QPS_ERR] = true },
		[IB_QPS_RTR] = { [IB_QPS_RESET] = true,
				 [IB_QPS_RTS] = true,
				 [IB_QPS_ERR] = true },
		[IB_QPS_RTS] = { [IB_QPS_RESET] = true,
				 [IB_QPS_RTS] = true,
				 [IB_QPS_ERR] = true },
		[IB_QPS_SQD] = {},
		[IB_QPS_SQE] = {},
		[IB_QPS_ERR] = { [IB_QPS_RESET] = true, [IB_QPS_ERR] = true }
	};

	return sm[cur_state][new_state];
}

static int hns_roce_v2_set_abs_fields(struct ib_qp *ibqp,
				      const struct ib_qp_attr *attr,
				      int attr_mask,
				      enum ib_qp_state cur_state,
				      enum ib_qp_state new_state,
				      struct hns_roce_v2_qp_context *context,
				      struct hns_roce_v2_qp_context *qpc_mask)
{
	struct hns_roce_dev *hr_dev = to_hr_dev(ibqp->device);
	int ret = 0;

	if (!check_qp_state(cur_state, new_state)) {
		ibdev_err(&hr_dev->ib_dev, "Illegal state for QP!\n");
		return -EINVAL;
	}

	if (cur_state == IB_QPS_RESET && new_state == IB_QPS_INIT) {
		memset(qpc_mask, 0, hr_dev->caps.qpc_sz);
		modify_qp_reset_to_init(ibqp, attr, attr_mask, context,
					qpc_mask);
	} else if (cur_state == IB_QPS_INIT && new_state == IB_QPS_INIT) {
		modify_qp_init_to_init(ibqp, attr, attr_mask, context,
				       qpc_mask);
	} else if (cur_state == IB_QPS_INIT && new_state == IB_QPS_RTR) {
		ret = modify_qp_init_to_rtr(ibqp, attr, attr_mask, context,
					    qpc_mask);
	} else if (cur_state == IB_QPS_RTR && new_state == IB_QPS_RTS) {
		ret = modify_qp_rtr_to_rts(ibqp, attr, attr_mask, context,
					   qpc_mask);
	}

	return ret;
}

static int hns_roce_v2_set_opt_fields(struct ib_qp *ibqp,
				      const struct ib_qp_attr *attr,
				      int attr_mask,
				      struct hns_roce_v2_qp_context *context,
				      struct hns_roce_v2_qp_context *qpc_mask)
{
	struct hns_roce_dev *hr_dev = to_hr_dev(ibqp->device);
	struct hns_roce_qp *hr_qp = to_hr_qp(ibqp);
	int ret = 0;

	if (attr_mask & IB_QP_AV) {
		ret = hns_roce_v2_set_path(ibqp, attr, attr_mask, context,
					   qpc_mask);
		if (ret)
			return ret;
	}

	if (attr_mask & IB_QP_TIMEOUT) {
		if (attr->timeout < 31) {
			roce_set_field(context->byte_28_at_fl,
				       V2_QPC_BYTE_28_AT_M, V2_QPC_BYTE_28_AT_S,
				       attr->timeout);
			roce_set_field(qpc_mask->byte_28_at_fl,
				       V2_QPC_BYTE_28_AT_M, V2_QPC_BYTE_28_AT_S,
				       0);
		} else {
			ibdev_warn(&hr_dev->ib_dev,
				   "Local ACK timeout shall be 0 to 30.\n");
		}
	}

	if (attr_mask & IB_QP_RETRY_CNT) {
		roce_set_field(context->byte_212_lsn,
			       V2_QPC_BYTE_212_RETRY_NUM_INIT_M,
			       V2_QPC_BYTE_212_RETRY_NUM_INIT_S,
			       attr->retry_cnt);
		roce_set_field(qpc_mask->byte_212_lsn,
			       V2_QPC_BYTE_212_RETRY_NUM_INIT_M,
			       V2_QPC_BYTE_212_RETRY_NUM_INIT_S, 0);

		roce_set_field(context->byte_212_lsn,
			       V2_QPC_BYTE_212_RETRY_CNT_M,
			       V2_QPC_BYTE_212_RETRY_CNT_S, attr->retry_cnt);
		roce_set_field(qpc_mask->byte_212_lsn,
			       V2_QPC_BYTE_212_RETRY_CNT_M,
			       V2_QPC_BYTE_212_RETRY_CNT_S, 0);
	}

	if (attr_mask & IB_QP_RNR_RETRY) {
		roce_set_field(context->byte_244_rnr_rxack,
			       V2_QPC_BYTE_244_RNR_NUM_INIT_M,
			       V2_QPC_BYTE_244_RNR_NUM_INIT_S, attr->rnr_retry);
		roce_set_field(qpc_mask->byte_244_rnr_rxack,
			       V2_QPC_BYTE_244_RNR_NUM_INIT_M,
			       V2_QPC_BYTE_244_RNR_NUM_INIT_S, 0);

		roce_set_field(context->byte_244_rnr_rxack,
			       V2_QPC_BYTE_244_RNR_CNT_M,
			       V2_QPC_BYTE_244_RNR_CNT_S, attr->rnr_retry);
		roce_set_field(qpc_mask->byte_244_rnr_rxack,
			       V2_QPC_BYTE_244_RNR_CNT_M,
			       V2_QPC_BYTE_244_RNR_CNT_S, 0);
	}

	/* RC&UC&UD required attr */
	if (attr_mask & IB_QP_SQ_PSN) {
		roce_set_field(context->byte_172_sq_psn,
			       V2_QPC_BYTE_172_SQ_CUR_PSN_M,
			       V2_QPC_BYTE_172_SQ_CUR_PSN_S, attr->sq_psn);
		roce_set_field(qpc_mask->byte_172_sq_psn,
			       V2_QPC_BYTE_172_SQ_CUR_PSN_M,
			       V2_QPC_BYTE_172_SQ_CUR_PSN_S, 0);

		roce_set_field(context->byte_196_sq_psn,
			       V2_QPC_BYTE_196_SQ_MAX_PSN_M,
			       V2_QPC_BYTE_196_SQ_MAX_PSN_S, attr->sq_psn);
		roce_set_field(qpc_mask->byte_196_sq_psn,
			       V2_QPC_BYTE_196_SQ_MAX_PSN_M,
			       V2_QPC_BYTE_196_SQ_MAX_PSN_S, 0);

		roce_set_field(context->byte_220_retry_psn_msn,
			       V2_QPC_BYTE_220_RETRY_MSG_PSN_M,
			       V2_QPC_BYTE_220_RETRY_MSG_PSN_S, attr->sq_psn);
		roce_set_field(qpc_mask->byte_220_retry_psn_msn,
			       V2_QPC_BYTE_220_RETRY_MSG_PSN_M,
			       V2_QPC_BYTE_220_RETRY_MSG_PSN_S, 0);

		roce_set_field(context->byte_224_retry_msg,
			       V2_QPC_BYTE_224_RETRY_MSG_PSN_M,
			       V2_QPC_BYTE_224_RETRY_MSG_PSN_S,
			       attr->sq_psn >> V2_QPC_BYTE_220_RETRY_MSG_PSN_S);
		roce_set_field(qpc_mask->byte_224_retry_msg,
			       V2_QPC_BYTE_224_RETRY_MSG_PSN_M,
			       V2_QPC_BYTE_224_RETRY_MSG_PSN_S, 0);

		roce_set_field(context->byte_224_retry_msg,
			       V2_QPC_BYTE_224_RETRY_MSG_FPKT_PSN_M,
			       V2_QPC_BYTE_224_RETRY_MSG_FPKT_PSN_S,
			       attr->sq_psn);
		roce_set_field(qpc_mask->byte_224_retry_msg,
			       V2_QPC_BYTE_224_RETRY_MSG_FPKT_PSN_M,
			       V2_QPC_BYTE_224_RETRY_MSG_FPKT_PSN_S, 0);

		roce_set_field(context->byte_244_rnr_rxack,
			       V2_QPC_BYTE_244_RX_ACK_EPSN_M,
			       V2_QPC_BYTE_244_RX_ACK_EPSN_S, attr->sq_psn);
		roce_set_field(qpc_mask->byte_244_rnr_rxack,
			       V2_QPC_BYTE_244_RX_ACK_EPSN_M,
			       V2_QPC_BYTE_244_RX_ACK_EPSN_S, 0);
	}

	if ((attr_mask & IB_QP_MAX_DEST_RD_ATOMIC) &&
	     attr->max_dest_rd_atomic) {
		roce_set_field(context->byte_140_raq, V2_QPC_BYTE_140_RR_MAX_M,
			       V2_QPC_BYTE_140_RR_MAX_S,
			       fls(attr->max_dest_rd_atomic - 1));
		roce_set_field(qpc_mask->byte_140_raq, V2_QPC_BYTE_140_RR_MAX_M,
			       V2_QPC_BYTE_140_RR_MAX_S, 0);
	}

	if ((attr_mask & IB_QP_MAX_QP_RD_ATOMIC) && attr->max_rd_atomic) {
		roce_set_field(context->byte_208_irrl, V2_QPC_BYTE_208_SR_MAX_M,
			       V2_QPC_BYTE_208_SR_MAX_S,
			       fls(attr->max_rd_atomic - 1));
		roce_set_field(qpc_mask->byte_208_irrl,
			       V2_QPC_BYTE_208_SR_MAX_M,
			       V2_QPC_BYTE_208_SR_MAX_S, 0);
	}

	if (attr_mask & (IB_QP_ACCESS_FLAGS | IB_QP_MAX_DEST_RD_ATOMIC))
		set_access_flags(hr_qp, context, qpc_mask, attr, attr_mask);

	if (attr_mask & IB_QP_MIN_RNR_TIMER) {
		roce_set_field(context->byte_80_rnr_rx_cqn,
			       V2_QPC_BYTE_80_MIN_RNR_TIME_M,
			       V2_QPC_BYTE_80_MIN_RNR_TIME_S,
			       attr->min_rnr_timer);
		roce_set_field(qpc_mask->byte_80_rnr_rx_cqn,
			       V2_QPC_BYTE_80_MIN_RNR_TIME_M,
			       V2_QPC_BYTE_80_MIN_RNR_TIME_S, 0);
	}

	/* RC&UC required attr */
	if (attr_mask & IB_QP_RQ_PSN) {
		roce_set_field(context->byte_108_rx_reqepsn,
			       V2_QPC_BYTE_108_RX_REQ_EPSN_M,
			       V2_QPC_BYTE_108_RX_REQ_EPSN_S, attr->rq_psn);
		roce_set_field(qpc_mask->byte_108_rx_reqepsn,
			       V2_QPC_BYTE_108_RX_REQ_EPSN_M,
			       V2_QPC_BYTE_108_RX_REQ_EPSN_S, 0);

		roce_set_field(context->byte_152_raq, V2_QPC_BYTE_152_RAQ_PSN_M,
			       V2_QPC_BYTE_152_RAQ_PSN_S, attr->rq_psn - 1);
		roce_set_field(qpc_mask->byte_152_raq,
			       V2_QPC_BYTE_152_RAQ_PSN_M,
			       V2_QPC_BYTE_152_RAQ_PSN_S, 0);
	}

	if (attr_mask & IB_QP_QKEY) {
		context->qkey_xrcd = cpu_to_le32(attr->qkey);
		qpc_mask->qkey_xrcd = 0;
		hr_qp->qkey = attr->qkey;
	}

	return ret;
}

static void hns_roce_v2_record_opt_fields(struct ib_qp *ibqp,
					  const struct ib_qp_attr *attr,
					  int attr_mask)
{
	struct hns_roce_dev *hr_dev = to_hr_dev(ibqp->device);
	struct hns_roce_qp *hr_qp = to_hr_qp(ibqp);

	if (attr_mask & IB_QP_ACCESS_FLAGS)
		hr_qp->atomic_rd_en = attr->qp_access_flags;

	if (attr_mask & IB_QP_MAX_DEST_RD_ATOMIC)
		hr_qp->resp_depth = attr->max_dest_rd_atomic;
	if (attr_mask & IB_QP_PORT) {
		hr_qp->port = attr->port_num - 1;
		hr_qp->phy_port = hr_dev->iboe.phy_port[hr_qp->port];
	}
}

static int hns_roce_v2_modify_qp(struct ib_qp *ibqp,
				 const struct ib_qp_attr *attr,
				 int attr_mask, enum ib_qp_state cur_state,
				 enum ib_qp_state new_state)
{
	struct hns_roce_dev *hr_dev = to_hr_dev(ibqp->device);
	struct hns_roce_qp *hr_qp = to_hr_qp(ibqp);
	struct hns_roce_v2_qp_context ctx[2];
	struct hns_roce_v2_qp_context *context = ctx;
	struct hns_roce_v2_qp_context *qpc_mask = ctx + 1;
	struct ib_device *ibdev = &hr_dev->ib_dev;
	unsigned long sq_flag = 0;
	unsigned long rq_flag = 0;
	int ret;

	if (attr_mask & ~IB_QP_ATTR_STANDARD_BITS)
		return -EOPNOTSUPP;

	/*
	 * In v2 engine, software pass context and context mask to hardware
	 * when modifying qp. If software need modify some fields in context,
	 * we should set all bits of the relevant fields in context mask to
	 * 0 at the same time, else set them to 0x1.
	 */
	memset(context, 0, hr_dev->caps.qpc_sz);
	memset(qpc_mask, 0xff, hr_dev->caps.qpc_sz);

	ret = hns_roce_v2_set_abs_fields(ibqp, attr, attr_mask, cur_state,
					 new_state, context, qpc_mask);
	if (ret)
		goto out;

	/* When QP state is err, SQ and RQ WQE should be flushed */
	if (new_state == IB_QPS_ERR) {
		spin_lock_irqsave(&hr_qp->sq.lock, sq_flag);
		hr_qp->state = IB_QPS_ERR;
		roce_set_field(context->byte_160_sq_ci_pi,
			       V2_QPC_BYTE_160_SQ_PRODUCER_IDX_M,
			       V2_QPC_BYTE_160_SQ_PRODUCER_IDX_S,
			       hr_qp->sq.head);
		roce_set_field(qpc_mask->byte_160_sq_ci_pi,
			       V2_QPC_BYTE_160_SQ_PRODUCER_IDX_M,
			       V2_QPC_BYTE_160_SQ_PRODUCER_IDX_S, 0);
		spin_unlock_irqrestore(&hr_qp->sq.lock, sq_flag);

		if (!ibqp->srq) {
			spin_lock_irqsave(&hr_qp->rq.lock, rq_flag);
			roce_set_field(context->byte_84_rq_ci_pi,
			       V2_QPC_BYTE_84_RQ_PRODUCER_IDX_M,
			       V2_QPC_BYTE_84_RQ_PRODUCER_IDX_S,
			       hr_qp->rq.head);
			roce_set_field(qpc_mask->byte_84_rq_ci_pi,
			       V2_QPC_BYTE_84_RQ_PRODUCER_IDX_M,
			       V2_QPC_BYTE_84_RQ_PRODUCER_IDX_S, 0);
			spin_unlock_irqrestore(&hr_qp->rq.lock, rq_flag);
		}
	}

	/* Configure the optional fields */
	ret = hns_roce_v2_set_opt_fields(ibqp, attr, attr_mask, context,
					 qpc_mask);
	if (ret)
		goto out;

	roce_set_bit(context->byte_108_rx_reqepsn, V2_QPC_BYTE_108_INV_CREDIT_S,
		     ibqp->srq ? 1 : 0);
	roce_set_bit(qpc_mask->byte_108_rx_reqepsn,
		     V2_QPC_BYTE_108_INV_CREDIT_S, 0);

	/* Every status migrate must change state */
	roce_set_field(context->byte_60_qpst_tempid, V2_QPC_BYTE_60_QP_ST_M,
		       V2_QPC_BYTE_60_QP_ST_S, new_state);
	roce_set_field(qpc_mask->byte_60_qpst_tempid, V2_QPC_BYTE_60_QP_ST_M,
		       V2_QPC_BYTE_60_QP_ST_S, 0);

	/* SW pass context to HW */
	ret = hns_roce_v2_qp_modify(hr_dev, context, qpc_mask, hr_qp);
	if (ret) {
		ibdev_err(ibdev, "failed to modify QP, ret = %d.\n", ret);
		goto out;
	}

	hr_qp->state = new_state;

	hns_roce_v2_record_opt_fields(ibqp, attr, attr_mask);

	if (new_state == IB_QPS_RESET && !ibqp->uobject) {
		hns_roce_v2_cq_clean(to_hr_cq(ibqp->recv_cq), hr_qp->qpn,
				     ibqp->srq ? to_hr_srq(ibqp->srq) : NULL);
		if (ibqp->send_cq != ibqp->recv_cq)
			hns_roce_v2_cq_clean(to_hr_cq(ibqp->send_cq),
					     hr_qp->qpn, NULL);

		hr_qp->rq.head = 0;
		hr_qp->rq.tail = 0;
		hr_qp->sq.head = 0;
		hr_qp->sq.tail = 0;
		hr_qp->next_sge = 0;
		if (hr_qp->rq.wqe_cnt)
			*hr_qp->rdb.db_record = 0;
	}

out:
	return ret;
}

static int to_ib_qp_st(enum hns_roce_v2_qp_state state)
{
	static const enum ib_qp_state map[] = {
		[HNS_ROCE_QP_ST_RST] = IB_QPS_RESET,
		[HNS_ROCE_QP_ST_INIT] = IB_QPS_INIT,
		[HNS_ROCE_QP_ST_RTR] = IB_QPS_RTR,
		[HNS_ROCE_QP_ST_RTS] = IB_QPS_RTS,
		[HNS_ROCE_QP_ST_SQD] = IB_QPS_SQD,
		[HNS_ROCE_QP_ST_SQER] = IB_QPS_SQE,
		[HNS_ROCE_QP_ST_ERR] = IB_QPS_ERR,
		[HNS_ROCE_QP_ST_SQ_DRAINING] = IB_QPS_SQD
	};

	return (state < ARRAY_SIZE(map)) ? map[state] : -1;
}

static int hns_roce_v2_query_qpc(struct hns_roce_dev *hr_dev,
				 struct hns_roce_qp *hr_qp,
				 struct hns_roce_v2_qp_context *hr_context)
{
	struct hns_roce_cmd_mailbox *mailbox;
	int ret;

	mailbox = hns_roce_alloc_cmd_mailbox(hr_dev);
	if (IS_ERR(mailbox))
		return PTR_ERR(mailbox);

	ret = hns_roce_cmd_mbox(hr_dev, 0, mailbox->dma, hr_qp->qpn, 0,
				HNS_ROCE_CMD_QUERY_QPC,
				HNS_ROCE_CMD_TIMEOUT_MSECS);
	if (ret)
		goto out;

	memcpy(hr_context, mailbox->buf, hr_dev->caps.qpc_sz);

out:
	hns_roce_free_cmd_mailbox(hr_dev, mailbox);
	return ret;
}

static int hns_roce_v2_query_qp(struct ib_qp *ibqp, struct ib_qp_attr *qp_attr,
				int qp_attr_mask,
				struct ib_qp_init_attr *qp_init_attr)
{
	struct hns_roce_dev *hr_dev = to_hr_dev(ibqp->device);
	struct hns_roce_qp *hr_qp = to_hr_qp(ibqp);
	struct hns_roce_v2_qp_context context = {};
	struct ib_device *ibdev = &hr_dev->ib_dev;
	int tmp_qp_state;
	int state;
	int ret;

	memset(qp_attr, 0, sizeof(*qp_attr));
	memset(qp_init_attr, 0, sizeof(*qp_init_attr));

	mutex_lock(&hr_qp->mutex);

	if (hr_qp->state == IB_QPS_RESET) {
		qp_attr->qp_state = IB_QPS_RESET;
		ret = 0;
		goto done;
	}

	ret = hns_roce_v2_query_qpc(hr_dev, hr_qp, &context);
	if (ret) {
		ibdev_err(ibdev, "failed to query QPC, ret = %d.\n", ret);
		ret = -EINVAL;
		goto out;
	}

	state = roce_get_field(context.byte_60_qpst_tempid,
			       V2_QPC_BYTE_60_QP_ST_M, V2_QPC_BYTE_60_QP_ST_S);
	tmp_qp_state = to_ib_qp_st((enum hns_roce_v2_qp_state)state);
	if (tmp_qp_state == -1) {
		ibdev_err(ibdev, "Illegal ib_qp_state\n");
		ret = -EINVAL;
		goto out;
	}
	hr_qp->state = (u8)tmp_qp_state;
	qp_attr->qp_state = (enum ib_qp_state)hr_qp->state;
	qp_attr->path_mtu = (enum ib_mtu)roce_get_field(context.byte_24_mtu_tc,
							V2_QPC_BYTE_24_MTU_M,
							V2_QPC_BYTE_24_MTU_S);
	qp_attr->path_mig_state = IB_MIG_ARMED;
	qp_attr->ah_attr.type   = RDMA_AH_ATTR_TYPE_ROCE;
	if (hr_qp->ibqp.qp_type == IB_QPT_UD)
		qp_attr->qkey = le32_to_cpu(context.qkey_xrcd);

	qp_attr->rq_psn = roce_get_field(context.byte_108_rx_reqepsn,
					 V2_QPC_BYTE_108_RX_REQ_EPSN_M,
					 V2_QPC_BYTE_108_RX_REQ_EPSN_S);
	qp_attr->sq_psn = (u32)roce_get_field(context.byte_172_sq_psn,
					      V2_QPC_BYTE_172_SQ_CUR_PSN_M,
					      V2_QPC_BYTE_172_SQ_CUR_PSN_S);
	qp_attr->dest_qp_num = (u8)roce_get_field(context.byte_56_dqpn_err,
						  V2_QPC_BYTE_56_DQPN_M,
						  V2_QPC_BYTE_56_DQPN_S);
	qp_attr->qp_access_flags = ((roce_get_bit(context.byte_76_srqn_op_en,
				    V2_QPC_BYTE_76_RRE_S)) << V2_QP_RRE_S) |
				    ((roce_get_bit(context.byte_76_srqn_op_en,
				    V2_QPC_BYTE_76_RWE_S)) << V2_QP_RWE_S) |
				    ((roce_get_bit(context.byte_76_srqn_op_en,
				    V2_QPC_BYTE_76_ATE_S)) << V2_QP_ATE_S);

	if (hr_qp->ibqp.qp_type == IB_QPT_RC ||
	    hr_qp->ibqp.qp_type == IB_QPT_UC) {
		struct ib_global_route *grh =
				rdma_ah_retrieve_grh(&qp_attr->ah_attr);

		rdma_ah_set_sl(&qp_attr->ah_attr,
			       roce_get_field(context.byte_28_at_fl,
					      V2_QPC_BYTE_28_SL_M,
					      V2_QPC_BYTE_28_SL_S));
		grh->flow_label = roce_get_field(context.byte_28_at_fl,
						 V2_QPC_BYTE_28_FL_M,
						 V2_QPC_BYTE_28_FL_S);
		grh->sgid_index = roce_get_field(context.byte_20_smac_sgid_idx,
						 V2_QPC_BYTE_20_SGID_IDX_M,
						 V2_QPC_BYTE_20_SGID_IDX_S);
		grh->hop_limit = roce_get_field(context.byte_24_mtu_tc,
						V2_QPC_BYTE_24_HOP_LIMIT_M,
						V2_QPC_BYTE_24_HOP_LIMIT_S);
		grh->traffic_class = roce_get_field(context.byte_24_mtu_tc,
						    V2_QPC_BYTE_24_TC_M,
						    V2_QPC_BYTE_24_TC_S);

		memcpy(grh->dgid.raw, context.dgid, sizeof(grh->dgid.raw));
	}

	qp_attr->port_num = hr_qp->port + 1;
	qp_attr->sq_draining = 0;
	qp_attr->max_rd_atomic = 1 << roce_get_field(context.byte_208_irrl,
						     V2_QPC_BYTE_208_SR_MAX_M,
						     V2_QPC_BYTE_208_SR_MAX_S);
	qp_attr->max_dest_rd_atomic = 1 << roce_get_field(context.byte_140_raq,
						     V2_QPC_BYTE_140_RR_MAX_M,
						     V2_QPC_BYTE_140_RR_MAX_S);
	qp_attr->min_rnr_timer = (u8)roce_get_field(context.byte_80_rnr_rx_cqn,
						 V2_QPC_BYTE_80_MIN_RNR_TIME_M,
						 V2_QPC_BYTE_80_MIN_RNR_TIME_S);
	qp_attr->timeout = (u8)roce_get_field(context.byte_28_at_fl,
					      V2_QPC_BYTE_28_AT_M,
					      V2_QPC_BYTE_28_AT_S);
	qp_attr->retry_cnt = roce_get_field(context.byte_212_lsn,
					    V2_QPC_BYTE_212_RETRY_NUM_INIT_M,
					    V2_QPC_BYTE_212_RETRY_NUM_INIT_S);
	qp_attr->rnr_retry = roce_get_field(context.byte_244_rnr_rxack,
					    V2_QPC_BYTE_244_RNR_NUM_INIT_M,
					    V2_QPC_BYTE_244_RNR_NUM_INIT_S);

done:
	qp_attr->cur_qp_state = qp_attr->qp_state;
	qp_attr->cap.max_recv_wr = hr_qp->rq.wqe_cnt;
	qp_attr->cap.max_recv_sge = hr_qp->rq.max_gs - hr_qp->rq.rsv_sge;
	qp_attr->cap.max_inline_data = hr_qp->max_inline_data;

	if (!ibqp->uobject) {
		qp_attr->cap.max_send_wr = hr_qp->sq.wqe_cnt;
		qp_attr->cap.max_send_sge = hr_qp->sq.max_gs;
	} else {
		qp_attr->cap.max_send_wr = 0;
		qp_attr->cap.max_send_sge = 0;
	}

	qp_init_attr->cap = qp_attr->cap;
	qp_init_attr->sq_sig_type = hr_qp->sq_signal_bits;

out:
	mutex_unlock(&hr_qp->mutex);
	return ret;
}

static int hns_roce_v2_destroy_qp_common(struct hns_roce_dev *hr_dev,
					 struct hns_roce_qp *hr_qp,
					 struct ib_udata *udata)
{
	struct ib_device *ibdev = &hr_dev->ib_dev;
	struct hns_roce_cq *send_cq, *recv_cq;
	unsigned long flags;
	int ret = 0;

	if ((hr_qp->ibqp.qp_type == IB_QPT_RC ||
	     hr_qp->ibqp.qp_type == IB_QPT_UD) &&
	   hr_qp->state != IB_QPS_RESET) {
		/* Modify qp to reset before destroying qp */
		ret = hns_roce_v2_modify_qp(&hr_qp->ibqp, NULL, 0,
					    hr_qp->state, IB_QPS_RESET);
		if (ret)
			ibdev_err(ibdev,
				  "failed to modify QP to RST, ret = %d.\n",
				  ret);
	}

	send_cq = hr_qp->ibqp.send_cq ? to_hr_cq(hr_qp->ibqp.send_cq) : NULL;
	recv_cq = hr_qp->ibqp.recv_cq ? to_hr_cq(hr_qp->ibqp.recv_cq) : NULL;

	spin_lock_irqsave(&hr_dev->qp_list_lock, flags);
	hns_roce_lock_cqs(send_cq, recv_cq);

	if (!udata) {
		if (recv_cq)
			__hns_roce_v2_cq_clean(recv_cq, hr_qp->qpn,
					       (hr_qp->ibqp.srq ?
						to_hr_srq(hr_qp->ibqp.srq) :
						NULL));

		if (send_cq && send_cq != recv_cq)
			__hns_roce_v2_cq_clean(send_cq, hr_qp->qpn, NULL);

	}

	hns_roce_qp_remove(hr_dev, hr_qp);

	hns_roce_unlock_cqs(send_cq, recv_cq);
	spin_unlock_irqrestore(&hr_dev->qp_list_lock, flags);

	return ret;
}

static int hns_roce_v2_destroy_qp(struct ib_qp *ibqp, struct ib_udata *udata)
{
	struct hns_roce_dev *hr_dev = to_hr_dev(ibqp->device);
	struct hns_roce_qp *hr_qp = to_hr_qp(ibqp);
	int ret;

	ret = hns_roce_v2_destroy_qp_common(hr_dev, hr_qp, udata);
	if (ret)
		ibdev_err(&hr_dev->ib_dev,
			  "failed to destroy QP, QPN = 0x%06lx, ret = %d.\n",
			  hr_qp->qpn, ret);

	hns_roce_qp_destroy(hr_dev, hr_qp, udata);

	return 0;
}

static int hns_roce_v2_qp_flow_control_init(struct hns_roce_dev *hr_dev,
					    struct hns_roce_qp *hr_qp)
{
	struct ib_device *ibdev = &hr_dev->ib_dev;
	struct hns_roce_sccc_clr_done *resp;
	struct hns_roce_sccc_clr *clr;
	struct hns_roce_cmq_desc desc;
	int ret, i;

	if (hr_dev->pci_dev->revision >= PCI_REVISION_ID_HIP09)
		return 0;

	mutex_lock(&hr_dev->qp_table.scc_mutex);

	/* set scc ctx clear done flag */
	hns_roce_cmq_setup_basic_desc(&desc, HNS_ROCE_OPC_RESET_SCCC, false);
	ret =  hns_roce_cmq_send(hr_dev, &desc, 1);
	if (ret) {
		ibdev_err(ibdev, "failed to reset SCC ctx, ret = %d.\n", ret);
		goto out;
	}

	/* clear scc context */
	hns_roce_cmq_setup_basic_desc(&desc, HNS_ROCE_OPC_CLR_SCCC, false);
	clr = (struct hns_roce_sccc_clr *)desc.data;
	clr->qpn = cpu_to_le32(hr_qp->qpn);
	ret =  hns_roce_cmq_send(hr_dev, &desc, 1);
	if (ret) {
		ibdev_err(ibdev, "failed to clear SCC ctx, ret = %d.\n", ret);
		goto out;
	}

	/* query scc context clear is done or not */
	resp = (struct hns_roce_sccc_clr_done *)desc.data;
	for (i = 0; i <= HNS_ROCE_CMQ_SCC_CLR_DONE_CNT; i++) {
		hns_roce_cmq_setup_basic_desc(&desc,
					      HNS_ROCE_OPC_QUERY_SCCC, true);
		ret = hns_roce_cmq_send(hr_dev, &desc, 1);
		if (ret) {
			ibdev_err(ibdev, "failed to query clr cmq, ret = %d\n",
				  ret);
			goto out;
		}

		if (resp->clr_done)
			goto out;

		msleep(20);
	}

	ibdev_err(ibdev, "Query SCC clr done flag overtime.\n");
	ret = -ETIMEDOUT;

out:
	mutex_unlock(&hr_dev->qp_table.scc_mutex);
	return ret;
}

#define DMA_IDX_SHIFT 3
#define DMA_WQE_SHIFT 3

static int hns_roce_v2_write_srqc_index_queue(struct hns_roce_srq *srq,
					      struct hns_roce_srq_context *ctx)
{
	struct hns_roce_idx_que *idx_que = &srq->idx_que;
	struct ib_device *ibdev = srq->ibsrq.device;
	struct hns_roce_dev *hr_dev = to_hr_dev(ibdev);
	u64 mtts_idx[MTT_MIN_COUNT] = {};
	dma_addr_t dma_handle_idx = 0;
	int ret;

	/* Get physical address of idx que buf */
	ret = hns_roce_mtr_find(hr_dev, &idx_que->mtr, 0, mtts_idx,
				ARRAY_SIZE(mtts_idx), &dma_handle_idx);
	if (ret < 1) {
		ibdev_err(ibdev, "failed to find mtr for SRQ idx, ret = %d.\n",
			  ret);
		return -ENOBUFS;
	}

	hr_reg_write(ctx, SRQC_IDX_HOP_NUM,
		     to_hr_hem_hopnum(hr_dev->caps.idx_hop_num, srq->wqe_cnt));

	hr_reg_write(ctx, SRQC_IDX_BT_BA_L, dma_handle_idx >> DMA_IDX_SHIFT);
	hr_reg_write(ctx, SRQC_IDX_BT_BA_H,
		     upper_32_bits(dma_handle_idx >> DMA_IDX_SHIFT));

	hr_reg_write(ctx, SRQC_IDX_BA_PG_SZ,
		     to_hr_hw_page_shift(idx_que->mtr.hem_cfg.ba_pg_shift));
	hr_reg_write(ctx, SRQC_IDX_BUF_PG_SZ,
		     to_hr_hw_page_shift(idx_que->mtr.hem_cfg.buf_pg_shift));

	hr_reg_write(ctx, SRQC_IDX_CUR_BLK_ADDR_L,
		     to_hr_hw_page_addr(mtts_idx[0]));
	hr_reg_write(ctx, SRQC_IDX_CUR_BLK_ADDR_H,
		     upper_32_bits(to_hr_hw_page_addr(mtts_idx[0])));

	hr_reg_write(ctx, SRQC_IDX_NXT_BLK_ADDR_L,
		     to_hr_hw_page_addr(mtts_idx[1]));
	hr_reg_write(ctx, SRQC_IDX_NXT_BLK_ADDR_H,
		     upper_32_bits(to_hr_hw_page_addr(mtts_idx[1])));

	return 0;
}

static int hns_roce_v2_write_srqc(struct hns_roce_srq *srq, void *mb_buf)
{
	struct ib_device *ibdev = srq->ibsrq.device;
	struct hns_roce_dev *hr_dev = to_hr_dev(ibdev);
	struct hns_roce_srq_context *ctx = mb_buf;
	u64 mtts_wqe[MTT_MIN_COUNT] = {};
	dma_addr_t dma_handle_wqe = 0;
	int ret;

	memset(ctx, 0, sizeof(*ctx));

	/* Get the physical address of srq buf */
	ret = hns_roce_mtr_find(hr_dev, &srq->buf_mtr, 0, mtts_wqe,
				ARRAY_SIZE(mtts_wqe), &dma_handle_wqe);
	if (ret < 1) {
		ibdev_err(ibdev, "failed to find mtr for SRQ WQE, ret = %d.\n",
			  ret);
		return -ENOBUFS;
	}

	hr_reg_write(ctx, SRQC_SRQ_ST, 1);
	hr_reg_write(ctx, SRQC_PD, to_hr_pd(srq->ibsrq.pd)->pdn);
	hr_reg_write(ctx, SRQC_SRQN, srq->srqn);
	hr_reg_write(ctx, SRQC_XRCD, 0);
	hr_reg_write(ctx, SRQC_XRC_CQN, srq->cqn);
	hr_reg_write(ctx, SRQC_SHIFT, ilog2(srq->wqe_cnt));
	hr_reg_write(ctx, SRQC_RQWS,
		     srq->max_gs <= 0 ? 0 : fls(srq->max_gs - 1));

	hr_reg_write(ctx, SRQC_WQE_HOP_NUM,
		     to_hr_hem_hopnum(hr_dev->caps.srqwqe_hop_num,
				      srq->wqe_cnt));

	hr_reg_write(ctx, SRQC_WQE_BT_BA_L, dma_handle_wqe >> DMA_WQE_SHIFT);
	hr_reg_write(ctx, SRQC_WQE_BT_BA_H,
		     upper_32_bits(dma_handle_wqe >> DMA_WQE_SHIFT));

	hr_reg_write(ctx, SRQC_WQE_BA_PG_SZ,
		     to_hr_hw_page_shift(srq->buf_mtr.hem_cfg.ba_pg_shift));
	hr_reg_write(ctx, SRQC_WQE_BUF_PG_SZ,
		     to_hr_hw_page_shift(srq->buf_mtr.hem_cfg.buf_pg_shift));

	return hns_roce_v2_write_srqc_index_queue(srq, ctx);
}

static int hns_roce_v2_modify_srq(struct ib_srq *ibsrq,
				  struct ib_srq_attr *srq_attr,
				  enum ib_srq_attr_mask srq_attr_mask,
				  struct ib_udata *udata)
{
	struct hns_roce_dev *hr_dev = to_hr_dev(ibsrq->device);
	struct hns_roce_srq *srq = to_hr_srq(ibsrq);
	struct hns_roce_srq_context *srq_context;
	struct hns_roce_srq_context *srqc_mask;
	struct hns_roce_cmd_mailbox *mailbox;
	int ret;

	/* Resizing SRQs is not supported yet */
	if (srq_attr_mask & IB_SRQ_MAX_WR)
		return -EINVAL;

	if (srq_attr_mask & IB_SRQ_LIMIT) {
		if (srq_attr->srq_limit > srq->wqe_cnt)
			return -EINVAL;

		mailbox = hns_roce_alloc_cmd_mailbox(hr_dev);
		if (IS_ERR(mailbox))
			return PTR_ERR(mailbox);

		srq_context = mailbox->buf;
		srqc_mask = (struct hns_roce_srq_context *)mailbox->buf + 1;

		memset(srqc_mask, 0xff, sizeof(*srqc_mask));

		roce_set_field(srq_context->byte_8_limit_wl,
			       SRQC_BYTE_8_SRQ_LIMIT_WL_M,
			       SRQC_BYTE_8_SRQ_LIMIT_WL_S, srq_attr->srq_limit);
		roce_set_field(srqc_mask->byte_8_limit_wl,
			       SRQC_BYTE_8_SRQ_LIMIT_WL_M,
			       SRQC_BYTE_8_SRQ_LIMIT_WL_S, 0);

		ret = hns_roce_cmd_mbox(hr_dev, mailbox->dma, 0, srq->srqn, 0,
					HNS_ROCE_CMD_MODIFY_SRQC,
					HNS_ROCE_CMD_TIMEOUT_MSECS);
		hns_roce_free_cmd_mailbox(hr_dev, mailbox);
		if (ret) {
			ibdev_err(&hr_dev->ib_dev,
				  "failed to handle cmd of modifying SRQ, ret = %d.\n",
				  ret);
			return ret;
		}
	}

	return 0;
}

static int hns_roce_v2_query_srq(struct ib_srq *ibsrq, struct ib_srq_attr *attr)
{
	struct hns_roce_dev *hr_dev = to_hr_dev(ibsrq->device);
	struct hns_roce_srq *srq = to_hr_srq(ibsrq);
	struct hns_roce_srq_context *srq_context;
	struct hns_roce_cmd_mailbox *mailbox;
	int limit_wl;
	int ret;

	mailbox = hns_roce_alloc_cmd_mailbox(hr_dev);
	if (IS_ERR(mailbox))
		return PTR_ERR(mailbox);

	srq_context = mailbox->buf;
	ret = hns_roce_cmd_mbox(hr_dev, 0, mailbox->dma, srq->srqn, 0,
				HNS_ROCE_CMD_QUERY_SRQC,
				HNS_ROCE_CMD_TIMEOUT_MSECS);
	if (ret) {
		ibdev_err(&hr_dev->ib_dev,
			  "failed to process cmd of querying SRQ, ret = %d.\n",
			  ret);
		goto out;
	}

	limit_wl = roce_get_field(srq_context->byte_8_limit_wl,
				  SRQC_BYTE_8_SRQ_LIMIT_WL_M,
				  SRQC_BYTE_8_SRQ_LIMIT_WL_S);

	attr->srq_limit = limit_wl;
	attr->max_wr = srq->wqe_cnt;
	attr->max_sge = srq->max_gs - srq->rsv_sge;

out:
	hns_roce_free_cmd_mailbox(hr_dev, mailbox);
	return ret;
}

static int hns_roce_v2_modify_cq(struct ib_cq *cq, u16 cq_count, u16 cq_period)
{
	struct hns_roce_dev *hr_dev = to_hr_dev(cq->device);
	struct hns_roce_v2_cq_context *cq_context;
	struct hns_roce_cq *hr_cq = to_hr_cq(cq);
	struct hns_roce_v2_cq_context *cqc_mask;
	struct hns_roce_cmd_mailbox *mailbox;
	int ret;

	mailbox = hns_roce_alloc_cmd_mailbox(hr_dev);
	if (IS_ERR(mailbox))
		return PTR_ERR(mailbox);

	cq_context = mailbox->buf;
	cqc_mask = (struct hns_roce_v2_cq_context *)mailbox->buf + 1;

	memset(cqc_mask, 0xff, sizeof(*cqc_mask));

	roce_set_field(cq_context->byte_56_cqe_period_maxcnt,
		       V2_CQC_BYTE_56_CQ_MAX_CNT_M, V2_CQC_BYTE_56_CQ_MAX_CNT_S,
		       cq_count);
	roce_set_field(cqc_mask->byte_56_cqe_period_maxcnt,
		       V2_CQC_BYTE_56_CQ_MAX_CNT_M, V2_CQC_BYTE_56_CQ_MAX_CNT_S,
		       0);
	roce_set_field(cq_context->byte_56_cqe_period_maxcnt,
		       V2_CQC_BYTE_56_CQ_PERIOD_M, V2_CQC_BYTE_56_CQ_PERIOD_S,
		       cq_period);
	roce_set_field(cqc_mask->byte_56_cqe_period_maxcnt,
		       V2_CQC_BYTE_56_CQ_PERIOD_M, V2_CQC_BYTE_56_CQ_PERIOD_S,
		       0);

	ret = hns_roce_cmd_mbox(hr_dev, mailbox->dma, 0, hr_cq->cqn, 1,
				HNS_ROCE_CMD_MODIFY_CQC,
				HNS_ROCE_CMD_TIMEOUT_MSECS);
	hns_roce_free_cmd_mailbox(hr_dev, mailbox);
	if (ret)
		ibdev_err(&hr_dev->ib_dev,
			  "failed to process cmd when modifying CQ, ret = %d.\n",
			  ret);

	return ret;
}

static void hns_roce_irq_work_handle(struct work_struct *work)
{
	struct hns_roce_work *irq_work =
				container_of(work, struct hns_roce_work, work);
	struct ib_device *ibdev = &irq_work->hr_dev->ib_dev;

	switch (irq_work->event_type) {
	case HNS_ROCE_EVENT_TYPE_PATH_MIG:
		ibdev_info(ibdev, "Path migrated succeeded.\n");
		break;
	case HNS_ROCE_EVENT_TYPE_PATH_MIG_FAILED:
		ibdev_warn(ibdev, "Path migration failed.\n");
		break;
	case HNS_ROCE_EVENT_TYPE_COMM_EST:
		break;
	case HNS_ROCE_EVENT_TYPE_SQ_DRAINED:
		ibdev_warn(ibdev, "Send queue drained.\n");
		break;
	case HNS_ROCE_EVENT_TYPE_WQ_CATAS_ERROR:
		ibdev_err(ibdev, "Local work queue 0x%x catast error, sub_event type is: %d\n",
			  irq_work->queue_num, irq_work->sub_type);
		break;
	case HNS_ROCE_EVENT_TYPE_INV_REQ_LOCAL_WQ_ERROR:
		ibdev_err(ibdev, "Invalid request local work queue 0x%x error.\n",
			  irq_work->queue_num);
		break;
	case HNS_ROCE_EVENT_TYPE_LOCAL_WQ_ACCESS_ERROR:
		ibdev_err(ibdev, "Local access violation work queue 0x%x error, sub_event type is: %d\n",
			  irq_work->queue_num, irq_work->sub_type);
		break;
	case HNS_ROCE_EVENT_TYPE_SRQ_LIMIT_REACH:
		ibdev_warn(ibdev, "SRQ limit reach.\n");
		break;
	case HNS_ROCE_EVENT_TYPE_SRQ_LAST_WQE_REACH:
		ibdev_warn(ibdev, "SRQ last wqe reach.\n");
		break;
	case HNS_ROCE_EVENT_TYPE_SRQ_CATAS_ERROR:
		ibdev_err(ibdev, "SRQ catas error.\n");
		break;
	case HNS_ROCE_EVENT_TYPE_CQ_ACCESS_ERROR:
		ibdev_err(ibdev, "CQ 0x%x access err.\n", irq_work->queue_num);
		break;
	case HNS_ROCE_EVENT_TYPE_CQ_OVERFLOW:
		ibdev_warn(ibdev, "CQ 0x%x overflow\n", irq_work->queue_num);
		break;
	case HNS_ROCE_EVENT_TYPE_DB_OVERFLOW:
		ibdev_warn(ibdev, "DB overflow.\n");
		break;
	case HNS_ROCE_EVENT_TYPE_FLR:
		ibdev_warn(ibdev, "Function level reset.\n");
		break;
	default:
		break;
	}

	kfree(irq_work);
}

static void hns_roce_v2_init_irq_work(struct hns_roce_dev *hr_dev,
				      struct hns_roce_eq *eq, u32 queue_num)
{
	struct hns_roce_work *irq_work;

	irq_work = kzalloc(sizeof(struct hns_roce_work), GFP_ATOMIC);
	if (!irq_work)
		return;

	INIT_WORK(&(irq_work->work), hns_roce_irq_work_handle);
	irq_work->hr_dev = hr_dev;
	irq_work->event_type = eq->event_type;
	irq_work->sub_type = eq->sub_type;
	irq_work->queue_num = queue_num;
	queue_work(hr_dev->irq_workq, &(irq_work->work));
}

static void set_eq_cons_index_v2(struct hns_roce_eq *eq)
{
	struct hns_roce_dev *hr_dev = eq->hr_dev;
	__le32 doorbell[2] = {};

	if (eq->type_flag == HNS_ROCE_AEQ) {
		roce_set_field(doorbell[0], HNS_ROCE_V2_EQ_DB_CMD_M,
			       HNS_ROCE_V2_EQ_DB_CMD_S,
			       eq->arm_st == HNS_ROCE_V2_EQ_ALWAYS_ARMED ?
			       HNS_ROCE_EQ_DB_CMD_AEQ :
			       HNS_ROCE_EQ_DB_CMD_AEQ_ARMED);
	} else {
		roce_set_field(doorbell[0], HNS_ROCE_V2_EQ_DB_TAG_M,
			       HNS_ROCE_V2_EQ_DB_TAG_S, eq->eqn);

		roce_set_field(doorbell[0], HNS_ROCE_V2_EQ_DB_CMD_M,
			       HNS_ROCE_V2_EQ_DB_CMD_S,
			       eq->arm_st == HNS_ROCE_V2_EQ_ALWAYS_ARMED ?
			       HNS_ROCE_EQ_DB_CMD_CEQ :
			       HNS_ROCE_EQ_DB_CMD_CEQ_ARMED);
	}

	roce_set_field(doorbell[1], HNS_ROCE_V2_EQ_DB_PARA_M,
		       HNS_ROCE_V2_EQ_DB_PARA_S,
		       (eq->cons_index & HNS_ROCE_V2_CONS_IDX_M));

	hns_roce_write64(hr_dev, doorbell, eq->doorbell);
}

static struct hns_roce_aeqe *next_aeqe_sw_v2(struct hns_roce_eq *eq)
{
	struct hns_roce_aeqe *aeqe;

	aeqe = hns_roce_buf_offset(eq->mtr.kmem,
				   (eq->cons_index & (eq->entries - 1)) *
				   eq->eqe_size);

	return (roce_get_bit(aeqe->asyn, HNS_ROCE_V2_AEQ_AEQE_OWNER_S) ^
		!!(eq->cons_index & eq->entries)) ? aeqe : NULL;
}

static int hns_roce_v2_aeq_int(struct hns_roce_dev *hr_dev,
			       struct hns_roce_eq *eq)
{
	struct device *dev = hr_dev->dev;
	struct hns_roce_aeqe *aeqe = next_aeqe_sw_v2(eq);
	int aeqe_found = 0;
	int event_type;
	u32 queue_num;
	int sub_type;

	while (aeqe) {
		/* Make sure we read AEQ entry after we have checked the
		 * ownership bit
		 */
		dma_rmb();

		event_type = roce_get_field(aeqe->asyn,
					    HNS_ROCE_V2_AEQE_EVENT_TYPE_M,
					    HNS_ROCE_V2_AEQE_EVENT_TYPE_S);
		sub_type = roce_get_field(aeqe->asyn,
					  HNS_ROCE_V2_AEQE_SUB_TYPE_M,
					  HNS_ROCE_V2_AEQE_SUB_TYPE_S);
		queue_num = roce_get_field(aeqe->event.queue_event.num,
					   HNS_ROCE_V2_AEQE_EVENT_QUEUE_NUM_M,
					   HNS_ROCE_V2_AEQE_EVENT_QUEUE_NUM_S);

		switch (event_type) {
		case HNS_ROCE_EVENT_TYPE_PATH_MIG:
		case HNS_ROCE_EVENT_TYPE_PATH_MIG_FAILED:
		case HNS_ROCE_EVENT_TYPE_COMM_EST:
		case HNS_ROCE_EVENT_TYPE_SQ_DRAINED:
		case HNS_ROCE_EVENT_TYPE_WQ_CATAS_ERROR:
		case HNS_ROCE_EVENT_TYPE_SRQ_LAST_WQE_REACH:
		case HNS_ROCE_EVENT_TYPE_INV_REQ_LOCAL_WQ_ERROR:
		case HNS_ROCE_EVENT_TYPE_LOCAL_WQ_ACCESS_ERROR:
			hns_roce_qp_event(hr_dev, queue_num, event_type);
			break;
		case HNS_ROCE_EVENT_TYPE_SRQ_LIMIT_REACH:
		case HNS_ROCE_EVENT_TYPE_SRQ_CATAS_ERROR:
			hns_roce_srq_event(hr_dev, queue_num, event_type);
			break;
		case HNS_ROCE_EVENT_TYPE_CQ_ACCESS_ERROR:
		case HNS_ROCE_EVENT_TYPE_CQ_OVERFLOW:
			hns_roce_cq_event(hr_dev, queue_num, event_type);
			break;
		case HNS_ROCE_EVENT_TYPE_MB:
			hns_roce_cmd_event(hr_dev,
					le16_to_cpu(aeqe->event.cmd.token),
					aeqe->event.cmd.status,
					le64_to_cpu(aeqe->event.cmd.out_param));
			break;
		case HNS_ROCE_EVENT_TYPE_DB_OVERFLOW:
		case HNS_ROCE_EVENT_TYPE_FLR:
			break;
		default:
			dev_err(dev, "Unhandled event %d on EQ %d at idx %u.\n",
				event_type, eq->eqn, eq->cons_index);
			break;
		}

		eq->event_type = event_type;
		eq->sub_type = sub_type;
		++eq->cons_index;
		aeqe_found = 1;

		hns_roce_v2_init_irq_work(hr_dev, eq, queue_num);

		aeqe = next_aeqe_sw_v2(eq);
	}

	set_eq_cons_index_v2(eq);
	return aeqe_found;
}

static struct hns_roce_ceqe *next_ceqe_sw_v2(struct hns_roce_eq *eq)
{
	struct hns_roce_ceqe *ceqe;

	ceqe = hns_roce_buf_offset(eq->mtr.kmem,
				   (eq->cons_index & (eq->entries - 1)) *
				   eq->eqe_size);

	return (!!(roce_get_bit(ceqe->comp, HNS_ROCE_V2_CEQ_CEQE_OWNER_S))) ^
		(!!(eq->cons_index & eq->entries)) ? ceqe : NULL;
}

static int hns_roce_v2_ceq_int(struct hns_roce_dev *hr_dev,
			       struct hns_roce_eq *eq)
{
	struct hns_roce_ceqe *ceqe = next_ceqe_sw_v2(eq);
	int ceqe_found = 0;
	u32 cqn;

	while (ceqe) {
		/* Make sure we read CEQ entry after we have checked the
		 * ownership bit
		 */
		dma_rmb();

		cqn = roce_get_field(ceqe->comp, HNS_ROCE_V2_CEQE_COMP_CQN_M,
				     HNS_ROCE_V2_CEQE_COMP_CQN_S);

		hns_roce_cq_completion(hr_dev, cqn);

		++eq->cons_index;
		ceqe_found = 1;

		ceqe = next_ceqe_sw_v2(eq);
	}

	set_eq_cons_index_v2(eq);

	return ceqe_found;
}

static irqreturn_t hns_roce_v2_msix_interrupt_eq(int irq, void *eq_ptr)
{
	struct hns_roce_eq *eq = eq_ptr;
	struct hns_roce_dev *hr_dev = eq->hr_dev;
	int int_work;

	if (eq->type_flag == HNS_ROCE_CEQ)
		/* Completion event interrupt */
		int_work = hns_roce_v2_ceq_int(hr_dev, eq);
	else
		/* Asychronous event interrupt */
		int_work = hns_roce_v2_aeq_int(hr_dev, eq);

	return IRQ_RETVAL(int_work);
}

static irqreturn_t hns_roce_v2_msix_interrupt_abn(int irq, void *dev_id)
{
	struct hns_roce_dev *hr_dev = dev_id;
	struct device *dev = hr_dev->dev;
	int int_work = 0;
	u32 int_st;
	u32 int_en;

	/* Abnormal interrupt */
	int_st = roce_read(hr_dev, ROCEE_VF_ABN_INT_ST_REG);
	int_en = roce_read(hr_dev, ROCEE_VF_ABN_INT_EN_REG);

	if (int_st & BIT(HNS_ROCE_V2_VF_INT_ST_AEQ_OVERFLOW_S)) {
		struct pci_dev *pdev = hr_dev->pci_dev;
		struct hnae3_ae_dev *ae_dev = pci_get_drvdata(pdev);
		const struct hnae3_ae_ops *ops = ae_dev->ops;

		dev_err(dev, "AEQ overflow!\n");

		int_st |= 1 << HNS_ROCE_V2_VF_INT_ST_AEQ_OVERFLOW_S;
		roce_write(hr_dev, ROCEE_VF_ABN_INT_ST_REG, int_st);

		/* Set reset level for reset_event() */
		if (ops->set_default_reset_request)
			ops->set_default_reset_request(ae_dev,
						       HNAE3_FUNC_RESET);
		if (ops->reset_event)
			ops->reset_event(pdev, NULL);

		int_en |= 1 << HNS_ROCE_V2_VF_ABN_INT_EN_S;
		roce_write(hr_dev, ROCEE_VF_ABN_INT_EN_REG, int_en);

		int_work = 1;
	} else if (int_st & BIT(HNS_ROCE_V2_VF_INT_ST_BUS_ERR_S)) {
		dev_err(dev, "BUS ERR!\n");

		int_st |= 1 << HNS_ROCE_V2_VF_INT_ST_BUS_ERR_S;
		roce_write(hr_dev, ROCEE_VF_ABN_INT_ST_REG, int_st);

		int_en |= 1 << HNS_ROCE_V2_VF_ABN_INT_EN_S;
		roce_write(hr_dev, ROCEE_VF_ABN_INT_EN_REG, int_en);

		int_work = 1;
	} else if (int_st & BIT(HNS_ROCE_V2_VF_INT_ST_OTHER_ERR_S)) {
		dev_err(dev, "OTHER ERR!\n");

		int_st |= 1 << HNS_ROCE_V2_VF_INT_ST_OTHER_ERR_S;
		roce_write(hr_dev, ROCEE_VF_ABN_INT_ST_REG, int_st);

		int_en |= 1 << HNS_ROCE_V2_VF_ABN_INT_EN_S;
		roce_write(hr_dev, ROCEE_VF_ABN_INT_EN_REG, int_en);

		int_work = 1;
	} else
		dev_err(dev, "There is no abnormal irq found!\n");

	return IRQ_RETVAL(int_work);
}

static void hns_roce_v2_int_mask_enable(struct hns_roce_dev *hr_dev,
					int eq_num, int enable_flag)
{
	int i;

	if (enable_flag == EQ_ENABLE) {
		for (i = 0; i < eq_num; i++)
			roce_write(hr_dev, ROCEE_VF_EVENT_INT_EN_REG +
				   i * EQ_REG_OFFSET,
				   HNS_ROCE_V2_VF_EVENT_INT_EN_M);

		roce_write(hr_dev, ROCEE_VF_ABN_INT_EN_REG,
			   HNS_ROCE_V2_VF_ABN_INT_EN_M);
		roce_write(hr_dev, ROCEE_VF_ABN_INT_CFG_REG,
			   HNS_ROCE_V2_VF_ABN_INT_CFG_M);
	} else {
		for (i = 0; i < eq_num; i++)
			roce_write(hr_dev, ROCEE_VF_EVENT_INT_EN_REG +
				   i * EQ_REG_OFFSET,
				   HNS_ROCE_V2_VF_EVENT_INT_EN_M & 0x0);

		roce_write(hr_dev, ROCEE_VF_ABN_INT_EN_REG,
			   HNS_ROCE_V2_VF_ABN_INT_EN_M & 0x0);
		roce_write(hr_dev, ROCEE_VF_ABN_INT_CFG_REG,
			   HNS_ROCE_V2_VF_ABN_INT_CFG_M & 0x0);
	}
}

static void hns_roce_v2_destroy_eqc(struct hns_roce_dev *hr_dev, int eqn)
{
	struct device *dev = hr_dev->dev;
	int ret;

	if (eqn < hr_dev->caps.num_comp_vectors)
		ret = hns_roce_cmd_mbox(hr_dev, 0, 0, eqn & HNS_ROCE_V2_EQN_M,
					0, HNS_ROCE_CMD_DESTROY_CEQC,
					HNS_ROCE_CMD_TIMEOUT_MSECS);
	else
		ret = hns_roce_cmd_mbox(hr_dev, 0, 0, eqn & HNS_ROCE_V2_EQN_M,
					0, HNS_ROCE_CMD_DESTROY_AEQC,
					HNS_ROCE_CMD_TIMEOUT_MSECS);
	if (ret)
		dev_err(dev, "[mailbox cmd] destroy eqc(%d) failed.\n", eqn);
}

static void free_eq_buf(struct hns_roce_dev *hr_dev, struct hns_roce_eq *eq)
{
	hns_roce_mtr_destroy(hr_dev, &eq->mtr);
}

static int config_eqc(struct hns_roce_dev *hr_dev, struct hns_roce_eq *eq,
		      void *mb_buf)
{
	u64 eqe_ba[MTT_MIN_COUNT] = { 0 };
	struct hns_roce_eq_context *eqc;
	u64 bt_ba = 0;
	int count;

	eqc = mb_buf;
	memset(eqc, 0, sizeof(struct hns_roce_eq_context));

	/* init eqc */
	eq->doorbell = hr_dev->reg_base + ROCEE_VF_EQ_DB_CFG0_REG;
	eq->cons_index = 0;
	eq->over_ignore = HNS_ROCE_V2_EQ_OVER_IGNORE_0;
	eq->coalesce = HNS_ROCE_V2_EQ_COALESCE_0;
	eq->arm_st = HNS_ROCE_V2_EQ_ALWAYS_ARMED;
	eq->shift = ilog2((unsigned int)eq->entries);

	/* if not multi-hop, eqe buffer only use one trunk */
	count = hns_roce_mtr_find(hr_dev, &eq->mtr, 0, eqe_ba, MTT_MIN_COUNT,
				  &bt_ba);
	if (count < 1) {
		dev_err(hr_dev->dev, "failed to find EQE mtr\n");
		return -ENOBUFS;
	}

	/* set eqc state */
	roce_set_field(eqc->byte_4, HNS_ROCE_EQC_EQ_ST_M, HNS_ROCE_EQC_EQ_ST_S,
		       HNS_ROCE_V2_EQ_STATE_VALID);

	/* set eqe hop num */
	roce_set_field(eqc->byte_4, HNS_ROCE_EQC_HOP_NUM_M,
		       HNS_ROCE_EQC_HOP_NUM_S, eq->hop_num);

	/* set eqc over_ignore */
	roce_set_field(eqc->byte_4, HNS_ROCE_EQC_OVER_IGNORE_M,
		       HNS_ROCE_EQC_OVER_IGNORE_S, eq->over_ignore);

	/* set eqc coalesce */
	roce_set_field(eqc->byte_4, HNS_ROCE_EQC_COALESCE_M,
		       HNS_ROCE_EQC_COALESCE_S, eq->coalesce);

	/* set eqc arm_state */
	roce_set_field(eqc->byte_4, HNS_ROCE_EQC_ARM_ST_M,
		       HNS_ROCE_EQC_ARM_ST_S, eq->arm_st);

	/* set eqn */
	roce_set_field(eqc->byte_4, HNS_ROCE_EQC_EQN_M, HNS_ROCE_EQC_EQN_S,
		       eq->eqn);

	/* set eqe_cnt */
	roce_set_field(eqc->byte_4, HNS_ROCE_EQC_EQE_CNT_M,
		       HNS_ROCE_EQC_EQE_CNT_S, HNS_ROCE_EQ_INIT_EQE_CNT);

	/* set eqe_ba_pg_sz */
	roce_set_field(eqc->byte_8, HNS_ROCE_EQC_BA_PG_SZ_M,
		       HNS_ROCE_EQC_BA_PG_SZ_S,
		       to_hr_hw_page_shift(eq->mtr.hem_cfg.ba_pg_shift));

	/* set eqe_buf_pg_sz */
	roce_set_field(eqc->byte_8, HNS_ROCE_EQC_BUF_PG_SZ_M,
		       HNS_ROCE_EQC_BUF_PG_SZ_S,
		       to_hr_hw_page_shift(eq->mtr.hem_cfg.buf_pg_shift));

	/* set eq_producer_idx */
	roce_set_field(eqc->byte_8, HNS_ROCE_EQC_PROD_INDX_M,
		       HNS_ROCE_EQC_PROD_INDX_S, HNS_ROCE_EQ_INIT_PROD_IDX);

	/* set eq_max_cnt */
	roce_set_field(eqc->byte_12, HNS_ROCE_EQC_MAX_CNT_M,
		       HNS_ROCE_EQC_MAX_CNT_S, eq->eq_max_cnt);

	/* set eq_period */
	roce_set_field(eqc->byte_12, HNS_ROCE_EQC_PERIOD_M,
		       HNS_ROCE_EQC_PERIOD_S, eq->eq_period);

	/* set eqe_report_timer */
	roce_set_field(eqc->eqe_report_timer, HNS_ROCE_EQC_REPORT_TIMER_M,
		       HNS_ROCE_EQC_REPORT_TIMER_S,
		       HNS_ROCE_EQ_INIT_REPORT_TIMER);

	/* set bt_ba [34:3] */
	roce_set_field(eqc->eqe_ba0, HNS_ROCE_EQC_EQE_BA_L_M,
		       HNS_ROCE_EQC_EQE_BA_L_S, bt_ba >> 3);

	/* set bt_ba [64:35] */
	roce_set_field(eqc->eqe_ba1, HNS_ROCE_EQC_EQE_BA_H_M,
		       HNS_ROCE_EQC_EQE_BA_H_S, bt_ba >> 35);

	/* set eq shift */
	roce_set_field(eqc->byte_28, HNS_ROCE_EQC_SHIFT_M, HNS_ROCE_EQC_SHIFT_S,
		       eq->shift);

	/* set eq MSI_IDX */
	roce_set_field(eqc->byte_28, HNS_ROCE_EQC_MSI_INDX_M,
		       HNS_ROCE_EQC_MSI_INDX_S, HNS_ROCE_EQ_INIT_MSI_IDX);

	/* set cur_eqe_ba [27:12] */
	roce_set_field(eqc->byte_28, HNS_ROCE_EQC_CUR_EQE_BA_L_M,
		       HNS_ROCE_EQC_CUR_EQE_BA_L_S, eqe_ba[0] >> 12);

	/* set cur_eqe_ba [59:28] */
	roce_set_field(eqc->byte_32, HNS_ROCE_EQC_CUR_EQE_BA_M_M,
		       HNS_ROCE_EQC_CUR_EQE_BA_M_S, eqe_ba[0] >> 28);

	/* set cur_eqe_ba [63:60] */
	roce_set_field(eqc->byte_36, HNS_ROCE_EQC_CUR_EQE_BA_H_M,
		       HNS_ROCE_EQC_CUR_EQE_BA_H_S, eqe_ba[0] >> 60);

	/* set eq consumer idx */
	roce_set_field(eqc->byte_36, HNS_ROCE_EQC_CONS_INDX_M,
		       HNS_ROCE_EQC_CONS_INDX_S, HNS_ROCE_EQ_INIT_CONS_IDX);

	roce_set_field(eqc->byte_40, HNS_ROCE_EQC_NXT_EQE_BA_L_M,
		       HNS_ROCE_EQC_NXT_EQE_BA_L_S, eqe_ba[1] >> 12);

	roce_set_field(eqc->byte_44, HNS_ROCE_EQC_NXT_EQE_BA_H_M,
		       HNS_ROCE_EQC_NXT_EQE_BA_H_S, eqe_ba[1] >> 44);

	roce_set_field(eqc->byte_44, HNS_ROCE_EQC_EQE_SIZE_M,
		       HNS_ROCE_EQC_EQE_SIZE_S,
		       eq->eqe_size == HNS_ROCE_V3_EQE_SIZE ? 1 : 0);

	return 0;
}

static int alloc_eq_buf(struct hns_roce_dev *hr_dev, struct hns_roce_eq *eq)
{
	struct hns_roce_buf_attr buf_attr = {};
	int err;

	if (hr_dev->caps.eqe_hop_num == HNS_ROCE_HOP_NUM_0)
		eq->hop_num = 0;
	else
		eq->hop_num = hr_dev->caps.eqe_hop_num;

	buf_attr.page_shift = hr_dev->caps.eqe_buf_pg_sz + HNS_HW_PAGE_SHIFT;
	buf_attr.region[0].size = eq->entries * eq->eqe_size;
	buf_attr.region[0].hopnum = eq->hop_num;
	buf_attr.region_count = 1;

	err = hns_roce_mtr_create(hr_dev, &eq->mtr, &buf_attr,
				  hr_dev->caps.eqe_ba_pg_sz +
				  HNS_HW_PAGE_SHIFT, NULL, 0);
	if (err)
		dev_err(hr_dev->dev, "Failed to alloc EQE mtr, err %d\n", err);

	return err;
}

static int hns_roce_v2_create_eq(struct hns_roce_dev *hr_dev,
				 struct hns_roce_eq *eq,
				 unsigned int eq_cmd)
{
	struct hns_roce_cmd_mailbox *mailbox;
	int ret;

	/* Allocate mailbox memory */
	mailbox = hns_roce_alloc_cmd_mailbox(hr_dev);
	if (IS_ERR_OR_NULL(mailbox))
		return -ENOMEM;

	ret = alloc_eq_buf(hr_dev, eq);
	if (ret)
		goto free_cmd_mbox;

	ret = config_eqc(hr_dev, eq, mailbox->buf);
	if (ret)
		goto err_cmd_mbox;

	ret = hns_roce_cmd_mbox(hr_dev, mailbox->dma, 0, eq->eqn, 0,
				eq_cmd, HNS_ROCE_CMD_TIMEOUT_MSECS);
	if (ret) {
		dev_err(hr_dev->dev, "[mailbox cmd] create eqc failed.\n");
		goto err_cmd_mbox;
	}

	hns_roce_free_cmd_mailbox(hr_dev, mailbox);

	return 0;

err_cmd_mbox:
	free_eq_buf(hr_dev, eq);

free_cmd_mbox:
	hns_roce_free_cmd_mailbox(hr_dev, mailbox);

	return ret;
}

static int __hns_roce_request_irq(struct hns_roce_dev *hr_dev, int irq_num,
				  int comp_num, int aeq_num, int other_num)
{
	struct hns_roce_eq_table *eq_table = &hr_dev->eq_table;
	int i, j;
	int ret;

	for (i = 0; i < irq_num; i++) {
		hr_dev->irq_names[i] = kzalloc(HNS_ROCE_INT_NAME_LEN,
					       GFP_KERNEL);
		if (!hr_dev->irq_names[i]) {
			ret = -ENOMEM;
			goto err_kzalloc_failed;
		}
	}

	/* irq contains: abnormal + AEQ + CEQ */
	for (j = 0; j < other_num; j++)
		snprintf((char *)hr_dev->irq_names[j], HNS_ROCE_INT_NAME_LEN,
			 "hns-abn-%d", j);

	for (j = other_num; j < (other_num + aeq_num); j++)
		snprintf((char *)hr_dev->irq_names[j], HNS_ROCE_INT_NAME_LEN,
			 "hns-aeq-%d", j - other_num);

	for (j = (other_num + aeq_num); j < irq_num; j++)
		snprintf((char *)hr_dev->irq_names[j], HNS_ROCE_INT_NAME_LEN,
			 "hns-ceq-%d", j - other_num - aeq_num);

	for (j = 0; j < irq_num; j++) {
		if (j < other_num)
			ret = request_irq(hr_dev->irq[j],
					  hns_roce_v2_msix_interrupt_abn,
					  0, hr_dev->irq_names[j], hr_dev);

		else if (j < (other_num + comp_num))
			ret = request_irq(eq_table->eq[j - other_num].irq,
					  hns_roce_v2_msix_interrupt_eq,
					  0, hr_dev->irq_names[j + aeq_num],
					  &eq_table->eq[j - other_num]);
		else
			ret = request_irq(eq_table->eq[j - other_num].irq,
					  hns_roce_v2_msix_interrupt_eq,
					  0, hr_dev->irq_names[j - comp_num],
					  &eq_table->eq[j - other_num]);
		if (ret) {
			dev_err(hr_dev->dev, "Request irq error!\n");
			goto err_request_failed;
		}
	}

	return 0;

err_request_failed:
	for (j -= 1; j >= 0; j--)
		if (j < other_num)
			free_irq(hr_dev->irq[j], hr_dev);
		else
			free_irq(eq_table->eq[j - other_num].irq,
				 &eq_table->eq[j - other_num]);

err_kzalloc_failed:
	for (i -= 1; i >= 0; i--)
		kfree(hr_dev->irq_names[i]);

	return ret;
}

static void __hns_roce_free_irq(struct hns_roce_dev *hr_dev)
{
	int irq_num;
	int eq_num;
	int i;

	eq_num = hr_dev->caps.num_comp_vectors + hr_dev->caps.num_aeq_vectors;
	irq_num = eq_num + hr_dev->caps.num_other_vectors;

	for (i = 0; i < hr_dev->caps.num_other_vectors; i++)
		free_irq(hr_dev->irq[i], hr_dev);

	for (i = 0; i < eq_num; i++)
		free_irq(hr_dev->eq_table.eq[i].irq, &hr_dev->eq_table.eq[i]);

	for (i = 0; i < irq_num; i++)
		kfree(hr_dev->irq_names[i]);
}

static int hns_roce_v2_init_eq_table(struct hns_roce_dev *hr_dev)
{
	struct hns_roce_eq_table *eq_table = &hr_dev->eq_table;
	struct device *dev = hr_dev->dev;
	struct hns_roce_eq *eq;
	unsigned int eq_cmd;
	int irq_num;
	int eq_num;
	int other_num;
	int comp_num;
	int aeq_num;
	int i;
	int ret;

	other_num = hr_dev->caps.num_other_vectors;
	comp_num = hr_dev->caps.num_comp_vectors;
	aeq_num = hr_dev->caps.num_aeq_vectors;

	eq_num = comp_num + aeq_num;
	irq_num = eq_num + other_num;

	eq_table->eq = kcalloc(eq_num, sizeof(*eq_table->eq), GFP_KERNEL);
	if (!eq_table->eq)
		return -ENOMEM;

	/* create eq */
	for (i = 0; i < eq_num; i++) {
		eq = &eq_table->eq[i];
		eq->hr_dev = hr_dev;
		eq->eqn = i;
		if (i < comp_num) {
			/* CEQ */
			eq_cmd = HNS_ROCE_CMD_CREATE_CEQC;
			eq->type_flag = HNS_ROCE_CEQ;
			eq->entries = hr_dev->caps.ceqe_depth;
			eq->eqe_size = hr_dev->caps.ceqe_size;
			eq->irq = hr_dev->irq[i + other_num + aeq_num];
			eq->eq_max_cnt = HNS_ROCE_CEQ_DEFAULT_BURST_NUM;
			eq->eq_period = HNS_ROCE_CEQ_DEFAULT_INTERVAL;
		} else {
			/* AEQ */
			eq_cmd = HNS_ROCE_CMD_CREATE_AEQC;
			eq->type_flag = HNS_ROCE_AEQ;
			eq->entries = hr_dev->caps.aeqe_depth;
			eq->eqe_size = hr_dev->caps.aeqe_size;
			eq->irq = hr_dev->irq[i - comp_num + other_num];
			eq->eq_max_cnt = HNS_ROCE_AEQ_DEFAULT_BURST_NUM;
			eq->eq_period = HNS_ROCE_AEQ_DEFAULT_INTERVAL;
		}

		ret = hns_roce_v2_create_eq(hr_dev, eq, eq_cmd);
		if (ret) {
			dev_err(dev, "eq create failed.\n");
			goto err_create_eq_fail;
		}
	}

	/* enable irq */
	hns_roce_v2_int_mask_enable(hr_dev, eq_num, EQ_ENABLE);

	ret = __hns_roce_request_irq(hr_dev, irq_num, comp_num,
				     aeq_num, other_num);
	if (ret) {
		dev_err(dev, "Request irq failed.\n");
		goto err_request_irq_fail;
	}

	hr_dev->irq_workq = alloc_ordered_workqueue("hns_roce_irq_workq", 0);
	if (!hr_dev->irq_workq) {
		dev_err(dev, "Create irq workqueue failed!\n");
		ret = -ENOMEM;
		goto err_create_wq_fail;
	}

	return 0;

err_create_wq_fail:
	__hns_roce_free_irq(hr_dev);

err_request_irq_fail:
	hns_roce_v2_int_mask_enable(hr_dev, eq_num, EQ_DISABLE);

err_create_eq_fail:
	for (i -= 1; i >= 0; i--)
		free_eq_buf(hr_dev, &eq_table->eq[i]);
	kfree(eq_table->eq);

	return ret;
}

static void hns_roce_v2_cleanup_eq_table(struct hns_roce_dev *hr_dev)
{
	struct hns_roce_eq_table *eq_table = &hr_dev->eq_table;
	int eq_num;
	int i;

	eq_num = hr_dev->caps.num_comp_vectors + hr_dev->caps.num_aeq_vectors;

	/* Disable irq */
	hns_roce_v2_int_mask_enable(hr_dev, eq_num, EQ_DISABLE);

	__hns_roce_free_irq(hr_dev);

	for (i = 0; i < eq_num; i++) {
		hns_roce_v2_destroy_eqc(hr_dev, i);

		free_eq_buf(hr_dev, &eq_table->eq[i]);
	}

	kfree(eq_table->eq);

	flush_workqueue(hr_dev->irq_workq);
	destroy_workqueue(hr_dev->irq_workq);
}

static const struct hns_roce_dfx_hw hns_roce_dfx_hw_v2 = {
	.query_cqc_info = hns_roce_v2_query_cqc_info,
};

static const struct ib_device_ops hns_roce_v2_dev_ops = {
	.destroy_qp = hns_roce_v2_destroy_qp,
	.modify_cq = hns_roce_v2_modify_cq,
	.poll_cq = hns_roce_v2_poll_cq,
	.post_recv = hns_roce_v2_post_recv,
	.post_send = hns_roce_v2_post_send,
	.query_qp = hns_roce_v2_query_qp,
	.req_notify_cq = hns_roce_v2_req_notify_cq,
};

static const struct ib_device_ops hns_roce_v2_dev_srq_ops = {
	.modify_srq = hns_roce_v2_modify_srq,
	.post_srq_recv = hns_roce_v2_post_srq_recv,
	.query_srq = hns_roce_v2_query_srq,
};

static const struct hns_roce_hw hns_roce_hw_v2 = {
	.cmq_init = hns_roce_v2_cmq_init,
	.cmq_exit = hns_roce_v2_cmq_exit,
	.hw_profile = hns_roce_v2_profile,
	.hw_init = hns_roce_v2_init,
	.hw_exit = hns_roce_v2_exit,
	.post_mbox = hns_roce_v2_post_mbox,
	.chk_mbox = hns_roce_v2_chk_mbox,
	.rst_prc_mbox = hns_roce_v2_rst_process_cmd,
	.set_gid = hns_roce_v2_set_gid,
	.set_mac = hns_roce_v2_set_mac,
	.write_mtpt = hns_roce_v2_write_mtpt,
	.rereg_write_mtpt = hns_roce_v2_rereg_write_mtpt,
	.frmr_write_mtpt = hns_roce_v2_frmr_write_mtpt,
	.mw_write_mtpt = hns_roce_v2_mw_write_mtpt,
	.write_cqc = hns_roce_v2_write_cqc,
	.set_hem = hns_roce_v2_set_hem,
	.clear_hem = hns_roce_v2_clear_hem,
	.modify_qp = hns_roce_v2_modify_qp,
	.query_qp = hns_roce_v2_query_qp,
	.destroy_qp = hns_roce_v2_destroy_qp,
	.qp_flow_control_init = hns_roce_v2_qp_flow_control_init,
	.modify_cq = hns_roce_v2_modify_cq,
	.post_send = hns_roce_v2_post_send,
	.post_recv = hns_roce_v2_post_recv,
	.req_notify_cq = hns_roce_v2_req_notify_cq,
	.poll_cq = hns_roce_v2_poll_cq,
	.init_eq = hns_roce_v2_init_eq_table,
	.cleanup_eq = hns_roce_v2_cleanup_eq_table,
	.write_srqc = hns_roce_v2_write_srqc,
	.modify_srq = hns_roce_v2_modify_srq,
	.query_srq = hns_roce_v2_query_srq,
	.post_srq_recv = hns_roce_v2_post_srq_recv,
	.hns_roce_dev_ops = &hns_roce_v2_dev_ops,
	.hns_roce_dev_srq_ops = &hns_roce_v2_dev_srq_ops,
};

static const struct pci_device_id hns_roce_hw_v2_pci_tbl[] = {
	{PCI_VDEVICE(HUAWEI, HNAE3_DEV_ID_25GE_RDMA), 0},
	{PCI_VDEVICE(HUAWEI, HNAE3_DEV_ID_25GE_RDMA_MACSEC), 0},
	{PCI_VDEVICE(HUAWEI, HNAE3_DEV_ID_50GE_RDMA), 0},
	{PCI_VDEVICE(HUAWEI, HNAE3_DEV_ID_50GE_RDMA_MACSEC), 0},
	{PCI_VDEVICE(HUAWEI, HNAE3_DEV_ID_100G_RDMA_MACSEC), 0},
	{PCI_VDEVICE(HUAWEI, HNAE3_DEV_ID_200G_RDMA), 0},
	/* required last entry */
	{0, }
};

MODULE_DEVICE_TABLE(pci, hns_roce_hw_v2_pci_tbl);

static void hns_roce_hw_v2_get_cfg(struct hns_roce_dev *hr_dev,
				  struct hnae3_handle *handle)
{
	struct hns_roce_v2_priv *priv = hr_dev->priv;
	int i;

	hr_dev->pci_dev = handle->pdev;
	hr_dev->dev = &handle->pdev->dev;
	hr_dev->hw = &hns_roce_hw_v2;
	hr_dev->dfx = &hns_roce_dfx_hw_v2;
	hr_dev->sdb_offset = ROCEE_DB_SQ_L_0_REG;
	hr_dev->odb_offset = hr_dev->sdb_offset;

	/* Get info from NIC driver. */
	hr_dev->reg_base = handle->rinfo.roce_io_base;
	hr_dev->mem_base = handle->rinfo.roce_mem_base;
	hr_dev->caps.num_ports = 1;
	hr_dev->iboe.netdevs[0] = handle->rinfo.netdev;
	hr_dev->iboe.phy_port[0] = 0;

	addrconf_addr_eui48((u8 *)&hr_dev->ib_dev.node_guid,
			    hr_dev->iboe.netdevs[0]->dev_addr);

	for (i = 0; i < HNS_ROCE_V2_MAX_IRQ_NUM; i++)
		hr_dev->irq[i] = pci_irq_vector(handle->pdev,
						i + handle->rinfo.base_vector);

	/* cmd issue mode: 0 is poll, 1 is event */
	hr_dev->cmd_mod = 1;
	hr_dev->loop_idc = 0;

	hr_dev->reset_cnt = handle->ae_algo->ops->ae_dev_reset_cnt(handle);
	priv->handle = handle;
}

static int __hns_roce_hw_v2_init_instance(struct hnae3_handle *handle)
{
	struct hns_roce_dev *hr_dev;
	int ret;

	hr_dev = ib_alloc_device(hns_roce_dev, ib_dev);
	if (!hr_dev)
		return -ENOMEM;

	hr_dev->priv = kzalloc(sizeof(struct hns_roce_v2_priv), GFP_KERNEL);
	if (!hr_dev->priv) {
		ret = -ENOMEM;
		goto error_failed_kzalloc;
	}

	hns_roce_hw_v2_get_cfg(hr_dev, handle);

	ret = hns_roce_init(hr_dev);
	if (ret) {
		dev_err(hr_dev->dev, "RoCE Engine init failed!\n");
		goto error_failed_get_cfg;
	}

	handle->priv = hr_dev;

	return 0;

error_failed_get_cfg:
	kfree(hr_dev->priv);

error_failed_kzalloc:
	ib_dealloc_device(&hr_dev->ib_dev);

	return ret;
}

static void __hns_roce_hw_v2_uninit_instance(struct hnae3_handle *handle,
					   bool reset)
{
	struct hns_roce_dev *hr_dev = handle->priv;

	if (!hr_dev)
		return;

	handle->priv = NULL;

	hr_dev->state = HNS_ROCE_DEVICE_STATE_UNINIT;
	hns_roce_handle_device_err(hr_dev);

	hns_roce_exit(hr_dev);
	kfree(hr_dev->priv);
	ib_dealloc_device(&hr_dev->ib_dev);
}

static int hns_roce_hw_v2_init_instance(struct hnae3_handle *handle)
{
	const struct hnae3_ae_ops *ops = handle->ae_algo->ops;
	const struct pci_device_id *id;
	struct device *dev = &handle->pdev->dev;
	int ret;

	handle->rinfo.instance_state = HNS_ROCE_STATE_INIT;

	if (ops->ae_dev_resetting(handle) || ops->get_hw_reset_stat(handle)) {
		handle->rinfo.instance_state = HNS_ROCE_STATE_NON_INIT;
		goto reset_chk_err;
	}

	id = pci_match_id(hns_roce_hw_v2_pci_tbl, handle->pdev);
	if (!id)
		return 0;

	ret = __hns_roce_hw_v2_init_instance(handle);
	if (ret) {
		handle->rinfo.instance_state = HNS_ROCE_STATE_NON_INIT;
		dev_err(dev, "RoCE instance init failed! ret = %d\n", ret);
		if (ops->ae_dev_resetting(handle) ||
		    ops->get_hw_reset_stat(handle))
			goto reset_chk_err;
		else
			return ret;
	}

	handle->rinfo.instance_state = HNS_ROCE_STATE_INITED;


	return 0;

reset_chk_err:
	dev_err(dev, "Device is busy in resetting state.\n"
		     "please retry later.\n");

	return -EBUSY;
}

static void hns_roce_hw_v2_uninit_instance(struct hnae3_handle *handle,
					   bool reset)
{
	if (handle->rinfo.instance_state != HNS_ROCE_STATE_INITED)
		return;

	handle->rinfo.instance_state = HNS_ROCE_STATE_UNINIT;

	__hns_roce_hw_v2_uninit_instance(handle, reset);

	handle->rinfo.instance_state = HNS_ROCE_STATE_NON_INIT;
}
static int hns_roce_hw_v2_reset_notify_down(struct hnae3_handle *handle)
{
	struct hns_roce_dev *hr_dev;

	if (handle->rinfo.instance_state != HNS_ROCE_STATE_INITED) {
		set_bit(HNS_ROCE_RST_DIRECT_RETURN, &handle->rinfo.state);
		return 0;
	}

	handle->rinfo.reset_state = HNS_ROCE_STATE_RST_DOWN;
	clear_bit(HNS_ROCE_RST_DIRECT_RETURN, &handle->rinfo.state);

	hr_dev = handle->priv;
	if (!hr_dev)
		return 0;

	hr_dev->is_reset = true;
	hr_dev->active = false;
	hr_dev->dis_db = true;

	hr_dev->state = HNS_ROCE_DEVICE_STATE_RST_DOWN;

	return 0;
}

static int hns_roce_hw_v2_reset_notify_init(struct hnae3_handle *handle)
{
	struct device *dev = &handle->pdev->dev;
	int ret;

	if (test_and_clear_bit(HNS_ROCE_RST_DIRECT_RETURN,
			       &handle->rinfo.state)) {
		handle->rinfo.reset_state = HNS_ROCE_STATE_RST_INITED;
		return 0;
	}

	handle->rinfo.reset_state = HNS_ROCE_STATE_RST_INIT;

	dev_info(&handle->pdev->dev, "In reset process RoCE client reinit.\n");
	ret = __hns_roce_hw_v2_init_instance(handle);
	if (ret) {
		/* when reset notify type is HNAE3_INIT_CLIENT In reset notify
		 * callback function, RoCE Engine reinitialize. If RoCE reinit
		 * failed, we should inform NIC driver.
		 */
		handle->priv = NULL;
		dev_err(dev, "In reset process RoCE reinit failed %d.\n", ret);
	} else {
		handle->rinfo.reset_state = HNS_ROCE_STATE_RST_INITED;
		dev_info(dev, "Reset done, RoCE client reinit finished.\n");
	}

	return ret;
}

static int hns_roce_hw_v2_reset_notify_uninit(struct hnae3_handle *handle)
{
	if (test_bit(HNS_ROCE_RST_DIRECT_RETURN, &handle->rinfo.state))
		return 0;

	handle->rinfo.reset_state = HNS_ROCE_STATE_RST_UNINIT;
	dev_info(&handle->pdev->dev, "In reset process RoCE client uninit.\n");
	msleep(HNS_ROCE_V2_HW_RST_UNINT_DELAY);
	__hns_roce_hw_v2_uninit_instance(handle, false);

	return 0;
}

static int hns_roce_hw_v2_reset_notify(struct hnae3_handle *handle,
				       enum hnae3_reset_notify_type type)
{
	int ret = 0;

	switch (type) {
	case HNAE3_DOWN_CLIENT:
		ret = hns_roce_hw_v2_reset_notify_down(handle);
		break;
	case HNAE3_INIT_CLIENT:
		ret = hns_roce_hw_v2_reset_notify_init(handle);
		break;
	case HNAE3_UNINIT_CLIENT:
		ret = hns_roce_hw_v2_reset_notify_uninit(handle);
		break;
	default:
		break;
	}

	return ret;
}

static const struct hnae3_client_ops hns_roce_hw_v2_ops = {
	.init_instance = hns_roce_hw_v2_init_instance,
	.uninit_instance = hns_roce_hw_v2_uninit_instance,
	.reset_notify = hns_roce_hw_v2_reset_notify,
};

static struct hnae3_client hns_roce_hw_v2_client = {
	.name = "hns_roce_hw_v2",
	.type = HNAE3_CLIENT_ROCE,
	.ops = &hns_roce_hw_v2_ops,
};

static int __init hns_roce_hw_v2_init(void)
{
	return hnae3_register_client(&hns_roce_hw_v2_client);
}

static void __exit hns_roce_hw_v2_exit(void)
{
	hnae3_unregister_client(&hns_roce_hw_v2_client);
}

module_init(hns_roce_hw_v2_init);
module_exit(hns_roce_hw_v2_exit);

MODULE_LICENSE("Dual BSD/GPL");
MODULE_AUTHOR("Wei Hu <xavier.huwei@huawei.com>");
MODULE_AUTHOR("Lijun Ou <oulijun@huawei.com>");
MODULE_AUTHOR("Shaobo Xu <xushaobo2@huawei.com>");
MODULE_DESCRIPTION("Hisilicon Hip08 Family RoCE Driver");<|MERGE_RESOLUTION|>--- conflicted
+++ resolved
@@ -842,13 +842,6 @@
 	struct ib_device *ibdev = &hr_dev->ib_dev;
 	u32 wqe_idx, nreq, max_sge;
 	unsigned long flags;
-<<<<<<< HEAD
-	void *wqe = NULL;
-	u32 wqe_idx;
-	u32 max_sge;
-	int nreq;
-=======
->>>>>>> 4bcf3b75
 	int ret;
 
 	spin_lock_irqsave(&hr_qp->rq.lock, flags);
@@ -869,11 +862,6 @@
 			goto out;
 		}
 
-<<<<<<< HEAD
-		wqe_idx = (hr_qp->rq.head + nreq) & (hr_qp->rq.wqe_cnt - 1);
-
-=======
->>>>>>> 4bcf3b75
 		if (unlikely(wr->num_sge > max_sge)) {
 			ibdev_err(ibdev, "num_sge = %d >= max_sge = %u.\n",
 				  wr->num_sge, max_sge);
@@ -882,38 +870,8 @@
 			goto out;
 		}
 
-<<<<<<< HEAD
-		wqe = hns_roce_get_recv_wqe(hr_qp, wqe_idx);
-		dseg = (struct hns_roce_v2_wqe_data_seg *)wqe;
-		for (i = 0; i < wr->num_sge; i++) {
-			if (!wr->sg_list[i].length)
-				continue;
-			set_data_seg_v2(dseg, wr->sg_list + i);
-			dseg++;
-		}
-
-		if (hr_qp->rq.rsv_sge) {
-			dseg->lkey = cpu_to_le32(HNS_ROCE_INVALID_LKEY);
-			dseg->addr = 0;
-			dseg->len = cpu_to_le32(HNS_ROCE_INVALID_SGE_LENGTH);
-		}
-
-		/* rq support inline data */
-		if (hr_qp->rq_inl_buf.wqe_cnt) {
-			sge_list = hr_qp->rq_inl_buf.wqe_list[wqe_idx].sg_list;
-			hr_qp->rq_inl_buf.wqe_list[wqe_idx].sge_cnt =
-							       (u32)wr->num_sge;
-			for (i = 0; i < wr->num_sge; i++) {
-				sge_list[i].addr =
-					       (void *)(u64)wr->sg_list[i].addr;
-				sge_list[i].len = wr->sg_list[i].length;
-			}
-		}
-
-=======
 		wqe_idx = (hr_qp->rq.head + nreq) & (hr_qp->rq.wqe_cnt - 1);
 		fill_rq_wqe(hr_qp, wr, wqe_idx, max_sge);
->>>>>>> 4bcf3b75
 		hr_qp->rq.wrid[wqe_idx] = wr->wr_id;
 	}
 
@@ -965,19 +923,6 @@
 	spin_unlock(&srq->lock);
 }
 
-<<<<<<< HEAD
-int hns_roce_srqwq_overflow(struct hns_roce_srq *srq, int nreq)
-{
-	struct hns_roce_idx_que *idx_que = &srq->idx_que;
-	unsigned int cur;
-
-	cur = idx_que->head - idx_que->tail;
-	return cur + nreq >= srq->wqe_cnt;
-}
-
-static int find_empty_entry(struct hns_roce_idx_que *idx_que,
-			    unsigned long size)
-=======
 static int hns_roce_srqwq_overflow(struct hns_roce_srq *srq)
 {
 	struct hns_roce_idx_que *idx_que = &srq->idx_que;
@@ -1007,7 +952,6 @@
 }
 
 static int get_srq_wqe_idx(struct hns_roce_srq *srq, u32 *wqe_idx)
->>>>>>> 4bcf3b75
 {
 	struct hns_roce_idx_que *idx_que = &srq->idx_que;
 	u32 pos;
@@ -1044,40 +988,17 @@
 	struct hns_roce_v2_db srq_db;
 	unsigned long flags;
 	int ret = 0;
-<<<<<<< HEAD
-	int wqe_idx;
-	u32 max_sge;
-=======
 	u32 max_sge;
 	u32 wqe_idx;
->>>>>>> 4bcf3b75
 	void *wqe;
 	u32 nreq;
 
 	spin_lock_irqsave(&srq->lock, flags);
 
-<<<<<<< HEAD
-	ind = srq->idx_que.head & (srq->wqe_cnt - 1);
-	max_sge = srq->max_gs - srq->rsv_sge;
-
-	for (nreq = 0; wr; ++nreq, wr = wr->next) {
-		if (unlikely(wr->num_sge > max_sge)) {
-			ibdev_err(&hr_dev->ib_dev,
-				  "srq: num_sge = %d, max_sge = %u.\n",
-				  wr->num_sge, max_sge);
-			ret = -EINVAL;
-			*bad_wr = wr;
-			break;
-		}
-
-		if (unlikely(hns_roce_srqwq_overflow(srq, nreq))) {
-			ret = -ENOMEM;
-=======
 	max_sge = srq->max_gs - srq->rsv_sge;
 	for (nreq = 0; wr; ++nreq, wr = wr->next) {
 		ret = check_post_srq_valid(srq, max_sge, wr);
 		if (ret) {
->>>>>>> 4bcf3b75
 			*bad_wr = wr;
 			break;
 		}
@@ -1088,45 +1009,13 @@
 			break;
 		}
 
-<<<<<<< HEAD
-		wqe = get_srq_wqe(srq, wqe_idx);
-		dseg = (struct hns_roce_v2_wqe_data_seg *)wqe;
-
-		for (i = 0; i < wr->num_sge; ++i) {
-			dseg[i].len = cpu_to_le32(wr->sg_list[i].length);
-			dseg[i].lkey = cpu_to_le32(wr->sg_list[i].lkey);
-			dseg[i].addr = cpu_to_le64(wr->sg_list[i].addr);
-		}
-
-		if (srq->rsv_sge) {
-			dseg[i].len = cpu_to_le32(HNS_ROCE_INVALID_SGE_LENGTH);
-			dseg[i].lkey = cpu_to_le32(HNS_ROCE_INVALID_LKEY);
-			dseg[i].addr = 0;
-		}
-
-		srq_idx = get_idx_buf(&srq->idx_que, ind);
-		*srq_idx = cpu_to_le32(wqe_idx);
-
-=======
 		wqe = get_srq_wqe_buf(srq, wqe_idx);
 		fill_recv_sge_to_wqe(wr, wqe, max_sge, srq->rsv_sge);
 		fill_wqe_idx(srq, wqe_idx);
->>>>>>> 4bcf3b75
 		srq->wrid[wqe_idx] = wr->wr_id;
 	}
 
 	if (likely(nreq)) {
-<<<<<<< HEAD
-		srq->idx_que.head += nreq;
-
-		/*
-		 * Make sure that descriptors are written before
-		 * doorbell record.
-		 */
-		wmb();
-
-=======
->>>>>>> 4bcf3b75
 		srq_db.byte_4 =
 			cpu_to_le32(HNS_ROCE_V2_SRQ_DB << V2_DB_BYTE_4_CMD_S |
 				    (srq->srqn & V2_DB_BYTE_4_TAG_M));
@@ -1401,14 +1290,9 @@
 	struct hns_roce_v2_cmq_ring *csq = &priv->cmq.csq;
 	u32 timeout = 0;
 	u16 desc_ret;
-<<<<<<< HEAD
-	int ret;
-	int ntc;
-=======
 	u32 tail;
 	int ret;
 	int i;
->>>>>>> 4bcf3b75
 
 	spin_lock_bh(&csq->lock);
 
@@ -1435,24 +1319,6 @@
 	}
 
 	if (hns_roce_cmq_csq_done(hr_dev)) {
-<<<<<<< HEAD
-		complete = true;
-		handle = 0;
-		ret = 0;
-		while (handle < num) {
-			/* get the result of hardware write back */
-			desc_to_use = &csq->desc[ntc];
-			desc[handle] = *desc_to_use;
-			dev_dbg(hr_dev->dev, "Get cmq desc:\n");
-			desc_ret = le16_to_cpu(desc[handle].retval);
-			if (unlikely(desc_ret != CMD_EXEC_SUCCESS))
-				ret = -EIO;
-			priv->cmq.last_status = desc_ret;
-			ntc++;
-			handle++;
-			if (ntc == csq->desc_num)
-				ntc = 0;
-=======
 		for (ret = 0, i = 0; i < num; i++) {
 			/* check the result of hardware write back */
 			desc[i] = csq->desc[tail++];
@@ -1467,7 +1333,6 @@
 					    "Cmdq IO error, opcode = %x, return = %x\n",
 					    desc->opcode, desc_ret);
 			ret = -EIO;
->>>>>>> 4bcf3b75
 		}
 	} else {
 		/* FW/HW reset or incorrect number of desc */
