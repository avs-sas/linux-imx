--- conflicted
+++ resolved
@@ -74,11 +74,6 @@
 	unsigned long flags = 0;
 	void *wqe = NULL;
 	__le32 doorbell[2];
-<<<<<<< HEAD
-	u32 wqe_idx = 0;
-	int nreq = 0;
-=======
->>>>>>> d1988041
 	int ret = 0;
 	int loopback;
 	u32 wqe_idx;
@@ -111,11 +106,7 @@
 			goto out;
 		}
 
-<<<<<<< HEAD
-		wqe = get_send_wqe(qp, wqe_idx);
-=======
 		wqe = hns_roce_get_send_wqe(qp, wqe_idx);
->>>>>>> d1988041
 		qp->sq.wrid[wqe_idx] = wr->wr_id;
 
 		/* Corresponding to the RC and RD type wqe process separately */
@@ -386,11 +377,7 @@
 			goto out;
 		}
 
-<<<<<<< HEAD
-		ctrl = get_recv_wqe(hr_qp, wqe_idx);
-=======
 		ctrl = hns_roce_get_recv_wqe(hr_qp, wqe_idx);
->>>>>>> d1988041
 
 		roce_set_field(ctrl->rwqe_byte_12,
 			       RQ_WQE_CTRL_RWQE_BYTE_12_RWQE_SGE_NUM_M,
