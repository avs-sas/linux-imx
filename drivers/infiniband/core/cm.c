// SPDX-License-Identifier: GPL-2.0 OR Linux-OpenIB
/*
 * Copyright (c) 2004-2007 Intel Corporation.  All rights reserved.
 * Copyright (c) 2004 Topspin Corporation.  All rights reserved.
 * Copyright (c) 2004, 2005 Voltaire Corporation.  All rights reserved.
 * Copyright (c) 2005 Sun Microsystems, Inc. All rights reserved.
 * Copyright (c) 2019, Mellanox Technologies inc.  All rights reserved.
 */

#include <linux/completion.h>
#include <linux/dma-mapping.h>
#include <linux/device.h>
#include <linux/module.h>
#include <linux/err.h>
#include <linux/idr.h>
#include <linux/interrupt.h>
#include <linux/random.h>
#include <linux/rbtree.h>
#include <linux/spinlock.h>
#include <linux/slab.h>
#include <linux/sysfs.h>
#include <linux/workqueue.h>
#include <linux/kdev_t.h>
#include <linux/etherdevice.h>

#include <rdma/ib_cache.h>
#include <rdma/ib_cm.h>
#include "cm_msgs.h"
#include "core_priv.h"
#include "cm_trace.h"

MODULE_AUTHOR("Sean Hefty");
MODULE_DESCRIPTION("InfiniBand CM");
MODULE_LICENSE("Dual BSD/GPL");

static const char * const ibcm_rej_reason_strs[] = {
	[IB_CM_REJ_NO_QP]			= "no QP",
	[IB_CM_REJ_NO_EEC]			= "no EEC",
	[IB_CM_REJ_NO_RESOURCES]		= "no resources",
	[IB_CM_REJ_TIMEOUT]			= "timeout",
	[IB_CM_REJ_UNSUPPORTED]			= "unsupported",
	[IB_CM_REJ_INVALID_COMM_ID]		= "invalid comm ID",
	[IB_CM_REJ_INVALID_COMM_INSTANCE]	= "invalid comm instance",
	[IB_CM_REJ_INVALID_SERVICE_ID]		= "invalid service ID",
	[IB_CM_REJ_INVALID_TRANSPORT_TYPE]	= "invalid transport type",
	[IB_CM_REJ_STALE_CONN]			= "stale conn",
	[IB_CM_REJ_RDC_NOT_EXIST]		= "RDC not exist",
	[IB_CM_REJ_INVALID_GID]			= "invalid GID",
	[IB_CM_REJ_INVALID_LID]			= "invalid LID",
	[IB_CM_REJ_INVALID_SL]			= "invalid SL",
	[IB_CM_REJ_INVALID_TRAFFIC_CLASS]	= "invalid traffic class",
	[IB_CM_REJ_INVALID_HOP_LIMIT]		= "invalid hop limit",
	[IB_CM_REJ_INVALID_PACKET_RATE]		= "invalid packet rate",
	[IB_CM_REJ_INVALID_ALT_GID]		= "invalid alt GID",
	[IB_CM_REJ_INVALID_ALT_LID]		= "invalid alt LID",
	[IB_CM_REJ_INVALID_ALT_SL]		= "invalid alt SL",
	[IB_CM_REJ_INVALID_ALT_TRAFFIC_CLASS]	= "invalid alt traffic class",
	[IB_CM_REJ_INVALID_ALT_HOP_LIMIT]	= "invalid alt hop limit",
	[IB_CM_REJ_INVALID_ALT_PACKET_RATE]	= "invalid alt packet rate",
	[IB_CM_REJ_PORT_CM_REDIRECT]		= "port CM redirect",
	[IB_CM_REJ_PORT_REDIRECT]		= "port redirect",
	[IB_CM_REJ_INVALID_MTU]			= "invalid MTU",
	[IB_CM_REJ_INSUFFICIENT_RESP_RESOURCES]	= "insufficient resp resources",
	[IB_CM_REJ_CONSUMER_DEFINED]		= "consumer defined",
	[IB_CM_REJ_INVALID_RNR_RETRY]		= "invalid RNR retry",
	[IB_CM_REJ_DUPLICATE_LOCAL_COMM_ID]	= "duplicate local comm ID",
	[IB_CM_REJ_INVALID_CLASS_VERSION]	= "invalid class version",
	[IB_CM_REJ_INVALID_FLOW_LABEL]		= "invalid flow label",
	[IB_CM_REJ_INVALID_ALT_FLOW_LABEL]	= "invalid alt flow label",
	[IB_CM_REJ_VENDOR_OPTION_NOT_SUPPORTED] =
		"vendor option is not supported",
};

const char *__attribute_const__ ibcm_reject_msg(int reason)
{
	size_t index = reason;

	if (index < ARRAY_SIZE(ibcm_rej_reason_strs) &&
	    ibcm_rej_reason_strs[index])
		return ibcm_rej_reason_strs[index];
	else
		return "unrecognized reason";
}
EXPORT_SYMBOL(ibcm_reject_msg);

struct cm_id_private;
struct cm_work;
static int cm_add_one(struct ib_device *device);
static void cm_remove_one(struct ib_device *device, void *client_data);
static void cm_process_work(struct cm_id_private *cm_id_priv,
			    struct cm_work *work);
static int cm_send_sidr_rep_locked(struct cm_id_private *cm_id_priv,
				   struct ib_cm_sidr_rep_param *param);
static int cm_send_dreq_locked(struct cm_id_private *cm_id_priv,
			       const void *private_data, u8 private_data_len);
static int cm_send_drep_locked(struct cm_id_private *cm_id_priv,
			       void *private_data, u8 private_data_len);
static int cm_send_rej_locked(struct cm_id_private *cm_id_priv,
			      enum ib_cm_rej_reason reason, void *ari,
			      u8 ari_length, const void *private_data,
			      u8 private_data_len);

static struct ib_client cm_client = {
	.name   = "cm",
	.add    = cm_add_one,
	.remove = cm_remove_one
};

static struct ib_cm {
	spinlock_t lock;
	struct list_head device_list;
	rwlock_t device_lock;
	struct rb_root listen_service_table;
	u64 listen_service_id;
	/* struct rb_root peer_service_table; todo: fix peer to peer */
	struct rb_root remote_qp_table;
	struct rb_root remote_id_table;
	struct rb_root remote_sidr_table;
	struct xarray local_id_table;
	u32 local_id_next;
	__be32 random_id_operand;
	struct list_head timewait_list;
	struct workqueue_struct *wq;
} cm;

/* Counter indexes ordered by attribute ID */
enum {
	CM_REQ_COUNTER,
	CM_MRA_COUNTER,
	CM_REJ_COUNTER,
	CM_REP_COUNTER,
	CM_RTU_COUNTER,
	CM_DREQ_COUNTER,
	CM_DREP_COUNTER,
	CM_SIDR_REQ_COUNTER,
	CM_SIDR_REP_COUNTER,
	CM_LAP_COUNTER,
	CM_APR_COUNTER,
	CM_ATTR_COUNT,
	CM_ATTR_ID_OFFSET = 0x0010,
};

enum {
	CM_XMIT,
	CM_XMIT_RETRIES,
	CM_RECV,
	CM_RECV_DUPLICATES,
	CM_COUNTER_GROUPS
};

static char const counter_group_names[CM_COUNTER_GROUPS]
				     [sizeof("cm_rx_duplicates")] = {
	"cm_tx_msgs", "cm_tx_retries",
	"cm_rx_msgs", "cm_rx_duplicates"
};

struct cm_counter_group {
	struct kobject obj;
	atomic_long_t counter[CM_ATTR_COUNT];
};

struct cm_counter_attribute {
	struct attribute attr;
	int index;
};

#define CM_COUNTER_ATTR(_name, _index) \
struct cm_counter_attribute cm_##_name##_counter_attr = { \
	.attr = { .name = __stringify(_name), .mode = 0444 }, \
	.index = _index \
}

static CM_COUNTER_ATTR(req, CM_REQ_COUNTER);
static CM_COUNTER_ATTR(mra, CM_MRA_COUNTER);
static CM_COUNTER_ATTR(rej, CM_REJ_COUNTER);
static CM_COUNTER_ATTR(rep, CM_REP_COUNTER);
static CM_COUNTER_ATTR(rtu, CM_RTU_COUNTER);
static CM_COUNTER_ATTR(dreq, CM_DREQ_COUNTER);
static CM_COUNTER_ATTR(drep, CM_DREP_COUNTER);
static CM_COUNTER_ATTR(sidr_req, CM_SIDR_REQ_COUNTER);
static CM_COUNTER_ATTR(sidr_rep, CM_SIDR_REP_COUNTER);
static CM_COUNTER_ATTR(lap, CM_LAP_COUNTER);
static CM_COUNTER_ATTR(apr, CM_APR_COUNTER);

static struct attribute *cm_counter_default_attrs[] = {
	&cm_req_counter_attr.attr,
	&cm_mra_counter_attr.attr,
	&cm_rej_counter_attr.attr,
	&cm_rep_counter_attr.attr,
	&cm_rtu_counter_attr.attr,
	&cm_dreq_counter_attr.attr,
	&cm_drep_counter_attr.attr,
	&cm_sidr_req_counter_attr.attr,
	&cm_sidr_rep_counter_attr.attr,
	&cm_lap_counter_attr.attr,
	&cm_apr_counter_attr.attr,
	NULL
};

struct cm_port {
	struct cm_device *cm_dev;
	struct ib_mad_agent *mad_agent;
	u32 port_num;
	struct cm_counter_group counter_group[CM_COUNTER_GROUPS];
};

struct cm_device {
	struct list_head list;
	struct ib_device *ib_device;
	u8 ack_delay;
	int going_down;
	struct cm_port *port[];
};

struct cm_av {
	struct cm_port *port;
	union ib_gid dgid;
	struct rdma_ah_attr ah_attr;
	u16 pkey_index;
	u8 timeout;
};

struct cm_work {
	struct delayed_work work;
	struct list_head list;
	struct cm_port *port;
	struct ib_mad_recv_wc *mad_recv_wc;	/* Received MADs */
	__be32 local_id;			/* Established / timewait */
	__be32 remote_id;
	struct ib_cm_event cm_event;
	struct sa_path_rec path[];
};

struct cm_timewait_info {
	struct cm_work work;
	struct list_head list;
	struct rb_node remote_qp_node;
	struct rb_node remote_id_node;
	__be64 remote_ca_guid;
	__be32 remote_qpn;
	u8 inserted_remote_qp;
	u8 inserted_remote_id;
};

struct cm_id_private {
	struct ib_cm_id	id;

	struct rb_node service_node;
	struct rb_node sidr_id_node;
	spinlock_t lock;	/* Do not acquire inside cm.lock */
	struct completion comp;
	refcount_t refcount;
	/* Number of clients sharing this ib_cm_id. Only valid for listeners.
	 * Protected by the cm.lock spinlock.
	 */
	int listen_sharecount;
	struct rcu_head rcu;

	struct ib_mad_send_buf *msg;
	struct cm_timewait_info *timewait_info;
	/* todo: use alternate port on send failure */
	struct cm_av av;
	struct cm_av alt_av;

	void *private_data;
	__be64 tid;
	__be32 local_qpn;
	__be32 remote_qpn;
	enum ib_qp_type qp_type;
	__be32 sq_psn;
	__be32 rq_psn;
	int timeout_ms;
	enum ib_mtu path_mtu;
	__be16 pkey;
	u8 private_data_len;
	u8 max_cm_retries;
	u8 responder_resources;
	u8 initiator_depth;
	u8 retry_count;
	u8 rnr_retry_count;
	u8 service_timeout;
	u8 target_ack_delay;

	struct list_head work_list;
	atomic_t work_count;

	struct rdma_ucm_ece ece;
};

static void cm_work_handler(struct work_struct *work);

static inline void cm_deref_id(struct cm_id_private *cm_id_priv)
{
	if (refcount_dec_and_test(&cm_id_priv->refcount))
		complete(&cm_id_priv->comp);
}

static struct ib_mad_send_buf *cm_alloc_msg(struct cm_id_private *cm_id_priv)
{
	struct ib_mad_agent *mad_agent;
	struct ib_mad_send_buf *m;
	struct ib_ah *ah;

	mad_agent = cm_id_priv->av.port->mad_agent;
	ah = rdma_create_ah(mad_agent->qp->pd, &cm_id_priv->av.ah_attr, 0);
	if (IS_ERR(ah))
		return (void *)ah;

	m = ib_create_send_mad(mad_agent, cm_id_priv->id.remote_cm_qpn,
			       cm_id_priv->av.pkey_index,
			       0, IB_MGMT_MAD_HDR, IB_MGMT_MAD_DATA,
			       GFP_ATOMIC,
			       IB_MGMT_BASE_VERSION);
	if (IS_ERR(m)) {
		rdma_destroy_ah(ah, 0);
		return m;
	}

	/* Timeout set by caller if response is expected. */
	m->ah = ah;
	m->retries = cm_id_priv->max_cm_retries;

	refcount_inc(&cm_id_priv->refcount);
	m->context[0] = cm_id_priv;
	return m;
}

static struct ib_mad_send_buf *
cm_alloc_priv_msg(struct cm_id_private *cm_id_priv)
{
	struct ib_mad_send_buf *msg;

	lockdep_assert_held(&cm_id_priv->lock);

	msg = cm_alloc_msg(cm_id_priv);
	if (IS_ERR(msg))
		return msg;
	cm_id_priv->msg = msg;
	return msg;
}

static void cm_free_priv_msg(struct ib_mad_send_buf *msg)
{
	struct cm_id_private *cm_id_priv = msg->context[0];

	lockdep_assert_held(&cm_id_priv->lock);

	if (!WARN_ON(cm_id_priv->msg != msg))
		cm_id_priv->msg = NULL;

	if (msg->ah)
		rdma_destroy_ah(msg->ah, 0);
	cm_deref_id(cm_id_priv);
	ib_free_send_mad(msg);
}

static struct ib_mad_send_buf *cm_alloc_response_msg_no_ah(struct cm_port *port,
							   struct ib_mad_recv_wc *mad_recv_wc)
{
	return ib_create_send_mad(port->mad_agent, 1, mad_recv_wc->wc->pkey_index,
				  0, IB_MGMT_MAD_HDR, IB_MGMT_MAD_DATA,
				  GFP_ATOMIC,
				  IB_MGMT_BASE_VERSION);
}

static int cm_create_response_msg_ah(struct cm_port *port,
				     struct ib_mad_recv_wc *mad_recv_wc,
				     struct ib_mad_send_buf *msg)
{
	struct ib_ah *ah;

	ah = ib_create_ah_from_wc(port->mad_agent->qp->pd, mad_recv_wc->wc,
				  mad_recv_wc->recv_buf.grh, port->port_num);
	if (IS_ERR(ah))
		return PTR_ERR(ah);

	msg->ah = ah;
	return 0;
}

static void cm_free_msg(struct ib_mad_send_buf *msg)
{
	if (msg->ah)
		rdma_destroy_ah(msg->ah, 0);
	if (msg->context[0])
		cm_deref_id(msg->context[0]);
	ib_free_send_mad(msg);
}

static int cm_alloc_response_msg(struct cm_port *port,
				 struct ib_mad_recv_wc *mad_recv_wc,
				 struct ib_mad_send_buf **msg)
{
	struct ib_mad_send_buf *m;
	int ret;

	m = cm_alloc_response_msg_no_ah(port, mad_recv_wc);
	if (IS_ERR(m))
		return PTR_ERR(m);

	ret = cm_create_response_msg_ah(port, mad_recv_wc, m);
	if (ret) {
		ib_free_send_mad(m);
		return ret;
	}

	*msg = m;
	return 0;
}

static void cm_free_response_msg(struct ib_mad_send_buf *msg)
{
	if (msg->ah)
		rdma_destroy_ah(msg->ah, 0);
	ib_free_send_mad(msg);
}

static void *cm_copy_private_data(const void *private_data, u8 private_data_len)
{
	void *data;

	if (!private_data || !private_data_len)
		return NULL;

	data = kmemdup(private_data, private_data_len, GFP_KERNEL);
	if (!data)
		return ERR_PTR(-ENOMEM);

	return data;
}

static void cm_set_private_data(struct cm_id_private *cm_id_priv,
				 void *private_data, u8 private_data_len)
{
	if (cm_id_priv->private_data && cm_id_priv->private_data_len)
		kfree(cm_id_priv->private_data);

	cm_id_priv->private_data = private_data;
	cm_id_priv->private_data_len = private_data_len;
}

static void cm_init_av_for_lap(struct cm_port *port, struct ib_wc *wc,
			       struct rdma_ah_attr *ah_attr, struct cm_av *av)
{
	av->port = port;
	av->pkey_index = wc->pkey_index;
	rdma_move_ah_attr(&av->ah_attr, ah_attr);
}

static int cm_init_av_for_response(struct cm_port *port, struct ib_wc *wc,
				   struct ib_grh *grh, struct cm_av *av)
{
	av->port = port;
	av->pkey_index = wc->pkey_index;
	return ib_init_ah_attr_from_wc(port->cm_dev->ib_device,
				       port->port_num, wc,
				       grh, &av->ah_attr);
}

static struct cm_port *
get_cm_port_from_path(struct sa_path_rec *path, const struct ib_gid_attr *attr)
{
	struct cm_device *cm_dev;
	struct cm_port *port = NULL;
	unsigned long flags;

	if (attr) {
		read_lock_irqsave(&cm.device_lock, flags);
		list_for_each_entry(cm_dev, &cm.device_list, list) {
			if (cm_dev->ib_device == attr->device) {
				port = cm_dev->port[attr->port_num - 1];
				break;
			}
		}
		read_unlock_irqrestore(&cm.device_lock, flags);
	} else {
		/* SGID attribute can be NULL in following
		 * conditions.
		 * (a) Alternative path
		 * (b) IB link layer without GRH
		 * (c) LAP send messages
		 */
		read_lock_irqsave(&cm.device_lock, flags);
		list_for_each_entry(cm_dev, &cm.device_list, list) {
			attr = rdma_find_gid(cm_dev->ib_device,
					     &path->sgid,
					     sa_conv_pathrec_to_gid_type(path),
					     NULL);
			if (!IS_ERR(attr)) {
				port = cm_dev->port[attr->port_num - 1];
				break;
			}
		}
		read_unlock_irqrestore(&cm.device_lock, flags);
		if (port)
			rdma_put_gid_attr(attr);
	}
	return port;
}

static int cm_init_av_by_path(struct sa_path_rec *path,
			      const struct ib_gid_attr *sgid_attr,
			      struct cm_av *av)
{
	struct rdma_ah_attr new_ah_attr;
	struct cm_device *cm_dev;
	struct cm_port *port;
	int ret;

	port = get_cm_port_from_path(path, sgid_attr);
	if (!port)
		return -EINVAL;
	cm_dev = port->cm_dev;

	ret = ib_find_cached_pkey(cm_dev->ib_device, port->port_num,
				  be16_to_cpu(path->pkey), &av->pkey_index);
	if (ret)
		return ret;

	av->port = port;

	/*
	 * av->ah_attr might be initialized based on wc or during
	 * request processing time which might have reference to sgid_attr.
	 * So initialize a new ah_attr on stack.
	 * If initialization fails, old ah_attr is used for sending any
	 * responses. If initialization is successful, than new ah_attr
	 * is used by overwriting the old one. So that right ah_attr
	 * can be used to return an error response.
	 */
	ret = ib_init_ah_attr_from_path(cm_dev->ib_device, port->port_num, path,
					&new_ah_attr, sgid_attr);
	if (ret)
		return ret;

	av->timeout = path->packet_life_time + 1;
	rdma_move_ah_attr(&av->ah_attr, &new_ah_attr);
	return 0;
}

/* Move av created by cm_init_av_by_path(), so av.dgid is not moved */
static void cm_move_av_from_path(struct cm_av *dest, struct cm_av *src)
{
	dest->port = src->port;
	dest->pkey_index = src->pkey_index;
	rdma_move_ah_attr(&dest->ah_attr, &src->ah_attr);
	dest->timeout = src->timeout;
}

static void cm_destroy_av(struct cm_av *av)
{
	rdma_destroy_ah_attr(&av->ah_attr);
}

static u32 cm_local_id(__be32 local_id)
{
	return (__force u32) (local_id ^ cm.random_id_operand);
}

static struct cm_id_private *cm_acquire_id(__be32 local_id, __be32 remote_id)
{
	struct cm_id_private *cm_id_priv;

	rcu_read_lock();
	cm_id_priv = xa_load(&cm.local_id_table, cm_local_id(local_id));
	if (!cm_id_priv || cm_id_priv->id.remote_id != remote_id ||
	    !refcount_inc_not_zero(&cm_id_priv->refcount))
		cm_id_priv = NULL;
	rcu_read_unlock();

	return cm_id_priv;
}

/*
 * Trivial helpers to strip endian annotation and compare; the
 * endianness doesn't actually matter since we just need a stable
 * order for the RB tree.
 */
static int be32_lt(__be32 a, __be32 b)
{
	return (__force u32) a < (__force u32) b;
}

static int be32_gt(__be32 a, __be32 b)
{
	return (__force u32) a > (__force u32) b;
}

static int be64_lt(__be64 a, __be64 b)
{
	return (__force u64) a < (__force u64) b;
}

static int be64_gt(__be64 a, __be64 b)
{
	return (__force u64) a > (__force u64) b;
}

/*
 * Inserts a new cm_id_priv into the listen_service_table. Returns cm_id_priv
 * if the new ID was inserted, NULL if it could not be inserted due to a
 * collision, or the existing cm_id_priv ready for shared usage.
 */
static struct cm_id_private *cm_insert_listen(struct cm_id_private *cm_id_priv,
					      ib_cm_handler shared_handler)
{
	struct rb_node **link = &cm.listen_service_table.rb_node;
	struct rb_node *parent = NULL;
	struct cm_id_private *cur_cm_id_priv;
	__be64 service_id = cm_id_priv->id.service_id;
	__be64 service_mask = cm_id_priv->id.service_mask;
	unsigned long flags;

	spin_lock_irqsave(&cm.lock, flags);
	while (*link) {
		parent = *link;
		cur_cm_id_priv = rb_entry(parent, struct cm_id_private,
					  service_node);
		if ((cur_cm_id_priv->id.service_mask & service_id) ==
		    (service_mask & cur_cm_id_priv->id.service_id) &&
		    (cm_id_priv->id.device == cur_cm_id_priv->id.device)) {
			/*
			 * Sharing an ib_cm_id with different handlers is not
			 * supported
			 */
			if (cur_cm_id_priv->id.cm_handler != shared_handler ||
			    cur_cm_id_priv->id.context ||
			    WARN_ON(!cur_cm_id_priv->id.cm_handler)) {
				spin_unlock_irqrestore(&cm.lock, flags);
				return NULL;
			}
			refcount_inc(&cur_cm_id_priv->refcount);
			cur_cm_id_priv->listen_sharecount++;
			spin_unlock_irqrestore(&cm.lock, flags);
			return cur_cm_id_priv;
		}

		if (cm_id_priv->id.device < cur_cm_id_priv->id.device)
			link = &(*link)->rb_left;
		else if (cm_id_priv->id.device > cur_cm_id_priv->id.device)
			link = &(*link)->rb_right;
		else if (be64_lt(service_id, cur_cm_id_priv->id.service_id))
			link = &(*link)->rb_left;
		else if (be64_gt(service_id, cur_cm_id_priv->id.service_id))
			link = &(*link)->rb_right;
		else
			link = &(*link)->rb_right;
	}
	cm_id_priv->listen_sharecount++;
	rb_link_node(&cm_id_priv->service_node, parent, link);
	rb_insert_color(&cm_id_priv->service_node, &cm.listen_service_table);
	spin_unlock_irqrestore(&cm.lock, flags);
	return cm_id_priv;
}

static struct cm_id_private *cm_find_listen(struct ib_device *device,
					    __be64 service_id)
{
	struct rb_node *node = cm.listen_service_table.rb_node;
	struct cm_id_private *cm_id_priv;

	while (node) {
		cm_id_priv = rb_entry(node, struct cm_id_private, service_node);
		if ((cm_id_priv->id.service_mask & service_id) ==
		     cm_id_priv->id.service_id &&
		    (cm_id_priv->id.device == device)) {
			refcount_inc(&cm_id_priv->refcount);
			return cm_id_priv;
		}
		if (device < cm_id_priv->id.device)
			node = node->rb_left;
		else if (device > cm_id_priv->id.device)
			node = node->rb_right;
		else if (be64_lt(service_id, cm_id_priv->id.service_id))
			node = node->rb_left;
		else if (be64_gt(service_id, cm_id_priv->id.service_id))
			node = node->rb_right;
		else
			node = node->rb_right;
	}
	return NULL;
}

static struct cm_timewait_info *
cm_insert_remote_id(struct cm_timewait_info *timewait_info)
{
	struct rb_node **link = &cm.remote_id_table.rb_node;
	struct rb_node *parent = NULL;
	struct cm_timewait_info *cur_timewait_info;
	__be64 remote_ca_guid = timewait_info->remote_ca_guid;
	__be32 remote_id = timewait_info->work.remote_id;

	while (*link) {
		parent = *link;
		cur_timewait_info = rb_entry(parent, struct cm_timewait_info,
					     remote_id_node);
		if (be32_lt(remote_id, cur_timewait_info->work.remote_id))
			link = &(*link)->rb_left;
		else if (be32_gt(remote_id, cur_timewait_info->work.remote_id))
			link = &(*link)->rb_right;
		else if (be64_lt(remote_ca_guid, cur_timewait_info->remote_ca_guid))
			link = &(*link)->rb_left;
		else if (be64_gt(remote_ca_guid, cur_timewait_info->remote_ca_guid))
			link = &(*link)->rb_right;
		else
			return cur_timewait_info;
	}
	timewait_info->inserted_remote_id = 1;
	rb_link_node(&timewait_info->remote_id_node, parent, link);
	rb_insert_color(&timewait_info->remote_id_node, &cm.remote_id_table);
	return NULL;
}

static struct cm_id_private *cm_find_remote_id(__be64 remote_ca_guid,
					       __be32 remote_id)
{
	struct rb_node *node = cm.remote_id_table.rb_node;
	struct cm_timewait_info *timewait_info;
	struct cm_id_private *res = NULL;

	spin_lock_irq(&cm.lock);
	while (node) {
		timewait_info = rb_entry(node, struct cm_timewait_info,
					 remote_id_node);
		if (be32_lt(remote_id, timewait_info->work.remote_id))
			node = node->rb_left;
		else if (be32_gt(remote_id, timewait_info->work.remote_id))
			node = node->rb_right;
		else if (be64_lt(remote_ca_guid, timewait_info->remote_ca_guid))
			node = node->rb_left;
		else if (be64_gt(remote_ca_guid, timewait_info->remote_ca_guid))
			node = node->rb_right;
		else {
			res = cm_acquire_id(timewait_info->work.local_id,
					     timewait_info->work.remote_id);
			break;
		}
	}
	spin_unlock_irq(&cm.lock);
	return res;
}

static struct cm_timewait_info *
cm_insert_remote_qpn(struct cm_timewait_info *timewait_info)
{
	struct rb_node **link = &cm.remote_qp_table.rb_node;
	struct rb_node *parent = NULL;
	struct cm_timewait_info *cur_timewait_info;
	__be64 remote_ca_guid = timewait_info->remote_ca_guid;
	__be32 remote_qpn = timewait_info->remote_qpn;

	while (*link) {
		parent = *link;
		cur_timewait_info = rb_entry(parent, struct cm_timewait_info,
					     remote_qp_node);
		if (be32_lt(remote_qpn, cur_timewait_info->remote_qpn))
			link = &(*link)->rb_left;
		else if (be32_gt(remote_qpn, cur_timewait_info->remote_qpn))
			link = &(*link)->rb_right;
		else if (be64_lt(remote_ca_guid, cur_timewait_info->remote_ca_guid))
			link = &(*link)->rb_left;
		else if (be64_gt(remote_ca_guid, cur_timewait_info->remote_ca_guid))
			link = &(*link)->rb_right;
		else
			return cur_timewait_info;
	}
	timewait_info->inserted_remote_qp = 1;
	rb_link_node(&timewait_info->remote_qp_node, parent, link);
	rb_insert_color(&timewait_info->remote_qp_node, &cm.remote_qp_table);
	return NULL;
}

static struct cm_id_private *
cm_insert_remote_sidr(struct cm_id_private *cm_id_priv)
{
	struct rb_node **link = &cm.remote_sidr_table.rb_node;
	struct rb_node *parent = NULL;
	struct cm_id_private *cur_cm_id_priv;
	union ib_gid *port_gid = &cm_id_priv->av.dgid;
	__be32 remote_id = cm_id_priv->id.remote_id;

	while (*link) {
		parent = *link;
		cur_cm_id_priv = rb_entry(parent, struct cm_id_private,
					  sidr_id_node);
		if (be32_lt(remote_id, cur_cm_id_priv->id.remote_id))
			link = &(*link)->rb_left;
		else if (be32_gt(remote_id, cur_cm_id_priv->id.remote_id))
			link = &(*link)->rb_right;
		else {
			int cmp;
			cmp = memcmp(port_gid, &cur_cm_id_priv->av.dgid,
				     sizeof *port_gid);
			if (cmp < 0)
				link = &(*link)->rb_left;
			else if (cmp > 0)
				link = &(*link)->rb_right;
			else
				return cur_cm_id_priv;
		}
	}
	rb_link_node(&cm_id_priv->sidr_id_node, parent, link);
	rb_insert_color(&cm_id_priv->sidr_id_node, &cm.remote_sidr_table);
	return NULL;
}

static struct cm_id_private *cm_alloc_id_priv(struct ib_device *device,
					      ib_cm_handler cm_handler,
					      void *context)
{
	struct cm_id_private *cm_id_priv;
	u32 id;
	int ret;

	cm_id_priv = kzalloc(sizeof *cm_id_priv, GFP_KERNEL);
	if (!cm_id_priv)
		return ERR_PTR(-ENOMEM);

	cm_id_priv->id.state = IB_CM_IDLE;
	cm_id_priv->id.device = device;
	cm_id_priv->id.cm_handler = cm_handler;
	cm_id_priv->id.context = context;
	cm_id_priv->id.remote_cm_qpn = 1;

	RB_CLEAR_NODE(&cm_id_priv->service_node);
	RB_CLEAR_NODE(&cm_id_priv->sidr_id_node);
	spin_lock_init(&cm_id_priv->lock);
	init_completion(&cm_id_priv->comp);
	INIT_LIST_HEAD(&cm_id_priv->work_list);
	atomic_set(&cm_id_priv->work_count, -1);
	refcount_set(&cm_id_priv->refcount, 1);

	ret = xa_alloc_cyclic(&cm.local_id_table, &id, NULL, xa_limit_32b,
			      &cm.local_id_next, GFP_KERNEL);
	if (ret < 0)
		goto error;
	cm_id_priv->id.local_id = (__force __be32)id ^ cm.random_id_operand;

	return cm_id_priv;

error:
	kfree(cm_id_priv);
	return ERR_PTR(ret);
}

/*
 * Make the ID visible to the MAD handlers and other threads that use the
 * xarray.
 */
static void cm_finalize_id(struct cm_id_private *cm_id_priv)
{
	xa_store(&cm.local_id_table, cm_local_id(cm_id_priv->id.local_id),
		 cm_id_priv, GFP_ATOMIC);
}

struct ib_cm_id *ib_create_cm_id(struct ib_device *device,
				 ib_cm_handler cm_handler,
				 void *context)
{
	struct cm_id_private *cm_id_priv;

	cm_id_priv = cm_alloc_id_priv(device, cm_handler, context);
	if (IS_ERR(cm_id_priv))
		return ERR_CAST(cm_id_priv);

	cm_finalize_id(cm_id_priv);
	return &cm_id_priv->id;
}
EXPORT_SYMBOL(ib_create_cm_id);

static struct cm_work *cm_dequeue_work(struct cm_id_private *cm_id_priv)
{
	struct cm_work *work;

	if (list_empty(&cm_id_priv->work_list))
		return NULL;

	work = list_entry(cm_id_priv->work_list.next, struct cm_work, list);
	list_del(&work->list);
	return work;
}

static void cm_free_work(struct cm_work *work)
{
	if (work->mad_recv_wc)
		ib_free_recv_mad(work->mad_recv_wc);
	kfree(work);
}

static void cm_queue_work_unlock(struct cm_id_private *cm_id_priv,
				 struct cm_work *work)
	__releases(&cm_id_priv->lock)
{
	bool immediate;

	/*
	 * To deliver the event to the user callback we have the drop the
	 * spinlock, however, we need to ensure that the user callback is single
	 * threaded and receives events in the temporal order. If there are
	 * already events being processed then thread new events onto a list,
	 * the thread currently processing will pick them up.
	 */
	immediate = atomic_inc_and_test(&cm_id_priv->work_count);
	if (!immediate) {
		list_add_tail(&work->list, &cm_id_priv->work_list);
		/*
		 * This routine always consumes incoming reference. Once queued
		 * to the work_list then a reference is held by the thread
		 * currently running cm_process_work() and this reference is not
		 * needed.
		 */
		cm_deref_id(cm_id_priv);
	}
	spin_unlock_irq(&cm_id_priv->lock);

	if (immediate)
		cm_process_work(cm_id_priv, work);
}

static inline int cm_convert_to_ms(int iba_time)
{
	/* approximate conversion to ms from 4.096us x 2^iba_time */
	return 1 << max(iba_time - 8, 0);
}

/*
 * calculate: 4.096x2^ack_timeout = 4.096x2^ack_delay + 2x4.096x2^life_time
 * Because of how ack_timeout is stored, adding one doubles the timeout.
 * To avoid large timeouts, select the max(ack_delay, life_time + 1), and
 * increment it (round up) only if the other is within 50%.
 */
static u8 cm_ack_timeout(u8 ca_ack_delay, u8 packet_life_time)
{
	int ack_timeout = packet_life_time + 1;

	if (ack_timeout >= ca_ack_delay)
		ack_timeout += (ca_ack_delay >= (ack_timeout - 1));
	else
		ack_timeout = ca_ack_delay +
			      (ack_timeout >= (ca_ack_delay - 1));

	return min(31, ack_timeout);
}

static void cm_remove_remote(struct cm_id_private *cm_id_priv)
{
	struct cm_timewait_info *timewait_info = cm_id_priv->timewait_info;

	if (timewait_info->inserted_remote_id) {
		rb_erase(&timewait_info->remote_id_node, &cm.remote_id_table);
		timewait_info->inserted_remote_id = 0;
	}

	if (timewait_info->inserted_remote_qp) {
		rb_erase(&timewait_info->remote_qp_node, &cm.remote_qp_table);
		timewait_info->inserted_remote_qp = 0;
	}
}

static struct cm_timewait_info *cm_create_timewait_info(__be32 local_id)
{
	struct cm_timewait_info *timewait_info;

	timewait_info = kzalloc(sizeof *timewait_info, GFP_KERNEL);
	if (!timewait_info)
		return ERR_PTR(-ENOMEM);

	timewait_info->work.local_id = local_id;
	INIT_DELAYED_WORK(&timewait_info->work.work, cm_work_handler);
	timewait_info->work.cm_event.event = IB_CM_TIMEWAIT_EXIT;
	return timewait_info;
}

static void cm_enter_timewait(struct cm_id_private *cm_id_priv)
{
	int wait_time;
	unsigned long flags;
	struct cm_device *cm_dev;

	lockdep_assert_held(&cm_id_priv->lock);

	cm_dev = ib_get_client_data(cm_id_priv->id.device, &cm_client);
	if (!cm_dev)
		return;

	spin_lock_irqsave(&cm.lock, flags);
	cm_remove_remote(cm_id_priv);
	list_add_tail(&cm_id_priv->timewait_info->list, &cm.timewait_list);
	spin_unlock_irqrestore(&cm.lock, flags);

	/*
	 * The cm_id could be destroyed by the user before we exit timewait.
	 * To protect against this, we search for the cm_id after exiting
	 * timewait before notifying the user that we've exited timewait.
	 */
	cm_id_priv->id.state = IB_CM_TIMEWAIT;
	wait_time = cm_convert_to_ms(cm_id_priv->av.timeout);

	/* Check if the device started its remove_one */
	spin_lock_irqsave(&cm.lock, flags);
	if (!cm_dev->going_down)
		queue_delayed_work(cm.wq, &cm_id_priv->timewait_info->work.work,
				   msecs_to_jiffies(wait_time));
	spin_unlock_irqrestore(&cm.lock, flags);

	/*
	 * The timewait_info is converted into a work and gets freed during
	 * cm_free_work() in cm_timewait_handler().
	 */
	BUILD_BUG_ON(offsetof(struct cm_timewait_info, work) != 0);
	cm_id_priv->timewait_info = NULL;
}

static void cm_reset_to_idle(struct cm_id_private *cm_id_priv)
{
	unsigned long flags;

	lockdep_assert_held(&cm_id_priv->lock);

	cm_id_priv->id.state = IB_CM_IDLE;
	if (cm_id_priv->timewait_info) {
		spin_lock_irqsave(&cm.lock, flags);
		cm_remove_remote(cm_id_priv);
		spin_unlock_irqrestore(&cm.lock, flags);
		kfree(cm_id_priv->timewait_info);
		cm_id_priv->timewait_info = NULL;
	}
}

static void cm_destroy_id(struct ib_cm_id *cm_id, int err)
{
	struct cm_id_private *cm_id_priv;
	struct cm_work *work;

	cm_id_priv = container_of(cm_id, struct cm_id_private, id);
	spin_lock_irq(&cm_id_priv->lock);
retest:
	switch (cm_id->state) {
	case IB_CM_LISTEN:
		spin_lock(&cm.lock);
		if (--cm_id_priv->listen_sharecount > 0) {
			/* The id is still shared. */
			WARN_ON(refcount_read(&cm_id_priv->refcount) == 1);
			spin_unlock(&cm.lock);
			spin_unlock_irq(&cm_id_priv->lock);
			cm_deref_id(cm_id_priv);
			return;
		}
		cm_id->state = IB_CM_IDLE;
		rb_erase(&cm_id_priv->service_node, &cm.listen_service_table);
		RB_CLEAR_NODE(&cm_id_priv->service_node);
		spin_unlock(&cm.lock);
		break;
	case IB_CM_SIDR_REQ_SENT:
		cm_id->state = IB_CM_IDLE;
		ib_cancel_mad(cm_id_priv->av.port->mad_agent, cm_id_priv->msg);
		break;
	case IB_CM_SIDR_REQ_RCVD:
		cm_send_sidr_rep_locked(cm_id_priv,
					&(struct ib_cm_sidr_rep_param){
						.status = IB_SIDR_REJECT });
		/* cm_send_sidr_rep_locked will not move to IDLE if it fails */
		cm_id->state = IB_CM_IDLE;
		break;
	case IB_CM_REQ_SENT:
	case IB_CM_MRA_REQ_RCVD:
		ib_cancel_mad(cm_id_priv->av.port->mad_agent, cm_id_priv->msg);
		cm_send_rej_locked(cm_id_priv, IB_CM_REJ_TIMEOUT,
				   &cm_id_priv->id.device->node_guid,
				   sizeof(cm_id_priv->id.device->node_guid),
				   NULL, 0);
		break;
	case IB_CM_REQ_RCVD:
		if (err == -ENOMEM) {
			/* Do not reject to allow future retries. */
			cm_reset_to_idle(cm_id_priv);
		} else {
			cm_send_rej_locked(cm_id_priv,
					   IB_CM_REJ_CONSUMER_DEFINED, NULL, 0,
					   NULL, 0);
		}
		break;
	case IB_CM_REP_SENT:
	case IB_CM_MRA_REP_RCVD:
		ib_cancel_mad(cm_id_priv->av.port->mad_agent, cm_id_priv->msg);
		cm_send_rej_locked(cm_id_priv, IB_CM_REJ_CONSUMER_DEFINED, NULL,
				   0, NULL, 0);
		goto retest;
	case IB_CM_MRA_REQ_SENT:
	case IB_CM_REP_RCVD:
	case IB_CM_MRA_REP_SENT:
		cm_send_rej_locked(cm_id_priv, IB_CM_REJ_CONSUMER_DEFINED, NULL,
				   0, NULL, 0);
		break;
	case IB_CM_ESTABLISHED:
		if (cm_id_priv->qp_type == IB_QPT_XRC_TGT) {
			cm_id->state = IB_CM_IDLE;
			break;
		}
		cm_send_dreq_locked(cm_id_priv, NULL, 0);
		goto retest;
	case IB_CM_DREQ_SENT:
		ib_cancel_mad(cm_id_priv->av.port->mad_agent, cm_id_priv->msg);
		cm_enter_timewait(cm_id_priv);
		goto retest;
	case IB_CM_DREQ_RCVD:
		cm_send_drep_locked(cm_id_priv, NULL, 0);
		WARN_ON(cm_id->state != IB_CM_TIMEWAIT);
		goto retest;
	case IB_CM_TIMEWAIT:
		/*
		 * The cm_acquire_id in cm_timewait_handler will stop working
		 * once we do xa_erase below, so just move to idle here for
		 * consistency.
		 */
		cm_id->state = IB_CM_IDLE;
		break;
	case IB_CM_IDLE:
		break;
	}
	WARN_ON(cm_id->state != IB_CM_IDLE);

	spin_lock(&cm.lock);
	/* Required for cleanup paths related cm_req_handler() */
	if (cm_id_priv->timewait_info) {
		cm_remove_remote(cm_id_priv);
		kfree(cm_id_priv->timewait_info);
		cm_id_priv->timewait_info = NULL;
	}

	WARN_ON(cm_id_priv->listen_sharecount);
	WARN_ON(!RB_EMPTY_NODE(&cm_id_priv->service_node));
	if (!RB_EMPTY_NODE(&cm_id_priv->sidr_id_node))
		rb_erase(&cm_id_priv->sidr_id_node, &cm.remote_sidr_table);
	spin_unlock(&cm.lock);
	spin_unlock_irq(&cm_id_priv->lock);

	xa_erase(&cm.local_id_table, cm_local_id(cm_id->local_id));
	cm_deref_id(cm_id_priv);
	wait_for_completion(&cm_id_priv->comp);
	while ((work = cm_dequeue_work(cm_id_priv)) != NULL)
		cm_free_work(work);

	cm_destroy_av(&cm_id_priv->av);
	cm_destroy_av(&cm_id_priv->alt_av);
	kfree(cm_id_priv->private_data);
	kfree_rcu(cm_id_priv, rcu);
}

void ib_destroy_cm_id(struct ib_cm_id *cm_id)
{
	cm_destroy_id(cm_id, 0);
}
EXPORT_SYMBOL(ib_destroy_cm_id);

static int cm_init_listen(struct cm_id_private *cm_id_priv, __be64 service_id,
			  __be64 service_mask)
{
	service_mask = service_mask ? service_mask : ~cpu_to_be64(0);
	service_id &= service_mask;
	if ((service_id & IB_SERVICE_ID_AGN_MASK) == IB_CM_ASSIGN_SERVICE_ID &&
	    (service_id != IB_CM_ASSIGN_SERVICE_ID))
		return -EINVAL;

	if (service_id == IB_CM_ASSIGN_SERVICE_ID) {
		cm_id_priv->id.service_id = cpu_to_be64(cm.listen_service_id++);
		cm_id_priv->id.service_mask = ~cpu_to_be64(0);
	} else {
		cm_id_priv->id.service_id = service_id;
		cm_id_priv->id.service_mask = service_mask;
	}
	return 0;
}

/**
 * ib_cm_listen - Initiates listening on the specified service ID for
 *   connection and service ID resolution requests.
 * @cm_id: Connection identifier associated with the listen request.
 * @service_id: Service identifier matched against incoming connection
 *   and service ID resolution requests.  The service ID should be specified
 *   network-byte order.  If set to IB_CM_ASSIGN_SERVICE_ID, the CM will
 *   assign a service ID to the caller.
 * @service_mask: Mask applied to service ID used to listen across a
 *   range of service IDs.  If set to 0, the service ID is matched
 *   exactly.  This parameter is ignored if %service_id is set to
 *   IB_CM_ASSIGN_SERVICE_ID.
 */
int ib_cm_listen(struct ib_cm_id *cm_id, __be64 service_id, __be64 service_mask)
{
	struct cm_id_private *cm_id_priv =
		container_of(cm_id, struct cm_id_private, id);
	unsigned long flags;
	int ret;

	spin_lock_irqsave(&cm_id_priv->lock, flags);
	if (cm_id_priv->id.state != IB_CM_IDLE) {
		ret = -EINVAL;
		goto out;
	}

	ret = cm_init_listen(cm_id_priv, service_id, service_mask);
	if (ret)
		goto out;

	if (!cm_insert_listen(cm_id_priv, NULL)) {
		ret = -EBUSY;
		goto out;
	}

	cm_id_priv->id.state = IB_CM_LISTEN;
	ret = 0;

out:
	spin_unlock_irqrestore(&cm_id_priv->lock, flags);
	return ret;
}
EXPORT_SYMBOL(ib_cm_listen);

/**
 * ib_cm_insert_listen - Create a new listening ib_cm_id and listen on
 *			 the given service ID.
 *
 * If there's an existing ID listening on that same device and service ID,
 * return it.
 *
 * @device: Device associated with the cm_id.  All related communication will
 * be associated with the specified device.
 * @cm_handler: Callback invoked to notify the user of CM events.
 * @service_id: Service identifier matched against incoming connection
 *   and service ID resolution requests.  The service ID should be specified
 *   network-byte order.  If set to IB_CM_ASSIGN_SERVICE_ID, the CM will
 *   assign a service ID to the caller.
 *
 * Callers should call ib_destroy_cm_id when done with the listener ID.
 */
struct ib_cm_id *ib_cm_insert_listen(struct ib_device *device,
				     ib_cm_handler cm_handler,
				     __be64 service_id)
{
	struct cm_id_private *listen_id_priv;
	struct cm_id_private *cm_id_priv;
	int err = 0;

	/* Create an ID in advance, since the creation may sleep */
	cm_id_priv = cm_alloc_id_priv(device, cm_handler, NULL);
	if (IS_ERR(cm_id_priv))
		return ERR_CAST(cm_id_priv);

	err = cm_init_listen(cm_id_priv, service_id, 0);
	if (err)
		return ERR_PTR(err);

	spin_lock_irq(&cm_id_priv->lock);
	listen_id_priv = cm_insert_listen(cm_id_priv, cm_handler);
	if (listen_id_priv != cm_id_priv) {
		spin_unlock_irq(&cm_id_priv->lock);
		ib_destroy_cm_id(&cm_id_priv->id);
		if (!listen_id_priv)
			return ERR_PTR(-EINVAL);
		return &listen_id_priv->id;
	}
	cm_id_priv->id.state = IB_CM_LISTEN;
	spin_unlock_irq(&cm_id_priv->lock);

	/*
	 * A listen ID does not need to be in the xarray since it does not
	 * receive mads, is not placed in the remote_id or remote_qpn rbtree,
	 * and does not enter timewait.
	 */

	return &cm_id_priv->id;
}
EXPORT_SYMBOL(ib_cm_insert_listen);

static __be64 cm_form_tid(struct cm_id_private *cm_id_priv)
{
	u64 hi_tid, low_tid;

	hi_tid   = ((u64) cm_id_priv->av.port->mad_agent->hi_tid) << 32;
	low_tid  = (u64)cm_id_priv->id.local_id;
	return cpu_to_be64(hi_tid | low_tid);
}

static void cm_format_mad_hdr(struct ib_mad_hdr *hdr,
			      __be16 attr_id, __be64 tid)
{
	hdr->base_version  = IB_MGMT_BASE_VERSION;
	hdr->mgmt_class	   = IB_MGMT_CLASS_CM;
	hdr->class_version = IB_CM_CLASS_VERSION;
	hdr->method	   = IB_MGMT_METHOD_SEND;
	hdr->attr_id	   = attr_id;
	hdr->tid	   = tid;
}

static void cm_format_mad_ece_hdr(struct ib_mad_hdr *hdr, __be16 attr_id,
				  __be64 tid, u32 attr_mod)
{
	cm_format_mad_hdr(hdr, attr_id, tid);
	hdr->attr_mod = cpu_to_be32(attr_mod);
}

static void cm_format_req(struct cm_req_msg *req_msg,
			  struct cm_id_private *cm_id_priv,
			  struct ib_cm_req_param *param)
{
	struct sa_path_rec *pri_path = param->primary_path;
	struct sa_path_rec *alt_path = param->alternate_path;
	bool pri_ext = false;

	if (pri_path->rec_type == SA_PATH_REC_TYPE_OPA)
		pri_ext = opa_is_extended_lid(pri_path->opa.dlid,
					      pri_path->opa.slid);

	cm_format_mad_ece_hdr(&req_msg->hdr, CM_REQ_ATTR_ID,
			      cm_form_tid(cm_id_priv), param->ece.attr_mod);

	IBA_SET(CM_REQ_LOCAL_COMM_ID, req_msg,
		be32_to_cpu(cm_id_priv->id.local_id));
	IBA_SET(CM_REQ_SERVICE_ID, req_msg, be64_to_cpu(param->service_id));
	IBA_SET(CM_REQ_LOCAL_CA_GUID, req_msg,
		be64_to_cpu(cm_id_priv->id.device->node_guid));
	IBA_SET(CM_REQ_LOCAL_QPN, req_msg, param->qp_num);
	IBA_SET(CM_REQ_INITIATOR_DEPTH, req_msg, param->initiator_depth);
	IBA_SET(CM_REQ_REMOTE_CM_RESPONSE_TIMEOUT, req_msg,
		param->remote_cm_response_timeout);
	cm_req_set_qp_type(req_msg, param->qp_type);
	IBA_SET(CM_REQ_END_TO_END_FLOW_CONTROL, req_msg, param->flow_control);
	IBA_SET(CM_REQ_STARTING_PSN, req_msg, param->starting_psn);
	IBA_SET(CM_REQ_LOCAL_CM_RESPONSE_TIMEOUT, req_msg,
		param->local_cm_response_timeout);
	IBA_SET(CM_REQ_PARTITION_KEY, req_msg,
		be16_to_cpu(param->primary_path->pkey));
	IBA_SET(CM_REQ_PATH_PACKET_PAYLOAD_MTU, req_msg,
		param->primary_path->mtu);
	IBA_SET(CM_REQ_MAX_CM_RETRIES, req_msg, param->max_cm_retries);

	if (param->qp_type != IB_QPT_XRC_INI) {
		IBA_SET(CM_REQ_RESPONDER_RESOURCES, req_msg,
			param->responder_resources);
		IBA_SET(CM_REQ_RETRY_COUNT, req_msg, param->retry_count);
		IBA_SET(CM_REQ_RNR_RETRY_COUNT, req_msg,
			param->rnr_retry_count);
		IBA_SET(CM_REQ_SRQ, req_msg, param->srq);
	}

	*IBA_GET_MEM_PTR(CM_REQ_PRIMARY_LOCAL_PORT_GID, req_msg) =
		pri_path->sgid;
	*IBA_GET_MEM_PTR(CM_REQ_PRIMARY_REMOTE_PORT_GID, req_msg) =
		pri_path->dgid;
	if (pri_ext) {
		IBA_GET_MEM_PTR(CM_REQ_PRIMARY_LOCAL_PORT_GID, req_msg)
			->global.interface_id =
			OPA_MAKE_ID(be32_to_cpu(pri_path->opa.slid));
		IBA_GET_MEM_PTR(CM_REQ_PRIMARY_REMOTE_PORT_GID, req_msg)
			->global.interface_id =
			OPA_MAKE_ID(be32_to_cpu(pri_path->opa.dlid));
	}
	if (pri_path->hop_limit <= 1) {
		IBA_SET(CM_REQ_PRIMARY_LOCAL_PORT_LID, req_msg,
			be16_to_cpu(pri_ext ? 0 :
					      htons(ntohl(sa_path_get_slid(
						      pri_path)))));
		IBA_SET(CM_REQ_PRIMARY_REMOTE_PORT_LID, req_msg,
			be16_to_cpu(pri_ext ? 0 :
					      htons(ntohl(sa_path_get_dlid(
						      pri_path)))));
	} else {
		/* Work-around until there's a way to obtain remote LID info */
		IBA_SET(CM_REQ_PRIMARY_LOCAL_PORT_LID, req_msg,
			be16_to_cpu(IB_LID_PERMISSIVE));
		IBA_SET(CM_REQ_PRIMARY_REMOTE_PORT_LID, req_msg,
			be16_to_cpu(IB_LID_PERMISSIVE));
	}
	IBA_SET(CM_REQ_PRIMARY_FLOW_LABEL, req_msg,
		be32_to_cpu(pri_path->flow_label));
	IBA_SET(CM_REQ_PRIMARY_PACKET_RATE, req_msg, pri_path->rate);
	IBA_SET(CM_REQ_PRIMARY_TRAFFIC_CLASS, req_msg, pri_path->traffic_class);
	IBA_SET(CM_REQ_PRIMARY_HOP_LIMIT, req_msg, pri_path->hop_limit);
	IBA_SET(CM_REQ_PRIMARY_SL, req_msg, pri_path->sl);
	IBA_SET(CM_REQ_PRIMARY_SUBNET_LOCAL, req_msg,
		(pri_path->hop_limit <= 1));
	IBA_SET(CM_REQ_PRIMARY_LOCAL_ACK_TIMEOUT, req_msg,
		cm_ack_timeout(cm_id_priv->av.port->cm_dev->ack_delay,
			       pri_path->packet_life_time));

	if (alt_path) {
		bool alt_ext = false;

		if (alt_path->rec_type == SA_PATH_REC_TYPE_OPA)
			alt_ext = opa_is_extended_lid(alt_path->opa.dlid,
						      alt_path->opa.slid);

		*IBA_GET_MEM_PTR(CM_REQ_ALTERNATE_LOCAL_PORT_GID, req_msg) =
			alt_path->sgid;
		*IBA_GET_MEM_PTR(CM_REQ_ALTERNATE_REMOTE_PORT_GID, req_msg) =
			alt_path->dgid;
		if (alt_ext) {
			IBA_GET_MEM_PTR(CM_REQ_ALTERNATE_LOCAL_PORT_GID,
					req_msg)
				->global.interface_id =
				OPA_MAKE_ID(be32_to_cpu(alt_path->opa.slid));
			IBA_GET_MEM_PTR(CM_REQ_ALTERNATE_REMOTE_PORT_GID,
					req_msg)
				->global.interface_id =
				OPA_MAKE_ID(be32_to_cpu(alt_path->opa.dlid));
		}
		if (alt_path->hop_limit <= 1) {
			IBA_SET(CM_REQ_ALTERNATE_LOCAL_PORT_LID, req_msg,
				be16_to_cpu(
					alt_ext ? 0 :
						  htons(ntohl(sa_path_get_slid(
							  alt_path)))));
			IBA_SET(CM_REQ_ALTERNATE_REMOTE_PORT_LID, req_msg,
				be16_to_cpu(
					alt_ext ? 0 :
						  htons(ntohl(sa_path_get_dlid(
							  alt_path)))));
		} else {
			IBA_SET(CM_REQ_ALTERNATE_LOCAL_PORT_LID, req_msg,
				be16_to_cpu(IB_LID_PERMISSIVE));
			IBA_SET(CM_REQ_ALTERNATE_REMOTE_PORT_LID, req_msg,
				be16_to_cpu(IB_LID_PERMISSIVE));
		}
		IBA_SET(CM_REQ_ALTERNATE_FLOW_LABEL, req_msg,
			be32_to_cpu(alt_path->flow_label));
		IBA_SET(CM_REQ_ALTERNATE_PACKET_RATE, req_msg, alt_path->rate);
		IBA_SET(CM_REQ_ALTERNATE_TRAFFIC_CLASS, req_msg,
			alt_path->traffic_class);
		IBA_SET(CM_REQ_ALTERNATE_HOP_LIMIT, req_msg,
			alt_path->hop_limit);
		IBA_SET(CM_REQ_ALTERNATE_SL, req_msg, alt_path->sl);
		IBA_SET(CM_REQ_ALTERNATE_SUBNET_LOCAL, req_msg,
			(alt_path->hop_limit <= 1));
		IBA_SET(CM_REQ_ALTERNATE_LOCAL_ACK_TIMEOUT, req_msg,
			cm_ack_timeout(cm_id_priv->av.port->cm_dev->ack_delay,
				       alt_path->packet_life_time));
	}
	IBA_SET(CM_REQ_VENDOR_ID, req_msg, param->ece.vendor_id);

	if (param->private_data && param->private_data_len)
		IBA_SET_MEM(CM_REQ_PRIVATE_DATA, req_msg, param->private_data,
			    param->private_data_len);
}

static int cm_validate_req_param(struct ib_cm_req_param *param)
{
	if (!param->primary_path)
		return -EINVAL;

	if (param->qp_type != IB_QPT_RC && param->qp_type != IB_QPT_UC &&
	    param->qp_type != IB_QPT_XRC_INI)
		return -EINVAL;

	if (param->private_data &&
	    param->private_data_len > IB_CM_REQ_PRIVATE_DATA_SIZE)
		return -EINVAL;

	if (param->alternate_path &&
	    (param->alternate_path->pkey != param->primary_path->pkey ||
	     param->alternate_path->mtu != param->primary_path->mtu))
		return -EINVAL;

	return 0;
}

int ib_send_cm_req(struct ib_cm_id *cm_id,
		   struct ib_cm_req_param *param)
{
	struct cm_av av = {}, alt_av = {};
	struct cm_id_private *cm_id_priv;
	struct ib_mad_send_buf *msg;
	struct cm_req_msg *req_msg;
	unsigned long flags;
	int ret;

	ret = cm_validate_req_param(param);
	if (ret)
		return ret;

	/* Verify that we're not in timewait. */
	cm_id_priv = container_of(cm_id, struct cm_id_private, id);
	spin_lock_irqsave(&cm_id_priv->lock, flags);
	if (cm_id->state != IB_CM_IDLE || WARN_ON(cm_id_priv->timewait_info)) {
		spin_unlock_irqrestore(&cm_id_priv->lock, flags);
		return -EINVAL;
	}
	spin_unlock_irqrestore(&cm_id_priv->lock, flags);

	cm_id_priv->timewait_info = cm_create_timewait_info(cm_id_priv->
							    id.local_id);
	if (IS_ERR(cm_id_priv->timewait_info)) {
		ret = PTR_ERR(cm_id_priv->timewait_info);
		cm_id_priv->timewait_info = NULL;
		return ret;
	}

	ret = cm_init_av_by_path(param->primary_path,
				 param->ppath_sgid_attr, &av);
	if (ret)
		return ret;
	if (param->alternate_path) {
		ret = cm_init_av_by_path(param->alternate_path, NULL,
					 &alt_av);
		if (ret) {
			cm_destroy_av(&av);
			return ret;
		}
	}
	cm_id->service_id = param->service_id;
	cm_id->service_mask = ~cpu_to_be64(0);
	cm_id_priv->timeout_ms = cm_convert_to_ms(
				    param->primary_path->packet_life_time) * 2 +
				 cm_convert_to_ms(
				    param->remote_cm_response_timeout);
	cm_id_priv->max_cm_retries = param->max_cm_retries;
	cm_id_priv->initiator_depth = param->initiator_depth;
	cm_id_priv->responder_resources = param->responder_resources;
	cm_id_priv->retry_count = param->retry_count;
	cm_id_priv->path_mtu = param->primary_path->mtu;
	cm_id_priv->pkey = param->primary_path->pkey;
	cm_id_priv->qp_type = param->qp_type;

	spin_lock_irqsave(&cm_id_priv->lock, flags);

	cm_move_av_from_path(&cm_id_priv->av, &av);
	if (param->alternate_path)
		cm_move_av_from_path(&cm_id_priv->alt_av, &alt_av);

	msg = cm_alloc_priv_msg(cm_id_priv);
	if (IS_ERR(msg)) {
		ret = PTR_ERR(msg);
		goto out_unlock;
	}

	req_msg = (struct cm_req_msg *)msg->mad;
	cm_format_req(req_msg, cm_id_priv, param);
	cm_id_priv->tid = req_msg->hdr.tid;
	msg->timeout_ms = cm_id_priv->timeout_ms;
	msg->context[1] = (void *)(unsigned long)IB_CM_REQ_SENT;

	cm_id_priv->local_qpn = cpu_to_be32(IBA_GET(CM_REQ_LOCAL_QPN, req_msg));
	cm_id_priv->rq_psn = cpu_to_be32(IBA_GET(CM_REQ_STARTING_PSN, req_msg));

	trace_icm_send_req(&cm_id_priv->id);
	ret = ib_post_send_mad(msg, NULL);
	if (ret)
		goto out_free;
	BUG_ON(cm_id->state != IB_CM_IDLE);
	cm_id->state = IB_CM_REQ_SENT;
	spin_unlock_irqrestore(&cm_id_priv->lock, flags);
	return 0;
out_free:
	cm_free_priv_msg(msg);
out_unlock:
	spin_unlock_irqrestore(&cm_id_priv->lock, flags);
	return ret;
}
EXPORT_SYMBOL(ib_send_cm_req);

static int cm_issue_rej(struct cm_port *port,
			struct ib_mad_recv_wc *mad_recv_wc,
			enum ib_cm_rej_reason reason,
			enum cm_msg_response msg_rejected,
			void *ari, u8 ari_length)
{
	struct ib_mad_send_buf *msg = NULL;
	struct cm_rej_msg *rej_msg, *rcv_msg;
	int ret;

	ret = cm_alloc_response_msg(port, mad_recv_wc, &msg);
	if (ret)
		return ret;

	/* We just need common CM header information.  Cast to any message. */
	rcv_msg = (struct cm_rej_msg *) mad_recv_wc->recv_buf.mad;
	rej_msg = (struct cm_rej_msg *) msg->mad;

	cm_format_mad_hdr(&rej_msg->hdr, CM_REJ_ATTR_ID, rcv_msg->hdr.tid);
	IBA_SET(CM_REJ_REMOTE_COMM_ID, rej_msg,
		IBA_GET(CM_REJ_LOCAL_COMM_ID, rcv_msg));
	IBA_SET(CM_REJ_LOCAL_COMM_ID, rej_msg,
		IBA_GET(CM_REJ_REMOTE_COMM_ID, rcv_msg));
	IBA_SET(CM_REJ_MESSAGE_REJECTED, rej_msg, msg_rejected);
	IBA_SET(CM_REJ_REASON, rej_msg, reason);

	if (ari && ari_length) {
		IBA_SET(CM_REJ_REJECTED_INFO_LENGTH, rej_msg, ari_length);
		IBA_SET_MEM(CM_REJ_ARI, rej_msg, ari, ari_length);
	}

	trace_icm_issue_rej(
		IBA_GET(CM_REJ_LOCAL_COMM_ID, rcv_msg),
		IBA_GET(CM_REJ_REMOTE_COMM_ID, rcv_msg));
	ret = ib_post_send_mad(msg, NULL);
	if (ret)
		cm_free_response_msg(msg);

	return ret;
}

static bool cm_req_has_alt_path(struct cm_req_msg *req_msg)
{
	return ((cpu_to_be16(
			IBA_GET(CM_REQ_ALTERNATE_LOCAL_PORT_LID, req_msg))) ||
		(ib_is_opa_gid(IBA_GET_MEM_PTR(CM_REQ_ALTERNATE_LOCAL_PORT_GID,
					       req_msg))));
}

static void cm_path_set_rec_type(struct ib_device *ib_device, u32 port_num,
				 struct sa_path_rec *path, union ib_gid *gid)
{
	if (ib_is_opa_gid(gid) && rdma_cap_opa_ah(ib_device, port_num))
		path->rec_type = SA_PATH_REC_TYPE_OPA;
	else
		path->rec_type = SA_PATH_REC_TYPE_IB;
}

static void cm_format_path_lid_from_req(struct cm_req_msg *req_msg,
					struct sa_path_rec *primary_path,
					struct sa_path_rec *alt_path)
{
	u32 lid;

	if (primary_path->rec_type != SA_PATH_REC_TYPE_OPA) {
		sa_path_set_dlid(primary_path,
				 IBA_GET(CM_REQ_PRIMARY_LOCAL_PORT_LID,
					 req_msg));
		sa_path_set_slid(primary_path,
				 IBA_GET(CM_REQ_PRIMARY_REMOTE_PORT_LID,
					 req_msg));
	} else {
		lid = opa_get_lid_from_gid(IBA_GET_MEM_PTR(
			CM_REQ_PRIMARY_LOCAL_PORT_GID, req_msg));
		sa_path_set_dlid(primary_path, lid);

		lid = opa_get_lid_from_gid(IBA_GET_MEM_PTR(
			CM_REQ_PRIMARY_REMOTE_PORT_GID, req_msg));
		sa_path_set_slid(primary_path, lid);
	}

	if (!cm_req_has_alt_path(req_msg))
		return;

	if (alt_path->rec_type != SA_PATH_REC_TYPE_OPA) {
		sa_path_set_dlid(alt_path,
				 IBA_GET(CM_REQ_ALTERNATE_LOCAL_PORT_LID,
					 req_msg));
		sa_path_set_slid(alt_path,
				 IBA_GET(CM_REQ_ALTERNATE_REMOTE_PORT_LID,
					 req_msg));
	} else {
		lid = opa_get_lid_from_gid(IBA_GET_MEM_PTR(
			CM_REQ_ALTERNATE_LOCAL_PORT_GID, req_msg));
		sa_path_set_dlid(alt_path, lid);

		lid = opa_get_lid_from_gid(IBA_GET_MEM_PTR(
			CM_REQ_ALTERNATE_REMOTE_PORT_GID, req_msg));
		sa_path_set_slid(alt_path, lid);
	}
}

static void cm_format_paths_from_req(struct cm_req_msg *req_msg,
				     struct sa_path_rec *primary_path,
				     struct sa_path_rec *alt_path)
{
	primary_path->dgid =
		*IBA_GET_MEM_PTR(CM_REQ_PRIMARY_LOCAL_PORT_GID, req_msg);
	primary_path->sgid =
		*IBA_GET_MEM_PTR(CM_REQ_PRIMARY_REMOTE_PORT_GID, req_msg);
	primary_path->flow_label =
		cpu_to_be32(IBA_GET(CM_REQ_PRIMARY_FLOW_LABEL, req_msg));
	primary_path->hop_limit = IBA_GET(CM_REQ_PRIMARY_HOP_LIMIT, req_msg);
	primary_path->traffic_class =
		IBA_GET(CM_REQ_PRIMARY_TRAFFIC_CLASS, req_msg);
	primary_path->reversible = 1;
	primary_path->pkey =
		cpu_to_be16(IBA_GET(CM_REQ_PARTITION_KEY, req_msg));
	primary_path->sl = IBA_GET(CM_REQ_PRIMARY_SL, req_msg);
	primary_path->mtu_selector = IB_SA_EQ;
	primary_path->mtu = IBA_GET(CM_REQ_PATH_PACKET_PAYLOAD_MTU, req_msg);
	primary_path->rate_selector = IB_SA_EQ;
	primary_path->rate = IBA_GET(CM_REQ_PRIMARY_PACKET_RATE, req_msg);
	primary_path->packet_life_time_selector = IB_SA_EQ;
	primary_path->packet_life_time =
		IBA_GET(CM_REQ_PRIMARY_LOCAL_ACK_TIMEOUT, req_msg);
	primary_path->packet_life_time -= (primary_path->packet_life_time > 0);
	primary_path->service_id =
		cpu_to_be64(IBA_GET(CM_REQ_SERVICE_ID, req_msg));
	if (sa_path_is_roce(primary_path))
		primary_path->roce.route_resolved = false;

	if (cm_req_has_alt_path(req_msg)) {
		alt_path->dgid = *IBA_GET_MEM_PTR(
			CM_REQ_ALTERNATE_LOCAL_PORT_GID, req_msg);
		alt_path->sgid = *IBA_GET_MEM_PTR(
			CM_REQ_ALTERNATE_REMOTE_PORT_GID, req_msg);
		alt_path->flow_label = cpu_to_be32(
			IBA_GET(CM_REQ_ALTERNATE_FLOW_LABEL, req_msg));
		alt_path->hop_limit =
			IBA_GET(CM_REQ_ALTERNATE_HOP_LIMIT, req_msg);
		alt_path->traffic_class =
			IBA_GET(CM_REQ_ALTERNATE_TRAFFIC_CLASS, req_msg);
		alt_path->reversible = 1;
		alt_path->pkey =
			cpu_to_be16(IBA_GET(CM_REQ_PARTITION_KEY, req_msg));
		alt_path->sl = IBA_GET(CM_REQ_ALTERNATE_SL, req_msg);
		alt_path->mtu_selector = IB_SA_EQ;
		alt_path->mtu =
			IBA_GET(CM_REQ_PATH_PACKET_PAYLOAD_MTU, req_msg);
		alt_path->rate_selector = IB_SA_EQ;
		alt_path->rate = IBA_GET(CM_REQ_ALTERNATE_PACKET_RATE, req_msg);
		alt_path->packet_life_time_selector = IB_SA_EQ;
		alt_path->packet_life_time =
			IBA_GET(CM_REQ_ALTERNATE_LOCAL_ACK_TIMEOUT, req_msg);
		alt_path->packet_life_time -= (alt_path->packet_life_time > 0);
		alt_path->service_id =
			cpu_to_be64(IBA_GET(CM_REQ_SERVICE_ID, req_msg));

		if (sa_path_is_roce(alt_path))
			alt_path->roce.route_resolved = false;
	}
	cm_format_path_lid_from_req(req_msg, primary_path, alt_path);
}

static u16 cm_get_bth_pkey(struct cm_work *work)
{
	struct ib_device *ib_dev = work->port->cm_dev->ib_device;
	u32 port_num = work->port->port_num;
	u16 pkey_index = work->mad_recv_wc->wc->pkey_index;
	u16 pkey;
	int ret;

	ret = ib_get_cached_pkey(ib_dev, port_num, pkey_index, &pkey);
	if (ret) {
		dev_warn_ratelimited(&ib_dev->dev, "ib_cm: Couldn't retrieve pkey for incoming request (port %d, pkey index %d). %d\n",
				     port_num, pkey_index, ret);
		return 0;
	}

	return pkey;
}

/**
 * cm_opa_to_ib_sgid - Convert OPA SGID to IB SGID
 * ULPs (such as IPoIB) do not understand OPA GIDs and will
 * reject them as the local_gid will not match the sgid. Therefore,
 * change the pathrec's SGID to an IB SGID.
 *
 * @work: Work completion
 * @path: Path record
 */
static void cm_opa_to_ib_sgid(struct cm_work *work,
			      struct sa_path_rec *path)
{
	struct ib_device *dev = work->port->cm_dev->ib_device;
	u32 port_num = work->port->port_num;

	if (rdma_cap_opa_ah(dev, port_num) &&
	    (ib_is_opa_gid(&path->sgid))) {
		union ib_gid sgid;

		if (rdma_query_gid(dev, port_num, 0, &sgid)) {
			dev_warn(&dev->dev,
				 "Error updating sgid in CM request\n");
			return;
		}

		path->sgid = sgid;
	}
}

static void cm_format_req_event(struct cm_work *work,
				struct cm_id_private *cm_id_priv,
				struct ib_cm_id *listen_id)
{
	struct cm_req_msg *req_msg;
	struct ib_cm_req_event_param *param;

	req_msg = (struct cm_req_msg *)work->mad_recv_wc->recv_buf.mad;
	param = &work->cm_event.param.req_rcvd;
	param->listen_id = listen_id;
	param->bth_pkey = cm_get_bth_pkey(work);
	param->port = cm_id_priv->av.port->port_num;
	param->primary_path = &work->path[0];
	cm_opa_to_ib_sgid(work, param->primary_path);
	if (cm_req_has_alt_path(req_msg)) {
		param->alternate_path = &work->path[1];
		cm_opa_to_ib_sgid(work, param->alternate_path);
	} else {
		param->alternate_path = NULL;
	}
	param->remote_ca_guid =
		cpu_to_be64(IBA_GET(CM_REQ_LOCAL_CA_GUID, req_msg));
	param->remote_qkey = IBA_GET(CM_REQ_LOCAL_Q_KEY, req_msg);
	param->remote_qpn = IBA_GET(CM_REQ_LOCAL_QPN, req_msg);
	param->qp_type = cm_req_get_qp_type(req_msg);
	param->starting_psn = IBA_GET(CM_REQ_STARTING_PSN, req_msg);
	param->responder_resources = IBA_GET(CM_REQ_INITIATOR_DEPTH, req_msg);
	param->initiator_depth = IBA_GET(CM_REQ_RESPONDER_RESOURCES, req_msg);
	param->local_cm_response_timeout =
		IBA_GET(CM_REQ_REMOTE_CM_RESPONSE_TIMEOUT, req_msg);
	param->flow_control = IBA_GET(CM_REQ_END_TO_END_FLOW_CONTROL, req_msg);
	param->remote_cm_response_timeout =
		IBA_GET(CM_REQ_LOCAL_CM_RESPONSE_TIMEOUT, req_msg);
	param->retry_count = IBA_GET(CM_REQ_RETRY_COUNT, req_msg);
	param->rnr_retry_count = IBA_GET(CM_REQ_RNR_RETRY_COUNT, req_msg);
	param->srq = IBA_GET(CM_REQ_SRQ, req_msg);
	param->ppath_sgid_attr = cm_id_priv->av.ah_attr.grh.sgid_attr;
	param->ece.vendor_id = IBA_GET(CM_REQ_VENDOR_ID, req_msg);
	param->ece.attr_mod = be32_to_cpu(req_msg->hdr.attr_mod);

	work->cm_event.private_data =
		IBA_GET_MEM_PTR(CM_REQ_PRIVATE_DATA, req_msg);
}

static void cm_process_work(struct cm_id_private *cm_id_priv,
			    struct cm_work *work)
{
	int ret;

	/* We will typically only have the current event to report. */
	ret = cm_id_priv->id.cm_handler(&cm_id_priv->id, &work->cm_event);
	cm_free_work(work);

	while (!ret && !atomic_add_negative(-1, &cm_id_priv->work_count)) {
		spin_lock_irq(&cm_id_priv->lock);
		work = cm_dequeue_work(cm_id_priv);
		spin_unlock_irq(&cm_id_priv->lock);
		if (!work)
			return;

		ret = cm_id_priv->id.cm_handler(&cm_id_priv->id,
						&work->cm_event);
		cm_free_work(work);
	}
	cm_deref_id(cm_id_priv);
	if (ret)
		cm_destroy_id(&cm_id_priv->id, ret);
}

static void cm_format_mra(struct cm_mra_msg *mra_msg,
			  struct cm_id_private *cm_id_priv,
			  enum cm_msg_response msg_mraed, u8 service_timeout,
			  const void *private_data, u8 private_data_len)
{
	cm_format_mad_hdr(&mra_msg->hdr, CM_MRA_ATTR_ID, cm_id_priv->tid);
	IBA_SET(CM_MRA_MESSAGE_MRAED, mra_msg, msg_mraed);
	IBA_SET(CM_MRA_LOCAL_COMM_ID, mra_msg,
		be32_to_cpu(cm_id_priv->id.local_id));
	IBA_SET(CM_MRA_REMOTE_COMM_ID, mra_msg,
		be32_to_cpu(cm_id_priv->id.remote_id));
	IBA_SET(CM_MRA_SERVICE_TIMEOUT, mra_msg, service_timeout);

	if (private_data && private_data_len)
		IBA_SET_MEM(CM_MRA_PRIVATE_DATA, mra_msg, private_data,
			    private_data_len);
}

static void cm_format_rej(struct cm_rej_msg *rej_msg,
			  struct cm_id_private *cm_id_priv,
			  enum ib_cm_rej_reason reason, void *ari,
			  u8 ari_length, const void *private_data,
			  u8 private_data_len, enum ib_cm_state state)
{
	lockdep_assert_held(&cm_id_priv->lock);

	cm_format_mad_hdr(&rej_msg->hdr, CM_REJ_ATTR_ID, cm_id_priv->tid);
	IBA_SET(CM_REJ_REMOTE_COMM_ID, rej_msg,
		be32_to_cpu(cm_id_priv->id.remote_id));

	switch (state) {
	case IB_CM_REQ_RCVD:
		IBA_SET(CM_REJ_LOCAL_COMM_ID, rej_msg, be32_to_cpu(0));
		IBA_SET(CM_REJ_MESSAGE_REJECTED, rej_msg, CM_MSG_RESPONSE_REQ);
		break;
	case IB_CM_MRA_REQ_SENT:
		IBA_SET(CM_REJ_LOCAL_COMM_ID, rej_msg,
			be32_to_cpu(cm_id_priv->id.local_id));
		IBA_SET(CM_REJ_MESSAGE_REJECTED, rej_msg, CM_MSG_RESPONSE_REQ);
		break;
	case IB_CM_REP_RCVD:
	case IB_CM_MRA_REP_SENT:
		IBA_SET(CM_REJ_LOCAL_COMM_ID, rej_msg,
			be32_to_cpu(cm_id_priv->id.local_id));
		IBA_SET(CM_REJ_MESSAGE_REJECTED, rej_msg, CM_MSG_RESPONSE_REP);
		break;
	default:
		IBA_SET(CM_REJ_LOCAL_COMM_ID, rej_msg,
			be32_to_cpu(cm_id_priv->id.local_id));
		IBA_SET(CM_REJ_MESSAGE_REJECTED, rej_msg,
			CM_MSG_RESPONSE_OTHER);
		break;
	}

	IBA_SET(CM_REJ_REASON, rej_msg, reason);
	if (ari && ari_length) {
		IBA_SET(CM_REJ_REJECTED_INFO_LENGTH, rej_msg, ari_length);
		IBA_SET_MEM(CM_REJ_ARI, rej_msg, ari, ari_length);
	}

	if (private_data && private_data_len)
		IBA_SET_MEM(CM_REJ_PRIVATE_DATA, rej_msg, private_data,
			    private_data_len);
}

static void cm_dup_req_handler(struct cm_work *work,
			       struct cm_id_private *cm_id_priv)
{
	struct ib_mad_send_buf *msg = NULL;
	int ret;

	atomic_long_inc(&work->port->counter_group[CM_RECV_DUPLICATES].
			counter[CM_REQ_COUNTER]);

	/* Quick state check to discard duplicate REQs. */
	spin_lock_irq(&cm_id_priv->lock);
	if (cm_id_priv->id.state == IB_CM_REQ_RCVD) {
		spin_unlock_irq(&cm_id_priv->lock);
		return;
	}
	spin_unlock_irq(&cm_id_priv->lock);

	ret = cm_alloc_response_msg(work->port, work->mad_recv_wc, &msg);
	if (ret)
		return;

	spin_lock_irq(&cm_id_priv->lock);
	switch (cm_id_priv->id.state) {
	case IB_CM_MRA_REQ_SENT:
		cm_format_mra((struct cm_mra_msg *) msg->mad, cm_id_priv,
			      CM_MSG_RESPONSE_REQ, cm_id_priv->service_timeout,
			      cm_id_priv->private_data,
			      cm_id_priv->private_data_len);
		break;
	case IB_CM_TIMEWAIT:
		cm_format_rej((struct cm_rej_msg *)msg->mad, cm_id_priv,
			      IB_CM_REJ_STALE_CONN, NULL, 0, NULL, 0,
			      IB_CM_TIMEWAIT);
		break;
	default:
		goto unlock;
	}
	spin_unlock_irq(&cm_id_priv->lock);

	trace_icm_send_dup_req(&cm_id_priv->id);
	ret = ib_post_send_mad(msg, NULL);
	if (ret)
		goto free;
	return;

unlock:	spin_unlock_irq(&cm_id_priv->lock);
free:	cm_free_response_msg(msg);
}

static struct cm_id_private *cm_match_req(struct cm_work *work,
					  struct cm_id_private *cm_id_priv)
{
	struct cm_id_private *listen_cm_id_priv, *cur_cm_id_priv;
	struct cm_timewait_info *timewait_info;
	struct cm_req_msg *req_msg;

	req_msg = (struct cm_req_msg *)work->mad_recv_wc->recv_buf.mad;

	/* Check for possible duplicate REQ. */
	spin_lock_irq(&cm.lock);
	timewait_info = cm_insert_remote_id(cm_id_priv->timewait_info);
	if (timewait_info) {
		cur_cm_id_priv = cm_acquire_id(timewait_info->work.local_id,
					   timewait_info->work.remote_id);
		spin_unlock_irq(&cm.lock);
		if (cur_cm_id_priv) {
			cm_dup_req_handler(work, cur_cm_id_priv);
			cm_deref_id(cur_cm_id_priv);
		}
		return NULL;
	}

	/* Check for stale connections. */
	timewait_info = cm_insert_remote_qpn(cm_id_priv->timewait_info);
	if (timewait_info) {
		cm_remove_remote(cm_id_priv);
		cur_cm_id_priv = cm_acquire_id(timewait_info->work.local_id,
					   timewait_info->work.remote_id);

		spin_unlock_irq(&cm.lock);
		cm_issue_rej(work->port, work->mad_recv_wc,
			     IB_CM_REJ_STALE_CONN, CM_MSG_RESPONSE_REQ,
			     NULL, 0);
		if (cur_cm_id_priv) {
			ib_send_cm_dreq(&cur_cm_id_priv->id, NULL, 0);
			cm_deref_id(cur_cm_id_priv);
		}
		return NULL;
	}

	/* Find matching listen request. */
	listen_cm_id_priv = cm_find_listen(
		cm_id_priv->id.device,
		cpu_to_be64(IBA_GET(CM_REQ_SERVICE_ID, req_msg)));
	if (!listen_cm_id_priv) {
		cm_remove_remote(cm_id_priv);
		spin_unlock_irq(&cm.lock);
		cm_issue_rej(work->port, work->mad_recv_wc,
			     IB_CM_REJ_INVALID_SERVICE_ID, CM_MSG_RESPONSE_REQ,
			     NULL, 0);
		return NULL;
	}
	spin_unlock_irq(&cm.lock);
	return listen_cm_id_priv;
}

/*
 * Work-around for inter-subnet connections.  If the LIDs are permissive,
 * we need to override the LID/SL data in the REQ with the LID information
 * in the work completion.
 */
static void cm_process_routed_req(struct cm_req_msg *req_msg, struct ib_wc *wc)
{
	if (!IBA_GET(CM_REQ_PRIMARY_SUBNET_LOCAL, req_msg)) {
		if (cpu_to_be16(IBA_GET(CM_REQ_PRIMARY_LOCAL_PORT_LID,
					req_msg)) == IB_LID_PERMISSIVE) {
			IBA_SET(CM_REQ_PRIMARY_LOCAL_PORT_LID, req_msg,
				be16_to_cpu(ib_lid_be16(wc->slid)));
			IBA_SET(CM_REQ_PRIMARY_SL, req_msg, wc->sl);
		}

		if (cpu_to_be16(IBA_GET(CM_REQ_PRIMARY_REMOTE_PORT_LID,
					req_msg)) == IB_LID_PERMISSIVE)
			IBA_SET(CM_REQ_PRIMARY_REMOTE_PORT_LID, req_msg,
				wc->dlid_path_bits);
	}

	if (!IBA_GET(CM_REQ_ALTERNATE_SUBNET_LOCAL, req_msg)) {
		if (cpu_to_be16(IBA_GET(CM_REQ_ALTERNATE_LOCAL_PORT_LID,
					req_msg)) == IB_LID_PERMISSIVE) {
			IBA_SET(CM_REQ_ALTERNATE_LOCAL_PORT_LID, req_msg,
				be16_to_cpu(ib_lid_be16(wc->slid)));
			IBA_SET(CM_REQ_ALTERNATE_SL, req_msg, wc->sl);
		}

		if (cpu_to_be16(IBA_GET(CM_REQ_ALTERNATE_REMOTE_PORT_LID,
					req_msg)) == IB_LID_PERMISSIVE)
			IBA_SET(CM_REQ_ALTERNATE_REMOTE_PORT_LID, req_msg,
				wc->dlid_path_bits);
	}
}

static int cm_req_handler(struct cm_work *work)
{
	struct cm_id_private *cm_id_priv, *listen_cm_id_priv;
	struct cm_req_msg *req_msg;
	const struct ib_global_route *grh;
	const struct ib_gid_attr *gid_attr;
	int ret;

	req_msg = (struct cm_req_msg *)work->mad_recv_wc->recv_buf.mad;

	cm_id_priv =
		cm_alloc_id_priv(work->port->cm_dev->ib_device, NULL, NULL);
	if (IS_ERR(cm_id_priv))
		return PTR_ERR(cm_id_priv);

	cm_id_priv->id.remote_id =
		cpu_to_be32(IBA_GET(CM_REQ_LOCAL_COMM_ID, req_msg));
	cm_id_priv->id.service_id =
		cpu_to_be64(IBA_GET(CM_REQ_SERVICE_ID, req_msg));
	cm_id_priv->id.service_mask = ~cpu_to_be64(0);
	cm_id_priv->tid = req_msg->hdr.tid;
	cm_id_priv->timeout_ms = cm_convert_to_ms(
		IBA_GET(CM_REQ_LOCAL_CM_RESPONSE_TIMEOUT, req_msg));
	cm_id_priv->max_cm_retries = IBA_GET(CM_REQ_MAX_CM_RETRIES, req_msg);
	cm_id_priv->remote_qpn =
		cpu_to_be32(IBA_GET(CM_REQ_LOCAL_QPN, req_msg));
	cm_id_priv->initiator_depth =
		IBA_GET(CM_REQ_RESPONDER_RESOURCES, req_msg);
	cm_id_priv->responder_resources =
		IBA_GET(CM_REQ_INITIATOR_DEPTH, req_msg);
	cm_id_priv->path_mtu = IBA_GET(CM_REQ_PATH_PACKET_PAYLOAD_MTU, req_msg);
	cm_id_priv->pkey = cpu_to_be16(IBA_GET(CM_REQ_PARTITION_KEY, req_msg));
	cm_id_priv->sq_psn = cpu_to_be32(IBA_GET(CM_REQ_STARTING_PSN, req_msg));
	cm_id_priv->retry_count = IBA_GET(CM_REQ_RETRY_COUNT, req_msg);
	cm_id_priv->rnr_retry_count = IBA_GET(CM_REQ_RNR_RETRY_COUNT, req_msg);
	cm_id_priv->qp_type = cm_req_get_qp_type(req_msg);

	ret = cm_init_av_for_response(work->port, work->mad_recv_wc->wc,
				      work->mad_recv_wc->recv_buf.grh,
				      &cm_id_priv->av);
	if (ret)
		goto destroy;
	cm_id_priv->timewait_info = cm_create_timewait_info(cm_id_priv->
							    id.local_id);
	if (IS_ERR(cm_id_priv->timewait_info)) {
		ret = PTR_ERR(cm_id_priv->timewait_info);
		cm_id_priv->timewait_info = NULL;
		goto destroy;
	}
	cm_id_priv->timewait_info->work.remote_id = cm_id_priv->id.remote_id;
	cm_id_priv->timewait_info->remote_ca_guid =
		cpu_to_be64(IBA_GET(CM_REQ_LOCAL_CA_GUID, req_msg));
	cm_id_priv->timewait_info->remote_qpn = cm_id_priv->remote_qpn;

	/*
	 * Note that the ID pointer is not in the xarray at this point,
	 * so this set is only visible to the local thread.
	 */
	cm_id_priv->id.state = IB_CM_REQ_RCVD;

	listen_cm_id_priv = cm_match_req(work, cm_id_priv);
	if (!listen_cm_id_priv) {
		trace_icm_no_listener_err(&cm_id_priv->id);
		cm_id_priv->id.state = IB_CM_IDLE;
		ret = -EINVAL;
		goto destroy;
	}

<<<<<<< HEAD
	if (cm_id_priv->av.ah_attr.type != RDMA_AH_ATTR_TYPE_ROCE)
		cm_process_routed_req(req_msg, work->mad_recv_wc->wc);

=======
>>>>>>> 25423f4b
	memset(&work->path[0], 0, sizeof(work->path[0]));
	if (cm_req_has_alt_path(req_msg))
		memset(&work->path[1], 0, sizeof(work->path[1]));
	grh = rdma_ah_read_grh(&cm_id_priv->av.ah_attr);
	gid_attr = grh->sgid_attr;

	if (cm_id_priv->av.ah_attr.type == RDMA_AH_ATTR_TYPE_ROCE) {
		work->path[0].rec_type =
			sa_conv_gid_to_pathrec_type(gid_attr->gid_type);
	} else {
		cm_process_routed_req(req_msg, work->mad_recv_wc->wc);
		cm_path_set_rec_type(
			work->port->cm_dev->ib_device, work->port->port_num,
			&work->path[0],
			IBA_GET_MEM_PTR(CM_REQ_PRIMARY_LOCAL_PORT_GID,
					req_msg));
	}
	if (cm_req_has_alt_path(req_msg))
		work->path[1].rec_type = work->path[0].rec_type;
	cm_format_paths_from_req(req_msg, &work->path[0],
				 &work->path[1]);
	if (cm_id_priv->av.ah_attr.type == RDMA_AH_ATTR_TYPE_ROCE)
		sa_path_set_dmac(&work->path[0],
				 cm_id_priv->av.ah_attr.roce.dmac);
	work->path[0].hop_limit = grh->hop_limit;
	ret = cm_init_av_by_path(&work->path[0], gid_attr, &cm_id_priv->av);
	if (ret) {
		int err;

		err = rdma_query_gid(work->port->cm_dev->ib_device,
				     work->port->port_num, 0,
				     &work->path[0].sgid);
		if (err)
			ib_send_cm_rej(&cm_id_priv->id, IB_CM_REJ_INVALID_GID,
				       NULL, 0, NULL, 0);
		else
			ib_send_cm_rej(&cm_id_priv->id, IB_CM_REJ_INVALID_GID,
				       &work->path[0].sgid,
				       sizeof(work->path[0].sgid),
				       NULL, 0);
		goto rejected;
	}
	if (cm_req_has_alt_path(req_msg)) {
		ret = cm_init_av_by_path(&work->path[1], NULL,
					 &cm_id_priv->alt_av);
		if (ret) {
			ib_send_cm_rej(&cm_id_priv->id,
				       IB_CM_REJ_INVALID_ALT_GID,
				       &work->path[0].sgid,
				       sizeof(work->path[0].sgid), NULL, 0);
			goto rejected;
		}
	}

	cm_id_priv->id.cm_handler = listen_cm_id_priv->id.cm_handler;
	cm_id_priv->id.context = listen_cm_id_priv->id.context;
	cm_format_req_event(work, cm_id_priv, &listen_cm_id_priv->id);

	/* Now MAD handlers can see the new ID */
	spin_lock_irq(&cm_id_priv->lock);
	cm_finalize_id(cm_id_priv);

	/* Refcount belongs to the event, pairs with cm_process_work() */
	refcount_inc(&cm_id_priv->refcount);
	cm_queue_work_unlock(cm_id_priv, work);
	/*
	 * Since this ID was just created and was not made visible to other MAD
	 * handlers until the cm_finalize_id() above we know that the
	 * cm_process_work() will deliver the event and the listen_cm_id
	 * embedded in the event can be derefed here.
	 */
	cm_deref_id(listen_cm_id_priv);
	return 0;

rejected:
	cm_deref_id(listen_cm_id_priv);
destroy:
	ib_destroy_cm_id(&cm_id_priv->id);
	return ret;
}

static void cm_format_rep(struct cm_rep_msg *rep_msg,
			  struct cm_id_private *cm_id_priv,
			  struct ib_cm_rep_param *param)
{
	cm_format_mad_ece_hdr(&rep_msg->hdr, CM_REP_ATTR_ID, cm_id_priv->tid,
			      param->ece.attr_mod);
	IBA_SET(CM_REP_LOCAL_COMM_ID, rep_msg,
		be32_to_cpu(cm_id_priv->id.local_id));
	IBA_SET(CM_REP_REMOTE_COMM_ID, rep_msg,
		be32_to_cpu(cm_id_priv->id.remote_id));
	IBA_SET(CM_REP_STARTING_PSN, rep_msg, param->starting_psn);
	IBA_SET(CM_REP_RESPONDER_RESOURCES, rep_msg,
		param->responder_resources);
	IBA_SET(CM_REP_TARGET_ACK_DELAY, rep_msg,
		cm_id_priv->av.port->cm_dev->ack_delay);
	IBA_SET(CM_REP_FAILOVER_ACCEPTED, rep_msg, param->failover_accepted);
	IBA_SET(CM_REP_RNR_RETRY_COUNT, rep_msg, param->rnr_retry_count);
	IBA_SET(CM_REP_LOCAL_CA_GUID, rep_msg,
		be64_to_cpu(cm_id_priv->id.device->node_guid));

	if (cm_id_priv->qp_type != IB_QPT_XRC_TGT) {
		IBA_SET(CM_REP_INITIATOR_DEPTH, rep_msg,
			param->initiator_depth);
		IBA_SET(CM_REP_END_TO_END_FLOW_CONTROL, rep_msg,
			param->flow_control);
		IBA_SET(CM_REP_SRQ, rep_msg, param->srq);
		IBA_SET(CM_REP_LOCAL_QPN, rep_msg, param->qp_num);
	} else {
		IBA_SET(CM_REP_SRQ, rep_msg, 1);
		IBA_SET(CM_REP_LOCAL_EE_CONTEXT_NUMBER, rep_msg, param->qp_num);
	}

	IBA_SET(CM_REP_VENDOR_ID_L, rep_msg, param->ece.vendor_id);
	IBA_SET(CM_REP_VENDOR_ID_M, rep_msg, param->ece.vendor_id >> 8);
	IBA_SET(CM_REP_VENDOR_ID_H, rep_msg, param->ece.vendor_id >> 16);

	if (param->private_data && param->private_data_len)
		IBA_SET_MEM(CM_REP_PRIVATE_DATA, rep_msg, param->private_data,
			    param->private_data_len);
}

int ib_send_cm_rep(struct ib_cm_id *cm_id,
		   struct ib_cm_rep_param *param)
{
	struct cm_id_private *cm_id_priv;
	struct ib_mad_send_buf *msg;
	struct cm_rep_msg *rep_msg;
	unsigned long flags;
	int ret;

	if (param->private_data &&
	    param->private_data_len > IB_CM_REP_PRIVATE_DATA_SIZE)
		return -EINVAL;

	cm_id_priv = container_of(cm_id, struct cm_id_private, id);
	spin_lock_irqsave(&cm_id_priv->lock, flags);
	if (cm_id->state != IB_CM_REQ_RCVD &&
	    cm_id->state != IB_CM_MRA_REQ_SENT) {
		trace_icm_send_rep_err(cm_id_priv->id.local_id, cm_id->state);
		ret = -EINVAL;
		goto out;
	}

	msg = cm_alloc_priv_msg(cm_id_priv);
	if (IS_ERR(msg)) {
		ret = PTR_ERR(msg);
		goto out;
	}

	rep_msg = (struct cm_rep_msg *) msg->mad;
	cm_format_rep(rep_msg, cm_id_priv, param);
	msg->timeout_ms = cm_id_priv->timeout_ms;
	msg->context[1] = (void *) (unsigned long) IB_CM_REP_SENT;

	trace_icm_send_rep(cm_id);
	ret = ib_post_send_mad(msg, NULL);
	if (ret)
		goto out_free;

	cm_id->state = IB_CM_REP_SENT;
	cm_id_priv->initiator_depth = param->initiator_depth;
	cm_id_priv->responder_resources = param->responder_resources;
	cm_id_priv->rq_psn = cpu_to_be32(IBA_GET(CM_REP_STARTING_PSN, rep_msg));
	WARN_ONCE(param->qp_num & 0xFF000000,
		  "IBTA declares QPN to be 24 bits, but it is 0x%X\n",
		  param->qp_num);
	cm_id_priv->local_qpn = cpu_to_be32(param->qp_num & 0xFFFFFF);
	spin_unlock_irqrestore(&cm_id_priv->lock, flags);
	return 0;

out_free:
	cm_free_priv_msg(msg);
out:
	spin_unlock_irqrestore(&cm_id_priv->lock, flags);
	return ret;
}
EXPORT_SYMBOL(ib_send_cm_rep);

static void cm_format_rtu(struct cm_rtu_msg *rtu_msg,
			  struct cm_id_private *cm_id_priv,
			  const void *private_data,
			  u8 private_data_len)
{
	cm_format_mad_hdr(&rtu_msg->hdr, CM_RTU_ATTR_ID, cm_id_priv->tid);
	IBA_SET(CM_RTU_LOCAL_COMM_ID, rtu_msg,
		be32_to_cpu(cm_id_priv->id.local_id));
	IBA_SET(CM_RTU_REMOTE_COMM_ID, rtu_msg,
		be32_to_cpu(cm_id_priv->id.remote_id));

	if (private_data && private_data_len)
		IBA_SET_MEM(CM_RTU_PRIVATE_DATA, rtu_msg, private_data,
			    private_data_len);
}

int ib_send_cm_rtu(struct ib_cm_id *cm_id,
		   const void *private_data,
		   u8 private_data_len)
{
	struct cm_id_private *cm_id_priv;
	struct ib_mad_send_buf *msg;
	unsigned long flags;
	void *data;
	int ret;

	if (private_data && private_data_len > IB_CM_RTU_PRIVATE_DATA_SIZE)
		return -EINVAL;

	data = cm_copy_private_data(private_data, private_data_len);
	if (IS_ERR(data))
		return PTR_ERR(data);

	cm_id_priv = container_of(cm_id, struct cm_id_private, id);
	spin_lock_irqsave(&cm_id_priv->lock, flags);
	if (cm_id->state != IB_CM_REP_RCVD &&
	    cm_id->state != IB_CM_MRA_REP_SENT) {
		trace_icm_send_cm_rtu_err(cm_id);
		ret = -EINVAL;
		goto error;
	}

	msg = cm_alloc_msg(cm_id_priv);
	if (IS_ERR(msg)) {
		ret = PTR_ERR(msg);
		goto error;
	}

	cm_format_rtu((struct cm_rtu_msg *) msg->mad, cm_id_priv,
		      private_data, private_data_len);

	trace_icm_send_rtu(cm_id);
	ret = ib_post_send_mad(msg, NULL);
	if (ret) {
		spin_unlock_irqrestore(&cm_id_priv->lock, flags);
		cm_free_msg(msg);
		kfree(data);
		return ret;
	}

	cm_id->state = IB_CM_ESTABLISHED;
	cm_set_private_data(cm_id_priv, data, private_data_len);
	spin_unlock_irqrestore(&cm_id_priv->lock, flags);
	return 0;

error:	spin_unlock_irqrestore(&cm_id_priv->lock, flags);
	kfree(data);
	return ret;
}
EXPORT_SYMBOL(ib_send_cm_rtu);

static void cm_format_rep_event(struct cm_work *work, enum ib_qp_type qp_type)
{
	struct cm_rep_msg *rep_msg;
	struct ib_cm_rep_event_param *param;

	rep_msg = (struct cm_rep_msg *)work->mad_recv_wc->recv_buf.mad;
	param = &work->cm_event.param.rep_rcvd;
	param->remote_ca_guid =
		cpu_to_be64(IBA_GET(CM_REP_LOCAL_CA_GUID, rep_msg));
	param->remote_qkey = IBA_GET(CM_REP_LOCAL_Q_KEY, rep_msg);
	param->remote_qpn = be32_to_cpu(cm_rep_get_qpn(rep_msg, qp_type));
	param->starting_psn = IBA_GET(CM_REP_STARTING_PSN, rep_msg);
	param->responder_resources = IBA_GET(CM_REP_INITIATOR_DEPTH, rep_msg);
	param->initiator_depth = IBA_GET(CM_REP_RESPONDER_RESOURCES, rep_msg);
	param->target_ack_delay = IBA_GET(CM_REP_TARGET_ACK_DELAY, rep_msg);
	param->failover_accepted = IBA_GET(CM_REP_FAILOVER_ACCEPTED, rep_msg);
	param->flow_control = IBA_GET(CM_REP_END_TO_END_FLOW_CONTROL, rep_msg);
	param->rnr_retry_count = IBA_GET(CM_REP_RNR_RETRY_COUNT, rep_msg);
	param->srq = IBA_GET(CM_REP_SRQ, rep_msg);
	param->ece.vendor_id = IBA_GET(CM_REP_VENDOR_ID_H, rep_msg) << 16;
	param->ece.vendor_id |= IBA_GET(CM_REP_VENDOR_ID_M, rep_msg) << 8;
	param->ece.vendor_id |= IBA_GET(CM_REP_VENDOR_ID_L, rep_msg);
	param->ece.attr_mod = be32_to_cpu(rep_msg->hdr.attr_mod);

	work->cm_event.private_data =
		IBA_GET_MEM_PTR(CM_REP_PRIVATE_DATA, rep_msg);
}

static void cm_dup_rep_handler(struct cm_work *work)
{
	struct cm_id_private *cm_id_priv;
	struct cm_rep_msg *rep_msg;
	struct ib_mad_send_buf *msg = NULL;
	int ret;

	rep_msg = (struct cm_rep_msg *) work->mad_recv_wc->recv_buf.mad;
	cm_id_priv = cm_acquire_id(
		cpu_to_be32(IBA_GET(CM_REP_REMOTE_COMM_ID, rep_msg)),
		cpu_to_be32(IBA_GET(CM_REP_LOCAL_COMM_ID, rep_msg)));
	if (!cm_id_priv)
		return;

	atomic_long_inc(&work->port->counter_group[CM_RECV_DUPLICATES].
			counter[CM_REP_COUNTER]);
	ret = cm_alloc_response_msg(work->port, work->mad_recv_wc, &msg);
	if (ret)
		goto deref;

	spin_lock_irq(&cm_id_priv->lock);
	if (cm_id_priv->id.state == IB_CM_ESTABLISHED)
		cm_format_rtu((struct cm_rtu_msg *) msg->mad, cm_id_priv,
			      cm_id_priv->private_data,
			      cm_id_priv->private_data_len);
	else if (cm_id_priv->id.state == IB_CM_MRA_REP_SENT)
		cm_format_mra((struct cm_mra_msg *) msg->mad, cm_id_priv,
			      CM_MSG_RESPONSE_REP, cm_id_priv->service_timeout,
			      cm_id_priv->private_data,
			      cm_id_priv->private_data_len);
	else
		goto unlock;
	spin_unlock_irq(&cm_id_priv->lock);

	trace_icm_send_dup_rep(&cm_id_priv->id);
	ret = ib_post_send_mad(msg, NULL);
	if (ret)
		goto free;
	goto deref;

unlock:	spin_unlock_irq(&cm_id_priv->lock);
free:	cm_free_response_msg(msg);
deref:	cm_deref_id(cm_id_priv);
}

static int cm_rep_handler(struct cm_work *work)
{
	struct cm_id_private *cm_id_priv;
	struct cm_rep_msg *rep_msg;
	int ret;
	struct cm_id_private *cur_cm_id_priv;
	struct cm_timewait_info *timewait_info;

	rep_msg = (struct cm_rep_msg *)work->mad_recv_wc->recv_buf.mad;
	cm_id_priv = cm_acquire_id(
		cpu_to_be32(IBA_GET(CM_REP_REMOTE_COMM_ID, rep_msg)), 0);
	if (!cm_id_priv) {
		cm_dup_rep_handler(work);
		trace_icm_remote_no_priv_err(
			 IBA_GET(CM_REP_REMOTE_COMM_ID, rep_msg));
		return -EINVAL;
	}

	cm_format_rep_event(work, cm_id_priv->qp_type);

	spin_lock_irq(&cm_id_priv->lock);
	switch (cm_id_priv->id.state) {
	case IB_CM_REQ_SENT:
	case IB_CM_MRA_REQ_RCVD:
		break;
	default:
		ret = -EINVAL;
		trace_icm_rep_unknown_err(
			IBA_GET(CM_REP_LOCAL_COMM_ID, rep_msg),
			IBA_GET(CM_REP_REMOTE_COMM_ID, rep_msg),
			cm_id_priv->id.state);
		spin_unlock_irq(&cm_id_priv->lock);
		goto error;
	}

	cm_id_priv->timewait_info->work.remote_id =
		cpu_to_be32(IBA_GET(CM_REP_LOCAL_COMM_ID, rep_msg));
	cm_id_priv->timewait_info->remote_ca_guid =
		cpu_to_be64(IBA_GET(CM_REP_LOCAL_CA_GUID, rep_msg));
	cm_id_priv->timewait_info->remote_qpn = cm_rep_get_qpn(rep_msg, cm_id_priv->qp_type);

	spin_lock(&cm.lock);
	/* Check for duplicate REP. */
	if (cm_insert_remote_id(cm_id_priv->timewait_info)) {
		spin_unlock(&cm.lock);
		spin_unlock_irq(&cm_id_priv->lock);
		ret = -EINVAL;
		trace_icm_insert_failed_err(
			 IBA_GET(CM_REP_REMOTE_COMM_ID, rep_msg));
		goto error;
	}
	/* Check for a stale connection. */
	timewait_info = cm_insert_remote_qpn(cm_id_priv->timewait_info);
	if (timewait_info) {
		cm_remove_remote(cm_id_priv);
		cur_cm_id_priv = cm_acquire_id(timewait_info->work.local_id,
					   timewait_info->work.remote_id);

		spin_unlock(&cm.lock);
		spin_unlock_irq(&cm_id_priv->lock);
		cm_issue_rej(work->port, work->mad_recv_wc,
			     IB_CM_REJ_STALE_CONN, CM_MSG_RESPONSE_REP,
			     NULL, 0);
		ret = -EINVAL;
		trace_icm_staleconn_err(
			IBA_GET(CM_REP_LOCAL_COMM_ID, rep_msg),
			IBA_GET(CM_REP_REMOTE_COMM_ID, rep_msg));

		if (cur_cm_id_priv) {
			ib_send_cm_dreq(&cur_cm_id_priv->id, NULL, 0);
			cm_deref_id(cur_cm_id_priv);
		}

		goto error;
	}
	spin_unlock(&cm.lock);

	cm_id_priv->id.state = IB_CM_REP_RCVD;
	cm_id_priv->id.remote_id =
		cpu_to_be32(IBA_GET(CM_REP_LOCAL_COMM_ID, rep_msg));
	cm_id_priv->remote_qpn = cm_rep_get_qpn(rep_msg, cm_id_priv->qp_type);
	cm_id_priv->initiator_depth =
		IBA_GET(CM_REP_RESPONDER_RESOURCES, rep_msg);
	cm_id_priv->responder_resources =
		IBA_GET(CM_REP_INITIATOR_DEPTH, rep_msg);
	cm_id_priv->sq_psn = cpu_to_be32(IBA_GET(CM_REP_STARTING_PSN, rep_msg));
	cm_id_priv->rnr_retry_count = IBA_GET(CM_REP_RNR_RETRY_COUNT, rep_msg);
	cm_id_priv->target_ack_delay =
		IBA_GET(CM_REP_TARGET_ACK_DELAY, rep_msg);
	cm_id_priv->av.timeout =
			cm_ack_timeout(cm_id_priv->target_ack_delay,
				       cm_id_priv->av.timeout - 1);
	cm_id_priv->alt_av.timeout =
			cm_ack_timeout(cm_id_priv->target_ack_delay,
				       cm_id_priv->alt_av.timeout - 1);

	ib_cancel_mad(cm_id_priv->av.port->mad_agent, cm_id_priv->msg);
	cm_queue_work_unlock(cm_id_priv, work);
	return 0;

error:
	cm_deref_id(cm_id_priv);
	return ret;
}

static int cm_establish_handler(struct cm_work *work)
{
	struct cm_id_private *cm_id_priv;

	/* See comment in cm_establish about lookup. */
	cm_id_priv = cm_acquire_id(work->local_id, work->remote_id);
	if (!cm_id_priv)
		return -EINVAL;

	spin_lock_irq(&cm_id_priv->lock);
	if (cm_id_priv->id.state != IB_CM_ESTABLISHED) {
		spin_unlock_irq(&cm_id_priv->lock);
		goto out;
	}

	ib_cancel_mad(cm_id_priv->av.port->mad_agent, cm_id_priv->msg);
	cm_queue_work_unlock(cm_id_priv, work);
	return 0;
out:
	cm_deref_id(cm_id_priv);
	return -EINVAL;
}

static int cm_rtu_handler(struct cm_work *work)
{
	struct cm_id_private *cm_id_priv;
	struct cm_rtu_msg *rtu_msg;

	rtu_msg = (struct cm_rtu_msg *)work->mad_recv_wc->recv_buf.mad;
	cm_id_priv = cm_acquire_id(
		cpu_to_be32(IBA_GET(CM_RTU_REMOTE_COMM_ID, rtu_msg)),
		cpu_to_be32(IBA_GET(CM_RTU_LOCAL_COMM_ID, rtu_msg)));
	if (!cm_id_priv)
		return -EINVAL;

	work->cm_event.private_data =
		IBA_GET_MEM_PTR(CM_RTU_PRIVATE_DATA, rtu_msg);

	spin_lock_irq(&cm_id_priv->lock);
	if (cm_id_priv->id.state != IB_CM_REP_SENT &&
	    cm_id_priv->id.state != IB_CM_MRA_REP_RCVD) {
		spin_unlock_irq(&cm_id_priv->lock);
		atomic_long_inc(&work->port->counter_group[CM_RECV_DUPLICATES].
				counter[CM_RTU_COUNTER]);
		goto out;
	}
	cm_id_priv->id.state = IB_CM_ESTABLISHED;

	ib_cancel_mad(cm_id_priv->av.port->mad_agent, cm_id_priv->msg);
	cm_queue_work_unlock(cm_id_priv, work);
	return 0;
out:
	cm_deref_id(cm_id_priv);
	return -EINVAL;
}

static void cm_format_dreq(struct cm_dreq_msg *dreq_msg,
			  struct cm_id_private *cm_id_priv,
			  const void *private_data,
			  u8 private_data_len)
{
	cm_format_mad_hdr(&dreq_msg->hdr, CM_DREQ_ATTR_ID,
			  cm_form_tid(cm_id_priv));
	IBA_SET(CM_DREQ_LOCAL_COMM_ID, dreq_msg,
		be32_to_cpu(cm_id_priv->id.local_id));
	IBA_SET(CM_DREQ_REMOTE_COMM_ID, dreq_msg,
		be32_to_cpu(cm_id_priv->id.remote_id));
	IBA_SET(CM_DREQ_REMOTE_QPN_EECN, dreq_msg,
		be32_to_cpu(cm_id_priv->remote_qpn));

	if (private_data && private_data_len)
		IBA_SET_MEM(CM_DREQ_PRIVATE_DATA, dreq_msg, private_data,
			    private_data_len);
}

static int cm_send_dreq_locked(struct cm_id_private *cm_id_priv,
			       const void *private_data, u8 private_data_len)
{
	struct ib_mad_send_buf *msg;
	int ret;

	lockdep_assert_held(&cm_id_priv->lock);

	if (private_data && private_data_len > IB_CM_DREQ_PRIVATE_DATA_SIZE)
		return -EINVAL;

	if (cm_id_priv->id.state != IB_CM_ESTABLISHED) {
		trace_icm_dreq_skipped(&cm_id_priv->id);
		return -EINVAL;
	}

	if (cm_id_priv->id.lap_state == IB_CM_LAP_SENT ||
	    cm_id_priv->id.lap_state == IB_CM_MRA_LAP_RCVD)
		ib_cancel_mad(cm_id_priv->av.port->mad_agent, cm_id_priv->msg);

	msg = cm_alloc_priv_msg(cm_id_priv);
	if (IS_ERR(msg)) {
		cm_enter_timewait(cm_id_priv);
		return PTR_ERR(msg);
	}

	cm_format_dreq((struct cm_dreq_msg *) msg->mad, cm_id_priv,
		       private_data, private_data_len);
	msg->timeout_ms = cm_id_priv->timeout_ms;
	msg->context[1] = (void *) (unsigned long) IB_CM_DREQ_SENT;

	trace_icm_send_dreq(&cm_id_priv->id);
	ret = ib_post_send_mad(msg, NULL);
	if (ret) {
		cm_enter_timewait(cm_id_priv);
		cm_free_priv_msg(msg);
		return ret;
	}

	cm_id_priv->id.state = IB_CM_DREQ_SENT;
	return 0;
}

int ib_send_cm_dreq(struct ib_cm_id *cm_id, const void *private_data,
		    u8 private_data_len)
{
	struct cm_id_private *cm_id_priv =
		container_of(cm_id, struct cm_id_private, id);
	unsigned long flags;
	int ret;

	spin_lock_irqsave(&cm_id_priv->lock, flags);
	ret = cm_send_dreq_locked(cm_id_priv, private_data, private_data_len);
	spin_unlock_irqrestore(&cm_id_priv->lock, flags);
	return ret;
}
EXPORT_SYMBOL(ib_send_cm_dreq);

static void cm_format_drep(struct cm_drep_msg *drep_msg,
			  struct cm_id_private *cm_id_priv,
			  const void *private_data,
			  u8 private_data_len)
{
	cm_format_mad_hdr(&drep_msg->hdr, CM_DREP_ATTR_ID, cm_id_priv->tid);
	IBA_SET(CM_DREP_LOCAL_COMM_ID, drep_msg,
		be32_to_cpu(cm_id_priv->id.local_id));
	IBA_SET(CM_DREP_REMOTE_COMM_ID, drep_msg,
		be32_to_cpu(cm_id_priv->id.remote_id));

	if (private_data && private_data_len)
		IBA_SET_MEM(CM_DREP_PRIVATE_DATA, drep_msg, private_data,
			    private_data_len);
}

static int cm_send_drep_locked(struct cm_id_private *cm_id_priv,
			       void *private_data, u8 private_data_len)
{
	struct ib_mad_send_buf *msg;
	int ret;

	lockdep_assert_held(&cm_id_priv->lock);

	if (private_data && private_data_len > IB_CM_DREP_PRIVATE_DATA_SIZE)
		return -EINVAL;

	if (cm_id_priv->id.state != IB_CM_DREQ_RCVD) {
		trace_icm_send_drep_err(&cm_id_priv->id);
		kfree(private_data);
		return -EINVAL;
	}

	cm_set_private_data(cm_id_priv, private_data, private_data_len);
	cm_enter_timewait(cm_id_priv);

	msg = cm_alloc_msg(cm_id_priv);
	if (IS_ERR(msg))
		return PTR_ERR(msg);

	cm_format_drep((struct cm_drep_msg *) msg->mad, cm_id_priv,
		       private_data, private_data_len);

	trace_icm_send_drep(&cm_id_priv->id);
	ret = ib_post_send_mad(msg, NULL);
	if (ret) {
		cm_free_msg(msg);
		return ret;
	}
	return 0;
}

int ib_send_cm_drep(struct ib_cm_id *cm_id, const void *private_data,
		    u8 private_data_len)
{
	struct cm_id_private *cm_id_priv =
		container_of(cm_id, struct cm_id_private, id);
	unsigned long flags;
	void *data;
	int ret;

	data = cm_copy_private_data(private_data, private_data_len);
	if (IS_ERR(data))
		return PTR_ERR(data);

	spin_lock_irqsave(&cm_id_priv->lock, flags);
	ret = cm_send_drep_locked(cm_id_priv, data, private_data_len);
	spin_unlock_irqrestore(&cm_id_priv->lock, flags);
	return ret;
}
EXPORT_SYMBOL(ib_send_cm_drep);

static int cm_issue_drep(struct cm_port *port,
			 struct ib_mad_recv_wc *mad_recv_wc)
{
	struct ib_mad_send_buf *msg = NULL;
	struct cm_dreq_msg *dreq_msg;
	struct cm_drep_msg *drep_msg;
	int ret;

	ret = cm_alloc_response_msg(port, mad_recv_wc, &msg);
	if (ret)
		return ret;

	dreq_msg = (struct cm_dreq_msg *) mad_recv_wc->recv_buf.mad;
	drep_msg = (struct cm_drep_msg *) msg->mad;

	cm_format_mad_hdr(&drep_msg->hdr, CM_DREP_ATTR_ID, dreq_msg->hdr.tid);
	IBA_SET(CM_DREP_REMOTE_COMM_ID, drep_msg,
		IBA_GET(CM_DREQ_LOCAL_COMM_ID, dreq_msg));
	IBA_SET(CM_DREP_LOCAL_COMM_ID, drep_msg,
		IBA_GET(CM_DREQ_REMOTE_COMM_ID, dreq_msg));

	trace_icm_issue_drep(
		IBA_GET(CM_DREQ_LOCAL_COMM_ID, dreq_msg),
		IBA_GET(CM_DREQ_REMOTE_COMM_ID, dreq_msg));
	ret = ib_post_send_mad(msg, NULL);
	if (ret)
		cm_free_response_msg(msg);

	return ret;
}

static int cm_dreq_handler(struct cm_work *work)
{
	struct cm_id_private *cm_id_priv;
	struct cm_dreq_msg *dreq_msg;
	struct ib_mad_send_buf *msg = NULL;

	dreq_msg = (struct cm_dreq_msg *)work->mad_recv_wc->recv_buf.mad;
	cm_id_priv = cm_acquire_id(
		cpu_to_be32(IBA_GET(CM_DREQ_REMOTE_COMM_ID, dreq_msg)),
		cpu_to_be32(IBA_GET(CM_DREQ_LOCAL_COMM_ID, dreq_msg)));
	if (!cm_id_priv) {
		atomic_long_inc(&work->port->counter_group[CM_RECV_DUPLICATES].
				counter[CM_DREQ_COUNTER]);
		cm_issue_drep(work->port, work->mad_recv_wc);
		trace_icm_no_priv_err(
			IBA_GET(CM_DREQ_LOCAL_COMM_ID, dreq_msg),
			IBA_GET(CM_DREQ_REMOTE_COMM_ID, dreq_msg));
		return -EINVAL;
	}

	work->cm_event.private_data =
		IBA_GET_MEM_PTR(CM_DREQ_PRIVATE_DATA, dreq_msg);

	spin_lock_irq(&cm_id_priv->lock);
	if (cm_id_priv->local_qpn !=
	    cpu_to_be32(IBA_GET(CM_DREQ_REMOTE_QPN_EECN, dreq_msg)))
		goto unlock;

	switch (cm_id_priv->id.state) {
	case IB_CM_REP_SENT:
	case IB_CM_DREQ_SENT:
		ib_cancel_mad(cm_id_priv->av.port->mad_agent, cm_id_priv->msg);
		break;
	case IB_CM_ESTABLISHED:
		if (cm_id_priv->id.lap_state == IB_CM_LAP_SENT ||
		    cm_id_priv->id.lap_state == IB_CM_MRA_LAP_RCVD)
			ib_cancel_mad(cm_id_priv->av.port->mad_agent, cm_id_priv->msg);
		break;
	case IB_CM_MRA_REP_RCVD:
		break;
	case IB_CM_TIMEWAIT:
		atomic_long_inc(&work->port->counter_group[CM_RECV_DUPLICATES].
				counter[CM_DREQ_COUNTER]);
		msg = cm_alloc_response_msg_no_ah(work->port, work->mad_recv_wc);
		if (IS_ERR(msg))
			goto unlock;

		cm_format_drep((struct cm_drep_msg *) msg->mad, cm_id_priv,
			       cm_id_priv->private_data,
			       cm_id_priv->private_data_len);
		spin_unlock_irq(&cm_id_priv->lock);

		if (cm_create_response_msg_ah(work->port, work->mad_recv_wc, msg) ||
		    ib_post_send_mad(msg, NULL))
			cm_free_response_msg(msg);
		goto deref;
	case IB_CM_DREQ_RCVD:
		atomic_long_inc(&work->port->counter_group[CM_RECV_DUPLICATES].
				counter[CM_DREQ_COUNTER]);
		goto unlock;
	default:
		trace_icm_dreq_unknown_err(&cm_id_priv->id);
		goto unlock;
	}
	cm_id_priv->id.state = IB_CM_DREQ_RCVD;
	cm_id_priv->tid = dreq_msg->hdr.tid;
	cm_queue_work_unlock(cm_id_priv, work);
	return 0;

unlock:	spin_unlock_irq(&cm_id_priv->lock);
deref:	cm_deref_id(cm_id_priv);
	return -EINVAL;
}

static int cm_drep_handler(struct cm_work *work)
{
	struct cm_id_private *cm_id_priv;
	struct cm_drep_msg *drep_msg;

	drep_msg = (struct cm_drep_msg *)work->mad_recv_wc->recv_buf.mad;
	cm_id_priv = cm_acquire_id(
		cpu_to_be32(IBA_GET(CM_DREP_REMOTE_COMM_ID, drep_msg)),
		cpu_to_be32(IBA_GET(CM_DREP_LOCAL_COMM_ID, drep_msg)));
	if (!cm_id_priv)
		return -EINVAL;

	work->cm_event.private_data =
		IBA_GET_MEM_PTR(CM_DREP_PRIVATE_DATA, drep_msg);

	spin_lock_irq(&cm_id_priv->lock);
	if (cm_id_priv->id.state != IB_CM_DREQ_SENT &&
	    cm_id_priv->id.state != IB_CM_DREQ_RCVD) {
		spin_unlock_irq(&cm_id_priv->lock);
		goto out;
	}
	cm_enter_timewait(cm_id_priv);

	ib_cancel_mad(cm_id_priv->av.port->mad_agent, cm_id_priv->msg);
	cm_queue_work_unlock(cm_id_priv, work);
	return 0;
out:
	cm_deref_id(cm_id_priv);
	return -EINVAL;
}

static int cm_send_rej_locked(struct cm_id_private *cm_id_priv,
			      enum ib_cm_rej_reason reason, void *ari,
			      u8 ari_length, const void *private_data,
			      u8 private_data_len)
{
	enum ib_cm_state state = cm_id_priv->id.state;
	struct ib_mad_send_buf *msg;
	int ret;

	lockdep_assert_held(&cm_id_priv->lock);

	if ((private_data && private_data_len > IB_CM_REJ_PRIVATE_DATA_SIZE) ||
	    (ari && ari_length > IB_CM_REJ_ARI_LENGTH))
		return -EINVAL;

	switch (state) {
	case IB_CM_REQ_SENT:
	case IB_CM_MRA_REQ_RCVD:
	case IB_CM_REQ_RCVD:
	case IB_CM_MRA_REQ_SENT:
	case IB_CM_REP_RCVD:
	case IB_CM_MRA_REP_SENT:
		cm_reset_to_idle(cm_id_priv);
		msg = cm_alloc_msg(cm_id_priv);
		if (IS_ERR(msg))
			return PTR_ERR(msg);
		cm_format_rej((struct cm_rej_msg *)msg->mad, cm_id_priv, reason,
			      ari, ari_length, private_data, private_data_len,
			      state);
		break;
	case IB_CM_REP_SENT:
	case IB_CM_MRA_REP_RCVD:
		cm_enter_timewait(cm_id_priv);
		msg = cm_alloc_msg(cm_id_priv);
		if (IS_ERR(msg))
			return PTR_ERR(msg);
		cm_format_rej((struct cm_rej_msg *)msg->mad, cm_id_priv, reason,
			      ari, ari_length, private_data, private_data_len,
			      state);
		break;
	default:
		trace_icm_send_unknown_rej_err(&cm_id_priv->id);
		return -EINVAL;
	}

	trace_icm_send_rej(&cm_id_priv->id, reason);
	ret = ib_post_send_mad(msg, NULL);
	if (ret) {
		cm_free_msg(msg);
		return ret;
	}

	return 0;
}

int ib_send_cm_rej(struct ib_cm_id *cm_id, enum ib_cm_rej_reason reason,
		   void *ari, u8 ari_length, const void *private_data,
		   u8 private_data_len)
{
	struct cm_id_private *cm_id_priv =
		container_of(cm_id, struct cm_id_private, id);
	unsigned long flags;
	int ret;

	spin_lock_irqsave(&cm_id_priv->lock, flags);
	ret = cm_send_rej_locked(cm_id_priv, reason, ari, ari_length,
				 private_data, private_data_len);
	spin_unlock_irqrestore(&cm_id_priv->lock, flags);
	return ret;
}
EXPORT_SYMBOL(ib_send_cm_rej);

static void cm_format_rej_event(struct cm_work *work)
{
	struct cm_rej_msg *rej_msg;
	struct ib_cm_rej_event_param *param;

	rej_msg = (struct cm_rej_msg *)work->mad_recv_wc->recv_buf.mad;
	param = &work->cm_event.param.rej_rcvd;
	param->ari = IBA_GET_MEM_PTR(CM_REJ_ARI, rej_msg);
	param->ari_length = IBA_GET(CM_REJ_REJECTED_INFO_LENGTH, rej_msg);
	param->reason = IBA_GET(CM_REJ_REASON, rej_msg);
	work->cm_event.private_data =
		IBA_GET_MEM_PTR(CM_REJ_PRIVATE_DATA, rej_msg);
}

static struct cm_id_private *cm_acquire_rejected_id(struct cm_rej_msg *rej_msg)
{
	struct cm_id_private *cm_id_priv;
	__be32 remote_id;

	remote_id = cpu_to_be32(IBA_GET(CM_REJ_LOCAL_COMM_ID, rej_msg));

	if (IBA_GET(CM_REJ_REASON, rej_msg) == IB_CM_REJ_TIMEOUT) {
		cm_id_priv = cm_find_remote_id(
			*((__be64 *)IBA_GET_MEM_PTR(CM_REJ_ARI, rej_msg)),
			remote_id);
	} else if (IBA_GET(CM_REJ_MESSAGE_REJECTED, rej_msg) ==
		   CM_MSG_RESPONSE_REQ)
		cm_id_priv = cm_acquire_id(
			cpu_to_be32(IBA_GET(CM_REJ_REMOTE_COMM_ID, rej_msg)),
			0);
	else
		cm_id_priv = cm_acquire_id(
			cpu_to_be32(IBA_GET(CM_REJ_REMOTE_COMM_ID, rej_msg)),
			remote_id);

	return cm_id_priv;
}

static int cm_rej_handler(struct cm_work *work)
{
	struct cm_id_private *cm_id_priv;
	struct cm_rej_msg *rej_msg;

	rej_msg = (struct cm_rej_msg *)work->mad_recv_wc->recv_buf.mad;
	cm_id_priv = cm_acquire_rejected_id(rej_msg);
	if (!cm_id_priv)
		return -EINVAL;

	cm_format_rej_event(work);

	spin_lock_irq(&cm_id_priv->lock);
	switch (cm_id_priv->id.state) {
	case IB_CM_REQ_SENT:
	case IB_CM_MRA_REQ_RCVD:
	case IB_CM_REP_SENT:
	case IB_CM_MRA_REP_RCVD:
		ib_cancel_mad(cm_id_priv->av.port->mad_agent, cm_id_priv->msg);
		fallthrough;
	case IB_CM_REQ_RCVD:
	case IB_CM_MRA_REQ_SENT:
		if (IBA_GET(CM_REJ_REASON, rej_msg) == IB_CM_REJ_STALE_CONN)
			cm_enter_timewait(cm_id_priv);
		else
			cm_reset_to_idle(cm_id_priv);
		break;
	case IB_CM_DREQ_SENT:
		ib_cancel_mad(cm_id_priv->av.port->mad_agent, cm_id_priv->msg);
		fallthrough;
	case IB_CM_REP_RCVD:
	case IB_CM_MRA_REP_SENT:
		cm_enter_timewait(cm_id_priv);
		break;
	case IB_CM_ESTABLISHED:
		if (cm_id_priv->id.lap_state == IB_CM_LAP_UNINIT ||
		    cm_id_priv->id.lap_state == IB_CM_LAP_SENT) {
			if (cm_id_priv->id.lap_state == IB_CM_LAP_SENT)
				ib_cancel_mad(cm_id_priv->av.port->mad_agent,
					      cm_id_priv->msg);
			cm_enter_timewait(cm_id_priv);
			break;
		}
		fallthrough;
	default:
		trace_icm_rej_unknown_err(&cm_id_priv->id);
		spin_unlock_irq(&cm_id_priv->lock);
		goto out;
	}

	cm_queue_work_unlock(cm_id_priv, work);
	return 0;
out:
	cm_deref_id(cm_id_priv);
	return -EINVAL;
}

int ib_send_cm_mra(struct ib_cm_id *cm_id,
		   u8 service_timeout,
		   const void *private_data,
		   u8 private_data_len)
{
	struct cm_id_private *cm_id_priv;
	struct ib_mad_send_buf *msg;
	enum ib_cm_state cm_state;
	enum ib_cm_lap_state lap_state;
	enum cm_msg_response msg_response;
	void *data;
	unsigned long flags;
	int ret;

	if (private_data && private_data_len > IB_CM_MRA_PRIVATE_DATA_SIZE)
		return -EINVAL;

	data = cm_copy_private_data(private_data, private_data_len);
	if (IS_ERR(data))
		return PTR_ERR(data);

	cm_id_priv = container_of(cm_id, struct cm_id_private, id);

	spin_lock_irqsave(&cm_id_priv->lock, flags);
	switch (cm_id_priv->id.state) {
	case IB_CM_REQ_RCVD:
		cm_state = IB_CM_MRA_REQ_SENT;
		lap_state = cm_id->lap_state;
		msg_response = CM_MSG_RESPONSE_REQ;
		break;
	case IB_CM_REP_RCVD:
		cm_state = IB_CM_MRA_REP_SENT;
		lap_state = cm_id->lap_state;
		msg_response = CM_MSG_RESPONSE_REP;
		break;
	case IB_CM_ESTABLISHED:
		if (cm_id->lap_state == IB_CM_LAP_RCVD) {
			cm_state = cm_id->state;
			lap_state = IB_CM_MRA_LAP_SENT;
			msg_response = CM_MSG_RESPONSE_OTHER;
			break;
		}
		fallthrough;
	default:
		trace_icm_send_mra_unknown_err(&cm_id_priv->id);
		ret = -EINVAL;
		goto error_unlock;
	}

	if (!(service_timeout & IB_CM_MRA_FLAG_DELAY)) {
		msg = cm_alloc_msg(cm_id_priv);
		if (IS_ERR(msg)) {
			ret = PTR_ERR(msg);
			goto error_unlock;
		}

		cm_format_mra((struct cm_mra_msg *) msg->mad, cm_id_priv,
			      msg_response, service_timeout,
			      private_data, private_data_len);
		trace_icm_send_mra(cm_id);
		ret = ib_post_send_mad(msg, NULL);
		if (ret)
			goto error_free_msg;
	}

	cm_id->state = cm_state;
	cm_id->lap_state = lap_state;
	cm_id_priv->service_timeout = service_timeout;
	cm_set_private_data(cm_id_priv, data, private_data_len);
	spin_unlock_irqrestore(&cm_id_priv->lock, flags);
	return 0;

error_free_msg:
	cm_free_msg(msg);
error_unlock:
	spin_unlock_irqrestore(&cm_id_priv->lock, flags);
	kfree(data);
	return ret;
}
EXPORT_SYMBOL(ib_send_cm_mra);

static struct cm_id_private *cm_acquire_mraed_id(struct cm_mra_msg *mra_msg)
{
	switch (IBA_GET(CM_MRA_MESSAGE_MRAED, mra_msg)) {
	case CM_MSG_RESPONSE_REQ:
		return cm_acquire_id(
			cpu_to_be32(IBA_GET(CM_MRA_REMOTE_COMM_ID, mra_msg)),
			0);
	case CM_MSG_RESPONSE_REP:
	case CM_MSG_RESPONSE_OTHER:
		return cm_acquire_id(
			cpu_to_be32(IBA_GET(CM_MRA_REMOTE_COMM_ID, mra_msg)),
			cpu_to_be32(IBA_GET(CM_MRA_LOCAL_COMM_ID, mra_msg)));
	default:
		return NULL;
	}
}

static int cm_mra_handler(struct cm_work *work)
{
	struct cm_id_private *cm_id_priv;
	struct cm_mra_msg *mra_msg;
	int timeout;

	mra_msg = (struct cm_mra_msg *)work->mad_recv_wc->recv_buf.mad;
	cm_id_priv = cm_acquire_mraed_id(mra_msg);
	if (!cm_id_priv)
		return -EINVAL;

	work->cm_event.private_data =
		IBA_GET_MEM_PTR(CM_MRA_PRIVATE_DATA, mra_msg);
	work->cm_event.param.mra_rcvd.service_timeout =
		IBA_GET(CM_MRA_SERVICE_TIMEOUT, mra_msg);
	timeout = cm_convert_to_ms(IBA_GET(CM_MRA_SERVICE_TIMEOUT, mra_msg)) +
		  cm_convert_to_ms(cm_id_priv->av.timeout);

	spin_lock_irq(&cm_id_priv->lock);
	switch (cm_id_priv->id.state) {
	case IB_CM_REQ_SENT:
		if (IBA_GET(CM_MRA_MESSAGE_MRAED, mra_msg) !=
			    CM_MSG_RESPONSE_REQ ||
		    ib_modify_mad(cm_id_priv->av.port->mad_agent,
				  cm_id_priv->msg, timeout))
			goto out;
		cm_id_priv->id.state = IB_CM_MRA_REQ_RCVD;
		break;
	case IB_CM_REP_SENT:
		if (IBA_GET(CM_MRA_MESSAGE_MRAED, mra_msg) !=
			    CM_MSG_RESPONSE_REP ||
		    ib_modify_mad(cm_id_priv->av.port->mad_agent,
				  cm_id_priv->msg, timeout))
			goto out;
		cm_id_priv->id.state = IB_CM_MRA_REP_RCVD;
		break;
	case IB_CM_ESTABLISHED:
		if (IBA_GET(CM_MRA_MESSAGE_MRAED, mra_msg) !=
			    CM_MSG_RESPONSE_OTHER ||
		    cm_id_priv->id.lap_state != IB_CM_LAP_SENT ||
		    ib_modify_mad(cm_id_priv->av.port->mad_agent,
				  cm_id_priv->msg, timeout)) {
			if (cm_id_priv->id.lap_state == IB_CM_MRA_LAP_RCVD)
				atomic_long_inc(&work->port->
						counter_group[CM_RECV_DUPLICATES].
						counter[CM_MRA_COUNTER]);
			goto out;
		}
		cm_id_priv->id.lap_state = IB_CM_MRA_LAP_RCVD;
		break;
	case IB_CM_MRA_REQ_RCVD:
	case IB_CM_MRA_REP_RCVD:
		atomic_long_inc(&work->port->counter_group[CM_RECV_DUPLICATES].
				counter[CM_MRA_COUNTER]);
		fallthrough;
	default:
		trace_icm_mra_unknown_err(&cm_id_priv->id);
		goto out;
	}

	cm_id_priv->msg->context[1] = (void *) (unsigned long)
				      cm_id_priv->id.state;
	cm_queue_work_unlock(cm_id_priv, work);
	return 0;
out:
	spin_unlock_irq(&cm_id_priv->lock);
	cm_deref_id(cm_id_priv);
	return -EINVAL;
}

static void cm_format_path_lid_from_lap(struct cm_lap_msg *lap_msg,
					struct sa_path_rec *path)
{
	u32 lid;

	if (path->rec_type != SA_PATH_REC_TYPE_OPA) {
		sa_path_set_dlid(path, IBA_GET(CM_LAP_ALTERNATE_LOCAL_PORT_LID,
					       lap_msg));
		sa_path_set_slid(path, IBA_GET(CM_LAP_ALTERNATE_REMOTE_PORT_LID,
					       lap_msg));
	} else {
		lid = opa_get_lid_from_gid(IBA_GET_MEM_PTR(
			CM_LAP_ALTERNATE_LOCAL_PORT_GID, lap_msg));
		sa_path_set_dlid(path, lid);

		lid = opa_get_lid_from_gid(IBA_GET_MEM_PTR(
			CM_LAP_ALTERNATE_REMOTE_PORT_GID, lap_msg));
		sa_path_set_slid(path, lid);
	}
}

static void cm_format_path_from_lap(struct cm_id_private *cm_id_priv,
				    struct sa_path_rec *path,
				    struct cm_lap_msg *lap_msg)
{
	path->dgid = *IBA_GET_MEM_PTR(CM_LAP_ALTERNATE_LOCAL_PORT_GID, lap_msg);
	path->sgid =
		*IBA_GET_MEM_PTR(CM_LAP_ALTERNATE_REMOTE_PORT_GID, lap_msg);
	path->flow_label =
		cpu_to_be32(IBA_GET(CM_LAP_ALTERNATE_FLOW_LABEL, lap_msg));
	path->hop_limit = IBA_GET(CM_LAP_ALTERNATE_HOP_LIMIT, lap_msg);
	path->traffic_class = IBA_GET(CM_LAP_ALTERNATE_TRAFFIC_CLASS, lap_msg);
	path->reversible = 1;
	path->pkey = cm_id_priv->pkey;
	path->sl = IBA_GET(CM_LAP_ALTERNATE_SL, lap_msg);
	path->mtu_selector = IB_SA_EQ;
	path->mtu = cm_id_priv->path_mtu;
	path->rate_selector = IB_SA_EQ;
	path->rate = IBA_GET(CM_LAP_ALTERNATE_PACKET_RATE, lap_msg);
	path->packet_life_time_selector = IB_SA_EQ;
	path->packet_life_time =
		IBA_GET(CM_LAP_ALTERNATE_LOCAL_ACK_TIMEOUT, lap_msg);
	path->packet_life_time -= (path->packet_life_time > 0);
	cm_format_path_lid_from_lap(lap_msg, path);
}

static int cm_lap_handler(struct cm_work *work)
{
	struct cm_id_private *cm_id_priv;
	struct cm_lap_msg *lap_msg;
	struct ib_cm_lap_event_param *param;
	struct ib_mad_send_buf *msg = NULL;
	struct rdma_ah_attr ah_attr;
	struct cm_av alt_av = {};
	int ret;

	/* Currently Alternate path messages are not supported for
	 * RoCE link layer.
	 */
	if (rdma_protocol_roce(work->port->cm_dev->ib_device,
			       work->port->port_num))
		return -EINVAL;

	/* todo: verify LAP request and send reject APR if invalid. */
	lap_msg = (struct cm_lap_msg *)work->mad_recv_wc->recv_buf.mad;
	cm_id_priv = cm_acquire_id(
		cpu_to_be32(IBA_GET(CM_LAP_REMOTE_COMM_ID, lap_msg)),
		cpu_to_be32(IBA_GET(CM_LAP_LOCAL_COMM_ID, lap_msg)));
	if (!cm_id_priv)
		return -EINVAL;

	param = &work->cm_event.param.lap_rcvd;
	memset(&work->path[0], 0, sizeof(work->path[1]));
	cm_path_set_rec_type(work->port->cm_dev->ib_device,
			     work->port->port_num, &work->path[0],
			     IBA_GET_MEM_PTR(CM_LAP_ALTERNATE_LOCAL_PORT_GID,
					     lap_msg));
	param->alternate_path = &work->path[0];
	cm_format_path_from_lap(cm_id_priv, param->alternate_path, lap_msg);
	work->cm_event.private_data =
		IBA_GET_MEM_PTR(CM_LAP_PRIVATE_DATA, lap_msg);

	ret = ib_init_ah_attr_from_wc(work->port->cm_dev->ib_device,
				      work->port->port_num,
				      work->mad_recv_wc->wc,
				      work->mad_recv_wc->recv_buf.grh,
				      &ah_attr);
	if (ret)
		goto deref;

	ret = cm_init_av_by_path(param->alternate_path, NULL, &alt_av);
	if (ret) {
		rdma_destroy_ah_attr(&ah_attr);
		return -EINVAL;
	}

	spin_lock_irq(&cm_id_priv->lock);
	cm_init_av_for_lap(work->port, work->mad_recv_wc->wc,
			   &ah_attr, &cm_id_priv->av);
	cm_move_av_from_path(&cm_id_priv->alt_av, &alt_av);

	if (cm_id_priv->id.state != IB_CM_ESTABLISHED)
		goto unlock;

	switch (cm_id_priv->id.lap_state) {
	case IB_CM_LAP_UNINIT:
	case IB_CM_LAP_IDLE:
		break;
	case IB_CM_MRA_LAP_SENT:
		atomic_long_inc(&work->port->counter_group[CM_RECV_DUPLICATES].
				counter[CM_LAP_COUNTER]);
		msg = cm_alloc_response_msg_no_ah(work->port, work->mad_recv_wc);
		if (IS_ERR(msg))
			goto unlock;

		cm_format_mra((struct cm_mra_msg *) msg->mad, cm_id_priv,
			      CM_MSG_RESPONSE_OTHER,
			      cm_id_priv->service_timeout,
			      cm_id_priv->private_data,
			      cm_id_priv->private_data_len);
		spin_unlock_irq(&cm_id_priv->lock);

		if (cm_create_response_msg_ah(work->port, work->mad_recv_wc, msg) ||
		    ib_post_send_mad(msg, NULL))
			cm_free_response_msg(msg);
		goto deref;
	case IB_CM_LAP_RCVD:
		atomic_long_inc(&work->port->counter_group[CM_RECV_DUPLICATES].
				counter[CM_LAP_COUNTER]);
		goto unlock;
	default:
		goto unlock;
	}

	cm_id_priv->id.lap_state = IB_CM_LAP_RCVD;
	cm_id_priv->tid = lap_msg->hdr.tid;
	cm_queue_work_unlock(cm_id_priv, work);
	return 0;

unlock:	spin_unlock_irq(&cm_id_priv->lock);
deref:	cm_deref_id(cm_id_priv);
	return -EINVAL;
}

static int cm_apr_handler(struct cm_work *work)
{
	struct cm_id_private *cm_id_priv;
	struct cm_apr_msg *apr_msg;

	/* Currently Alternate path messages are not supported for
	 * RoCE link layer.
	 */
	if (rdma_protocol_roce(work->port->cm_dev->ib_device,
			       work->port->port_num))
		return -EINVAL;

	apr_msg = (struct cm_apr_msg *)work->mad_recv_wc->recv_buf.mad;
	cm_id_priv = cm_acquire_id(
		cpu_to_be32(IBA_GET(CM_APR_REMOTE_COMM_ID, apr_msg)),
		cpu_to_be32(IBA_GET(CM_APR_LOCAL_COMM_ID, apr_msg)));
	if (!cm_id_priv)
		return -EINVAL; /* Unmatched reply. */

	work->cm_event.param.apr_rcvd.ap_status =
		IBA_GET(CM_APR_AR_STATUS, apr_msg);
	work->cm_event.param.apr_rcvd.apr_info =
		IBA_GET_MEM_PTR(CM_APR_ADDITIONAL_INFORMATION, apr_msg);
	work->cm_event.param.apr_rcvd.info_len =
		IBA_GET(CM_APR_ADDITIONAL_INFORMATION_LENGTH, apr_msg);
	work->cm_event.private_data =
		IBA_GET_MEM_PTR(CM_APR_PRIVATE_DATA, apr_msg);

	spin_lock_irq(&cm_id_priv->lock);
	if (cm_id_priv->id.state != IB_CM_ESTABLISHED ||
	    (cm_id_priv->id.lap_state != IB_CM_LAP_SENT &&
	     cm_id_priv->id.lap_state != IB_CM_MRA_LAP_RCVD)) {
		spin_unlock_irq(&cm_id_priv->lock);
		goto out;
	}
	cm_id_priv->id.lap_state = IB_CM_LAP_IDLE;
	ib_cancel_mad(cm_id_priv->av.port->mad_agent, cm_id_priv->msg);
	cm_id_priv->msg = NULL;
	cm_queue_work_unlock(cm_id_priv, work);
	return 0;
out:
	cm_deref_id(cm_id_priv);
	return -EINVAL;
}

static int cm_timewait_handler(struct cm_work *work)
{
	struct cm_timewait_info *timewait_info;
	struct cm_id_private *cm_id_priv;

	timewait_info = container_of(work, struct cm_timewait_info, work);
	spin_lock_irq(&cm.lock);
	list_del(&timewait_info->list);
	spin_unlock_irq(&cm.lock);

	cm_id_priv = cm_acquire_id(timewait_info->work.local_id,
				   timewait_info->work.remote_id);
	if (!cm_id_priv)
		return -EINVAL;

	spin_lock_irq(&cm_id_priv->lock);
	if (cm_id_priv->id.state != IB_CM_TIMEWAIT ||
	    cm_id_priv->remote_qpn != timewait_info->remote_qpn) {
		spin_unlock_irq(&cm_id_priv->lock);
		goto out;
	}
	cm_id_priv->id.state = IB_CM_IDLE;
	cm_queue_work_unlock(cm_id_priv, work);
	return 0;
out:
	cm_deref_id(cm_id_priv);
	return -EINVAL;
}

static void cm_format_sidr_req(struct cm_sidr_req_msg *sidr_req_msg,
			       struct cm_id_private *cm_id_priv,
			       struct ib_cm_sidr_req_param *param)
{
	cm_format_mad_hdr(&sidr_req_msg->hdr, CM_SIDR_REQ_ATTR_ID,
			  cm_form_tid(cm_id_priv));
	IBA_SET(CM_SIDR_REQ_REQUESTID, sidr_req_msg,
		be32_to_cpu(cm_id_priv->id.local_id));
	IBA_SET(CM_SIDR_REQ_PARTITION_KEY, sidr_req_msg,
		be16_to_cpu(param->path->pkey));
	IBA_SET(CM_SIDR_REQ_SERVICEID, sidr_req_msg,
		be64_to_cpu(param->service_id));

	if (param->private_data && param->private_data_len)
		IBA_SET_MEM(CM_SIDR_REQ_PRIVATE_DATA, sidr_req_msg,
			    param->private_data, param->private_data_len);
}

int ib_send_cm_sidr_req(struct ib_cm_id *cm_id,
			struct ib_cm_sidr_req_param *param)
{
	struct cm_id_private *cm_id_priv;
	struct ib_mad_send_buf *msg;
	struct cm_av av = {};
	unsigned long flags;
	int ret;

	if (!param->path || (param->private_data &&
	     param->private_data_len > IB_CM_SIDR_REQ_PRIVATE_DATA_SIZE))
		return -EINVAL;

	cm_id_priv = container_of(cm_id, struct cm_id_private, id);
	ret = cm_init_av_by_path(param->path, param->sgid_attr, &av);
	if (ret)
		return ret;

	spin_lock_irqsave(&cm_id_priv->lock, flags);
	cm_move_av_from_path(&cm_id_priv->av, &av);
	cm_id->service_id = param->service_id;
	cm_id->service_mask = ~cpu_to_be64(0);
	cm_id_priv->timeout_ms = param->timeout_ms;
	cm_id_priv->max_cm_retries = param->max_cm_retries;
	if (cm_id->state != IB_CM_IDLE) {
		ret = -EINVAL;
		goto out_unlock;
	}

	msg = cm_alloc_priv_msg(cm_id_priv);
	if (IS_ERR(msg)) {
		ret = PTR_ERR(msg);
		goto out_unlock;
	}

	cm_format_sidr_req((struct cm_sidr_req_msg *)msg->mad, cm_id_priv,
			   param);
	msg->timeout_ms = cm_id_priv->timeout_ms;
	msg->context[1] = (void *)(unsigned long)IB_CM_SIDR_REQ_SENT;

	trace_icm_send_sidr_req(&cm_id_priv->id);
	ret = ib_post_send_mad(msg, NULL);
	if (ret)
		goto out_free;
	cm_id->state = IB_CM_SIDR_REQ_SENT;
	spin_unlock_irqrestore(&cm_id_priv->lock, flags);
	return 0;
out_free:
	cm_free_priv_msg(msg);
out_unlock:
	spin_unlock_irqrestore(&cm_id_priv->lock, flags);
	return ret;
}
EXPORT_SYMBOL(ib_send_cm_sidr_req);

static void cm_format_sidr_req_event(struct cm_work *work,
				     const struct cm_id_private *rx_cm_id,
				     struct ib_cm_id *listen_id)
{
	struct cm_sidr_req_msg *sidr_req_msg;
	struct ib_cm_sidr_req_event_param *param;

	sidr_req_msg = (struct cm_sidr_req_msg *)
				work->mad_recv_wc->recv_buf.mad;
	param = &work->cm_event.param.sidr_req_rcvd;
	param->pkey = IBA_GET(CM_SIDR_REQ_PARTITION_KEY, sidr_req_msg);
	param->listen_id = listen_id;
	param->service_id =
		cpu_to_be64(IBA_GET(CM_SIDR_REQ_SERVICEID, sidr_req_msg));
	param->bth_pkey = cm_get_bth_pkey(work);
	param->port = work->port->port_num;
	param->sgid_attr = rx_cm_id->av.ah_attr.grh.sgid_attr;
	work->cm_event.private_data =
		IBA_GET_MEM_PTR(CM_SIDR_REQ_PRIVATE_DATA, sidr_req_msg);
}

static int cm_sidr_req_handler(struct cm_work *work)
{
	struct cm_id_private *cm_id_priv, *listen_cm_id_priv;
	struct cm_sidr_req_msg *sidr_req_msg;
	struct ib_wc *wc;
	int ret;

	cm_id_priv =
		cm_alloc_id_priv(work->port->cm_dev->ib_device, NULL, NULL);
	if (IS_ERR(cm_id_priv))
		return PTR_ERR(cm_id_priv);

	/* Record SGID/SLID and request ID for lookup. */
	sidr_req_msg = (struct cm_sidr_req_msg *)
				work->mad_recv_wc->recv_buf.mad;

	cm_id_priv->id.remote_id =
		cpu_to_be32(IBA_GET(CM_SIDR_REQ_REQUESTID, sidr_req_msg));
	cm_id_priv->id.service_id =
		cpu_to_be64(IBA_GET(CM_SIDR_REQ_SERVICEID, sidr_req_msg));
	cm_id_priv->id.service_mask = ~cpu_to_be64(0);
	cm_id_priv->tid = sidr_req_msg->hdr.tid;

	wc = work->mad_recv_wc->wc;
	cm_id_priv->av.dgid.global.subnet_prefix = cpu_to_be64(wc->slid);
	cm_id_priv->av.dgid.global.interface_id = 0;
	ret = cm_init_av_for_response(work->port, work->mad_recv_wc->wc,
				      work->mad_recv_wc->recv_buf.grh,
				      &cm_id_priv->av);
	if (ret)
		goto out;

	spin_lock_irq(&cm.lock);
	listen_cm_id_priv = cm_insert_remote_sidr(cm_id_priv);
	if (listen_cm_id_priv) {
		spin_unlock_irq(&cm.lock);
		atomic_long_inc(&work->port->counter_group[CM_RECV_DUPLICATES].
				counter[CM_SIDR_REQ_COUNTER]);
		goto out; /* Duplicate message. */
	}
	cm_id_priv->id.state = IB_CM_SIDR_REQ_RCVD;
	listen_cm_id_priv = cm_find_listen(cm_id_priv->id.device,
					   cm_id_priv->id.service_id);
	if (!listen_cm_id_priv) {
		spin_unlock_irq(&cm.lock);
		ib_send_cm_sidr_rep(&cm_id_priv->id,
				    &(struct ib_cm_sidr_rep_param){
					    .status = IB_SIDR_UNSUPPORTED });
		goto out; /* No match. */
	}
	spin_unlock_irq(&cm.lock);

	cm_id_priv->id.cm_handler = listen_cm_id_priv->id.cm_handler;
	cm_id_priv->id.context = listen_cm_id_priv->id.context;

	/*
	 * A SIDR ID does not need to be in the xarray since it does not receive
	 * mads, is not placed in the remote_id or remote_qpn rbtree, and does
	 * not enter timewait.
	 */

	cm_format_sidr_req_event(work, cm_id_priv, &listen_cm_id_priv->id);
	ret = cm_id_priv->id.cm_handler(&cm_id_priv->id, &work->cm_event);
	cm_free_work(work);
	/*
	 * A pointer to the listen_cm_id is held in the event, so this deref
	 * must be after the event is delivered above.
	 */
	cm_deref_id(listen_cm_id_priv);
	if (ret)
		cm_destroy_id(&cm_id_priv->id, ret);
	return 0;
out:
	ib_destroy_cm_id(&cm_id_priv->id);
	return -EINVAL;
}

static void cm_format_sidr_rep(struct cm_sidr_rep_msg *sidr_rep_msg,
			       struct cm_id_private *cm_id_priv,
			       struct ib_cm_sidr_rep_param *param)
{
	cm_format_mad_ece_hdr(&sidr_rep_msg->hdr, CM_SIDR_REP_ATTR_ID,
			      cm_id_priv->tid, param->ece.attr_mod);
	IBA_SET(CM_SIDR_REP_REQUESTID, sidr_rep_msg,
		be32_to_cpu(cm_id_priv->id.remote_id));
	IBA_SET(CM_SIDR_REP_STATUS, sidr_rep_msg, param->status);
	IBA_SET(CM_SIDR_REP_QPN, sidr_rep_msg, param->qp_num);
	IBA_SET(CM_SIDR_REP_SERVICEID, sidr_rep_msg,
		be64_to_cpu(cm_id_priv->id.service_id));
	IBA_SET(CM_SIDR_REP_Q_KEY, sidr_rep_msg, param->qkey);
	IBA_SET(CM_SIDR_REP_VENDOR_ID_L, sidr_rep_msg,
		param->ece.vendor_id & 0xFF);
	IBA_SET(CM_SIDR_REP_VENDOR_ID_H, sidr_rep_msg,
		(param->ece.vendor_id >> 8) & 0xFF);

	if (param->info && param->info_length)
		IBA_SET_MEM(CM_SIDR_REP_ADDITIONAL_INFORMATION, sidr_rep_msg,
			    param->info, param->info_length);

	if (param->private_data && param->private_data_len)
		IBA_SET_MEM(CM_SIDR_REP_PRIVATE_DATA, sidr_rep_msg,
			    param->private_data, param->private_data_len);
}

static int cm_send_sidr_rep_locked(struct cm_id_private *cm_id_priv,
				   struct ib_cm_sidr_rep_param *param)
{
	struct ib_mad_send_buf *msg;
	unsigned long flags;
	int ret;

	lockdep_assert_held(&cm_id_priv->lock);

	if ((param->info && param->info_length > IB_CM_SIDR_REP_INFO_LENGTH) ||
	    (param->private_data &&
	     param->private_data_len > IB_CM_SIDR_REP_PRIVATE_DATA_SIZE))
		return -EINVAL;

	if (cm_id_priv->id.state != IB_CM_SIDR_REQ_RCVD)
		return -EINVAL;

	msg = cm_alloc_msg(cm_id_priv);
	if (IS_ERR(msg))
		return PTR_ERR(msg);

	cm_format_sidr_rep((struct cm_sidr_rep_msg *) msg->mad, cm_id_priv,
			   param);
	trace_icm_send_sidr_rep(&cm_id_priv->id);
	ret = ib_post_send_mad(msg, NULL);
	if (ret) {
		cm_free_msg(msg);
		return ret;
	}
	cm_id_priv->id.state = IB_CM_IDLE;
	spin_lock_irqsave(&cm.lock, flags);
	if (!RB_EMPTY_NODE(&cm_id_priv->sidr_id_node)) {
		rb_erase(&cm_id_priv->sidr_id_node, &cm.remote_sidr_table);
		RB_CLEAR_NODE(&cm_id_priv->sidr_id_node);
	}
	spin_unlock_irqrestore(&cm.lock, flags);
	return 0;
}

int ib_send_cm_sidr_rep(struct ib_cm_id *cm_id,
			struct ib_cm_sidr_rep_param *param)
{
	struct cm_id_private *cm_id_priv =
		container_of(cm_id, struct cm_id_private, id);
	unsigned long flags;
	int ret;

	spin_lock_irqsave(&cm_id_priv->lock, flags);
	ret = cm_send_sidr_rep_locked(cm_id_priv, param);
	spin_unlock_irqrestore(&cm_id_priv->lock, flags);
	return ret;
}
EXPORT_SYMBOL(ib_send_cm_sidr_rep);

static void cm_format_sidr_rep_event(struct cm_work *work,
				     const struct cm_id_private *cm_id_priv)
{
	struct cm_sidr_rep_msg *sidr_rep_msg;
	struct ib_cm_sidr_rep_event_param *param;

	sidr_rep_msg = (struct cm_sidr_rep_msg *)
				work->mad_recv_wc->recv_buf.mad;
	param = &work->cm_event.param.sidr_rep_rcvd;
	param->status = IBA_GET(CM_SIDR_REP_STATUS, sidr_rep_msg);
	param->qkey = IBA_GET(CM_SIDR_REP_Q_KEY, sidr_rep_msg);
	param->qpn = IBA_GET(CM_SIDR_REP_QPN, sidr_rep_msg);
	param->info = IBA_GET_MEM_PTR(CM_SIDR_REP_ADDITIONAL_INFORMATION,
				      sidr_rep_msg);
	param->info_len = IBA_GET(CM_SIDR_REP_ADDITIONAL_INFORMATION_LENGTH,
				  sidr_rep_msg);
	param->sgid_attr = cm_id_priv->av.ah_attr.grh.sgid_attr;
	work->cm_event.private_data =
		IBA_GET_MEM_PTR(CM_SIDR_REP_PRIVATE_DATA, sidr_rep_msg);
}

static int cm_sidr_rep_handler(struct cm_work *work)
{
	struct cm_sidr_rep_msg *sidr_rep_msg;
	struct cm_id_private *cm_id_priv;

	sidr_rep_msg = (struct cm_sidr_rep_msg *)
				work->mad_recv_wc->recv_buf.mad;
	cm_id_priv = cm_acquire_id(
		cpu_to_be32(IBA_GET(CM_SIDR_REP_REQUESTID, sidr_rep_msg)), 0);
	if (!cm_id_priv)
		return -EINVAL; /* Unmatched reply. */

	spin_lock_irq(&cm_id_priv->lock);
	if (cm_id_priv->id.state != IB_CM_SIDR_REQ_SENT) {
		spin_unlock_irq(&cm_id_priv->lock);
		goto out;
	}
	cm_id_priv->id.state = IB_CM_IDLE;
	ib_cancel_mad(cm_id_priv->av.port->mad_agent, cm_id_priv->msg);
	spin_unlock_irq(&cm_id_priv->lock);

	cm_format_sidr_rep_event(work, cm_id_priv);
	cm_process_work(cm_id_priv, work);
	return 0;
out:
	cm_deref_id(cm_id_priv);
	return -EINVAL;
}

static void cm_process_send_error(struct ib_mad_send_buf *msg,
				  enum ib_wc_status wc_status)
{
	struct cm_id_private *cm_id_priv;
	struct ib_cm_event cm_event;
	enum ib_cm_state state;
	int ret;

	memset(&cm_event, 0, sizeof cm_event);
	cm_id_priv = msg->context[0];

	/* Discard old sends or ones without a response. */
	spin_lock_irq(&cm_id_priv->lock);
	state = (enum ib_cm_state) (unsigned long) msg->context[1];
	if (msg != cm_id_priv->msg || state != cm_id_priv->id.state)
		goto discard;

	trace_icm_mad_send_err(state, wc_status);
	switch (state) {
	case IB_CM_REQ_SENT:
	case IB_CM_MRA_REQ_RCVD:
		cm_reset_to_idle(cm_id_priv);
		cm_event.event = IB_CM_REQ_ERROR;
		break;
	case IB_CM_REP_SENT:
	case IB_CM_MRA_REP_RCVD:
		cm_reset_to_idle(cm_id_priv);
		cm_event.event = IB_CM_REP_ERROR;
		break;
	case IB_CM_DREQ_SENT:
		cm_enter_timewait(cm_id_priv);
		cm_event.event = IB_CM_DREQ_ERROR;
		break;
	case IB_CM_SIDR_REQ_SENT:
		cm_id_priv->id.state = IB_CM_IDLE;
		cm_event.event = IB_CM_SIDR_REQ_ERROR;
		break;
	default:
		goto discard;
	}
	spin_unlock_irq(&cm_id_priv->lock);
	cm_event.param.send_status = wc_status;

	/* No other events can occur on the cm_id at this point. */
	ret = cm_id_priv->id.cm_handler(&cm_id_priv->id, &cm_event);
	cm_free_msg(msg);
	if (ret)
		ib_destroy_cm_id(&cm_id_priv->id);
	return;
discard:
	spin_unlock_irq(&cm_id_priv->lock);
	cm_free_msg(msg);
}

static void cm_send_handler(struct ib_mad_agent *mad_agent,
			    struct ib_mad_send_wc *mad_send_wc)
{
	struct ib_mad_send_buf *msg = mad_send_wc->send_buf;
	struct cm_port *port;
	u16 attr_index;

	port = mad_agent->context;
	attr_index = be16_to_cpu(((struct ib_mad_hdr *)
				  msg->mad)->attr_id) - CM_ATTR_ID_OFFSET;

	/*
	 * If the send was in response to a received message (context[0] is not
	 * set to a cm_id), and is not a REJ, then it is a send that was
	 * manually retried.
	 */
	if (!msg->context[0] && (attr_index != CM_REJ_COUNTER))
		msg->retries = 1;

	atomic_long_add(1 + msg->retries,
			&port->counter_group[CM_XMIT].counter[attr_index]);
	if (msg->retries)
		atomic_long_add(msg->retries,
				&port->counter_group[CM_XMIT_RETRIES].
				counter[attr_index]);

	switch (mad_send_wc->status) {
	case IB_WC_SUCCESS:
	case IB_WC_WR_FLUSH_ERR:
		cm_free_msg(msg);
		break;
	default:
		if (msg->context[0] && msg->context[1])
			cm_process_send_error(msg, mad_send_wc->status);
		else
			cm_free_msg(msg);
		break;
	}
}

static void cm_work_handler(struct work_struct *_work)
{
	struct cm_work *work = container_of(_work, struct cm_work, work.work);
	int ret;

	switch (work->cm_event.event) {
	case IB_CM_REQ_RECEIVED:
		ret = cm_req_handler(work);
		break;
	case IB_CM_MRA_RECEIVED:
		ret = cm_mra_handler(work);
		break;
	case IB_CM_REJ_RECEIVED:
		ret = cm_rej_handler(work);
		break;
	case IB_CM_REP_RECEIVED:
		ret = cm_rep_handler(work);
		break;
	case IB_CM_RTU_RECEIVED:
		ret = cm_rtu_handler(work);
		break;
	case IB_CM_USER_ESTABLISHED:
		ret = cm_establish_handler(work);
		break;
	case IB_CM_DREQ_RECEIVED:
		ret = cm_dreq_handler(work);
		break;
	case IB_CM_DREP_RECEIVED:
		ret = cm_drep_handler(work);
		break;
	case IB_CM_SIDR_REQ_RECEIVED:
		ret = cm_sidr_req_handler(work);
		break;
	case IB_CM_SIDR_REP_RECEIVED:
		ret = cm_sidr_rep_handler(work);
		break;
	case IB_CM_LAP_RECEIVED:
		ret = cm_lap_handler(work);
		break;
	case IB_CM_APR_RECEIVED:
		ret = cm_apr_handler(work);
		break;
	case IB_CM_TIMEWAIT_EXIT:
		ret = cm_timewait_handler(work);
		break;
	default:
		trace_icm_handler_err(work->cm_event.event);
		ret = -EINVAL;
		break;
	}
	if (ret)
		cm_free_work(work);
}

static int cm_establish(struct ib_cm_id *cm_id)
{
	struct cm_id_private *cm_id_priv;
	struct cm_work *work;
	unsigned long flags;
	int ret = 0;
	struct cm_device *cm_dev;

	cm_dev = ib_get_client_data(cm_id->device, &cm_client);
	if (!cm_dev)
		return -ENODEV;

	work = kmalloc(sizeof *work, GFP_ATOMIC);
	if (!work)
		return -ENOMEM;

	cm_id_priv = container_of(cm_id, struct cm_id_private, id);
	spin_lock_irqsave(&cm_id_priv->lock, flags);
	switch (cm_id->state) {
	case IB_CM_REP_SENT:
	case IB_CM_MRA_REP_RCVD:
		cm_id->state = IB_CM_ESTABLISHED;
		break;
	case IB_CM_ESTABLISHED:
		ret = -EISCONN;
		break;
	default:
		trace_icm_establish_err(cm_id);
		ret = -EINVAL;
		break;
	}
	spin_unlock_irqrestore(&cm_id_priv->lock, flags);

	if (ret) {
		kfree(work);
		goto out;
	}

	/*
	 * The CM worker thread may try to destroy the cm_id before it
	 * can execute this work item.  To prevent potential deadlock,
	 * we need to find the cm_id once we're in the context of the
	 * worker thread, rather than holding a reference on it.
	 */
	INIT_DELAYED_WORK(&work->work, cm_work_handler);
	work->local_id = cm_id->local_id;
	work->remote_id = cm_id->remote_id;
	work->mad_recv_wc = NULL;
	work->cm_event.event = IB_CM_USER_ESTABLISHED;

	/* Check if the device started its remove_one */
	spin_lock_irqsave(&cm.lock, flags);
	if (!cm_dev->going_down) {
		queue_delayed_work(cm.wq, &work->work, 0);
	} else {
		kfree(work);
		ret = -ENODEV;
	}
	spin_unlock_irqrestore(&cm.lock, flags);

out:
	return ret;
}

static int cm_migrate(struct ib_cm_id *cm_id)
{
	struct cm_id_private *cm_id_priv;
	unsigned long flags;
	int ret = 0;

	cm_id_priv = container_of(cm_id, struct cm_id_private, id);
	spin_lock_irqsave(&cm_id_priv->lock, flags);
	if (cm_id->state == IB_CM_ESTABLISHED &&
	    (cm_id->lap_state == IB_CM_LAP_UNINIT ||
	     cm_id->lap_state == IB_CM_LAP_IDLE)) {
		cm_id->lap_state = IB_CM_LAP_IDLE;
		cm_id_priv->av = cm_id_priv->alt_av;
	} else
		ret = -EINVAL;
	spin_unlock_irqrestore(&cm_id_priv->lock, flags);

	return ret;
}

int ib_cm_notify(struct ib_cm_id *cm_id, enum ib_event_type event)
{
	int ret;

	switch (event) {
	case IB_EVENT_COMM_EST:
		ret = cm_establish(cm_id);
		break;
	case IB_EVENT_PATH_MIG:
		ret = cm_migrate(cm_id);
		break;
	default:
		ret = -EINVAL;
	}
	return ret;
}
EXPORT_SYMBOL(ib_cm_notify);

static void cm_recv_handler(struct ib_mad_agent *mad_agent,
			    struct ib_mad_send_buf *send_buf,
			    struct ib_mad_recv_wc *mad_recv_wc)
{
	struct cm_port *port = mad_agent->context;
	struct cm_work *work;
	enum ib_cm_event_type event;
	bool alt_path = false;
	u16 attr_id;
	int paths = 0;
	int going_down = 0;

	switch (mad_recv_wc->recv_buf.mad->mad_hdr.attr_id) {
	case CM_REQ_ATTR_ID:
		alt_path = cm_req_has_alt_path((struct cm_req_msg *)
						mad_recv_wc->recv_buf.mad);
		paths = 1 + (alt_path != 0);
		event = IB_CM_REQ_RECEIVED;
		break;
	case CM_MRA_ATTR_ID:
		event = IB_CM_MRA_RECEIVED;
		break;
	case CM_REJ_ATTR_ID:
		event = IB_CM_REJ_RECEIVED;
		break;
	case CM_REP_ATTR_ID:
		event = IB_CM_REP_RECEIVED;
		break;
	case CM_RTU_ATTR_ID:
		event = IB_CM_RTU_RECEIVED;
		break;
	case CM_DREQ_ATTR_ID:
		event = IB_CM_DREQ_RECEIVED;
		break;
	case CM_DREP_ATTR_ID:
		event = IB_CM_DREP_RECEIVED;
		break;
	case CM_SIDR_REQ_ATTR_ID:
		event = IB_CM_SIDR_REQ_RECEIVED;
		break;
	case CM_SIDR_REP_ATTR_ID:
		event = IB_CM_SIDR_REP_RECEIVED;
		break;
	case CM_LAP_ATTR_ID:
		paths = 1;
		event = IB_CM_LAP_RECEIVED;
		break;
	case CM_APR_ATTR_ID:
		event = IB_CM_APR_RECEIVED;
		break;
	default:
		ib_free_recv_mad(mad_recv_wc);
		return;
	}

	attr_id = be16_to_cpu(mad_recv_wc->recv_buf.mad->mad_hdr.attr_id);
	atomic_long_inc(&port->counter_group[CM_RECV].
			counter[attr_id - CM_ATTR_ID_OFFSET]);

	work = kmalloc(struct_size(work, path, paths), GFP_KERNEL);
	if (!work) {
		ib_free_recv_mad(mad_recv_wc);
		return;
	}

	INIT_DELAYED_WORK(&work->work, cm_work_handler);
	work->cm_event.event = event;
	work->mad_recv_wc = mad_recv_wc;
	work->port = port;

	/* Check if the device started its remove_one */
	spin_lock_irq(&cm.lock);
	if (!port->cm_dev->going_down)
		queue_delayed_work(cm.wq, &work->work, 0);
	else
		going_down = 1;
	spin_unlock_irq(&cm.lock);

	if (going_down) {
		kfree(work);
		ib_free_recv_mad(mad_recv_wc);
	}
}

static int cm_init_qp_init_attr(struct cm_id_private *cm_id_priv,
				struct ib_qp_attr *qp_attr,
				int *qp_attr_mask)
{
	unsigned long flags;
	int ret;

	spin_lock_irqsave(&cm_id_priv->lock, flags);
	switch (cm_id_priv->id.state) {
	case IB_CM_REQ_SENT:
	case IB_CM_MRA_REQ_RCVD:
	case IB_CM_REQ_RCVD:
	case IB_CM_MRA_REQ_SENT:
	case IB_CM_REP_RCVD:
	case IB_CM_MRA_REP_SENT:
	case IB_CM_REP_SENT:
	case IB_CM_MRA_REP_RCVD:
	case IB_CM_ESTABLISHED:
		*qp_attr_mask = IB_QP_STATE | IB_QP_ACCESS_FLAGS |
				IB_QP_PKEY_INDEX | IB_QP_PORT;
		qp_attr->qp_access_flags = IB_ACCESS_REMOTE_WRITE;
		if (cm_id_priv->responder_resources)
			qp_attr->qp_access_flags |= IB_ACCESS_REMOTE_READ |
						    IB_ACCESS_REMOTE_ATOMIC;
		qp_attr->pkey_index = cm_id_priv->av.pkey_index;
		qp_attr->port_num = cm_id_priv->av.port->port_num;
		ret = 0;
		break;
	default:
		trace_icm_qp_init_err(&cm_id_priv->id);
		ret = -EINVAL;
		break;
	}
	spin_unlock_irqrestore(&cm_id_priv->lock, flags);
	return ret;
}

static int cm_init_qp_rtr_attr(struct cm_id_private *cm_id_priv,
			       struct ib_qp_attr *qp_attr,
			       int *qp_attr_mask)
{
	unsigned long flags;
	int ret;

	spin_lock_irqsave(&cm_id_priv->lock, flags);
	switch (cm_id_priv->id.state) {
	case IB_CM_REQ_RCVD:
	case IB_CM_MRA_REQ_SENT:
	case IB_CM_REP_RCVD:
	case IB_CM_MRA_REP_SENT:
	case IB_CM_REP_SENT:
	case IB_CM_MRA_REP_RCVD:
	case IB_CM_ESTABLISHED:
		*qp_attr_mask = IB_QP_STATE | IB_QP_AV | IB_QP_PATH_MTU |
				IB_QP_DEST_QPN | IB_QP_RQ_PSN;
		qp_attr->ah_attr = cm_id_priv->av.ah_attr;
		qp_attr->path_mtu = cm_id_priv->path_mtu;
		qp_attr->dest_qp_num = be32_to_cpu(cm_id_priv->remote_qpn);
		qp_attr->rq_psn = be32_to_cpu(cm_id_priv->rq_psn);
		if (cm_id_priv->qp_type == IB_QPT_RC ||
		    cm_id_priv->qp_type == IB_QPT_XRC_TGT) {
			*qp_attr_mask |= IB_QP_MAX_DEST_RD_ATOMIC |
					 IB_QP_MIN_RNR_TIMER;
			qp_attr->max_dest_rd_atomic =
					cm_id_priv->responder_resources;
			qp_attr->min_rnr_timer = 0;
		}
		if (rdma_ah_get_dlid(&cm_id_priv->alt_av.ah_attr)) {
			*qp_attr_mask |= IB_QP_ALT_PATH;
			qp_attr->alt_port_num = cm_id_priv->alt_av.port->port_num;
			qp_attr->alt_pkey_index = cm_id_priv->alt_av.pkey_index;
			qp_attr->alt_timeout = cm_id_priv->alt_av.timeout;
			qp_attr->alt_ah_attr = cm_id_priv->alt_av.ah_attr;
		}
		ret = 0;
		break;
	default:
		trace_icm_qp_rtr_err(&cm_id_priv->id);
		ret = -EINVAL;
		break;
	}
	spin_unlock_irqrestore(&cm_id_priv->lock, flags);
	return ret;
}

static int cm_init_qp_rts_attr(struct cm_id_private *cm_id_priv,
			       struct ib_qp_attr *qp_attr,
			       int *qp_attr_mask)
{
	unsigned long flags;
	int ret;

	spin_lock_irqsave(&cm_id_priv->lock, flags);
	switch (cm_id_priv->id.state) {
	/* Allow transition to RTS before sending REP */
	case IB_CM_REQ_RCVD:
	case IB_CM_MRA_REQ_SENT:

	case IB_CM_REP_RCVD:
	case IB_CM_MRA_REP_SENT:
	case IB_CM_REP_SENT:
	case IB_CM_MRA_REP_RCVD:
	case IB_CM_ESTABLISHED:
		if (cm_id_priv->id.lap_state == IB_CM_LAP_UNINIT) {
			*qp_attr_mask = IB_QP_STATE | IB_QP_SQ_PSN;
			qp_attr->sq_psn = be32_to_cpu(cm_id_priv->sq_psn);
			switch (cm_id_priv->qp_type) {
			case IB_QPT_RC:
			case IB_QPT_XRC_INI:
				*qp_attr_mask |= IB_QP_RETRY_CNT | IB_QP_RNR_RETRY |
						 IB_QP_MAX_QP_RD_ATOMIC;
				qp_attr->retry_cnt = cm_id_priv->retry_count;
				qp_attr->rnr_retry = cm_id_priv->rnr_retry_count;
				qp_attr->max_rd_atomic = cm_id_priv->initiator_depth;
				fallthrough;
			case IB_QPT_XRC_TGT:
				*qp_attr_mask |= IB_QP_TIMEOUT;
				qp_attr->timeout = cm_id_priv->av.timeout;
				break;
			default:
				break;
			}
			if (rdma_ah_get_dlid(&cm_id_priv->alt_av.ah_attr)) {
				*qp_attr_mask |= IB_QP_PATH_MIG_STATE;
				qp_attr->path_mig_state = IB_MIG_REARM;
			}
		} else {
			*qp_attr_mask = IB_QP_ALT_PATH | IB_QP_PATH_MIG_STATE;
			qp_attr->alt_port_num = cm_id_priv->alt_av.port->port_num;
			qp_attr->alt_pkey_index = cm_id_priv->alt_av.pkey_index;
			qp_attr->alt_timeout = cm_id_priv->alt_av.timeout;
			qp_attr->alt_ah_attr = cm_id_priv->alt_av.ah_attr;
			qp_attr->path_mig_state = IB_MIG_REARM;
		}
		ret = 0;
		break;
	default:
		trace_icm_qp_rts_err(&cm_id_priv->id);
		ret = -EINVAL;
		break;
	}
	spin_unlock_irqrestore(&cm_id_priv->lock, flags);
	return ret;
}

int ib_cm_init_qp_attr(struct ib_cm_id *cm_id,
		       struct ib_qp_attr *qp_attr,
		       int *qp_attr_mask)
{
	struct cm_id_private *cm_id_priv;
	int ret;

	cm_id_priv = container_of(cm_id, struct cm_id_private, id);
	switch (qp_attr->qp_state) {
	case IB_QPS_INIT:
		ret = cm_init_qp_init_attr(cm_id_priv, qp_attr, qp_attr_mask);
		break;
	case IB_QPS_RTR:
		ret = cm_init_qp_rtr_attr(cm_id_priv, qp_attr, qp_attr_mask);
		break;
	case IB_QPS_RTS:
		ret = cm_init_qp_rts_attr(cm_id_priv, qp_attr, qp_attr_mask);
		break;
	default:
		ret = -EINVAL;
		break;
	}
	return ret;
}
EXPORT_SYMBOL(ib_cm_init_qp_attr);

static ssize_t cm_show_counter(struct kobject *obj, struct attribute *attr,
			       char *buf)
{
	struct cm_counter_group *group;
	struct cm_counter_attribute *cm_attr;

	group = container_of(obj, struct cm_counter_group, obj);
	cm_attr = container_of(attr, struct cm_counter_attribute, attr);

	return sysfs_emit(buf, "%ld\n",
			  atomic_long_read(&group->counter[cm_attr->index]));
}

static const struct sysfs_ops cm_counter_ops = {
	.show = cm_show_counter
};

static struct kobj_type cm_counter_obj_type = {
	.sysfs_ops = &cm_counter_ops,
	.default_attrs = cm_counter_default_attrs
};

static int cm_create_port_fs(struct cm_port *port)
{
	int i, ret;

	for (i = 0; i < CM_COUNTER_GROUPS; i++) {
		ret = ib_port_register_module_stat(port->cm_dev->ib_device,
						   port->port_num,
						   &port->counter_group[i].obj,
						   &cm_counter_obj_type,
						   counter_group_names[i]);
		if (ret)
			goto error;
	}

	return 0;

error:
	while (i--)
		ib_port_unregister_module_stat(&port->counter_group[i].obj);
	return ret;

}

static void cm_remove_port_fs(struct cm_port *port)
{
	int i;

	for (i = 0; i < CM_COUNTER_GROUPS; i++)
		ib_port_unregister_module_stat(&port->counter_group[i].obj);

}

static int cm_add_one(struct ib_device *ib_device)
{
	struct cm_device *cm_dev;
	struct cm_port *port;
	struct ib_mad_reg_req reg_req = {
		.mgmt_class = IB_MGMT_CLASS_CM,
		.mgmt_class_version = IB_CM_CLASS_VERSION,
	};
	struct ib_port_modify port_modify = {
		.set_port_cap_mask = IB_PORT_CM_SUP
	};
	unsigned long flags;
	int ret;
	int count = 0;
	u32 i;

	cm_dev = kzalloc(struct_size(cm_dev, port, ib_device->phys_port_cnt),
			 GFP_KERNEL);
	if (!cm_dev)
		return -ENOMEM;

	cm_dev->ib_device = ib_device;
	cm_dev->ack_delay = ib_device->attrs.local_ca_ack_delay;
	cm_dev->going_down = 0;

	set_bit(IB_MGMT_METHOD_SEND, reg_req.method_mask);
	rdma_for_each_port (ib_device, i) {
		if (!rdma_cap_ib_cm(ib_device, i))
			continue;

		port = kzalloc(sizeof *port, GFP_KERNEL);
		if (!port) {
			ret = -ENOMEM;
			goto error1;
		}

		cm_dev->port[i-1] = port;
		port->cm_dev = cm_dev;
		port->port_num = i;

		ret = cm_create_port_fs(port);
		if (ret)
			goto error1;

		port->mad_agent = ib_register_mad_agent(ib_device, i,
							IB_QPT_GSI,
							&reg_req,
							0,
							cm_send_handler,
							cm_recv_handler,
							port,
							0);
		if (IS_ERR(port->mad_agent)) {
			ret = PTR_ERR(port->mad_agent);
			goto error2;
		}

		ret = ib_modify_port(ib_device, i, 0, &port_modify);
		if (ret)
			goto error3;

		count++;
	}

	if (!count) {
		ret = -EOPNOTSUPP;
		goto free;
	}

	ib_set_client_data(ib_device, &cm_client, cm_dev);

	write_lock_irqsave(&cm.device_lock, flags);
	list_add_tail(&cm_dev->list, &cm.device_list);
	write_unlock_irqrestore(&cm.device_lock, flags);
	return 0;

error3:
	ib_unregister_mad_agent(port->mad_agent);
error2:
	cm_remove_port_fs(port);
error1:
	port_modify.set_port_cap_mask = 0;
	port_modify.clr_port_cap_mask = IB_PORT_CM_SUP;
	kfree(port);
	while (--i) {
		if (!rdma_cap_ib_cm(ib_device, i))
			continue;

		port = cm_dev->port[i-1];
		ib_modify_port(ib_device, port->port_num, 0, &port_modify);
		ib_unregister_mad_agent(port->mad_agent);
		cm_remove_port_fs(port);
		kfree(port);
	}
free:
	kfree(cm_dev);
	return ret;
}

static void cm_remove_one(struct ib_device *ib_device, void *client_data)
{
	struct cm_device *cm_dev = client_data;
	struct cm_port *port;
	struct ib_port_modify port_modify = {
		.clr_port_cap_mask = IB_PORT_CM_SUP
	};
	unsigned long flags;
	u32 i;

	write_lock_irqsave(&cm.device_lock, flags);
	list_del(&cm_dev->list);
	write_unlock_irqrestore(&cm.device_lock, flags);

	spin_lock_irq(&cm.lock);
	cm_dev->going_down = 1;
	spin_unlock_irq(&cm.lock);

	rdma_for_each_port (ib_device, i) {
		if (!rdma_cap_ib_cm(ib_device, i))
			continue;

		port = cm_dev->port[i-1];
		ib_modify_port(ib_device, port->port_num, 0, &port_modify);
		/*
		 * We flush the queue here after the going_down set, this
		 * verify that no new works will be queued in the recv handler,
		 * after that we can call the unregister_mad_agent
		 */
		flush_workqueue(cm.wq);
		ib_unregister_mad_agent(port->mad_agent);
		cm_remove_port_fs(port);
		kfree(port);
	}

	kfree(cm_dev);
}

static int __init ib_cm_init(void)
{
	int ret;

	INIT_LIST_HEAD(&cm.device_list);
	rwlock_init(&cm.device_lock);
	spin_lock_init(&cm.lock);
	cm.listen_service_table = RB_ROOT;
	cm.listen_service_id = be64_to_cpu(IB_CM_ASSIGN_SERVICE_ID);
	cm.remote_id_table = RB_ROOT;
	cm.remote_qp_table = RB_ROOT;
	cm.remote_sidr_table = RB_ROOT;
	xa_init_flags(&cm.local_id_table, XA_FLAGS_ALLOC);
	get_random_bytes(&cm.random_id_operand, sizeof cm.random_id_operand);
	INIT_LIST_HEAD(&cm.timewait_list);

	cm.wq = alloc_workqueue("ib_cm", 0, 1);
	if (!cm.wq) {
		ret = -ENOMEM;
		goto error2;
	}

	ret = ib_register_client(&cm_client);
	if (ret)
		goto error3;

	return 0;
error3:
	destroy_workqueue(cm.wq);
error2:
	return ret;
}

static void __exit ib_cm_cleanup(void)
{
	struct cm_timewait_info *timewait_info, *tmp;

	spin_lock_irq(&cm.lock);
	list_for_each_entry(timewait_info, &cm.timewait_list, list)
		cancel_delayed_work(&timewait_info->work.work);
	spin_unlock_irq(&cm.lock);

	ib_unregister_client(&cm_client);
	destroy_workqueue(cm.wq);

	list_for_each_entry_safe(timewait_info, tmp, &cm.timewait_list, list) {
		list_del(&timewait_info->list);
		kfree(timewait_info);
	}

	WARN_ON(!xa_empty(&cm.local_id_table));
}

module_init(ib_cm_init);
module_exit(ib_cm_cleanup);<|MERGE_RESOLUTION|>--- conflicted
+++ resolved
@@ -2113,12 +2113,6 @@
 		goto destroy;
 	}
 
-<<<<<<< HEAD
-	if (cm_id_priv->av.ah_attr.type != RDMA_AH_ATTR_TYPE_ROCE)
-		cm_process_routed_req(req_msg, work->mad_recv_wc->wc);
-
-=======
->>>>>>> 25423f4b
 	memset(&work->path[0], 0, sizeof(work->path[0]));
 	if (cm_req_has_alt_path(req_msg))
 		memset(&work->path[1], 0, sizeof(work->path[1]));
