--- conflicted
+++ resolved
@@ -1300,12 +1300,8 @@
 	}
 
 	has_cap_net_admin = netlink_capable(skb, CAP_NET_ADMIN);
-<<<<<<< HEAD
-	ret = fe->fill_res_func(msg, has_cap_net_admin, res, port);
-=======
 
 	ret = fill_func(msg, has_cap_net_admin, res, port);
->>>>>>> d1988041
 	if (ret)
 		goto err_free;
 
