--- conflicted
+++ resolved
@@ -722,11 +722,7 @@
 	unsigned long flags;
 	int rv = 0;
 
-<<<<<<< HEAD
-	if (wr && !qp->kernel_verbs) {
-=======
 	if (wr && !rdma_is_kernel_res(&qp->base_qp.res)) {
->>>>>>> d1988041
 		siw_dbg_qp(qp, "wr must be empty for user mapped sq\n");
 		*bad_wr = wr;
 		return -EINVAL;
@@ -968,13 +964,8 @@
 		*bad_wr = wr;
 		return -EOPNOTSUPP; /* what else from errno.h? */
 	}
-<<<<<<< HEAD
-	if (!qp->kernel_verbs) {
-		siw_dbg_qp(qp, "no kernel post_recv for user mapped sq\n");
-=======
 	if (!rdma_is_kernel_res(&qp->base_qp.res)) {
 		siw_dbg_qp(qp, "no kernel post_recv for user mapped rq\n");
->>>>>>> d1988041
 		*bad_wr = wr;
 		return -EINVAL;
 	}
