// SPDX-License-Identifier: GPL-2.0+
/*
 * Copyright 2018 NXP
 *	Dong Aisheng <aisheng.dong@nxp.com>
 */

#include <linux/clk-provider.h>
#include <linux/err.h>
#include <linux/io.h>
#include <linux/module.h>
#include <linux/of.h>
#include <linux/of_device.h>
#include <linux/platform_device.h>
#include <linux/slab.h>

#include <dt-bindings/firmware/imx/rsrc.h>

#include "clk-scu.h"

static const char *pll0_sels[] = {
	"clk_dummy",
	"pi_dpll_clk",
	"clk_dummy",
	"clk_dummy",
	"clk_dummy",
};

static const char *enet0_rgmii_txc_sels[] = {
	"enet0_ref_div",
	"clk_dummy",
};

static const char *enet1_rgmii_txc_sels[] __maybe_unused = {
	"enet1_ref_div",
	"clk_dummy",
};

static const char *dc0_sels[] = {
	"clk_dummy",
	"clk_dummy",
	"dc0_pll0_clk",
	"dc0_pll1_clk",
	"dc0_bypass0_clk",
};

static const char *dc1_sels[] = {
	"clk_dummy",
	"clk_dummy",
	"dc1_pll0_clk",
	"dc1_pll1_clk",
	"dc1_bypass0_clk",
};

static const char *hdmi_sels[] = {
	"clk_dummy",
	"hdmi_dig_pll_clk",
	"clk_dummy",
	"clk_dummy",
	"hdmi_av_pll_clk",
};

static const char *mipi_sels[] = {
	"clk_dummy",
	"clk_dummy",
	"mipi_pll_div2_clk",
	"clk_dummy",
	"clk_dummy",
};

static const struct of_device_id imx8qxp_match[] = {
	{ .compatible = "fsl,scu-clk", },
	{ .compatible = "fsl,imx8qxp-clk", &imx_clk_scu_rsrc_imx8qxp, },
	{ .compatible = "fsl,imx8qm-clk", &imx_clk_scu_rsrc_imx8qm, },
<<<<<<< HEAD
	{ .compatible = "fsl,imx8dxl-clk", &imx_clk_scu_rsrc_imx8dxl, },
=======
#ifdef CONFIG_VEHICLE_POST_INIT
	{ .compatible = "fsl,imx8qxp-clk-post", &imx_clk_post_scu_rsrc_imx8qxp, },
	{ .compatible = "fsl,imx8qm-clk-post", &imx_clk_post_scu_rsrc_imx8qm, },
#endif
>>>>>>> 17355a32
	{ /* sentinel */ }
};

static int imx8qxp_clk_probe(struct platform_device *pdev)
{
	const struct of_device_id *of_id =
			of_match_device(imx8qxp_match, &pdev->dev);
	struct device_node *ccm_node = pdev->dev.of_node;
	int ret;

#ifdef CONFIG_VEHICLE_POST_INIT
	if (strstr(of_id->compatible, "post"))
		ret = imx_clk_post_scu_init(ccm_node, of_id->data);
	else
#endif
		ret = imx_clk_scu_init(ccm_node, of_id->data);

	if (ret)
		return ret;

	/* ARM core */
	imx_clk_scu("a35_clk", IMX_SC_R_A35, IMX_SC_PM_CLK_CPU);
	imx_clk_scu("a53_clk", IMX_SC_R_A53, IMX_SC_PM_CLK_CPU);
	imx_clk_scu("a72_clk", IMX_SC_R_A72, IMX_SC_PM_CLK_CPU);

	/* LSIO SS */
	imx_clk_scu("pwm0_clk", IMX_SC_R_PWM_0, IMX_SC_PM_CLK_PER);
	imx_clk_scu("pwm1_clk", IMX_SC_R_PWM_1, IMX_SC_PM_CLK_PER);
	imx_clk_scu("pwm2_clk", IMX_SC_R_PWM_2, IMX_SC_PM_CLK_PER);
	imx_clk_scu("pwm3_clk", IMX_SC_R_PWM_3, IMX_SC_PM_CLK_PER);
	imx_clk_scu("pwm4_clk", IMX_SC_R_PWM_4, IMX_SC_PM_CLK_PER);
	imx_clk_scu("pwm5_clk", IMX_SC_R_PWM_5, IMX_SC_PM_CLK_PER);
	imx_clk_scu("pwm6_clk", IMX_SC_R_PWM_6, IMX_SC_PM_CLK_PER);
	imx_clk_scu("pwm7_clk", IMX_SC_R_PWM_7, IMX_SC_PM_CLK_PER);
	imx_clk_scu("gpt1_clk", IMX_SC_R_GPT_1, IMX_SC_PM_CLK_PER);
	imx_clk_scu("gpt2_clk", IMX_SC_R_GPT_2, IMX_SC_PM_CLK_PER);
	imx_clk_scu("gpt3_clk", IMX_SC_R_GPT_3, IMX_SC_PM_CLK_PER);
	imx_clk_scu("gpt4_clk", IMX_SC_R_GPT_4, IMX_SC_PM_CLK_PER);
	imx_clk_scu("fspi0_clk", IMX_SC_R_FSPI_0, IMX_SC_PM_CLK_PER);
	imx_clk_scu("fspi1_clk", IMX_SC_R_FSPI_1, IMX_SC_PM_CLK_PER);

	/* DMA SS */
	imx_clk_scu("uart0_clk", IMX_SC_R_UART_0, IMX_SC_PM_CLK_PER);
	imx_clk_scu("uart1_clk", IMX_SC_R_UART_1, IMX_SC_PM_CLK_PER);
	imx_clk_scu("uart2_clk", IMX_SC_R_UART_2, IMX_SC_PM_CLK_PER);
	imx_clk_scu("uart3_clk", IMX_SC_R_UART_3, IMX_SC_PM_CLK_PER);
	imx_clk_scu("uart4_clk", IMX_SC_R_UART_4, IMX_SC_PM_CLK_PER);
	imx_clk_scu("sim0_clk",  IMX_SC_R_EMVSIM_0, IMX_SC_PM_CLK_PER);
	imx_clk_scu("spi0_clk",  IMX_SC_R_SPI_0, IMX_SC_PM_CLK_PER);
	imx_clk_scu("spi1_clk",  IMX_SC_R_SPI_1, IMX_SC_PM_CLK_PER);
	imx_clk_scu("spi2_clk",  IMX_SC_R_SPI_2, IMX_SC_PM_CLK_PER);
	imx_clk_scu("spi3_clk",  IMX_SC_R_SPI_3, IMX_SC_PM_CLK_PER);
	imx_clk_scu("can0_clk",  IMX_SC_R_CAN_0, IMX_SC_PM_CLK_PER);
	imx_clk_scu("can1_clk",  IMX_SC_R_CAN_1, IMX_SC_PM_CLK_PER);
	imx_clk_scu("can2_clk",  IMX_SC_R_CAN_2, IMX_SC_PM_CLK_PER);
	imx_clk_scu("i2c0_clk",  IMX_SC_R_I2C_0, IMX_SC_PM_CLK_PER);
	imx_clk_scu("i2c1_clk",  IMX_SC_R_I2C_1, IMX_SC_PM_CLK_PER);
	imx_clk_scu("i2c2_clk",  IMX_SC_R_I2C_2, IMX_SC_PM_CLK_PER);
	imx_clk_scu("i2c3_clk",  IMX_SC_R_I2C_3, IMX_SC_PM_CLK_PER);
	imx_clk_scu("ftm0_clk",  IMX_SC_R_FTM_0, IMX_SC_PM_CLK_PER);
	imx_clk_scu("ftm1_clk",  IMX_SC_R_FTM_1, IMX_SC_PM_CLK_PER);
	imx_clk_scu("adc0_clk",  IMX_SC_R_ADC_0, IMX_SC_PM_CLK_PER);
	imx_clk_scu("pwm_clk",   IMX_SC_R_LCD_0_PWM_0, IMX_SC_PM_CLK_PER);
	imx_clk_scu("lcd_clk",   IMX_SC_R_LCD_0, IMX_SC_PM_CLK_PER);

	/* Audio SS */
	imx_clk_scu("audio_pll0_clk", IMX_SC_R_AUDIO_PLL_0, IMX_SC_PM_CLK_PLL);
	imx_clk_scu("audio_pll1_clk", IMX_SC_R_AUDIO_PLL_1, IMX_SC_PM_CLK_PLL);
	imx_clk_scu("audio_pll_div_clk0_clk", IMX_SC_R_AUDIO_PLL_0, IMX_SC_PM_CLK_MISC0);
	imx_clk_scu("audio_pll_div_clk1_clk", IMX_SC_R_AUDIO_PLL_1, IMX_SC_PM_CLK_MISC0);
	imx_clk_scu("audio_rec_clk0_clk", IMX_SC_R_AUDIO_PLL_0, IMX_SC_PM_CLK_MISC1);
	imx_clk_scu("audio_rec_clk1_clk", IMX_SC_R_AUDIO_PLL_1, IMX_SC_PM_CLK_MISC1);

	/* Connectivity */
	imx_clk_scu("sdhc0_clk", IMX_SC_R_SDHC_0, IMX_SC_PM_CLK_PER);
	imx_clk_scu("sdhc1_clk", IMX_SC_R_SDHC_1, IMX_SC_PM_CLK_PER);
	imx_clk_scu("sdhc2_clk", IMX_SC_R_SDHC_2, IMX_SC_PM_CLK_PER);
	if (of_id->data == &imx_clk_scu_rsrc_imx8dxl) {
		imx_clk_divider_gpr_scu("enet0_ref_div", "conn_enet0_root_clk", IMX_SC_R_ENET_0, IMX_SC_C_CLKDIV);
	} else {
		imx_clk_scu("enet0_root_clk", IMX_SC_R_ENET_0, IMX_SC_PM_CLK_PER);
		imx_clk_divider_gpr_scu("enet0_ref_div", "enet0_root_clk", IMX_SC_R_ENET_0, IMX_SC_C_CLKDIV);
	}
	imx_clk_mux_gpr_scu("enet0_rgmii_txc_sel", enet0_rgmii_txc_sels, ARRAY_SIZE(enet0_rgmii_txc_sels), IMX_SC_R_ENET_0, IMX_SC_C_TXCLK);
	imx_clk_scu("enet0_bypass_clk", IMX_SC_R_ENET_0, IMX_SC_PM_CLK_BYPASS);
	imx_clk_scu("enet0_rgmii_rx_clk", IMX_SC_R_ENET_0, IMX_SC_PM_CLK_MISC0);
	imx_clk_gate_gpr_scu("enet0_ref_50_clk", "clk_dummy", IMX_SC_R_ENET_0, IMX_SC_C_DISABLE_50, true);
	imx_clk_scu("enet1_root_clk", IMX_SC_R_ENET_1, IMX_SC_PM_CLK_PER);

	if (of_id->data != &imx_clk_scu_rsrc_imx8dxl) {
		imx_clk_divider_gpr_scu("enet1_ref_div", "enet1_root_clk", IMX_SC_R_ENET_1, IMX_SC_C_CLKDIV);
		imx_clk_mux_gpr_scu("enet1_rgmii_txc_sel", enet1_rgmii_txc_sels, ARRAY_SIZE(enet1_rgmii_txc_sels), IMX_SC_R_ENET_1, IMX_SC_C_TXCLK);
	}
	imx_clk_scu("enet1_bypass_clk", IMX_SC_R_ENET_1, IMX_SC_PM_CLK_BYPASS);
	imx_clk_scu("enet1_rgmii_rx_clk", IMX_SC_R_ENET_1, IMX_SC_PM_CLK_MISC0);
	imx_clk_gate_gpr_scu("enet1_ref_50_clk", "clk_dummy", IMX_SC_R_ENET_1, IMX_SC_C_DISABLE_50, true);
	imx_clk_scu("gpmi_io_clk", IMX_SC_R_NAND, IMX_SC_PM_CLK_MST_BUS);
	imx_clk_scu("gpmi_bch_clk", IMX_SC_R_NAND, IMX_SC_PM_CLK_PER);
	imx_clk_scu("usb3_aclk_div", IMX_SC_R_USB_2, IMX_SC_PM_CLK_PER);
	imx_clk_scu("usb3_bus_div", IMX_SC_R_USB_2, IMX_SC_PM_CLK_MST_BUS);
	imx_clk_scu("usb3_lpm_div", IMX_SC_R_USB_2, IMX_SC_PM_CLK_MISC);

	/* Display controller SS */
	imx_clk_scu2("dc0_disp0_clk", dc0_sels, ARRAY_SIZE(dc0_sels), IMX_SC_R_DC_0, IMX_SC_PM_CLK_MISC0);
	imx_clk_scu2("dc0_disp1_clk", dc0_sels, ARRAY_SIZE(dc0_sels), IMX_SC_R_DC_0, IMX_SC_PM_CLK_MISC1);
	imx_clk_scu("dc0_pll0_clk", IMX_SC_R_DC_0_PLL_0, IMX_SC_PM_CLK_PLL);
	imx_clk_scu("dc0_pll1_clk", IMX_SC_R_DC_0_PLL_1, IMX_SC_PM_CLK_PLL);
	imx_clk_scu("dc0_bypass0_clk", IMX_SC_R_DC_0_VIDEO0, IMX_SC_PM_CLK_BYPASS);
	imx_clk_scu("dc0_bypass1_clk", IMX_SC_R_DC_0_VIDEO1, IMX_SC_PM_CLK_BYPASS);

	imx_clk_scu2("dc1_disp0_clk", dc1_sels, ARRAY_SIZE(dc1_sels), IMX_SC_R_DC_1, IMX_SC_PM_CLK_MISC0);
	imx_clk_scu2("dc1_disp1_clk", dc1_sels, ARRAY_SIZE(dc1_sels), IMX_SC_R_DC_1, IMX_SC_PM_CLK_MISC1);
	imx_clk_scu("dc1_pll0_clk", IMX_SC_R_DC_1_PLL_0, IMX_SC_PM_CLK_PLL);
	imx_clk_scu("dc1_pll1_clk", IMX_SC_R_DC_1_PLL_1, IMX_SC_PM_CLK_PLL);
	imx_clk_scu("dc1_bypass0_clk", IMX_SC_R_DC_1_VIDEO0, IMX_SC_PM_CLK_BYPASS);
	imx_clk_scu("dc1_bypass1_clk", IMX_SC_R_DC_1_VIDEO1, IMX_SC_PM_CLK_BYPASS);

	/* MIPI-LVDS SS */
	imx_clk_scu("mipi0_bypass_clk", IMX_SC_R_MIPI_0, IMX_SC_PM_CLK_BYPASS);
	imx_clk_scu("mipi0_pixel_clk", IMX_SC_R_MIPI_0, IMX_SC_PM_CLK_PER);
	imx_clk_scu("lvds0_pixel_clk", IMX_SC_R_LVDS_0, IMX_SC_PM_CLK_MISC2);
	imx_clk_scu("lvds0_bypass_clk", IMX_SC_R_LVDS_0, IMX_SC_PM_CLK_BYPASS);
	imx_clk_scu("lvds0_phy_clk", IMX_SC_R_LVDS_0, IMX_SC_PM_CLK_MISC3);
	imx_clk_scu2("mipi0_dsi_tx_esc_clk", mipi_sels, ARRAY_SIZE(mipi_sels), IMX_SC_R_MIPI_0, IMX_SC_PM_CLK_MST_BUS);
	imx_clk_scu2("mipi0_dsi_rx_esc_clk", mipi_sels, ARRAY_SIZE(mipi_sels), IMX_SC_R_MIPI_0, IMX_SC_PM_CLK_SLV_BUS);
	imx_clk_scu2("mipi0_dsi_phy_clk", mipi_sels, ARRAY_SIZE(mipi_sels), IMX_SC_R_MIPI_0, IMX_SC_PM_CLK_PHY);
	imx_clk_scu("mipi0_i2c0_clk", IMX_SC_R_MIPI_0_I2C_0, IMX_SC_PM_CLK_MISC2);
	imx_clk_scu("mipi0_i2c1_clk", IMX_SC_R_MIPI_0_I2C_1, IMX_SC_PM_CLK_MISC2);
	imx_clk_scu("mipi0_pwm_clk", IMX_SC_R_MIPI_0_PWM_0, IMX_SC_PM_CLK_PER);

	imx_clk_scu("mipi1_bypass_clk", IMX_SC_R_MIPI_1, IMX_SC_PM_CLK_BYPASS);
	imx_clk_scu("mipi1_pixel_clk", IMX_SC_R_MIPI_1, IMX_SC_PM_CLK_PER);
	imx_clk_scu("lvds1_pixel_clk", IMX_SC_R_LVDS_1, IMX_SC_PM_CLK_MISC2);
	imx_clk_scu("lvds1_bypass_clk", IMX_SC_R_LVDS_1, IMX_SC_PM_CLK_BYPASS);
	imx_clk_scu("lvds1_phy_clk", IMX_SC_R_LVDS_1, IMX_SC_PM_CLK_MISC3);
	imx_clk_scu2("mipi1_dsi_tx_esc_clk", mipi_sels, ARRAY_SIZE(mipi_sels), IMX_SC_R_MIPI_1, IMX_SC_PM_CLK_MST_BUS);
	imx_clk_scu2("mipi1_dsi_rx_esc_clk", mipi_sels, ARRAY_SIZE(mipi_sels), IMX_SC_R_MIPI_1, IMX_SC_PM_CLK_SLV_BUS);
	imx_clk_scu2("mipi1_dsi_phy_clk", mipi_sels, ARRAY_SIZE(mipi_sels), IMX_SC_R_MIPI_1, IMX_SC_PM_CLK_PHY);
	imx_clk_scu("mipi1_i2c0_clk", IMX_SC_R_MIPI_1_I2C_0, IMX_SC_PM_CLK_MISC2);
	imx_clk_scu("mipi1_i2c1_clk", IMX_SC_R_MIPI_1_I2C_1, IMX_SC_PM_CLK_MISC2);
	imx_clk_scu("mipi1_pwm_clk", IMX_SC_R_MIPI_1_PWM_0, IMX_SC_PM_CLK_PER);

	imx_clk_scu("lvds0_i2c0_clk", IMX_SC_R_LVDS_0_I2C_0, IMX_SC_PM_CLK_PER);
	imx_clk_scu("lvds0_pwm0_clk", IMX_SC_R_LVDS_0_PWM_0, IMX_SC_PM_CLK_PER);

	imx_clk_scu("lvds1_i2c0_clk", IMX_SC_R_LVDS_1_I2C_0, IMX_SC_PM_CLK_PER);
	imx_clk_scu("lvds1_pwm0_clk", IMX_SC_R_LVDS_1_PWM_0, IMX_SC_PM_CLK_PER);

	/* MIPI CSI SS */
	imx_clk_scu("mipi_csi0_core_clk", IMX_SC_R_CSI_0, IMX_SC_PM_CLK_PER);
	imx_clk_scu("mipi_csi0_esc_clk",  IMX_SC_R_CSI_0, IMX_SC_PM_CLK_MISC);
	imx_clk_scu("mipi_csi0_i2c0_clk", IMX_SC_R_CSI_0_I2C_0, IMX_SC_PM_CLK_PER);
	imx_clk_scu("mipi_csi0_pwm0_clk", IMX_SC_R_CSI_0_PWM_0, IMX_SC_PM_CLK_PER);
	imx_clk_scu("mipi_csi1_core_clk", IMX_SC_R_CSI_1, IMX_SC_PM_CLK_PER);
	imx_clk_scu("mipi_csi1_esc_clk",  IMX_SC_R_CSI_1, IMX_SC_PM_CLK_MISC);
	imx_clk_scu("mipi_csi1_i2c0_clk", IMX_SC_R_CSI_1_I2C_0, IMX_SC_PM_CLK_PER);
	imx_clk_scu("mipi_csi1_pwm0_clk", IMX_SC_R_CSI_1_PWM_0, IMX_SC_PM_CLK_PER);

	/* Parallel Interface SS */
	imx_clk_scu("pi_dpll_clk", IMX_SC_R_PI_0_PLL, IMX_SC_PM_CLK_PLL);
	imx_clk_scu2("pi_per_div_clk", pll0_sels, ARRAY_SIZE(pll0_sels), IMX_SC_R_PI_0, IMX_SC_PM_CLK_PER);
	imx_clk_scu("pi_mclk_div_clk", IMX_SC_R_PI_0, IMX_SC_PM_CLK_MISC0);

	/* GPU SS */
	imx_clk_scu("gpu_core0_clk",	 IMX_SC_R_GPU_0_PID0, IMX_SC_PM_CLK_PER);
	imx_clk_scu("gpu_shader0_clk", IMX_SC_R_GPU_0_PID0, IMX_SC_PM_CLK_MISC);

	imx_clk_scu("gpu_core1_clk",	 IMX_SC_R_GPU_1_PID0, IMX_SC_PM_CLK_PER);
	imx_clk_scu("gpu_shader1_clk", IMX_SC_R_GPU_1_PID0, IMX_SC_PM_CLK_MISC);
	 /* CM40 SS */
	imx_clk_scu("cm40_i2c_div", IMX_SC_R_M4_0_I2C, IMX_SC_PM_CLK_PER);

	 /* CM41 SS */
	imx_clk_scu("cm41_i2c_div", IMX_SC_R_M4_1_I2C, IMX_SC_PM_CLK_PER);

	/* HDMI TX SS */
	imx_clk_scu("hdmi_dig_pll_clk",  IMX_SC_R_HDMI_PLL_0, IMX_SC_PM_CLK_PLL);
	imx_clk_scu("hdmi_av_pll_clk", IMX_SC_R_HDMI_PLL_1, IMX_SC_PM_CLK_PLL);
	imx_clk_scu2("hdmi_pixel_mux_clk", hdmi_sels, ARRAY_SIZE(hdmi_sels), IMX_SC_R_HDMI, IMX_SC_PM_CLK_MISC0);
	imx_clk_scu2("hdmi_pixel_link_clk", hdmi_sels, ARRAY_SIZE(hdmi_sels), IMX_SC_R_HDMI, IMX_SC_PM_CLK_MISC1);
	imx_clk_scu("hdmi_ipg_clk", IMX_SC_R_HDMI, IMX_SC_PM_CLK_MISC4);
	imx_clk_scu("hdmi_i2c0_clk", IMX_SC_R_HDMI_I2C_0, IMX_SC_PM_CLK_MISC2);
	imx_clk_scu("hdmi_hdp_core_clk", IMX_SC_R_HDMI, IMX_SC_PM_CLK_MISC2);
	imx_clk_scu2("hdmi_pxl_clk", hdmi_sels, ARRAY_SIZE(hdmi_sels), IMX_SC_R_HDMI, IMX_SC_PM_CLK_MISC3);
	imx_clk_scu("hdmi_i2s_bypass_clk", IMX_SC_R_HDMI_I2S, IMX_SC_PM_CLK_BYPASS);
	imx_clk_scu("hdmi_i2s_clk", IMX_SC_R_HDMI_I2S, IMX_SC_PM_CLK_MISC0);

#ifdef CONFIG_VEHICLE_POST_INIT
	if (strstr(of_id->compatible, "post"))
		return 0;
	else
#endif
		return of_clk_add_hw_provider(ccm_node, imx_scu_of_clk_src_get, imx_scu_clks);
}

static struct platform_driver imx8qxp_clk_driver = {
	.driver = {
		.name = "imx8qxp-clk",
		.of_match_table = imx8qxp_match,
		.suppress_bind_attrs = true,
	},
	.probe = imx8qxp_clk_probe,
};
static int __init imx8qxp_clk_driver_init(void)
{
	return platform_driver_register(&imx8qxp_clk_driver);
}
subsys_initcall_sync(imx8qxp_clk_driver_init);<|MERGE_RESOLUTION|>--- conflicted
+++ resolved
@@ -71,14 +71,11 @@
 	{ .compatible = "fsl,scu-clk", },
 	{ .compatible = "fsl,imx8qxp-clk", &imx_clk_scu_rsrc_imx8qxp, },
 	{ .compatible = "fsl,imx8qm-clk", &imx_clk_scu_rsrc_imx8qm, },
-<<<<<<< HEAD
 	{ .compatible = "fsl,imx8dxl-clk", &imx_clk_scu_rsrc_imx8dxl, },
-=======
 #ifdef CONFIG_VEHICLE_POST_INIT
 	{ .compatible = "fsl,imx8qxp-clk-post", &imx_clk_post_scu_rsrc_imx8qxp, },
 	{ .compatible = "fsl,imx8qm-clk-post", &imx_clk_post_scu_rsrc_imx8qm, },
 #endif
->>>>>>> 17355a32
 	{ /* sentinel */ }
 };
 
