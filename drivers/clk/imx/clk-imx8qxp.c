--- conflicted
+++ resolved
@@ -91,7 +91,11 @@
 	"clk_dummy",
 };
 
-<<<<<<< HEAD
+static inline bool clk_on_imx8dxl(struct device_node *node)
+{
+	return of_device_is_compatible(node, "fsl,imx8dxl-clk") != 0;
+}
+
 static const struct of_device_id imx8qxp_match[] = {
 	{ .compatible = "fsl,scu-clk", },
 	{ .compatible = "fsl,imx8qxp-clk", &imx_clk_scu_rsrc_imx8qxp, },
@@ -103,12 +107,6 @@
 #endif
 	{ /* sentinel */ }
 };
-=======
-static inline bool clk_on_imx8dxl(struct device_node *node)
-{
-	return of_device_is_compatible(node, "fsl,imx8dxl-clk") != 0;
-}
->>>>>>> cf9a4072
 
 static int imx8qxp_clk_probe(struct platform_device *pdev)
 {
