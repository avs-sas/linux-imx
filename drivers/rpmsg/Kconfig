--- conflicted
+++ resolved
@@ -7,20 +7,11 @@
 	select VIRTUALIZATION
 
 config IMX_RPMSG_PINGPONG
-<<<<<<< HEAD
-	tristate "IMX RPMSG pingpong driver"
-	depends on RPMSG
-
-config IMX_RPMSG_TTY
-	tristate "IMX RPMSG tty driver"
-	depends on RPMSG
-=======
 	tristate "IMX RPMSG pingpong driver -- loadable modules only"
 	depends on RPMSG && m
 
 config IMX_RPMSG_TTY
 	tristate "IMX RPMSG tty driver -- loadable modules only"
 	depends on RPMSG && m
->>>>>>> 0e136a71
 
 endmenu