// SPDX-License-Identifier: GPL-2.0
/*
<<<<<<< HEAD
 * Copyright (C) 2021, STMicroelectronics
=======
 * Copyright (C) 2022, STMicroelectronics
>>>>>>> f37c75cc
 * Copyright (c) 2016, Linaro Ltd.
 * Copyright (c) 2012, Michal Simek <monstr@monstr.eu>
 * Copyright (c) 2012, PetaLogix
 * Copyright (c) 2011, Texas Instruments, Inc.
 * Copyright (c) 2011, Google, Inc.
 *
 * Based on rpmsg performance statistics driver by Michal Simek, which in turn
 * was based on TI & Google OMX rpmsg driver.
 */

#define pr_fmt(fmt)	KBUILD_MODNAME ": " fmt

#include <linux/cdev.h>
#include <linux/device.h>
#include <linux/fs.h>
#include <linux/idr.h>
#include <linux/kernel.h>
#include <linux/module.h>
#include <linux/poll.h>
#include <linux/rpmsg.h>
#include <linux/skbuff.h>
#include <linux/slab.h>
#include <linux/uaccess.h>
#include <uapi/linux/rpmsg.h>

#include "rpmsg_char.h"
<<<<<<< HEAD
=======
#include "rpmsg_internal.h"
>>>>>>> f37c75cc

#define RPMSG_CHAR_DEVNAME "rpmsg-raw"

static dev_t rpmsg_major;

static DEFINE_IDA(rpmsg_ept_ida);
static DEFINE_IDA(rpmsg_minor_ida);

#define dev_to_eptdev(dev) container_of(dev, struct rpmsg_eptdev, dev)
#define cdev_to_eptdev(i_cdev) container_of(i_cdev, struct rpmsg_eptdev, cdev)

/**
 * struct rpmsg_eptdev - endpoint device context
 * @dev:	endpoint device
 * @cdev:	cdev for the endpoint device
 * @rpdev:	underlaying rpmsg device
 * @chinfo:	info used to open the endpoint
 * @ept_lock:	synchronization of @ept modifications
 * @ept:	rpmsg endpoint reference, when open
 * @queue_lock:	synchronization of @queue operations
 * @queue:	incoming message queue
 * @readq:	wait object for incoming queue
<<<<<<< HEAD
 * @static_ept: specify if the endpoint has to be created at each device opening or
 *              if the default endpoint should be used.
=======
 * @default_ept: set to channel default endpoint if the default endpoint should be re-used
 *              on device open to prevent endpoint address update.
>>>>>>> f37c75cc
 */
struct rpmsg_eptdev {
	struct device dev;
	struct cdev cdev;

	struct rpmsg_device *rpdev;
	struct rpmsg_channel_info chinfo;

	struct mutex ept_lock;
	struct rpmsg_endpoint *ept;
	struct rpmsg_endpoint *default_ept;

	spinlock_t queue_lock;
	struct sk_buff_head queue;
	wait_queue_head_t readq;

<<<<<<< HEAD
	bool static_ept;
=======
>>>>>>> f37c75cc
};

int rpmsg_chrdev_eptdev_destroy(struct device *dev, void *data)
{
	struct rpmsg_eptdev *eptdev = dev_to_eptdev(dev);

	mutex_lock(&eptdev->ept_lock);
	if (eptdev->ept) {
		rpmsg_destroy_ept(eptdev->ept);
		eptdev->ept = NULL;
	}
	mutex_unlock(&eptdev->ept_lock);

	/* wake up any blocked readers */
	wake_up_interruptible(&eptdev->readq);

	cdev_device_del(&eptdev->cdev, &eptdev->dev);
	put_device(&eptdev->dev);

	return 0;
}
EXPORT_SYMBOL(rpmsg_chrdev_eptdev_destroy);

static int rpmsg_ept_cb(struct rpmsg_device *rpdev, void *buf, int len,
			void *priv, u32 addr)
{
	struct rpmsg_eptdev *eptdev = priv;
	struct sk_buff *skb;

	skb = alloc_skb(len, GFP_ATOMIC);
	if (!skb)
		return -ENOMEM;

	skb_put_data(skb, buf, len);

	spin_lock(&eptdev->queue_lock);
	skb_queue_tail(&eptdev->queue, skb);
	spin_unlock(&eptdev->queue_lock);

	/* wake up any blocking processes, waiting for new data */
	wake_up_interruptible(&eptdev->readq);

	return 0;
}

static int rpmsg_eptdev_open(struct inode *inode, struct file *filp)
{
	struct rpmsg_eptdev *eptdev = cdev_to_eptdev(inode->i_cdev);
	struct rpmsg_endpoint *ept;
	struct rpmsg_device *rpdev = eptdev->rpdev;
	struct device *dev = &eptdev->dev;

	mutex_lock(&eptdev->ept_lock);
	if (eptdev->ept) {
		mutex_unlock(&eptdev->ept_lock);
		return -EBUSY;
	}

	get_device(dev);

	/*
<<<<<<< HEAD
	 * If the static_ept is set to true, the rpmsg device default endpoint is used.
	 * Else a new endpoint is created on open that will be destroyed on release.
	 */
	if (eptdev->static_ept)
		ept = rpdev->ept;
=======
	 * If the default_ept is set, the rpmsg device default endpoint is used.
	 * Else a new endpoint is created on open that will be destroyed on release.
	 */
	if (eptdev->default_ept)
		ept = eptdev->default_ept;
>>>>>>> f37c75cc
	else
		ept = rpmsg_create_ept(rpdev, rpmsg_ept_cb, eptdev, eptdev->chinfo);

	if (!ept) {
		dev_err(dev, "failed to open %s\n", eptdev->chinfo.name);
		put_device(dev);
		mutex_unlock(&eptdev->ept_lock);
		return -EINVAL;
	}

	eptdev->ept = ept;
	filp->private_data = eptdev;
	mutex_unlock(&eptdev->ept_lock);

	return 0;
}

static int rpmsg_eptdev_release(struct inode *inode, struct file *filp)
{
	struct rpmsg_eptdev *eptdev = cdev_to_eptdev(inode->i_cdev);
	struct device *dev = &eptdev->dev;

	/* Close the endpoint, if it's not already destroyed by the parent */
	mutex_lock(&eptdev->ept_lock);
	if (eptdev->ept) {
<<<<<<< HEAD
		if (!eptdev->static_ept)
=======
		if (!eptdev->default_ept)
>>>>>>> f37c75cc
			rpmsg_destroy_ept(eptdev->ept);
		eptdev->ept = NULL;
	}
	mutex_unlock(&eptdev->ept_lock);

	/* Discard all SKBs */
	skb_queue_purge(&eptdev->queue);

	put_device(dev);

	return 0;
}

static ssize_t rpmsg_eptdev_read_iter(struct kiocb *iocb, struct iov_iter *to)
{
	struct file *filp = iocb->ki_filp;
	struct rpmsg_eptdev *eptdev = filp->private_data;
	unsigned long flags;
	struct sk_buff *skb;
	int use;

	if (!eptdev->ept)
		return -EPIPE;

	spin_lock_irqsave(&eptdev->queue_lock, flags);

	/* Wait for data in the queue */
	if (skb_queue_empty(&eptdev->queue)) {
		spin_unlock_irqrestore(&eptdev->queue_lock, flags);

		if (filp->f_flags & O_NONBLOCK)
			return -EAGAIN;

		/* Wait until we get data or the endpoint goes away */
		if (wait_event_interruptible(eptdev->readq,
					     !skb_queue_empty(&eptdev->queue) ||
					     !eptdev->ept))
			return -ERESTARTSYS;

		/* We lost the endpoint while waiting */
		if (!eptdev->ept)
			return -EPIPE;

		spin_lock_irqsave(&eptdev->queue_lock, flags);
	}

	skb = skb_dequeue(&eptdev->queue);
	spin_unlock_irqrestore(&eptdev->queue_lock, flags);
	if (!skb)
		return -EFAULT;

	use = min_t(size_t, iov_iter_count(to), skb->len);
	if (copy_to_iter(skb->data, use, to) != use)
		use = -EFAULT;

	kfree_skb(skb);

	return use;
}

static ssize_t rpmsg_eptdev_write_iter(struct kiocb *iocb,
				       struct iov_iter *from)
{
	struct file *filp = iocb->ki_filp;
	struct rpmsg_eptdev *eptdev = filp->private_data;
	size_t len = iov_iter_count(from);
	void *kbuf;
	int ret;

	kbuf = kzalloc(len, GFP_KERNEL);
	if (!kbuf)
		return -ENOMEM;

	if (!copy_from_iter_full(kbuf, len, from)) {
		ret = -EFAULT;
		goto free_kbuf;
	}

	if (mutex_lock_interruptible(&eptdev->ept_lock)) {
		ret = -ERESTARTSYS;
		goto free_kbuf;
	}

	if (!eptdev->ept) {
		ret = -EPIPE;
		goto unlock_eptdev;
	}

	if (filp->f_flags & O_NONBLOCK)
		ret = rpmsg_trysendto(eptdev->ept, kbuf, len, eptdev->chinfo.dst);
	else
		ret = rpmsg_sendto(eptdev->ept, kbuf, len, eptdev->chinfo.dst);

unlock_eptdev:
	mutex_unlock(&eptdev->ept_lock);

free_kbuf:
	kfree(kbuf);
	return ret < 0 ? ret : len;
}

static __poll_t rpmsg_eptdev_poll(struct file *filp, poll_table *wait)
{
	struct rpmsg_eptdev *eptdev = filp->private_data;
	__poll_t mask = 0;

	if (!eptdev->ept)
		return EPOLLERR;

	poll_wait(filp, &eptdev->readq, wait);

	if (!skb_queue_empty(&eptdev->queue))
		mask |= EPOLLIN | EPOLLRDNORM;

	mask |= rpmsg_poll(eptdev->ept, filp, wait);

	return mask;
}

static long rpmsg_eptdev_ioctl(struct file *fp, unsigned int cmd,
			       unsigned long arg)
{
	struct rpmsg_eptdev *eptdev = fp->private_data;

	if (cmd != RPMSG_DESTROY_EPT_IOCTL)
		return -EINVAL;

	/* Don't allow to destroy a default endpoint. */
<<<<<<< HEAD
	if (!eptdev->rpdev || eptdev->ept == eptdev->rpdev->ept)
		return -EPERM;
=======
	if (eptdev->default_ept)
		return -EINVAL;
>>>>>>> f37c75cc

	return rpmsg_chrdev_eptdev_destroy(&eptdev->dev, NULL);
}

static const struct file_operations rpmsg_eptdev_fops = {
	.owner = THIS_MODULE,
	.open = rpmsg_eptdev_open,
	.release = rpmsg_eptdev_release,
	.read_iter = rpmsg_eptdev_read_iter,
	.write_iter = rpmsg_eptdev_write_iter,
	.poll = rpmsg_eptdev_poll,
	.unlocked_ioctl = rpmsg_eptdev_ioctl,
	.compat_ioctl = compat_ptr_ioctl,
};

static ssize_t name_show(struct device *dev, struct device_attribute *attr,
			 char *buf)
{
	struct rpmsg_eptdev *eptdev = dev_get_drvdata(dev);

	return sprintf(buf, "%s\n", eptdev->chinfo.name);
}
static DEVICE_ATTR_RO(name);

static ssize_t src_show(struct device *dev, struct device_attribute *attr,
			 char *buf)
{
	struct rpmsg_eptdev *eptdev = dev_get_drvdata(dev);

	return sprintf(buf, "%d\n", eptdev->chinfo.src);
}
static DEVICE_ATTR_RO(src);

static ssize_t dst_show(struct device *dev, struct device_attribute *attr,
			 char *buf)
{
	struct rpmsg_eptdev *eptdev = dev_get_drvdata(dev);

	return sprintf(buf, "%d\n", eptdev->chinfo.dst);
}
static DEVICE_ATTR_RO(dst);

static struct attribute *rpmsg_eptdev_attrs[] = {
	&dev_attr_name.attr,
	&dev_attr_src.attr,
	&dev_attr_dst.attr,
	NULL
};
ATTRIBUTE_GROUPS(rpmsg_eptdev);

static void rpmsg_eptdev_release_device(struct device *dev)
{
	struct rpmsg_eptdev *eptdev = dev_to_eptdev(dev);

	ida_simple_remove(&rpmsg_ept_ida, dev->id);
	ida_simple_remove(&rpmsg_minor_ida, MINOR(eptdev->dev.devt));
	kfree(eptdev);
}

<<<<<<< HEAD
static struct rpmsg_eptdev *__rpmsg_chrdev_eptdev_create(struct rpmsg_device *rpdev,
							 struct device *parent,
							 struct rpmsg_channel_info chinfo)
=======
static struct rpmsg_eptdev *rpmsg_chrdev_eptdev_alloc(struct rpmsg_device *rpdev,
						      struct device *parent)
>>>>>>> f37c75cc
{
	struct rpmsg_eptdev *eptdev;
	struct device *dev;

	eptdev = kzalloc(sizeof(*eptdev), GFP_KERNEL);
	if (!eptdev)
		return ERR_PTR(-ENOMEM);

	dev = &eptdev->dev;
	eptdev->rpdev = rpdev;

	mutex_init(&eptdev->ept_lock);
	spin_lock_init(&eptdev->queue_lock);
	skb_queue_head_init(&eptdev->queue);
	init_waitqueue_head(&eptdev->readq);

	device_initialize(dev);
	dev->class = rpmsg_class;
	dev->parent = parent;
	dev->groups = rpmsg_eptdev_groups;
	dev_set_drvdata(dev, eptdev);

	cdev_init(&eptdev->cdev, &rpmsg_eptdev_fops);
	eptdev->cdev.owner = THIS_MODULE;

	return eptdev;
}

static int rpmsg_chrdev_eptdev_add(struct rpmsg_eptdev *eptdev, struct rpmsg_channel_info chinfo)
{
	struct device *dev = &eptdev->dev;
	int ret;

	eptdev->chinfo = chinfo;

	ret = ida_simple_get(&rpmsg_minor_ida, 0, RPMSG_DEV_MAX, GFP_KERNEL);
	if (ret < 0)
		goto free_eptdev;
	dev->devt = MKDEV(MAJOR(rpmsg_major), ret);

	ret = ida_simple_get(&rpmsg_ept_ida, 0, 0, GFP_KERNEL);
	if (ret < 0)
		goto free_minor_ida;
	dev->id = ret;
	dev_set_name(dev, "rpmsg%d", ret);

	ret = cdev_device_add(&eptdev->cdev, &eptdev->dev);
	if (ret)
		goto free_ept_ida;

	/* We can now rely on the release function for cleanup */
	dev->release = rpmsg_eptdev_release_device;

	return eptdev;

free_ept_ida:
	ida_simple_remove(&rpmsg_ept_ida, dev->id);
free_minor_ida:
	ida_simple_remove(&rpmsg_minor_ida, MINOR(dev->devt));
free_eptdev:
	put_device(dev);
	kfree(eptdev);

	return ERR_PTR(ret);
}

int rpmsg_chrdev_eptdev_create(struct rpmsg_device *rpdev, struct device *parent,
			       struct rpmsg_channel_info chinfo)
{
	struct rpmsg_eptdev *eptdev;
<<<<<<< HEAD

	eptdev = __rpmsg_chrdev_eptdev_create(rpdev, parent, chinfo);
	if (IS_ERR(eptdev))
		return PTR_ERR(eptdev);

	return 0;
=======
	int ret;

	eptdev = rpmsg_chrdev_eptdev_alloc(rpdev, parent);
	if (IS_ERR(eptdev))
		return PTR_ERR(eptdev);

	ret = rpmsg_chrdev_eptdev_add(eptdev, chinfo);

	return ret;
>>>>>>> f37c75cc
}
EXPORT_SYMBOL(rpmsg_chrdev_eptdev_create);

static int rpmsg_chrdev_probe(struct rpmsg_device *rpdev)
{
	struct rpmsg_channel_info chinfo;
	struct rpmsg_eptdev *eptdev;
<<<<<<< HEAD
	struct rpmsg_endpoint *ept;

	memcpy(chinfo.name, RPMSG_CHAR_DEVNAME, sizeof(RPMSG_CHAR_DEVNAME));
	chinfo.src = rpdev->src;
	chinfo.dst = rpdev->dst;

	eptdev =  __rpmsg_chrdev_eptdev_create(rpdev, &rpdev->dev, chinfo);
	if (IS_ERR(eptdev))
		return PTR_ERR(eptdev);

	/*
	 * Create the default endpoint associated to the rpmsg device and provide rpmsg_eptdev
	 * structure as callback private data.
	 */
	ept = rpmsg_create_default_ept(rpdev, rpmsg_ept_cb, eptdev, eptdev->chinfo);
	if (!ept) {
		dev_err(&rpdev->dev, "failed to create %s\n", eptdev->chinfo.name);
		put_device(&eptdev->dev);
		return -EINVAL;
	}

	/*
	 * Do not allow the creation and release of an endpoint on /dev/rpmsgX open and close,
	 * reuse the default endpoint instead
	 */
	eptdev->static_ept = true;

	return 0;
=======
	struct device *dev = &rpdev->dev;

	memcpy(chinfo.name, rpdev->id.name, RPMSG_NAME_SIZE);
	chinfo.src = rpdev->src;
	chinfo.dst = rpdev->dst;

	eptdev = rpmsg_chrdev_eptdev_alloc(rpdev, dev);
	if (IS_ERR(eptdev))
		return PTR_ERR(eptdev);

	/* Set the default_ept to the rpmsg device endpoint */
	eptdev->default_ept = rpdev->ept;

	/*
	 * The rpmsg_ept_cb uses *priv parameter to get its rpmsg_eptdev context.
	 * Storedit in default_ept *priv field.
	 */
	eptdev->default_ept->priv = eptdev;

	return rpmsg_chrdev_eptdev_add(eptdev, chinfo);
>>>>>>> f37c75cc
}

static void rpmsg_chrdev_remove(struct rpmsg_device *rpdev)
{
	int ret;

	ret = device_for_each_child(&rpdev->dev, NULL, rpmsg_chrdev_eptdev_destroy);
	if (ret)
		dev_warn(&rpdev->dev, "failed to destroy endpoints: %d\n", ret);
}

static struct rpmsg_device_id rpmsg_chrdev_id_table[] = {
<<<<<<< HEAD
	{ .name	= RPMSG_CHAR_DEVNAME },
=======
	{ .name	= "rpmsg-raw" },
>>>>>>> f37c75cc
	{ },
};

static struct rpmsg_driver rpmsg_chrdev_driver = {
	.probe = rpmsg_chrdev_probe,
	.remove = rpmsg_chrdev_remove,
<<<<<<< HEAD
=======
	.callback = rpmsg_ept_cb,
>>>>>>> f37c75cc
	.id_table = rpmsg_chrdev_id_table,
	.drv.name = "rpmsg_chrdev",
};

static int rpmsg_chrdev_init(void)
{
	int ret;

	ret = alloc_chrdev_region(&rpmsg_major, 0, RPMSG_DEV_MAX, "rpmsg_char");
	if (ret < 0) {
		pr_err("failed to allocate char dev region\n");
		return ret;
	}

<<<<<<< HEAD
	rpmsg_class = class_create(THIS_MODULE, "rpmsg");
	if (IS_ERR(rpmsg_class)) {
		pr_err("failed to create rpmsg class\n");
		ret = PTR_ERR(rpmsg_class);
		goto free_region;
	}

	ret = register_rpmsg_driver(&rpmsg_chrdev_driver);
	if (ret < 0) {
		pr_err("rpmsg: failed to register rpmsg raw driver\n");
		goto free_class;
=======
	ret = register_rpmsg_driver(&rpmsg_chrdev_driver);
	if (ret < 0) {
		pr_err("rpmsg: failed to register rpmsg raw driver\n");
		goto free_region;
>>>>>>> f37c75cc
	}

	return 0;

<<<<<<< HEAD
free_class:
	class_destroy(rpmsg_class);
=======
>>>>>>> f37c75cc
free_region:
	unregister_chrdev_region(rpmsg_major, RPMSG_DEV_MAX);

	return ret;
}
postcore_initcall(rpmsg_chrdev_init);

static void rpmsg_chrdev_exit(void)
{
	unregister_rpmsg_driver(&rpmsg_chrdev_driver);
	unregister_chrdev_region(rpmsg_major, RPMSG_DEV_MAX);
}
module_exit(rpmsg_chrdev_exit);

MODULE_ALIAS("rpmsg:rpmsg_chrdev");
MODULE_LICENSE("GPL v2");<|MERGE_RESOLUTION|>--- conflicted
+++ resolved
@@ -1,10 +1,6 @@
 // SPDX-License-Identifier: GPL-2.0
 /*
-<<<<<<< HEAD
- * Copyright (C) 2021, STMicroelectronics
-=======
  * Copyright (C) 2022, STMicroelectronics
->>>>>>> f37c75cc
  * Copyright (c) 2016, Linaro Ltd.
  * Copyright (c) 2012, Michal Simek <monstr@monstr.eu>
  * Copyright (c) 2012, PetaLogix
@@ -31,12 +27,9 @@
 #include <uapi/linux/rpmsg.h>
 
 #include "rpmsg_char.h"
-<<<<<<< HEAD
-=======
 #include "rpmsg_internal.h"
->>>>>>> f37c75cc
-
-#define RPMSG_CHAR_DEVNAME "rpmsg-raw"
+
+#define RPMSG_DEV_MAX	(MINORMASK + 1)
 
 static dev_t rpmsg_major;
 
@@ -57,13 +50,8 @@
  * @queue_lock:	synchronization of @queue operations
  * @queue:	incoming message queue
  * @readq:	wait object for incoming queue
-<<<<<<< HEAD
- * @static_ept: specify if the endpoint has to be created at each device opening or
- *              if the default endpoint should be used.
-=======
  * @default_ept: set to channel default endpoint if the default endpoint should be re-used
  *              on device open to prevent endpoint address update.
->>>>>>> f37c75cc
  */
 struct rpmsg_eptdev {
 	struct device dev;
@@ -80,10 +68,6 @@
 	struct sk_buff_head queue;
 	wait_queue_head_t readq;
 
-<<<<<<< HEAD
-	bool static_ept;
-=======
->>>>>>> f37c75cc
 };
 
 int rpmsg_chrdev_eptdev_destroy(struct device *dev, void *data)
@@ -145,19 +129,11 @@
 	get_device(dev);
 
 	/*
-<<<<<<< HEAD
-	 * If the static_ept is set to true, the rpmsg device default endpoint is used.
-	 * Else a new endpoint is created on open that will be destroyed on release.
-	 */
-	if (eptdev->static_ept)
-		ept = rpdev->ept;
-=======
 	 * If the default_ept is set, the rpmsg device default endpoint is used.
 	 * Else a new endpoint is created on open that will be destroyed on release.
 	 */
 	if (eptdev->default_ept)
 		ept = eptdev->default_ept;
->>>>>>> f37c75cc
 	else
 		ept = rpmsg_create_ept(rpdev, rpmsg_ept_cb, eptdev, eptdev->chinfo);
 
@@ -183,11 +159,7 @@
 	/* Close the endpoint, if it's not already destroyed by the parent */
 	mutex_lock(&eptdev->ept_lock);
 	if (eptdev->ept) {
-<<<<<<< HEAD
-		if (!eptdev->static_ept)
-=======
 		if (!eptdev->default_ept)
->>>>>>> f37c75cc
 			rpmsg_destroy_ept(eptdev->ept);
 		eptdev->ept = NULL;
 	}
@@ -316,13 +288,8 @@
 		return -EINVAL;
 
 	/* Don't allow to destroy a default endpoint. */
-<<<<<<< HEAD
-	if (!eptdev->rpdev || eptdev->ept == eptdev->rpdev->ept)
-		return -EPERM;
-=======
 	if (eptdev->default_ept)
 		return -EINVAL;
->>>>>>> f37c75cc
 
 	return rpmsg_chrdev_eptdev_destroy(&eptdev->dev, NULL);
 }
@@ -382,14 +349,8 @@
 	kfree(eptdev);
 }
 
-<<<<<<< HEAD
-static struct rpmsg_eptdev *__rpmsg_chrdev_eptdev_create(struct rpmsg_device *rpdev,
-							 struct device *parent,
-							 struct rpmsg_channel_info chinfo)
-=======
 static struct rpmsg_eptdev *rpmsg_chrdev_eptdev_alloc(struct rpmsg_device *rpdev,
 						      struct device *parent)
->>>>>>> f37c75cc
 {
 	struct rpmsg_eptdev *eptdev;
 	struct device *dev;
@@ -443,7 +404,7 @@
 	/* We can now rely on the release function for cleanup */
 	dev->release = rpmsg_eptdev_release_device;
 
-	return eptdev;
+	return ret;
 
 free_ept_ida:
 	ida_simple_remove(&rpmsg_ept_ida, dev->id);
@@ -453,21 +414,13 @@
 	put_device(dev);
 	kfree(eptdev);
 
-	return ERR_PTR(ret);
+	return ret;
 }
 
 int rpmsg_chrdev_eptdev_create(struct rpmsg_device *rpdev, struct device *parent,
 			       struct rpmsg_channel_info chinfo)
 {
 	struct rpmsg_eptdev *eptdev;
-<<<<<<< HEAD
-
-	eptdev = __rpmsg_chrdev_eptdev_create(rpdev, parent, chinfo);
-	if (IS_ERR(eptdev))
-		return PTR_ERR(eptdev);
-
-	return 0;
-=======
 	int ret;
 
 	eptdev = rpmsg_chrdev_eptdev_alloc(rpdev, parent);
@@ -477,7 +430,6 @@
 	ret = rpmsg_chrdev_eptdev_add(eptdev, chinfo);
 
 	return ret;
->>>>>>> f37c75cc
 }
 EXPORT_SYMBOL(rpmsg_chrdev_eptdev_create);
 
@@ -485,36 +437,6 @@
 {
 	struct rpmsg_channel_info chinfo;
 	struct rpmsg_eptdev *eptdev;
-<<<<<<< HEAD
-	struct rpmsg_endpoint *ept;
-
-	memcpy(chinfo.name, RPMSG_CHAR_DEVNAME, sizeof(RPMSG_CHAR_DEVNAME));
-	chinfo.src = rpdev->src;
-	chinfo.dst = rpdev->dst;
-
-	eptdev =  __rpmsg_chrdev_eptdev_create(rpdev, &rpdev->dev, chinfo);
-	if (IS_ERR(eptdev))
-		return PTR_ERR(eptdev);
-
-	/*
-	 * Create the default endpoint associated to the rpmsg device and provide rpmsg_eptdev
-	 * structure as callback private data.
-	 */
-	ept = rpmsg_create_default_ept(rpdev, rpmsg_ept_cb, eptdev, eptdev->chinfo);
-	if (!ept) {
-		dev_err(&rpdev->dev, "failed to create %s\n", eptdev->chinfo.name);
-		put_device(&eptdev->dev);
-		return -EINVAL;
-	}
-
-	/*
-	 * Do not allow the creation and release of an endpoint on /dev/rpmsgX open and close,
-	 * reuse the default endpoint instead
-	 */
-	eptdev->static_ept = true;
-
-	return 0;
-=======
 	struct device *dev = &rpdev->dev;
 
 	memcpy(chinfo.name, rpdev->id.name, RPMSG_NAME_SIZE);
@@ -535,7 +457,6 @@
 	eptdev->default_ept->priv = eptdev;
 
 	return rpmsg_chrdev_eptdev_add(eptdev, chinfo);
->>>>>>> f37c75cc
 }
 
 static void rpmsg_chrdev_remove(struct rpmsg_device *rpdev)
@@ -548,21 +469,14 @@
 }
 
 static struct rpmsg_device_id rpmsg_chrdev_id_table[] = {
-<<<<<<< HEAD
-	{ .name	= RPMSG_CHAR_DEVNAME },
-=======
 	{ .name	= "rpmsg-raw" },
->>>>>>> f37c75cc
 	{ },
 };
 
 static struct rpmsg_driver rpmsg_chrdev_driver = {
 	.probe = rpmsg_chrdev_probe,
 	.remove = rpmsg_chrdev_remove,
-<<<<<<< HEAD
-=======
 	.callback = rpmsg_ept_cb,
->>>>>>> f37c75cc
 	.id_table = rpmsg_chrdev_id_table,
 	.drv.name = "rpmsg_chrdev",
 };
@@ -577,33 +491,14 @@
 		return ret;
 	}
 
-<<<<<<< HEAD
-	rpmsg_class = class_create(THIS_MODULE, "rpmsg");
-	if (IS_ERR(rpmsg_class)) {
-		pr_err("failed to create rpmsg class\n");
-		ret = PTR_ERR(rpmsg_class);
-		goto free_region;
-	}
-
-	ret = register_rpmsg_driver(&rpmsg_chrdev_driver);
-	if (ret < 0) {
-		pr_err("rpmsg: failed to register rpmsg raw driver\n");
-		goto free_class;
-=======
 	ret = register_rpmsg_driver(&rpmsg_chrdev_driver);
 	if (ret < 0) {
 		pr_err("rpmsg: failed to register rpmsg raw driver\n");
 		goto free_region;
->>>>>>> f37c75cc
 	}
 
 	return 0;
 
-<<<<<<< HEAD
-free_class:
-	class_destroy(rpmsg_class);
-=======
->>>>>>> f37c75cc
 free_region:
 	unregister_chrdev_region(rpmsg_major, RPMSG_DEV_MAX);
 
