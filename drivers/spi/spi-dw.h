/* SPDX-License-Identifier: GPL-2.0 */
#ifndef DW_SPI_HEADER_H
#define DW_SPI_HEADER_H

#include <linux/bits.h>
#include <linux/completion.h>
#include <linux/debugfs.h>
#include <linux/irqreturn.h>
#include <linux/io.h>
#include <linux/scatterlist.h>
#include <linux/spi/spi-mem.h>

/* Register offsets */
#define DW_SPI_CTRLR0			0x00
#define DW_SPI_CTRLR1			0x04
#define DW_SPI_SSIENR			0x08
#define DW_SPI_MWCR			0x0c
#define DW_SPI_SER			0x10
#define DW_SPI_BAUDR			0x14
#define DW_SPI_TXFTLR			0x18
#define DW_SPI_RXFTLR			0x1c
#define DW_SPI_TXFLR			0x20
#define DW_SPI_RXFLR			0x24
#define DW_SPI_SR			0x28
#define DW_SPI_IMR			0x2c
#define DW_SPI_ISR			0x30
#define DW_SPI_RISR			0x34
#define DW_SPI_TXOICR			0x38
#define DW_SPI_RXOICR			0x3c
#define DW_SPI_RXUICR			0x40
#define DW_SPI_MSTICR			0x44
#define DW_SPI_ICR			0x48
#define DW_SPI_DMACR			0x4c
#define DW_SPI_DMATDLR			0x50
#define DW_SPI_DMARDLR			0x54
#define DW_SPI_IDR			0x58
#define DW_SPI_VERSION			0x5c
#define DW_SPI_DR			0x60
#define DW_SPI_RX_SAMPLE_DLY		0xf0
#define DW_SPI_CS_OVERRIDE		0xf4

/* Bit fields in CTRLR0 */
#define SPI_DFS_OFFSET			0

#define SPI_FRF_OFFSET			4
#define SPI_FRF_SPI			0x0
#define SPI_FRF_SSP			0x1
#define SPI_FRF_MICROWIRE		0x2
#define SPI_FRF_RESV			0x3

#define SPI_MODE_OFFSET			6
#define SPI_SCPH_OFFSET			6
#define SPI_SCOL_OFFSET			7

#define SPI_TMOD_OFFSET			8
#define SPI_TMOD_MASK			(0x3 << SPI_TMOD_OFFSET)
#define	SPI_TMOD_TR			0x0		/* xmit & recv */
#define SPI_TMOD_TO			0x1		/* xmit only */
#define SPI_TMOD_RO			0x2		/* recv only */
#define SPI_TMOD_EPROMREAD		0x3		/* eeprom read mode */

#define SPI_SLVOE_OFFSET		10
#define SPI_SRL_OFFSET			11
#define SPI_CFS_OFFSET			12

/* Bit fields in CTRLR0 based on DWC_ssi_databook.pdf v1.01a */
#define DWC_SSI_CTRLR0_SRL_OFFSET	13
#define DWC_SSI_CTRLR0_TMOD_OFFSET	10
#define DWC_SSI_CTRLR0_TMOD_MASK	GENMASK(11, 10)
#define DWC_SSI_CTRLR0_SCPOL_OFFSET	9
#define DWC_SSI_CTRLR0_SCPH_OFFSET	8
#define DWC_SSI_CTRLR0_FRF_OFFSET	6
#define DWC_SSI_CTRLR0_DFS_OFFSET	0

/*
 * For Keem Bay, CTRLR0[31] is used to select controller mode.
 * 0: SSI is slave
 * 1: SSI is master
 */
#define DWC_SSI_CTRLR0_KEEMBAY_MST	BIT(31)

/* Bit fields in CTRLR1 */
#define SPI_NDF_MASK			GENMASK(15, 0)

/* Bit fields in SR, 7 bits */
#define SR_MASK				0x7f		/* cover 7 bits */
#define SR_BUSY				(1 << 0)
#define SR_TF_NOT_FULL			(1 << 1)
#define SR_TF_EMPT			(1 << 2)
#define SR_RF_NOT_EMPT			(1 << 3)
#define SR_RF_FULL			(1 << 4)
#define SR_TX_ERR			(1 << 5)
#define SR_DCOL				(1 << 6)

/* Bit fields in ISR, IMR, RISR, 7 bits */
#define SPI_INT_TXEI			(1 << 0)
#define SPI_INT_TXOI			(1 << 1)
#define SPI_INT_RXUI			(1 << 2)
#define SPI_INT_RXOI			(1 << 3)
#define SPI_INT_RXFI			(1 << 4)
#define SPI_INT_MSTI			(1 << 5)

/* Bit fields in DMACR */
#define SPI_DMA_RDMAE			(1 << 0)
#define SPI_DMA_TDMAE			(1 << 1)

#define SPI_WAIT_RETRIES		5
#define SPI_BUF_SIZE \
	(sizeof_field(struct spi_mem_op, cmd.opcode) + \
	 sizeof_field(struct spi_mem_op, addr.val) + 256)
#define SPI_GET_BYTE(_val, _idx) \
	((_val) >> (BITS_PER_BYTE * (_idx)) & 0xff)

enum dw_ssi_type {
	SSI_MOTO_SPI = 0,
	SSI_TI_SSP,
	SSI_NS_MICROWIRE,
};

/* DW SPI capabilities */
#define DW_SPI_CAP_CS_OVERRIDE		BIT(0)
#define DW_SPI_CAP_KEEMBAY_MST		BIT(1)
#define DW_SPI_CAP_DWC_SSI		BIT(2)

/* Slave spi_transfer/spi_mem_op related */
struct dw_spi_cfg {
	u8 tmode;
	u8 dfs;
	u32 ndf;
	u32 freq;
};

struct dw_spi;
struct dw_spi_dma_ops {
	int (*dma_init)(struct device *dev, struct dw_spi *dws);
	void (*dma_exit)(struct dw_spi *dws);
	int (*dma_setup)(struct dw_spi *dws, struct spi_transfer *xfer);
	bool (*can_dma)(struct spi_controller *master, struct spi_device *spi,
			struct spi_transfer *xfer);
	int (*dma_transfer)(struct dw_spi *dws, struct spi_transfer *xfer);
	void (*dma_stop)(struct dw_spi *dws);
};

struct dw_spi {
	struct spi_controller	*master;

	void __iomem		*regs;
	unsigned long		paddr;
	int			irq;
	u32			fifo_len;	/* depth of the FIFO buffer */
	u32			max_mem_freq;	/* max mem-ops bus freq */
	u32			max_freq;	/* max bus freq supported */

	u32			caps;		/* DW SPI capabilities */

	u32			reg_io_width;	/* DR I/O width in bytes */
	u16			bus_num;
	u16			num_cs;		/* supported slave numbers */
	void (*set_cs)(struct spi_device *spi, bool enable);

	/* Current message transfer state info */
	void			*tx;
<<<<<<< HEAD
	void			*tx_end;
	spinlock_t		buf_lock;
=======
	unsigned int		tx_len;
>>>>>>> d1988041
	void			*rx;
	unsigned int		rx_len;
	u8			buf[SPI_BUF_SIZE];
	int			dma_mapped;
	u8			n_bytes;	/* current is a 1/2 bytes op */
	irqreturn_t		(*transfer_handler)(struct dw_spi *dws);
	u32			current_freq;	/* frequency in hz */
	u32			cur_rx_sample_dly;
	u32			def_rx_sample_dly_ns;

	/* Custom memory operations */
	struct spi_controller_mem_ops mem_ops;

	/* DMA info */
	struct dma_chan		*txchan;
	u32			txburst;
	struct dma_chan		*rxchan;
	u32			rxburst;
	u32			dma_sg_burst;
	unsigned long		dma_chan_busy;
	dma_addr_t		dma_addr; /* phy address of the Data register */
	const struct dw_spi_dma_ops *dma_ops;
	struct completion	dma_completion;

#ifdef CONFIG_DEBUG_FS
	struct dentry *debugfs;
	struct debugfs_regset32 regset;
#endif
};

static inline u32 dw_readl(struct dw_spi *dws, u32 offset)
{
	return __raw_readl(dws->regs + offset);
}

static inline void dw_writel(struct dw_spi *dws, u32 offset, u32 val)
{
	__raw_writel(val, dws->regs + offset);
}

static inline u32 dw_read_io_reg(struct dw_spi *dws, u32 offset)
{
	switch (dws->reg_io_width) {
	case 2:
		return readw_relaxed(dws->regs + offset);
	case 4:
	default:
		return readl_relaxed(dws->regs + offset);
	}
}

static inline void dw_write_io_reg(struct dw_spi *dws, u32 offset, u32 val)
{
	switch (dws->reg_io_width) {
	case 2:
		writew_relaxed(val, dws->regs + offset);
		break;
	case 4:
	default:
		writel_relaxed(val, dws->regs + offset);
		break;
	}
}

static inline void spi_enable_chip(struct dw_spi *dws, int enable)
{
	dw_writel(dws, DW_SPI_SSIENR, (enable ? 1 : 0));
}

static inline void spi_set_clk(struct dw_spi *dws, u16 div)
{
	dw_writel(dws, DW_SPI_BAUDR, div);
}

/* Disable IRQ bits */
static inline void spi_mask_intr(struct dw_spi *dws, u32 mask)
{
	u32 new_mask;

	new_mask = dw_readl(dws, DW_SPI_IMR) & ~mask;
	dw_writel(dws, DW_SPI_IMR, new_mask);
}

/* Enable IRQ bits */
static inline void spi_umask_intr(struct dw_spi *dws, u32 mask)
{
	u32 new_mask;

	new_mask = dw_readl(dws, DW_SPI_IMR) | mask;
	dw_writel(dws, DW_SPI_IMR, new_mask);
}

/*
 * This disables the SPI controller, interrupts, clears the interrupts status
 * and CS, then re-enables the controller back. Transmit and receive FIFO
 * buffers are cleared when the device is disabled.
 */
static inline void spi_reset_chip(struct dw_spi *dws)
{
	spi_enable_chip(dws, 0);
	spi_mask_intr(dws, 0xff);
	dw_readl(dws, DW_SPI_ICR);
	dw_writel(dws, DW_SPI_SER, 0);
	spi_enable_chip(dws, 1);
}

static inline void spi_shutdown_chip(struct dw_spi *dws)
{
	spi_enable_chip(dws, 0);
	spi_set_clk(dws, 0);
}

extern void dw_spi_set_cs(struct spi_device *spi, bool enable);
extern void dw_spi_update_config(struct dw_spi *dws, struct spi_device *spi,
				 struct dw_spi_cfg *cfg);
extern int dw_spi_check_status(struct dw_spi *dws, bool raw);
extern int dw_spi_add_host(struct device *dev, struct dw_spi *dws);
extern void dw_spi_remove_host(struct dw_spi *dws);
extern int dw_spi_suspend_host(struct dw_spi *dws);
extern int dw_spi_resume_host(struct dw_spi *dws);

#ifdef CONFIG_SPI_DW_DMA

extern void dw_spi_dma_setup_mfld(struct dw_spi *dws);
extern void dw_spi_dma_setup_generic(struct dw_spi *dws);

#else

static inline void dw_spi_dma_setup_mfld(struct dw_spi *dws) {}
static inline void dw_spi_dma_setup_generic(struct dw_spi *dws) {}

#endif /* !CONFIG_SPI_DW_DMA */

#endif /* DW_SPI_HEADER_H */<|MERGE_RESOLUTION|>--- conflicted
+++ resolved
@@ -160,12 +160,7 @@
 
 	/* Current message transfer state info */
 	void			*tx;
-<<<<<<< HEAD
-	void			*tx_end;
-	spinlock_t		buf_lock;
-=======
 	unsigned int		tx_len;
->>>>>>> d1988041
 	void			*rx;
 	unsigned int		rx_len;
 	u8			buf[SPI_BUF_SIZE];
