// SPDX-License-Identifier: GPL-2.0
/*
 * gadget.c - DesignWare USB3 DRD Controller Gadget Framework Link
 *
 * Copyright (C) 2010-2011 Texas Instruments Incorporated - https://www.ti.com
 *
 * Authors: Felipe Balbi <balbi@ti.com>,
 *	    Sebastian Andrzej Siewior <bigeasy@linutronix.de>
 */

#include <linux/kernel.h>
#include <linux/delay.h>
#include <linux/slab.h>
#include <linux/spinlock.h>
#include <linux/platform_device.h>
#include <linux/pm_runtime.h>
#include <linux/interrupt.h>
#include <linux/io.h>
#include <linux/list.h>
#include <linux/dma-mapping.h>

#include <linux/usb/ch9.h>
#include <linux/usb/gadget.h>

#include "debug.h"
#include "core.h"
#include "gadget.h"
#include "io.h"

#define DWC3_ALIGN_FRAME(d, n)	(((d)->frame_number + ((d)->interval * (n))) \
					& ~((d)->interval - 1))

/**
 * dwc3_gadget_set_test_mode - enables usb2 test modes
 * @dwc: pointer to our context structure
 * @mode: the mode to set (J, K SE0 NAK, Force Enable)
 *
 * Caller should take care of locking. This function will return 0 on
 * success or -EINVAL if wrong Test Selector is passed.
 */
int dwc3_gadget_set_test_mode(struct dwc3 *dwc, int mode)
{
	u32		reg;

	reg = dwc3_readl(dwc->regs, DWC3_DCTL);
	reg &= ~DWC3_DCTL_TSTCTRL_MASK;

	switch (mode) {
	case USB_TEST_J:
	case USB_TEST_K:
	case USB_TEST_SE0_NAK:
	case USB_TEST_PACKET:
	case USB_TEST_FORCE_ENABLE:
		reg |= mode << 1;
		break;
	default:
		return -EINVAL;
	}

	dwc3_gadget_dctl_write_safe(dwc, reg);

	return 0;
}

/**
 * dwc3_gadget_get_link_state - gets current state of usb link
 * @dwc: pointer to our context structure
 *
 * Caller should take care of locking. This function will
 * return the link state on success (>= 0) or -ETIMEDOUT.
 */
int dwc3_gadget_get_link_state(struct dwc3 *dwc)
{
	u32		reg;

	reg = dwc3_readl(dwc->regs, DWC3_DSTS);

	return DWC3_DSTS_USBLNKST(reg);
}

/**
 * dwc3_gadget_set_link_state - sets usb link to a particular state
 * @dwc: pointer to our context structure
 * @state: the state to put link into
 *
 * Caller should take care of locking. This function will
 * return 0 on success or -ETIMEDOUT.
 */
int dwc3_gadget_set_link_state(struct dwc3 *dwc, enum dwc3_link_state state)
{
	int		retries = 10000;
	u32		reg;

	/*
	 * Wait until device controller is ready. Only applies to 1.94a and
	 * later RTL.
	 */
	if (!DWC3_VER_IS_PRIOR(DWC3, 194A)) {
		while (--retries) {
			reg = dwc3_readl(dwc->regs, DWC3_DSTS);
			if (reg & DWC3_DSTS_DCNRD)
				udelay(5);
			else
				break;
		}

		if (retries <= 0)
			return -ETIMEDOUT;
	}

	reg = dwc3_readl(dwc->regs, DWC3_DCTL);
	reg &= ~DWC3_DCTL_ULSTCHNGREQ_MASK;

	/* set no action before sending new link state change */
	dwc3_writel(dwc->regs, DWC3_DCTL, reg);

	/* set requested state */
	reg |= DWC3_DCTL_ULSTCHNGREQ(state);
	dwc3_writel(dwc->regs, DWC3_DCTL, reg);

	/*
	 * The following code is racy when called from dwc3_gadget_wakeup,
	 * and is not needed, at least on newer versions
	 */
	if (!DWC3_VER_IS_PRIOR(DWC3, 194A))
		return 0;

	/* wait for a change in DSTS */
	retries = 10000;
	while (--retries) {
		reg = dwc3_readl(dwc->regs, DWC3_DSTS);

		if (DWC3_DSTS_USBLNKST(reg) == state)
			return 0;

		udelay(5);
	}

	return -ETIMEDOUT;
}

/**
 * dwc3_ep_inc_trb - increment a trb index.
 * @index: Pointer to the TRB index to increment.
 *
 * The index should never point to the link TRB. After incrementing,
 * if it is point to the link TRB, wrap around to the beginning. The
 * link TRB is always at the last TRB entry.
 */
static void dwc3_ep_inc_trb(u8 *index)
{
	(*index)++;
	if (*index == (DWC3_TRB_NUM - 1))
		*index = 0;
}

/**
 * dwc3_ep_inc_enq - increment endpoint's enqueue pointer
 * @dep: The endpoint whose enqueue pointer we're incrementing
 */
static void dwc3_ep_inc_enq(struct dwc3_ep *dep)
{
	dwc3_ep_inc_trb(&dep->trb_enqueue);
}

/**
 * dwc3_ep_inc_deq - increment endpoint's dequeue pointer
 * @dep: The endpoint whose enqueue pointer we're incrementing
 */
static void dwc3_ep_inc_deq(struct dwc3_ep *dep)
{
	dwc3_ep_inc_trb(&dep->trb_dequeue);
}

static void dwc3_gadget_del_and_unmap_request(struct dwc3_ep *dep,
		struct dwc3_request *req, int status)
{
	struct dwc3			*dwc = dep->dwc;

	list_del(&req->list);
	req->remaining = 0;
	req->needs_extra_trb = false;

	if (req->request.status == -EINPROGRESS)
		req->request.status = status;

	if (req->trb)
		usb_gadget_unmap_request_by_dev(dwc->sysdev,
				&req->request, req->direction);

	req->trb = NULL;
	trace_dwc3_gadget_giveback(req);

	if (dep->number > 1)
		pm_runtime_put(dwc->dev);
}

/**
 * dwc3_gadget_giveback - call struct usb_request's ->complete callback
 * @dep: The endpoint to whom the request belongs to
 * @req: The request we're giving back
 * @status: completion code for the request
 *
 * Must be called with controller's lock held and interrupts disabled. This
 * function will unmap @req and call its ->complete() callback to notify upper
 * layers that it has completed.
 */
void dwc3_gadget_giveback(struct dwc3_ep *dep, struct dwc3_request *req,
		int status)
{
	struct dwc3			*dwc = dep->dwc;

	dwc3_gadget_del_and_unmap_request(dep, req, status);
	req->status = DWC3_REQUEST_STATUS_COMPLETED;

	spin_unlock(&dwc->lock);
	usb_gadget_giveback_request(&dep->endpoint, &req->request);
	spin_lock(&dwc->lock);
}

/**
 * dwc3_send_gadget_generic_command - issue a generic command for the controller
 * @dwc: pointer to the controller context
 * @cmd: the command to be issued
 * @param: command parameter
 *
 * Caller should take care of locking. Issue @cmd with a given @param to @dwc
 * and wait for its completion.
 */
int dwc3_send_gadget_generic_command(struct dwc3 *dwc, unsigned int cmd,
		u32 param)
{
	u32		timeout = 500;
	int		status = 0;
	int		ret = 0;
	u32		reg;

	dwc3_writel(dwc->regs, DWC3_DGCMDPAR, param);
	dwc3_writel(dwc->regs, DWC3_DGCMD, cmd | DWC3_DGCMD_CMDACT);

	do {
		reg = dwc3_readl(dwc->regs, DWC3_DGCMD);
		if (!(reg & DWC3_DGCMD_CMDACT)) {
			status = DWC3_DGCMD_STATUS(reg);
			if (status)
				ret = -EINVAL;
			break;
		}
	} while (--timeout);

	if (!timeout) {
		ret = -ETIMEDOUT;
		status = -ETIMEDOUT;
	}

	trace_dwc3_gadget_generic_cmd(cmd, param, status);

	return ret;
}

static int __dwc3_gadget_wakeup(struct dwc3 *dwc);

/**
 * dwc3_send_gadget_ep_cmd - issue an endpoint command
 * @dep: the endpoint to which the command is going to be issued
 * @cmd: the command to be issued
 * @params: parameters to the command
 *
 * Caller should handle locking. This function will issue @cmd with given
 * @params to @dep and wait for its completion.
 */
int dwc3_send_gadget_ep_cmd(struct dwc3_ep *dep, unsigned int cmd,
		struct dwc3_gadget_ep_cmd_params *params)
{
	const struct usb_endpoint_descriptor *desc = dep->endpoint.desc;
	struct dwc3		*dwc = dep->dwc;
	u32			timeout = 5000;
	u32			saved_config = 0;
	u32			reg;

	int			cmd_status = 0;
	int			ret = -EINVAL;

	/*
	 * When operating in USB 2.0 speeds (HS/FS), if GUSB2PHYCFG.ENBLSLPM or
	 * GUSB2PHYCFG.SUSPHY is set, it must be cleared before issuing an
	 * endpoint command.
	 *
	 * Save and clear both GUSB2PHYCFG.ENBLSLPM and GUSB2PHYCFG.SUSPHY
	 * settings. Restore them after the command is completed.
	 *
	 * DWC_usb3 3.30a and DWC_usb31 1.90a programming guide section 3.2.2
	 */
	if (dwc->gadget->speed <= USB_SPEED_HIGH) {
		reg = dwc3_readl(dwc->regs, DWC3_GUSB2PHYCFG(0));
		if (unlikely(reg & DWC3_GUSB2PHYCFG_SUSPHY)) {
			saved_config |= DWC3_GUSB2PHYCFG_SUSPHY;
			reg &= ~DWC3_GUSB2PHYCFG_SUSPHY;
		}

		if (reg & DWC3_GUSB2PHYCFG_ENBLSLPM) {
			saved_config |= DWC3_GUSB2PHYCFG_ENBLSLPM;
			reg &= ~DWC3_GUSB2PHYCFG_ENBLSLPM;
		}

		if (saved_config)
			dwc3_writel(dwc->regs, DWC3_GUSB2PHYCFG(0), reg);
	}

	if (DWC3_DEPCMD_CMD(cmd) == DWC3_DEPCMD_STARTTRANSFER) {
		int		needs_wakeup;

		needs_wakeup = (dwc->link_state == DWC3_LINK_STATE_U1 ||
				dwc->link_state == DWC3_LINK_STATE_U2 ||
				dwc->link_state == DWC3_LINK_STATE_U3);

		if (unlikely(needs_wakeup)) {
			ret = __dwc3_gadget_wakeup(dwc);
			dev_WARN_ONCE(dwc->dev, ret, "wakeup failed --> %d\n",
					ret);
		}
	}

	dwc3_writel(dep->regs, DWC3_DEPCMDPAR0, params->param0);
	dwc3_writel(dep->regs, DWC3_DEPCMDPAR1, params->param1);
	dwc3_writel(dep->regs, DWC3_DEPCMDPAR2, params->param2);

	/*
	 * Synopsys Databook 2.60a states in section 6.3.2.5.6 of that if we're
	 * not relying on XferNotReady, we can make use of a special "No
	 * Response Update Transfer" command where we should clear both CmdAct
	 * and CmdIOC bits.
	 *
	 * With this, we don't need to wait for command completion and can
	 * straight away issue further commands to the endpoint.
	 *
	 * NOTICE: We're making an assumption that control endpoints will never
	 * make use of Update Transfer command. This is a safe assumption
	 * because we can never have more than one request at a time with
	 * Control Endpoints. If anybody changes that assumption, this chunk
	 * needs to be updated accordingly.
	 */
	if (DWC3_DEPCMD_CMD(cmd) == DWC3_DEPCMD_UPDATETRANSFER &&
			!usb_endpoint_xfer_isoc(desc))
		cmd &= ~(DWC3_DEPCMD_CMDIOC | DWC3_DEPCMD_CMDACT);
	else
		cmd |= DWC3_DEPCMD_CMDACT;

	dwc3_writel(dep->regs, DWC3_DEPCMD, cmd);
	do {
		reg = dwc3_readl(dep->regs, DWC3_DEPCMD);
		if (!(reg & DWC3_DEPCMD_CMDACT)) {
			cmd_status = DWC3_DEPCMD_STATUS(reg);

			switch (cmd_status) {
			case 0:
				ret = 0;
				break;
			case DEPEVT_TRANSFER_NO_RESOURCE:
				dev_WARN(dwc->dev, "No resource for %s\n",
					 dep->name);
				ret = -EINVAL;
				break;
			case DEPEVT_TRANSFER_BUS_EXPIRY:
				/*
				 * SW issues START TRANSFER command to
				 * isochronous ep with future frame interval. If
				 * future interval time has already passed when
				 * core receives the command, it will respond
				 * with an error status of 'Bus Expiry'.
				 *
				 * Instead of always returning -EINVAL, let's
				 * give a hint to the gadget driver that this is
				 * the case by returning -EAGAIN.
				 */
				ret = -EAGAIN;
				break;
			default:
				dev_WARN(dwc->dev, "UNKNOWN cmd status\n");
			}

			break;
		}
	} while (--timeout);

	if (timeout == 0) {
		ret = -ETIMEDOUT;
		cmd_status = -ETIMEDOUT;
	}

	trace_dwc3_gadget_ep_cmd(dep, cmd, params, cmd_status);

	if (DWC3_DEPCMD_CMD(cmd) == DWC3_DEPCMD_STARTTRANSFER) {
		if (ret == 0)
			dep->flags |= DWC3_EP_TRANSFER_STARTED;

		if (ret != -ETIMEDOUT)
			dwc3_gadget_ep_get_transfer_index(dep);
	}

	if (saved_config) {
		reg = dwc3_readl(dwc->regs, DWC3_GUSB2PHYCFG(0));
		reg |= saved_config;
		dwc3_writel(dwc->regs, DWC3_GUSB2PHYCFG(0), reg);
	}

	return ret;
}
EXPORT_SYMBOL_GPL(dwc3_send_gadget_ep_cmd);

static int dwc3_send_clear_stall_ep_cmd(struct dwc3_ep *dep)
{
	struct dwc3 *dwc = dep->dwc;
	struct dwc3_gadget_ep_cmd_params params;
	u32 cmd = DWC3_DEPCMD_CLEARSTALL;

	/*
	 * As of core revision 2.60a the recommended programming model
	 * is to set the ClearPendIN bit when issuing a Clear Stall EP
	 * command for IN endpoints. This is to prevent an issue where
	 * some (non-compliant) hosts may not send ACK TPs for pending
	 * IN transfers due to a mishandled error condition. Synopsys
	 * STAR 9000614252.
	 */
	if (dep->direction &&
	    !DWC3_VER_IS_PRIOR(DWC3, 260A) &&
	    (dwc->gadget->speed >= USB_SPEED_SUPER))
		cmd |= DWC3_DEPCMD_CLEARPENDIN;

	memset(&params, 0, sizeof(params));

	return dwc3_send_gadget_ep_cmd(dep, cmd, &params);
}

static dma_addr_t dwc3_trb_dma_offset(struct dwc3_ep *dep,
		struct dwc3_trb *trb)
{
	u32		offset = (char *) trb - (char *) dep->trb_pool;

	return dep->trb_pool_dma + offset;
}

static int dwc3_alloc_trb_pool(struct dwc3_ep *dep)
{
	struct dwc3		*dwc = dep->dwc;

	if (dep->trb_pool)
		return 0;

	dep->trb_pool = dma_alloc_coherent(dwc->sysdev,
			sizeof(struct dwc3_trb) * DWC3_TRB_NUM,
			&dep->trb_pool_dma, GFP_KERNEL);
	if (!dep->trb_pool) {
		dev_err(dep->dwc->dev, "failed to allocate trb pool for %s\n",
				dep->name);
		return -ENOMEM;
	}

	return 0;
}

static void dwc3_free_trb_pool(struct dwc3_ep *dep)
{
	struct dwc3		*dwc = dep->dwc;

	dma_free_coherent(dwc->sysdev, sizeof(struct dwc3_trb) * DWC3_TRB_NUM,
			dep->trb_pool, dep->trb_pool_dma);

	dep->trb_pool = NULL;
	dep->trb_pool_dma = 0;
}

static int dwc3_gadget_set_xfer_resource(struct dwc3_ep *dep)
{
	struct dwc3_gadget_ep_cmd_params params;

	memset(&params, 0x00, sizeof(params));

	params.param0 = DWC3_DEPXFERCFG_NUM_XFER_RES(1);

	return dwc3_send_gadget_ep_cmd(dep, DWC3_DEPCMD_SETTRANSFRESOURCE,
			&params);
}

/**
 * dwc3_gadget_start_config - configure ep resources
 * @dep: endpoint that is being enabled
 *
 * Issue a %DWC3_DEPCMD_DEPSTARTCFG command to @dep. After the command's
 * completion, it will set Transfer Resource for all available endpoints.
 *
 * The assignment of transfer resources cannot perfectly follow the data book
 * due to the fact that the controller driver does not have all knowledge of the
 * configuration in advance. It is given this information piecemeal by the
 * composite gadget framework after every SET_CONFIGURATION and
 * SET_INTERFACE. Trying to follow the databook programming model in this
 * scenario can cause errors. For two reasons:
 *
 * 1) The databook says to do %DWC3_DEPCMD_DEPSTARTCFG for every
 * %USB_REQ_SET_CONFIGURATION and %USB_REQ_SET_INTERFACE (8.1.5). This is
 * incorrect in the scenario of multiple interfaces.
 *
 * 2) The databook does not mention doing more %DWC3_DEPCMD_DEPXFERCFG for new
 * endpoint on alt setting (8.1.6).
 *
 * The following simplified method is used instead:
 *
 * All hardware endpoints can be assigned a transfer resource and this setting
 * will stay persistent until either a core reset or hibernation. So whenever we
 * do a %DWC3_DEPCMD_DEPSTARTCFG(0) we can go ahead and do
 * %DWC3_DEPCMD_DEPXFERCFG for every hardware endpoint as well. We are
 * guaranteed that there are as many transfer resources as endpoints.
 *
 * This function is called for each endpoint when it is being enabled but is
 * triggered only when called for EP0-out, which always happens first, and which
 * should only happen in one of the above conditions.
 */
static int dwc3_gadget_start_config(struct dwc3_ep *dep)
{
	struct dwc3_gadget_ep_cmd_params params;
	struct dwc3		*dwc;
	u32			cmd;
	int			i;
	int			ret;

	if (dep->number)
		return 0;

	memset(&params, 0x00, sizeof(params));
	cmd = DWC3_DEPCMD_DEPSTARTCFG;
	dwc = dep->dwc;

	ret = dwc3_send_gadget_ep_cmd(dep, cmd, &params);
	if (ret)
		return ret;

	for (i = 0; i < DWC3_ENDPOINTS_NUM; i++) {
		struct dwc3_ep *dep = dwc->eps[i];

		if (!dep)
			continue;

		ret = dwc3_gadget_set_xfer_resource(dep);
		if (ret)
			return ret;
	}

	return 0;
}

static int dwc3_gadget_set_ep_config(struct dwc3_ep *dep, unsigned int action)
{
	const struct usb_ss_ep_comp_descriptor *comp_desc;
	const struct usb_endpoint_descriptor *desc;
	struct dwc3_gadget_ep_cmd_params params;
	struct dwc3 *dwc = dep->dwc;

	comp_desc = dep->endpoint.comp_desc;
	desc = dep->endpoint.desc;

	memset(&params, 0x00, sizeof(params));

	params.param0 = DWC3_DEPCFG_EP_TYPE(usb_endpoint_type(desc))
		| DWC3_DEPCFG_MAX_PACKET_SIZE(usb_endpoint_maxp(desc));

	/* Burst size is only needed in SuperSpeed mode */
	if (dwc->gadget->speed >= USB_SPEED_SUPER) {
		u32 burst = dep->endpoint.maxburst;

		params.param0 |= DWC3_DEPCFG_BURST_SIZE(burst - 1);
	}

	params.param0 |= action;
	if (action == DWC3_DEPCFG_ACTION_RESTORE)
		params.param2 |= dep->saved_state;

	if (usb_endpoint_xfer_control(desc))
		params.param1 = DWC3_DEPCFG_XFER_COMPLETE_EN;

	if (dep->number <= 1 || usb_endpoint_xfer_isoc(desc))
		params.param1 |= DWC3_DEPCFG_XFER_NOT_READY_EN;

	if (usb_ss_max_streams(comp_desc) && usb_endpoint_xfer_bulk(desc)) {
		params.param1 |= DWC3_DEPCFG_STREAM_CAPABLE
			| DWC3_DEPCFG_XFER_COMPLETE_EN
			| DWC3_DEPCFG_STREAM_EVENT_EN;
		dep->stream_capable = true;
	}

	if (!usb_endpoint_xfer_control(desc))
		params.param1 |= DWC3_DEPCFG_XFER_IN_PROGRESS_EN;

	/*
	 * We are doing 1:1 mapping for endpoints, meaning
	 * Physical Endpoints 2 maps to Logical Endpoint 2 and
	 * so on. We consider the direction bit as part of the physical
	 * endpoint number. So USB endpoint 0x81 is 0x03.
	 */
	params.param1 |= DWC3_DEPCFG_EP_NUMBER(dep->number);

	/*
	 * We must use the lower 16 TX FIFOs even though
	 * HW might have more
	 */
	if (dep->direction)
		params.param0 |= DWC3_DEPCFG_FIFO_NUMBER(dep->number >> 1);

	if (desc->bInterval) {
		u8 bInterval_m1;

		/*
		 * Valid range for DEPCFG.bInterval_m1 is from 0 to 13, and it
		 * must be set to 0 when the controller operates in full-speed.
		 */
		bInterval_m1 = min_t(u8, desc->bInterval - 1, 13);
		if (dwc->gadget->speed == USB_SPEED_FULL)
			bInterval_m1 = 0;

		if (usb_endpoint_type(desc) == USB_ENDPOINT_XFER_INT &&
		    dwc->gadget->speed == USB_SPEED_FULL)
			dep->interval = desc->bInterval;
		else
			dep->interval = 1 << (desc->bInterval - 1);

		params.param1 |= DWC3_DEPCFG_BINTERVAL_M1(bInterval_m1);
	}

	return dwc3_send_gadget_ep_cmd(dep, DWC3_DEPCMD_SETEPCONFIG, &params);
}

/**
 * __dwc3_gadget_ep_enable - initializes a hw endpoint
 * @dep: endpoint to be initialized
 * @action: one of INIT, MODIFY or RESTORE
 *
 * Caller should take care of locking. Execute all necessary commands to
 * initialize a HW endpoint so it can be used by a gadget driver.
 */
static int __dwc3_gadget_ep_enable(struct dwc3_ep *dep, unsigned int action)
{
	const struct usb_endpoint_descriptor *desc = dep->endpoint.desc;
	struct dwc3		*dwc = dep->dwc;

	u32			reg;
	int			ret;

	if (!(dep->flags & DWC3_EP_ENABLED)) {
		ret = dwc3_gadget_start_config(dep);
		if (ret)
			return ret;
	}

	ret = dwc3_gadget_set_ep_config(dep, action);
	if (ret)
		return ret;

	if (!(dep->flags & DWC3_EP_ENABLED)) {
		struct dwc3_trb	*trb_st_hw;
		struct dwc3_trb	*trb_link;

		dep->type = usb_endpoint_type(desc);
		dep->flags |= DWC3_EP_ENABLED;

		reg = dwc3_readl(dwc->regs, DWC3_DALEPENA);
		reg |= DWC3_DALEPENA_EP(dep->number);
		dwc3_writel(dwc->regs, DWC3_DALEPENA, reg);

		if (usb_endpoint_xfer_control(desc))
			goto out;

		/* Initialize the TRB ring */
		dep->trb_dequeue = 0;
		dep->trb_enqueue = 0;
		memset(dep->trb_pool, 0,
		       sizeof(struct dwc3_trb) * DWC3_TRB_NUM);

		/* Link TRB. The HWO bit is never reset */
		trb_st_hw = &dep->trb_pool[0];

		trb_link = &dep->trb_pool[DWC3_TRB_NUM - 1];
		trb_link->bpl = lower_32_bits(dwc3_trb_dma_offset(dep, trb_st_hw));
		trb_link->bph = upper_32_bits(dwc3_trb_dma_offset(dep, trb_st_hw));
		trb_link->ctrl |= DWC3_TRBCTL_LINK_TRB;
		trb_link->ctrl |= DWC3_TRB_CTRL_HWO;
	}

	/*
	 * Issue StartTransfer here with no-op TRB so we can always rely on No
	 * Response Update Transfer command.
	 */
	if (usb_endpoint_xfer_bulk(desc) ||
			usb_endpoint_xfer_int(desc)) {
		struct dwc3_gadget_ep_cmd_params params;
		struct dwc3_trb	*trb;
		dma_addr_t trb_dma;
		u32 cmd;

		memset(&params, 0, sizeof(params));
		trb = &dep->trb_pool[0];
		trb_dma = dwc3_trb_dma_offset(dep, trb);

		params.param0 = upper_32_bits(trb_dma);
		params.param1 = lower_32_bits(trb_dma);

		cmd = DWC3_DEPCMD_STARTTRANSFER;

		ret = dwc3_send_gadget_ep_cmd(dep, cmd, &params);
		if (ret < 0)
			return ret;

		if (dep->stream_capable) {
			/*
			 * For streams, at start, there maybe a race where the
			 * host primes the endpoint before the function driver
			 * queues a request to initiate a stream. In that case,
			 * the controller will not see the prime to generate the
			 * ERDY and start stream. To workaround this, issue a
			 * no-op TRB as normal, but end it immediately. As a
			 * result, when the function driver queues the request,
			 * the next START_TRANSFER command will cause the
			 * controller to generate an ERDY to initiate the
			 * stream.
			 */
			dwc3_stop_active_transfer(dep, true, true);

			/*
			 * All stream eps will reinitiate stream on NoStream
			 * rejection until we can determine that the host can
			 * prime after the first transfer.
			 */
			dep->flags |= DWC3_EP_FORCE_RESTART_STREAM;
		}
	}

out:
	trace_dwc3_gadget_ep_enable(dep);

	return 0;
}

static void dwc3_remove_requests(struct dwc3 *dwc, struct dwc3_ep *dep)
{
	struct dwc3_request		*req;

	dwc3_stop_active_transfer(dep, true, false);

	/* - giveback all requests to gadget driver */
	while (!list_empty(&dep->started_list)) {
		req = next_request(&dep->started_list);

		dwc3_gadget_giveback(dep, req, -ESHUTDOWN);
	}

	while (!list_empty(&dep->pending_list)) {
		req = next_request(&dep->pending_list);

		dwc3_gadget_giveback(dep, req, -ESHUTDOWN);
	}

	while (!list_empty(&dep->cancelled_list)) {
		req = next_request(&dep->cancelled_list);

		dwc3_gadget_giveback(dep, req, -ESHUTDOWN);
	}
}

/**
 * __dwc3_gadget_ep_disable - disables a hw endpoint
 * @dep: the endpoint to disable
 *
 * This function undoes what __dwc3_gadget_ep_enable did and also removes
 * requests which are currently being processed by the hardware and those which
 * are not yet scheduled.
 *
 * Caller should take care of locking.
 */
static int __dwc3_gadget_ep_disable(struct dwc3_ep *dep)
{
	struct dwc3		*dwc = dep->dwc;
	u32			reg;

	trace_dwc3_gadget_ep_disable(dep);

	/* make sure HW endpoint isn't stalled */
	if (dep->flags & DWC3_EP_STALL)
		__dwc3_gadget_ep_set_halt(dep, 0, false);

	reg = dwc3_readl(dwc->regs, DWC3_DALEPENA);
	reg &= ~DWC3_DALEPENA_EP(dep->number);
	dwc3_writel(dwc->regs, DWC3_DALEPENA, reg);

	/* Clear out the ep descriptors for non-ep0 */
	if (dep->number > 1) {
		dep->endpoint.comp_desc = NULL;
		dep->endpoint.desc = NULL;
	}

	dwc3_remove_requests(dwc, dep);

	dep->stream_capable = false;
	dep->type = 0;
	dep->flags = 0;

	return 0;
}

/* -------------------------------------------------------------------------- */

static int dwc3_gadget_ep0_enable(struct usb_ep *ep,
		const struct usb_endpoint_descriptor *desc)
{
	return -EINVAL;
}

static int dwc3_gadget_ep0_disable(struct usb_ep *ep)
{
	return -EINVAL;
}

/* -------------------------------------------------------------------------- */

static int dwc3_gadget_ep_enable(struct usb_ep *ep,
		const struct usb_endpoint_descriptor *desc)
{
	struct dwc3_ep			*dep;
	struct dwc3			*dwc;
	unsigned long			flags;
	int				ret;

	if (!ep || !desc || desc->bDescriptorType != USB_DT_ENDPOINT) {
		pr_debug("dwc3: invalid parameters\n");
		return -EINVAL;
	}

	if (!desc->wMaxPacketSize) {
		pr_debug("dwc3: missing wMaxPacketSize\n");
		return -EINVAL;
	}

	dep = to_dwc3_ep(ep);
	dwc = dep->dwc;

	if (dev_WARN_ONCE(dwc->dev, dep->flags & DWC3_EP_ENABLED,
					"%s is already enabled\n",
					dep->name))
		return 0;

	spin_lock_irqsave(&dwc->lock, flags);
	ret = __dwc3_gadget_ep_enable(dep, DWC3_DEPCFG_ACTION_INIT);
	spin_unlock_irqrestore(&dwc->lock, flags);

	return ret;
}

static int dwc3_gadget_ep_disable(struct usb_ep *ep)
{
	struct dwc3_ep			*dep;
	struct dwc3			*dwc;
	unsigned long			flags;
	int				ret;

	if (!ep) {
		pr_debug("dwc3: invalid parameters\n");
		return -EINVAL;
	}

	dep = to_dwc3_ep(ep);
	dwc = dep->dwc;

	if (dev_WARN_ONCE(dwc->dev, !(dep->flags & DWC3_EP_ENABLED),
					"%s is already disabled\n",
					dep->name))
		return 0;

	spin_lock_irqsave(&dwc->lock, flags);
	ret = __dwc3_gadget_ep_disable(dep);
	spin_unlock_irqrestore(&dwc->lock, flags);

	return ret;
}

static struct usb_request *dwc3_gadget_ep_alloc_request(struct usb_ep *ep,
		gfp_t gfp_flags)
{
	struct dwc3_request		*req;
	struct dwc3_ep			*dep = to_dwc3_ep(ep);

	req = kzalloc(sizeof(*req), gfp_flags);
	if (!req)
		return NULL;

	req->direction	= dep->direction;
	req->epnum	= dep->number;
	req->dep	= dep;
	req->status	= DWC3_REQUEST_STATUS_UNKNOWN;

	trace_dwc3_alloc_request(req);

	return &req->request;
}

static void dwc3_gadget_ep_free_request(struct usb_ep *ep,
		struct usb_request *request)
{
	struct dwc3_request		*req = to_dwc3_request(request);

	trace_dwc3_free_request(req);
	kfree(req);
}

/**
 * dwc3_ep_prev_trb - returns the previous TRB in the ring
 * @dep: The endpoint with the TRB ring
 * @index: The index of the current TRB in the ring
 *
 * Returns the TRB prior to the one pointed to by the index. If the
 * index is 0, we will wrap backwards, skip the link TRB, and return
 * the one just before that.
 */
static struct dwc3_trb *dwc3_ep_prev_trb(struct dwc3_ep *dep, u8 index)
{
	u8 tmp = index;

	if (!tmp)
		tmp = DWC3_TRB_NUM - 1;

	return &dep->trb_pool[tmp - 1];
}

static u32 dwc3_calc_trbs_left(struct dwc3_ep *dep)
{
	struct dwc3_trb		*tmp;
	u8			trbs_left;

	/*
	 * If enqueue & dequeue are equal than it is either full or empty.
	 *
	 * One way to know for sure is if the TRB right before us has HWO bit
	 * set or not. If it has, then we're definitely full and can't fit any
	 * more transfers in our ring.
	 */
	if (dep->trb_enqueue == dep->trb_dequeue) {
		tmp = dwc3_ep_prev_trb(dep, dep->trb_enqueue);
		if (tmp->ctrl & DWC3_TRB_CTRL_HWO)
			return 0;

		return DWC3_TRB_NUM - 1;
	}

	trbs_left = dep->trb_dequeue - dep->trb_enqueue;
	trbs_left &= (DWC3_TRB_NUM - 1);

	if (dep->trb_dequeue < dep->trb_enqueue)
		trbs_left--;

	return trbs_left;
}

static void __dwc3_prepare_one_trb(struct dwc3_ep *dep, struct dwc3_trb *trb,
		dma_addr_t dma, unsigned int length, unsigned int chain,
		unsigned int node, unsigned int stream_id,
		unsigned int short_not_ok, unsigned int no_interrupt,
		unsigned int is_last, bool must_interrupt)
{
	struct dwc3		*dwc = dep->dwc;
	struct usb_gadget	*gadget = dwc->gadget;
	enum usb_device_speed	speed = gadget->speed;

	trb->size = DWC3_TRB_SIZE_LENGTH(length);
	trb->bpl = lower_32_bits(dma);
	trb->bph = upper_32_bits(dma);

	switch (usb_endpoint_type(dep->endpoint.desc)) {
	case USB_ENDPOINT_XFER_CONTROL:
		trb->ctrl = DWC3_TRBCTL_CONTROL_SETUP;
		break;

	case USB_ENDPOINT_XFER_ISOC:
		if (!node) {
			trb->ctrl = DWC3_TRBCTL_ISOCHRONOUS_FIRST;

			/*
			 * USB Specification 2.0 Section 5.9.2 states that: "If
			 * there is only a single transaction in the microframe,
			 * only a DATA0 data packet PID is used.  If there are
			 * two transactions per microframe, DATA1 is used for
			 * the first transaction data packet and DATA0 is used
			 * for the second transaction data packet.  If there are
			 * three transactions per microframe, DATA2 is used for
			 * the first transaction data packet, DATA1 is used for
			 * the second, and DATA0 is used for the third."
			 *
			 * IOW, we should satisfy the following cases:
			 *
			 * 1) length <= maxpacket
			 *	- DATA0
			 *
			 * 2) maxpacket < length <= (2 * maxpacket)
			 *	- DATA1, DATA0
			 *
			 * 3) (2 * maxpacket) < length <= (3 * maxpacket)
			 *	- DATA2, DATA1, DATA0
			 */
			if (speed == USB_SPEED_HIGH) {
				struct usb_ep *ep = &dep->endpoint;
				unsigned int mult = 2;
				unsigned int maxp = usb_endpoint_maxp(ep->desc);

				if (length <= (2 * maxp))
					mult--;

				if (length <= maxp)
					mult--;

				trb->size |= DWC3_TRB_SIZE_PCM1(mult);
			}
		} else {
			trb->ctrl = DWC3_TRBCTL_ISOCHRONOUS;
		}

		/* always enable Interrupt on Missed ISOC */
		trb->ctrl |= DWC3_TRB_CTRL_ISP_IMI;
		break;

	case USB_ENDPOINT_XFER_BULK:
	case USB_ENDPOINT_XFER_INT:
		trb->ctrl = DWC3_TRBCTL_NORMAL;
		break;
	default:
		/*
		 * This is only possible with faulty memory because we
		 * checked it already :)
		 */
		dev_WARN(dwc->dev, "Unknown endpoint type %d\n",
				usb_endpoint_type(dep->endpoint.desc));
	}

	/*
	 * Enable Continue on Short Packet
	 * when endpoint is not a stream capable
	 */
	if (usb_endpoint_dir_out(dep->endpoint.desc)) {
		if (!dep->stream_capable)
			trb->ctrl |= DWC3_TRB_CTRL_CSP;

		if (short_not_ok)
			trb->ctrl |= DWC3_TRB_CTRL_ISP_IMI;
	}

	if ((!no_interrupt && !chain) || must_interrupt)
		trb->ctrl |= DWC3_TRB_CTRL_IOC;

	if (chain)
		trb->ctrl |= DWC3_TRB_CTRL_CHN;
	else if (dep->stream_capable && is_last)
		trb->ctrl |= DWC3_TRB_CTRL_LST;

	if (usb_endpoint_xfer_bulk(dep->endpoint.desc) && dep->stream_capable)
		trb->ctrl |= DWC3_TRB_CTRL_SID_SOFN(stream_id);

	trb->ctrl |= DWC3_TRB_CTRL_HWO;

	dwc3_ep_inc_enq(dep);

	trace_dwc3_prepare_trb(dep, trb);
}

/**
 * dwc3_prepare_one_trb - setup one TRB from one request
 * @dep: endpoint for which this request is prepared
 * @req: dwc3_request pointer
 * @trb_length: buffer size of the TRB
 * @chain: should this TRB be chained to the next?
 * @node: only for isochronous endpoints. First TRB needs different type.
 * @use_bounce_buffer: set to use bounce buffer
 * @must_interrupt: set to interrupt on TRB completion
 */
static void dwc3_prepare_one_trb(struct dwc3_ep *dep,
		struct dwc3_request *req, unsigned int trb_length,
		unsigned int chain, unsigned int node, bool use_bounce_buffer,
		bool must_interrupt)
{
	struct dwc3_trb		*trb;
	dma_addr_t		dma;
	unsigned int		stream_id = req->request.stream_id;
	unsigned int		short_not_ok = req->request.short_not_ok;
	unsigned int		no_interrupt = req->request.no_interrupt;
	unsigned int		is_last = req->request.is_last;

	if (use_bounce_buffer)
		dma = dep->dwc->bounce_addr;
	else if (req->request.num_sgs > 0)
		dma = sg_dma_address(req->start_sg);
	else
		dma = req->request.dma;

	trb = &dep->trb_pool[dep->trb_enqueue];

	if (!req->trb) {
		dwc3_gadget_move_started_request(req);
		req->trb = trb;
		req->trb_dma = dwc3_trb_dma_offset(dep, trb);
	}

	req->num_trbs++;

	__dwc3_prepare_one_trb(dep, trb, dma, trb_length, chain, node,
			stream_id, short_not_ok, no_interrupt, is_last,
			must_interrupt);
}

static bool dwc3_needs_extra_trb(struct dwc3_ep *dep, struct dwc3_request *req)
{
	unsigned int maxp = usb_endpoint_maxp(dep->endpoint.desc);
	unsigned int rem = req->request.length % maxp;

	if ((req->request.length && req->request.zero && !rem &&
			!usb_endpoint_xfer_isoc(dep->endpoint.desc)) ||
			(!req->direction && rem))
		return true;

	return false;
}

/**
 * dwc3_prepare_last_sg - prepare TRBs for the last SG entry
 * @dep: The endpoint that the request belongs to
 * @req: The request to prepare
 * @entry_length: The last SG entry size
 * @node: Indicates whether this is not the first entry (for isoc only)
 *
 * Return the number of TRBs prepared.
 */
static int dwc3_prepare_last_sg(struct dwc3_ep *dep,
		struct dwc3_request *req, unsigned int entry_length,
		unsigned int node)
{
	unsigned int maxp = usb_endpoint_maxp(dep->endpoint.desc);
	unsigned int rem = req->request.length % maxp;
	unsigned int num_trbs = 1;

	if (dwc3_needs_extra_trb(dep, req))
		num_trbs++;

	if (dwc3_calc_trbs_left(dep) < num_trbs)
		return 0;

	req->needs_extra_trb = num_trbs > 1;

	/* Prepare a normal TRB */
	if (req->direction || req->request.length)
		dwc3_prepare_one_trb(dep, req, entry_length,
				req->needs_extra_trb, node, false, false);

	/* Prepare extra TRBs for ZLP and MPS OUT transfer alignment */
	if ((!req->direction && !req->request.length) || req->needs_extra_trb)
		dwc3_prepare_one_trb(dep, req,
				req->direction ? 0 : maxp - rem,
				false, 1, true, false);

	return num_trbs;
}

static int dwc3_prepare_trbs_sg(struct dwc3_ep *dep,
		struct dwc3_request *req)
{
	struct scatterlist *sg = req->start_sg;
	struct scatterlist *s;
	int		i;
	unsigned int length = req->request.length;
	unsigned int remaining = req->request.num_mapped_sgs
		- req->num_queued_sgs;
	unsigned int num_trbs = req->num_trbs;
	bool needs_extra_trb = dwc3_needs_extra_trb(dep, req);

	/*
	 * If we resume preparing the request, then get the remaining length of
	 * the request and resume where we left off.
	 */
	for_each_sg(req->request.sg, s, req->num_queued_sgs, i)
		length -= sg_dma_len(s);

	for_each_sg(sg, s, remaining, i) {
		unsigned int num_trbs_left = dwc3_calc_trbs_left(dep);
		unsigned int trb_length;
		bool must_interrupt = false;
		bool last_sg = false;

		trb_length = min_t(unsigned int, length, sg_dma_len(s));

		length -= trb_length;

		/*
		 * IOMMU driver is coalescing the list of sgs which shares a
		 * page boundary into one and giving it to USB driver. With
		 * this the number of sgs mapped is not equal to the number of
		 * sgs passed. So mark the chain bit to false if it isthe last
		 * mapped sg.
		 */
		if ((i == remaining - 1) || !length)
			last_sg = true;

		if (!num_trbs_left)
			break;

		if (last_sg) {
			if (!dwc3_prepare_last_sg(dep, req, trb_length, i))
				break;
		} else {
			/*
			 * Look ahead to check if we have enough TRBs for the
			 * next SG entry. If not, set interrupt on this TRB to
			 * resume preparing the next SG entry when more TRBs are
			 * free.
			 */
			if (num_trbs_left == 1 || (needs_extra_trb &&
					num_trbs_left <= 2 &&
					sg_dma_len(sg_next(s)) >= length))
				must_interrupt = true;

			dwc3_prepare_one_trb(dep, req, trb_length, 1, i, false,
					must_interrupt);
		}

		/*
		 * There can be a situation where all sgs in sglist are not
		 * queued because of insufficient trb number. To handle this
		 * case, update start_sg to next sg to be queued, so that
		 * we have free trbs we can continue queuing from where we
		 * previously stopped
		 */
		if (!last_sg)
			req->start_sg = sg_next(s);

		req->num_queued_sgs++;

		/*
		 * The number of pending SG entries may not correspond to the
		 * number of mapped SG entries. If all the data are queued, then
		 * don't include unused SG entries.
		 */
		if (length == 0) {
			req->num_pending_sgs -= req->request.num_mapped_sgs - req->num_queued_sgs;
			break;
		}

		if (must_interrupt)
			break;
	}

	return req->num_trbs - num_trbs;
}

static int dwc3_prepare_trbs_linear(struct dwc3_ep *dep,
		struct dwc3_request *req)
{
	return dwc3_prepare_last_sg(dep, req, req->request.length, 0);
}

/*
 * dwc3_prepare_trbs - setup TRBs from requests
 * @dep: endpoint for which requests are being prepared
 *
 * The function goes through the requests list and sets up TRBs for the
 * transfers. The function returns once there are no more TRBs available or
 * it runs out of requests.
 *
 * Returns the number of TRBs prepared or negative errno.
 */
static int dwc3_prepare_trbs(struct dwc3_ep *dep)
{
	struct dwc3_request	*req, *n;
	int			ret = 0;

	BUILD_BUG_ON_NOT_POWER_OF_2(DWC3_TRB_NUM);

	/*
	 * We can get in a situation where there's a request in the started list
	 * but there weren't enough TRBs to fully kick it in the first time
	 * around, so it has been waiting for more TRBs to be freed up.
	 *
	 * In that case, we should check if we have a request with pending_sgs
	 * in the started list and prepare TRBs for that request first,
	 * otherwise we will prepare TRBs completely out of order and that will
	 * break things.
	 */
	list_for_each_entry(req, &dep->started_list, list) {
		if (req->num_pending_sgs > 0) {
			ret = dwc3_prepare_trbs_sg(dep, req);
			if (!ret || req->num_pending_sgs)
				return ret;
		}

		if (!dwc3_calc_trbs_left(dep))
			return ret;

		/*
		 * Don't prepare beyond a transfer. In DWC_usb32, its transfer
		 * burst capability may try to read and use TRBs beyond the
		 * active transfer instead of stopping.
		 */
		if (dep->stream_capable && req->request.is_last)
			return ret;
	}

	list_for_each_entry_safe(req, n, &dep->pending_list, list) {
		struct dwc3	*dwc = dep->dwc;

		ret = usb_gadget_map_request_by_dev(dwc->sysdev, &req->request,
						    dep->direction);
		if (ret)
			return ret;

		req->sg			= req->request.sg;
		req->start_sg		= req->sg;
		req->num_queued_sgs	= 0;
		req->num_pending_sgs	= req->request.num_mapped_sgs;

		if (req->num_pending_sgs > 0) {
			ret = dwc3_prepare_trbs_sg(dep, req);
			if (req->num_pending_sgs)
				return ret;
		} else {
			ret = dwc3_prepare_trbs_linear(dep, req);
		}

		if (!ret || !dwc3_calc_trbs_left(dep))
			return ret;

		/*
		 * Don't prepare beyond a transfer. In DWC_usb32, its transfer
		 * burst capability may try to read and use TRBs beyond the
		 * active transfer instead of stopping.
		 */
		if (dep->stream_capable && req->request.is_last)
			return ret;
	}

	return ret;
}

static void dwc3_gadget_ep_cleanup_cancelled_requests(struct dwc3_ep *dep);

static int __dwc3_gadget_kick_transfer(struct dwc3_ep *dep)
{
	struct dwc3_gadget_ep_cmd_params params;
	struct dwc3_request		*req;
	int				starting;
	int				ret;
	u32				cmd;

	/*
	 * Note that it's normal to have no new TRBs prepared (i.e. ret == 0).
	 * This happens when we need to stop and restart a transfer such as in
	 * the case of reinitiating a stream or retrying an isoc transfer.
	 */
	ret = dwc3_prepare_trbs(dep);
	if (ret < 0)
		return ret;

	starting = !(dep->flags & DWC3_EP_TRANSFER_STARTED);

	/*
	 * If there's no new TRB prepared and we don't need to restart a
	 * transfer, there's no need to update the transfer.
	 */
	if (!ret && !starting)
		return ret;

	req = next_request(&dep->started_list);
	if (!req) {
		dep->flags |= DWC3_EP_PENDING_REQUEST;
		return 0;
	}

	memset(&params, 0, sizeof(params));

	if (starting) {
		params.param0 = upper_32_bits(req->trb_dma);
		params.param1 = lower_32_bits(req->trb_dma);
		cmd = DWC3_DEPCMD_STARTTRANSFER;

		if (dep->stream_capable)
			cmd |= DWC3_DEPCMD_PARAM(req->request.stream_id);

		if (usb_endpoint_xfer_isoc(dep->endpoint.desc))
			cmd |= DWC3_DEPCMD_PARAM(dep->frame_number);
	} else {
		cmd = DWC3_DEPCMD_UPDATETRANSFER |
			DWC3_DEPCMD_PARAM(dep->resource_index);
	}

	ret = dwc3_send_gadget_ep_cmd(dep, cmd, &params);
	if (ret < 0) {
		struct dwc3_request *tmp;

		if (ret == -EAGAIN)
			return ret;

		dwc3_stop_active_transfer(dep, true, true);

		list_for_each_entry_safe(req, tmp, &dep->started_list, list)
			dwc3_gadget_move_cancelled_request(req, DWC3_REQUEST_STATUS_DEQUEUED);

		/* If ep isn't started, then there's no end transfer pending */
		if (!(dep->flags & DWC3_EP_END_TRANSFER_PENDING))
			dwc3_gadget_ep_cleanup_cancelled_requests(dep);

		return ret;
	}

	if (dep->stream_capable && req->request.is_last)
		dep->flags |= DWC3_EP_WAIT_TRANSFER_COMPLETE;

	return 0;
}

static int __dwc3_gadget_get_frame(struct dwc3 *dwc)
{
	u32			reg;

	reg = dwc3_readl(dwc->regs, DWC3_DSTS);
	return DWC3_DSTS_SOFFN(reg);
}

/**
 * dwc3_gadget_start_isoc_quirk - workaround invalid frame number
 * @dep: isoc endpoint
 *
 * This function tests for the correct combination of BIT[15:14] from the 16-bit
 * microframe number reported by the XferNotReady event for the future frame
 * number to start the isoc transfer.
 *
 * In DWC_usb31 version 1.70a-ea06 and prior, for highspeed and fullspeed
 * isochronous IN, BIT[15:14] of the 16-bit microframe number reported by the
 * XferNotReady event are invalid. The driver uses this number to schedule the
 * isochronous transfer and passes it to the START TRANSFER command. Because
 * this number is invalid, the command may fail. If BIT[15:14] matches the
 * internal 16-bit microframe, the START TRANSFER command will pass and the
 * transfer will start at the scheduled time, if it is off by 1, the command
 * will still pass, but the transfer will start 2 seconds in the future. For all
 * other conditions, the START TRANSFER command will fail with bus-expiry.
 *
 * In order to workaround this issue, we can test for the correct combination of
 * BIT[15:14] by sending START TRANSFER commands with different values of
 * BIT[15:14]: 'b00, 'b01, 'b10, and 'b11. Each combination is 2^14 uframe apart
 * (or 2 seconds). 4 seconds into the future will result in a bus-expiry status.
 * As the result, within the 4 possible combinations for BIT[15:14], there will
 * be 2 successful and 2 failure START COMMAND status. One of the 2 successful
 * command status will result in a 2-second delay start. The smaller BIT[15:14]
 * value is the correct combination.
 *
 * Since there are only 4 outcomes and the results are ordered, we can simply
 * test 2 START TRANSFER commands with BIT[15:14] combinations 'b00 and 'b01 to
 * deduce the smaller successful combination.
 *
 * Let test0 = test status for combination 'b00 and test1 = test status for 'b01
 * of BIT[15:14]. The correct combination is as follow:
 *
 * if test0 fails and test1 passes, BIT[15:14] is 'b01
 * if test0 fails and test1 fails, BIT[15:14] is 'b10
 * if test0 passes and test1 fails, BIT[15:14] is 'b11
 * if test0 passes and test1 passes, BIT[15:14] is 'b00
 *
 * Synopsys STAR 9001202023: Wrong microframe number for isochronous IN
 * endpoints.
 */
static int dwc3_gadget_start_isoc_quirk(struct dwc3_ep *dep)
{
	int cmd_status = 0;
	bool test0;
	bool test1;

	while (dep->combo_num < 2) {
		struct dwc3_gadget_ep_cmd_params params;
		u32 test_frame_number;
		u32 cmd;

		/*
		 * Check if we can start isoc transfer on the next interval or
		 * 4 uframes in the future with BIT[15:14] as dep->combo_num
		 */
		test_frame_number = dep->frame_number & DWC3_FRNUMBER_MASK;
		test_frame_number |= dep->combo_num << 14;
		test_frame_number += max_t(u32, 4, dep->interval);

		params.param0 = upper_32_bits(dep->dwc->bounce_addr);
		params.param1 = lower_32_bits(dep->dwc->bounce_addr);

		cmd = DWC3_DEPCMD_STARTTRANSFER;
		cmd |= DWC3_DEPCMD_PARAM(test_frame_number);
		cmd_status = dwc3_send_gadget_ep_cmd(dep, cmd, &params);

		/* Redo if some other failure beside bus-expiry is received */
		if (cmd_status && cmd_status != -EAGAIN) {
			dep->start_cmd_status = 0;
			dep->combo_num = 0;
			return 0;
		}

		/* Store the first test status */
		if (dep->combo_num == 0)
			dep->start_cmd_status = cmd_status;

		dep->combo_num++;

		/*
		 * End the transfer if the START_TRANSFER command is successful
		 * to wait for the next XferNotReady to test the command again
		 */
		if (cmd_status == 0) {
			dwc3_stop_active_transfer(dep, true, true);
			return 0;
		}
	}

	/* test0 and test1 are both completed at this point */
	test0 = (dep->start_cmd_status == 0);
	test1 = (cmd_status == 0);

	if (!test0 && test1)
		dep->combo_num = 1;
	else if (!test0 && !test1)
		dep->combo_num = 2;
	else if (test0 && !test1)
		dep->combo_num = 3;
	else if (test0 && test1)
		dep->combo_num = 0;

	dep->frame_number &= DWC3_FRNUMBER_MASK;
	dep->frame_number |= dep->combo_num << 14;
	dep->frame_number += max_t(u32, 4, dep->interval);

	/* Reinitialize test variables */
	dep->start_cmd_status = 0;
	dep->combo_num = 0;

	return __dwc3_gadget_kick_transfer(dep);
}

static int __dwc3_gadget_start_isoc(struct dwc3_ep *dep)
{
	const struct usb_endpoint_descriptor *desc = dep->endpoint.desc;
	struct dwc3 *dwc = dep->dwc;
	int ret;
	int i;

	if (list_empty(&dep->pending_list) &&
	    list_empty(&dep->started_list)) {
		dep->flags |= DWC3_EP_PENDING_REQUEST;
		return -EAGAIN;
	}

	if (!dwc->dis_start_transfer_quirk &&
	    (DWC3_VER_IS_PRIOR(DWC31, 170A) ||
	     DWC3_VER_TYPE_IS_WITHIN(DWC31, 170A, EA01, EA06))) {
		if (dwc->gadget->speed <= USB_SPEED_HIGH && dep->direction)
			return dwc3_gadget_start_isoc_quirk(dep);
	}

	if (desc->bInterval <= 14 &&
	    dwc->gadget->speed >= USB_SPEED_HIGH) {
		u32 frame = __dwc3_gadget_get_frame(dwc);
		bool rollover = frame <
				(dep->frame_number & DWC3_FRNUMBER_MASK);

		/*
		 * frame_number is set from XferNotReady and may be already
		 * out of date. DSTS only provides the lower 14 bit of the
		 * current frame number. So add the upper two bits of
		 * frame_number and handle a possible rollover.
		 * This will provide the correct frame_number unless more than
		 * rollover has happened since XferNotReady.
		 */

		dep->frame_number = (dep->frame_number & ~DWC3_FRNUMBER_MASK) |
				     frame;
		if (rollover)
			dep->frame_number += BIT(14);
	}

	for (i = 0; i < DWC3_ISOC_MAX_RETRIES; i++) {
		dep->frame_number = DWC3_ALIGN_FRAME(dep, i + 1);

		ret = __dwc3_gadget_kick_transfer(dep);
		if (ret != -EAGAIN)
			break;
	}

	/*
	 * After a number of unsuccessful start attempts due to bus-expiry
	 * status, issue END_TRANSFER command and retry on the next XferNotReady
	 * event.
	 */
	if (ret == -EAGAIN) {
		struct dwc3_gadget_ep_cmd_params params;
		u32 cmd;

		cmd = DWC3_DEPCMD_ENDTRANSFER |
			DWC3_DEPCMD_CMDIOC |
			DWC3_DEPCMD_PARAM(dep->resource_index);

		dep->resource_index = 0;
		memset(&params, 0, sizeof(params));

		ret = dwc3_send_gadget_ep_cmd(dep, cmd, &params);
		if (!ret)
			dep->flags |= DWC3_EP_END_TRANSFER_PENDING;
	}

	return ret;
}

static int __dwc3_gadget_ep_queue(struct dwc3_ep *dep, struct dwc3_request *req)
{
	struct dwc3		*dwc = dep->dwc;

	if (!dep->endpoint.desc || !dwc->pullups_connected || !dwc->connected) {
		dev_err(dwc->dev, "%s: can't queue to disabled endpoint\n",
				dep->name);
		return -ESHUTDOWN;
	}

	if (WARN(req->dep != dep, "request %pK belongs to '%s'\n",
				&req->request, req->dep->name))
		return -EINVAL;

	if (WARN(req->status < DWC3_REQUEST_STATUS_COMPLETED,
				"%s: request %pK already in flight\n",
				dep->name, &req->request))
		return -EINVAL;

	pm_runtime_get(dwc->dev);

	req->request.actual	= 0;
	req->request.status	= -EINPROGRESS;

	trace_dwc3_ep_queue(req);

	list_add_tail(&req->list, &dep->pending_list);
	req->status = DWC3_REQUEST_STATUS_QUEUED;

	if (dep->flags & DWC3_EP_WAIT_TRANSFER_COMPLETE)
		return 0;

	/*
	 * Start the transfer only after the END_TRANSFER is completed
	 * and endpoint STALL is cleared.
	 */
	if ((dep->flags & DWC3_EP_END_TRANSFER_PENDING) ||
	    (dep->flags & DWC3_EP_WEDGE) ||
	    (dep->flags & DWC3_EP_STALL)) {
		dep->flags |= DWC3_EP_DELAY_START;
		return 0;
	}

	/*
	 * NOTICE: Isochronous endpoints should NEVER be prestarted. We must
	 * wait for a XferNotReady event so we will know what's the current
	 * (micro-)frame number.
	 *
	 * Without this trick, we are very, very likely gonna get Bus Expiry
	 * errors which will force us issue EndTransfer command.
	 */
	if (usb_endpoint_xfer_isoc(dep->endpoint.desc)) {
		if (!(dep->flags & DWC3_EP_PENDING_REQUEST) &&
				!(dep->flags & DWC3_EP_TRANSFER_STARTED))
			return 0;

		if ((dep->flags & DWC3_EP_PENDING_REQUEST)) {
			if (!(dep->flags & DWC3_EP_TRANSFER_STARTED))
				return __dwc3_gadget_start_isoc(dep);
		}
	}

	return __dwc3_gadget_kick_transfer(dep);
}

static int dwc3_gadget_ep_queue(struct usb_ep *ep, struct usb_request *request,
	gfp_t gfp_flags)
{
	struct dwc3_request		*req = to_dwc3_request(request);
	struct dwc3_ep			*dep = to_dwc3_ep(ep);
	struct dwc3			*dwc = dep->dwc;

	unsigned long			flags;

	int				ret;

	spin_lock_irqsave(&dwc->lock, flags);
	ret = __dwc3_gadget_ep_queue(dep, req);
	spin_unlock_irqrestore(&dwc->lock, flags);

	return ret;
}

static void dwc3_gadget_ep_skip_trbs(struct dwc3_ep *dep, struct dwc3_request *req)
{
	int i;

	/* If req->trb is not set, then the request has not started */
	if (!req->trb)
		return;

	/*
	 * If request was already started, this means we had to
	 * stop the transfer. With that we also need to ignore
	 * all TRBs used by the request, however TRBs can only
	 * be modified after completion of END_TRANSFER
	 * command. So what we do here is that we wait for
	 * END_TRANSFER completion and only after that, we jump
	 * over TRBs by clearing HWO and incrementing dequeue
	 * pointer.
	 */
	for (i = 0; i < req->num_trbs; i++) {
		struct dwc3_trb *trb;

		trb = &dep->trb_pool[dep->trb_dequeue];
		trb->ctrl &= ~DWC3_TRB_CTRL_HWO;
		dwc3_ep_inc_deq(dep);
	}

	req->num_trbs = 0;
}

static void dwc3_gadget_ep_cleanup_cancelled_requests(struct dwc3_ep *dep)
{
	struct dwc3_request		*req;
	struct dwc3_request		*tmp;
	struct dwc3			*dwc = dep->dwc;

	list_for_each_entry_safe(req, tmp, &dep->cancelled_list, list) {
		dwc3_gadget_ep_skip_trbs(dep, req);
		switch (req->status) {
		case DWC3_REQUEST_STATUS_DISCONNECTED:
			dwc3_gadget_giveback(dep, req, -ESHUTDOWN);
			break;
		case DWC3_REQUEST_STATUS_DEQUEUED:
			dwc3_gadget_giveback(dep, req, -ECONNRESET);
			break;
		case DWC3_REQUEST_STATUS_STALLED:
			dwc3_gadget_giveback(dep, req, -EPIPE);
			break;
		default:
			dev_err(dwc->dev, "request cancelled with wrong reason:%d\n", req->status);
			dwc3_gadget_giveback(dep, req, -ECONNRESET);
			break;
		}
	}
}

static int dwc3_gadget_ep_dequeue(struct usb_ep *ep,
		struct usb_request *request)
{
	struct dwc3_request		*req = to_dwc3_request(request);
	struct dwc3_request		*r = NULL;

	struct dwc3_ep			*dep = to_dwc3_ep(ep);
	struct dwc3			*dwc = dep->dwc;

	unsigned long			flags;
	int				ret = 0;

	trace_dwc3_ep_dequeue(req);

	spin_lock_irqsave(&dwc->lock, flags);

	list_for_each_entry(r, &dep->cancelled_list, list) {
		if (r == req)
			goto out;
	}

	list_for_each_entry(r, &dep->pending_list, list) {
		if (r == req) {
			dwc3_gadget_giveback(dep, req, -ECONNRESET);
			goto out;
		}
	}

	list_for_each_entry(r, &dep->started_list, list) {
		if (r == req) {
			struct dwc3_request *t;

			/* wait until it is processed */
			dwc3_stop_active_transfer(dep, true, true);

			/*
			 * Remove any started request if the transfer is
			 * cancelled.
			 */
			list_for_each_entry_safe(r, t, &dep->started_list, list)
				dwc3_gadget_move_cancelled_request(r,
						DWC3_REQUEST_STATUS_DEQUEUED);

			dep->flags &= ~DWC3_EP_WAIT_TRANSFER_COMPLETE;

			goto out;
		}
	}

	dev_err(dwc->dev, "request %pK was not queued to %s\n",
		request, ep->name);
	ret = -EINVAL;
out:
	spin_unlock_irqrestore(&dwc->lock, flags);

	return ret;
}

int __dwc3_gadget_ep_set_halt(struct dwc3_ep *dep, int value, int protocol)
{
	struct dwc3_gadget_ep_cmd_params	params;
	struct dwc3				*dwc = dep->dwc;
	int					ret;

	if (usb_endpoint_xfer_isoc(dep->endpoint.desc)) {
		dev_err(dwc->dev, "%s is of Isochronous type\n", dep->name);
		return -EINVAL;
	}

	memset(&params, 0x00, sizeof(params));

	if (value) {
		struct dwc3_trb *trb;

		unsigned int transfer_in_flight;
		unsigned int started;

		if (dep->number > 1)
			trb = dwc3_ep_prev_trb(dep, dep->trb_enqueue);
		else
			trb = &dwc->ep0_trb[dep->trb_enqueue];

		transfer_in_flight = trb->ctrl & DWC3_TRB_CTRL_HWO;
		started = !list_empty(&dep->started_list);

		if (!protocol && ((dep->direction && transfer_in_flight) ||
				(!dep->direction && started))) {
			return -EAGAIN;
		}

		ret = dwc3_send_gadget_ep_cmd(dep, DWC3_DEPCMD_SETSTALL,
				&params);
		if (ret)
			dev_err(dwc->dev, "failed to set STALL on %s\n",
					dep->name);
		else
			dep->flags |= DWC3_EP_STALL;
	} else {
		/*
		 * Don't issue CLEAR_STALL command to control endpoints. The
		 * controller automatically clears the STALL when it receives
		 * the SETUP token.
		 */
		if (dep->number <= 1) {
			dep->flags &= ~(DWC3_EP_STALL | DWC3_EP_WEDGE);
			return 0;
		}

		dwc3_stop_active_transfer(dep, true, true);

<<<<<<< HEAD
		list_for_each_entry_safe(req, tmp, &dep->started_list, list)
			dwc3_gadget_move_cancelled_request(req, DWC3_REQUEST_STATUS_STALLED);
=======
		if (!list_empty(&dep->started_list))
			dep->flags |= DWC3_EP_DELAY_START;
>>>>>>> c50ebbb8

		if (dep->flags & DWC3_EP_END_TRANSFER_PENDING) {
			dep->flags |= DWC3_EP_PENDING_CLEAR_STALL;
			return 0;
		}

		ret = dwc3_send_clear_stall_ep_cmd(dep);
		if (ret) {
			dev_err(dwc->dev, "failed to clear STALL on %s\n",
					dep->name);
			return ret;
		}

		dep->flags &= ~(DWC3_EP_STALL | DWC3_EP_WEDGE);

		if ((dep->flags & DWC3_EP_DELAY_START) &&
		    !usb_endpoint_xfer_isoc(dep->endpoint.desc))
			__dwc3_gadget_kick_transfer(dep);

		dep->flags &= ~DWC3_EP_DELAY_START;
	}

	return ret;
}

static int dwc3_gadget_ep_set_halt(struct usb_ep *ep, int value)
{
	struct dwc3_ep			*dep = to_dwc3_ep(ep);
	struct dwc3			*dwc = dep->dwc;

	unsigned long			flags;

	int				ret;

	spin_lock_irqsave(&dwc->lock, flags);
	ret = __dwc3_gadget_ep_set_halt(dep, value, false);
	spin_unlock_irqrestore(&dwc->lock, flags);

	return ret;
}

static int dwc3_gadget_ep_set_wedge(struct usb_ep *ep)
{
	struct dwc3_ep			*dep = to_dwc3_ep(ep);
	struct dwc3			*dwc = dep->dwc;
	unsigned long			flags;
	int				ret;

	spin_lock_irqsave(&dwc->lock, flags);
	dep->flags |= DWC3_EP_WEDGE;

	if (dep->number == 0 || dep->number == 1)
		ret = __dwc3_gadget_ep0_set_halt(ep, 1);
	else
		ret = __dwc3_gadget_ep_set_halt(dep, 1, false);
	spin_unlock_irqrestore(&dwc->lock, flags);

	return ret;
}

/* -------------------------------------------------------------------------- */

static struct usb_endpoint_descriptor dwc3_gadget_ep0_desc = {
	.bLength	= USB_DT_ENDPOINT_SIZE,
	.bDescriptorType = USB_DT_ENDPOINT,
	.bmAttributes	= USB_ENDPOINT_XFER_CONTROL,
};

static const struct usb_ep_ops dwc3_gadget_ep0_ops = {
	.enable		= dwc3_gadget_ep0_enable,
	.disable	= dwc3_gadget_ep0_disable,
	.alloc_request	= dwc3_gadget_ep_alloc_request,
	.free_request	= dwc3_gadget_ep_free_request,
	.queue		= dwc3_gadget_ep0_queue,
	.dequeue	= dwc3_gadget_ep_dequeue,
	.set_halt	= dwc3_gadget_ep0_set_halt,
	.set_wedge	= dwc3_gadget_ep_set_wedge,
};

static const struct usb_ep_ops dwc3_gadget_ep_ops = {
	.enable		= dwc3_gadget_ep_enable,
	.disable	= dwc3_gadget_ep_disable,
	.alloc_request	= dwc3_gadget_ep_alloc_request,
	.free_request	= dwc3_gadget_ep_free_request,
	.queue		= dwc3_gadget_ep_queue,
	.dequeue	= dwc3_gadget_ep_dequeue,
	.set_halt	= dwc3_gadget_ep_set_halt,
	.set_wedge	= dwc3_gadget_ep_set_wedge,
};

/* -------------------------------------------------------------------------- */

static int dwc3_gadget_get_frame(struct usb_gadget *g)
{
	struct dwc3		*dwc = gadget_to_dwc(g);

	return __dwc3_gadget_get_frame(dwc);
}

static int __dwc3_gadget_wakeup(struct dwc3 *dwc)
{
	int			retries;

	int			ret;
	u32			reg;

	u8			link_state;

	/*
	 * According to the Databook Remote wakeup request should
	 * be issued only when the device is in early suspend state.
	 *
	 * We can check that via USB Link State bits in DSTS register.
	 */
	reg = dwc3_readl(dwc->regs, DWC3_DSTS);

	link_state = DWC3_DSTS_USBLNKST(reg);

	switch (link_state) {
	case DWC3_LINK_STATE_RESET:
	case DWC3_LINK_STATE_RX_DET:	/* in HS, means Early Suspend */
	case DWC3_LINK_STATE_U3:	/* in HS, means SUSPEND */
	case DWC3_LINK_STATE_RESUME:
		break;
	default:
		return -EINVAL;
	}

	ret = dwc3_gadget_set_link_state(dwc, DWC3_LINK_STATE_RECOV);
	if (ret < 0) {
		dev_err(dwc->dev, "failed to put link in Recovery\n");
		return ret;
	}

	/* Recent versions do this automatically */
	if (DWC3_VER_IS_PRIOR(DWC3, 194A)) {
		/* write zeroes to Link Change Request */
		reg = dwc3_readl(dwc->regs, DWC3_DCTL);
		reg &= ~DWC3_DCTL_ULSTCHNGREQ_MASK;
		dwc3_writel(dwc->regs, DWC3_DCTL, reg);
	}

	/* poll until Link State changes to ON */
	retries = 20000;

	while (retries--) {
		reg = dwc3_readl(dwc->regs, DWC3_DSTS);

		/* in HS, means ON */
		if (DWC3_DSTS_USBLNKST(reg) == DWC3_LINK_STATE_U0)
			break;
	}

	if (DWC3_DSTS_USBLNKST(reg) != DWC3_LINK_STATE_U0) {
		dev_err(dwc->dev, "failed to send remote wakeup\n");
		return -EINVAL;
	}

	return 0;
}

static int dwc3_gadget_wakeup(struct usb_gadget *g)
{
	struct dwc3		*dwc = gadget_to_dwc(g);
	unsigned long		flags;
	int			ret;

	spin_lock_irqsave(&dwc->lock, flags);
	ret = __dwc3_gadget_wakeup(dwc);
	spin_unlock_irqrestore(&dwc->lock, flags);

	return ret;
}

static int dwc3_gadget_set_selfpowered(struct usb_gadget *g,
		int is_selfpowered)
{
	struct dwc3		*dwc = gadget_to_dwc(g);
	unsigned long		flags;

	spin_lock_irqsave(&dwc->lock, flags);
	g->is_selfpowered = !!is_selfpowered;
	spin_unlock_irqrestore(&dwc->lock, flags);

	return 0;
}

static void dwc3_stop_active_transfers(struct dwc3 *dwc)
{
	u32 epnum;

	for (epnum = 2; epnum < dwc->num_eps; epnum++) {
		struct dwc3_ep *dep;

		dep = dwc->eps[epnum];
		if (!dep)
			continue;

		dwc3_remove_requests(dwc, dep);
	}
}

static void __dwc3_gadget_set_ssp_rate(struct dwc3 *dwc)
{
	enum usb_ssp_rate	ssp_rate = dwc->gadget_ssp_rate;
	u32			reg;

	if (ssp_rate == USB_SSP_GEN_UNKNOWN)
		ssp_rate = dwc->max_ssp_rate;

	reg = dwc3_readl(dwc->regs, DWC3_DCFG);
	reg &= ~DWC3_DCFG_SPEED_MASK;
	reg &= ~DWC3_DCFG_NUMLANES(~0);

	if (ssp_rate == USB_SSP_GEN_1x2)
		reg |= DWC3_DCFG_SUPERSPEED;
	else if (dwc->max_ssp_rate != USB_SSP_GEN_1x2)
		reg |= DWC3_DCFG_SUPERSPEED_PLUS;

	if (ssp_rate != USB_SSP_GEN_2x1 &&
	    dwc->max_ssp_rate != USB_SSP_GEN_2x1)
		reg |= DWC3_DCFG_NUMLANES(1);

	dwc3_writel(dwc->regs, DWC3_DCFG, reg);
}

static void __dwc3_gadget_set_speed(struct dwc3 *dwc)
{
	enum usb_device_speed	speed;
	u32			reg;

	speed = dwc->gadget_max_speed;
	if (speed == USB_SPEED_UNKNOWN || speed > dwc->maximum_speed)
		speed = dwc->maximum_speed;

	if (speed == USB_SPEED_SUPER_PLUS &&
	    DWC3_IP_IS(DWC32)) {
		__dwc3_gadget_set_ssp_rate(dwc);
		return;
	}

	reg = dwc3_readl(dwc->regs, DWC3_DCFG);
	reg &= ~(DWC3_DCFG_SPEED_MASK);

	/*
	 * WORKAROUND: DWC3 revision < 2.20a have an issue
	 * which would cause metastability state on Run/Stop
	 * bit if we try to force the IP to USB2-only mode.
	 *
	 * Because of that, we cannot configure the IP to any
	 * speed other than the SuperSpeed
	 *
	 * Refers to:
	 *
	 * STAR#9000525659: Clock Domain Crossing on DCTL in
	 * USB 2.0 Mode
	 */
	if (DWC3_VER_IS_PRIOR(DWC3, 220A) &&
	    !dwc->dis_metastability_quirk) {
		reg |= DWC3_DCFG_SUPERSPEED;
	} else {
		switch (speed) {
		case USB_SPEED_LOW:
			reg |= DWC3_DCFG_LOWSPEED;
			break;
		case USB_SPEED_FULL:
			reg |= DWC3_DCFG_FULLSPEED;
			break;
		case USB_SPEED_HIGH:
			reg |= DWC3_DCFG_HIGHSPEED;
			break;
		case USB_SPEED_SUPER:
			reg |= DWC3_DCFG_SUPERSPEED;
			break;
		case USB_SPEED_SUPER_PLUS:
			if (DWC3_IP_IS(DWC3))
				reg |= DWC3_DCFG_SUPERSPEED;
			else
				reg |= DWC3_DCFG_SUPERSPEED_PLUS;
			break;
		default:
			dev_err(dwc->dev, "invalid speed (%d)\n", speed);

			if (DWC3_IP_IS(DWC3))
				reg |= DWC3_DCFG_SUPERSPEED;
			else
				reg |= DWC3_DCFG_SUPERSPEED_PLUS;
		}
	}

	if (DWC3_IP_IS(DWC32) &&
	    speed > USB_SPEED_UNKNOWN &&
	    speed < USB_SPEED_SUPER_PLUS)
		reg &= ~DWC3_DCFG_NUMLANES(~0);

	dwc3_writel(dwc->regs, DWC3_DCFG, reg);
}

static int dwc3_gadget_run_stop(struct dwc3 *dwc, int is_on, int suspend)
{
	u32			reg;
	u32			timeout = 500;

	if (!dwc->core_inited)
		return 0;

	reg = dwc3_readl(dwc->regs, DWC3_DCTL);
	if (is_on) {
		if (DWC3_VER_IS_WITHIN(DWC3, ANY, 187A)) {
			reg &= ~DWC3_DCTL_TRGTULST_MASK;
			reg |= DWC3_DCTL_TRGTULST_RX_DET;
		}

		if (!DWC3_VER_IS_PRIOR(DWC3, 194A))
			reg &= ~DWC3_DCTL_KEEP_CONNECT;
		reg |= DWC3_DCTL_RUN_STOP;

		if (dwc->has_hibernation)
			reg |= DWC3_DCTL_KEEP_CONNECT;

		__dwc3_gadget_set_speed(dwc);
		dwc->pullups_connected = true;
	} else {
		reg &= ~DWC3_DCTL_RUN_STOP;

		if (dwc->has_hibernation && !suspend)
			reg &= ~DWC3_DCTL_KEEP_CONNECT;

		dwc->pullups_connected = false;
	}

	dwc3_gadget_dctl_write_safe(dwc, reg);

	do {
		reg = dwc3_readl(dwc->regs, DWC3_DSTS);
		reg &= DWC3_DSTS_DEVCTRLHLT;
	} while (--timeout && !(!is_on ^ !reg));

	if (!timeout)
		return -ETIMEDOUT;

	return 0;
}

static void dwc3_gadget_disable_irq(struct dwc3 *dwc);
static void __dwc3_gadget_stop(struct dwc3 *dwc);
static int __dwc3_gadget_start(struct dwc3 *dwc);

static int dwc3_gadget_pullup(struct usb_gadget *g, int is_on)
{
	struct dwc3		*dwc = gadget_to_dwc(g);
	unsigned long		flags;
	int			ret;

	is_on = !!is_on;

	/*
	 * Per databook, when we want to stop the gadget, if a control transfer
	 * is still in process, complete it and get the core into setup phase.
	 */
	if (!is_on && dwc->ep0state != EP0_SETUP_PHASE) {
		reinit_completion(&dwc->ep0_in_setup);

		ret = wait_for_completion_timeout(&dwc->ep0_in_setup,
				msecs_to_jiffies(DWC3_PULL_UP_TIMEOUT));
		if (ret == 0) {
			dev_err(dwc->dev, "timed out waiting for SETUP phase\n");
			return -ETIMEDOUT;
		}
	}

	/*
	 * Check the return value for successful resume, or error.  For a
	 * successful resume, the DWC3 runtime PM resume routine will handle
	 * the run stop sequence, so avoid duplicate operations here.
	 */
	ret = pm_runtime_get_sync(dwc->dev);
	if (!ret || ret < 0) {
		pm_runtime_put(dwc->dev);
		return 0;
	}

	/*
	 * Synchronize any pending event handling before executing the controller
	 * halt routine.
	 */
	if (!is_on) {
		dwc3_gadget_disable_irq(dwc);
		synchronize_irq(dwc->irq_gadget);
	}

	spin_lock_irqsave(&dwc->lock, flags);

	if (!is_on) {
		u32 count;

		dwc->connected = false;
		/*
		 * In the Synopsis DesignWare Cores USB3 Databook Rev. 3.30a
		 * Section 4.1.8 Table 4-7, it states that for a device-initiated
		 * disconnect, the SW needs to ensure that it sends "a DEPENDXFER
		 * command for any active transfers" before clearing the RunStop
		 * bit.
		 */
		dwc3_stop_active_transfers(dwc);
		__dwc3_gadget_stop(dwc);

		/*
		 * In the Synopsis DesignWare Cores USB3 Databook Rev. 3.30a
		 * Section 1.3.4, it mentions that for the DEVCTRLHLT bit, the
		 * "software needs to acknowledge the events that are generated
		 * (by writing to GEVNTCOUNTn) while it is waiting for this bit
		 * to be set to '1'."
		 */
		count = dwc3_readl(dwc->regs, DWC3_GEVNTCOUNT(0));
		count &= DWC3_GEVNTCOUNT_MASK;
		if (count > 0) {
			dwc3_writel(dwc->regs, DWC3_GEVNTCOUNT(0), count);
			dwc->ev_buf->lpos = (dwc->ev_buf->lpos + count) %
						dwc->ev_buf->length;
		}
	} else {
		__dwc3_gadget_start(dwc);
	}

	ret = dwc3_gadget_run_stop(dwc, is_on, false);
	spin_unlock_irqrestore(&dwc->lock, flags);
	pm_runtime_put(dwc->dev);

	return ret;
}

static void dwc3_gadget_enable_irq(struct dwc3 *dwc)
{
	u32			reg;

	/* Enable all but Start and End of Frame IRQs */
	reg = (DWC3_DEVTEN_EVNTOVERFLOWEN |
			DWC3_DEVTEN_CMDCMPLTEN |
			DWC3_DEVTEN_ERRTICERREN |
			DWC3_DEVTEN_WKUPEVTEN |
			DWC3_DEVTEN_CONNECTDONEEN |
			DWC3_DEVTEN_USBRSTEN |
			DWC3_DEVTEN_DISCONNEVTEN);

	if (DWC3_VER_IS_PRIOR(DWC3, 250A))
		reg |= DWC3_DEVTEN_ULSTCNGEN;

	dwc3_writel(dwc->regs, DWC3_DEVTEN, reg);
}

static void dwc3_gadget_disable_irq(struct dwc3 *dwc)
{
	/* mask all interrupts */
	dwc3_writel(dwc->regs, DWC3_DEVTEN, 0x00);
}

static irqreturn_t dwc3_interrupt(int irq, void *_dwc);
static irqreturn_t dwc3_thread_interrupt(int irq, void *_dwc);

/**
 * dwc3_gadget_setup_nump - calculate and initialize NUMP field of %DWC3_DCFG
 * @dwc: pointer to our context structure
 *
 * The following looks like complex but it's actually very simple. In order to
 * calculate the number of packets we can burst at once on OUT transfers, we're
 * gonna use RxFIFO size.
 *
 * To calculate RxFIFO size we need two numbers:
 * MDWIDTH = size, in bits, of the internal memory bus
 * RAM2_DEPTH = depth, in MDWIDTH, of internal RAM2 (where RxFIFO sits)
 *
 * Given these two numbers, the formula is simple:
 *
 * RxFIFO Size = (RAM2_DEPTH * MDWIDTH / 8) - 24 - 16;
 *
 * 24 bytes is for 3x SETUP packets
 * 16 bytes is a clock domain crossing tolerance
 *
 * Given RxFIFO Size, NUMP = RxFIFOSize / 1024;
 */
static void dwc3_gadget_setup_nump(struct dwc3 *dwc)
{
	u32 ram2_depth;
	u32 mdwidth;
	u32 nump;
	u32 reg;

	ram2_depth = DWC3_GHWPARAMS7_RAM2_DEPTH(dwc->hwparams.hwparams7);
	mdwidth = DWC3_GHWPARAMS0_MDWIDTH(dwc->hwparams.hwparams0);
	if (DWC3_IP_IS(DWC32))
		mdwidth += DWC3_GHWPARAMS6_MDWIDTH(dwc->hwparams.hwparams6);

	nump = ((ram2_depth * mdwidth / 8) - 24 - 16) / 1024;
	nump = min_t(u32, nump, 16);

	/* update NumP */
	reg = dwc3_readl(dwc->regs, DWC3_DCFG);
	reg &= ~DWC3_DCFG_NUMP_MASK;
	reg |= nump << DWC3_DCFG_NUMP_SHIFT;
	dwc3_writel(dwc->regs, DWC3_DCFG, reg);
}

static int __dwc3_gadget_start(struct dwc3 *dwc)
{
	struct dwc3_ep		*dep;
	int			ret = 0;
	u32			reg;

	/*
	 * Use IMOD if enabled via dwc->imod_interval. Otherwise, if
	 * the core supports IMOD, disable it.
	 */
	if (dwc->imod_interval) {
		dwc3_writel(dwc->regs, DWC3_DEV_IMOD(0), dwc->imod_interval);
		dwc3_writel(dwc->regs, DWC3_GEVNTCOUNT(0), DWC3_GEVNTCOUNT_EHB);
	} else if (dwc3_has_imod(dwc)) {
		dwc3_writel(dwc->regs, DWC3_DEV_IMOD(0), 0);
	}

	/*
	 * We are telling dwc3 that we want to use DCFG.NUMP as ACK TP's NUMP
	 * field instead of letting dwc3 itself calculate that automatically.
	 *
	 * This way, we maximize the chances that we'll be able to get several
	 * bursts of data without going through any sort of endpoint throttling.
	 */
	reg = dwc3_readl(dwc->regs, DWC3_GRXTHRCFG);
	if (DWC3_IP_IS(DWC3))
		reg &= ~DWC3_GRXTHRCFG_PKTCNTSEL;
	else
		reg &= ~DWC31_GRXTHRCFG_PKTCNTSEL;

	dwc3_writel(dwc->regs, DWC3_GRXTHRCFG, reg);

	dwc3_gadget_setup_nump(dwc);

	/* Start with SuperSpeed Default */
	dwc3_gadget_ep0_desc.wMaxPacketSize = cpu_to_le16(512);

	dep = dwc->eps[0];
	ret = __dwc3_gadget_ep_enable(dep, DWC3_DEPCFG_ACTION_INIT);
	if (ret) {
		dev_err(dwc->dev, "failed to enable %s\n", dep->name);
		goto err0;
	}

	dep = dwc->eps[1];
	ret = __dwc3_gadget_ep_enable(dep, DWC3_DEPCFG_ACTION_INIT);
	if (ret) {
		dev_err(dwc->dev, "failed to enable %s\n", dep->name);
		goto err1;
	}

	/* begin to receive SETUP packets */
	dwc->ep0state = EP0_SETUP_PHASE;
	dwc->link_state = DWC3_LINK_STATE_SS_DIS;
	dwc3_ep0_out_start(dwc);

	dwc3_gadget_enable_irq(dwc);

	return 0;

err1:
	__dwc3_gadget_ep_disable(dwc->eps[0]);

err0:
	return ret;
}

static int dwc3_gadget_start(struct usb_gadget *g,
		struct usb_gadget_driver *driver)
{
	struct dwc3		*dwc = gadget_to_dwc(g);
	unsigned long		flags;
	int			ret = 0;
	int			irq;

	irq = dwc->irq_gadget;
	ret = request_threaded_irq(irq, dwc3_interrupt, dwc3_thread_interrupt,
			IRQF_SHARED, "dwc3", dwc->ev_buf);
	if (ret) {
		dev_err(dwc->dev, "failed to request irq #%d --> %d\n",
				irq, ret);
		goto err0;
	}

	spin_lock_irqsave(&dwc->lock, flags);
	if (dwc->gadget_driver) {
		dev_err(dwc->dev, "%s is already bound to %s\n",
				dwc->gadget->name,
				dwc->gadget_driver->driver.name);
		ret = -EBUSY;
		goto err1;
	}

	dwc->gadget_driver	= driver;
	spin_unlock_irqrestore(&dwc->lock, flags);

	return 0;

err1:
	spin_unlock_irqrestore(&dwc->lock, flags);
	free_irq(irq, dwc);

err0:
	return ret;
}

static void __dwc3_gadget_stop(struct dwc3 *dwc)
{
	dwc3_gadget_disable_irq(dwc);
	__dwc3_gadget_ep_disable(dwc->eps[0]);
	__dwc3_gadget_ep_disable(dwc->eps[1]);
}

static int dwc3_gadget_stop(struct usb_gadget *g)
{
	struct dwc3		*dwc = gadget_to_dwc(g);
	unsigned long		flags;

	spin_lock_irqsave(&dwc->lock, flags);
	dwc->gadget_driver	= NULL;
	spin_unlock_irqrestore(&dwc->lock, flags);

	free_irq(dwc->irq_gadget, dwc->ev_buf);

	return 0;
}

static void dwc3_gadget_config_params(struct usb_gadget *g,
				      struct usb_dcd_config_params *params)
{
	struct dwc3		*dwc = gadget_to_dwc(g);

	params->besl_baseline = USB_DEFAULT_BESL_UNSPECIFIED;
	params->besl_deep = USB_DEFAULT_BESL_UNSPECIFIED;

	/* Recommended BESL */
	if (!dwc->dis_enblslpm_quirk) {
		/*
		 * If the recommended BESL baseline is 0 or if the BESL deep is
		 * less than 2, Microsoft's Windows 10 host usb stack will issue
		 * a usb reset immediately after it receives the extended BOS
		 * descriptor and the enumeration will fail. To maintain
		 * compatibility with the Windows' usb stack, let's set the
		 * recommended BESL baseline to 1 and clamp the BESL deep to be
		 * within 2 to 15.
		 */
		params->besl_baseline = 1;
		if (dwc->is_utmi_l1_suspend)
			params->besl_deep =
				clamp_t(u8, dwc->hird_threshold, 2, 15);
	}

	/* U1 Device exit Latency */
	if (dwc->dis_u1_entry_quirk)
		params->bU1devExitLat = 0;
	else
		params->bU1devExitLat = DWC3_DEFAULT_U1_DEV_EXIT_LAT;

	/* U2 Device exit Latency */
	if (dwc->dis_u2_entry_quirk)
		params->bU2DevExitLat = 0;
	else
		params->bU2DevExitLat =
				cpu_to_le16(DWC3_DEFAULT_U2_DEV_EXIT_LAT);
}

static void dwc3_gadget_set_speed(struct usb_gadget *g,
				  enum usb_device_speed speed)
{
	struct dwc3		*dwc = gadget_to_dwc(g);
	unsigned long		flags;

	spin_lock_irqsave(&dwc->lock, flags);
	dwc->gadget_max_speed = speed;
	spin_unlock_irqrestore(&dwc->lock, flags);
}

static void dwc3_gadget_set_ssp_rate(struct usb_gadget *g,
				     enum usb_ssp_rate rate)
{
	struct dwc3		*dwc = gadget_to_dwc(g);
	unsigned long		flags;

	spin_lock_irqsave(&dwc->lock, flags);
	dwc->gadget_max_speed = USB_SPEED_SUPER_PLUS;
	dwc->gadget_ssp_rate = rate;
	spin_unlock_irqrestore(&dwc->lock, flags);
}

static int dwc3_gadget_vbus_draw(struct usb_gadget *g, unsigned int mA)
{
	struct dwc3		*dwc = gadget_to_dwc(g);
	union power_supply_propval	val = {0};
	int				ret;

	if (dwc->usb2_phy)
		return usb_phy_set_power(dwc->usb2_phy, mA);

	if (!dwc->usb_psy)
		return -EOPNOTSUPP;

	val.intval = 1000 * mA;
	ret = power_supply_set_property(dwc->usb_psy, POWER_SUPPLY_PROP_INPUT_CURRENT_LIMIT, &val);

	return ret;
}

static const struct usb_gadget_ops dwc3_gadget_ops = {
	.get_frame		= dwc3_gadget_get_frame,
	.wakeup			= dwc3_gadget_wakeup,
	.set_selfpowered	= dwc3_gadget_set_selfpowered,
	.pullup			= dwc3_gadget_pullup,
	.udc_start		= dwc3_gadget_start,
	.udc_stop		= dwc3_gadget_stop,
	.udc_set_speed		= dwc3_gadget_set_speed,
	.udc_set_ssp_rate	= dwc3_gadget_set_ssp_rate,
	.get_config_params	= dwc3_gadget_config_params,
	.vbus_draw		= dwc3_gadget_vbus_draw,
};

/* -------------------------------------------------------------------------- */

static int dwc3_gadget_init_control_endpoint(struct dwc3_ep *dep)
{
	struct dwc3 *dwc = dep->dwc;

	usb_ep_set_maxpacket_limit(&dep->endpoint, 512);
	dep->endpoint.maxburst = 1;
	dep->endpoint.ops = &dwc3_gadget_ep0_ops;
	if (!dep->direction)
		dwc->gadget->ep0 = &dep->endpoint;

	dep->endpoint.caps.type_control = true;

	return 0;
}

static int dwc3_gadget_init_in_endpoint(struct dwc3_ep *dep)
{
	struct dwc3 *dwc = dep->dwc;
	int mdwidth;
	int size;

	mdwidth = DWC3_MDWIDTH(dwc->hwparams.hwparams0);
	if (DWC3_IP_IS(DWC32))
		mdwidth += DWC3_GHWPARAMS6_MDWIDTH(dwc->hwparams.hwparams6);

	/* MDWIDTH is represented in bits, we need it in bytes */
	mdwidth /= 8;

	size = dwc3_readl(dwc->regs, DWC3_GTXFIFOSIZ(dep->number >> 1));
	if (DWC3_IP_IS(DWC3))
		size = DWC3_GTXFIFOSIZ_TXFDEP(size);
	else
		size = DWC31_GTXFIFOSIZ_TXFDEP(size);

	/* FIFO Depth is in MDWDITH bytes. Multiply */
	size *= mdwidth;

	/*
	 * To meet performance requirement, a minimum TxFIFO size of 3x
	 * MaxPacketSize is recommended for endpoints that support burst and a
	 * minimum TxFIFO size of 2x MaxPacketSize for endpoints that don't
	 * support burst. Use those numbers and we can calculate the max packet
	 * limit as below.
	 */
	if (dwc->maximum_speed >= USB_SPEED_SUPER)
		size /= 3;
	else
		size /= 2;

	usb_ep_set_maxpacket_limit(&dep->endpoint, size);

	dep->endpoint.max_streams = 16;
	dep->endpoint.ops = &dwc3_gadget_ep_ops;
	list_add_tail(&dep->endpoint.ep_list,
			&dwc->gadget->ep_list);
	dep->endpoint.caps.type_iso = true;
	dep->endpoint.caps.type_bulk = true;
	dep->endpoint.caps.type_int = true;

	return dwc3_alloc_trb_pool(dep);
}

static int dwc3_gadget_init_out_endpoint(struct dwc3_ep *dep)
{
	struct dwc3 *dwc = dep->dwc;
	int mdwidth;
	int size;

	mdwidth = DWC3_MDWIDTH(dwc->hwparams.hwparams0);
	if (DWC3_IP_IS(DWC32))
		mdwidth += DWC3_GHWPARAMS6_MDWIDTH(dwc->hwparams.hwparams6);

	/* MDWIDTH is represented in bits, convert to bytes */
	mdwidth /= 8;

	/* All OUT endpoints share a single RxFIFO space */
	size = dwc3_readl(dwc->regs, DWC3_GRXFIFOSIZ(0));
	if (DWC3_IP_IS(DWC3))
		size = DWC3_GRXFIFOSIZ_RXFDEP(size);
	else
		size = DWC31_GRXFIFOSIZ_RXFDEP(size);

	/* FIFO depth is in MDWDITH bytes */
	size *= mdwidth;

	/*
	 * To meet performance requirement, a minimum recommended RxFIFO size
	 * is defined as follow:
	 * RxFIFO size >= (3 x MaxPacketSize) +
	 * (3 x 8 bytes setup packets size) + (16 bytes clock crossing margin)
	 *
	 * Then calculate the max packet limit as below.
	 */
	size -= (3 * 8) + 16;
	if (size < 0)
		size = 0;
	else
		size /= 3;

	usb_ep_set_maxpacket_limit(&dep->endpoint, size);
	dep->endpoint.max_streams = 16;
	dep->endpoint.ops = &dwc3_gadget_ep_ops;
	list_add_tail(&dep->endpoint.ep_list,
			&dwc->gadget->ep_list);
	dep->endpoint.caps.type_iso = true;
	dep->endpoint.caps.type_bulk = true;
	dep->endpoint.caps.type_int = true;

	return dwc3_alloc_trb_pool(dep);
}

static int dwc3_gadget_init_endpoint(struct dwc3 *dwc, u8 epnum)
{
	struct dwc3_ep			*dep;
	bool				direction = epnum & 1;
	int				ret;
	u8				num = epnum >> 1;

	dep = kzalloc(sizeof(*dep), GFP_KERNEL);
	if (!dep)
		return -ENOMEM;

	dep->dwc = dwc;
	dep->number = epnum;
	dep->direction = direction;
	dep->regs = dwc->regs + DWC3_DEP_BASE(epnum);
	dwc->eps[epnum] = dep;
	dep->combo_num = 0;
	dep->start_cmd_status = 0;

	snprintf(dep->name, sizeof(dep->name), "ep%u%s", num,
			direction ? "in" : "out");

	dep->endpoint.name = dep->name;

	if (!(dep->number > 1)) {
		dep->endpoint.desc = &dwc3_gadget_ep0_desc;
		dep->endpoint.comp_desc = NULL;
	}

	if (num == 0)
		ret = dwc3_gadget_init_control_endpoint(dep);
	else if (direction)
		ret = dwc3_gadget_init_in_endpoint(dep);
	else
		ret = dwc3_gadget_init_out_endpoint(dep);

	if (ret)
		return ret;

	dep->endpoint.caps.dir_in = direction;
	dep->endpoint.caps.dir_out = !direction;

	INIT_LIST_HEAD(&dep->pending_list);
	INIT_LIST_HEAD(&dep->started_list);
	INIT_LIST_HEAD(&dep->cancelled_list);

	return 0;
}

static int dwc3_gadget_init_endpoints(struct dwc3 *dwc, u8 total)
{
	u8				epnum;

	INIT_LIST_HEAD(&dwc->gadget->ep_list);

	for (epnum = 0; epnum < total; epnum++) {
		int			ret;

		ret = dwc3_gadget_init_endpoint(dwc, epnum);
		if (ret)
			return ret;
	}

	return 0;
}

static void dwc3_gadget_free_endpoints(struct dwc3 *dwc)
{
	struct dwc3_ep			*dep;
	u8				epnum;

	for (epnum = 0; epnum < DWC3_ENDPOINTS_NUM; epnum++) {
		dep = dwc->eps[epnum];
		if (!dep)
			continue;
		/*
		 * Physical endpoints 0 and 1 are special; they form the
		 * bi-directional USB endpoint 0.
		 *
		 * For those two physical endpoints, we don't allocate a TRB
		 * pool nor do we add them the endpoints list. Due to that, we
		 * shouldn't do these two operations otherwise we would end up
		 * with all sorts of bugs when removing dwc3.ko.
		 */
		if (epnum != 0 && epnum != 1) {
			dwc3_free_trb_pool(dep);
			list_del(&dep->endpoint.ep_list);
		}

		kfree(dep);
	}
}

/* -------------------------------------------------------------------------- */

static int dwc3_gadget_ep_reclaim_completed_trb(struct dwc3_ep *dep,
		struct dwc3_request *req, struct dwc3_trb *trb,
		const struct dwc3_event_depevt *event, int status, int chain)
{
	unsigned int		count;

	dwc3_ep_inc_deq(dep);

	trace_dwc3_complete_trb(dep, trb);
	req->num_trbs--;

	/*
	 * If we're in the middle of series of chained TRBs and we
	 * receive a short transfer along the way, DWC3 will skip
	 * through all TRBs including the last TRB in the chain (the
	 * where CHN bit is zero. DWC3 will also avoid clearing HWO
	 * bit and SW has to do it manually.
	 *
	 * We're going to do that here to avoid problems of HW trying
	 * to use bogus TRBs for transfers.
	 */
	if (chain && (trb->ctrl & DWC3_TRB_CTRL_HWO))
		trb->ctrl &= ~DWC3_TRB_CTRL_HWO;

	/*
	 * For isochronous transfers, the first TRB in a service interval must
	 * have the Isoc-First type. Track and report its interval frame number.
	 */
	if (usb_endpoint_xfer_isoc(dep->endpoint.desc) &&
	    (trb->ctrl & DWC3_TRBCTL_ISOCHRONOUS_FIRST)) {
		unsigned int frame_number;

		frame_number = DWC3_TRB_CTRL_GET_SID_SOFN(trb->ctrl);
		frame_number &= ~(dep->interval - 1);
		req->request.frame_number = frame_number;
	}

	/*
	 * We use bounce buffer for requests that needs extra TRB or OUT ZLP. If
	 * this TRB points to the bounce buffer address, it's a MPS alignment
	 * TRB. Don't add it to req->remaining calculation.
	 */
	if (trb->bpl == lower_32_bits(dep->dwc->bounce_addr) &&
	    trb->bph == upper_32_bits(dep->dwc->bounce_addr)) {
		trb->ctrl &= ~DWC3_TRB_CTRL_HWO;
		return 1;
	}

	count = trb->size & DWC3_TRB_SIZE_MASK;
	req->remaining += count;

	if ((trb->ctrl & DWC3_TRB_CTRL_HWO) && status != -ESHUTDOWN)
		return 1;

	if (event->status & DEPEVT_STATUS_SHORT && !chain)
		return 1;

	if ((trb->ctrl & DWC3_TRB_CTRL_IOC) ||
	    (trb->ctrl & DWC3_TRB_CTRL_LST))
		return 1;

	return 0;
}

static int dwc3_gadget_ep_reclaim_trb_sg(struct dwc3_ep *dep,
		struct dwc3_request *req, const struct dwc3_event_depevt *event,
		int status)
{
	struct dwc3_trb *trb = &dep->trb_pool[dep->trb_dequeue];
	struct scatterlist *sg = req->sg;
	struct scatterlist *s;
	unsigned int pending = req->num_pending_sgs;
	unsigned int i;
	int ret = 0;

	for_each_sg(sg, s, pending, i) {
		trb = &dep->trb_pool[dep->trb_dequeue];

		req->sg = sg_next(s);
		req->num_pending_sgs--;

		ret = dwc3_gadget_ep_reclaim_completed_trb(dep, req,
				trb, event, status, true);
		if (ret)
			break;
	}

	return ret;
}

static int dwc3_gadget_ep_reclaim_trb_linear(struct dwc3_ep *dep,
		struct dwc3_request *req, const struct dwc3_event_depevt *event,
		int status)
{
	struct dwc3_trb *trb = &dep->trb_pool[dep->trb_dequeue];

	return dwc3_gadget_ep_reclaim_completed_trb(dep, req, trb,
			event, status, false);
}

static bool dwc3_gadget_ep_request_completed(struct dwc3_request *req)
{
	return req->num_pending_sgs == 0;
}

static int dwc3_gadget_ep_cleanup_completed_request(struct dwc3_ep *dep,
		const struct dwc3_event_depevt *event,
		struct dwc3_request *req, int status)
{
	int ret;

	if (req->num_pending_sgs)
		ret = dwc3_gadget_ep_reclaim_trb_sg(dep, req, event,
				status);
	else
		ret = dwc3_gadget_ep_reclaim_trb_linear(dep, req, event,
				status);

	req->request.actual = req->request.length - req->remaining;

	if (!dwc3_gadget_ep_request_completed(req))
		goto out;

	if (req->needs_extra_trb) {
		ret = dwc3_gadget_ep_reclaim_trb_linear(dep, req, event,
				status);
		req->needs_extra_trb = false;
	}

	dwc3_gadget_giveback(dep, req, status);

out:
	return ret;
}

static void dwc3_gadget_ep_cleanup_completed_requests(struct dwc3_ep *dep,
		const struct dwc3_event_depevt *event, int status)
{
	struct dwc3_request	*req;
	struct dwc3_request	*tmp;

	list_for_each_entry_safe(req, tmp, &dep->started_list, list) {
		int ret;

		ret = dwc3_gadget_ep_cleanup_completed_request(dep, event,
				req, status);
		if (ret)
			break;
	}
}

static bool dwc3_gadget_ep_should_continue(struct dwc3_ep *dep)
{
	struct dwc3_request	*req;
	struct dwc3		*dwc = dep->dwc;

	if (!dep->endpoint.desc || !dwc->pullups_connected ||
	    !dwc->connected)
		return false;

	if (!list_empty(&dep->pending_list))
		return true;

	/*
	 * We only need to check the first entry of the started list. We can
	 * assume the completed requests are removed from the started list.
	 */
	req = next_request(&dep->started_list);
	if (!req)
		return false;

	return !dwc3_gadget_ep_request_completed(req);
}

static void dwc3_gadget_endpoint_frame_from_event(struct dwc3_ep *dep,
		const struct dwc3_event_depevt *event)
{
	dep->frame_number = event->parameters;
}

static bool dwc3_gadget_endpoint_trbs_complete(struct dwc3_ep *dep,
		const struct dwc3_event_depevt *event, int status)
{
	struct dwc3		*dwc = dep->dwc;
	bool			no_started_trb = true;

	dwc3_gadget_ep_cleanup_completed_requests(dep, event, status);

	if (dep->flags & DWC3_EP_END_TRANSFER_PENDING)
		goto out;

	if (usb_endpoint_xfer_isoc(dep->endpoint.desc) &&
		list_empty(&dep->started_list) &&
		(list_empty(&dep->pending_list) || status == -EXDEV))
		dwc3_stop_active_transfer(dep, true, true);
	else if (dwc3_gadget_ep_should_continue(dep))
		if (__dwc3_gadget_kick_transfer(dep) == 0)
			no_started_trb = false;

out:
	/*
	 * WORKAROUND: This is the 2nd half of U1/U2 -> U0 workaround.
	 * See dwc3_gadget_linksts_change_interrupt() for 1st half.
	 */
	if (DWC3_VER_IS_PRIOR(DWC3, 183A)) {
		u32		reg;
		int		i;

		for (i = 0; i < DWC3_ENDPOINTS_NUM; i++) {
			dep = dwc->eps[i];

			if (!(dep->flags & DWC3_EP_ENABLED))
				continue;

			if (!list_empty(&dep->started_list))
				return no_started_trb;
		}

		reg = dwc3_readl(dwc->regs, DWC3_DCTL);
		reg |= dwc->u1u2;
		dwc3_writel(dwc->regs, DWC3_DCTL, reg);

		dwc->u1u2 = 0;
	}

	return no_started_trb;
}

static void dwc3_gadget_endpoint_transfer_in_progress(struct dwc3_ep *dep,
		const struct dwc3_event_depevt *event)
{
	int status = 0;

	if (usb_endpoint_xfer_isoc(dep->endpoint.desc))
		dwc3_gadget_endpoint_frame_from_event(dep, event);

	if (event->status & DEPEVT_STATUS_BUSERR)
		status = -ECONNRESET;

	if (event->status & DEPEVT_STATUS_MISSED_ISOC)
		status = -EXDEV;

	dwc3_gadget_endpoint_trbs_complete(dep, event, status);
}

static void dwc3_gadget_endpoint_transfer_complete(struct dwc3_ep *dep,
		const struct dwc3_event_depevt *event)
{
	int status = 0;

	dep->flags &= ~DWC3_EP_TRANSFER_STARTED;

	if (event->status & DEPEVT_STATUS_BUSERR)
		status = -ECONNRESET;

	if (dwc3_gadget_endpoint_trbs_complete(dep, event, status))
		dep->flags &= ~DWC3_EP_WAIT_TRANSFER_COMPLETE;
}

static void dwc3_gadget_endpoint_transfer_not_ready(struct dwc3_ep *dep,
		const struct dwc3_event_depevt *event)
{
	dwc3_gadget_endpoint_frame_from_event(dep, event);

	/*
	 * The XferNotReady event is generated only once before the endpoint
	 * starts. It will be generated again when END_TRANSFER command is
	 * issued. For some controller versions, the XferNotReady event may be
	 * generated while the END_TRANSFER command is still in process. Ignore
	 * it and wait for the next XferNotReady event after the command is
	 * completed.
	 */
	if (dep->flags & DWC3_EP_END_TRANSFER_PENDING)
		return;

	(void) __dwc3_gadget_start_isoc(dep);
}

static void dwc3_gadget_endpoint_command_complete(struct dwc3_ep *dep,
		const struct dwc3_event_depevt *event)
{
	u8 cmd = DEPEVT_PARAMETER_CMD(event->parameters);

	if (cmd != DWC3_DEPCMD_ENDTRANSFER)
		return;

	dep->flags &= ~DWC3_EP_END_TRANSFER_PENDING;
	dep->flags &= ~DWC3_EP_TRANSFER_STARTED;
	dwc3_gadget_ep_cleanup_cancelled_requests(dep);

	if (dep->flags & DWC3_EP_PENDING_CLEAR_STALL) {
		struct dwc3 *dwc = dep->dwc;

		dep->flags &= ~DWC3_EP_PENDING_CLEAR_STALL;
		if (dwc3_send_clear_stall_ep_cmd(dep)) {
			struct usb_ep *ep0 = &dwc->eps[0]->endpoint;

			dev_err(dwc->dev, "failed to clear STALL on %s\n", dep->name);
			if (dwc->delayed_status)
				__dwc3_gadget_ep0_set_halt(ep0, 1);
			return;
		}

		dep->flags &= ~(DWC3_EP_STALL | DWC3_EP_WEDGE);
		if (dwc->delayed_status)
			dwc3_ep0_send_delayed_status(dwc);
	}

	if ((dep->flags & DWC3_EP_DELAY_START) &&
	    !usb_endpoint_xfer_isoc(dep->endpoint.desc))
		__dwc3_gadget_kick_transfer(dep);

	dep->flags &= ~DWC3_EP_DELAY_START;
}

static void dwc3_gadget_endpoint_stream_event(struct dwc3_ep *dep,
		const struct dwc3_event_depevt *event)
{
	struct dwc3 *dwc = dep->dwc;

	if (event->status == DEPEVT_STREAMEVT_FOUND) {
		dep->flags |= DWC3_EP_FIRST_STREAM_PRIMED;
		goto out;
	}

	/* Note: NoStream rejection event param value is 0 and not 0xFFFF */
	switch (event->parameters) {
	case DEPEVT_STREAM_PRIME:
		/*
		 * If the host can properly transition the endpoint state from
		 * idle to prime after a NoStream rejection, there's no need to
		 * force restarting the endpoint to reinitiate the stream. To
		 * simplify the check, assume the host follows the USB spec if
		 * it primed the endpoint more than once.
		 */
		if (dep->flags & DWC3_EP_FORCE_RESTART_STREAM) {
			if (dep->flags & DWC3_EP_FIRST_STREAM_PRIMED)
				dep->flags &= ~DWC3_EP_FORCE_RESTART_STREAM;
			else
				dep->flags |= DWC3_EP_FIRST_STREAM_PRIMED;
		}

		break;
	case DEPEVT_STREAM_NOSTREAM:
		if ((dep->flags & DWC3_EP_IGNORE_NEXT_NOSTREAM) ||
		    !(dep->flags & DWC3_EP_FORCE_RESTART_STREAM) ||
		    !(dep->flags & DWC3_EP_WAIT_TRANSFER_COMPLETE))
			break;

		/*
		 * If the host rejects a stream due to no active stream, by the
		 * USB and xHCI spec, the endpoint will be put back to idle
		 * state. When the host is ready (buffer added/updated), it will
		 * prime the endpoint to inform the usb device controller. This
		 * triggers the device controller to issue ERDY to restart the
		 * stream. However, some hosts don't follow this and keep the
		 * endpoint in the idle state. No prime will come despite host
		 * streams are updated, and the device controller will not be
		 * triggered to generate ERDY to move the next stream data. To
		 * workaround this and maintain compatibility with various
		 * hosts, force to reinitate the stream until the host is ready
		 * instead of waiting for the host to prime the endpoint.
		 */
		if (DWC3_VER_IS_WITHIN(DWC32, 100A, ANY)) {
			unsigned int cmd = DWC3_DGCMD_SET_ENDPOINT_PRIME;

			dwc3_send_gadget_generic_command(dwc, cmd, dep->number);
		} else {
			dep->flags |= DWC3_EP_DELAY_START;
			dwc3_stop_active_transfer(dep, true, true);
			return;
		}
		break;
	}

out:
	dep->flags &= ~DWC3_EP_IGNORE_NEXT_NOSTREAM;
}

static void dwc3_endpoint_interrupt(struct dwc3 *dwc,
		const struct dwc3_event_depevt *event)
{
	struct dwc3_ep		*dep;
	u8			epnum = event->endpoint_number;

	dep = dwc->eps[epnum];

	if (!(dep->flags & DWC3_EP_ENABLED)) {
		if (!(dep->flags & DWC3_EP_TRANSFER_STARTED))
			return;

		/* Handle only EPCMDCMPLT when EP disabled */
		if (event->endpoint_event != DWC3_DEPEVT_EPCMDCMPLT)
			return;
	}

	if (epnum == 0 || epnum == 1) {
		dwc3_ep0_interrupt(dwc, event);
		return;
	}

	switch (event->endpoint_event) {
	case DWC3_DEPEVT_XFERINPROGRESS:
		dwc3_gadget_endpoint_transfer_in_progress(dep, event);
		break;
	case DWC3_DEPEVT_XFERNOTREADY:
		dwc3_gadget_endpoint_transfer_not_ready(dep, event);
		break;
	case DWC3_DEPEVT_EPCMDCMPLT:
		dwc3_gadget_endpoint_command_complete(dep, event);
		break;
	case DWC3_DEPEVT_XFERCOMPLETE:
		dwc3_gadget_endpoint_transfer_complete(dep, event);
		break;
	case DWC3_DEPEVT_STREAMEVT:
		dwc3_gadget_endpoint_stream_event(dep, event);
		break;
	case DWC3_DEPEVT_RXTXFIFOEVT:
		break;
	}
}

static void dwc3_disconnect_gadget(struct dwc3 *dwc)
{
	if (dwc->gadget_driver && dwc->gadget_driver->disconnect) {
		spin_unlock(&dwc->lock);
		dwc->gadget_driver->disconnect(dwc->gadget);
		spin_lock(&dwc->lock);
	}
}

static void dwc3_suspend_gadget(struct dwc3 *dwc)
{
	if (dwc->gadget_driver && dwc->gadget_driver->suspend) {
		spin_unlock(&dwc->lock);
		dwc->gadget_driver->suspend(dwc->gadget);
		spin_lock(&dwc->lock);
	}
}

static void dwc3_resume_gadget(struct dwc3 *dwc)
{
	if (dwc->gadget_driver && dwc->gadget_driver->resume) {
		spin_unlock(&dwc->lock);
		dwc->gadget_driver->resume(dwc->gadget);
		spin_lock(&dwc->lock);
	}
}

static void dwc3_reset_gadget(struct dwc3 *dwc)
{
	if (!dwc->gadget_driver)
		return;

	if (dwc->gadget->speed != USB_SPEED_UNKNOWN) {
		spin_unlock(&dwc->lock);
		usb_gadget_udc_reset(dwc->gadget, dwc->gadget_driver);
		spin_lock(&dwc->lock);
	}
}

void dwc3_stop_active_transfer(struct dwc3_ep *dep, bool force,
	bool interrupt)
{
	struct dwc3_gadget_ep_cmd_params params;
	u32 cmd;
	int ret;

	if (!(dep->flags & DWC3_EP_TRANSFER_STARTED) ||
	    (dep->flags & DWC3_EP_END_TRANSFER_PENDING))
		return;

	/*
	 * NOTICE: We are violating what the Databook says about the
	 * EndTransfer command. Ideally we would _always_ wait for the
	 * EndTransfer Command Completion IRQ, but that's causing too
	 * much trouble synchronizing between us and gadget driver.
	 *
	 * We have discussed this with the IP Provider and it was
	 * suggested to giveback all requests here.
	 *
	 * Note also that a similar handling was tested by Synopsys
	 * (thanks a lot Paul) and nothing bad has come out of it.
	 * In short, what we're doing is issuing EndTransfer with
	 * CMDIOC bit set and delay kicking transfer until the
	 * EndTransfer command had completed.
	 *
	 * As of IP version 3.10a of the DWC_usb3 IP, the controller
	 * supports a mode to work around the above limitation. The
	 * software can poll the CMDACT bit in the DEPCMD register
	 * after issuing a EndTransfer command. This mode is enabled
	 * by writing GUCTL2[14]. This polling is already done in the
	 * dwc3_send_gadget_ep_cmd() function so if the mode is
	 * enabled, the EndTransfer command will have completed upon
	 * returning from this function.
	 *
	 * This mode is NOT available on the DWC_usb31 IP.
	 */

	cmd = DWC3_DEPCMD_ENDTRANSFER;
	cmd |= force ? DWC3_DEPCMD_HIPRI_FORCERM : 0;
	cmd |= interrupt ? DWC3_DEPCMD_CMDIOC : 0;
	cmd |= DWC3_DEPCMD_PARAM(dep->resource_index);
	memset(&params, 0, sizeof(params));
	ret = dwc3_send_gadget_ep_cmd(dep, cmd, &params);
	WARN_ON_ONCE(ret);
	dep->resource_index = 0;

	/*
	 * The END_TRANSFER command will cause the controller to generate a
	 * NoStream Event, and it's not due to the host DP NoStream rejection.
	 * Ignore the next NoStream event.
	 */
	if (dep->stream_capable)
		dep->flags |= DWC3_EP_IGNORE_NEXT_NOSTREAM;

	if (!interrupt)
		dep->flags &= ~DWC3_EP_TRANSFER_STARTED;
	else
		dep->flags |= DWC3_EP_END_TRANSFER_PENDING;
}
EXPORT_SYMBOL_GPL(dwc3_stop_active_transfer);

static void dwc3_clear_stall_all_ep(struct dwc3 *dwc)
{
	u32 epnum;

	for (epnum = 1; epnum < DWC3_ENDPOINTS_NUM; epnum++) {
		struct dwc3_ep *dep;
		int ret;

		dep = dwc->eps[epnum];
		if (!dep)
			continue;

		if (!(dep->flags & DWC3_EP_STALL))
			continue;

		dep->flags &= ~DWC3_EP_STALL;

		ret = dwc3_send_clear_stall_ep_cmd(dep);
		WARN_ON_ONCE(ret);
	}
}

static void dwc3_gadget_disconnect_interrupt(struct dwc3 *dwc)
{
	int			reg;

	dwc3_gadget_set_link_state(dwc, DWC3_LINK_STATE_RX_DET);

	reg = dwc3_readl(dwc->regs, DWC3_DCTL);
	reg &= ~DWC3_DCTL_INITU1ENA;
	reg &= ~DWC3_DCTL_INITU2ENA;
	dwc3_gadget_dctl_write_safe(dwc, reg);

	dwc3_disconnect_gadget(dwc);

	dwc->gadget->speed = USB_SPEED_UNKNOWN;
	dwc->setup_packet_pending = false;
	usb_gadget_set_state(dwc->gadget, USB_STATE_NOTATTACHED);

	dwc->connected = false;
}

static void dwc3_gadget_reset_interrupt(struct dwc3 *dwc)
{
	u32			reg;

	/*
	 * Ideally, dwc3_reset_gadget() would trigger the function
	 * drivers to stop any active transfers through ep disable.
	 * However, for functions which defer ep disable, such as mass
	 * storage, we will need to rely on the call to stop active
	 * transfers here, and avoid allowing of request queuing.
	 */
	dwc->connected = false;

	/*
	 * WORKAROUND: DWC3 revisions <1.88a have an issue which
	 * would cause a missing Disconnect Event if there's a
	 * pending Setup Packet in the FIFO.
	 *
	 * There's no suggested workaround on the official Bug
	 * report, which states that "unless the driver/application
	 * is doing any special handling of a disconnect event,
	 * there is no functional issue".
	 *
	 * Unfortunately, it turns out that we _do_ some special
	 * handling of a disconnect event, namely complete all
	 * pending transfers, notify gadget driver of the
	 * disconnection, and so on.
	 *
	 * Our suggested workaround is to follow the Disconnect
	 * Event steps here, instead, based on a setup_packet_pending
	 * flag. Such flag gets set whenever we have a SETUP_PENDING
	 * status for EP0 TRBs and gets cleared on XferComplete for the
	 * same endpoint.
	 *
	 * Refers to:
	 *
	 * STAR#9000466709: RTL: Device : Disconnect event not
	 * generated if setup packet pending in FIFO
	 */
	if (DWC3_VER_IS_PRIOR(DWC3, 188A)) {
		if (dwc->setup_packet_pending)
			dwc3_gadget_disconnect_interrupt(dwc);
	}

	dwc3_reset_gadget(dwc);
	/*
	 * In the Synopsis DesignWare Cores USB3 Databook Rev. 3.30a
	 * Section 4.1.2 Table 4-2, it states that during a USB reset, the SW
	 * needs to ensure that it sends "a DEPENDXFER command for any active
	 * transfers."
	 */
	dwc3_stop_active_transfers(dwc);
	dwc->connected = true;

	reg = dwc3_readl(dwc->regs, DWC3_DCTL);
	reg &= ~DWC3_DCTL_TSTCTRL_MASK;
	dwc3_gadget_dctl_write_safe(dwc, reg);
	dwc->test_mode = false;
	dwc3_clear_stall_all_ep(dwc);

	/* Reset device address to zero */
	reg = dwc3_readl(dwc->regs, DWC3_DCFG);
	reg &= ~(DWC3_DCFG_DEVADDR_MASK);
	dwc3_writel(dwc->regs, DWC3_DCFG, reg);
}

static void dwc3_gadget_conndone_interrupt(struct dwc3 *dwc)
{
	struct dwc3_ep		*dep;
	int			ret;
	u32			reg;
	u8			lanes = 1;
	u8			speed;

	reg = dwc3_readl(dwc->regs, DWC3_DSTS);
	speed = reg & DWC3_DSTS_CONNECTSPD;
	dwc->speed = speed;

	if (DWC3_IP_IS(DWC32))
		lanes = DWC3_DSTS_CONNLANES(reg) + 1;

	dwc->gadget->ssp_rate = USB_SSP_GEN_UNKNOWN;

	/*
	 * RAMClkSel is reset to 0 after USB reset, so it must be reprogrammed
	 * each time on Connect Done.
	 *
	 * Currently we always use the reset value. If any platform
	 * wants to set this to a different value, we need to add a
	 * setting and update GCTL.RAMCLKSEL here.
	 */

	switch (speed) {
	case DWC3_DSTS_SUPERSPEED_PLUS:
		dwc3_gadget_ep0_desc.wMaxPacketSize = cpu_to_le16(512);
		dwc->gadget->ep0->maxpacket = 512;
		dwc->gadget->speed = USB_SPEED_SUPER_PLUS;

		if (lanes > 1)
			dwc->gadget->ssp_rate = USB_SSP_GEN_2x2;
		else
			dwc->gadget->ssp_rate = USB_SSP_GEN_2x1;
		break;
	case DWC3_DSTS_SUPERSPEED:
		/*
		 * WORKAROUND: DWC3 revisions <1.90a have an issue which
		 * would cause a missing USB3 Reset event.
		 *
		 * In such situations, we should force a USB3 Reset
		 * event by calling our dwc3_gadget_reset_interrupt()
		 * routine.
		 *
		 * Refers to:
		 *
		 * STAR#9000483510: RTL: SS : USB3 reset event may
		 * not be generated always when the link enters poll
		 */
		if (DWC3_VER_IS_PRIOR(DWC3, 190A))
			dwc3_gadget_reset_interrupt(dwc);

		dwc3_gadget_ep0_desc.wMaxPacketSize = cpu_to_le16(512);
		dwc->gadget->ep0->maxpacket = 512;
		dwc->gadget->speed = USB_SPEED_SUPER;

		if (lanes > 1) {
			dwc->gadget->speed = USB_SPEED_SUPER_PLUS;
			dwc->gadget->ssp_rate = USB_SSP_GEN_1x2;
		}
		break;
	case DWC3_DSTS_HIGHSPEED:
		dwc3_gadget_ep0_desc.wMaxPacketSize = cpu_to_le16(64);
		dwc->gadget->ep0->maxpacket = 64;
		dwc->gadget->speed = USB_SPEED_HIGH;
		break;
	case DWC3_DSTS_FULLSPEED:
		dwc3_gadget_ep0_desc.wMaxPacketSize = cpu_to_le16(64);
		dwc->gadget->ep0->maxpacket = 64;
		dwc->gadget->speed = USB_SPEED_FULL;
		break;
	case DWC3_DSTS_LOWSPEED:
		dwc3_gadget_ep0_desc.wMaxPacketSize = cpu_to_le16(8);
		dwc->gadget->ep0->maxpacket = 8;
		dwc->gadget->speed = USB_SPEED_LOW;
		break;
	}

	dwc->eps[1]->endpoint.maxpacket = dwc->gadget->ep0->maxpacket;

	/* Enable USB2 LPM Capability */

	if (!DWC3_VER_IS_WITHIN(DWC3, ANY, 194A) &&
	    (speed != DWC3_DSTS_SUPERSPEED) &&
	    (speed != DWC3_DSTS_SUPERSPEED_PLUS)) {
		reg = dwc3_readl(dwc->regs, DWC3_DCFG);
		reg |= DWC3_DCFG_LPM_CAP;
		dwc3_writel(dwc->regs, DWC3_DCFG, reg);

		reg = dwc3_readl(dwc->regs, DWC3_DCTL);
		reg &= ~(DWC3_DCTL_HIRD_THRES_MASK | DWC3_DCTL_L1_HIBER_EN);

		reg |= DWC3_DCTL_HIRD_THRES(dwc->hird_threshold |
					    (dwc->is_utmi_l1_suspend << 4));

		/*
		 * When dwc3 revisions >= 2.40a, LPM Erratum is enabled and
		 * DCFG.LPMCap is set, core responses with an ACK and the
		 * BESL value in the LPM token is less than or equal to LPM
		 * NYET threshold.
		 */
		WARN_ONCE(DWC3_VER_IS_PRIOR(DWC3, 240A) && dwc->has_lpm_erratum,
				"LPM Erratum not available on dwc3 revisions < 2.40a\n");

		if (dwc->has_lpm_erratum && !DWC3_VER_IS_PRIOR(DWC3, 240A))
			reg |= DWC3_DCTL_NYET_THRES(dwc->lpm_nyet_threshold);

		dwc3_gadget_dctl_write_safe(dwc, reg);
	} else {
		reg = dwc3_readl(dwc->regs, DWC3_DCTL);
		reg &= ~DWC3_DCTL_HIRD_THRES_MASK;
		dwc3_gadget_dctl_write_safe(dwc, reg);
	}

	dep = dwc->eps[0];
	ret = __dwc3_gadget_ep_enable(dep, DWC3_DEPCFG_ACTION_MODIFY);
	if (ret) {
		dev_err(dwc->dev, "failed to enable %s\n", dep->name);
		return;
	}

	dep = dwc->eps[1];
	ret = __dwc3_gadget_ep_enable(dep, DWC3_DEPCFG_ACTION_MODIFY);
	if (ret) {
		dev_err(dwc->dev, "failed to enable %s\n", dep->name);
		return;
	}

	/*
	 * Configure PHY via GUSB3PIPECTLn if required.
	 *
	 * Update GTXFIFOSIZn
	 *
	 * In both cases reset values should be sufficient.
	 */
}

static void dwc3_gadget_wakeup_interrupt(struct dwc3 *dwc)
{
	/*
	 * TODO take core out of low power mode when that's
	 * implemented.
	 */

	if (dwc->gadget_driver && dwc->gadget_driver->resume) {
		spin_unlock(&dwc->lock);
		dwc->gadget_driver->resume(dwc->gadget);
		spin_lock(&dwc->lock);
	}
}

static void dwc3_gadget_linksts_change_interrupt(struct dwc3 *dwc,
		unsigned int evtinfo)
{
	enum dwc3_link_state	next = evtinfo & DWC3_LINK_STATE_MASK;
	unsigned int		pwropt;

	/*
	 * WORKAROUND: DWC3 < 2.50a have an issue when configured without
	 * Hibernation mode enabled which would show up when device detects
	 * host-initiated U3 exit.
	 *
	 * In that case, device will generate a Link State Change Interrupt
	 * from U3 to RESUME which is only necessary if Hibernation is
	 * configured in.
	 *
	 * There are no functional changes due to such spurious event and we
	 * just need to ignore it.
	 *
	 * Refers to:
	 *
	 * STAR#9000570034 RTL: SS Resume event generated in non-Hibernation
	 * operational mode
	 */
	pwropt = DWC3_GHWPARAMS1_EN_PWROPT(dwc->hwparams.hwparams1);
	if (DWC3_VER_IS_PRIOR(DWC3, 250A) &&
			(pwropt != DWC3_GHWPARAMS1_EN_PWROPT_HIB)) {
		if ((dwc->link_state == DWC3_LINK_STATE_U3) &&
				(next == DWC3_LINK_STATE_RESUME)) {
			return;
		}
	}

	/*
	 * WORKAROUND: DWC3 Revisions <1.83a have an issue which, depending
	 * on the link partner, the USB session might do multiple entry/exit
	 * of low power states before a transfer takes place.
	 *
	 * Due to this problem, we might experience lower throughput. The
	 * suggested workaround is to disable DCTL[12:9] bits if we're
	 * transitioning from U1/U2 to U0 and enable those bits again
	 * after a transfer completes and there are no pending transfers
	 * on any of the enabled endpoints.
	 *
	 * This is the first half of that workaround.
	 *
	 * Refers to:
	 *
	 * STAR#9000446952: RTL: Device SS : if U1/U2 ->U0 takes >128us
	 * core send LGO_Ux entering U0
	 */
	if (DWC3_VER_IS_PRIOR(DWC3, 183A)) {
		if (next == DWC3_LINK_STATE_U0) {
			u32	u1u2;
			u32	reg;

			switch (dwc->link_state) {
			case DWC3_LINK_STATE_U1:
			case DWC3_LINK_STATE_U2:
				reg = dwc3_readl(dwc->regs, DWC3_DCTL);
				u1u2 = reg & (DWC3_DCTL_INITU2ENA
						| DWC3_DCTL_ACCEPTU2ENA
						| DWC3_DCTL_INITU1ENA
						| DWC3_DCTL_ACCEPTU1ENA);

				if (!dwc->u1u2)
					dwc->u1u2 = reg & u1u2;

				reg &= ~u1u2;

				dwc3_gadget_dctl_write_safe(dwc, reg);
				break;
			default:
				/* do nothing */
				break;
			}
		}
	}

	switch (next) {
	case DWC3_LINK_STATE_U1:
		if (dwc->speed == USB_SPEED_SUPER)
			dwc3_suspend_gadget(dwc);
		break;
	case DWC3_LINK_STATE_U2:
	case DWC3_LINK_STATE_U3:
		dwc3_suspend_gadget(dwc);
		break;
	case DWC3_LINK_STATE_RESUME:
		dwc3_resume_gadget(dwc);
		break;
	default:
		/* do nothing */
		break;
	}

	dwc->link_state = next;
}

static void dwc3_gadget_suspend_interrupt(struct dwc3 *dwc,
					  unsigned int evtinfo)
{
	enum dwc3_link_state next = evtinfo & DWC3_LINK_STATE_MASK;

	if (dwc->link_state != next && next == DWC3_LINK_STATE_U3)
		dwc3_suspend_gadget(dwc);

	dwc->link_state = next;
}

static void dwc3_gadget_hibernation_interrupt(struct dwc3 *dwc,
		unsigned int evtinfo)
{
	unsigned int is_ss = evtinfo & BIT(4);

	/*
	 * WORKAROUND: DWC3 revison 2.20a with hibernation support
	 * have a known issue which can cause USB CV TD.9.23 to fail
	 * randomly.
	 *
	 * Because of this issue, core could generate bogus hibernation
	 * events which SW needs to ignore.
	 *
	 * Refers to:
	 *
	 * STAR#9000546576: Device Mode Hibernation: Issue in USB 2.0
	 * Device Fallback from SuperSpeed
	 */
	if (is_ss ^ (dwc->speed == USB_SPEED_SUPER))
		return;

	/* enter hibernation here */
}

static void dwc3_gadget_interrupt(struct dwc3 *dwc,
		const struct dwc3_event_devt *event)
{
	switch (event->type) {
	case DWC3_DEVICE_EVENT_DISCONNECT:
		dwc3_gadget_disconnect_interrupt(dwc);
		break;
	case DWC3_DEVICE_EVENT_RESET:
		dwc3_gadget_reset_interrupt(dwc);
		break;
	case DWC3_DEVICE_EVENT_CONNECT_DONE:
		dwc3_gadget_conndone_interrupt(dwc);
		break;
	case DWC3_DEVICE_EVENT_WAKEUP:
		dwc3_gadget_wakeup_interrupt(dwc);
		break;
	case DWC3_DEVICE_EVENT_HIBER_REQ:
		if (dev_WARN_ONCE(dwc->dev, !dwc->has_hibernation,
					"unexpected hibernation event\n"))
			break;

		dwc3_gadget_hibernation_interrupt(dwc, event->event_info);
		break;
	case DWC3_DEVICE_EVENT_LINK_STATUS_CHANGE:
		dwc3_gadget_linksts_change_interrupt(dwc, event->event_info);
		break;
	case DWC3_DEVICE_EVENT_EOPF:
		/* It changed to be suspend event for version 2.30a and above */
		if (!DWC3_VER_IS_PRIOR(DWC3, 230A)) {
			/*
			 * Ignore suspend event until the gadget enters into
			 * USB_STATE_CONFIGURED state.
			 */
			if (dwc->gadget->state >= USB_STATE_CONFIGURED)
				dwc3_gadget_suspend_interrupt(dwc,
						event->event_info);
		}
		break;
	case DWC3_DEVICE_EVENT_SOF:
	case DWC3_DEVICE_EVENT_ERRATIC_ERROR:
	case DWC3_DEVICE_EVENT_CMD_CMPL:
	case DWC3_DEVICE_EVENT_OVERFLOW:
		break;
	default:
		dev_WARN(dwc->dev, "UNKNOWN IRQ %d\n", event->type);
	}
}

static void dwc3_process_event_entry(struct dwc3 *dwc,
		const union dwc3_event *event)
{
	trace_dwc3_event(event->raw, dwc);

	if (!event->type.is_devspec)
		dwc3_endpoint_interrupt(dwc, &event->depevt);
	else if (event->type.type == DWC3_EVENT_TYPE_DEV)
		dwc3_gadget_interrupt(dwc, &event->devt);
	else
		dev_err(dwc->dev, "UNKNOWN IRQ type %d\n", event->raw);
}

static irqreturn_t dwc3_process_event_buf(struct dwc3_event_buffer *evt)
{
	struct dwc3 *dwc = evt->dwc;
	irqreturn_t ret = IRQ_NONE;
	int left;
	u32 reg;

	left = evt->count;

	if (!(evt->flags & DWC3_EVENT_PENDING))
		return IRQ_NONE;

	while (left > 0) {
		union dwc3_event event;

		event.raw = *(u32 *) (evt->cache + evt->lpos);

		dwc3_process_event_entry(dwc, &event);

		/*
		 * FIXME we wrap around correctly to the next entry as
		 * almost all entries are 4 bytes in size. There is one
		 * entry which has 12 bytes which is a regular entry
		 * followed by 8 bytes data. ATM I don't know how
		 * things are organized if we get next to the a
		 * boundary so I worry about that once we try to handle
		 * that.
		 */
		evt->lpos = (evt->lpos + 4) % evt->length;
		left -= 4;
	}

	evt->count = 0;
	evt->flags &= ~DWC3_EVENT_PENDING;
	ret = IRQ_HANDLED;

	/* Unmask interrupt */
	reg = dwc3_readl(dwc->regs, DWC3_GEVNTSIZ(0));
	reg &= ~DWC3_GEVNTSIZ_INTMASK;
	dwc3_writel(dwc->regs, DWC3_GEVNTSIZ(0), reg);

	if (dwc->imod_interval) {
		dwc3_writel(dwc->regs, DWC3_GEVNTCOUNT(0), DWC3_GEVNTCOUNT_EHB);
		dwc3_writel(dwc->regs, DWC3_DEV_IMOD(0), dwc->imod_interval);
	}

	return ret;
}

static irqreturn_t dwc3_thread_interrupt(int irq, void *_evt)
{
	struct dwc3_event_buffer *evt = _evt;
	struct dwc3 *dwc = evt->dwc;
	unsigned long flags;
	irqreturn_t ret = IRQ_NONE;

	spin_lock_irqsave(&dwc->lock, flags);
	ret = dwc3_process_event_buf(evt);
	spin_unlock_irqrestore(&dwc->lock, flags);

	return ret;
}

static irqreturn_t dwc3_check_event_buf(struct dwc3_event_buffer *evt)
{
	struct dwc3 *dwc = evt->dwc;
	u32 amount;
	u32 count;
	u32 reg;

	if (pm_runtime_suspended(dwc->dev)) {
		pm_runtime_get(dwc->dev);
		disable_irq_nosync(dwc->irq_gadget);
		dwc->pending_events = true;
		return IRQ_HANDLED;
	}

	/*
	 * With PCIe legacy interrupt, test shows that top-half irq handler can
	 * be called again after HW interrupt deassertion. Check if bottom-half
	 * irq event handler completes before caching new event to prevent
	 * losing events.
	 */
	if (evt->flags & DWC3_EVENT_PENDING)
		return IRQ_HANDLED;

	count = dwc3_readl(dwc->regs, DWC3_GEVNTCOUNT(0));
	count &= DWC3_GEVNTCOUNT_MASK;
	if (!count)
		return IRQ_NONE;

	evt->count = count;
	evt->flags |= DWC3_EVENT_PENDING;

	/* Mask interrupt */
	reg = dwc3_readl(dwc->regs, DWC3_GEVNTSIZ(0));
	reg |= DWC3_GEVNTSIZ_INTMASK;
	dwc3_writel(dwc->regs, DWC3_GEVNTSIZ(0), reg);

	amount = min(count, evt->length - evt->lpos);
	memcpy(evt->cache + evt->lpos, evt->buf + evt->lpos, amount);

	if (amount < count)
		memcpy(evt->cache, evt->buf, count - amount);

	dwc3_writel(dwc->regs, DWC3_GEVNTCOUNT(0), count);

	return IRQ_WAKE_THREAD;
}

static irqreturn_t dwc3_interrupt(int irq, void *_evt)
{
	struct dwc3_event_buffer	*evt = _evt;

	return dwc3_check_event_buf(evt);
}

static int dwc3_gadget_get_irq(struct dwc3 *dwc)
{
	struct platform_device *dwc3_pdev = to_platform_device(dwc->dev);
	int irq;

	irq = platform_get_irq_byname_optional(dwc3_pdev, "peripheral");
	if (irq > 0)
		goto out;

	if (irq == -EPROBE_DEFER)
		goto out;

	irq = platform_get_irq_byname_optional(dwc3_pdev, "dwc_usb3");
	if (irq > 0)
		goto out;

	if (irq == -EPROBE_DEFER)
		goto out;

	irq = platform_get_irq(dwc3_pdev, 0);
	if (irq > 0)
		goto out;

	if (!irq)
		irq = -EINVAL;

out:
	return irq;
}

static void dwc_gadget_release(struct device *dev)
{
	struct usb_gadget *gadget = container_of(dev, struct usb_gadget, dev);

	kfree(gadget);
}

/**
 * dwc3_gadget_init - initializes gadget related registers
 * @dwc: pointer to our controller context structure
 *
 * Returns 0 on success otherwise negative errno.
 */
int dwc3_gadget_init(struct dwc3 *dwc)
{
	int ret;
	int irq;
	struct device *dev;

	irq = dwc3_gadget_get_irq(dwc);
	if (irq < 0) {
		ret = irq;
		goto err0;
	}

	dwc->irq_gadget = irq;

	dwc->ep0_trb = dma_alloc_coherent(dwc->sysdev,
					  sizeof(*dwc->ep0_trb) * 2,
					  &dwc->ep0_trb_addr, GFP_KERNEL);
	if (!dwc->ep0_trb) {
		dev_err(dwc->dev, "failed to allocate ep0 trb\n");
		ret = -ENOMEM;
		goto err0;
	}

	dwc->setup_buf = kzalloc(DWC3_EP0_SETUP_SIZE, GFP_KERNEL);
	if (!dwc->setup_buf) {
		ret = -ENOMEM;
		goto err1;
	}

	dwc->bounce = dma_alloc_coherent(dwc->sysdev, DWC3_BOUNCE_SIZE,
			&dwc->bounce_addr, GFP_KERNEL);
	if (!dwc->bounce) {
		ret = -ENOMEM;
		goto err2;
	}

	init_completion(&dwc->ep0_in_setup);
	dwc->gadget = kzalloc(sizeof(struct usb_gadget), GFP_KERNEL);
	if (!dwc->gadget) {
		ret = -ENOMEM;
		goto err3;
	}

	usb_initialize_gadget(dwc->dev, dwc->gadget, dwc_gadget_release);
	dev				= &dwc->gadget->dev;
	dev->platform_data		= dwc;
	dwc->gadget->ops		= &dwc3_gadget_ops;
	dwc->gadget->speed		= USB_SPEED_UNKNOWN;
	dwc->gadget->ssp_rate		= USB_SSP_GEN_UNKNOWN;
	dwc->gadget->sg_supported	= true;
	dwc->gadget->name		= "dwc3-gadget";
	dwc->gadget->lpm_capable	= true;
	dwc->gadget->is_otg		= (dwc->dr_mode == USB_DR_MODE_OTG) &&
					  (dwc->otg_caps.hnp_support ||
					   dwc->otg_caps.srp_support ||
					   dwc->otg_caps.adp_support);

	/*
	 * FIXME We might be setting max_speed to <SUPER, however versions
	 * <2.20a of dwc3 have an issue with metastability (documented
	 * elsewhere in this driver) which tells us we can't set max speed to
	 * anything lower than SUPER.
	 *
	 * Because gadget.max_speed is only used by composite.c and function
	 * drivers (i.e. it won't go into dwc3's registers) we are allowing this
	 * to happen so we avoid sending SuperSpeed Capability descriptor
	 * together with our BOS descriptor as that could confuse host into
	 * thinking we can handle super speed.
	 *
	 * Note that, in fact, we won't even support GetBOS requests when speed
	 * is less than super speed because we don't have means, yet, to tell
	 * composite.c that we are USB 2.0 + LPM ECN.
	 */
	if (DWC3_VER_IS_PRIOR(DWC3, 220A) &&
	    !dwc->dis_metastability_quirk)
		dev_info(dwc->dev, "changing max_speed on rev %08x\n",
				dwc->revision);

	dwc->gadget->max_speed		= dwc->maximum_speed;
	dwc->gadget->max_ssp_rate	= dwc->max_ssp_rate;

	/*
	 * REVISIT: Here we should clear all pending IRQs to be
	 * sure we're starting from a well known location.
	 */

	ret = dwc3_gadget_init_endpoints(dwc, dwc->num_eps);
	if (ret)
		goto err4;

	ret = usb_add_gadget(dwc->gadget);
	if (ret) {
		dev_err(dwc->dev, "failed to add gadget\n");
		goto err5;
	}

	if (DWC3_IP_IS(DWC32) && dwc->maximum_speed == USB_SPEED_SUPER_PLUS)
		dwc3_gadget_set_ssp_rate(dwc->gadget, dwc->max_ssp_rate);
	else
		dwc3_gadget_set_speed(dwc->gadget, dwc->maximum_speed);

	return 0;

err5:
	dwc3_gadget_free_endpoints(dwc);
err4:
	usb_put_gadget(dwc->gadget);
err3:
	dma_free_coherent(dwc->sysdev, DWC3_BOUNCE_SIZE, dwc->bounce,
			dwc->bounce_addr);

err2:
	kfree(dwc->setup_buf);

err1:
	dma_free_coherent(dwc->sysdev, sizeof(*dwc->ep0_trb) * 2,
			dwc->ep0_trb, dwc->ep0_trb_addr);

err0:
	return ret;
}

/* -------------------------------------------------------------------------- */

void dwc3_gadget_exit(struct dwc3 *dwc)
{
	usb_del_gadget_udc(dwc->gadget);
	dwc3_gadget_free_endpoints(dwc);
	dma_free_coherent(dwc->sysdev, DWC3_BOUNCE_SIZE, dwc->bounce,
			  dwc->bounce_addr);
	kfree(dwc->setup_buf);
	dma_free_coherent(dwc->sysdev, sizeof(*dwc->ep0_trb) * 2,
			  dwc->ep0_trb, dwc->ep0_trb_addr);
}

int dwc3_gadget_suspend(struct dwc3 *dwc)
{
	if (!dwc->gadget_driver)
		return 0;

	dwc3_gadget_run_stop(dwc, false, false);
	dwc3_disconnect_gadget(dwc);
	__dwc3_gadget_stop(dwc);

	return 0;
}

int dwc3_gadget_resume(struct dwc3 *dwc)
{
	int			ret;

	if (!dwc->gadget_driver)
		return 0;

	ret = __dwc3_gadget_start(dwc);
	if (ret < 0)
		goto err0;

	ret = dwc3_gadget_run_stop(dwc, true, false);
	if (ret < 0)
		goto err1;

	return 0;

err1:
	__dwc3_gadget_stop(dwc);

err0:
	return ret;
}

void dwc3_gadget_process_pending_events(struct dwc3 *dwc)
{
	if (dwc->pending_events) {
		dwc3_interrupt(dwc->irq_gadget, dwc->ev_buf);
		dwc->pending_events = false;
		enable_irq(dwc->irq_gadget);
	}
}<|MERGE_RESOLUTION|>--- conflicted
+++ resolved
@@ -1859,13 +1859,8 @@
 
 		dwc3_stop_active_transfer(dep, true, true);
 
-<<<<<<< HEAD
-		list_for_each_entry_safe(req, tmp, &dep->started_list, list)
-			dwc3_gadget_move_cancelled_request(req, DWC3_REQUEST_STATUS_STALLED);
-=======
 		if (!list_empty(&dep->started_list))
 			dep->flags |= DWC3_EP_DELAY_START;
->>>>>>> c50ebbb8
 
 		if (dep->flags & DWC3_EP_END_TRANSFER_PENDING) {
 			dep->flags |= DWC3_EP_PENDING_CLEAR_STALL;
