/* SPDX-License-Identifier: GPL-2.0 */
/*
 * core.h - DesignWare USB3 DRD Core Header
 *
 * Copyright (C) 2010-2011 Texas Instruments Incorporated - https://www.ti.com
 *
 * Authors: Felipe Balbi <balbi@ti.com>,
 *	    Sebastian Andrzej Siewior <bigeasy@linutronix.de>
 */

#ifndef __DRIVERS_USB_DWC3_CORE_H
#define __DRIVERS_USB_DWC3_CORE_H

#include <linux/device.h>
#include <linux/spinlock.h>
#include <linux/ioport.h>
#include <linux/list.h>
#include <linux/bitops.h>
#include <linux/dma-mapping.h>
#include <linux/mm.h>
#include <linux/debugfs.h>
#include <linux/wait.h>
#include <linux/workqueue.h>

#include <linux/usb/ch9.h>
#include <linux/usb/gadget.h>
#include <linux/usb/otg.h>
#include <linux/usb/role.h>
#include <linux/ulpi/interface.h>

#include <linux/phy/phy.h>
#include "../host/xhci-plat.h"

#include <linux/power_supply.h>

#define DWC3_MSG_MAX	500

/* Global constants */
#define DWC3_PULL_UP_TIMEOUT	500	/* ms */
#define DWC3_BOUNCE_SIZE	1024	/* size of a superspeed bulk */
#define DWC3_EP0_SETUP_SIZE	512
#define DWC3_ENDPOINTS_NUM	32
#define DWC3_XHCI_RESOURCES_NUM	2
#define DWC3_ISOC_MAX_RETRIES	5

#define DWC3_SCRATCHBUF_SIZE	4096	/* each buffer is assumed to be 4KiB */
#define DWC3_EVENT_BUFFERS_SIZE	4096
#define DWC3_EVENT_TYPE_MASK	0xfe

#define DWC3_EVENT_TYPE_DEV	0
#define DWC3_EVENT_TYPE_CARKIT	3
#define DWC3_EVENT_TYPE_I2C	4

#define DWC3_DEVICE_EVENT_DISCONNECT		0
#define DWC3_DEVICE_EVENT_RESET			1
#define DWC3_DEVICE_EVENT_CONNECT_DONE		2
#define DWC3_DEVICE_EVENT_LINK_STATUS_CHANGE	3
#define DWC3_DEVICE_EVENT_WAKEUP		4
#define DWC3_DEVICE_EVENT_HIBER_REQ		5
#define DWC3_DEVICE_EVENT_EOPF			6
#define DWC3_DEVICE_EVENT_SOF			7
#define DWC3_DEVICE_EVENT_ERRATIC_ERROR		9
#define DWC3_DEVICE_EVENT_CMD_CMPL		10
#define DWC3_DEVICE_EVENT_OVERFLOW		11

/* Controller's role while using the OTG block */
#define DWC3_OTG_ROLE_IDLE	0
#define DWC3_OTG_ROLE_HOST	1
#define DWC3_OTG_ROLE_DEVICE	2

#define DWC3_GEVNTCOUNT_MASK	0xfffc
#define DWC3_GEVNTCOUNT_EHB	BIT(31)
#define DWC3_GSNPSID_MASK	0xffff0000
#define DWC3_GSNPSREV_MASK	0xffff
#define DWC3_GSNPS_ID(p)	(((p) & DWC3_GSNPSID_MASK) >> 16)

/* DWC3 registers memory space boundries */
#define DWC3_XHCI_REGS_START		0x0
#define DWC3_XHCI_REGS_END		0x7fff
#define DWC3_GLOBALS_REGS_START		0xc100
#define DWC3_GLOBALS_REGS_END		0xc6ff
#define DWC3_DEVICE_REGS_START		0xc700
#define DWC3_DEVICE_REGS_END		0xcbff
#define DWC3_OTG_REGS_START		0xcc00
#define DWC3_OTG_REGS_END		0xccff

/* Global Registers */
#define DWC3_GSBUSCFG0		0xc100
#define DWC3_GSBUSCFG1		0xc104
#define DWC3_GTXTHRCFG		0xc108
#define DWC3_GRXTHRCFG		0xc10c
#define DWC3_GCTL		0xc110
#define DWC3_GEVTEN		0xc114
#define DWC3_GSTS		0xc118
#define DWC3_GUCTL1		0xc11c
#define DWC3_GSNPSID		0xc120
#define DWC3_GGPIO		0xc124
#define DWC3_GUID		0xc128
#define DWC3_GUCTL		0xc12c
#define DWC3_GBUSERRADDR0	0xc130
#define DWC3_GBUSERRADDR1	0xc134
#define DWC3_GPRTBIMAP0		0xc138
#define DWC3_GPRTBIMAP1		0xc13c
#define DWC3_GHWPARAMS0		0xc140
#define DWC3_GHWPARAMS1		0xc144
#define DWC3_GHWPARAMS2		0xc148
#define DWC3_GHWPARAMS3		0xc14c
#define DWC3_GHWPARAMS4		0xc150
#define DWC3_GHWPARAMS5		0xc154
#define DWC3_GHWPARAMS6		0xc158
#define DWC3_GHWPARAMS7		0xc15c
#define DWC3_GDBGFIFOSPACE	0xc160
#define DWC3_GDBGLTSSM		0xc164
#define DWC3_GDBGBMU		0xc16c
#define DWC3_GDBGLSPMUX		0xc170
#define DWC3_GDBGLSP		0xc174
#define DWC3_GDBGEPINFO0	0xc178
#define DWC3_GDBGEPINFO1	0xc17c
#define DWC3_GPRTBIMAP_HS0	0xc180
#define DWC3_GPRTBIMAP_HS1	0xc184
#define DWC3_GPRTBIMAP_FS0	0xc188
#define DWC3_GPRTBIMAP_FS1	0xc18c
#define DWC3_GUCTL2		0xc19c

#define DWC3_VER_NUMBER		0xc1a0
#define DWC3_VER_TYPE		0xc1a4

#define DWC3_GUSB2PHYCFG(n)	(0xc200 + ((n) * 0x04))
#define DWC3_GUSB2I2CCTL(n)	(0xc240 + ((n) * 0x04))

#define DWC3_GUSB2PHYACC(n)	(0xc280 + ((n) * 0x04))

#define DWC3_GUSB3PIPECTL(n)	(0xc2c0 + ((n) * 0x04))

#define DWC3_GTXFIFOSIZ(n)	(0xc300 + ((n) * 0x04))
#define DWC3_GRXFIFOSIZ(n)	(0xc380 + ((n) * 0x04))

#define DWC3_GEVNTADRLO(n)	(0xc400 + ((n) * 0x10))
#define DWC3_GEVNTADRHI(n)	(0xc404 + ((n) * 0x10))
#define DWC3_GEVNTSIZ(n)	(0xc408 + ((n) * 0x10))
#define DWC3_GEVNTCOUNT(n)	(0xc40c + ((n) * 0x10))

#define DWC3_GHWPARAMS8		0xc600
#define DWC3_GUCTL3		0xc60c
#define DWC3_GFLADJ		0xc630

/* Device Registers */
#define DWC3_DCFG		0xc700
#define DWC3_DCTL		0xc704
#define DWC3_DEVTEN		0xc708
#define DWC3_DSTS		0xc70c
#define DWC3_DGCMDPAR		0xc710
#define DWC3_DGCMD		0xc714
#define DWC3_DALEPENA		0xc720

#define DWC3_DEP_BASE(n)	(0xc800 + ((n) * 0x10))
#define DWC3_DEPCMDPAR2		0x00
#define DWC3_DEPCMDPAR1		0x04
#define DWC3_DEPCMDPAR0		0x08
#define DWC3_DEPCMD		0x0c

#define DWC3_DEV_IMOD(n)	(0xca00 + ((n) * 0x4))

/* OTG Registers */
#define DWC3_OCFG		0xcc00
#define DWC3_OCTL		0xcc04
#define DWC3_OEVT		0xcc08
#define DWC3_OEVTEN		0xcc0C
#define DWC3_OSTS		0xcc10

/* Bit fields */

/* Global SoC Bus Configuration INCRx Register 0 */
#ifdef CONFIG_OF
#define DWC3_GSBUSCFG0_DATARD_SHIFT	28
#define DWC3_GSBUSCFG0_DATARD(n)	(((n) & 0xf)		\
			<< DWC3_GSBUSCFG0_DATARD_SHIFT)
#define DWC3_GSBUSCFG0_DESCRD_SHIFT	24
#define DWC3_GSBUSCFG0_DESCRD(n)	(((n) & 0xf)		\
			<< DWC3_GSBUSCFG0_DESCRD_SHIFT)
#define DWC3_GSBUSCFG0_DATAWR_SHIFT	20
#define DWC3_GSBUSCFG0_DATAWR(n)	(((n) & 0xf)		\
			<< DWC3_GSBUSCFG0_DATAWR_SHIFT)
#define DWC3_GSBUSCFG0_DESCWR_SHIFT	16
#define DWC3_GSBUSCFG0_DESCWR(n)	(((n) & 0xf)		\
			<< DWC3_GSBUSCFG0_DESCWR_SHIFT)
#endif

#define DWC3_GSBUSCFG0_INCR256BRSTENA	(1 << 7) /* INCR256 burst */
#define DWC3_GSBUSCFG0_INCR128BRSTENA	(1 << 6) /* INCR128 burst */
#define DWC3_GSBUSCFG0_INCR64BRSTENA	(1 << 5) /* INCR64 burst */
#define DWC3_GSBUSCFG0_INCR32BRSTENA	(1 << 4) /* INCR32 burst */
#define DWC3_GSBUSCFG0_INCR16BRSTENA	(1 << 3) /* INCR16 burst */
#define DWC3_GSBUSCFG0_INCR8BRSTENA	(1 << 2) /* INCR8 burst */
#define DWC3_GSBUSCFG0_INCR4BRSTENA	(1 << 1) /* INCR4 burst */
#define DWC3_GSBUSCFG0_INCRBRSTENA	(1 << 0) /* undefined length enable */
#define DWC3_GSBUSCFG0_INCRBRST_MASK	0xff

/* Global Debug LSP MUX Select */
#define DWC3_GDBGLSPMUX_ENDBC		BIT(15)	/* Host only */
#define DWC3_GDBGLSPMUX_HOSTSELECT(n)	((n) & 0x3fff)
#define DWC3_GDBGLSPMUX_DEVSELECT(n)	(((n) & 0xf) << 4)
#define DWC3_GDBGLSPMUX_EPSELECT(n)	((n) & 0xf)

/* Global Debug Queue/FIFO Space Available Register */
#define DWC3_GDBGFIFOSPACE_NUM(n)	((n) & 0x1f)
#define DWC3_GDBGFIFOSPACE_TYPE(n)	(((n) << 5) & 0x1e0)
#define DWC3_GDBGFIFOSPACE_SPACE_AVAILABLE(n) (((n) >> 16) & 0xffff)

#define DWC3_TXFIFO		0
#define DWC3_RXFIFO		1
#define DWC3_TXREQQ		2
#define DWC3_RXREQQ		3
#define DWC3_RXINFOQ		4
#define DWC3_PSTATQ		5
#define DWC3_DESCFETCHQ		6
#define DWC3_EVENTQ		7
#define DWC3_AUXEVENTQ		8

/* Global RX Threshold Configuration Register */
#define DWC3_GRXTHRCFG_MAXRXBURSTSIZE(n) (((n) & 0x1f) << 19)
#define DWC3_GRXTHRCFG_RXPKTCNT(n) (((n) & 0xf) << 24)
#define DWC3_GRXTHRCFG_PKTCNTSEL BIT(29)

/* Global RX Threshold Configuration Register for DWC_usb31 only */
#define DWC31_GRXTHRCFG_MAXRXBURSTSIZE(n)	(((n) & 0x1f) << 16)
#define DWC31_GRXTHRCFG_RXPKTCNT(n)		(((n) & 0x1f) << 21)
#define DWC31_GRXTHRCFG_PKTCNTSEL		BIT(26)
#define DWC31_RXTHRNUMPKTSEL_HS_PRD		BIT(15)
#define DWC31_RXTHRNUMPKT_HS_PRD(n)		(((n) & 0x3) << 13)
#define DWC31_RXTHRNUMPKTSEL_PRD		BIT(10)
#define DWC31_RXTHRNUMPKT_PRD(n)		(((n) & 0x1f) << 5)
#define DWC31_MAXRXBURSTSIZE_PRD(n)		((n) & 0x1f)

/* Global TX Threshold Configuration Register for DWC_usb31 only */
#define DWC31_GTXTHRCFG_MAXTXBURSTSIZE(n)	(((n) & 0x1f) << 16)
#define DWC31_GTXTHRCFG_TXPKTCNT(n)		(((n) & 0x1f) << 21)
#define DWC31_GTXTHRCFG_PKTCNTSEL		BIT(26)
#define DWC31_TXTHRNUMPKTSEL_HS_PRD		BIT(15)
#define DWC31_TXTHRNUMPKT_HS_PRD(n)		(((n) & 0x3) << 13)
#define DWC31_TXTHRNUMPKTSEL_PRD		BIT(10)
#define DWC31_TXTHRNUMPKT_PRD(n)		(((n) & 0x1f) << 5)
#define DWC31_MAXTXBURSTSIZE_PRD(n)		((n) & 0x1f)

/* Global Configuration Register */
#define DWC3_GCTL_PWRDNSCALE(n)	((n) << 19)
#define DWC3_GCTL_PWRDNSCALE_MASK	DWC3_GCTL_PWRDNSCALE(0x1fff)
#define DWC3_GCTL_U2RSTECN	BIT(16)
#define DWC3_GCTL_RAMCLKSEL(x)	(((x) & DWC3_GCTL_CLK_MASK) << 6)
#define DWC3_GCTL_CLK_BUS	(0)
#define DWC3_GCTL_CLK_PIPE	(1)
#define DWC3_GCTL_CLK_PIPEHALF	(2)
#define DWC3_GCTL_CLK_MASK	(3)

#define DWC3_GCTL_PRTCAP(n)	(((n) & (3 << 12)) >> 12)
#define DWC3_GCTL_PRTCAPDIR(n)	((n) << 12)
#define DWC3_GCTL_PRTCAP_NONE	0
#define DWC3_GCTL_PRTCAP_HOST	1
#define DWC3_GCTL_PRTCAP_DEVICE	2
#define DWC3_GCTL_PRTCAP_OTG	3

#define DWC3_GCTL_CORESOFTRESET		BIT(11)
#define DWC3_GCTL_SOFITPSYNC		BIT(10)
#define DWC3_GCTL_SCALEDOWN(n)		((n) << 4)
#define DWC3_GCTL_SCALEDOWN_MASK	DWC3_GCTL_SCALEDOWN(3)
#define DWC3_GCTL_DISSCRAMBLE		BIT(3)
#define DWC3_GCTL_U2EXIT_LFPS		BIT(2)
#define DWC3_GCTL_GBLHIBERNATIONEN	BIT(1)
#define DWC3_GCTL_DSBLCLKGTNG		BIT(0)

/* Global User Control Register */
#define DWC3_GUCTL_HSTINAUTORETRY	BIT(14)
#define DWC3_GUCTL_REFCLKPER_MASK	GENMASK(31, 22)
#define DWC3_GUCTL_REFCLKPER_SHIFT	22

/* Global User Control 1 Register */
#define DWC3_GUCTL1_PARKMODE_DISABLE_SS	BIT(17)
#define DWC3_GUCTL1_TX_IPGAP_LINECHECK_DIS	BIT(28)
#define DWC3_GUCTL1_DEV_L1_EXIT_BY_HW	BIT(24)

/* Global Status Register */
#define DWC3_GSTS_OTG_IP	BIT(10)
#define DWC3_GSTS_BC_IP		BIT(9)
#define DWC3_GSTS_ADP_IP	BIT(8)
#define DWC3_GSTS_HOST_IP	BIT(7)
#define DWC3_GSTS_DEVICE_IP	BIT(6)
#define DWC3_GSTS_CSR_TIMEOUT	BIT(5)
#define DWC3_GSTS_BUS_ERR_ADDR_VLD	BIT(4)
#define DWC3_GSTS_CURMOD(n)	((n) & 0x3)
#define DWC3_GSTS_CURMOD_DEVICE	0
#define DWC3_GSTS_CURMOD_HOST	1

/* Global USB2 PHY Configuration Register */
#define DWC3_GUSB2PHYCFG_PHYSOFTRST	BIT(31)
#define DWC3_GUSB2PHYCFG_U2_FREECLK_EXISTS	BIT(30)
#define DWC3_GUSB2PHYCFG_SUSPHY		BIT(6)
#define DWC3_GUSB2PHYCFG_ULPI_UTMI	BIT(4)
#define DWC3_GUSB2PHYCFG_ENBLSLPM	BIT(8)
#define DWC3_GUSB2PHYCFG_PHYIF(n)	(n << 3)
#define DWC3_GUSB2PHYCFG_PHYIF_MASK	DWC3_GUSB2PHYCFG_PHYIF(1)
#define DWC3_GUSB2PHYCFG_USBTRDTIM(n)	(n << 10)
#define DWC3_GUSB2PHYCFG_USBTRDTIM_MASK	DWC3_GUSB2PHYCFG_USBTRDTIM(0xf)
#define USBTRDTIM_UTMI_8_BIT		9
#define USBTRDTIM_UTMI_16_BIT		5
#define UTMI_PHYIF_16_BIT		1
#define UTMI_PHYIF_8_BIT		0

/* Global USB2 PHY Vendor Control Register */
#define DWC3_GUSB2PHYACC_NEWREGREQ	BIT(25)
#define DWC3_GUSB2PHYACC_DONE		BIT(24)
#define DWC3_GUSB2PHYACC_BUSY		BIT(23)
#define DWC3_GUSB2PHYACC_WRITE		BIT(22)
#define DWC3_GUSB2PHYACC_ADDR(n)	(n << 16)
#define DWC3_GUSB2PHYACC_EXTEND_ADDR(n)	(n << 8)
#define DWC3_GUSB2PHYACC_DATA(n)	(n & 0xff)

/* Global USB3 PIPE Control Register */
#define DWC3_GUSB3PIPECTL_PHYSOFTRST	BIT(31)
#define DWC3_GUSB3PIPECTL_U2SSINP3OK	BIT(29)
#define DWC3_GUSB3PIPECTL_DISRXDETINP3	BIT(28)
#define DWC3_GUSB3PIPECTL_UX_EXIT_PX	BIT(27)
#define DWC3_GUSB3PIPECTL_REQP1P2P3	BIT(24)
#define DWC3_GUSB3PIPECTL_DEP1P2P3(n)	((n) << 19)
#define DWC3_GUSB3PIPECTL_DEP1P2P3_MASK	DWC3_GUSB3PIPECTL_DEP1P2P3(7)
#define DWC3_GUSB3PIPECTL_DEP1P2P3_EN	DWC3_GUSB3PIPECTL_DEP1P2P3(1)
#define DWC3_GUSB3PIPECTL_DEPOCHANGE	BIT(18)
#define DWC3_GUSB3PIPECTL_SUSPHY	BIT(17)
#define DWC3_GUSB3PIPECTL_LFPSFILT	BIT(9)
#define DWC3_GUSB3PIPECTL_RX_DETOPOLL	BIT(8)
#define DWC3_GUSB3PIPECTL_TX_DEEPH_MASK	DWC3_GUSB3PIPECTL_TX_DEEPH(3)
#define DWC3_GUSB3PIPECTL_TX_DEEPH(n)	((n) << 1)

/* Global TX Fifo Size Register */
#define DWC31_GTXFIFOSIZ_TXFRAMNUM	BIT(15)		/* DWC_usb31 only */
#define DWC31_GTXFIFOSIZ_TXFDEP(n)	((n) & 0x7fff)	/* DWC_usb31 only */
#define DWC3_GTXFIFOSIZ_TXFDEP(n)	((n) & 0xffff)
#define DWC3_GTXFIFOSIZ_TXFSTADDR(n)	((n) & 0xffff0000)

/* Global RX Fifo Size Register */
#define DWC31_GRXFIFOSIZ_RXFDEP(n)	((n) & 0x7fff)	/* DWC_usb31 only */
#define DWC3_GRXFIFOSIZ_RXFDEP(n)	((n) & 0xffff)

/* Global Event Size Registers */
#define DWC3_GEVNTSIZ_INTMASK		BIT(31)
#define DWC3_GEVNTSIZ_SIZE(n)		((n) & 0xffff)

/* Global HWPARAMS0 Register */
#define DWC3_GHWPARAMS0_MODE(n)		((n) & 0x3)
#define DWC3_GHWPARAMS0_MODE_GADGET	0
#define DWC3_GHWPARAMS0_MODE_HOST	1
#define DWC3_GHWPARAMS0_MODE_DRD	2
#define DWC3_GHWPARAMS0_MBUS_TYPE(n)	(((n) >> 3) & 0x7)
#define DWC3_GHWPARAMS0_SBUS_TYPE(n)	(((n) >> 6) & 0x3)
#define DWC3_GHWPARAMS0_MDWIDTH(n)	(((n) >> 8) & 0xff)
#define DWC3_GHWPARAMS0_SDWIDTH(n)	(((n) >> 16) & 0xff)
#define DWC3_GHWPARAMS0_AWIDTH(n)	(((n) >> 24) & 0xff)

/* Global HWPARAMS1 Register */
#define DWC3_GHWPARAMS1_EN_PWROPT(n)	(((n) & (3 << 24)) >> 24)
#define DWC3_GHWPARAMS1_EN_PWROPT_NO	0
#define DWC3_GHWPARAMS1_EN_PWROPT_CLK	1
#define DWC3_GHWPARAMS1_EN_PWROPT_HIB	2
#define DWC3_GHWPARAMS1_PWROPT(n)	((n) << 24)
#define DWC3_GHWPARAMS1_PWROPT_MASK	DWC3_GHWPARAMS1_PWROPT(3)
#define DWC3_GHWPARAMS1_ENDBC		BIT(31)

/* Global HWPARAMS3 Register */
#define DWC3_GHWPARAMS3_SSPHY_IFC(n)		((n) & 3)
#define DWC3_GHWPARAMS3_SSPHY_IFC_DIS		0
#define DWC3_GHWPARAMS3_SSPHY_IFC_GEN1		1
#define DWC3_GHWPARAMS3_SSPHY_IFC_GEN2		2 /* DWC_usb31 only */
#define DWC3_GHWPARAMS3_HSPHY_IFC(n)		(((n) & (3 << 2)) >> 2)
#define DWC3_GHWPARAMS3_HSPHY_IFC_DIS		0
#define DWC3_GHWPARAMS3_HSPHY_IFC_UTMI		1
#define DWC3_GHWPARAMS3_HSPHY_IFC_ULPI		2
#define DWC3_GHWPARAMS3_HSPHY_IFC_UTMI_ULPI	3
#define DWC3_GHWPARAMS3_FSPHY_IFC(n)		(((n) & (3 << 4)) >> 4)
#define DWC3_GHWPARAMS3_FSPHY_IFC_DIS		0
#define DWC3_GHWPARAMS3_FSPHY_IFC_ENA		1

/* Global HWPARAMS4 Register */
#define DWC3_GHWPARAMS4_HIBER_SCRATCHBUFS(n)	(((n) & (0x0f << 13)) >> 13)
#define DWC3_MAX_HIBER_SCRATCHBUFS		15

/* Global HWPARAMS6 Register */
#define DWC3_GHWPARAMS6_BCSUPPORT		BIT(14)
#define DWC3_GHWPARAMS6_OTG3SUPPORT		BIT(13)
#define DWC3_GHWPARAMS6_ADPSUPPORT		BIT(12)
#define DWC3_GHWPARAMS6_HNPSUPPORT		BIT(11)
#define DWC3_GHWPARAMS6_SRPSUPPORT		BIT(10)
#define DWC3_GHWPARAMS6_EN_FPGA			BIT(7)

/* DWC_usb32 only */
#define DWC3_GHWPARAMS6_MDWIDTH(n)		((n) & (0x3 << 8))

/* Global HWPARAMS7 Register */
#define DWC3_GHWPARAMS7_RAM1_DEPTH(n)	((n) & 0xffff)
#define DWC3_GHWPARAMS7_RAM2_DEPTH(n)	(((n) >> 16) & 0xffff)

/* Global Frame Length Adjustment Register */
#define DWC3_GFLADJ_30MHZ_SDBND_SEL		BIT(7)
#define DWC3_GFLADJ_30MHZ_MASK			0x3f
#define GFLADJ_REFCLK_FLADJ_MASK		GENMASK(21, 8)
#define GFLADJ_REFCLK_FLADJ_SHIFT		8

/* Global User Control Register 2 */
#define DWC3_GUCTL2_RST_ACTBITLATER		BIT(14)

/* Global User Control Register 3 */
#define DWC3_GUCTL3_SPLITDISABLE		BIT(14)

/* Device Configuration Register */
#define DWC3_DCFG_NUMLANES(n)	(((n) & 0x3) << 30) /* DWC_usb32 only */

#define DWC3_DCFG_DEVADDR(addr)	((addr) << 3)
#define DWC3_DCFG_DEVADDR_MASK	DWC3_DCFG_DEVADDR(0x7f)

#define DWC3_DCFG_SPEED_MASK	(7 << 0)
#define DWC3_DCFG_SUPERSPEED_PLUS (5 << 0)  /* DWC_usb31 only */
#define DWC3_DCFG_SUPERSPEED	(4 << 0)
#define DWC3_DCFG_HIGHSPEED	(0 << 0)
#define DWC3_DCFG_FULLSPEED	BIT(0)
#define DWC3_DCFG_LOWSPEED	(2 << 0)

#define DWC3_DCFG_NUMP_SHIFT	17
#define DWC3_DCFG_NUMP(n)	(((n) >> DWC3_DCFG_NUMP_SHIFT) & 0x1f)
#define DWC3_DCFG_NUMP_MASK	(0x1f << DWC3_DCFG_NUMP_SHIFT)
#define DWC3_DCFG_LPM_CAP	BIT(22)

/* Device Control Register */
#define DWC3_DCTL_RUN_STOP	BIT(31)
#define DWC3_DCTL_CSFTRST	BIT(30)
#define DWC3_DCTL_LSFTRST	BIT(29)

#define DWC3_DCTL_HIRD_THRES_MASK	(0x1f << 24)
#define DWC3_DCTL_HIRD_THRES(n)	((n) << 24)

#define DWC3_DCTL_APPL1RES	BIT(23)

/* These apply for core versions 1.87a and earlier */
#define DWC3_DCTL_TRGTULST_MASK		(0x0f << 17)
#define DWC3_DCTL_TRGTULST(n)		((n) << 17)
#define DWC3_DCTL_TRGTULST_U2		(DWC3_DCTL_TRGTULST(2))
#define DWC3_DCTL_TRGTULST_U3		(DWC3_DCTL_TRGTULST(3))
#define DWC3_DCTL_TRGTULST_SS_DIS	(DWC3_DCTL_TRGTULST(4))
#define DWC3_DCTL_TRGTULST_RX_DET	(DWC3_DCTL_TRGTULST(5))
#define DWC3_DCTL_TRGTULST_SS_INACT	(DWC3_DCTL_TRGTULST(6))

/* These apply for core versions 1.94a and later */
#define DWC3_DCTL_NYET_THRES(n)		(((n) & 0xf) << 20)

#define DWC3_DCTL_KEEP_CONNECT		BIT(19)
#define DWC3_DCTL_L1_HIBER_EN		BIT(18)
#define DWC3_DCTL_CRS			BIT(17)
#define DWC3_DCTL_CSS			BIT(16)

#define DWC3_DCTL_INITU2ENA		BIT(12)
#define DWC3_DCTL_ACCEPTU2ENA		BIT(11)
#define DWC3_DCTL_INITU1ENA		BIT(10)
#define DWC3_DCTL_ACCEPTU1ENA		BIT(9)
#define DWC3_DCTL_TSTCTRL_MASK		(0xf << 1)

#define DWC3_DCTL_ULSTCHNGREQ_MASK	(0x0f << 5)
#define DWC3_DCTL_ULSTCHNGREQ(n) (((n) << 5) & DWC3_DCTL_ULSTCHNGREQ_MASK)

#define DWC3_DCTL_ULSTCHNG_NO_ACTION	(DWC3_DCTL_ULSTCHNGREQ(0))
#define DWC3_DCTL_ULSTCHNG_SS_DISABLED	(DWC3_DCTL_ULSTCHNGREQ(4))
#define DWC3_DCTL_ULSTCHNG_RX_DETECT	(DWC3_DCTL_ULSTCHNGREQ(5))
#define DWC3_DCTL_ULSTCHNG_SS_INACTIVE	(DWC3_DCTL_ULSTCHNGREQ(6))
#define DWC3_DCTL_ULSTCHNG_RECOVERY	(DWC3_DCTL_ULSTCHNGREQ(8))
#define DWC3_DCTL_ULSTCHNG_COMPLIANCE	(DWC3_DCTL_ULSTCHNGREQ(10))
#define DWC3_DCTL_ULSTCHNG_LOOPBACK	(DWC3_DCTL_ULSTCHNGREQ(11))

/* Device Event Enable Register */
#define DWC3_DEVTEN_VNDRDEVTSTRCVEDEN	BIT(12)
#define DWC3_DEVTEN_EVNTOVERFLOWEN	BIT(11)
#define DWC3_DEVTEN_CMDCMPLTEN		BIT(10)
#define DWC3_DEVTEN_ERRTICERREN		BIT(9)
#define DWC3_DEVTEN_SOFEN		BIT(7)
#define DWC3_DEVTEN_EOPFEN		BIT(6)
#define DWC3_DEVTEN_HIBERNATIONREQEVTEN	BIT(5)
#define DWC3_DEVTEN_WKUPEVTEN		BIT(4)
#define DWC3_DEVTEN_ULSTCNGEN		BIT(3)
#define DWC3_DEVTEN_CONNECTDONEEN	BIT(2)
#define DWC3_DEVTEN_USBRSTEN		BIT(1)
#define DWC3_DEVTEN_DISCONNEVTEN	BIT(0)

#define DWC3_DSTS_CONNLANES(n)		(((n) >> 30) & 0x3) /* DWC_usb32 only */

/* Device Status Register */
#define DWC3_DSTS_DCNRD			BIT(29)

/* This applies for core versions 1.87a and earlier */
#define DWC3_DSTS_PWRUPREQ		BIT(24)

/* These apply for core versions 1.94a and later */
#define DWC3_DSTS_RSS			BIT(25)
#define DWC3_DSTS_SSS			BIT(24)

#define DWC3_DSTS_COREIDLE		BIT(23)
#define DWC3_DSTS_DEVCTRLHLT		BIT(22)

#define DWC3_DSTS_USBLNKST_MASK		(0x0f << 18)
#define DWC3_DSTS_USBLNKST(n)		(((n) & DWC3_DSTS_USBLNKST_MASK) >> 18)

#define DWC3_DSTS_RXFIFOEMPTY		BIT(17)

#define DWC3_DSTS_SOFFN_MASK		(0x3fff << 3)
#define DWC3_DSTS_SOFFN(n)		(((n) & DWC3_DSTS_SOFFN_MASK) >> 3)

#define DWC3_DSTS_CONNECTSPD		(7 << 0)

#define DWC3_DSTS_SUPERSPEED_PLUS	(5 << 0) /* DWC_usb31 only */
#define DWC3_DSTS_SUPERSPEED		(4 << 0)
#define DWC3_DSTS_HIGHSPEED		(0 << 0)
#define DWC3_DSTS_FULLSPEED		BIT(0)
#define DWC3_DSTS_LOWSPEED		(2 << 0)

/* Device Generic Command Register */
#define DWC3_DGCMD_SET_LMP		0x01
#define DWC3_DGCMD_SET_PERIODIC_PAR	0x02
#define DWC3_DGCMD_XMIT_FUNCTION	0x03

/* These apply for core versions 1.94a and later */
#define DWC3_DGCMD_SET_SCRATCHPAD_ADDR_LO	0x04
#define DWC3_DGCMD_SET_SCRATCHPAD_ADDR_HI	0x05

#define DWC3_DGCMD_SELECTED_FIFO_FLUSH	0x09
#define DWC3_DGCMD_ALL_FIFO_FLUSH	0x0a
#define DWC3_DGCMD_SET_ENDPOINT_NRDY	0x0c
#define DWC3_DGCMD_SET_ENDPOINT_PRIME	0x0d
#define DWC3_DGCMD_RUN_SOC_BUS_LOOPBACK	0x10

#define DWC3_DGCMD_STATUS(n)		(((n) >> 12) & 0x0F)
#define DWC3_DGCMD_CMDACT		BIT(10)
#define DWC3_DGCMD_CMDIOC		BIT(8)

/* Device Generic Command Parameter Register */
#define DWC3_DGCMDPAR_FORCE_LINKPM_ACCEPT	BIT(0)
#define DWC3_DGCMDPAR_FIFO_NUM(n)		((n) << 0)
#define DWC3_DGCMDPAR_RX_FIFO			(0 << 5)
#define DWC3_DGCMDPAR_TX_FIFO			BIT(5)
#define DWC3_DGCMDPAR_LOOPBACK_DIS		(0 << 0)
#define DWC3_DGCMDPAR_LOOPBACK_ENA		BIT(0)

/* Device Endpoint Command Register */
#define DWC3_DEPCMD_PARAM_SHIFT		16
#define DWC3_DEPCMD_PARAM(x)		((x) << DWC3_DEPCMD_PARAM_SHIFT)
#define DWC3_DEPCMD_GET_RSC_IDX(x)	(((x) >> DWC3_DEPCMD_PARAM_SHIFT) & 0x7f)
#define DWC3_DEPCMD_STATUS(x)		(((x) >> 12) & 0x0F)
#define DWC3_DEPCMD_HIPRI_FORCERM	BIT(11)
#define DWC3_DEPCMD_CLEARPENDIN		BIT(11)
#define DWC3_DEPCMD_CMDACT		BIT(10)
#define DWC3_DEPCMD_CMDIOC		BIT(8)

#define DWC3_DEPCMD_DEPSTARTCFG		(0x09 << 0)
#define DWC3_DEPCMD_ENDTRANSFER		(0x08 << 0)
#define DWC3_DEPCMD_UPDATETRANSFER	(0x07 << 0)
#define DWC3_DEPCMD_STARTTRANSFER	(0x06 << 0)
#define DWC3_DEPCMD_CLEARSTALL		(0x05 << 0)
#define DWC3_DEPCMD_SETSTALL		(0x04 << 0)
/* This applies for core versions 1.90a and earlier */
#define DWC3_DEPCMD_GETSEQNUMBER	(0x03 << 0)
/* This applies for core versions 1.94a and later */
#define DWC3_DEPCMD_GETEPSTATE		(0x03 << 0)
#define DWC3_DEPCMD_SETTRANSFRESOURCE	(0x02 << 0)
#define DWC3_DEPCMD_SETEPCONFIG		(0x01 << 0)

#define DWC3_DEPCMD_CMD(x)		((x) & 0xf)

/* The EP number goes 0..31 so ep0 is always out and ep1 is always in */
#define DWC3_DALEPENA_EP(n)		BIT(n)

#define DWC3_DEPCMD_TYPE_CONTROL	0
#define DWC3_DEPCMD_TYPE_ISOC		1
#define DWC3_DEPCMD_TYPE_BULK		2
#define DWC3_DEPCMD_TYPE_INTR		3

#define DWC3_DEV_IMOD_COUNT_SHIFT	16
#define DWC3_DEV_IMOD_COUNT_MASK	(0xffff << 16)
#define DWC3_DEV_IMOD_INTERVAL_SHIFT	0
#define DWC3_DEV_IMOD_INTERVAL_MASK	(0xffff << 0)

/* OTG Configuration Register */
#define DWC3_OCFG_DISPWRCUTTOFF		BIT(5)
#define DWC3_OCFG_HIBDISMASK		BIT(4)
#define DWC3_OCFG_SFTRSTMASK		BIT(3)
#define DWC3_OCFG_OTGVERSION		BIT(2)
#define DWC3_OCFG_HNPCAP		BIT(1)
#define DWC3_OCFG_SRPCAP		BIT(0)

/* OTG CTL Register */
#define DWC3_OCTL_OTG3GOERR		BIT(7)
#define DWC3_OCTL_PERIMODE		BIT(6)
#define DWC3_OCTL_PRTPWRCTL		BIT(5)
#define DWC3_OCTL_HNPREQ		BIT(4)
#define DWC3_OCTL_SESREQ		BIT(3)
#define DWC3_OCTL_TERMSELIDPULSE	BIT(2)
#define DWC3_OCTL_DEVSETHNPEN		BIT(1)
#define DWC3_OCTL_HSTSETHNPEN		BIT(0)

/* OTG Event Register */
#define DWC3_OEVT_DEVICEMODE		BIT(31)
#define DWC3_OEVT_XHCIRUNSTPSET		BIT(27)
#define DWC3_OEVT_DEVRUNSTPSET		BIT(26)
#define DWC3_OEVT_HIBENTRY		BIT(25)
#define DWC3_OEVT_CONIDSTSCHNG		BIT(24)
#define DWC3_OEVT_HRRCONFNOTIF		BIT(23)
#define DWC3_OEVT_HRRINITNOTIF		BIT(22)
#define DWC3_OEVT_ADEVIDLE		BIT(21)
#define DWC3_OEVT_ADEVBHOSTEND		BIT(20)
#define DWC3_OEVT_ADEVHOST		BIT(19)
#define DWC3_OEVT_ADEVHNPCHNG		BIT(18)
#define DWC3_OEVT_ADEVSRPDET		BIT(17)
#define DWC3_OEVT_ADEVSESSENDDET	BIT(16)
#define DWC3_OEVT_BDEVBHOSTEND		BIT(11)
#define DWC3_OEVT_BDEVHNPCHNG		BIT(10)
#define DWC3_OEVT_BDEVSESSVLDDET	BIT(9)
#define DWC3_OEVT_BDEVVBUSCHNG		BIT(8)
#define DWC3_OEVT_BSESSVLD		BIT(3)
#define DWC3_OEVT_HSTNEGSTS		BIT(2)
#define DWC3_OEVT_SESREQSTS		BIT(1)
#define DWC3_OEVT_ERROR			BIT(0)

/* OTG Event Enable Register */
#define DWC3_OEVTEN_XHCIRUNSTPSETEN	BIT(27)
#define DWC3_OEVTEN_DEVRUNSTPSETEN	BIT(26)
#define DWC3_OEVTEN_HIBENTRYEN		BIT(25)
#define DWC3_OEVTEN_CONIDSTSCHNGEN	BIT(24)
#define DWC3_OEVTEN_HRRCONFNOTIFEN	BIT(23)
#define DWC3_OEVTEN_HRRINITNOTIFEN	BIT(22)
#define DWC3_OEVTEN_ADEVIDLEEN		BIT(21)
#define DWC3_OEVTEN_ADEVBHOSTENDEN	BIT(20)
#define DWC3_OEVTEN_ADEVHOSTEN		BIT(19)
#define DWC3_OEVTEN_ADEVHNPCHNGEN	BIT(18)
#define DWC3_OEVTEN_ADEVSRPDETEN	BIT(17)
#define DWC3_OEVTEN_ADEVSESSENDDETEN	BIT(16)
#define DWC3_OEVTEN_BDEVBHOSTENDEN	BIT(11)
#define DWC3_OEVTEN_BDEVHNPCHNGEN	BIT(10)
#define DWC3_OEVTEN_BDEVSESSVLDDETEN	BIT(9)
#define DWC3_OEVTEN_BDEVVBUSCHNGEN	BIT(8)

/* OTG Status Register */
#define DWC3_OSTS_DEVRUNSTP		BIT(13)
#define DWC3_OSTS_XHCIRUNSTP		BIT(12)
#define DWC3_OSTS_PERIPHERALSTATE	BIT(4)
#define DWC3_OSTS_XHCIPRTPOWER		BIT(3)
#define DWC3_OSTS_BSESVLD		BIT(2)
#define DWC3_OSTS_VBUSVLD		BIT(1)
#define DWC3_OSTS_CONIDSTS		BIT(0)

/* Structures */

struct dwc3_trb;

/**
 * struct dwc3_event_buffer - Software event buffer representation
 * @buf: _THE_ buffer
 * @cache: The buffer cache used in the threaded interrupt
 * @length: size of this buffer
 * @lpos: event offset
 * @count: cache of last read event count register
 * @flags: flags related to this event buffer
 * @dma: dma_addr_t
 * @dwc: pointer to DWC controller
 */
struct dwc3_event_buffer {
	void			*buf;
	void			*cache;
	unsigned int		length;
	unsigned int		lpos;
	unsigned int		count;
	unsigned int		flags;

#define DWC3_EVENT_PENDING	BIT(0)

	dma_addr_t		dma;

	struct dwc3		*dwc;
};

#define DWC3_EP_FLAG_STALLED	BIT(0)
#define DWC3_EP_FLAG_WEDGED	BIT(1)

#define DWC3_EP_DIRECTION_TX	true
#define DWC3_EP_DIRECTION_RX	false

#define DWC3_TRB_NUM		256

/**
 * struct dwc3_ep - device side endpoint representation
 * @endpoint: usb endpoint
 * @cancelled_list: list of cancelled requests for this endpoint
 * @pending_list: list of pending requests for this endpoint
 * @started_list: list of started requests on this endpoint
 * @regs: pointer to first endpoint register
 * @trb_pool: array of transaction buffers
 * @trb_pool_dma: dma address of @trb_pool
 * @trb_enqueue: enqueue 'pointer' into TRB array
 * @trb_dequeue: dequeue 'pointer' into TRB array
 * @dwc: pointer to DWC controller
 * @saved_state: ep state saved during hibernation
 * @flags: endpoint flags (wedged, stalled, ...)
 * @number: endpoint number (1 - 15)
 * @type: set to bmAttributes & USB_ENDPOINT_XFERTYPE_MASK
 * @resource_index: Resource transfer index
 * @frame_number: set to the frame number we want this transfer to start (ISOC)
 * @interval: the interval on which the ISOC transfer is started
 * @name: a human readable name e.g. ep1out-bulk
 * @direction: true for TX, false for RX
 * @stream_capable: true when streams are enabled
 * @combo_num: the test combination BIT[15:14] of the frame number to test
 *		isochronous START TRANSFER command failure workaround
 * @start_cmd_status: the status of testing START TRANSFER command with
 *		combo_num = 'b00
 */
struct dwc3_ep {
	struct usb_ep		endpoint;
	struct list_head	cancelled_list;
	struct list_head	pending_list;
	struct list_head	started_list;

	void __iomem		*regs;

	struct dwc3_trb		*trb_pool;
	dma_addr_t		trb_pool_dma;
	struct dwc3		*dwc;

	u32			saved_state;
	unsigned int		flags;
#define DWC3_EP_ENABLED		BIT(0)
#define DWC3_EP_STALL		BIT(1)
#define DWC3_EP_WEDGE		BIT(2)
#define DWC3_EP_TRANSFER_STARTED BIT(3)
#define DWC3_EP_END_TRANSFER_PENDING BIT(4)
#define DWC3_EP_PENDING_REQUEST	BIT(5)
#define DWC3_EP_DELAY_START	BIT(6)
#define DWC3_EP_WAIT_TRANSFER_COMPLETE	BIT(7)
#define DWC3_EP_IGNORE_NEXT_NOSTREAM	BIT(8)
#define DWC3_EP_FORCE_RESTART_STREAM	BIT(9)
#define DWC3_EP_FIRST_STREAM_PRIMED	BIT(10)
#define DWC3_EP_PENDING_CLEAR_STALL	BIT(11)

	/* This last one is specific to EP0 */
#define DWC3_EP0_DIR_IN		BIT(31)

	/*
	 * IMPORTANT: we *know* we have 256 TRBs in our @trb_pool, so we will
	 * use a u8 type here. If anybody decides to increase number of TRBs to
	 * anything larger than 256 - I can't see why people would want to do
	 * this though - then this type needs to be changed.
	 *
	 * By using u8 types we ensure that our % operator when incrementing
	 * enqueue and dequeue get optimized away by the compiler.
	 */
	u8			trb_enqueue;
	u8			trb_dequeue;

	u8			number;
	u8			type;
	u8			resource_index;
	u32			frame_number;
	u32			interval;

	char			name[20];

	unsigned		direction:1;
	unsigned		stream_capable:1;

	/* For isochronous START TRANSFER workaround only */
	u8			combo_num;
	int			start_cmd_status;
};

enum dwc3_phy {
	DWC3_PHY_UNKNOWN = 0,
	DWC3_PHY_USB3,
	DWC3_PHY_USB2,
};

enum dwc3_ep0_next {
	DWC3_EP0_UNKNOWN = 0,
	DWC3_EP0_COMPLETE,
	DWC3_EP0_NRDY_DATA,
	DWC3_EP0_NRDY_STATUS,
};

enum dwc3_ep0_state {
	EP0_UNCONNECTED		= 0,
	EP0_SETUP_PHASE,
	EP0_DATA_PHASE,
	EP0_STATUS_PHASE,
};

enum dwc3_link_state {
	/* In SuperSpeed */
	DWC3_LINK_STATE_U0		= 0x00, /* in HS, means ON */
	DWC3_LINK_STATE_U1		= 0x01,
	DWC3_LINK_STATE_U2		= 0x02, /* in HS, means SLEEP */
	DWC3_LINK_STATE_U3		= 0x03, /* in HS, means SUSPEND */
	DWC3_LINK_STATE_SS_DIS		= 0x04,
	DWC3_LINK_STATE_RX_DET		= 0x05, /* in HS, means Early Suspend */
	DWC3_LINK_STATE_SS_INACT	= 0x06,
	DWC3_LINK_STATE_POLL		= 0x07,
	DWC3_LINK_STATE_RECOV		= 0x08,
	DWC3_LINK_STATE_HRESET		= 0x09,
	DWC3_LINK_STATE_CMPLY		= 0x0a,
	DWC3_LINK_STATE_LPBK		= 0x0b,
	DWC3_LINK_STATE_RESET		= 0x0e,
	DWC3_LINK_STATE_RESUME		= 0x0f,
	DWC3_LINK_STATE_MASK		= 0x0f,
};

/* TRB Length, PCM and Status */
#define DWC3_TRB_SIZE_MASK	(0x00ffffff)
#define DWC3_TRB_SIZE_LENGTH(n)	((n) & DWC3_TRB_SIZE_MASK)
#define DWC3_TRB_SIZE_PCM1(n)	(((n) & 0x03) << 24)
#define DWC3_TRB_SIZE_TRBSTS(n)	(((n) & (0x0f << 28)) >> 28)

#define DWC3_TRBSTS_OK			0
#define DWC3_TRBSTS_MISSED_ISOC		1
#define DWC3_TRBSTS_SETUP_PENDING	2
#define DWC3_TRB_STS_XFER_IN_PROG	4

/* TRB Control */
#define DWC3_TRB_CTRL_HWO		BIT(0)
#define DWC3_TRB_CTRL_LST		BIT(1)
#define DWC3_TRB_CTRL_CHN		BIT(2)
#define DWC3_TRB_CTRL_CSP		BIT(3)
#define DWC3_TRB_CTRL_TRBCTL(n)		(((n) & 0x3f) << 4)
#define DWC3_TRB_CTRL_ISP_IMI		BIT(10)
#define DWC3_TRB_CTRL_IOC		BIT(11)
#define DWC3_TRB_CTRL_SID_SOFN(n)	(((n) & 0xffff) << 14)
#define DWC3_TRB_CTRL_GET_SID_SOFN(n)	(((n) & (0xffff << 14)) >> 14)

#define DWC3_TRBCTL_TYPE(n)		((n) & (0x3f << 4))
#define DWC3_TRBCTL_NORMAL		DWC3_TRB_CTRL_TRBCTL(1)
#define DWC3_TRBCTL_CONTROL_SETUP	DWC3_TRB_CTRL_TRBCTL(2)
#define DWC3_TRBCTL_CONTROL_STATUS2	DWC3_TRB_CTRL_TRBCTL(3)
#define DWC3_TRBCTL_CONTROL_STATUS3	DWC3_TRB_CTRL_TRBCTL(4)
#define DWC3_TRBCTL_CONTROL_DATA	DWC3_TRB_CTRL_TRBCTL(5)
#define DWC3_TRBCTL_ISOCHRONOUS_FIRST	DWC3_TRB_CTRL_TRBCTL(6)
#define DWC3_TRBCTL_ISOCHRONOUS		DWC3_TRB_CTRL_TRBCTL(7)
#define DWC3_TRBCTL_LINK_TRB		DWC3_TRB_CTRL_TRBCTL(8)

/**
 * struct dwc3_trb - transfer request block (hw format)
 * @bpl: DW0-3
 * @bph: DW4-7
 * @size: DW8-B
 * @ctrl: DWC-F
 */
struct dwc3_trb {
	u32		bpl;
	u32		bph;
	u32		size;
	u32		ctrl;
} __packed;

/**
 * struct dwc3_hwparams - copy of HWPARAMS registers
 * @hwparams0: GHWPARAMS0
 * @hwparams1: GHWPARAMS1
 * @hwparams2: GHWPARAMS2
 * @hwparams3: GHWPARAMS3
 * @hwparams4: GHWPARAMS4
 * @hwparams5: GHWPARAMS5
 * @hwparams6: GHWPARAMS6
 * @hwparams7: GHWPARAMS7
 * @hwparams8: GHWPARAMS8
 */
struct dwc3_hwparams {
	u32	hwparams0;
	u32	hwparams1;
	u32	hwparams2;
	u32	hwparams3;
	u32	hwparams4;
	u32	hwparams5;
	u32	hwparams6;
	u32	hwparams7;
	u32	hwparams8;
};

/* HWPARAMS0 */
#define DWC3_MODE(n)		((n) & 0x7)

#define DWC3_MDWIDTH(n)		(((n) & 0xff00) >> 8)

/* HWPARAMS1 */
#define DWC3_NUM_INT(n)		(((n) & (0x3f << 15)) >> 15)

/* HWPARAMS3 */
#define DWC3_NUM_IN_EPS_MASK	(0x1f << 18)
#define DWC3_NUM_EPS_MASK	(0x3f << 12)
#define DWC3_NUM_EPS(p)		(((p)->hwparams3 &		\
			(DWC3_NUM_EPS_MASK)) >> 12)
#define DWC3_NUM_IN_EPS(p)	(((p)->hwparams3 &		\
			(DWC3_NUM_IN_EPS_MASK)) >> 18)

/* HWPARAMS7 */
#define DWC3_RAM1_DEPTH(n)	((n) & 0xffff)

/**
 * struct dwc3_request - representation of a transfer request
 * @request: struct usb_request to be transferred
 * @list: a list_head used for request queueing
 * @dep: struct dwc3_ep owning this request
 * @sg: pointer to first incomplete sg
 * @start_sg: pointer to the sg which should be queued next
 * @num_pending_sgs: counter to pending sgs
 * @num_queued_sgs: counter to the number of sgs which already got queued
 * @remaining: amount of data remaining
 * @status: internal dwc3 request status tracking
 * @epnum: endpoint number to which this request refers
 * @trb: pointer to struct dwc3_trb
 * @trb_dma: DMA address of @trb
 * @num_trbs: number of TRBs used by this request
 * @needs_extra_trb: true when request needs one extra TRB (either due to ZLP
 *	or unaligned OUT)
 * @direction: IN or OUT direction flag
 * @mapped: true when request has been dma-mapped
 */
struct dwc3_request {
	struct usb_request	request;
	struct list_head	list;
	struct dwc3_ep		*dep;
	struct scatterlist	*sg;
	struct scatterlist	*start_sg;

	unsigned int		num_pending_sgs;
	unsigned int		num_queued_sgs;
	unsigned int		remaining;

	unsigned int		status;
#define DWC3_REQUEST_STATUS_QUEUED	0
#define DWC3_REQUEST_STATUS_STARTED	1
#define DWC3_REQUEST_STATUS_CANCELLED	2
#define DWC3_REQUEST_STATUS_COMPLETED	3
#define DWC3_REQUEST_STATUS_UNKNOWN	-1

	u8			epnum;
	struct dwc3_trb		*trb;
	dma_addr_t		trb_dma;

	unsigned int		num_trbs;

	unsigned int		needs_extra_trb:1;
	unsigned int		direction:1;
	unsigned int		mapped:1;
};

/*
 * struct dwc3_scratchpad_array - hibernation scratchpad array
 * (format defined by hw)
 */
struct dwc3_scratchpad_array {
	__le64	dma_adr[DWC3_MAX_HIBER_SCRATCHBUFS];
};

struct dwc3_platform_data {
	struct xhci_plat_priv *xhci_priv;
	void	(*set_role_post)(struct dwc3 *dwc, u32 role);
	unsigned long long quirks;
#define DWC3_SOFT_ITP_SYNC		BIT(0)
};

/**
 * struct dwc3 - representation of our controller
 * @drd_work: workqueue used for role swapping
 * @ep0_trb: trb which is used for the ctrl_req
 * @bounce: address of bounce buffer
 * @scratchbuf: address of scratch buffer
 * @setup_buf: used while precessing STD USB requests
 * @ep0_trb_addr: dma address of @ep0_trb
 * @bounce_addr: dma address of @bounce
 * @ep0_usb_req: dummy req used while handling STD USB requests
 * @scratch_addr: dma address of scratchbuf
 * @ep0_in_setup: one control transfer is completed and enter setup phase
 * @lock: for synchronizing
 * @dev: pointer to our struct device
 * @sysdev: pointer to the DMA-capable device
 * @xhci: pointer to our xHCI child
 * @xhci_resources: struct resources for our @xhci child
 * @ev_buf: struct dwc3_event_buffer pointer
 * @eps: endpoint array
 * @gadget: device side representation of the peripheral controller
 * @gadget_driver: pointer to the gadget driver
 * @clks: array of clocks
 * @num_clks: number of clocks
 * @reset: reset control
 * @regs: base address for our registers
 * @regs_size: address space size
 * @fladj: frame length adjustment
 * @irq_gadget: peripheral controller's IRQ number
 * @otg_irq: IRQ number for OTG IRQs
 * @current_otg_role: current role of operation while using the OTG block
 * @desired_otg_role: desired role of operation while using the OTG block
 * @otg_restart_host: flag that OTG controller needs to restart host
 * @nr_scratch: number of scratch buffers
 * @u1u2: only used on revisions <1.83a for workaround
 * @maximum_speed: maximum speed requested (mainly for testing purposes)
 * @max_ssp_rate: SuperSpeed Plus maximum signaling rate and lane count
 * @gadget_max_speed: maximum gadget speed requested
 * @gadget_ssp_rate: Gadget driver's maximum supported SuperSpeed Plus signaling
 *			rate and lane count.
 * @ip: controller's ID
 * @revision: controller's version of an IP
 * @version_type: VERSIONTYPE register contents, a sub release of a revision
 * @otg_caps: the OTG capabilities from hardware point
 * @dr_mode: requested mode of operation
 * @current_dr_role: current role of operation when in dual-role mode
 * @desired_dr_role: desired role of operation when in dual-role mode
 * @edev: extcon handle
 * @edev_nb: extcon notifier
 * @hsphy_mode: UTMI phy mode, one of following:
 *		- USBPHY_INTERFACE_MODE_UTMI
 *		- USBPHY_INTERFACE_MODE_UTMIW
 * @role_sw: usb_role_switch handle
 * @role_switch_default_mode: default operation mode of controller while
 *			usb role is USB_ROLE_NONE.
 * @usb_psy: pointer to power supply interface.
 * @usb2_phy: pointer to USB2 PHY
 * @usb3_phy: pointer to USB3 PHY
 * @usb2_generic_phy: pointer to USB2 PHY
 * @usb3_generic_phy: pointer to USB3 PHY
 * @phys_ready: flag to indicate that PHYs are ready
 * @ulpi: pointer to ulpi interface
 * @ulpi_ready: flag to indicate that ULPI is initialized
 * @u2sel: parameter from Set SEL request.
 * @u2pel: parameter from Set SEL request.
 * @u1sel: parameter from Set SEL request.
 * @u1pel: parameter from Set SEL request.
 * @num_eps: number of endpoints
 * @ep0_next_event: hold the next expected event
 * @ep0state: state of endpoint zero
 * @link_state: link state
 * @speed: device speed (super, high, full, low)
 * @hwparams: copy of hwparams registers
 * @root: debugfs root folder pointer
 * @regset: debugfs pointer to regdump file
 * @dbg_lsp_select: current debug lsp mux register selection
 * @test_mode: true when we're entering a USB test mode
 * @test_mode_nr: test feature selector
 * @lpm_nyet_threshold: LPM NYET response threshold
 * @hird_threshold: HIRD threshold
 * @rx_thr_num_pkt_prd: periodic ESS receive packet count
 * @rx_max_burst_prd: max periodic ESS receive burst size
 * @tx_thr_num_pkt_prd: periodic ESS transmit packet count
 * @tx_max_burst_prd: max periodic ESS transmit burst size
 * @hsphy_interface: "utmi" or "ulpi"
 * @connected: true when we're connected to a host, false otherwise
 * @delayed_status: true when gadget driver asks for delayed status
 * @ep0_bounced: true when we used bounce buffer
 * @ep0_expect_in: true when we expect a DATA IN transfer
 * @has_hibernation: true when dwc3 was configured with Hibernation
 * @sysdev_is_parent: true when dwc3 device has a parent driver
 * @has_lpm_erratum: true when core was configured with LPM Erratum. Note that
 *			there's now way for software to detect this in runtime.
 * @is_utmi_l1_suspend: the core asserts output signal
 *	0	- utmi_sleep_n
 *	1	- utmi_l1_suspend_n
 * @is_fpga: true when we are using the FPGA board
 * @pending_events: true when we have pending IRQs to be handled
 * @pullups_connected: true when Run/Stop bit is set
 * @setup_packet_pending: true when there's a Setup Packet in FIFO. Workaround
 * @three_stage_setup: set if we perform a three phase setup
 * @dis_start_transfer_quirk: set if start_transfer failure SW workaround is
 *			not needed for DWC_usb31 version 1.70a-ea06 and below
 * @usb3_lpm_capable: set if hadrware supports Link Power Management
 * @usb2_lpm_disable: set to disable usb2 lpm
 * @disable_scramble_quirk: set if we enable the disable scramble quirk
 * @u2exit_lfps_quirk: set if we enable u2exit lfps quirk
 * @u2ss_inp3_quirk: set if we enable P3 OK for U2/SS Inactive quirk
 * @req_p1p2p3_quirk: set if we enable request p1p2p3 quirk
 * @del_p1p2p3_quirk: set if we enable delay p1p2p3 quirk
 * @del_phy_power_chg_quirk: set if we enable delay phy power change quirk
 * @lfps_filter_quirk: set if we enable LFPS filter quirk
 * @rx_detect_poll_quirk: set if we enable rx_detect to polling lfps quirk
 * @dis_u3_susphy_quirk: set if we disable usb3 suspend phy
 * @dis_u2_susphy_quirk: set if we disable usb2 suspend phy
 * @dis_enblslpm_quirk: set if we clear enblslpm in GUSB2PHYCFG,
 *                      disabling the suspend signal to the PHY.
 * @dis_u1_entry_quirk: set if link entering into U1 state needs to be disabled.
 * @dis_u2_entry_quirk: set if link entering into U2 state needs to be disabled.
 * @dis_rxdet_inp3_quirk: set if we disable Rx.Detect in P3
 * @dis_u2_freeclk_exists_quirk : set if we clear u2_freeclk_exists
 *			in GUSB2PHYCFG, specify that USB2 PHY doesn't
 *			provide a free-running PHY clock.
 * @dis_del_phy_power_chg_quirk: set if we disable delay phy power
 *			change quirk.
 * @dis_tx_ipgap_linecheck_quirk: set if we disable u2mac linestate
 *			check during HS transmit.
 * @parkmode_disable_ss_quirk: set if we need to disable all SuperSpeed
 *			instances in park mode.
 * @tx_de_emphasis_quirk: set if we enable Tx de-emphasis quirk
 * @tx_de_emphasis: Tx de-emphasis value
 *	0	- -6dB de-emphasis
 *	1	- -3.5dB de-emphasis
 *	2	- No de-emphasis
 *	3	- Reserved
 * @dis_metastability_quirk: set to disable metastability quirk.
 * @host_vbus_glitches: set to avoid vbus glitch during
 *                      xhci reset.
 * @dis_split_quirk: set to disable split boundary.
 * @imod_interval: set the interrupt moderation interval in 250ns
 *			increments or 0 to disable.
 */
struct dwc3 {
	struct work_struct	drd_work;
	struct dwc3_trb		*ep0_trb;
	void			*bounce;
	void			*scratchbuf;
	u8			*setup_buf;
	dma_addr_t		ep0_trb_addr;
	dma_addr_t		bounce_addr;
	dma_addr_t		scratch_addr;
	struct dwc3_request	ep0_usb_req;
	struct completion	ep0_in_setup;

	/* device lock */
	spinlock_t		lock;

	struct device		*dev;
	struct device		*sysdev;

	struct platform_device	*xhci;
	struct resource		xhci_resources[DWC3_XHCI_RESOURCES_NUM];

	struct dwc3_event_buffer *ev_buf;
	struct dwc3_ep		*eps[DWC3_ENDPOINTS_NUM];

	struct usb_gadget	*gadget;
	struct usb_gadget_driver *gadget_driver;

	struct clk_bulk_data	*clks;
	int			num_clks;

	bool			core_inited;
	struct reset_control	*reset;

	struct usb_phy		*usb2_phy;
	struct usb_phy		*usb3_phy;

	struct phy		*usb2_generic_phy;
	struct phy		*usb3_generic_phy;

	bool			phys_ready;

	struct ulpi		*ulpi;
	bool			ulpi_ready;

	void __iomem		*regs;
	size_t			regs_size;

	enum usb_dr_mode	dr_mode;
	u32			current_dr_role;
	u32			desired_dr_role;
	struct extcon_dev	*edev;
	struct notifier_block	edev_nb;
	enum usb_phy_interface	hsphy_mode;
	struct usb_role_switch	*role_sw;
	enum usb_dr_mode	role_switch_default_mode;

	struct power_supply	*usb_psy;

	u32			fladj;
	u32			irq_gadget;
	u32			otg_irq;
	u32			current_otg_role;
	u32			desired_otg_role;
	bool			otg_restart_host;
	u32			nr_scratch;
	u32			u1u2;
	u32			maximum_speed;
<<<<<<< HEAD
	struct usb_otg_caps	otg_caps;
=======
	u32			gadget_max_speed;
	enum usb_ssp_rate	max_ssp_rate;
	enum usb_ssp_rate	gadget_ssp_rate;
>>>>>>> a3a58096

	u32			ip;

#define DWC3_IP			0x5533
#define DWC31_IP		0x3331
#define DWC32_IP		0x3332

	u32			revision;

#define DWC3_REVISION_ANY	0x0
#define DWC3_REVISION_173A	0x5533173a
#define DWC3_REVISION_175A	0x5533175a
#define DWC3_REVISION_180A	0x5533180a
#define DWC3_REVISION_183A	0x5533183a
#define DWC3_REVISION_185A	0x5533185a
#define DWC3_REVISION_187A	0x5533187a
#define DWC3_REVISION_188A	0x5533188a
#define DWC3_REVISION_190A	0x5533190a
#define DWC3_REVISION_194A	0x5533194a
#define DWC3_REVISION_200A	0x5533200a
#define DWC3_REVISION_202A	0x5533202a
#define DWC3_REVISION_210A	0x5533210a
#define DWC3_REVISION_220A	0x5533220a
#define DWC3_REVISION_230A	0x5533230a
#define DWC3_REVISION_240A	0x5533240a
#define DWC3_REVISION_250A	0x5533250a
#define DWC3_REVISION_260A	0x5533260a
#define DWC3_REVISION_270A	0x5533270a
#define DWC3_REVISION_280A	0x5533280a
#define DWC3_REVISION_290A	0x5533290a
#define DWC3_REVISION_300A	0x5533300a
#define DWC3_REVISION_310A	0x5533310a
#define DWC3_REVISION_330A	0x5533330a

#define DWC31_REVISION_ANY	0x0
#define DWC31_REVISION_110A	0x3131302a
#define DWC31_REVISION_120A	0x3132302a
#define DWC31_REVISION_160A	0x3136302a
#define DWC31_REVISION_170A	0x3137302a
#define DWC31_REVISION_180A	0x3138302a
#define DWC31_REVISION_190A	0x3139302a

#define DWC32_REVISION_ANY	0x0
#define DWC32_REVISION_100A	0x3130302a

	u32			version_type;

#define DWC31_VERSIONTYPE_ANY		0x0
#define DWC31_VERSIONTYPE_EA01		0x65613031
#define DWC31_VERSIONTYPE_EA02		0x65613032
#define DWC31_VERSIONTYPE_EA03		0x65613033
#define DWC31_VERSIONTYPE_EA04		0x65613034
#define DWC31_VERSIONTYPE_EA05		0x65613035
#define DWC31_VERSIONTYPE_EA06		0x65613036

	enum dwc3_ep0_next	ep0_next_event;
	enum dwc3_ep0_state	ep0state;
	enum dwc3_link_state	link_state;

	u16			u2sel;
	u16			u2pel;
	u8			u1sel;
	u8			u1pel;

	u8			speed;

	u8			num_eps;

	struct dwc3_hwparams	hwparams;
	struct dentry		*root;
	struct debugfs_regset32	*regset;

	u32			dbg_lsp_select;

	u8			test_mode;
	u8			test_mode_nr;
	u8			lpm_nyet_threshold;
	u8			hird_threshold;
	u8			rx_thr_num_pkt_prd;
	u8			rx_max_burst_prd;
	u8			tx_thr_num_pkt_prd;
	u8			tx_max_burst_prd;

	const char		*hsphy_interface;

	unsigned		connected:1;
	unsigned		delayed_status:1;
	unsigned		ep0_bounced:1;
	unsigned		ep0_expect_in:1;
	unsigned		has_hibernation:1;
	unsigned		sysdev_is_parent:1;
	unsigned		has_lpm_erratum:1;
	unsigned		is_utmi_l1_suspend:1;
	unsigned		is_fpga:1;
	unsigned		pending_events:1;
	unsigned		pullups_connected:1;
	unsigned		setup_packet_pending:1;
	unsigned		three_stage_setup:1;
	unsigned		dis_start_transfer_quirk:1;
	unsigned		usb3_lpm_capable:1;
	unsigned		usb2_lpm_disable:1;

	unsigned		disable_scramble_quirk:1;
	unsigned		u2exit_lfps_quirk:1;
	unsigned		u2ss_inp3_quirk:1;
	unsigned		req_p1p2p3_quirk:1;
	unsigned                del_p1p2p3_quirk:1;
	unsigned		del_phy_power_chg_quirk:1;
	unsigned		lfps_filter_quirk:1;
	unsigned		rx_detect_poll_quirk:1;
	unsigned		dis_u3_susphy_quirk:1;
	unsigned		dis_u2_susphy_quirk:1;
	unsigned		dis_enblslpm_quirk:1;
	unsigned		dis_u1_entry_quirk:1;
	unsigned		dis_u2_entry_quirk:1;
	unsigned		dis_rxdet_inp3_quirk:1;
	unsigned		dis_u2_freeclk_exists_quirk:1;
	unsigned		dis_del_phy_power_chg_quirk:1;
	unsigned		dis_tx_ipgap_linecheck_quirk:1;
	unsigned		parkmode_disable_ss_quirk:1;

	unsigned		tx_de_emphasis_quirk:1;
	unsigned		tx_de_emphasis:2;

	unsigned		dis_metastability_quirk:1;
	unsigned		host_vbus_glitches:1;

	unsigned		dis_split_quirk:1;

	u16			imod_interval;
};

#define INCRX_BURST_MODE 0
#define INCRX_UNDEF_LENGTH_BURST_MODE 1

#define work_to_dwc(w)		(container_of((w), struct dwc3, drd_work))

/* -------------------------------------------------------------------------- */

struct dwc3_event_type {
	u32	is_devspec:1;
	u32	type:7;
	u32	reserved8_31:24;
} __packed;

#define DWC3_DEPEVT_XFERCOMPLETE	0x01
#define DWC3_DEPEVT_XFERINPROGRESS	0x02
#define DWC3_DEPEVT_XFERNOTREADY	0x03
#define DWC3_DEPEVT_RXTXFIFOEVT		0x04
#define DWC3_DEPEVT_STREAMEVT		0x06
#define DWC3_DEPEVT_EPCMDCMPLT		0x07

/**
 * struct dwc3_event_depevt - Device Endpoint Events
 * @one_bit: indicates this is an endpoint event (not used)
 * @endpoint_number: number of the endpoint
 * @endpoint_event: The event we have:
 *	0x00	- Reserved
 *	0x01	- XferComplete
 *	0x02	- XferInProgress
 *	0x03	- XferNotReady
 *	0x04	- RxTxFifoEvt (IN->Underrun, OUT->Overrun)
 *	0x05	- Reserved
 *	0x06	- StreamEvt
 *	0x07	- EPCmdCmplt
 * @reserved11_10: Reserved, don't use.
 * @status: Indicates the status of the event. Refer to databook for
 *	more information.
 * @parameters: Parameters of the current event. Refer to databook for
 *	more information.
 */
struct dwc3_event_depevt {
	u32	one_bit:1;
	u32	endpoint_number:5;
	u32	endpoint_event:4;
	u32	reserved11_10:2;
	u32	status:4;

/* Within XferNotReady */
#define DEPEVT_STATUS_TRANSFER_ACTIVE	BIT(3)

/* Within XferComplete or XferInProgress */
#define DEPEVT_STATUS_BUSERR	BIT(0)
#define DEPEVT_STATUS_SHORT	BIT(1)
#define DEPEVT_STATUS_IOC	BIT(2)
#define DEPEVT_STATUS_LST	BIT(3) /* XferComplete */
#define DEPEVT_STATUS_MISSED_ISOC BIT(3) /* XferInProgress */

/* Stream event only */
#define DEPEVT_STREAMEVT_FOUND		1
#define DEPEVT_STREAMEVT_NOTFOUND	2

/* Stream event parameter */
#define DEPEVT_STREAM_PRIME		0xfffe
#define DEPEVT_STREAM_NOSTREAM		0x0

/* Control-only Status */
#define DEPEVT_STATUS_CONTROL_DATA	1
#define DEPEVT_STATUS_CONTROL_STATUS	2
#define DEPEVT_STATUS_CONTROL_PHASE(n)	((n) & 3)

/* In response to Start Transfer */
#define DEPEVT_TRANSFER_NO_RESOURCE	1
#define DEPEVT_TRANSFER_BUS_EXPIRY	2

	u32	parameters:16;

/* For Command Complete Events */
#define DEPEVT_PARAMETER_CMD(n)	(((n) & (0xf << 8)) >> 8)
} __packed;

/**
 * struct dwc3_event_devt - Device Events
 * @one_bit: indicates this is a non-endpoint event (not used)
 * @device_event: indicates it's a device event. Should read as 0x00
 * @type: indicates the type of device event.
 *	0	- DisconnEvt
 *	1	- USBRst
 *	2	- ConnectDone
 *	3	- ULStChng
 *	4	- WkUpEvt
 *	5	- Reserved
 *	6	- EOPF
 *	7	- SOF
 *	8	- Reserved
 *	9	- ErrticErr
 *	10	- CmdCmplt
 *	11	- EvntOverflow
 *	12	- VndrDevTstRcved
 * @reserved15_12: Reserved, not used
 * @event_info: Information about this event
 * @reserved31_25: Reserved, not used
 */
struct dwc3_event_devt {
	u32	one_bit:1;
	u32	device_event:7;
	u32	type:4;
	u32	reserved15_12:4;
	u32	event_info:9;
	u32	reserved31_25:7;
} __packed;

/**
 * struct dwc3_event_gevt - Other Core Events
 * @one_bit: indicates this is a non-endpoint event (not used)
 * @device_event: indicates it's (0x03) Carkit or (0x04) I2C event.
 * @phy_port_number: self-explanatory
 * @reserved31_12: Reserved, not used.
 */
struct dwc3_event_gevt {
	u32	one_bit:1;
	u32	device_event:7;
	u32	phy_port_number:4;
	u32	reserved31_12:20;
} __packed;

/**
 * union dwc3_event - representation of Event Buffer contents
 * @raw: raw 32-bit event
 * @type: the type of the event
 * @depevt: Device Endpoint Event
 * @devt: Device Event
 * @gevt: Global Event
 */
union dwc3_event {
	u32				raw;
	struct dwc3_event_type		type;
	struct dwc3_event_depevt	depevt;
	struct dwc3_event_devt		devt;
	struct dwc3_event_gevt		gevt;
};

/**
 * struct dwc3_gadget_ep_cmd_params - representation of endpoint command
 * parameters
 * @param2: third parameter
 * @param1: second parameter
 * @param0: first parameter
 */
struct dwc3_gadget_ep_cmd_params {
	u32	param2;
	u32	param1;
	u32	param0;
};

/*
 * DWC3 Features to be used as Driver Data
 */

#define DWC3_HAS_PERIPHERAL		BIT(0)
#define DWC3_HAS_XHCI			BIT(1)
#define DWC3_HAS_OTG			BIT(3)

/* prototypes */
void dwc3_set_prtcap(struct dwc3 *dwc, u32 mode);
void dwc3_set_mode(struct dwc3 *dwc, u32 mode);
u32 dwc3_core_fifo_space(struct dwc3_ep *dep, u8 type);

#define DWC3_IP_IS(_ip)							\
	(dwc->ip == _ip##_IP)

#define DWC3_VER_IS(_ip, _ver)						\
	(DWC3_IP_IS(_ip) && dwc->revision == _ip##_REVISION_##_ver)

#define DWC3_VER_IS_PRIOR(_ip, _ver)					\
	(DWC3_IP_IS(_ip) && dwc->revision < _ip##_REVISION_##_ver)

#define DWC3_VER_IS_WITHIN(_ip, _from, _to)				\
	(DWC3_IP_IS(_ip) &&						\
	 dwc->revision >= _ip##_REVISION_##_from &&			\
	 (!(_ip##_REVISION_##_to) ||					\
	  dwc->revision <= _ip##_REVISION_##_to))

#define DWC3_VER_TYPE_IS_WITHIN(_ip, _ver, _from, _to)			\
	(DWC3_VER_IS(_ip, _ver) &&					\
	 dwc->version_type >= _ip##_VERSIONTYPE_##_from &&		\
	 (!(_ip##_VERSIONTYPE_##_to) ||					\
	  dwc->version_type <= _ip##_VERSIONTYPE_##_to))

bool dwc3_has_imod(struct dwc3 *dwc);

int dwc3_event_buffers_setup(struct dwc3 *dwc);
void dwc3_event_buffers_cleanup(struct dwc3 *dwc);

#if IS_ENABLED(CONFIG_USB_DWC3_HOST) || IS_ENABLED(CONFIG_USB_DWC3_DUAL_ROLE)
int dwc3_host_init(struct dwc3 *dwc);
void dwc3_host_exit(struct dwc3 *dwc);
#else
static inline int dwc3_host_init(struct dwc3 *dwc)
{ return 0; }
static inline void dwc3_host_exit(struct dwc3 *dwc)
{ }
#endif

#if IS_ENABLED(CONFIG_USB_DWC3_GADGET) || IS_ENABLED(CONFIG_USB_DWC3_DUAL_ROLE)
int dwc3_gadget_init(struct dwc3 *dwc);
void dwc3_gadget_exit(struct dwc3 *dwc);
int dwc3_gadget_set_test_mode(struct dwc3 *dwc, int mode);
int dwc3_gadget_get_link_state(struct dwc3 *dwc);
int dwc3_gadget_set_link_state(struct dwc3 *dwc, enum dwc3_link_state state);
int dwc3_send_gadget_ep_cmd(struct dwc3_ep *dep, unsigned int cmd,
		struct dwc3_gadget_ep_cmd_params *params);
int dwc3_send_gadget_generic_command(struct dwc3 *dwc, unsigned int cmd,
		u32 param);
#else
static inline int dwc3_gadget_init(struct dwc3 *dwc)
{ return 0; }
static inline void dwc3_gadget_exit(struct dwc3 *dwc)
{ }
static inline int dwc3_gadget_set_test_mode(struct dwc3 *dwc, int mode)
{ return 0; }
static inline int dwc3_gadget_get_link_state(struct dwc3 *dwc)
{ return 0; }
static inline int dwc3_gadget_set_link_state(struct dwc3 *dwc,
		enum dwc3_link_state state)
{ return 0; }

static inline int dwc3_send_gadget_ep_cmd(struct dwc3_ep *dep, unsigned int cmd,
		struct dwc3_gadget_ep_cmd_params *params)
{ return 0; }
static inline int dwc3_send_gadget_generic_command(struct dwc3 *dwc,
		int cmd, u32 param)
{ return 0; }
#endif

#if IS_ENABLED(CONFIG_USB_DWC3_DUAL_ROLE)
int dwc3_drd_init(struct dwc3 *dwc);
void dwc3_drd_exit(struct dwc3 *dwc);
void dwc3_otg_init(struct dwc3 *dwc);
void dwc3_otg_exit(struct dwc3 *dwc);
void dwc3_otg_update(struct dwc3 *dwc, bool ignore_idstatus);
void dwc3_otg_host_init(struct dwc3 *dwc);
#else
static inline int dwc3_drd_init(struct dwc3 *dwc)
{ return 0; }
static inline void dwc3_drd_exit(struct dwc3 *dwc)
{ }
static inline void dwc3_otg_init(struct dwc3 *dwc)
{ }
static inline void dwc3_otg_exit(struct dwc3 *dwc)
{ }
static inline void dwc3_otg_update(struct dwc3 *dwc, bool ignore_idstatus)
{ }
static inline void dwc3_otg_host_init(struct dwc3 *dwc)
{ }
#endif

/* power management interface */
#if !IS_ENABLED(CONFIG_USB_DWC3_HOST)
int dwc3_gadget_suspend(struct dwc3 *dwc);
int dwc3_gadget_resume(struct dwc3 *dwc);
void dwc3_gadget_process_pending_events(struct dwc3 *dwc);
#else
static inline int dwc3_gadget_suspend(struct dwc3 *dwc)
{
	return 0;
}

static inline int dwc3_gadget_resume(struct dwc3 *dwc)
{
	return 0;
}

static inline void dwc3_gadget_process_pending_events(struct dwc3 *dwc)
{
}
#endif /* !IS_ENABLED(CONFIG_USB_DWC3_HOST) */

#if IS_ENABLED(CONFIG_USB_DWC3_ULPI)
int dwc3_ulpi_init(struct dwc3 *dwc);
void dwc3_ulpi_exit(struct dwc3 *dwc);
#else
static inline int dwc3_ulpi_init(struct dwc3 *dwc)
{ return 0; }
static inline void dwc3_ulpi_exit(struct dwc3 *dwc)
{ }
#endif

#endif /* __DRIVERS_USB_DWC3_CORE_H */<|MERGE_RESOLUTION|>--- conflicted
+++ resolved
@@ -1172,13 +1172,10 @@
 	u32			nr_scratch;
 	u32			u1u2;
 	u32			maximum_speed;
-<<<<<<< HEAD
 	struct usb_otg_caps	otg_caps;
-=======
 	u32			gadget_max_speed;
 	enum usb_ssp_rate	max_ssp_rate;
 	enum usb_ssp_rate	gadget_ssp_rate;
->>>>>>> a3a58096
 
 	u32			ip;
 
