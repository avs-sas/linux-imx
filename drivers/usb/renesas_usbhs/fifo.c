--- conflicted
+++ resolved
@@ -845,7 +845,6 @@
 	usbhsf_dma_start(pipe, fifo);
 	usbhs_pipe_enable(pipe);
 }
-<<<<<<< HEAD
 
 static void xfer_work(struct work_struct *work)
 {
@@ -854,16 +853,6 @@
 	struct usbhs_priv *priv = usbhs_pipe_to_priv(pipe);
 	unsigned long flags;
 
-=======
-
-static void xfer_work(struct work_struct *work)
-{
-	struct usbhs_pkt *pkt = container_of(work, struct usbhs_pkt, work);
-	struct usbhs_pipe *pipe = pkt->pipe;
-	struct usbhs_priv *priv = usbhs_pipe_to_priv(pipe);
-	unsigned long flags;
-
->>>>>>> f7688b48
 	usbhs_lock(priv, flags);
 	usbhsf_dma_xfer_preparing(pkt);
 	usbhs_unlock(priv, flags);
