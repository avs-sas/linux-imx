--- conflicted
+++ resolved
@@ -315,24 +315,10 @@
 
 		tmode >>= 8;
 		switch (tmode) {
-<<<<<<< HEAD
-		case TEST_J:
-		case TEST_K:
-		case TEST_SE0_NAK:
-		case TEST_PACKET:
-			cdns3_ep0_complete_setup(priv_dev, 0, 1);
-			/**
-			 *  Little delay to give the controller some time
-			 * for sending status stage.
-			 * This time should be less then 3ms.
-			 */
-			mdelay(1);
-=======
 		case USB_TEST_J:
 		case USB_TEST_K:
 		case USB_TEST_SE0_NAK:
 		case USB_TEST_PACKET:
->>>>>>> d1988041
 			cdns3_set_register_bit(&priv_dev->regs->usb_cmd,
 					       USB_CMD_STMODE |
 					       USB_STS_TMODE_SEL(tmode - 1));
@@ -720,11 +706,7 @@
 
 	/* send STATUS stage. Should be called only for SET_CONFIGURATION */
 	if (priv_dev->ep0_stage == CDNS3_STATUS_STAGE) {
-<<<<<<< HEAD
-		cdns3_select_ep(priv_dev, 0x00);
-=======
 		u32 val;
->>>>>>> d1988041
 
 		cdns3_select_ep(priv_dev, 0x00);
 
