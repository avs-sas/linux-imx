--- conflicted
+++ resolved
@@ -223,15 +223,11 @@
 	struct device *dev = &pdev->dev;
 	struct cdns_imx *data = dev_get_drvdata(dev);
 
-<<<<<<< HEAD
-	of_platform_depopulate(dev);
-=======
 	pm_runtime_get_sync(dev);
 	of_platform_depopulate(dev);
 	clk_bulk_disable_unprepare(data->num_clks, data->clks);
 	pm_runtime_disable(dev);
 	pm_runtime_put_noidle(dev);
->>>>>>> 3b17187f
 	platform_set_drvdata(pdev, NULL);
 
 	return 0;
