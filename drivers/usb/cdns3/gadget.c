--- conflicted
+++ resolved
@@ -240,20 +240,14 @@
 						       GFP_DMA32 | GFP_ATOMIC);
 		if (!priv_ep->trb_pool)
 			return -ENOMEM;
-<<<<<<< HEAD
-=======
 
 		priv_ep->alloc_ring_size = ring_size;
->>>>>>> d1988041
 	}
 
 	memset(priv_ep->trb_pool, 0, ring_size);
 
-<<<<<<< HEAD
-=======
 	priv_ep->num_trbs = num_trbs;
 
->>>>>>> d1988041
 	if (!priv_ep->num)
 		return 0;
 
@@ -1850,11 +1844,6 @@
 static irqreturn_t cdns3_device_irq_handler(int irq, void *data)
 {
 	struct cdns3_device *priv_dev = data;
-<<<<<<< HEAD
-	irqreturn_t ret = IRQ_NONE;
-	u32 reg;
-
-=======
 	struct cdns3 *cdns = dev_get_drvdata(priv_dev->dev);
 	irqreturn_t ret = IRQ_NONE;
 	u32 reg;
@@ -1862,7 +1851,6 @@
 	if (cdns->in_lpm)
 		return ret;
 
->>>>>>> d1988041
 	/* check USB device interrupt */
 	reg = readl(&priv_dev->regs->usb_ists);
 	if (reg) {
@@ -2649,17 +2637,10 @@
 
 	/* Update ring only if removed request is on pending_req_list list */
 	if (req_on_hw_ring && link_trb) {
-<<<<<<< HEAD
-		link_trb->buffer = TRB_BUFFER(priv_ep->trb_pool_dma +
-			((priv_req->end_trb + 1) * TRB_SIZE));
-		link_trb->control = (link_trb->control & TRB_CYCLE) |
-				    TRB_TYPE(TRB_LINK) | TRB_CHAIN;
-=======
 		link_trb->buffer = cpu_to_le32(TRB_BUFFER(priv_ep->trb_pool_dma +
 			((priv_req->end_trb + 1) * TRB_SIZE)));
 		link_trb->control = cpu_to_le32((le32_to_cpu(link_trb->control) & TRB_CYCLE) |
 				    TRB_TYPE(TRB_LINK) | TRB_CHAIN);
->>>>>>> d1988041
 
 		if (priv_ep->wa1_trb == priv_req->trb)
 			cdns3_wa1_restore_cycle_bit(priv_ep);
@@ -2714,11 +2695,7 @@
 		priv_req = to_cdns3_request(request);
 		trb = priv_req->trb;
 		if (trb)
-<<<<<<< HEAD
-			trb->control = trb->control ^ TRB_CYCLE;
-=======
 			trb->control = trb->control ^ cpu_to_le32(TRB_CYCLE);
->>>>>>> d1988041
 	}
 
 	writel(EP_CMD_CSTALL | EP_CMD_EPRST, &priv_dev->regs->ep_cmd);
@@ -2733,12 +2710,8 @@
 
 	if (request) {
 		if (trb)
-<<<<<<< HEAD
-			trb->control = trb->control ^ TRB_CYCLE;
-=======
 			trb->control = trb->control ^ cpu_to_le32(TRB_CYCLE);
 
->>>>>>> d1988041
 		cdns3_rearm_transfer(priv_ep, 1);
 	}
 
@@ -3121,11 +3094,7 @@
 	pm_runtime_mark_last_busy(cdns->dev);
 	pm_runtime_put_autosuspend(cdns->dev);
 
-<<<<<<< HEAD
-	usb_del_gadget_udc(&priv_dev->gadget);
-=======
 	usb_del_gadget(&priv_dev->gadget);
->>>>>>> d1988041
 	devm_free_irq(cdns->dev, cdns->dev_irq, priv_dev);
 
 	cdns3_free_all_eps(priv_dev);
