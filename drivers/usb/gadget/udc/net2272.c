// SPDX-License-Identifier: GPL-2.0+
/*
 * Driver for PLX NET2272 USB device controller
 *
 * Copyright (C) 2005-2006 PLX Technology, Inc.
 * Copyright (C) 2006-2011 Analog Devices, Inc.
 */

#include <linux/delay.h>
#include <linux/device.h>
#include <linux/errno.h>
#include <linux/init.h>
#include <linux/interrupt.h>
#include <linux/io.h>
#include <linux/ioport.h>
#include <linux/kernel.h>
#include <linux/list.h>
#include <linux/module.h>
#include <linux/moduleparam.h>
#include <linux/pci.h>
#include <linux/platform_device.h>
#include <linux/prefetch.h>
#include <linux/sched.h>
#include <linux/slab.h>
#include <linux/timer.h>
#include <linux/usb.h>
#include <linux/usb/ch9.h>
#include <linux/usb/gadget.h>

#include <asm/byteorder.h>
#include <asm/unaligned.h>

#include "net2272.h"

#define DRIVER_DESC "PLX NET2272 USB Peripheral Controller"

static const char driver_name[] = "net2272";
static const char driver_vers[] = "2006 October 17/mainline";
static const char driver_desc[] = DRIVER_DESC;

static const char ep0name[] = "ep0";
static const char * const ep_name[] = {
	ep0name,
	"ep-a", "ep-b", "ep-c",
};

#ifdef CONFIG_USB_NET2272_DMA
/*
 * use_dma: the NET2272 can use an external DMA controller.
 * Note that since there is no generic DMA api, some functions,
 * notably request_dma, start_dma, and cancel_dma will need to be
 * modified for your platform's particular dma controller.
 *
 * If use_dma is disabled, pio will be used instead.
 */
static bool use_dma = false;
module_param(use_dma, bool, 0644);

/*
 * dma_ep: selects the endpoint for use with dma (1=ep-a, 2=ep-b)
 * The NET2272 can only use dma for a single endpoint at a time.
 * At some point this could be modified to allow either endpoint
 * to take control of dma as it becomes available.
 *
 * Note that DMA should not be used on OUT endpoints unless it can
 * be guaranteed that no short packets will arrive on an IN endpoint
 * while the DMA operation is pending.  Otherwise the OUT DMA will
 * terminate prematurely (See NET2272 Errata 630-0213-0101)
 */
static ushort dma_ep = 1;
module_param(dma_ep, ushort, 0644);

/*
 * dma_mode: net2272 dma mode setting (see LOCCTL1 definiton):
 *	mode 0 == Slow DREQ mode
 *	mode 1 == Fast DREQ mode
 *	mode 2 == Burst mode
 */
static ushort dma_mode = 2;
module_param(dma_mode, ushort, 0644);
#else
#define use_dma 0
#define dma_ep 1
#define dma_mode 2
#endif

/*
 * fifo_mode: net2272 buffer configuration:
 *      mode 0 == ep-{a,b,c} 512db each
 *      mode 1 == ep-a 1k, ep-{b,c} 512db
 *      mode 2 == ep-a 1k, ep-b 1k, ep-c 512db
 *      mode 3 == ep-a 1k, ep-b disabled, ep-c 512db
 */
static ushort fifo_mode = 0;
module_param(fifo_mode, ushort, 0644);

/*
 * enable_suspend: When enabled, the driver will respond to
 * USB suspend requests by powering down the NET2272.  Otherwise,
 * USB suspend requests will be ignored.  This is acceptible for
 * self-powered devices.  For bus powered devices set this to 1.
 */
static ushort enable_suspend = 0;
module_param(enable_suspend, ushort, 0644);

static void assert_out_naking(struct net2272_ep *ep, const char *where)
{
	u8 tmp;

#ifndef DEBUG
	return;
#endif

	tmp = net2272_ep_read(ep, EP_STAT0);
	if ((tmp & (1 << NAK_OUT_PACKETS)) == 0) {
		dev_dbg(ep->dev->dev, "%s %s %02x !NAK\n",
			ep->ep.name, where, tmp);
		net2272_ep_write(ep, EP_RSPSET, 1 << ALT_NAK_OUT_PACKETS);
	}
}
#define ASSERT_OUT_NAKING(ep) assert_out_naking(ep, __func__)

static void stop_out_naking(struct net2272_ep *ep)
{
	u8 tmp = net2272_ep_read(ep, EP_STAT0);

	if ((tmp & (1 << NAK_OUT_PACKETS)) != 0)
		net2272_ep_write(ep, EP_RSPCLR, 1 << ALT_NAK_OUT_PACKETS);
}

#define PIPEDIR(bAddress) (usb_pipein(bAddress) ? "in" : "out")

static char *type_string(u8 bmAttributes)
{
	switch ((bmAttributes) & USB_ENDPOINT_XFERTYPE_MASK) {
	case USB_ENDPOINT_XFER_BULK: return "bulk";
	case USB_ENDPOINT_XFER_ISOC: return "iso";
	case USB_ENDPOINT_XFER_INT:  return "intr";
	default:                     return "control";
	}
}

static char *buf_state_string(unsigned state)
{
	switch (state) {
	case BUFF_FREE:  return "free";
	case BUFF_VALID: return "valid";
	case BUFF_LCL:   return "local";
	case BUFF_USB:   return "usb";
	default:         return "unknown";
	}
}

static char *dma_mode_string(void)
{
	if (!use_dma)
		return "PIO";
	switch (dma_mode) {
	case 0:  return "SLOW DREQ";
	case 1:  return "FAST DREQ";
	case 2:  return "BURST";
	default: return "invalid";
	}
}

static void net2272_dequeue_all(struct net2272_ep *);
static int net2272_kick_dma(struct net2272_ep *, struct net2272_request *);
static int net2272_fifo_status(struct usb_ep *);

static const struct usb_ep_ops net2272_ep_ops;

/*---------------------------------------------------------------------------*/

static int
net2272_enable(struct usb_ep *_ep, const struct usb_endpoint_descriptor *desc)
{
	struct net2272 *dev;
	struct net2272_ep *ep;
	u32 max;
	u8 tmp;
	unsigned long flags;

	ep = container_of(_ep, struct net2272_ep, ep);
	if (!_ep || !desc || ep->desc || _ep->name == ep0name
			|| desc->bDescriptorType != USB_DT_ENDPOINT)
		return -EINVAL;
	dev = ep->dev;
	if (!dev->driver || dev->gadget.speed == USB_SPEED_UNKNOWN)
		return -ESHUTDOWN;

	max = usb_endpoint_maxp(desc);

	spin_lock_irqsave(&dev->lock, flags);
	_ep->maxpacket = max;
	ep->desc = desc;

	/* net2272_ep_reset() has already been called */
	ep->stopped = 0;
	ep->wedged = 0;

	/* set speed-dependent max packet */
	net2272_ep_write(ep, EP_MAXPKT0, max & 0xff);
	net2272_ep_write(ep, EP_MAXPKT1, (max & 0xff00) >> 8);

	/* set type, direction, address; reset fifo counters */
	net2272_ep_write(ep, EP_STAT1, 1 << BUFFER_FLUSH);
	tmp = usb_endpoint_type(desc);
	if (usb_endpoint_xfer_bulk(desc)) {
		/* catch some particularly blatant driver bugs */
		if ((dev->gadget.speed == USB_SPEED_HIGH && max != 512) ||
		    (dev->gadget.speed == USB_SPEED_FULL && max > 64)) {
			spin_unlock_irqrestore(&dev->lock, flags);
			return -ERANGE;
		}
	}
	ep->is_iso = usb_endpoint_xfer_isoc(desc) ? 1 : 0;
	tmp <<= ENDPOINT_TYPE;
	tmp |= ((desc->bEndpointAddress & 0x0f) << ENDPOINT_NUMBER);
	tmp |= usb_endpoint_dir_in(desc) << ENDPOINT_DIRECTION;
	tmp |= (1 << ENDPOINT_ENABLE);

	/* for OUT transfers, block the rx fifo until a read is posted */
	ep->is_in = usb_endpoint_dir_in(desc);
	if (!ep->is_in)
		net2272_ep_write(ep, EP_RSPSET, 1 << ALT_NAK_OUT_PACKETS);

	net2272_ep_write(ep, EP_CFG, tmp);

	/* enable irqs */
	tmp = (1 << ep->num) | net2272_read(dev, IRQENB0);
	net2272_write(dev, IRQENB0, tmp);

	tmp = (1 << DATA_PACKET_RECEIVED_INTERRUPT_ENABLE)
		| (1 << DATA_PACKET_TRANSMITTED_INTERRUPT_ENABLE)
		| net2272_ep_read(ep, EP_IRQENB);
	net2272_ep_write(ep, EP_IRQENB, tmp);

	tmp = desc->bEndpointAddress;
	dev_dbg(dev->dev, "enabled %s (ep%d%s-%s) max %04x cfg %02x\n",
		_ep->name, tmp & 0x0f, PIPEDIR(tmp),
		type_string(desc->bmAttributes), max,
		net2272_ep_read(ep, EP_CFG));

	spin_unlock_irqrestore(&dev->lock, flags);
	return 0;
}

static void net2272_ep_reset(struct net2272_ep *ep)
{
	u8 tmp;

	ep->desc = NULL;
	INIT_LIST_HEAD(&ep->queue);

	usb_ep_set_maxpacket_limit(&ep->ep, ~0);
	ep->ep.ops = &net2272_ep_ops;

	/* disable irqs, endpoint */
	net2272_ep_write(ep, EP_IRQENB, 0);

	/* init to our chosen defaults, notably so that we NAK OUT
	 * packets until the driver queues a read.
	 */
	tmp = (1 << NAK_OUT_PACKETS_MODE) | (1 << ALT_NAK_OUT_PACKETS);
	net2272_ep_write(ep, EP_RSPSET, tmp);

	tmp = (1 << INTERRUPT_MODE) | (1 << HIDE_STATUS_PHASE);
	if (ep->num != 0)
		tmp |= (1 << ENDPOINT_TOGGLE) | (1 << ENDPOINT_HALT);

	net2272_ep_write(ep, EP_RSPCLR, tmp);

	/* scrub most status bits, and flush any fifo state */
	net2272_ep_write(ep, EP_STAT0,
			  (1 << DATA_IN_TOKEN_INTERRUPT)
			| (1 << DATA_OUT_TOKEN_INTERRUPT)
			| (1 << DATA_PACKET_TRANSMITTED_INTERRUPT)
			| (1 << DATA_PACKET_RECEIVED_INTERRUPT)
			| (1 << SHORT_PACKET_TRANSFERRED_INTERRUPT));

	net2272_ep_write(ep, EP_STAT1,
			    (1 << TIMEOUT)
			  | (1 << USB_OUT_ACK_SENT)
			  | (1 << USB_OUT_NAK_SENT)
			  | (1 << USB_IN_ACK_RCVD)
			  | (1 << USB_IN_NAK_SENT)
			  | (1 << USB_STALL_SENT)
			  | (1 << LOCAL_OUT_ZLP)
			  | (1 << BUFFER_FLUSH));

	/* fifo size is handled seperately */
}

static int net2272_disable(struct usb_ep *_ep)
{
	struct net2272_ep *ep;
	unsigned long flags;

	ep = container_of(_ep, struct net2272_ep, ep);
	if (!_ep || !ep->desc || _ep->name == ep0name)
		return -EINVAL;

	spin_lock_irqsave(&ep->dev->lock, flags);
	net2272_dequeue_all(ep);
	net2272_ep_reset(ep);

	dev_vdbg(ep->dev->dev, "disabled %s\n", _ep->name);

	spin_unlock_irqrestore(&ep->dev->lock, flags);
	return 0;
}

/*---------------------------------------------------------------------------*/

static struct usb_request *
net2272_alloc_request(struct usb_ep *_ep, gfp_t gfp_flags)
{
	struct net2272_request *req;

	if (!_ep)
		return NULL;

	req = kzalloc(sizeof(*req), gfp_flags);
	if (!req)
		return NULL;

	INIT_LIST_HEAD(&req->queue);

	return &req->req;
}

static void
net2272_free_request(struct usb_ep *_ep, struct usb_request *_req)
{
	struct net2272_request *req;

	if (!_ep || !_req)
		return;

	req = container_of(_req, struct net2272_request, req);
	WARN_ON(!list_empty(&req->queue));
	kfree(req);
}

static void
net2272_done(struct net2272_ep *ep, struct net2272_request *req, int status)
{
	struct net2272 *dev;
	unsigned stopped = ep->stopped;

	if (ep->num == 0) {
		if (ep->dev->protocol_stall) {
			ep->stopped = 1;
			set_halt(ep);
		}
		allow_status(ep);
	}

	list_del_init(&req->queue);

	if (req->req.status == -EINPROGRESS)
		req->req.status = status;
	else
		status = req->req.status;

	dev = ep->dev;
	if (use_dma && ep->dma)
		usb_gadget_unmap_request(&dev->gadget, &req->req,
				ep->is_in);

	if (status && status != -ESHUTDOWN)
		dev_vdbg(dev->dev, "complete %s req %p stat %d len %u/%u buf %p\n",
			ep->ep.name, &req->req, status,
			req->req.actual, req->req.length, req->req.buf);

	/* don't modify queue heads during completion callback */
	ep->stopped = 1;
	spin_unlock(&dev->lock);
	usb_gadget_giveback_request(&ep->ep, &req->req);
	spin_lock(&dev->lock);
	ep->stopped = stopped;
}

static int
net2272_write_packet(struct net2272_ep *ep, u8 *buf,
	struct net2272_request *req, unsigned max)
{
	u16 __iomem *ep_data = net2272_reg_addr(ep->dev, EP_DATA);
	u16 *bufp;
	unsigned length, count;
	u8 tmp;

	length = min(req->req.length - req->req.actual, max);
	req->req.actual += length;

	dev_vdbg(ep->dev->dev, "write packet %s req %p max %u len %u avail %u\n",
		ep->ep.name, req, max, length,
		(net2272_ep_read(ep, EP_AVAIL1) << 8) | net2272_ep_read(ep, EP_AVAIL0));

	count = length;
	bufp = (u16 *)buf;

	while (likely(count >= 2)) {
		/* no byte-swap required; chip endian set during init */
		writew(*bufp++, ep_data);
		count -= 2;
	}
	buf = (u8 *)bufp;

	/* write final byte by placing the NET2272 into 8-bit mode */
	if (unlikely(count)) {
		tmp = net2272_read(ep->dev, LOCCTL);
		net2272_write(ep->dev, LOCCTL, tmp & ~(1 << DATA_WIDTH));
		writeb(*buf, ep_data);
		net2272_write(ep->dev, LOCCTL, tmp);
	}
	return length;
}

/* returns: 0: still running, 1: completed, negative: errno */
static int
net2272_write_fifo(struct net2272_ep *ep, struct net2272_request *req)
{
	u8 *buf;
	unsigned count, max;
	int status;

	dev_vdbg(ep->dev->dev, "write_fifo %s actual %d len %d\n",
		ep->ep.name, req->req.actual, req->req.length);

	/*
	 * Keep loading the endpoint until the final packet is loaded,
	 * or the endpoint buffer is full.
	 */
 top:
	/*
	 * Clear interrupt status
	 *  - Packet Transmitted interrupt will become set again when the
	 *    host successfully takes another packet
	 */
	net2272_ep_write(ep, EP_STAT0, (1 << DATA_PACKET_TRANSMITTED_INTERRUPT));
	while (!(net2272_ep_read(ep, EP_STAT0) & (1 << BUFFER_FULL))) {
		buf = req->req.buf + req->req.actual;
		prefetch(buf);

		/* force pagesel */
		net2272_ep_read(ep, EP_STAT0);

		max = (net2272_ep_read(ep, EP_AVAIL1) << 8) |
			(net2272_ep_read(ep, EP_AVAIL0));

		if (max < ep->ep.maxpacket)
			max = (net2272_ep_read(ep, EP_AVAIL1) << 8)
				| (net2272_ep_read(ep, EP_AVAIL0));

		count = net2272_write_packet(ep, buf, req, max);
		/* see if we are done */
		if (req->req.length == req->req.actual) {
			/* validate short or zlp packet */
			if (count < ep->ep.maxpacket)
				set_fifo_bytecount(ep, 0);
			net2272_done(ep, req, 0);

			if (!list_empty(&ep->queue)) {
				req = list_entry(ep->queue.next,
						struct net2272_request,
						queue);
				status = net2272_kick_dma(ep, req);

				if (status < 0)
					if ((net2272_ep_read(ep, EP_STAT0)
							& (1 << BUFFER_EMPTY)))
						goto top;
			}
			return 1;
		}
		net2272_ep_write(ep, EP_STAT0, (1 << DATA_PACKET_TRANSMITTED_INTERRUPT));
	}
	return 0;
}

static void
net2272_out_flush(struct net2272_ep *ep)
{
	ASSERT_OUT_NAKING(ep);

	net2272_ep_write(ep, EP_STAT0, (1 << DATA_OUT_TOKEN_INTERRUPT)
			| (1 << DATA_PACKET_RECEIVED_INTERRUPT));
	net2272_ep_write(ep, EP_STAT1, 1 << BUFFER_FLUSH);
}

static int
net2272_read_packet(struct net2272_ep *ep, u8 *buf,
	struct net2272_request *req, unsigned avail)
{
	u16 __iomem *ep_data = net2272_reg_addr(ep->dev, EP_DATA);
	unsigned is_short;
	u16 *bufp;

	req->req.actual += avail;

	dev_vdbg(ep->dev->dev, "read packet %s req %p len %u avail %u\n",
		ep->ep.name, req, avail,
		(net2272_ep_read(ep, EP_AVAIL1) << 8) | net2272_ep_read(ep, EP_AVAIL0));

	is_short = (avail < ep->ep.maxpacket);

	if (unlikely(avail == 0)) {
		/* remove any zlp from the buffer */
		(void)readw(ep_data);
		return is_short;
	}

	/* Ensure we get the final byte */
	if (unlikely(avail % 2))
		avail++;
	bufp = (u16 *)buf;

	do {
		*bufp++ = readw(ep_data);
		avail -= 2;
	} while (avail);

	/*
	 * To avoid false endpoint available race condition must read
	 * ep stat0 twice in the case of a short transfer
	 */
	if (net2272_ep_read(ep, EP_STAT0) & (1 << SHORT_PACKET_TRANSFERRED_INTERRUPT))
		net2272_ep_read(ep, EP_STAT0);

	return is_short;
}

static int
net2272_read_fifo(struct net2272_ep *ep, struct net2272_request *req)
{
	u8 *buf;
	unsigned is_short;
	int count;
	int tmp;
	int cleanup = 0;
	int status = -1;

	dev_vdbg(ep->dev->dev, "read_fifo %s actual %d len %d\n",
		ep->ep.name, req->req.actual, req->req.length);

 top:
	do {
		buf = req->req.buf + req->req.actual;
		prefetchw(buf);

		count = (net2272_ep_read(ep, EP_AVAIL1) << 8)
			| net2272_ep_read(ep, EP_AVAIL0);

		net2272_ep_write(ep, EP_STAT0,
			(1 << SHORT_PACKET_TRANSFERRED_INTERRUPT) |
			(1 << DATA_PACKET_RECEIVED_INTERRUPT));

		tmp = req->req.length - req->req.actual;

		if (count > tmp) {
			if ((tmp % ep->ep.maxpacket) != 0) {
				dev_err(ep->dev->dev,
					"%s out fifo %d bytes, expected %d\n",
					ep->ep.name, count, tmp);
				cleanup = 1;
			}
			count = (tmp > 0) ? tmp : 0;
		}

		is_short = net2272_read_packet(ep, buf, req, count);

		/* completion */
		if (unlikely(cleanup || is_short ||
				req->req.actual == req->req.length)) {

			if (cleanup) {
				net2272_out_flush(ep);
				net2272_done(ep, req, -EOVERFLOW);
			} else
				net2272_done(ep, req, 0);

			/* re-initialize endpoint transfer registers
			 * otherwise they may result in erroneous pre-validation
			 * for subsequent control reads
			 */
			if (unlikely(ep->num == 0)) {
				net2272_ep_write(ep, EP_TRANSFER2, 0);
				net2272_ep_write(ep, EP_TRANSFER1, 0);
				net2272_ep_write(ep, EP_TRANSFER0, 0);
			}

			if (!list_empty(&ep->queue)) {
				req = list_entry(ep->queue.next,
					struct net2272_request, queue);
				status = net2272_kick_dma(ep, req);
				if ((status < 0) &&
				    !(net2272_ep_read(ep, EP_STAT0) & (1 << BUFFER_EMPTY)))
					goto top;
			}
			return 1;
		}
	} while (!(net2272_ep_read(ep, EP_STAT0) & (1 << BUFFER_EMPTY)));

	return 0;
}

static void
net2272_pio_advance(struct net2272_ep *ep)
{
	struct net2272_request *req;

	if (unlikely(list_empty(&ep->queue)))
		return;

	req = list_entry(ep->queue.next, struct net2272_request, queue);
	(ep->is_in ? net2272_write_fifo : net2272_read_fifo)(ep, req);
}

/* returns 0 on success, else negative errno */
static int
net2272_request_dma(struct net2272 *dev, unsigned ep, u32 buf,
	unsigned len, unsigned dir)
{
	dev_vdbg(dev->dev, "request_dma ep %d buf %08x len %d dir %d\n",
		ep, buf, len, dir);

	/* The NET2272 only supports a single dma channel */
	if (dev->dma_busy)
		return -EBUSY;
	/*
	 * EP_TRANSFER (used to determine the number of bytes received
	 * in an OUT transfer) is 24 bits wide; don't ask for more than that.
	 */
	if ((dir == 1) && (len > 0x1000000))
		return -EINVAL;

	dev->dma_busy = 1;

	/* initialize platform's dma */
#ifdef CONFIG_USB_PCI
	/* NET2272 addr, buffer addr, length, etc. */
	switch (dev->dev_id) {
	case PCI_DEVICE_ID_RDK1:
		/* Setup PLX 9054 DMA mode */
		writel((1 << LOCAL_BUS_WIDTH) |
			(1 << TA_READY_INPUT_ENABLE) |
			(0 << LOCAL_BURST_ENABLE) |
			(1 << DONE_INTERRUPT_ENABLE) |
			(1 << LOCAL_ADDRESSING_MODE) |
			(1 << DEMAND_MODE) |
			(1 << DMA_EOT_ENABLE) |
			(1 << FAST_SLOW_TERMINATE_MODE_SELECT) |
			(1 << DMA_CHANNEL_INTERRUPT_SELECT),
			dev->rdk1.plx9054_base_addr + DMAMODE0);

		writel(0x100000, dev->rdk1.plx9054_base_addr + DMALADR0);
		writel(buf, dev->rdk1.plx9054_base_addr + DMAPADR0);
		writel(len, dev->rdk1.plx9054_base_addr + DMASIZ0);
		writel((dir << DIRECTION_OF_TRANSFER) |
			(1 << INTERRUPT_AFTER_TERMINAL_COUNT),
			dev->rdk1.plx9054_base_addr + DMADPR0);
		writel((1 << LOCAL_DMA_CHANNEL_0_INTERRUPT_ENABLE) |
			readl(dev->rdk1.plx9054_base_addr + INTCSR),
			dev->rdk1.plx9054_base_addr + INTCSR);

		break;
	}
#endif

	net2272_write(dev, DMAREQ,
		(0 << DMA_BUFFER_VALID) |
		(1 << DMA_REQUEST_ENABLE) |
		(1 << DMA_CONTROL_DACK) |
		(dev->dma_eot_polarity << EOT_POLARITY) |
		(dev->dma_dack_polarity << DACK_POLARITY) |
		(dev->dma_dreq_polarity << DREQ_POLARITY) |
		((ep >> 1) << DMA_ENDPOINT_SELECT));

	(void) net2272_read(dev, SCRATCH);

	return 0;
}

static void
net2272_start_dma(struct net2272 *dev)
{
	/* start platform's dma controller */
#ifdef CONFIG_USB_PCI
	switch (dev->dev_id) {
	case PCI_DEVICE_ID_RDK1:
		writeb((1 << CHANNEL_ENABLE) | (1 << CHANNEL_START),
			dev->rdk1.plx9054_base_addr + DMACSR0);
		break;
	}
#endif
}

/* returns 0 on success, else negative errno */
static int
net2272_kick_dma(struct net2272_ep *ep, struct net2272_request *req)
{
	unsigned size;
	u8 tmp;

	if (!use_dma || (ep->num < 1) || (ep->num > 2) || !ep->dma)
		return -EINVAL;

	/* don't use dma for odd-length transfers
	 * otherwise, we'd need to deal with the last byte with pio
	 */
	if (req->req.length & 1)
		return -EINVAL;

	dev_vdbg(ep->dev->dev, "kick_dma %s req %p dma %08llx\n",
		ep->ep.name, req, (unsigned long long) req->req.dma);

	net2272_ep_write(ep, EP_RSPSET, 1 << ALT_NAK_OUT_PACKETS);

	/* The NET2272 can only use DMA on one endpoint at a time */
	if (ep->dev->dma_busy)
		return -EBUSY;

	/* Make sure we only DMA an even number of bytes (we'll use
	 * pio to complete the transfer)
	 */
	size = req->req.length;
	size &= ~1;

	/* device-to-host transfer */
	if (ep->is_in) {
		/* initialize platform's dma controller */
		if (net2272_request_dma(ep->dev, ep->num, req->req.dma, size, 0))
			/* unable to obtain DMA channel; return error and use pio mode */
			return -EBUSY;
		req->req.actual += size;

	/* host-to-device transfer */
	} else {
		tmp = net2272_ep_read(ep, EP_STAT0);

		/* initialize platform's dma controller */
		if (net2272_request_dma(ep->dev, ep->num, req->req.dma, size, 1))
			/* unable to obtain DMA channel; return error and use pio mode */
			return -EBUSY;

		if (!(tmp & (1 << BUFFER_EMPTY)))
			ep->not_empty = 1;
		else
			ep->not_empty = 0;


		/* allow the endpoint's buffer to fill */
		net2272_ep_write(ep, EP_RSPCLR, 1 << ALT_NAK_OUT_PACKETS);

		/* this transfer completed and data's already in the fifo
		 * return error so pio gets used.
		 */
		if (tmp & (1 << SHORT_PACKET_TRANSFERRED_INTERRUPT)) {

			/* deassert dreq */
			net2272_write(ep->dev, DMAREQ,
				(0 << DMA_BUFFER_VALID) |
				(0 << DMA_REQUEST_ENABLE) |
				(1 << DMA_CONTROL_DACK) |
				(ep->dev->dma_eot_polarity << EOT_POLARITY) |
				(ep->dev->dma_dack_polarity << DACK_POLARITY) |
				(ep->dev->dma_dreq_polarity << DREQ_POLARITY) |
				((ep->num >> 1) << DMA_ENDPOINT_SELECT));

			return -EBUSY;
		}
	}

	/* Don't use per-packet interrupts: use dma interrupts only */
	net2272_ep_write(ep, EP_IRQENB, 0);

	net2272_start_dma(ep->dev);

	return 0;
}

static void net2272_cancel_dma(struct net2272 *dev)
{
#ifdef CONFIG_USB_PCI
	switch (dev->dev_id) {
	case PCI_DEVICE_ID_RDK1:
		writeb(0, dev->rdk1.plx9054_base_addr + DMACSR0);
		writeb(1 << CHANNEL_ABORT, dev->rdk1.plx9054_base_addr + DMACSR0);
		while (!(readb(dev->rdk1.plx9054_base_addr + DMACSR0) &
		         (1 << CHANNEL_DONE)))
			continue;	/* wait for dma to stabalize */

		/* dma abort generates an interrupt */
		writeb(1 << CHANNEL_CLEAR_INTERRUPT,
			dev->rdk1.plx9054_base_addr + DMACSR0);
		break;
	}
#endif

	dev->dma_busy = 0;
}

/*---------------------------------------------------------------------------*/

static int
net2272_queue(struct usb_ep *_ep, struct usb_request *_req, gfp_t gfp_flags)
{
	struct net2272_request *req;
	struct net2272_ep *ep;
	struct net2272 *dev;
	unsigned long flags;
	int status = -1;
	u8 s;

	req = container_of(_req, struct net2272_request, req);
	if (!_req || !_req->complete || !_req->buf
			|| !list_empty(&req->queue))
		return -EINVAL;
	ep = container_of(_ep, struct net2272_ep, ep);
	if (!_ep || (!ep->desc && ep->num != 0))
		return -EINVAL;
	dev = ep->dev;
	if (!dev->driver || dev->gadget.speed == USB_SPEED_UNKNOWN)
		return -ESHUTDOWN;

	/* set up dma mapping in case the caller didn't */
	if (use_dma && ep->dma) {
		status = usb_gadget_map_request(&dev->gadget, _req,
				ep->is_in);
		if (status)
			return status;
	}

	dev_vdbg(dev->dev, "%s queue req %p, len %d buf %p dma %08llx %s\n",
		_ep->name, _req, _req->length, _req->buf,
		(unsigned long long) _req->dma, _req->zero ? "zero" : "!zero");

	spin_lock_irqsave(&dev->lock, flags);

	_req->status = -EINPROGRESS;
	_req->actual = 0;

	/* kickstart this i/o queue? */
	if (list_empty(&ep->queue) && !ep->stopped) {
		/* maybe there's no control data, just status ack */
		if (ep->num == 0 && _req->length == 0) {
			net2272_done(ep, req, 0);
			dev_vdbg(dev->dev, "%s status ack\n", ep->ep.name);
			goto done;
		}

		/* Return zlp, don't let it block subsequent packets */
		s = net2272_ep_read(ep, EP_STAT0);
		if (s & (1 << BUFFER_EMPTY)) {
			/* Buffer is empty check for a blocking zlp, handle it */
			if ((s & (1 << NAK_OUT_PACKETS)) &&
			    net2272_ep_read(ep, EP_STAT1) & (1 << LOCAL_OUT_ZLP)) {
				dev_dbg(dev->dev, "WARNING: returning ZLP short packet termination!\n");
				/*
				 * Request is going to terminate with a short packet ...
				 * hope the client is ready for it!
				 */
				status = net2272_read_fifo(ep, req);
				/* clear short packet naking */
				net2272_ep_write(ep, EP_STAT0, (1 << NAK_OUT_PACKETS));
				goto done;
			}
		}

		/* try dma first */
		status = net2272_kick_dma(ep, req);

		if (status < 0) {
			/* dma failed (most likely in use by another endpoint)
			 * fallback to pio
			 */
			status = 0;

			if (ep->is_in)
				status = net2272_write_fifo(ep, req);
			else {
				s = net2272_ep_read(ep, EP_STAT0);
				if ((s & (1 << BUFFER_EMPTY)) == 0)
					status = net2272_read_fifo(ep, req);
			}

			if (unlikely(status != 0)) {
				if (status > 0)
					status = 0;
				req = NULL;
			}
		}
	}
	if (likely(req))
		list_add_tail(&req->queue, &ep->queue);

	if (likely(!list_empty(&ep->queue)))
		net2272_ep_write(ep, EP_RSPCLR, 1 << ALT_NAK_OUT_PACKETS);
 done:
	spin_unlock_irqrestore(&dev->lock, flags);

	return 0;
}

/* dequeue ALL requests */
static void
net2272_dequeue_all(struct net2272_ep *ep)
{
	struct net2272_request *req;

	/* called with spinlock held */
	ep->stopped = 1;

	while (!list_empty(&ep->queue)) {
		req = list_entry(ep->queue.next,
				struct net2272_request,
				queue);
		net2272_done(ep, req, -ESHUTDOWN);
	}
}

/* dequeue JUST ONE request */
static int
net2272_dequeue(struct usb_ep *_ep, struct usb_request *_req)
{
	struct net2272_ep *ep;
	struct net2272_request *req;
	unsigned long flags;
	int stopped;

	ep = container_of(_ep, struct net2272_ep, ep);
	if (!_ep || (!ep->desc && ep->num != 0) || !_req)
		return -EINVAL;

	spin_lock_irqsave(&ep->dev->lock, flags);
	stopped = ep->stopped;
	ep->stopped = 1;

	/* make sure it's still queued on this endpoint */
	list_for_each_entry(req, &ep->queue, queue) {
		if (&req->req == _req)
			break;
	}
	if (&req->req != _req) {
		ep->stopped = stopped;
		spin_unlock_irqrestore(&ep->dev->lock, flags);
		return -EINVAL;
	}

	/* queue head may be partially complete */
	if (ep->queue.next == &req->queue) {
		dev_dbg(ep->dev->dev, "unlink (%s) pio\n", _ep->name);
		net2272_done(ep, req, -ECONNRESET);
	}
	req = NULL;
	ep->stopped = stopped;

	spin_unlock_irqrestore(&ep->dev->lock, flags);
	return 0;
}

/*---------------------------------------------------------------------------*/

static int
net2272_set_halt_and_wedge(struct usb_ep *_ep, int value, int wedged)
{
	struct net2272_ep *ep;
	unsigned long flags;
	int ret = 0;

	ep = container_of(_ep, struct net2272_ep, ep);
	if (!_ep || (!ep->desc && ep->num != 0))
		return -EINVAL;
	if (!ep->dev->driver || ep->dev->gadget.speed == USB_SPEED_UNKNOWN)
		return -ESHUTDOWN;
	if (ep->desc /* not ep0 */ && usb_endpoint_xfer_isoc(ep->desc))
		return -EINVAL;

	spin_lock_irqsave(&ep->dev->lock, flags);
	if (!list_empty(&ep->queue))
		ret = -EAGAIN;
	else if (ep->is_in && value && net2272_fifo_status(_ep) != 0)
		ret = -EAGAIN;
	else {
		dev_vdbg(ep->dev->dev, "%s %s %s\n", _ep->name,
			value ? "set" : "clear",
			wedged ? "wedge" : "halt");
		/* set/clear */
		if (value) {
			if (ep->num == 0)
				ep->dev->protocol_stall = 1;
			else
				set_halt(ep);
			if (wedged)
				ep->wedged = 1;
		} else {
			clear_halt(ep);
			ep->wedged = 0;
		}
	}
	spin_unlock_irqrestore(&ep->dev->lock, flags);

	return ret;
}

static int
net2272_set_halt(struct usb_ep *_ep, int value)
{
	return net2272_set_halt_and_wedge(_ep, value, 0);
}

static int
net2272_set_wedge(struct usb_ep *_ep)
{
	if (!_ep || _ep->name == ep0name)
		return -EINVAL;
	return net2272_set_halt_and_wedge(_ep, 1, 1);
}

static int
net2272_fifo_status(struct usb_ep *_ep)
{
	struct net2272_ep *ep;
	u16 avail;

	ep = container_of(_ep, struct net2272_ep, ep);
	if (!_ep || (!ep->desc && ep->num != 0))
		return -ENODEV;
	if (!ep->dev->driver || ep->dev->gadget.speed == USB_SPEED_UNKNOWN)
		return -ESHUTDOWN;

	avail = net2272_ep_read(ep, EP_AVAIL1) << 8;
	avail |= net2272_ep_read(ep, EP_AVAIL0);
	if (avail > ep->fifo_size)
		return -EOVERFLOW;
	if (ep->is_in)
		avail = ep->fifo_size - avail;
	return avail;
}

static void
net2272_fifo_flush(struct usb_ep *_ep)
{
	struct net2272_ep *ep;

	ep = container_of(_ep, struct net2272_ep, ep);
	if (!_ep || (!ep->desc && ep->num != 0))
		return;
	if (!ep->dev->driver || ep->dev->gadget.speed == USB_SPEED_UNKNOWN)
		return;

	net2272_ep_write(ep, EP_STAT1, 1 << BUFFER_FLUSH);
}

static const struct usb_ep_ops net2272_ep_ops = {
	.enable        = net2272_enable,
	.disable       = net2272_disable,

	.alloc_request = net2272_alloc_request,
	.free_request  = net2272_free_request,

	.queue         = net2272_queue,
	.dequeue       = net2272_dequeue,

	.set_halt      = net2272_set_halt,
	.set_wedge     = net2272_set_wedge,
	.fifo_status   = net2272_fifo_status,
	.fifo_flush    = net2272_fifo_flush,
};

/*---------------------------------------------------------------------------*/

static int
net2272_get_frame(struct usb_gadget *_gadget)
{
	struct net2272 *dev;
	unsigned long flags;
	u16 ret;

	if (!_gadget)
		return -ENODEV;
	dev = container_of(_gadget, struct net2272, gadget);
	spin_lock_irqsave(&dev->lock, flags);

	ret = net2272_read(dev, FRAME1) << 8;
	ret |= net2272_read(dev, FRAME0);

	spin_unlock_irqrestore(&dev->lock, flags);
	return ret;
}

static int
net2272_wakeup(struct usb_gadget *_gadget)
{
	struct net2272 *dev;
	u8 tmp;
	unsigned long flags;

	if (!_gadget)
		return 0;
	dev = container_of(_gadget, struct net2272, gadget);

	spin_lock_irqsave(&dev->lock, flags);
	tmp = net2272_read(dev, USBCTL0);
	if (tmp & (1 << IO_WAKEUP_ENABLE))
		net2272_write(dev, USBCTL1, (1 << GENERATE_RESUME));

	spin_unlock_irqrestore(&dev->lock, flags);

	return 0;
}

static int
net2272_set_selfpowered(struct usb_gadget *_gadget, int value)
{
	if (!_gadget)
		return -ENODEV;

	_gadget->is_selfpowered = (value != 0);

	return 0;
}

static int
net2272_pullup(struct usb_gadget *_gadget, int is_on)
{
	struct net2272 *dev;
	u8 tmp;
	unsigned long flags;

	if (!_gadget)
		return -ENODEV;
	dev = container_of(_gadget, struct net2272, gadget);

	spin_lock_irqsave(&dev->lock, flags);
	tmp = net2272_read(dev, USBCTL0);
	dev->softconnect = (is_on != 0);
	if (is_on)
		tmp |= (1 << USB_DETECT_ENABLE);
	else
		tmp &= ~(1 << USB_DETECT_ENABLE);
	net2272_write(dev, USBCTL0, tmp);
	spin_unlock_irqrestore(&dev->lock, flags);

	return 0;
}

static int net2272_start(struct usb_gadget *_gadget,
		struct usb_gadget_driver *driver);
static int net2272_stop(struct usb_gadget *_gadget);

static const struct usb_gadget_ops net2272_ops = {
	.get_frame	= net2272_get_frame,
	.wakeup		= net2272_wakeup,
	.set_selfpowered = net2272_set_selfpowered,
	.pullup		= net2272_pullup,
	.udc_start	= net2272_start,
	.udc_stop	= net2272_stop,
};

/*---------------------------------------------------------------------------*/

static ssize_t
registers_show(struct device *_dev, struct device_attribute *attr, char *buf)
{
	struct net2272 *dev;
	char *next;
	unsigned size, t;
	unsigned long flags;
	u8 t1, t2;
	int i;
	const char *s;

	dev = dev_get_drvdata(_dev);
	next = buf;
	size = PAGE_SIZE;
	spin_lock_irqsave(&dev->lock, flags);

	/* Main Control Registers */
	t = scnprintf(next, size, "%s version %s,"
		"chiprev %02x, locctl %02x\n"
		"irqenb0 %02x irqenb1 %02x "
		"irqstat0 %02x irqstat1 %02x\n",
		driver_name, driver_vers, dev->chiprev,
		net2272_read(dev, LOCCTL),
		net2272_read(dev, IRQENB0),
		net2272_read(dev, IRQENB1),
		net2272_read(dev, IRQSTAT0),
		net2272_read(dev, IRQSTAT1));
	size -= t;
	next += t;

	/* DMA */
	t1 = net2272_read(dev, DMAREQ);
	t = scnprintf(next, size, "\ndmareq %02x: %s %s%s%s%s\n",
		t1, ep_name[(t1 & 0x01) + 1],
		t1 & (1 << DMA_CONTROL_DACK) ? "dack " : "",
		t1 & (1 << DMA_REQUEST_ENABLE) ? "reqenb " : "",
		t1 & (1 << DMA_REQUEST) ? "req " : "",
		t1 & (1 << DMA_BUFFER_VALID) ? "valid " : "");
	size -= t;
	next += t;

	/* USB Control Registers */
	t1 = net2272_read(dev, USBCTL1);
	if (t1 & (1 << VBUS_PIN)) {
		if (t1 & (1 << USB_HIGH_SPEED))
			s = "high speed";
		else if (dev->gadget.speed == USB_SPEED_UNKNOWN)
			s = "powered";
		else
			s = "full speed";
	} else
		s = "not attached";
	t = scnprintf(next, size,
		"usbctl0 %02x usbctl1 %02x addr 0x%02x (%s)\n",
		net2272_read(dev, USBCTL0), t1,
		net2272_read(dev, OURADDR), s);
	size -= t;
	next += t;

	/* Endpoint Registers */
	for (i = 0; i < 4; ++i) {
		struct net2272_ep *ep;

		ep = &dev->ep[i];
		if (i && !ep->desc)
			continue;

		t1 = net2272_ep_read(ep, EP_CFG);
		t2 = net2272_ep_read(ep, EP_RSPSET);
		t = scnprintf(next, size,
			"\n%s\tcfg %02x rsp (%02x) %s%s%s%s%s%s%s%s"
			"irqenb %02x\n",
			ep->ep.name, t1, t2,
			(t2 & (1 << ALT_NAK_OUT_PACKETS)) ? "NAK " : "",
			(t2 & (1 << HIDE_STATUS_PHASE)) ? "hide " : "",
			(t2 & (1 << AUTOVALIDATE)) ? "auto " : "",
			(t2 & (1 << INTERRUPT_MODE)) ? "interrupt " : "",
			(t2 & (1 << CONTROL_STATUS_PHASE_HANDSHAKE)) ? "status " : "",
			(t2 & (1 << NAK_OUT_PACKETS_MODE)) ? "NAKmode " : "",
			(t2 & (1 << ENDPOINT_TOGGLE)) ? "DATA1 " : "DATA0 ",
			(t2 & (1 << ENDPOINT_HALT)) ? "HALT " : "",
			net2272_ep_read(ep, EP_IRQENB));
		size -= t;
		next += t;

		t = scnprintf(next, size,
			"\tstat0 %02x stat1 %02x avail %04x "
			"(ep%d%s-%s)%s\n",
			net2272_ep_read(ep, EP_STAT0),
			net2272_ep_read(ep, EP_STAT1),
			(net2272_ep_read(ep, EP_AVAIL1) << 8) | net2272_ep_read(ep, EP_AVAIL0),
			t1 & 0x0f,
			ep->is_in ? "in" : "out",
			type_string(t1 >> 5),
			ep->stopped ? "*" : "");
		size -= t;
		next += t;

		t = scnprintf(next, size,
			"\tep_transfer %06x\n",
			((net2272_ep_read(ep, EP_TRANSFER2) & 0xff) << 16) |
			((net2272_ep_read(ep, EP_TRANSFER1) & 0xff) << 8) |
			((net2272_ep_read(ep, EP_TRANSFER0) & 0xff)));
		size -= t;
		next += t;

		t1 = net2272_ep_read(ep, EP_BUFF_STATES) & 0x03;
		t2 = (net2272_ep_read(ep, EP_BUFF_STATES) >> 2) & 0x03;
		t = scnprintf(next, size,
			"\tbuf-a %s buf-b %s\n",
			buf_state_string(t1),
			buf_state_string(t2));
		size -= t;
		next += t;
	}

	spin_unlock_irqrestore(&dev->lock, flags);

	return PAGE_SIZE - size;
}
static DEVICE_ATTR_RO(registers);

/*---------------------------------------------------------------------------*/

static void
net2272_set_fifo_mode(struct net2272 *dev, int mode)
{
	u8 tmp;

	tmp = net2272_read(dev, LOCCTL) & 0x3f;
	tmp |= (mode << 6);
	net2272_write(dev, LOCCTL, tmp);

	INIT_LIST_HEAD(&dev->gadget.ep_list);

	/* always ep-a, ep-c ... maybe not ep-b */
	list_add_tail(&dev->ep[1].ep.ep_list, &dev->gadget.ep_list);

	switch (mode) {
	case 0:
		list_add_tail(&dev->ep[2].ep.ep_list, &dev->gadget.ep_list);
		dev->ep[1].fifo_size = dev->ep[2].fifo_size = 512;
		break;
	case 1:
		list_add_tail(&dev->ep[2].ep.ep_list, &dev->gadget.ep_list);
		dev->ep[1].fifo_size = 1024;
		dev->ep[2].fifo_size = 512;
		break;
	case 2:
		list_add_tail(&dev->ep[2].ep.ep_list, &dev->gadget.ep_list);
		dev->ep[1].fifo_size = dev->ep[2].fifo_size = 1024;
		break;
	case 3:
		dev->ep[1].fifo_size = 1024;
		break;
	}

	/* ep-c is always 2 512 byte buffers */
	list_add_tail(&dev->ep[3].ep.ep_list, &dev->gadget.ep_list);
	dev->ep[3].fifo_size = 512;
}

/*---------------------------------------------------------------------------*/

static void
net2272_usb_reset(struct net2272 *dev)
{
	dev->gadget.speed = USB_SPEED_UNKNOWN;

	net2272_cancel_dma(dev);

	net2272_write(dev, IRQENB0, 0);
	net2272_write(dev, IRQENB1, 0);

	/* clear irq state */
	net2272_write(dev, IRQSTAT0, 0xff);
	net2272_write(dev, IRQSTAT1, ~(1 << SUSPEND_REQUEST_INTERRUPT));

	net2272_write(dev, DMAREQ,
		(0 << DMA_BUFFER_VALID) |
		(0 << DMA_REQUEST_ENABLE) |
		(1 << DMA_CONTROL_DACK) |
		(dev->dma_eot_polarity << EOT_POLARITY) |
		(dev->dma_dack_polarity << DACK_POLARITY) |
		(dev->dma_dreq_polarity << DREQ_POLARITY) |
		((dma_ep >> 1) << DMA_ENDPOINT_SELECT));

	net2272_cancel_dma(dev);
	net2272_set_fifo_mode(dev, (fifo_mode <= 3) ? fifo_mode : 0);

	/* Set the NET2272 ep fifo data width to 16-bit mode and for correct byte swapping
	 * note that the higher level gadget drivers are expected to convert data to little endian.
	 * Enable byte swap for your local bus/cpu if needed by setting BYTE_SWAP in LOCCTL here
	 */
	net2272_write(dev, LOCCTL, net2272_read(dev, LOCCTL) | (1 << DATA_WIDTH));
	net2272_write(dev, LOCCTL1, (dma_mode << DMA_MODE));
}

static void
net2272_usb_reinit(struct net2272 *dev)
{
	int i;

	/* basic endpoint init */
	for (i = 0; i < 4; ++i) {
		struct net2272_ep *ep = &dev->ep[i];

		ep->ep.name = ep_name[i];
		ep->dev = dev;
		ep->num = i;
		ep->not_empty = 0;

		if (use_dma && ep->num == dma_ep)
			ep->dma = 1;

		if (i > 0 && i <= 3)
			ep->fifo_size = 512;
		else
			ep->fifo_size = 64;
		net2272_ep_reset(ep);

		if (i == 0) {
			ep->ep.caps.type_control = true;
		} else {
			ep->ep.caps.type_iso = true;
			ep->ep.caps.type_bulk = true;
			ep->ep.caps.type_int = true;
		}

		ep->ep.caps.dir_in = true;
		ep->ep.caps.dir_out = true;
	}
	usb_ep_set_maxpacket_limit(&dev->ep[0].ep, 64);

	dev->gadget.ep0 = &dev->ep[0].ep;
	dev->ep[0].stopped = 0;
	INIT_LIST_HEAD(&dev->gadget.ep0->ep_list);
}

static void
net2272_ep0_start(struct net2272 *dev)
{
	struct net2272_ep *ep0 = &dev->ep[0];

	net2272_ep_write(ep0, EP_RSPSET,
		(1 << NAK_OUT_PACKETS_MODE) |
		(1 << ALT_NAK_OUT_PACKETS));
	net2272_ep_write(ep0, EP_RSPCLR,
		(1 << HIDE_STATUS_PHASE) |
		(1 << CONTROL_STATUS_PHASE_HANDSHAKE));
	net2272_write(dev, USBCTL0,
		(dev->softconnect << USB_DETECT_ENABLE) |
		(1 << USB_ROOT_PORT_WAKEUP_ENABLE) |
		(1 << IO_WAKEUP_ENABLE));
	net2272_write(dev, IRQENB0,
		(1 << SETUP_PACKET_INTERRUPT_ENABLE) |
		(1 << ENDPOINT_0_INTERRUPT_ENABLE) |
		(1 << DMA_DONE_INTERRUPT_ENABLE));
	net2272_write(dev, IRQENB1,
		(1 << VBUS_INTERRUPT_ENABLE) |
		(1 << ROOT_PORT_RESET_INTERRUPT_ENABLE) |
		(1 << SUSPEND_REQUEST_CHANGE_INTERRUPT_ENABLE));
}

/* when a driver is successfully registered, it will receive
 * control requests including set_configuration(), which enables
 * non-control requests.  then usb traffic follows until a
 * disconnect is reported.  then a host may connect again, or
 * the driver might get unbound.
 */
static int net2272_start(struct usb_gadget *_gadget,
		struct usb_gadget_driver *driver)
{
	struct net2272 *dev;
	unsigned i;

	if (!driver || !driver->setup ||
	    driver->max_speed != USB_SPEED_HIGH)
		return -EINVAL;

	dev = container_of(_gadget, struct net2272, gadget);

	for (i = 0; i < 4; ++i)
		dev->ep[i].irqs = 0;
	/* hook up the driver ... */
	dev->softconnect = 1;
	driver->driver.bus = NULL;
	dev->driver = driver;

	/* ... then enable host detection and ep0; and we're ready
	 * for set_configuration as well as eventual disconnect.
	 */
	net2272_ep0_start(dev);

	return 0;
}

static void
stop_activity(struct net2272 *dev, struct usb_gadget_driver *driver)
{
	int i;

	/* don't disconnect if it's not connected */
	if (dev->gadget.speed == USB_SPEED_UNKNOWN)
		driver = NULL;

	/* stop hardware; prevent new request submissions;
	 * and kill any outstanding requests.
	 */
	net2272_usb_reset(dev);
	for (i = 0; i < 4; ++i)
		net2272_dequeue_all(&dev->ep[i]);

	/* report disconnect; the driver is already quiesced */
	if (driver) {
		spin_unlock(&dev->lock);
		driver->disconnect(&dev->gadget);
		spin_lock(&dev->lock);
	}

	net2272_usb_reinit(dev);
}

static int net2272_stop(struct usb_gadget *_gadget)
{
	struct net2272 *dev;
	unsigned long flags;

	dev = container_of(_gadget, struct net2272, gadget);

	spin_lock_irqsave(&dev->lock, flags);
	stop_activity(dev, NULL);
	spin_unlock_irqrestore(&dev->lock, flags);

	dev->driver = NULL;

	return 0;
}

/*---------------------------------------------------------------------------*/
/* handle ep-a/ep-b dma completions */
static void
net2272_handle_dma(struct net2272_ep *ep)
{
	struct net2272_request *req;
	unsigned len;
	int status;

	if (!list_empty(&ep->queue))
		req = list_entry(ep->queue.next,
				struct net2272_request, queue);
	else
		req = NULL;

	dev_vdbg(ep->dev->dev, "handle_dma %s req %p\n", ep->ep.name, req);

	/* Ensure DREQ is de-asserted */
	net2272_write(ep->dev, DMAREQ,
		(0 << DMA_BUFFER_VALID)
	      | (0 << DMA_REQUEST_ENABLE)
	      | (1 << DMA_CONTROL_DACK)
	      | (ep->dev->dma_eot_polarity << EOT_POLARITY)
	      | (ep->dev->dma_dack_polarity << DACK_POLARITY)
	      | (ep->dev->dma_dreq_polarity << DREQ_POLARITY)
	      | (ep->dma << DMA_ENDPOINT_SELECT));

	ep->dev->dma_busy = 0;

	net2272_ep_write(ep, EP_IRQENB,
		  (1 << DATA_PACKET_RECEIVED_INTERRUPT_ENABLE)
		| (1 << DATA_PACKET_TRANSMITTED_INTERRUPT_ENABLE)
		| net2272_ep_read(ep, EP_IRQENB));

	/* device-to-host transfer completed */
	if (ep->is_in) {
		/* validate a short packet or zlp if necessary */
		if ((req->req.length % ep->ep.maxpacket != 0) ||
				req->req.zero)
			set_fifo_bytecount(ep, 0);

		net2272_done(ep, req, 0);
		if (!list_empty(&ep->queue)) {
			req = list_entry(ep->queue.next,
					struct net2272_request, queue);
			status = net2272_kick_dma(ep, req);
			if (status < 0)
				net2272_pio_advance(ep);
		}

	/* host-to-device transfer completed */
	} else {
		/* terminated with a short packet? */
		if (net2272_read(ep->dev, IRQSTAT0) &
				(1 << DMA_DONE_INTERRUPT)) {
			/* abort system dma */
			net2272_cancel_dma(ep->dev);
		}

		/* EP_TRANSFER will contain the number of bytes
		 * actually received.
		 * NOTE: There is no overflow detection on EP_TRANSFER:
		 * We can't deal with transfers larger than 2^24 bytes!
		 */
		len = (net2272_ep_read(ep, EP_TRANSFER2) << 16)
			| (net2272_ep_read(ep, EP_TRANSFER1) << 8)
			| (net2272_ep_read(ep, EP_TRANSFER0));

		if (ep->not_empty)
			len += 4;

		req->req.actual += len;

		/* get any remaining data */
		net2272_pio_advance(ep);
	}
}

/*---------------------------------------------------------------------------*/

static void
net2272_handle_ep(struct net2272_ep *ep)
{
	struct net2272_request *req;
	u8 stat0, stat1;

	if (!list_empty(&ep->queue))
		req = list_entry(ep->queue.next,
			struct net2272_request, queue);
	else
		req = NULL;

	/* ack all, and handle what we care about */
	stat0 = net2272_ep_read(ep, EP_STAT0);
	stat1 = net2272_ep_read(ep, EP_STAT1);
	ep->irqs++;

	dev_vdbg(ep->dev->dev, "%s ack ep_stat0 %02x, ep_stat1 %02x, req %p\n",
		ep->ep.name, stat0, stat1, req ? &req->req : NULL);

	net2272_ep_write(ep, EP_STAT0, stat0 &
		~((1 << NAK_OUT_PACKETS)
		| (1 << SHORT_PACKET_TRANSFERRED_INTERRUPT)));
	net2272_ep_write(ep, EP_STAT1, stat1);

	/* data packet(s) received (in the fifo, OUT)
	 * direction must be validated, otherwise control read status phase
	 * could be interpreted as a valid packet
	 */
	if (!ep->is_in && (stat0 & (1 << DATA_PACKET_RECEIVED_INTERRUPT)))
		net2272_pio_advance(ep);
	/* data packet(s) transmitted (IN) */
	else if (stat0 & (1 << DATA_PACKET_TRANSMITTED_INTERRUPT))
		net2272_pio_advance(ep);
}

static struct net2272_ep *
net2272_get_ep_by_addr(struct net2272 *dev, u16 wIndex)
{
	struct net2272_ep *ep;

	if ((wIndex & USB_ENDPOINT_NUMBER_MASK) == 0)
		return &dev->ep[0];

	list_for_each_entry(ep, &dev->gadget.ep_list, ep.ep_list) {
		u8 bEndpointAddress;

		if (!ep->desc)
			continue;
		bEndpointAddress = ep->desc->bEndpointAddress;
		if ((wIndex ^ bEndpointAddress) & USB_DIR_IN)
			continue;
		if ((wIndex & 0x0f) == (bEndpointAddress & 0x0f))
			return ep;
	}
	return NULL;
}

/*
 * USB Test Packet:
 * JKJKJKJK * 9
 * JJKKJJKK * 8
 * JJJJKKKK * 8
 * JJJJJJJKKKKKKK * 8
 * JJJJJJJK * 8
 * {JKKKKKKK * 10}, JK
 */
static const u8 net2272_test_packet[] = {
	0x00, 0x00, 0x00, 0x00, 0x00, 0x00, 0x00, 0x00, 0x00,
	0xAA, 0xAA, 0xAA, 0xAA, 0xAA, 0xAA, 0xAA, 0xAA,
	0xEE, 0xEE, 0xEE, 0xEE, 0xEE, 0xEE, 0xEE, 0xEE,
	0xFE, 0xFF, 0xFF, 0xFF, 0xFF, 0xFF, 0xFF, 0xFF, 0xFF, 0xFF, 0xFF, 0xFF,
	0x7F, 0xBF, 0xDF, 0xEF, 0xF7, 0xFB, 0xFD,
	0xFC, 0x7E, 0xBF, 0xDF, 0xEF, 0xF7, 0xFD, 0x7E
};

static void
net2272_set_test_mode(struct net2272 *dev, int mode)
{
	int i;

	/* Disable all net2272 interrupts:
	 * Nothing but a power cycle should stop the test.
	 */
	net2272_write(dev, IRQENB0, 0x00);
	net2272_write(dev, IRQENB1, 0x00);

	/* Force tranceiver to high-speed */
	net2272_write(dev, XCVRDIAG, 1 << FORCE_HIGH_SPEED);

	net2272_write(dev, PAGESEL, 0);
	net2272_write(dev, EP_STAT0, 1 << DATA_PACKET_TRANSMITTED_INTERRUPT);
	net2272_write(dev, EP_RSPCLR,
			  (1 << CONTROL_STATUS_PHASE_HANDSHAKE)
			| (1 << HIDE_STATUS_PHASE));
	net2272_write(dev, EP_CFG, 1 << ENDPOINT_DIRECTION);
	net2272_write(dev, EP_STAT1, 1 << BUFFER_FLUSH);

	/* wait for status phase to complete */
	while (!(net2272_read(dev, EP_STAT0) &
				(1 << DATA_PACKET_TRANSMITTED_INTERRUPT)))
		;

	/* Enable test mode */
	net2272_write(dev, USBTEST, mode);

	/* load test packet */
	if (mode == USB_TEST_PACKET) {
		/* switch to 8 bit mode */
		net2272_write(dev, LOCCTL, net2272_read(dev, LOCCTL) &
				~(1 << DATA_WIDTH));

		for (i = 0; i < sizeof(net2272_test_packet); ++i)
			net2272_write(dev, EP_DATA, net2272_test_packet[i]);

		/* Validate test packet */
		net2272_write(dev, EP_TRANSFER0, 0);
	}
}

static void
net2272_handle_stat0_irqs(struct net2272 *dev, u8 stat)
{
	struct net2272_ep *ep;
	u8 num, scratch;

	/* starting a control request? */
	if (unlikely(stat & (1 << SETUP_PACKET_INTERRUPT))) {
		union {
			u8 raw[8];
			struct usb_ctrlrequest	r;
		} u;
		int tmp = 0;
		struct net2272_request *req;

		if (dev->gadget.speed == USB_SPEED_UNKNOWN) {
			if (net2272_read(dev, USBCTL1) & (1 << USB_HIGH_SPEED))
				dev->gadget.speed = USB_SPEED_HIGH;
			else
				dev->gadget.speed = USB_SPEED_FULL;
			dev_dbg(dev->dev, "%s\n",
				usb_speed_string(dev->gadget.speed));
		}

		ep = &dev->ep[0];
		ep->irqs++;

		/* make sure any leftover interrupt state is cleared */
		stat &= ~(1 << ENDPOINT_0_INTERRUPT);
		while (!list_empty(&ep->queue)) {
			req = list_entry(ep->queue.next,
				struct net2272_request, queue);
			net2272_done(ep, req,
				(req->req.actual == req->req.length) ? 0 : -EPROTO);
		}
		ep->stopped = 0;
		dev->protocol_stall = 0;
		net2272_ep_write(ep, EP_STAT0,
			    (1 << DATA_IN_TOKEN_INTERRUPT)
			  | (1 << DATA_OUT_TOKEN_INTERRUPT)
			  | (1 << DATA_PACKET_TRANSMITTED_INTERRUPT)
			  | (1 << DATA_PACKET_RECEIVED_INTERRUPT)
			  | (1 << SHORT_PACKET_TRANSFERRED_INTERRUPT));
		net2272_ep_write(ep, EP_STAT1,
			    (1 << TIMEOUT)
			  | (1 << USB_OUT_ACK_SENT)
			  | (1 << USB_OUT_NAK_SENT)
			  | (1 << USB_IN_ACK_RCVD)
			  | (1 << USB_IN_NAK_SENT)
			  | (1 << USB_STALL_SENT)
			  | (1 << LOCAL_OUT_ZLP));

		/*
		 * Ensure Control Read pre-validation setting is beyond maximum size
		 *  - Control Writes can leave non-zero values in EP_TRANSFER. If
		 *    an EP0 transfer following the Control Write is a Control Read,
		 *    the NET2272 sees the non-zero EP_TRANSFER as an unexpected
		 *    pre-validation count.
		 *  - Setting EP_TRANSFER beyond the maximum EP0 transfer size ensures
		 *    the pre-validation count cannot cause an unexpected validatation
		 */
		net2272_write(dev, PAGESEL, 0);
		net2272_write(dev, EP_TRANSFER2, 0xff);
		net2272_write(dev, EP_TRANSFER1, 0xff);
		net2272_write(dev, EP_TRANSFER0, 0xff);

		u.raw[0] = net2272_read(dev, SETUP0);
		u.raw[1] = net2272_read(dev, SETUP1);
		u.raw[2] = net2272_read(dev, SETUP2);
		u.raw[3] = net2272_read(dev, SETUP3);
		u.raw[4] = net2272_read(dev, SETUP4);
		u.raw[5] = net2272_read(dev, SETUP5);
		u.raw[6] = net2272_read(dev, SETUP6);
		u.raw[7] = net2272_read(dev, SETUP7);
		/*
		 * If you have a big endian cpu make sure le16_to_cpus
		 * performs the proper byte swapping here...
		 */
		le16_to_cpus(&u.r.wValue);
		le16_to_cpus(&u.r.wIndex);
		le16_to_cpus(&u.r.wLength);

		/* ack the irq */
		net2272_write(dev, IRQSTAT0, 1 << SETUP_PACKET_INTERRUPT);
		stat ^= (1 << SETUP_PACKET_INTERRUPT);

		/* watch control traffic at the token level, and force
		 * synchronization before letting the status phase happen.
		 */
		ep->is_in = (u.r.bRequestType & USB_DIR_IN) != 0;
		if (ep->is_in) {
			scratch = (1 << DATA_PACKET_TRANSMITTED_INTERRUPT_ENABLE)
				| (1 << DATA_OUT_TOKEN_INTERRUPT_ENABLE)
				| (1 << DATA_IN_TOKEN_INTERRUPT_ENABLE);
			stop_out_naking(ep);
		} else
			scratch = (1 << DATA_PACKET_RECEIVED_INTERRUPT_ENABLE)
				| (1 << DATA_OUT_TOKEN_INTERRUPT_ENABLE)
				| (1 << DATA_IN_TOKEN_INTERRUPT_ENABLE);
		net2272_ep_write(ep, EP_IRQENB, scratch);

		if ((u.r.bRequestType & USB_TYPE_MASK) != USB_TYPE_STANDARD)
			goto delegate;
		switch (u.r.bRequest) {
		case USB_REQ_GET_STATUS: {
			struct net2272_ep *e;
			u16 status = 0;

			switch (u.r.bRequestType & USB_RECIP_MASK) {
			case USB_RECIP_ENDPOINT:
				e = net2272_get_ep_by_addr(dev, u.r.wIndex);
				if (!e || u.r.wLength > 2)
					goto do_stall;
				if (net2272_ep_read(e, EP_RSPSET) & (1 << ENDPOINT_HALT))
					status = cpu_to_le16(1);
				else
					status = cpu_to_le16(0);

				/* don't bother with a request object! */
				net2272_ep_write(&dev->ep[0], EP_IRQENB, 0);
				writew(status, net2272_reg_addr(dev, EP_DATA));
				set_fifo_bytecount(&dev->ep[0], 0);
				allow_status(ep);
				dev_vdbg(dev->dev, "%s stat %02x\n",
					ep->ep.name, status);
				goto next_endpoints;
			case USB_RECIP_DEVICE:
				if (u.r.wLength > 2)
					goto do_stall;
				if (dev->gadget.is_selfpowered)
					status = (1 << USB_DEVICE_SELF_POWERED);

				/* don't bother with a request object! */
				net2272_ep_write(&dev->ep[0], EP_IRQENB, 0);
				writew(status, net2272_reg_addr(dev, EP_DATA));
				set_fifo_bytecount(&dev->ep[0], 0);
				allow_status(ep);
				dev_vdbg(dev->dev, "device stat %02x\n", status);
				goto next_endpoints;
			case USB_RECIP_INTERFACE:
				if (u.r.wLength > 2)
					goto do_stall;

				/* don't bother with a request object! */
				net2272_ep_write(&dev->ep[0], EP_IRQENB, 0);
				writew(status, net2272_reg_addr(dev, EP_DATA));
				set_fifo_bytecount(&dev->ep[0], 0);
				allow_status(ep);
				dev_vdbg(dev->dev, "interface status %02x\n", status);
				goto next_endpoints;
			}

			break;
		}
		case USB_REQ_CLEAR_FEATURE: {
			struct net2272_ep *e;

			if (u.r.bRequestType != USB_RECIP_ENDPOINT)
				goto delegate;
			if (u.r.wValue != USB_ENDPOINT_HALT ||
			    u.r.wLength != 0)
				goto do_stall;
			e = net2272_get_ep_by_addr(dev, u.r.wIndex);
			if (!e)
				goto do_stall;
			if (e->wedged) {
				dev_vdbg(dev->dev, "%s wedged, halt not cleared\n",
					ep->ep.name);
			} else {
				dev_vdbg(dev->dev, "%s clear halt\n", ep->ep.name);
				clear_halt(e);
			}
			allow_status(ep);
			goto next_endpoints;
		}
		case USB_REQ_SET_FEATURE: {
			struct net2272_ep *e;

			if (u.r.bRequestType == USB_RECIP_DEVICE) {
				if (u.r.wIndex != NORMAL_OPERATION)
					net2272_set_test_mode(dev, (u.r.wIndex >> 8));
				allow_status(ep);
				dev_vdbg(dev->dev, "test mode: %d\n", u.r.wIndex);
				goto next_endpoints;
			} else if (u.r.bRequestType != USB_RECIP_ENDPOINT)
				goto delegate;
			if (u.r.wValue != USB_ENDPOINT_HALT ||
			    u.r.wLength != 0)
				goto do_stall;
			e = net2272_get_ep_by_addr(dev, u.r.wIndex);
			if (!e)
				goto do_stall;
			set_halt(e);
			allow_status(ep);
			dev_vdbg(dev->dev, "%s set halt\n", ep->ep.name);
			goto next_endpoints;
		}
		case USB_REQ_SET_ADDRESS: {
			net2272_write(dev, OURADDR, u.r.wValue & 0xff);
			allow_status(ep);
			break;
		}
		default:
 delegate:
			dev_vdbg(dev->dev, "setup %02x.%02x v%04x i%04x "
				"ep_cfg %08x\n",
				u.r.bRequestType, u.r.bRequest,
				u.r.wValue, u.r.wIndex,
				net2272_ep_read(ep, EP_CFG));
			spin_unlock(&dev->lock);
			tmp = dev->driver->setup(&dev->gadget, &u.r);
			spin_lock(&dev->lock);
		}

		/* stall ep0 on error */
		if (tmp < 0) {
 do_stall:
			dev_vdbg(dev->dev, "req %02x.%02x protocol STALL; stat %d\n",
				u.r.bRequestType, u.r.bRequest, tmp);
			dev->protocol_stall = 1;
		}
	/* endpoint dma irq? */
	} else if (stat & (1 << DMA_DONE_INTERRUPT)) {
		net2272_cancel_dma(dev);
		net2272_write(dev, IRQSTAT0, 1 << DMA_DONE_INTERRUPT);
		stat &= ~(1 << DMA_DONE_INTERRUPT);
		num = (net2272_read(dev, DMAREQ) & (1 << DMA_ENDPOINT_SELECT))
			? 2 : 1;

		ep = &dev->ep[num];
		net2272_handle_dma(ep);
	}

 next_endpoints:
	/* endpoint data irq? */
	scratch = stat & 0x0f;
	stat &= ~0x0f;
	for (num = 0; scratch; num++) {
		u8 t;

		/* does this endpoint's FIFO and queue need tending? */
		t = 1 << num;
		if ((scratch & t) == 0)
			continue;
		scratch ^= t;

		ep = &dev->ep[num];
		net2272_handle_ep(ep);
	}

	/* some interrupts we can just ignore */
	stat &= ~(1 << SOF_INTERRUPT);

	if (stat)
		dev_dbg(dev->dev, "unhandled irqstat0 %02x\n", stat);
}

static void
net2272_handle_stat1_irqs(struct net2272 *dev, u8 stat)
{
	u8 tmp, mask;

	/* after disconnect there's nothing else to do! */
	tmp = (1 << VBUS_INTERRUPT) | (1 << ROOT_PORT_RESET_INTERRUPT);
	mask = (1 << USB_HIGH_SPEED) | (1 << USB_FULL_SPEED);

	if (stat & tmp) {
		bool	reset = false;
		bool	disconnect = false;

		/*
		 * Ignore disconnects and resets if the speed hasn't been set.
		 * VBUS can bounce and there's always an initial reset.
		 */
		net2272_write(dev, IRQSTAT1, tmp);
		if (dev->gadget.speed != USB_SPEED_UNKNOWN) {
			if ((stat & (1 << VBUS_INTERRUPT)) &&
					(net2272_read(dev, USBCTL1) &
						(1 << VBUS_PIN)) == 0) {
				disconnect = true;
				dev_dbg(dev->dev, "disconnect %s\n",
					dev->driver->driver.name);
			} else if ((stat & (1 << ROOT_PORT_RESET_INTERRUPT)) &&
					(net2272_read(dev, USBCTL1) & mask)
						== 0) {
				reset = true;
				dev_dbg(dev->dev, "reset %s\n",
					dev->driver->driver.name);
			}

			if (disconnect || reset) {
				stop_activity(dev, dev->driver);
				net2272_ep0_start(dev);
				spin_unlock(&dev->lock);
				if (reset)
					usb_gadget_udc_reset
						(&dev->gadget, dev->driver);
				else
					(dev->driver->disconnect)
						(&dev->gadget);
				spin_lock(&dev->lock);
				return;
			}
		}
		stat &= ~tmp;

		if (!stat)
			return;
	}

	tmp = (1 << SUSPEND_REQUEST_CHANGE_INTERRUPT);
	if (stat & tmp) {
		net2272_write(dev, IRQSTAT1, tmp);
		if (stat & (1 << SUSPEND_REQUEST_INTERRUPT)) {
			if (dev->driver->suspend)
				dev->driver->suspend(&dev->gadget);
			if (!enable_suspend) {
				stat &= ~(1 << SUSPEND_REQUEST_INTERRUPT);
				dev_dbg(dev->dev, "Suspend disabled, ignoring\n");
			}
		} else {
			if (dev->driver->resume)
				dev->driver->resume(&dev->gadget);
		}
		stat &= ~tmp;
	}

	/* clear any other status/irqs */
	if (stat)
		net2272_write(dev, IRQSTAT1, stat);

	/* some status we can just ignore */
	stat &= ~((1 << CONTROL_STATUS_INTERRUPT)
			| (1 << SUSPEND_REQUEST_INTERRUPT)
			| (1 << RESUME_INTERRUPT));
	if (!stat)
		return;
	else
		dev_dbg(dev->dev, "unhandled irqstat1 %02x\n", stat);
}

static irqreturn_t net2272_irq(int irq, void *_dev)
{
	struct net2272 *dev = _dev;
#if defined(PLX_PCI_RDK) || defined(PLX_PCI_RDK2)
	u32 intcsr;
#endif
#if defined(PLX_PCI_RDK)
	u8 dmareq;
#endif
	spin_lock(&dev->lock);
#if defined(PLX_PCI_RDK)
	intcsr = readl(dev->rdk1.plx9054_base_addr + INTCSR);

	if ((intcsr & LOCAL_INTERRUPT_TEST) == LOCAL_INTERRUPT_TEST) {
		writel(intcsr & ~(1 << PCI_INTERRUPT_ENABLE),
				dev->rdk1.plx9054_base_addr + INTCSR);
		net2272_handle_stat1_irqs(dev, net2272_read(dev, IRQSTAT1));
		net2272_handle_stat0_irqs(dev, net2272_read(dev, IRQSTAT0));
		intcsr = readl(dev->rdk1.plx9054_base_addr + INTCSR);
		writel(intcsr | (1 << PCI_INTERRUPT_ENABLE),
			dev->rdk1.plx9054_base_addr + INTCSR);
	}
	if ((intcsr & DMA_CHANNEL_0_TEST) == DMA_CHANNEL_0_TEST) {
		writeb((1 << CHANNEL_CLEAR_INTERRUPT | (0 << CHANNEL_ENABLE)),
				dev->rdk1.plx9054_base_addr + DMACSR0);

		dmareq = net2272_read(dev, DMAREQ);
		if (dmareq & 0x01)
			net2272_handle_dma(&dev->ep[2]);
		else
			net2272_handle_dma(&dev->ep[1]);
	}
#endif
#if defined(PLX_PCI_RDK2)
	/* see if PCI int for us by checking irqstat */
	intcsr = readl(dev->rdk2.fpga_base_addr + RDK2_IRQSTAT);
	if (!(intcsr & (1 << NET2272_PCI_IRQ))) {
		spin_unlock(&dev->lock);
		return IRQ_NONE;
	}
	/* check dma interrupts */
#endif
	/* Platform/devcice interrupt handler */
#if !defined(PLX_PCI_RDK)
	net2272_handle_stat1_irqs(dev, net2272_read(dev, IRQSTAT1));
	net2272_handle_stat0_irqs(dev, net2272_read(dev, IRQSTAT0));
#endif
	spin_unlock(&dev->lock);

	return IRQ_HANDLED;
}

static int net2272_present(struct net2272 *dev)
{
	/*
	 * Quick test to see if CPU can communicate properly with the NET2272.
	 * Verifies connection using writes and reads to write/read and
	 * read-only registers.
	 *
	 * This routine is strongly recommended especially during early bring-up
	 * of new hardware, however for designs that do not apply Power On System
	 * Tests (POST) it may discarded (or perhaps minimized).
	 */
	unsigned int ii;
	u8 val, refval;

	/* Verify NET2272 write/read SCRATCH register can write and read */
	refval = net2272_read(dev, SCRATCH);
	for (ii = 0; ii < 0x100; ii += 7) {
		net2272_write(dev, SCRATCH, ii);
		val = net2272_read(dev, SCRATCH);
		if (val != ii) {
			dev_dbg(dev->dev,
				"%s: write/read SCRATCH register test failed: "
				"wrote:0x%2.2x, read:0x%2.2x\n",
				__func__, ii, val);
			return -EINVAL;
		}
	}
	/* To be nice, we write the original SCRATCH value back: */
	net2272_write(dev, SCRATCH, refval);

	/* Verify NET2272 CHIPREV register is read-only: */
	refval = net2272_read(dev, CHIPREV_2272);
	for (ii = 0; ii < 0x100; ii += 7) {
		net2272_write(dev, CHIPREV_2272, ii);
		val = net2272_read(dev, CHIPREV_2272);
		if (val != refval) {
			dev_dbg(dev->dev,
				"%s: write/read CHIPREV register test failed: "
				"wrote 0x%2.2x, read:0x%2.2x expected:0x%2.2x\n",
				__func__, ii, val, refval);
			return -EINVAL;
		}
	}

	/*
	 * Verify NET2272's "NET2270 legacy revision" register
	 *  - NET2272 has two revision registers. The NET2270 legacy revision
	 *    register should read the same value, regardless of the NET2272
	 *    silicon revision.  The legacy register applies to NET2270
	 *    firmware being applied to the NET2272.
	 */
	val = net2272_read(dev, CHIPREV_LEGACY);
	if (val != NET2270_LEGACY_REV) {
		/*
		 * Unexpected legacy revision value
		 * - Perhaps the chip is a NET2270?
		 */
		dev_dbg(dev->dev,
			"%s: WARNING: UNEXPECTED NET2272 LEGACY REGISTER VALUE:\n"
			" - CHIPREV_LEGACY: expected 0x%2.2x, got:0x%2.2x. (Not NET2272?)\n",
			__func__, NET2270_LEGACY_REV, val);
		return -EINVAL;
	}

	/*
	 * Verify NET2272 silicon revision
	 *  - This revision register is appropriate for the silicon version
	 *    of the NET2272
	 */
	val = net2272_read(dev, CHIPREV_2272);
	switch (val) {
	case CHIPREV_NET2272_R1:
		/*
		 * NET2272 Rev 1 has DMA related errata:
		 *  - Newer silicon (Rev 1A or better) required
		 */
		dev_dbg(dev->dev,
			"%s: Rev 1 detected: newer silicon recommended for DMA support\n",
			__func__);
		break;
	case CHIPREV_NET2272_R1A:
		break;
	default:
		/* NET2272 silicon version *may* not work with this firmware */
		dev_dbg(dev->dev,
			"%s: unexpected silicon revision register value: "
			" CHIPREV_2272: 0x%2.2x\n",
			__func__, val);
		/*
		 * Return Success, even though the chip rev is not an expected value
		 *  - Older, pre-built firmware can attempt to operate on newer silicon
		 *  - Often, new silicon is perfectly compatible
		 */
	}

	/* Success: NET2272 checks out OK */
	return 0;
}

static void
net2272_gadget_release(struct device *_dev)
{
	struct net2272 *dev = container_of(_dev, struct net2272, gadget.dev);

	kfree(dev);
}

/*---------------------------------------------------------------------------*/

static void
net2272_remove(struct net2272 *dev)
{
	if (dev->added)
		usb_del_gadget(&dev->gadget);
	free_irq(dev->irq, dev);
	iounmap(dev->base_addr);
	device_remove_file(dev->dev, &dev_attr_registers);

	dev_info(dev->dev, "unbind\n");
}

static struct net2272 *net2272_probe_init(struct device *dev, unsigned int irq)
{
	struct net2272 *ret;

	if (!irq) {
		dev_dbg(dev, "No IRQ!\n");
		return ERR_PTR(-ENODEV);
	}

	/* alloc, and start init */
	ret = kzalloc(sizeof(*ret), GFP_KERNEL);
	if (!ret)
		return ERR_PTR(-ENOMEM);

	spin_lock_init(&ret->lock);
	ret->irq = irq;
	ret->dev = dev;
	ret->gadget.ops = &net2272_ops;
	ret->gadget.max_speed = USB_SPEED_HIGH;

	/* the "gadget" abstracts/virtualizes the controller */
	ret->gadget.name = driver_name;
	usb_initialize_gadget(dev, &ret->gadget, net2272_gadget_release);

	return ret;
}

static int
net2272_probe_fin(struct net2272 *dev, unsigned int irqflags)
{
	int ret;

	/* See if there... */
	if (net2272_present(dev)) {
		dev_warn(dev->dev, "2272 not found!\n");
		ret = -ENODEV;
		goto err;
	}

	net2272_usb_reset(dev);
	net2272_usb_reinit(dev);

	ret = request_irq(dev->irq, net2272_irq, irqflags, driver_name, dev);
	if (ret) {
		dev_err(dev->dev, "request interrupt %i failed\n", dev->irq);
		goto err;
	}

	dev->chiprev = net2272_read(dev, CHIPREV_2272);

	/* done */
	dev_info(dev->dev, "%s\n", driver_desc);
	dev_info(dev->dev, "irq %i, mem %p, chip rev %04x, dma %s\n",
		dev->irq, dev->base_addr, dev->chiprev,
		dma_mode_string());
	dev_info(dev->dev, "version: %s\n", driver_vers);

	ret = device_create_file(dev->dev, &dev_attr_registers);
	if (ret)
		goto err_irq;

	ret = usb_add_gadget(&dev->gadget);
	if (ret)
		goto err_add_udc;
	dev->added = 1;

	return 0;

err_add_udc:
	device_remove_file(dev->dev, &dev_attr_registers);
 err_irq:
	free_irq(dev->irq, dev);
 err:
	return ret;
}

#ifdef CONFIG_USB_PCI

/*
 * wrap this driver around the specified device, but
 * don't respond over USB until a gadget driver binds to us
 */

static int
net2272_rdk1_probe(struct pci_dev *pdev, struct net2272 *dev)
{
	unsigned long resource, len, tmp;
	void __iomem *mem_mapped_addr[4];
	int ret, i;

	/*
	 * BAR 0 holds PLX 9054 config registers
	 * BAR 1 is i/o memory; unused here
	 * BAR 2 holds EPLD config registers
	 * BAR 3 holds NET2272 registers
	 */

	/* Find and map all address spaces */
	for (i = 0; i < 4; ++i) {
		if (i == 1)
			continue;	/* BAR1 unused */

		resource = pci_resource_start(pdev, i);
		len = pci_resource_len(pdev, i);

		if (!request_mem_region(resource, len, driver_name)) {
			dev_dbg(dev->dev, "controller already in use\n");
			ret = -EBUSY;
			goto err;
		}

		mem_mapped_addr[i] = ioremap(resource, len);
		if (mem_mapped_addr[i] == NULL) {
			release_mem_region(resource, len);
			dev_dbg(dev->dev, "can't map memory\n");
			ret = -EFAULT;
			goto err;
		}
	}

	dev->rdk1.plx9054_base_addr = mem_mapped_addr[0];
	dev->rdk1.epld_base_addr = mem_mapped_addr[2];
	dev->base_addr = mem_mapped_addr[3];

	/* Set PLX 9054 bus width (16 bits) */
	tmp = readl(dev->rdk1.plx9054_base_addr + LBRD1);
	writel((tmp & ~(3 << MEMORY_SPACE_LOCAL_BUS_WIDTH)) | W16_BIT,
			dev->rdk1.plx9054_base_addr + LBRD1);

	/* Enable PLX 9054 Interrupts */
	writel(readl(dev->rdk1.plx9054_base_addr + INTCSR) |
			(1 << PCI_INTERRUPT_ENABLE) |
			(1 << LOCAL_INTERRUPT_INPUT_ENABLE),
			dev->rdk1.plx9054_base_addr + INTCSR);

	writeb((1 << CHANNEL_CLEAR_INTERRUPT | (0 << CHANNEL_ENABLE)),
			dev->rdk1.plx9054_base_addr + DMACSR0);

	/* reset */
	writeb((1 << EPLD_DMA_ENABLE) |
		(1 << DMA_CTL_DACK) |
		(1 << DMA_TIMEOUT_ENABLE) |
		(1 << USER) |
		(0 << MPX_MODE) |
		(1 << BUSWIDTH) |
		(1 << NET2272_RESET),
		dev->base_addr + EPLD_IO_CONTROL_REGISTER);

	mb();
	writeb(readb(dev->base_addr + EPLD_IO_CONTROL_REGISTER) &
		~(1 << NET2272_RESET),
		dev->base_addr + EPLD_IO_CONTROL_REGISTER);
	udelay(200);

	return 0;

 err:
	while (--i >= 0) {
		if (i == 1)
			continue;	/* BAR1 unused */
		iounmap(mem_mapped_addr[i]);
		release_mem_region(pci_resource_start(pdev, i),
			pci_resource_len(pdev, i));
	}

	return ret;
}

static int
net2272_rdk2_probe(struct pci_dev *pdev, struct net2272 *dev)
{
	unsigned long resource, len;
	void __iomem *mem_mapped_addr[2];
	int ret, i;

	/*
	 * BAR 0 holds FGPA config registers
	 * BAR 1 holds NET2272 registers
	 */

	/* Find and map all address spaces, bar2-3 unused in rdk 2 */
	for (i = 0; i < 2; ++i) {
		resource = pci_resource_start(pdev, i);
		len = pci_resource_len(pdev, i);

		if (!request_mem_region(resource, len, driver_name)) {
			dev_dbg(dev->dev, "controller already in use\n");
			ret = -EBUSY;
			goto err;
		}

		mem_mapped_addr[i] = ioremap(resource, len);
		if (mem_mapped_addr[i] == NULL) {
			release_mem_region(resource, len);
			dev_dbg(dev->dev, "can't map memory\n");
			ret = -EFAULT;
			goto err;
		}
	}

	dev->rdk2.fpga_base_addr = mem_mapped_addr[0];
	dev->base_addr = mem_mapped_addr[1];

	mb();
	/* Set 2272 bus width (16 bits) and reset */
	writel((1 << CHIP_RESET), dev->rdk2.fpga_base_addr + RDK2_LOCCTLRDK);
	udelay(200);
	writel((1 << BUS_WIDTH), dev->rdk2.fpga_base_addr + RDK2_LOCCTLRDK);
	/* Print fpga version number */
	dev_info(dev->dev, "RDK2 FPGA version %08x\n",
		readl(dev->rdk2.fpga_base_addr + RDK2_FPGAREV));
	/* Enable FPGA Interrupts */
	writel((1 << NET2272_PCI_IRQ), dev->rdk2.fpga_base_addr + RDK2_IRQENB);

	return 0;

 err:
	while (--i >= 0) {
		iounmap(mem_mapped_addr[i]);
		release_mem_region(pci_resource_start(pdev, i),
			pci_resource_len(pdev, i));
	}

	return ret;
}

static int
net2272_pci_probe(struct pci_dev *pdev, const struct pci_device_id *id)
{
	struct net2272 *dev;
	int ret;

	dev = net2272_probe_init(&pdev->dev, pdev->irq);
	if (IS_ERR(dev))
		return PTR_ERR(dev);
	dev->dev_id = pdev->device;

	if (pci_enable_device(pdev) < 0) {
		ret = -ENODEV;
		goto err_put;
	}

	pci_set_master(pdev);

	switch (pdev->device) {
	case PCI_DEVICE_ID_RDK1: ret = net2272_rdk1_probe(pdev, dev); break;
	case PCI_DEVICE_ID_RDK2: ret = net2272_rdk2_probe(pdev, dev); break;
	default: BUG();
	}
	if (ret)
		goto err_pci;

	ret = net2272_probe_fin(dev, 0);
	if (ret)
		goto err_pci;

	pci_set_drvdata(pdev, dev);

	return 0;

 err_pci:
	pci_disable_device(pdev);
 err_put:
	usb_put_gadget(&dev->gadget);

	return ret;
}

static void
net2272_rdk1_remove(struct pci_dev *pdev, struct net2272 *dev)
{
	int i;

	/* disable PLX 9054 interrupts */
	writel(readl(dev->rdk1.plx9054_base_addr + INTCSR) &
		~(1 << PCI_INTERRUPT_ENABLE),
		dev->rdk1.plx9054_base_addr + INTCSR);

	/* clean up resources allocated during probe() */
	iounmap(dev->rdk1.plx9054_base_addr);
	iounmap(dev->rdk1.epld_base_addr);

	for (i = 0; i < 4; ++i) {
		if (i == 1)
			continue;	/* BAR1 unused */
		release_mem_region(pci_resource_start(pdev, i),
			pci_resource_len(pdev, i));
	}
}

static void
net2272_rdk2_remove(struct pci_dev *pdev, struct net2272 *dev)
{
	int i;

	/* disable fpga interrupts
	writel(readl(dev->rdk1.plx9054_base_addr + INTCSR) &
			~(1 << PCI_INTERRUPT_ENABLE),
			dev->rdk1.plx9054_base_addr + INTCSR);
	*/

	/* clean up resources allocated during probe() */
	iounmap(dev->rdk2.fpga_base_addr);

	for (i = 0; i < 2; ++i)
		release_mem_region(pci_resource_start(pdev, i),
			pci_resource_len(pdev, i));
}

static void
net2272_pci_remove(struct pci_dev *pdev)
{
	struct net2272 *dev = pci_get_drvdata(pdev);

	net2272_remove(dev);

	switch (pdev->device) {
	case PCI_DEVICE_ID_RDK1: net2272_rdk1_remove(pdev, dev); break;
	case PCI_DEVICE_ID_RDK2: net2272_rdk2_remove(pdev, dev); break;
	default: BUG();
	}

	pci_disable_device(pdev);

	usb_put_gadget(&dev->gadget);
}

/* Table of matching PCI IDs */
static struct pci_device_id pci_ids[] = {
	{	/* RDK 1 card */
		.class       = ((PCI_CLASS_BRIDGE_OTHER << 8) | 0xfe),
		.class_mask  = 0,
		.vendor      = PCI_VENDOR_ID_PLX,
		.device      = PCI_DEVICE_ID_RDK1,
		.subvendor   = PCI_ANY_ID,
		.subdevice   = PCI_ANY_ID,
	},
	{	/* RDK 2 card */
		.class       = ((PCI_CLASS_BRIDGE_OTHER << 8) | 0xfe),
		.class_mask  = 0,
		.vendor      = PCI_VENDOR_ID_PLX,
		.device      = PCI_DEVICE_ID_RDK2,
		.subvendor   = PCI_ANY_ID,
		.subdevice   = PCI_ANY_ID,
	},
	{ }
};
MODULE_DEVICE_TABLE(pci, pci_ids);

static struct pci_driver net2272_pci_driver = {
	.name     = driver_name,
	.id_table = pci_ids,

	.probe    = net2272_pci_probe,
	.remove   = net2272_pci_remove,
};

static int net2272_pci_register(void)
{
	return pci_register_driver(&net2272_pci_driver);
}

static void net2272_pci_unregister(void)
{
	pci_unregister_driver(&net2272_pci_driver);
}

#else
static inline int net2272_pci_register(void) { return 0; }
static inline void net2272_pci_unregister(void) { }
#endif

/*---------------------------------------------------------------------------*/

static int
net2272_plat_probe(struct platform_device *pdev)
{
	struct net2272 *dev;
	int ret;
	unsigned int irqflags;
	resource_size_t base, len;
	struct resource *iomem, *iomem_bus, *irq_res;

	irq_res = platform_get_resource(pdev, IORESOURCE_IRQ, 0);
	iomem = platform_get_resource(pdev, IORESOURCE_MEM, 0);
	iomem_bus = platform_get_resource(pdev, IORESOURCE_BUS, 0);
	if (!irq_res || !iomem) {
		dev_err(&pdev->dev, "must provide irq/base addr");
		return -EINVAL;
	}

	dev = net2272_probe_init(&pdev->dev, irq_res->start);
	if (IS_ERR(dev))
		return PTR_ERR(dev);

	irqflags = 0;
	if (irq_res->flags & IORESOURCE_IRQ_HIGHEDGE)
		irqflags |= IRQF_TRIGGER_RISING;
	if (irq_res->flags & IORESOURCE_IRQ_LOWEDGE)
		irqflags |= IRQF_TRIGGER_FALLING;
	if (irq_res->flags & IORESOURCE_IRQ_HIGHLEVEL)
		irqflags |= IRQF_TRIGGER_HIGH;
	if (irq_res->flags & IORESOURCE_IRQ_LOWLEVEL)
		irqflags |= IRQF_TRIGGER_LOW;

	base = iomem->start;
	len = resource_size(iomem);
	if (iomem_bus)
		dev->base_shift = iomem_bus->start;

	if (!request_mem_region(base, len, driver_name)) {
		dev_dbg(dev->dev, "get request memory region!\n");
		ret = -EBUSY;
		goto err;
	}
	dev->base_addr = ioremap(base, len);
	if (!dev->base_addr) {
		dev_dbg(dev->dev, "can't map memory\n");
		ret = -EFAULT;
		goto err_req;
	}

	ret = net2272_probe_fin(dev, IRQF_TRIGGER_LOW);
	if (ret)
		goto err_io;

	platform_set_drvdata(pdev, dev);
	dev_info(&pdev->dev, "running in 16-bit, %sbyte swap local bus mode\n",
		(net2272_read(dev, LOCCTL) & (1 << BYTE_SWAP)) ? "" : "no ");

	return 0;

 err_io:
	iounmap(dev->base_addr);
 err_req:
	release_mem_region(base, len);
 err:
<<<<<<< HEAD
	kfree(dev);
=======
	usb_put_gadget(&dev->gadget);
>>>>>>> d1988041

	return ret;
}

static int
net2272_plat_remove(struct platform_device *pdev)
{
	struct net2272 *dev = platform_get_drvdata(pdev);

	net2272_remove(dev);

	release_mem_region(pdev->resource[0].start,
		resource_size(&pdev->resource[0]));

	usb_put_gadget(&dev->gadget);

	return 0;
}

static struct platform_driver net2272_plat_driver = {
	.probe   = net2272_plat_probe,
	.remove  = net2272_plat_remove,
	.driver  = {
		.name  = driver_name,
	},
	/* FIXME .suspend, .resume */
};
MODULE_ALIAS("platform:net2272");

static int __init net2272_init(void)
{
	int ret;

	ret = net2272_pci_register();
	if (ret)
		return ret;
	ret = platform_driver_register(&net2272_plat_driver);
	if (ret)
		goto err_pci;
	return ret;

err_pci:
	net2272_pci_unregister();
	return ret;
}
module_init(net2272_init);

static void __exit net2272_cleanup(void)
{
	net2272_pci_unregister();
	platform_driver_unregister(&net2272_plat_driver);
}
module_exit(net2272_cleanup);

MODULE_DESCRIPTION(DRIVER_DESC);
MODULE_AUTHOR("PLX Technology, Inc.");
MODULE_LICENSE("GPL");<|MERGE_RESOLUTION|>--- conflicted
+++ resolved
@@ -2651,11 +2651,7 @@
  err_req:
 	release_mem_region(base, len);
  err:
-<<<<<<< HEAD
-	kfree(dev);
-=======
 	usb_put_gadget(&dev->gadget);
->>>>>>> d1988041
 
 	return ret;
 }
