// SPDX-License-Identifier: GPL-2.0
/*
 * xHCI host controller driver
 *
 * Copyright (C) 2008 Intel Corp.
 *
 * Author: Sarah Sharp
 * Some code borrowed from the Linux EHCI driver.
 */

#include <linux/pci.h>
#include <linux/iopoll.h>
#include <linux/irq.h>
#include <linux/log2.h>
#include <linux/module.h>
#include <linux/moduleparam.h>
#include <linux/slab.h>
#include <linux/dmi.h>
#include <linux/dma-mapping.h>

#include "xhci.h"
#include "xhci-trace.h"
#include "xhci-debugfs.h"
#include "xhci-dbgcap.h"

#define DRIVER_AUTHOR "Sarah Sharp"
#define DRIVER_DESC "'eXtensible' Host Controller (xHC) Driver"

#define	PORT_WAKE_BITS	(PORT_WKOC_E | PORT_WKDISC_E | PORT_WKCONN_E)

/* Some 0.95 hardware can't handle the chain bit on a Link TRB being cleared */
static int link_quirk;
module_param(link_quirk, int, S_IRUGO | S_IWUSR);
MODULE_PARM_DESC(link_quirk, "Don't clear the chain bit on a link TRB");

static unsigned long long quirks;
module_param(quirks, ullong, S_IRUGO);
MODULE_PARM_DESC(quirks, "Bit flags for quirks to be enabled as default");

static bool td_on_ring(struct xhci_td *td, struct xhci_ring *ring)
{
	struct xhci_segment *seg = ring->first_seg;

	if (!td || !td->start_seg)
		return false;
	do {
		if (seg == td->start_seg)
			return true;
		seg = seg->next;
	} while (seg && seg != ring->first_seg);

	return false;
}

/*
 * xhci_handshake - spin reading hc until handshake completes or fails
 * @ptr: address of hc register to be read
 * @mask: bits to look at in result of read
 * @done: value of those bits when handshake succeeds
 * @usec: timeout in microseconds
 *
 * Returns negative errno, or zero on success
 *
 * Success happens when the "mask" bits have the specified value (hardware
 * handshake done).  There are two failure modes:  "usec" have passed (major
 * hardware flakeout), or the register reads as all-ones (hardware removed).
 */
int xhci_handshake(void __iomem *ptr, u32 mask, u32 done, int usec)
{
	u32	result;
	int	ret;

	ret = readl_poll_timeout_atomic(ptr, result,
					(result & mask) == done ||
					result == U32_MAX,
					1, usec);
	if (result == U32_MAX)		/* card removed */
		return -ENODEV;

	return ret;
}

/*
 * Disable interrupts and begin the xHCI halting process.
 */
void xhci_quiesce(struct xhci_hcd *xhci)
{
	u32 halted;
	u32 cmd;
	u32 mask;

	mask = ~(XHCI_IRQS);
	halted = readl(&xhci->op_regs->status) & STS_HALT;
	if (!halted)
		mask &= ~CMD_RUN;

	cmd = readl(&xhci->op_regs->command);
	cmd &= mask;
	writel(cmd, &xhci->op_regs->command);
}

/*
 * Force HC into halt state.
 *
 * Disable any IRQs and clear the run/stop bit.
 * HC will complete any current and actively pipelined transactions, and
 * should halt within 16 ms of the run/stop bit being cleared.
 * Read HC Halted bit in the status register to see when the HC is finished.
 */
int xhci_halt(struct xhci_hcd *xhci)
{
	int ret;
	xhci_dbg_trace(xhci, trace_xhci_dbg_init, "// Halt the HC");
	xhci_quiesce(xhci);

	ret = xhci_handshake(&xhci->op_regs->status,
			STS_HALT, STS_HALT, XHCI_MAX_HALT_USEC);
	if (ret) {
		xhci_warn(xhci, "Host halt failed, %d\n", ret);
		return ret;
	}
	xhci->xhc_state |= XHCI_STATE_HALTED;
	xhci->cmd_ring_state = CMD_RING_STATE_STOPPED;
	return ret;
}

/*
 * Set the run bit and wait for the host to be running.
 */
int xhci_start(struct xhci_hcd *xhci)
{
	u32 temp;
	int ret;

	temp = readl(&xhci->op_regs->command);
	temp |= (CMD_RUN);
	xhci_dbg_trace(xhci, trace_xhci_dbg_init, "// Turn on HC, cmd = 0x%x.",
			temp);
	writel(temp, &xhci->op_regs->command);

	/*
	 * Wait for the HCHalted Status bit to be 0 to indicate the host is
	 * running.
	 */
	ret = xhci_handshake(&xhci->op_regs->status,
			STS_HALT, 0, XHCI_MAX_HALT_USEC);
	if (ret == -ETIMEDOUT)
		xhci_err(xhci, "Host took too long to start, "
				"waited %u microseconds.\n",
				XHCI_MAX_HALT_USEC);
	if (!ret)
		/* clear state flags. Including dying, halted or removing */
		xhci->xhc_state = 0;

	return ret;
}

/*
 * Reset a halted HC.
 *
 * This resets pipelines, timers, counters, state machines, etc.
 * Transactions will be terminated immediately, and operational registers
 * will be set to their defaults.
 */
int xhci_reset(struct xhci_hcd *xhci)
{
	u32 command;
	u32 state;
	int ret;

	state = readl(&xhci->op_regs->status);

	if (state == ~(u32)0) {
		xhci_warn(xhci, "Host not accessible, reset failed.\n");
		return -ENODEV;
	}

	if ((state & STS_HALT) == 0) {
		xhci_warn(xhci, "Host controller not halted, aborting reset.\n");
		return 0;
	}

	xhci_dbg_trace(xhci, trace_xhci_dbg_init, "// Reset the HC");
	command = readl(&xhci->op_regs->command);
	command |= CMD_RESET;
	writel(command, &xhci->op_regs->command);

	/* Existing Intel xHCI controllers require a delay of 1 mS,
	 * after setting the CMD_RESET bit, and before accessing any
	 * HC registers. This allows the HC to complete the
	 * reset operation and be ready for HC register access.
	 * Without this delay, the subsequent HC register access,
	 * may result in a system hang very rarely.
	 */
	if (xhci->quirks & XHCI_INTEL_HOST)
		udelay(1000);

	ret = xhci_handshake(&xhci->op_regs->command,
			CMD_RESET, 0, 10 * 1000 * 1000);
	if (ret)
		return ret;

	if (xhci->quirks & XHCI_ASMEDIA_MODIFY_FLOWCONTROL)
		usb_asmedia_modifyflowcontrol(to_pci_dev(xhci_to_hcd(xhci)->self.controller));

	xhci_dbg_trace(xhci, trace_xhci_dbg_init,
			 "Wait for controller to be ready for doorbell rings");
	/*
	 * xHCI cannot write to any doorbells or operational registers other
	 * than status until the "Controller Not Ready" flag is cleared.
	 */
	ret = xhci_handshake(&xhci->op_regs->status,
			STS_CNR, 0, 10 * 1000 * 1000);

	xhci->usb2_rhub.bus_state.port_c_suspend = 0;
	xhci->usb2_rhub.bus_state.suspended_ports = 0;
	xhci->usb2_rhub.bus_state.resuming_ports = 0;
	xhci->usb3_rhub.bus_state.port_c_suspend = 0;
	xhci->usb3_rhub.bus_state.suspended_ports = 0;
	xhci->usb3_rhub.bus_state.resuming_ports = 0;

	return ret;
}

static void xhci_zero_64b_regs(struct xhci_hcd *xhci)
{
	struct device *dev = xhci_to_hcd(xhci)->self.sysdev;
	int err, i;
	u64 val;
	u32 intrs;

	/*
	 * Some Renesas controllers get into a weird state if they are
	 * reset while programmed with 64bit addresses (they will preserve
	 * the top half of the address in internal, non visible
	 * registers). You end up with half the address coming from the
	 * kernel, and the other half coming from the firmware. Also,
	 * changing the programming leads to extra accesses even if the
	 * controller is supposed to be halted. The controller ends up with
	 * a fatal fault, and is then ripe for being properly reset.
	 *
	 * Special care is taken to only apply this if the device is behind
	 * an iommu. Doing anything when there is no iommu is definitely
	 * unsafe...
	 */
	if (!(xhci->quirks & XHCI_ZERO_64B_REGS) || !device_iommu_mapped(dev))
		return;

	xhci_info(xhci, "Zeroing 64bit base registers, expecting fault\n");

	/* Clear HSEIE so that faults do not get signaled */
	val = readl(&xhci->op_regs->command);
	val &= ~CMD_HSEIE;
	writel(val, &xhci->op_regs->command);

	/* Clear HSE (aka FATAL) */
	val = readl(&xhci->op_regs->status);
	val |= STS_FATAL;
	writel(val, &xhci->op_regs->status);

	/* Now zero the registers, and brace for impact */
	val = xhci_read_64(xhci, &xhci->op_regs->dcbaa_ptr);
	if (upper_32_bits(val))
		xhci_write_64(xhci, 0, &xhci->op_regs->dcbaa_ptr);
	val = xhci_read_64(xhci, &xhci->op_regs->cmd_ring);
	if (upper_32_bits(val))
		xhci_write_64(xhci, 0, &xhci->op_regs->cmd_ring);

	intrs = min_t(u32, HCS_MAX_INTRS(xhci->hcs_params1),
		      ARRAY_SIZE(xhci->run_regs->ir_set));

	for (i = 0; i < intrs; i++) {
		struct xhci_intr_reg __iomem *ir;

		ir = &xhci->run_regs->ir_set[i];
		val = xhci_read_64(xhci, &ir->erst_base);
		if (upper_32_bits(val))
			xhci_write_64(xhci, 0, &ir->erst_base);
		val= xhci_read_64(xhci, &ir->erst_dequeue);
		if (upper_32_bits(val))
			xhci_write_64(xhci, 0, &ir->erst_dequeue);
	}

	/* Wait for the fault to appear. It will be cleared on reset */
	err = xhci_handshake(&xhci->op_regs->status,
			     STS_FATAL, STS_FATAL,
			     XHCI_MAX_HALT_USEC);
	if (!err)
		xhci_info(xhci, "Fault detected\n");
}

#ifdef CONFIG_USB_PCI
/*
 * Set up MSI
 */
static int xhci_setup_msi(struct xhci_hcd *xhci)
{
	int ret;
	/*
	 * TODO:Check with MSI Soc for sysdev
	 */
	struct pci_dev  *pdev = to_pci_dev(xhci_to_hcd(xhci)->self.controller);

	ret = pci_alloc_irq_vectors(pdev, 1, 1, PCI_IRQ_MSI);
	if (ret < 0) {
		xhci_dbg_trace(xhci, trace_xhci_dbg_init,
				"failed to allocate MSI entry");
		return ret;
	}

	ret = request_irq(pdev->irq, xhci_msi_irq,
				0, "xhci_hcd", xhci_to_hcd(xhci));
	if (ret) {
		xhci_dbg_trace(xhci, trace_xhci_dbg_init,
				"disable MSI interrupt");
		pci_free_irq_vectors(pdev);
	}

	return ret;
}

/*
 * Set up MSI-X
 */
static int xhci_setup_msix(struct xhci_hcd *xhci)
{
	int i, ret = 0;
	struct usb_hcd *hcd = xhci_to_hcd(xhci);
	struct pci_dev *pdev = to_pci_dev(hcd->self.controller);

	/*
	 * calculate number of msi-x vectors supported.
	 * - HCS_MAX_INTRS: the max number of interrupts the host can handle,
	 *   with max number of interrupters based on the xhci HCSPARAMS1.
	 * - num_online_cpus: maximum msi-x vectors per CPUs core.
	 *   Add additional 1 vector to ensure always available interrupt.
	 */
	xhci->msix_count = min(num_online_cpus() + 1,
				HCS_MAX_INTRS(xhci->hcs_params1));

	ret = pci_alloc_irq_vectors(pdev, xhci->msix_count, xhci->msix_count,
			PCI_IRQ_MSIX);
	if (ret < 0) {
		xhci_dbg_trace(xhci, trace_xhci_dbg_init,
				"Failed to enable MSI-X");
		return ret;
	}

	for (i = 0; i < xhci->msix_count; i++) {
		ret = request_irq(pci_irq_vector(pdev, i), xhci_msi_irq, 0,
				"xhci_hcd", xhci_to_hcd(xhci));
		if (ret)
			goto disable_msix;
	}

	hcd->msix_enabled = 1;
	return ret;

disable_msix:
	xhci_dbg_trace(xhci, trace_xhci_dbg_init, "disable MSI-X interrupt");
	while (--i >= 0)
		free_irq(pci_irq_vector(pdev, i), xhci_to_hcd(xhci));
	pci_free_irq_vectors(pdev);
	return ret;
}

/* Free any IRQs and disable MSI-X */
static void xhci_cleanup_msix(struct xhci_hcd *xhci)
{
	struct usb_hcd *hcd = xhci_to_hcd(xhci);
	struct pci_dev *pdev = to_pci_dev(hcd->self.controller);

	if (xhci->quirks & XHCI_PLAT)
		return;

	/* return if using legacy interrupt */
	if (hcd->irq > 0)
		return;

	if (hcd->msix_enabled) {
		int i;

		for (i = 0; i < xhci->msix_count; i++)
			free_irq(pci_irq_vector(pdev, i), xhci_to_hcd(xhci));
	} else {
		free_irq(pci_irq_vector(pdev, 0), xhci_to_hcd(xhci));
	}

	pci_free_irq_vectors(pdev);
	hcd->msix_enabled = 0;
}

static void __maybe_unused xhci_msix_sync_irqs(struct xhci_hcd *xhci)
{
	struct usb_hcd *hcd = xhci_to_hcd(xhci);

	if (hcd->msix_enabled) {
		struct pci_dev *pdev = to_pci_dev(hcd->self.controller);
		int i;

		for (i = 0; i < xhci->msix_count; i++)
			synchronize_irq(pci_irq_vector(pdev, i));
	}
}

static int xhci_try_enable_msi(struct usb_hcd *hcd)
{
	struct xhci_hcd *xhci = hcd_to_xhci(hcd);
	struct pci_dev  *pdev;
	int ret;

	/* The xhci platform device has set up IRQs through usb_add_hcd. */
	if (xhci->quirks & XHCI_PLAT)
		return 0;

	pdev = to_pci_dev(xhci_to_hcd(xhci)->self.controller);
	/*
	 * Some Fresco Logic host controllers advertise MSI, but fail to
	 * generate interrupts.  Don't even try to enable MSI.
	 */
	if (xhci->quirks & XHCI_BROKEN_MSI)
		goto legacy_irq;

	/* unregister the legacy interrupt */
	if (hcd->irq)
		free_irq(hcd->irq, hcd);
	hcd->irq = 0;

	ret = xhci_setup_msix(xhci);
	if (ret)
		/* fall back to msi*/
		ret = xhci_setup_msi(xhci);

	if (!ret) {
		hcd->msi_enabled = 1;
		return 0;
	}

	if (!pdev->irq) {
		xhci_err(xhci, "No msi-x/msi found and no IRQ in BIOS\n");
		return -EINVAL;
	}

 legacy_irq:
	if (!strlen(hcd->irq_descr))
		snprintf(hcd->irq_descr, sizeof(hcd->irq_descr), "%s:usb%d",
			 hcd->driver->description, hcd->self.busnum);

	/* fall back to legacy interrupt*/
	ret = request_irq(pdev->irq, &usb_hcd_irq, IRQF_SHARED,
			hcd->irq_descr, hcd);
	if (ret) {
		xhci_err(xhci, "request interrupt %d failed\n",
				pdev->irq);
		return ret;
	}
	hcd->irq = pdev->irq;
	return 0;
}

#else

static inline int xhci_try_enable_msi(struct usb_hcd *hcd)
{
	return 0;
}

static inline void xhci_cleanup_msix(struct xhci_hcd *xhci)
{
}

static inline void xhci_msix_sync_irqs(struct xhci_hcd *xhci)
{
}

#endif

static void compliance_mode_recovery(struct timer_list *t)
{
	struct xhci_hcd *xhci;
	struct usb_hcd *hcd;
	struct xhci_hub *rhub;
	u32 temp;
	int i;

	xhci = from_timer(xhci, t, comp_mode_recovery_timer);
	rhub = &xhci->usb3_rhub;

	for (i = 0; i < rhub->num_ports; i++) {
		temp = readl(rhub->ports[i]->addr);
		if ((temp & PORT_PLS_MASK) == USB_SS_PORT_LS_COMP_MOD) {
			/*
			 * Compliance Mode Detected. Letting USB Core
			 * handle the Warm Reset
			 */
			xhci_dbg_trace(xhci, trace_xhci_dbg_quirks,
					"Compliance mode detected->port %d",
					i + 1);
			xhci_dbg_trace(xhci, trace_xhci_dbg_quirks,
					"Attempting compliance mode recovery");
			hcd = xhci->shared_hcd;

			if (hcd->state == HC_STATE_SUSPENDED)
				usb_hcd_resume_root_hub(hcd);

			usb_hcd_poll_rh_status(hcd);
		}
	}

	if (xhci->port_status_u0 != ((1 << rhub->num_ports) - 1))
		mod_timer(&xhci->comp_mode_recovery_timer,
			jiffies + msecs_to_jiffies(COMP_MODE_RCVRY_MSECS));
}

/*
 * Quirk to work around issue generated by the SN65LVPE502CP USB3.0 re-driver
 * that causes ports behind that hardware to enter compliance mode sometimes.
 * The quirk creates a timer that polls every 2 seconds the link state of
 * each host controller's port and recovers it by issuing a Warm reset
 * if Compliance mode is detected, otherwise the port will become "dead" (no
 * device connections or disconnections will be detected anymore). Becasue no
 * status event is generated when entering compliance mode (per xhci spec),
 * this quirk is needed on systems that have the failing hardware installed.
 */
static void compliance_mode_recovery_timer_init(struct xhci_hcd *xhci)
{
	xhci->port_status_u0 = 0;
	timer_setup(&xhci->comp_mode_recovery_timer, compliance_mode_recovery,
		    0);
	xhci->comp_mode_recovery_timer.expires = jiffies +
			msecs_to_jiffies(COMP_MODE_RCVRY_MSECS);

	add_timer(&xhci->comp_mode_recovery_timer);
	xhci_dbg_trace(xhci, trace_xhci_dbg_quirks,
			"Compliance mode recovery timer initialized");
}

/*
 * This function identifies the systems that have installed the SN65LVPE502CP
 * USB3.0 re-driver and that need the Compliance Mode Quirk.
 * Systems:
 * Vendor: Hewlett-Packard -> System Models: Z420, Z620 and Z820
 */
static bool xhci_compliance_mode_recovery_timer_quirk_check(void)
{
	const char *dmi_product_name, *dmi_sys_vendor;

	dmi_product_name = dmi_get_system_info(DMI_PRODUCT_NAME);
	dmi_sys_vendor = dmi_get_system_info(DMI_SYS_VENDOR);
	if (!dmi_product_name || !dmi_sys_vendor)
		return false;

	if (!(strstr(dmi_sys_vendor, "Hewlett-Packard")))
		return false;

	if (strstr(dmi_product_name, "Z420") ||
			strstr(dmi_product_name, "Z620") ||
			strstr(dmi_product_name, "Z820") ||
			strstr(dmi_product_name, "Z1 Workstation"))
		return true;

	return false;
}

static int xhci_all_ports_seen_u0(struct xhci_hcd *xhci)
{
	return (xhci->port_status_u0 == ((1 << xhci->usb3_rhub.num_ports) - 1));
}


/*
 * Initialize memory for HCD and xHC (one-time init).
 *
 * Program the PAGESIZE register, initialize the device context array, create
 * device contexts (?), set up a command ring segment (or two?), create event
 * ring (one for now).
 */
static int xhci_init(struct usb_hcd *hcd)
{
	struct xhci_hcd *xhci = hcd_to_xhci(hcd);
	int retval = 0;

	xhci_dbg_trace(xhci, trace_xhci_dbg_init, "xhci_init");
	spin_lock_init(&xhci->lock);
	if (xhci->hci_version == 0x95 && link_quirk) {
		xhci_dbg_trace(xhci, trace_xhci_dbg_quirks,
				"QUIRK: Not clearing Link TRB chain bits.");
		xhci->quirks |= XHCI_LINK_TRB_QUIRK;
	} else {
		xhci_dbg_trace(xhci, trace_xhci_dbg_init,
				"xHCI doesn't need link TRB QUIRK");
	}
	retval = xhci_mem_init(xhci, GFP_KERNEL);
	xhci_dbg_trace(xhci, trace_xhci_dbg_init, "Finished xhci_init");

	/* Initializing Compliance Mode Recovery Data If Needed */
	if (xhci_compliance_mode_recovery_timer_quirk_check()) {
		xhci->quirks |= XHCI_COMP_MODE_QUIRK;
		compliance_mode_recovery_timer_init(xhci);
	}

	return retval;
}

/*-------------------------------------------------------------------------*/


static int xhci_run_finished(struct xhci_hcd *xhci)
{
	if (xhci_start(xhci)) {
		xhci_halt(xhci);
		return -ENODEV;
	}
	xhci->shared_hcd->state = HC_STATE_RUNNING;
	xhci->cmd_ring_state = CMD_RING_STATE_RUNNING;

	if (xhci->quirks & XHCI_NEC_HOST)
		xhci_ring_cmd_db(xhci);

	xhci_dbg_trace(xhci, trace_xhci_dbg_init,
			"Finished xhci_run for USB3 roothub");
	return 0;
}

/*
 * Start the HC after it was halted.
 *
 * This function is called by the USB core when the HC driver is added.
 * Its opposite is xhci_stop().
 *
 * xhci_init() must be called once before this function can be called.
 * Reset the HC, enable device slot contexts, program DCBAAP, and
 * set command ring pointer and event ring pointer.
 *
 * Setup MSI-X vectors and enable interrupts.
 */
int xhci_run(struct usb_hcd *hcd)
{
	u32 temp;
	u64 temp_64;
	int ret;
	struct xhci_hcd *xhci = hcd_to_xhci(hcd);

	/* Start the xHCI host controller running only after the USB 2.0 roothub
	 * is setup.
	 */

	hcd->uses_new_polling = 1;
	if (!usb_hcd_is_primary_hcd(hcd))
		return xhci_run_finished(xhci);

	xhci_dbg_trace(xhci, trace_xhci_dbg_init, "xhci_run");

	ret = xhci_try_enable_msi(hcd);
	if (ret)
		return ret;

	temp_64 = xhci_read_64(xhci, &xhci->ir_set->erst_dequeue);
	temp_64 &= ~ERST_PTR_MASK;
	xhci_dbg_trace(xhci, trace_xhci_dbg_init,
			"ERST deq = 64'h%0lx", (long unsigned int) temp_64);

	xhci_dbg_trace(xhci, trace_xhci_dbg_init,
			"// Set the interrupt modulation register");
	temp = readl(&xhci->ir_set->irq_control);
	temp &= ~ER_IRQ_INTERVAL_MASK;
	temp |= (xhci->imod_interval / 250) & ER_IRQ_INTERVAL_MASK;
	writel(temp, &xhci->ir_set->irq_control);

	/* Set the HCD state before we enable the irqs */
	temp = readl(&xhci->op_regs->command);
	temp |= (CMD_EIE);
	xhci_dbg_trace(xhci, trace_xhci_dbg_init,
			"// Enable interrupts, cmd = 0x%x.", temp);
	writel(temp, &xhci->op_regs->command);

	temp = readl(&xhci->ir_set->irq_pending);
	xhci_dbg_trace(xhci, trace_xhci_dbg_init,
			"// Enabling event ring interrupter %p by writing 0x%x to irq_pending",
			xhci->ir_set, (unsigned int) ER_IRQ_ENABLE(temp));
	writel(ER_IRQ_ENABLE(temp), &xhci->ir_set->irq_pending);

	if (xhci->quirks & XHCI_NEC_HOST) {
		struct xhci_command *command;

		command = xhci_alloc_command(xhci, false, GFP_KERNEL);
		if (!command)
			return -ENOMEM;

		ret = xhci_queue_vendor_command(xhci, command, 0, 0, 0,
				TRB_TYPE(TRB_NEC_GET_FW));
		if (ret)
			xhci_free_command(xhci, command);
	}
	xhci_dbg_trace(xhci, trace_xhci_dbg_init,
			"Finished xhci_run for USB2 roothub");

	xhci_dbc_init(xhci);

	xhci_debugfs_init(xhci);

	return 0;
}
EXPORT_SYMBOL_GPL(xhci_run);

/*
 * Stop xHCI driver.
 *
 * This function is called by the USB core when the HC driver is removed.
 * Its opposite is xhci_run().
 *
 * Disable device contexts, disable IRQs, and quiesce the HC.
 * Reset the HC, finish any completed transactions, and cleanup memory.
 */
static void xhci_stop(struct usb_hcd *hcd)
{
	u32 temp;
	struct xhci_hcd *xhci = hcd_to_xhci(hcd);

	mutex_lock(&xhci->mutex);

	/* Only halt host and free memory after both hcds are removed */
	if (!usb_hcd_is_primary_hcd(hcd)) {
		mutex_unlock(&xhci->mutex);
		return;
	}

	xhci_dbc_exit(xhci);

	spin_lock_irq(&xhci->lock);
	xhci->xhc_state |= XHCI_STATE_HALTED;
	xhci->cmd_ring_state = CMD_RING_STATE_STOPPED;
	xhci_halt(xhci);
	xhci_reset(xhci);
	spin_unlock_irq(&xhci->lock);

	xhci_cleanup_msix(xhci);

	/* Deleting Compliance Mode Recovery Timer */
	if ((xhci->quirks & XHCI_COMP_MODE_QUIRK) &&
			(!(xhci_all_ports_seen_u0(xhci)))) {
		del_timer_sync(&xhci->comp_mode_recovery_timer);
		xhci_dbg_trace(xhci, trace_xhci_dbg_quirks,
				"%s: compliance mode recovery timer deleted",
				__func__);
	}

	if (xhci->quirks & XHCI_AMD_PLL_FIX)
		usb_amd_dev_put();

	xhci_dbg_trace(xhci, trace_xhci_dbg_init,
			"// Disabling event ring interrupts");
	temp = readl(&xhci->op_regs->status);
	writel((temp & ~0x1fff) | STS_EINT, &xhci->op_regs->status);
	temp = readl(&xhci->ir_set->irq_pending);
	writel(ER_IRQ_DISABLE(temp), &xhci->ir_set->irq_pending);

	xhci_dbg_trace(xhci, trace_xhci_dbg_init, "cleaning up memory");
	xhci_mem_cleanup(xhci);
	xhci_debugfs_exit(xhci);
	xhci_dbg_trace(xhci, trace_xhci_dbg_init,
			"xhci_stop completed - status = %x",
			readl(&xhci->op_regs->status));
	mutex_unlock(&xhci->mutex);
}

/*
 * Shutdown HC (not bus-specific)
 *
 * This is called when the machine is rebooting or halting.  We assume that the
 * machine will be powered off, and the HC's internal state will be reset.
 * Don't bother to free memory.
 *
 * This will only ever be called with the main usb_hcd (the USB3 roothub).
 */
void xhci_shutdown(struct usb_hcd *hcd)
{
	struct xhci_hcd *xhci = hcd_to_xhci(hcd);

	if (xhci->quirks & XHCI_SPURIOUS_REBOOT)
		usb_disable_xhci_ports(to_pci_dev(hcd->self.sysdev));

	spin_lock_irq(&xhci->lock);
	xhci_halt(xhci);
	/* Workaround for spurious wakeups at shutdown with HSW */
	if (xhci->quirks & XHCI_SPURIOUS_WAKEUP)
		xhci_reset(xhci);
	spin_unlock_irq(&xhci->lock);

	xhci_cleanup_msix(xhci);

	xhci_dbg_trace(xhci, trace_xhci_dbg_init,
			"xhci_shutdown completed - status = %x",
			readl(&xhci->op_regs->status));
}
EXPORT_SYMBOL_GPL(xhci_shutdown);

#ifdef CONFIG_PM
static void xhci_save_registers(struct xhci_hcd *xhci)
{
	xhci->s3.command = readl(&xhci->op_regs->command);
	xhci->s3.dev_nt = readl(&xhci->op_regs->dev_notification);
	xhci->s3.dcbaa_ptr = xhci_read_64(xhci, &xhci->op_regs->dcbaa_ptr);
	xhci->s3.config_reg = readl(&xhci->op_regs->config_reg);
	xhci->s3.erst_size = readl(&xhci->ir_set->erst_size);
	xhci->s3.erst_base = xhci_read_64(xhci, &xhci->ir_set->erst_base);
	xhci->s3.erst_dequeue = xhci_read_64(xhci, &xhci->ir_set->erst_dequeue);
	xhci->s3.irq_pending = readl(&xhci->ir_set->irq_pending);
	xhci->s3.irq_control = readl(&xhci->ir_set->irq_control);
}

static void xhci_restore_registers(struct xhci_hcd *xhci)
{
	writel(xhci->s3.command, &xhci->op_regs->command);
	writel(xhci->s3.dev_nt, &xhci->op_regs->dev_notification);
	xhci_write_64(xhci, xhci->s3.dcbaa_ptr, &xhci->op_regs->dcbaa_ptr);
	writel(xhci->s3.config_reg, &xhci->op_regs->config_reg);
	writel(xhci->s3.erst_size, &xhci->ir_set->erst_size);
	xhci_write_64(xhci, xhci->s3.erst_base, &xhci->ir_set->erst_base);
	xhci_write_64(xhci, xhci->s3.erst_dequeue, &xhci->ir_set->erst_dequeue);
	writel(xhci->s3.irq_pending, &xhci->ir_set->irq_pending);
	writel(xhci->s3.irq_control, &xhci->ir_set->irq_control);
}

static void xhci_set_cmd_ring_deq(struct xhci_hcd *xhci)
{
	u64	val_64;

	/* step 2: initialize command ring buffer */
	val_64 = xhci_read_64(xhci, &xhci->op_regs->cmd_ring);
	val_64 = (val_64 & (u64) CMD_RING_RSVD_BITS) |
		(xhci_trb_virt_to_dma(xhci->cmd_ring->deq_seg,
				      xhci->cmd_ring->dequeue) &
		 (u64) ~CMD_RING_RSVD_BITS) |
		xhci->cmd_ring->cycle_state;
	xhci_dbg_trace(xhci, trace_xhci_dbg_init,
			"// Setting command ring address to 0x%llx",
			(long unsigned long) val_64);
	xhci_write_64(xhci, val_64, &xhci->op_regs->cmd_ring);
}

/*
 * The whole command ring must be cleared to zero when we suspend the host.
 *
 * The host doesn't save the command ring pointer in the suspend well, so we
 * need to re-program it on resume.  Unfortunately, the pointer must be 64-byte
 * aligned, because of the reserved bits in the command ring dequeue pointer
 * register.  Therefore, we can't just set the dequeue pointer back in the
 * middle of the ring (TRBs are 16-byte aligned).
 */
static void xhci_clear_command_ring(struct xhci_hcd *xhci)
{
	struct xhci_ring *ring;
	struct xhci_segment *seg;

	ring = xhci->cmd_ring;
	seg = ring->deq_seg;
	do {
		memset(seg->trbs, 0,
			sizeof(union xhci_trb) * (TRBS_PER_SEGMENT - 1));
		seg->trbs[TRBS_PER_SEGMENT - 1].link.control &=
			cpu_to_le32(~TRB_CYCLE);
		seg = seg->next;
	} while (seg != ring->deq_seg);

	/* Reset the software enqueue and dequeue pointers */
	ring->deq_seg = ring->first_seg;
	ring->dequeue = ring->first_seg->trbs;
	ring->enq_seg = ring->deq_seg;
	ring->enqueue = ring->dequeue;

	ring->num_trbs_free = ring->num_segs * (TRBS_PER_SEGMENT - 1) - 1;
	/*
	 * Ring is now zeroed, so the HW should look for change of ownership
	 * when the cycle bit is set to 1.
	 */
	ring->cycle_state = 1;

	/*
	 * Reset the hardware dequeue pointer.
	 * Yes, this will need to be re-written after resume, but we're paranoid
	 * and want to make sure the hardware doesn't access bogus memory
	 * because, say, the BIOS or an SMI started the host without changing
	 * the command ring pointers.
	 */
	xhci_set_cmd_ring_deq(xhci);
}

/*
 * Disable port wake bits if do_wakeup is not set.
 *
 * Also clear a possible internal port wake state left hanging for ports that
 * detected termination but never successfully enumerated (trained to 0U).
 * Internal wake causes immediate xHCI wake after suspend. PORT_CSC write done
 * at enumeration clears this wake, force one here as well for unconnected ports
 */

static void xhci_disable_hub_port_wake(struct xhci_hcd *xhci,
				       struct xhci_hub *rhub,
				       bool do_wakeup)
{
	unsigned long flags;
	u32 t1, t2, portsc;
	int i;

	spin_lock_irqsave(&xhci->lock, flags);

	for (i = 0; i < rhub->num_ports; i++) {
		portsc = readl(rhub->ports[i]->addr);
		t1 = xhci_port_state_to_neutral(portsc);
		t2 = t1;

		/* clear wake bits if do_wake is not set */
		if (!do_wakeup)
			t2 &= ~PORT_WAKE_BITS;

		/* Don't touch csc bit if connected or connect change is set */
		if (!(portsc & (PORT_CSC | PORT_CONNECT)))
			t2 |= PORT_CSC;

		if (t1 != t2) {
			writel(t2, rhub->ports[i]->addr);
			xhci_dbg(xhci, "config port %d-%d wake bits, portsc: 0x%x, write: 0x%x\n",
				 rhub->hcd->self.busnum, i + 1, portsc, t2);
		}
	}
	spin_unlock_irqrestore(&xhci->lock, flags);
}

static bool xhci_pending_portevent(struct xhci_hcd *xhci)
{
	struct xhci_port	**ports;
	int			port_index;
	u32			status;
	u32			portsc;

	status = readl(&xhci->op_regs->status);
	if (status & STS_EINT)
		return true;
	/*
	 * Checking STS_EINT is not enough as there is a lag between a change
	 * bit being set and the Port Status Change Event that it generated
	 * being written to the Event Ring. See note in xhci 1.1 section 4.19.2.
	 */

	port_index = xhci->usb2_rhub.num_ports;
	ports = xhci->usb2_rhub.ports;
	while (port_index--) {
		portsc = readl(ports[port_index]->addr);
		if (portsc & PORT_CHANGE_MASK ||
		    (portsc & PORT_PLS_MASK) == XDEV_RESUME)
			return true;
	}
	port_index = xhci->usb3_rhub.num_ports;
	ports = xhci->usb3_rhub.ports;
	while (port_index--) {
		portsc = readl(ports[port_index]->addr);
		if (portsc & PORT_CHANGE_MASK ||
		    (portsc & PORT_PLS_MASK) == XDEV_RESUME)
			return true;
	}
	return false;
}

/*
 * Stop HC (not bus-specific)
 *
 * This is called when the machine transition into S3/S4 mode.
 *
 */
int xhci_suspend(struct xhci_hcd *xhci, bool do_wakeup)
{
	int			rc = 0;
	unsigned int		delay = XHCI_MAX_HALT_USEC * 2;
	struct usb_hcd		*hcd = xhci_to_hcd(xhci);
	u32			command;
	u32			res;

	if (!hcd->state)
		return 0;

	if (hcd->state != HC_STATE_SUSPENDED ||
			xhci->shared_hcd->state != HC_STATE_SUSPENDED)
		return -EINVAL;

	/* Clear root port wake on bits if wakeup not allowed. */
	xhci_disable_hub_port_wake(xhci, &xhci->usb3_rhub, do_wakeup);
	xhci_disable_hub_port_wake(xhci, &xhci->usb2_rhub, do_wakeup);

	if (!HCD_HW_ACCESSIBLE(hcd))
		return 0;

	xhci_dbc_suspend(xhci);

	/* Don't poll the roothubs on bus suspend. */
	xhci_dbg(xhci, "%s: stopping usb%d port polling.\n",
		 __func__, hcd->self.busnum);
	clear_bit(HCD_FLAG_POLL_RH, &hcd->flags);
	del_timer_sync(&hcd->rh_timer);
	clear_bit(HCD_FLAG_POLL_RH, &xhci->shared_hcd->flags);
	del_timer_sync(&xhci->shared_hcd->rh_timer);

	if (xhci->quirks & XHCI_SUSPEND_DELAY)
		usleep_range(1000, 1500);

	spin_lock_irq(&xhci->lock);
	clear_bit(HCD_FLAG_HW_ACCESSIBLE, &hcd->flags);
	clear_bit(HCD_FLAG_HW_ACCESSIBLE, &xhci->shared_hcd->flags);
	/* step 1: stop endpoint */
	/* skipped assuming that port suspend has done */

	/* step 2: clear Run/Stop bit */
	command = readl(&xhci->op_regs->command);
	command &= ~CMD_RUN;
	writel(command, &xhci->op_regs->command);

	/* Some chips from Fresco Logic need an extraordinary delay */
	delay *= (xhci->quirks & XHCI_SLOW_SUSPEND) ? 10 : 1;

	if (xhci_handshake(&xhci->op_regs->status,
		      STS_HALT, STS_HALT, delay)) {
		xhci_warn(xhci, "WARN: xHC CMD_RUN timeout\n");
		spin_unlock_irq(&xhci->lock);
		return -ETIMEDOUT;
	}
	xhci_clear_command_ring(xhci);

	/* step 3: save registers */
	xhci_save_registers(xhci);

	/* step 4: set CSS flag */
	command = readl(&xhci->op_regs->command);
	command |= CMD_CSS;
	writel(command, &xhci->op_regs->command);
	xhci->broken_suspend = 0;
	if (xhci_handshake(&xhci->op_regs->status,
				STS_SAVE, 0, 20 * 1000)) {
	/*
	 * AMD SNPS xHC 3.0 occasionally does not clear the
	 * SSS bit of USBSTS and when driver tries to poll
	 * to see if the xHC clears BIT(8) which never happens
	 * and driver assumes that controller is not responding
	 * and times out. To workaround this, its good to check
	 * if SRE and HCE bits are not set (as per xhci
	 * Section 5.4.2) and bypass the timeout.
	 */
		res = readl(&xhci->op_regs->status);
		if ((xhci->quirks & XHCI_SNPS_BROKEN_SUSPEND) &&
		    (((res & STS_SRE) == 0) &&
				((res & STS_HCE) == 0))) {
			xhci->broken_suspend = 1;
		} else {
			xhci_warn(xhci, "WARN: xHC save state timeout\n");
			spin_unlock_irq(&xhci->lock);
			return -ETIMEDOUT;
		}
	}
	spin_unlock_irq(&xhci->lock);

	/*
	 * Deleting Compliance Mode Recovery Timer because the xHCI Host
	 * is about to be suspended.
	 */
	if ((xhci->quirks & XHCI_COMP_MODE_QUIRK) &&
			(!(xhci_all_ports_seen_u0(xhci)))) {
		del_timer_sync(&xhci->comp_mode_recovery_timer);
		xhci_dbg_trace(xhci, trace_xhci_dbg_quirks,
				"%s: compliance mode recovery timer deleted",
				__func__);
	}

	/* step 5: remove core well power */
	/* synchronize irq when using MSI-X */
	xhci_msix_sync_irqs(xhci);

	return rc;
}
EXPORT_SYMBOL_GPL(xhci_suspend);

/*
 * start xHC (not bus-specific)
 *
 * This is called when the machine transition from S3/S4 mode.
 *
 */
int xhci_resume(struct xhci_hcd *xhci, bool hibernated)
{
	u32			command, temp = 0;
	struct usb_hcd		*hcd = xhci_to_hcd(xhci);
	struct usb_hcd		*secondary_hcd;
	int			retval = 0;
	bool			comp_timer_running = false;
	bool			pending_portevent = false;

	if (!hcd->state)
		return 0;

	/* Wait a bit if either of the roothubs need to settle from the
	 * transition into bus suspend.
	 */

	if (time_before(jiffies, xhci->usb2_rhub.bus_state.next_statechange) ||
	    time_before(jiffies, xhci->usb3_rhub.bus_state.next_statechange))
		msleep(100);

	set_bit(HCD_FLAG_HW_ACCESSIBLE, &hcd->flags);
	set_bit(HCD_FLAG_HW_ACCESSIBLE, &xhci->shared_hcd->flags);

	spin_lock_irq(&xhci->lock);
	if ((xhci->quirks & XHCI_RESET_ON_RESUME) || xhci->broken_suspend)
		hibernated = true;

	if (!hibernated) {
		/*
		 * Some controllers might lose power during suspend, so wait
		 * for controller not ready bit to clear, just as in xHC init.
		 */
		retval = xhci_handshake(&xhci->op_regs->status,
					STS_CNR, 0, 10 * 1000 * 1000);
		if (retval) {
			xhci_warn(xhci, "Controller not ready at resume %d\n",
				  retval);
			spin_unlock_irq(&xhci->lock);
			return retval;
		}
		/* step 1: restore register */
		xhci_restore_registers(xhci);
		/* step 2: initialize command ring buffer */
		xhci_set_cmd_ring_deq(xhci);
		/* step 3: restore state and start state*/
		/* step 3: set CRS flag */
		command = readl(&xhci->op_regs->command);
		command |= CMD_CRS;
		writel(command, &xhci->op_regs->command);
		/*
		 * Some controllers take up to 55+ ms to complete the controller
		 * restore so setting the timeout to 100ms. Xhci specification
		 * doesn't mention any timeout value.
		 */
		if (xhci_handshake(&xhci->op_regs->status,
			      STS_RESTORE, 0, 100 * 1000)) {
			xhci_warn(xhci, "WARN: xHC restore state timeout\n");
			spin_unlock_irq(&xhci->lock);
			return -ETIMEDOUT;
		}
		temp = readl(&xhci->op_regs->status);
	}

	/* If restore operation fails, re-initialize the HC during resume */
	if ((temp & STS_SRE) || hibernated) {

		if ((xhci->quirks & XHCI_COMP_MODE_QUIRK) &&
				!(xhci_all_ports_seen_u0(xhci))) {
			del_timer_sync(&xhci->comp_mode_recovery_timer);
			xhci_dbg_trace(xhci, trace_xhci_dbg_quirks,
				"Compliance Mode Recovery Timer deleted!");
		}

		/* Let the USB core know _both_ roothubs lost power. */
		usb_root_hub_lost_power(xhci->main_hcd->self.root_hub);
		usb_root_hub_lost_power(xhci->shared_hcd->self.root_hub);

		xhci_dbg(xhci, "Stop HCD\n");
		xhci_halt(xhci);
		xhci_zero_64b_regs(xhci);
		retval = xhci_reset(xhci);
		spin_unlock_irq(&xhci->lock);
		if (retval)
			return retval;
		xhci_cleanup_msix(xhci);

		xhci_dbg(xhci, "// Disabling event ring interrupts\n");
		temp = readl(&xhci->op_regs->status);
		writel((temp & ~0x1fff) | STS_EINT, &xhci->op_regs->status);
		temp = readl(&xhci->ir_set->irq_pending);
		writel(ER_IRQ_DISABLE(temp), &xhci->ir_set->irq_pending);

		xhci_dbg(xhci, "cleaning up memory\n");
		xhci_mem_cleanup(xhci);
		xhci_debugfs_exit(xhci);
		xhci_dbg(xhci, "xhci_stop completed - status = %x\n",
			    readl(&xhci->op_regs->status));

		/* USB core calls the PCI reinit and start functions twice:
		 * first with the primary HCD, and then with the secondary HCD.
		 * If we don't do the same, the host will never be started.
		 */
		if (!usb_hcd_is_primary_hcd(hcd))
			secondary_hcd = hcd;
		else
			secondary_hcd = xhci->shared_hcd;

		xhci_dbg(xhci, "Initialize the xhci_hcd\n");
		retval = xhci_init(hcd->primary_hcd);
		if (retval)
			return retval;
		comp_timer_running = true;

		xhci_dbg(xhci, "Start the primary HCD\n");
		retval = xhci_run(hcd->primary_hcd);
		if (!retval) {
			xhci_dbg(xhci, "Start the secondary HCD\n");
			retval = xhci_run(secondary_hcd);
		}
		hcd->state = HC_STATE_SUSPENDED;
		xhci->shared_hcd->state = HC_STATE_SUSPENDED;
		goto done;
	}

	/* step 4: set Run/Stop bit */
	command = readl(&xhci->op_regs->command);
	command |= CMD_RUN;
	writel(command, &xhci->op_regs->command);
	xhci_handshake(&xhci->op_regs->status, STS_HALT,
		  0, 250 * 1000);

	/* step 5: walk topology and initialize portsc,
	 * portpmsc and portli
	 */
	/* this is done in bus_resume */

	/* step 6: restart each of the previously
	 * Running endpoints by ringing their doorbells
	 */

	spin_unlock_irq(&xhci->lock);

	xhci_dbc_resume(xhci);

 done:
	if (retval == 0) {
		/*
		 * Resume roothubs only if there are pending events.
		 * USB 3 devices resend U3 LFPS wake after a 100ms delay if
		 * the first wake signalling failed, give it that chance.
		 */
		pending_portevent = xhci_pending_portevent(xhci);
		if (!pending_portevent) {
			msleep(120);
			pending_portevent = xhci_pending_portevent(xhci);
		}

		if (pending_portevent) {
			usb_hcd_resume_root_hub(xhci->shared_hcd);
			usb_hcd_resume_root_hub(hcd);
		}
	}
	/*
	 * If system is subject to the Quirk, Compliance Mode Timer needs to
	 * be re-initialized Always after a system resume. Ports are subject
	 * to suffer the Compliance Mode issue again. It doesn't matter if
	 * ports have entered previously to U0 before system's suspension.
	 */
	if ((xhci->quirks & XHCI_COMP_MODE_QUIRK) && !comp_timer_running)
		compliance_mode_recovery_timer_init(xhci);

	if (xhci->quirks & XHCI_ASMEDIA_MODIFY_FLOWCONTROL)
		usb_asmedia_modifyflowcontrol(to_pci_dev(hcd->self.controller));

	/* Re-enable port polling. */
	xhci_dbg(xhci, "%s: starting usb%d port polling.\n",
		 __func__, hcd->self.busnum);
	set_bit(HCD_FLAG_POLL_RH, &xhci->shared_hcd->flags);
	usb_hcd_poll_rh_status(xhci->shared_hcd);
	set_bit(HCD_FLAG_POLL_RH, &hcd->flags);
	usb_hcd_poll_rh_status(hcd);

	return retval;
}
EXPORT_SYMBOL_GPL(xhci_resume);
#endif	/* CONFIG_PM */

/*-------------------------------------------------------------------------*/

static int xhci_map_temp_buffer(struct usb_hcd *hcd, struct urb *urb)
{
	void *temp;
	int ret = 0;
	unsigned int buf_len;
	enum dma_data_direction dir;

	dir = usb_urb_dir_in(urb) ? DMA_FROM_DEVICE : DMA_TO_DEVICE;
	buf_len = urb->transfer_buffer_length;

	temp = kzalloc_node(buf_len, GFP_ATOMIC,
			    dev_to_node(hcd->self.sysdev));

	if (usb_urb_dir_out(urb))
		sg_pcopy_to_buffer(urb->sg, urb->num_sgs,
				   temp, buf_len, 0);

	urb->transfer_buffer = temp;
	urb->transfer_dma = dma_map_single(hcd->self.sysdev,
					   urb->transfer_buffer,
					   urb->transfer_buffer_length,
					   dir);

	if (dma_mapping_error(hcd->self.sysdev,
			      urb->transfer_dma)) {
		ret = -EAGAIN;
		kfree(temp);
	} else {
		urb->transfer_flags |= URB_DMA_MAP_SINGLE;
	}

	return ret;
}

static bool xhci_urb_temp_buffer_required(struct usb_hcd *hcd,
					  struct urb *urb)
{
	bool ret = false;
	unsigned int i;
	unsigned int len = 0;
	unsigned int trb_size;
	unsigned int max_pkt;
	struct scatterlist *sg;
	struct scatterlist *tail_sg;

	tail_sg = urb->sg;
	max_pkt = usb_endpoint_maxp(&urb->ep->desc);

	if (!urb->num_sgs)
		return ret;

	if (urb->dev->speed >= USB_SPEED_SUPER)
		trb_size = TRB_CACHE_SIZE_SS;
	else
		trb_size = TRB_CACHE_SIZE_HS;

	if (urb->transfer_buffer_length != 0 &&
	    !(urb->transfer_flags & URB_NO_TRANSFER_DMA_MAP)) {
		for_each_sg(urb->sg, sg, urb->num_sgs, i) {
			len = len + sg->length;
			if (i > trb_size - 2) {
				len = len - tail_sg->length;
				if (len < max_pkt) {
					ret = true;
					break;
				}

				tail_sg = sg_next(tail_sg);
			}
		}
	}
	return ret;
}

static void xhci_unmap_temp_buf(struct usb_hcd *hcd, struct urb *urb)
{
	unsigned int len;
	unsigned int buf_len;
	enum dma_data_direction dir;

	dir = usb_urb_dir_in(urb) ? DMA_FROM_DEVICE : DMA_TO_DEVICE;

	buf_len = urb->transfer_buffer_length;

	if (IS_ENABLED(CONFIG_HAS_DMA) &&
	    (urb->transfer_flags & URB_DMA_MAP_SINGLE))
		dma_unmap_single(hcd->self.sysdev,
				 urb->transfer_dma,
				 urb->transfer_buffer_length,
				 dir);

	if (usb_urb_dir_in(urb)) {
		len = sg_pcopy_from_buffer(urb->sg, urb->num_sgs,
					   urb->transfer_buffer,
					   buf_len,
					   0);
		if (len != buf_len) {
			xhci_dbg(hcd_to_xhci(hcd),
				 "Copy from tmp buf to urb sg list failed\n");
			urb->actual_length = len;
		}
	}
	urb->transfer_flags &= ~URB_DMA_MAP_SINGLE;
	kfree(urb->transfer_buffer);
	urb->transfer_buffer = NULL;
}

/*
 * Bypass the DMA mapping if URB is suitable for Immediate Transfer (IDT),
 * we'll copy the actual data into the TRB address register. This is limited to
 * transfers up to 8 bytes on output endpoints of any kind with wMaxPacketSize
 * >= 8 bytes. If suitable for IDT only one Transfer TRB per TD is allowed.
 */
static int xhci_map_urb_for_dma(struct usb_hcd *hcd, struct urb *urb,
				gfp_t mem_flags)
{
	struct xhci_hcd *xhci;

	xhci = hcd_to_xhci(hcd);

	if (xhci_urb_suitable_for_idt(urb))
		return 0;

	if (xhci->quirks & XHCI_SG_TRB_CACHE_SIZE_QUIRK) {
		if (xhci_urb_temp_buffer_required(hcd, urb))
			return xhci_map_temp_buffer(hcd, urb);
	}
	return usb_hcd_map_urb_for_dma(hcd, urb, mem_flags);
}

static void xhci_unmap_urb_for_dma(struct usb_hcd *hcd, struct urb *urb)
{
	struct xhci_hcd *xhci;
	bool unmap_temp_buf = false;

	xhci = hcd_to_xhci(hcd);

	if (urb->num_sgs && (urb->transfer_flags & URB_DMA_MAP_SINGLE))
		unmap_temp_buf = true;

	if ((xhci->quirks & XHCI_SG_TRB_CACHE_SIZE_QUIRK) && unmap_temp_buf)
		xhci_unmap_temp_buf(hcd, urb);
	else
		usb_hcd_unmap_urb_for_dma(hcd, urb);
}

/**
 * xhci_get_endpoint_index - Used for passing endpoint bitmasks between the core and
 * HCDs.  Find the index for an endpoint given its descriptor.  Use the return
 * value to right shift 1 for the bitmask.
 *
 * Index  = (epnum * 2) + direction - 1,
 * where direction = 0 for OUT, 1 for IN.
 * For control endpoints, the IN index is used (OUT index is unused), so
 * index = (epnum * 2) + direction - 1 = (epnum * 2) + 1 - 1 = (epnum * 2)
 */
unsigned int xhci_get_endpoint_index(struct usb_endpoint_descriptor *desc)
{
	unsigned int index;
	if (usb_endpoint_xfer_control(desc))
		index = (unsigned int) (usb_endpoint_num(desc)*2);
	else
		index = (unsigned int) (usb_endpoint_num(desc)*2) +
			(usb_endpoint_dir_in(desc) ? 1 : 0) - 1;
	return index;
}
EXPORT_SYMBOL_GPL(xhci_get_endpoint_index);

/* The reverse operation to xhci_get_endpoint_index. Calculate the USB endpoint
 * address from the XHCI endpoint index.
 */
unsigned int xhci_get_endpoint_address(unsigned int ep_index)
{
	unsigned int number = DIV_ROUND_UP(ep_index, 2);
	unsigned int direction = ep_index % 2 ? USB_DIR_OUT : USB_DIR_IN;
	return direction | number;
}

/* Find the flag for this endpoint (for use in the control context).  Use the
 * endpoint index to create a bitmask.  The slot context is bit 0, endpoint 0 is
 * bit 1, etc.
 */
static unsigned int xhci_get_endpoint_flag(struct usb_endpoint_descriptor *desc)
{
	return 1 << (xhci_get_endpoint_index(desc) + 1);
}

/* Compute the last valid endpoint context index.  Basically, this is the
 * endpoint index plus one.  For slot contexts with more than valid endpoint,
 * we find the most significant bit set in the added contexts flags.
 * e.g. ep 1 IN (with epnum 0x81) => added_ctxs = 0b1000
 * fls(0b1000) = 4, but the endpoint context index is 3, so subtract one.
 */
unsigned int xhci_last_valid_endpoint(u32 added_ctxs)
{
	return fls(added_ctxs) - 1;
}

/* Returns 1 if the arguments are OK;
 * returns 0 this is a root hub; returns -EINVAL for NULL pointers.
 */
static int xhci_check_args(struct usb_hcd *hcd, struct usb_device *udev,
		struct usb_host_endpoint *ep, int check_ep, bool check_virt_dev,
		const char *func) {
	struct xhci_hcd	*xhci;
	struct xhci_virt_device	*virt_dev;

	if (!hcd || (check_ep && !ep) || !udev) {
		pr_debug("xHCI %s called with invalid args\n", func);
		return -EINVAL;
	}
	if (!udev->parent) {
		pr_debug("xHCI %s called for root hub\n", func);
		return 0;
	}

	xhci = hcd_to_xhci(hcd);
	if (check_virt_dev) {
		if (!udev->slot_id || !xhci->devs[udev->slot_id]) {
			xhci_dbg(xhci, "xHCI %s called with unaddressed device\n",
					func);
			return -EINVAL;
		}

		virt_dev = xhci->devs[udev->slot_id];
		if (virt_dev->udev != udev) {
			xhci_dbg(xhci, "xHCI %s called with udev and "
					  "virt_dev does not match\n", func);
			return -EINVAL;
		}
	}

	if (xhci->xhc_state & XHCI_STATE_HALTED)
		return -ENODEV;

	return 1;
}

static int xhci_configure_endpoint(struct xhci_hcd *xhci,
		struct usb_device *udev, struct xhci_command *command,
		bool ctx_change, bool must_succeed);

/*
 * Full speed devices may have a max packet size greater than 8 bytes, but the
 * USB core doesn't know that until it reads the first 8 bytes of the
 * descriptor.  If the usb_device's max packet size changes after that point,
 * we need to issue an evaluate context command and wait on it.
 */
static int xhci_check_maxpacket(struct xhci_hcd *xhci, unsigned int slot_id,
		unsigned int ep_index, struct urb *urb, gfp_t mem_flags)
{
	struct xhci_container_ctx *out_ctx;
	struct xhci_input_control_ctx *ctrl_ctx;
	struct xhci_ep_ctx *ep_ctx;
	struct xhci_command *command;
	int max_packet_size;
	int hw_max_packet_size;
	int ret = 0;

	out_ctx = xhci->devs[slot_id]->out_ctx;
	ep_ctx = xhci_get_ep_ctx(xhci, out_ctx, ep_index);
	hw_max_packet_size = MAX_PACKET_DECODED(le32_to_cpu(ep_ctx->ep_info2));
	max_packet_size = usb_endpoint_maxp(&urb->dev->ep0.desc);
	if (hw_max_packet_size != max_packet_size) {
		xhci_dbg_trace(xhci,  trace_xhci_dbg_context_change,
				"Max Packet Size for ep 0 changed.");
		xhci_dbg_trace(xhci,  trace_xhci_dbg_context_change,
				"Max packet size in usb_device = %d",
				max_packet_size);
		xhci_dbg_trace(xhci,  trace_xhci_dbg_context_change,
				"Max packet size in xHCI HW = %d",
				hw_max_packet_size);
		xhci_dbg_trace(xhci,  trace_xhci_dbg_context_change,
				"Issuing evaluate context command.");

		/* Set up the input context flags for the command */
		/* FIXME: This won't work if a non-default control endpoint
		 * changes max packet sizes.
		 */

		command = xhci_alloc_command(xhci, true, mem_flags);
		if (!command)
			return -ENOMEM;

		command->in_ctx = xhci->devs[slot_id]->in_ctx;
		ctrl_ctx = xhci_get_input_control_ctx(command->in_ctx);
		if (!ctrl_ctx) {
			xhci_warn(xhci, "%s: Could not get input context, bad type.\n",
					__func__);
			ret = -ENOMEM;
			goto command_cleanup;
		}
		/* Set up the modified control endpoint 0 */
		xhci_endpoint_copy(xhci, xhci->devs[slot_id]->in_ctx,
				xhci->devs[slot_id]->out_ctx, ep_index);

		ep_ctx = xhci_get_ep_ctx(xhci, command->in_ctx, ep_index);
		ep_ctx->ep_info &= cpu_to_le32(~EP_STATE_MASK);/* must clear */
		ep_ctx->ep_info2 &= cpu_to_le32(~MAX_PACKET_MASK);
		ep_ctx->ep_info2 |= cpu_to_le32(MAX_PACKET(max_packet_size));

		ctrl_ctx->add_flags = cpu_to_le32(EP0_FLAG);
		ctrl_ctx->drop_flags = 0;

		ret = xhci_configure_endpoint(xhci, urb->dev, command,
				true, false);

		/* Clean up the input context for later use by bandwidth
		 * functions.
		 */
		ctrl_ctx->add_flags = cpu_to_le32(SLOT_FLAG);
command_cleanup:
		kfree(command->completion);
		kfree(command);
	}
	return ret;
}

/*
 * non-error returns are a promise to giveback() the urb later
 * we drop ownership so next owner (or urb unlink) can get it
 */
static int xhci_urb_enqueue(struct usb_hcd *hcd, struct urb *urb, gfp_t mem_flags)
{
	struct xhci_hcd *xhci = hcd_to_xhci(hcd);
	unsigned long flags;
	int ret = 0;
	unsigned int slot_id, ep_index;
	unsigned int *ep_state;
	struct urb_priv	*urb_priv;
	int num_tds;

	if (!urb || xhci_check_args(hcd, urb->dev, urb->ep,
					true, true, __func__) <= 0)
		return -EINVAL;

	slot_id = urb->dev->slot_id;
	ep_index = xhci_get_endpoint_index(&urb->ep->desc);
	ep_state = &xhci->devs[slot_id]->eps[ep_index].ep_state;

	if (!HCD_HW_ACCESSIBLE(hcd))
		return -ESHUTDOWN;

	if (xhci->devs[slot_id]->flags & VDEV_PORT_ERROR) {
		xhci_dbg(xhci, "Can't queue urb, port error, link inactive\n");
		return -ENODEV;
	}

	if (usb_endpoint_xfer_isoc(&urb->ep->desc))
		num_tds = urb->number_of_packets;
	else if (usb_endpoint_is_bulk_out(&urb->ep->desc) &&
	    urb->transfer_buffer_length > 0 &&
	    urb->transfer_flags & URB_ZERO_PACKET &&
	    !(urb->transfer_buffer_length % usb_endpoint_maxp(&urb->ep->desc)))
		num_tds = 2;
	else
		num_tds = 1;

	urb_priv = kzalloc(struct_size(urb_priv, td, num_tds), mem_flags);
	if (!urb_priv)
		return -ENOMEM;

	urb_priv->num_tds = num_tds;
	urb_priv->num_tds_done = 0;
	urb->hcpriv = urb_priv;

	trace_xhci_urb_enqueue(urb);

	if (usb_endpoint_xfer_control(&urb->ep->desc)) {
		/* Check to see if the max packet size for the default control
		 * endpoint changed during FS device enumeration
		 */
		if (urb->dev->speed == USB_SPEED_FULL) {
			ret = xhci_check_maxpacket(xhci, slot_id,
					ep_index, urb, mem_flags);
			if (ret < 0) {
				xhci_urb_free_priv(urb_priv);
				urb->hcpriv = NULL;
				return ret;
			}
		}
	}

	spin_lock_irqsave(&xhci->lock, flags);

	if (xhci->xhc_state & XHCI_STATE_DYING) {
		xhci_dbg(xhci, "Ep 0x%x: URB %p submitted for non-responsive xHCI host.\n",
			 urb->ep->desc.bEndpointAddress, urb);
		ret = -ESHUTDOWN;
		goto free_priv;
	}
	if (*ep_state & (EP_GETTING_STREAMS | EP_GETTING_NO_STREAMS)) {
		xhci_warn(xhci, "WARN: Can't enqueue URB, ep in streams transition state %x\n",
			  *ep_state);
		ret = -EINVAL;
		goto free_priv;
	}
	if (*ep_state & EP_SOFT_CLEAR_TOGGLE) {
		xhci_warn(xhci, "Can't enqueue URB while manually clearing toggle\n");
		ret = -EINVAL;
		goto free_priv;
	}

	switch (usb_endpoint_type(&urb->ep->desc)) {

	case USB_ENDPOINT_XFER_CONTROL:
		ret = xhci_queue_ctrl_tx(xhci, GFP_ATOMIC, urb,
					 slot_id, ep_index);
		break;
	case USB_ENDPOINT_XFER_BULK:
		ret = xhci_queue_bulk_tx(xhci, GFP_ATOMIC, urb,
					 slot_id, ep_index);
		break;
	case USB_ENDPOINT_XFER_INT:
		ret = xhci_queue_intr_tx(xhci, GFP_ATOMIC, urb,
				slot_id, ep_index);
		break;
	case USB_ENDPOINT_XFER_ISOC:
		ret = xhci_queue_isoc_tx_prepare(xhci, GFP_ATOMIC, urb,
				slot_id, ep_index);
	}

	if (ret) {
free_priv:
		xhci_urb_free_priv(urb_priv);
		urb->hcpriv = NULL;
	}
	spin_unlock_irqrestore(&xhci->lock, flags);
	return ret;
}

/*
 * Remove the URB's TD from the endpoint ring.  This may cause the HC to stop
 * USB transfers, potentially stopping in the middle of a TRB buffer.  The HC
 * should pick up where it left off in the TD, unless a Set Transfer Ring
 * Dequeue Pointer is issued.
 *
 * The TRBs that make up the buffers for the canceled URB will be "removed" from
 * the ring.  Since the ring is a contiguous structure, they can't be physically
 * removed.  Instead, there are two options:
 *
 *  1) If the HC is in the middle of processing the URB to be canceled, we
 *     simply move the ring's dequeue pointer past those TRBs using the Set
 *     Transfer Ring Dequeue Pointer command.  This will be the common case,
 *     when drivers timeout on the last submitted URB and attempt to cancel.
 *
 *  2) If the HC is in the middle of a different TD, we turn the TRBs into a
 *     series of 1-TRB transfer no-op TDs.  (No-ops shouldn't be chained.)  The
 *     HC will need to invalidate the any TRBs it has cached after the stop
 *     endpoint command, as noted in the xHCI 0.95 errata.
 *
 *  3) The TD may have completed by the time the Stop Endpoint Command
 *     completes, so software needs to handle that case too.
 *
 * This function should protect against the TD enqueueing code ringing the
 * doorbell while this code is waiting for a Stop Endpoint command to complete.
 * It also needs to account for multiple cancellations on happening at the same
 * time for the same endpoint.
 *
 * Note that this function can be called in any context, or so says
 * usb_hcd_unlink_urb()
 */
static int xhci_urb_dequeue(struct usb_hcd *hcd, struct urb *urb, int status)
{
	unsigned long flags;
	int ret, i;
	u32 temp;
	struct xhci_hcd *xhci;
	struct urb_priv	*urb_priv;
	struct xhci_td *td;
	unsigned int ep_index;
	struct xhci_ring *ep_ring;
	struct xhci_virt_ep *ep;
	struct xhci_command *command;
	struct xhci_virt_device *vdev;

	xhci = hcd_to_xhci(hcd);
	spin_lock_irqsave(&xhci->lock, flags);

	trace_xhci_urb_dequeue(urb);

	/* Make sure the URB hasn't completed or been unlinked already */
	ret = usb_hcd_check_unlink_urb(hcd, urb, status);
	if (ret)
		goto done;

	/* give back URB now if we can't queue it for cancel */
	vdev = xhci->devs[urb->dev->slot_id];
	urb_priv = urb->hcpriv;
	if (!vdev || !urb_priv)
		goto err_giveback;

	ep_index = xhci_get_endpoint_index(&urb->ep->desc);
	ep = &vdev->eps[ep_index];
	ep_ring = xhci_urb_to_transfer_ring(xhci, urb);
	if (!ep || !ep_ring)
		goto err_giveback;

	/* If xHC is dead take it down and return ALL URBs in xhci_hc_died() */
	temp = readl(&xhci->op_regs->status);
	if (temp == ~(u32)0 || xhci->xhc_state & XHCI_STATE_DYING) {
		xhci_hc_died(xhci);
		goto done;
	}

	/*
	 * check ring is not re-allocated since URB was enqueued. If it is, then
	 * make sure none of the ring related pointers in this URB private data
	 * are touched, such as td_list, otherwise we overwrite freed data
	 */
	if (!td_on_ring(&urb_priv->td[0], ep_ring)) {
		xhci_err(xhci, "Canceled URB td not found on endpoint ring");
		for (i = urb_priv->num_tds_done; i < urb_priv->num_tds; i++) {
			td = &urb_priv->td[i];
			if (!list_empty(&td->cancelled_td_list))
				list_del_init(&td->cancelled_td_list);
		}
		goto err_giveback;
	}

	if (xhci->xhc_state & XHCI_STATE_HALTED) {
		xhci_dbg_trace(xhci, trace_xhci_dbg_cancel_urb,
				"HC halted, freeing TD manually.");
		for (i = urb_priv->num_tds_done;
		     i < urb_priv->num_tds;
		     i++) {
			td = &urb_priv->td[i];
			if (!list_empty(&td->td_list))
				list_del_init(&td->td_list);
			if (!list_empty(&td->cancelled_td_list))
				list_del_init(&td->cancelled_td_list);
		}
		goto err_giveback;
	}

	i = urb_priv->num_tds_done;
	if (i < urb_priv->num_tds)
		xhci_dbg_trace(xhci, trace_xhci_dbg_cancel_urb,
				"Cancel URB %p, dev %s, ep 0x%x, "
				"starting at offset 0x%llx",
				urb, urb->dev->devpath,
				urb->ep->desc.bEndpointAddress,
				(unsigned long long) xhci_trb_virt_to_dma(
					urb_priv->td[i].start_seg,
					urb_priv->td[i].first_trb));

	for (; i < urb_priv->num_tds; i++) {
		td = &urb_priv->td[i];
		/* TD can already be on cancelled list if ep halted on it */
		if (list_empty(&td->cancelled_td_list)) {
			td->cancel_status = TD_DIRTY;
			list_add_tail(&td->cancelled_td_list,
				      &ep->cancelled_td_list);
		}
	}

	/* Queue a stop endpoint command, but only if this is
	 * the first cancellation to be handled.
	 */
	if (!(ep->ep_state & EP_STOP_CMD_PENDING)) {
		command = xhci_alloc_command(xhci, false, GFP_ATOMIC);
		if (!command) {
			ret = -ENOMEM;
			goto done;
		}
		ep->ep_state |= EP_STOP_CMD_PENDING;
		ep->stop_cmd_timer.expires = jiffies +
			XHCI_STOP_EP_CMD_TIMEOUT * HZ;
		add_timer(&ep->stop_cmd_timer);
		xhci_queue_stop_endpoint(xhci, command, urb->dev->slot_id,
					 ep_index, 0);
		xhci_ring_cmd_db(xhci);
	}
done:
	spin_unlock_irqrestore(&xhci->lock, flags);
	return ret;

err_giveback:
	if (urb_priv)
		xhci_urb_free_priv(urb_priv);
	usb_hcd_unlink_urb_from_ep(hcd, urb);
	spin_unlock_irqrestore(&xhci->lock, flags);
	usb_hcd_giveback_urb(hcd, urb, -ESHUTDOWN);
	return ret;
}

/* Drop an endpoint from a new bandwidth configuration for this device.
 * Only one call to this function is allowed per endpoint before
 * check_bandwidth() or reset_bandwidth() must be called.
 * A call to xhci_drop_endpoint() followed by a call to xhci_add_endpoint() will
 * add the endpoint to the schedule with possibly new parameters denoted by a
 * different endpoint descriptor in usb_host_endpoint.
 * A call to xhci_add_endpoint() followed by a call to xhci_drop_endpoint() is
 * not allowed.
 *
 * The USB core will not allow URBs to be queued to an endpoint that is being
 * disabled, so there's no need for mutual exclusion to protect
 * the xhci->devs[slot_id] structure.
 */
int xhci_drop_endpoint(struct usb_hcd *hcd, struct usb_device *udev,
		       struct usb_host_endpoint *ep)
{
	struct xhci_hcd *xhci;
	struct xhci_container_ctx *in_ctx, *out_ctx;
	struct xhci_input_control_ctx *ctrl_ctx;
	unsigned int ep_index;
	struct xhci_ep_ctx *ep_ctx;
	u32 drop_flag;
	u32 new_add_flags, new_drop_flags;
	int ret;

	ret = xhci_check_args(hcd, udev, ep, 1, true, __func__);
	if (ret <= 0)
		return ret;
	xhci = hcd_to_xhci(hcd);
	if (xhci->xhc_state & XHCI_STATE_DYING)
		return -ENODEV;

	xhci_dbg(xhci, "%s called for udev %p\n", __func__, udev);
	drop_flag = xhci_get_endpoint_flag(&ep->desc);
	if (drop_flag == SLOT_FLAG || drop_flag == EP0_FLAG) {
		xhci_dbg(xhci, "xHCI %s - can't drop slot or ep 0 %#x\n",
				__func__, drop_flag);
		return 0;
	}

	in_ctx = xhci->devs[udev->slot_id]->in_ctx;
	out_ctx = xhci->devs[udev->slot_id]->out_ctx;
	ctrl_ctx = xhci_get_input_control_ctx(in_ctx);
	if (!ctrl_ctx) {
		xhci_warn(xhci, "%s: Could not get input context, bad type.\n",
				__func__);
		return 0;
	}

	ep_index = xhci_get_endpoint_index(&ep->desc);
	ep_ctx = xhci_get_ep_ctx(xhci, out_ctx, ep_index);
	/* If the HC already knows the endpoint is disabled,
	 * or the HCD has noted it is disabled, ignore this request
	 */
	if ((GET_EP_CTX_STATE(ep_ctx) == EP_STATE_DISABLED) ||
	    le32_to_cpu(ctrl_ctx->drop_flags) &
	    xhci_get_endpoint_flag(&ep->desc)) {
		/* Do not warn when called after a usb_device_reset */
		if (xhci->devs[udev->slot_id]->eps[ep_index].ring != NULL)
			xhci_warn(xhci, "xHCI %s called with disabled ep %p\n",
				  __func__, ep);
		return 0;
	}

	ctrl_ctx->drop_flags |= cpu_to_le32(drop_flag);
	new_drop_flags = le32_to_cpu(ctrl_ctx->drop_flags);

	ctrl_ctx->add_flags &= cpu_to_le32(~drop_flag);
	new_add_flags = le32_to_cpu(ctrl_ctx->add_flags);

	xhci_debugfs_remove_endpoint(xhci, xhci->devs[udev->slot_id], ep_index);

	xhci_endpoint_zero(xhci, xhci->devs[udev->slot_id], ep);

	xhci_dbg(xhci, "drop ep 0x%x, slot id %d, new drop flags = %#x, new add flags = %#x\n",
			(unsigned int) ep->desc.bEndpointAddress,
			udev->slot_id,
			(unsigned int) new_drop_flags,
			(unsigned int) new_add_flags);
	return 0;
}
EXPORT_SYMBOL_GPL(xhci_drop_endpoint);

/* Add an endpoint to a new possible bandwidth configuration for this device.
 * Only one call to this function is allowed per endpoint before
 * check_bandwidth() or reset_bandwidth() must be called.
 * A call to xhci_drop_endpoint() followed by a call to xhci_add_endpoint() will
 * add the endpoint to the schedule with possibly new parameters denoted by a
 * different endpoint descriptor in usb_host_endpoint.
 * A call to xhci_add_endpoint() followed by a call to xhci_drop_endpoint() is
 * not allowed.
 *
 * The USB core will not allow URBs to be queued to an endpoint until the
 * configuration or alt setting is installed in the device, so there's no need
 * for mutual exclusion to protect the xhci->devs[slot_id] structure.
 */
int xhci_add_endpoint(struct usb_hcd *hcd, struct usb_device *udev,
		      struct usb_host_endpoint *ep)
{
	struct xhci_hcd *xhci;
	struct xhci_container_ctx *in_ctx;
	unsigned int ep_index;
	struct xhci_input_control_ctx *ctrl_ctx;
	struct xhci_ep_ctx *ep_ctx;
	u32 added_ctxs;
	u32 new_add_flags, new_drop_flags;
	struct xhci_virt_device *virt_dev;
	int ret = 0;

	ret = xhci_check_args(hcd, udev, ep, 1, true, __func__);
	if (ret <= 0) {
		/* So we won't queue a reset ep command for a root hub */
		ep->hcpriv = NULL;
		return ret;
	}
	xhci = hcd_to_xhci(hcd);
	if (xhci->xhc_state & XHCI_STATE_DYING)
		return -ENODEV;

	added_ctxs = xhci_get_endpoint_flag(&ep->desc);
	if (added_ctxs == SLOT_FLAG || added_ctxs == EP0_FLAG) {
		/* FIXME when we have to issue an evaluate endpoint command to
		 * deal with ep0 max packet size changing once we get the
		 * descriptors
		 */
		xhci_dbg(xhci, "xHCI %s - can't add slot or ep 0 %#x\n",
				__func__, added_ctxs);
		return 0;
	}

	virt_dev = xhci->devs[udev->slot_id];
	in_ctx = virt_dev->in_ctx;
	ctrl_ctx = xhci_get_input_control_ctx(in_ctx);
	if (!ctrl_ctx) {
		xhci_warn(xhci, "%s: Could not get input context, bad type.\n",
				__func__);
		return 0;
	}

	ep_index = xhci_get_endpoint_index(&ep->desc);
	/* If this endpoint is already in use, and the upper layers are trying
	 * to add it again without dropping it, reject the addition.
	 */
	if (virt_dev->eps[ep_index].ring &&
			!(le32_to_cpu(ctrl_ctx->drop_flags) & added_ctxs)) {
		xhci_warn(xhci, "Trying to add endpoint 0x%x "
				"without dropping it.\n",
				(unsigned int) ep->desc.bEndpointAddress);
		return -EINVAL;
	}

	/* If the HCD has already noted the endpoint is enabled,
	 * ignore this request.
	 */
	if (le32_to_cpu(ctrl_ctx->add_flags) & added_ctxs) {
		xhci_warn(xhci, "xHCI %s called with enabled ep %p\n",
				__func__, ep);
		return 0;
	}

	/*
	 * Configuration and alternate setting changes must be done in
	 * process context, not interrupt context (or so documenation
	 * for usb_set_interface() and usb_set_configuration() claim).
	 */
	if (xhci_endpoint_init(xhci, virt_dev, udev, ep, GFP_NOIO) < 0) {
		dev_dbg(&udev->dev, "%s - could not initialize ep %#x\n",
				__func__, ep->desc.bEndpointAddress);
		return -ENOMEM;
	}

	ctrl_ctx->add_flags |= cpu_to_le32(added_ctxs);
	new_add_flags = le32_to_cpu(ctrl_ctx->add_flags);

	/* If xhci_endpoint_disable() was called for this endpoint, but the
	 * xHC hasn't been notified yet through the check_bandwidth() call,
	 * this re-adds a new state for the endpoint from the new endpoint
	 * descriptors.  We must drop and re-add this endpoint, so we leave the
	 * drop flags alone.
	 */
	new_drop_flags = le32_to_cpu(ctrl_ctx->drop_flags);

	/* Store the usb_device pointer for later use */
	ep->hcpriv = udev;

	ep_ctx = xhci_get_ep_ctx(xhci, virt_dev->in_ctx, ep_index);
	trace_xhci_add_endpoint(ep_ctx);

	xhci_dbg(xhci, "add ep 0x%x, slot id %d, new drop flags = %#x, new add flags = %#x\n",
			(unsigned int) ep->desc.bEndpointAddress,
			udev->slot_id,
			(unsigned int) new_drop_flags,
			(unsigned int) new_add_flags);
	return 0;
}
EXPORT_SYMBOL_GPL(xhci_add_endpoint);

static void xhci_zero_in_ctx(struct xhci_hcd *xhci, struct xhci_virt_device *virt_dev)
{
	struct xhci_input_control_ctx *ctrl_ctx;
	struct xhci_ep_ctx *ep_ctx;
	struct xhci_slot_ctx *slot_ctx;
	int i;

	ctrl_ctx = xhci_get_input_control_ctx(virt_dev->in_ctx);
	if (!ctrl_ctx) {
		xhci_warn(xhci, "%s: Could not get input context, bad type.\n",
				__func__);
		return;
	}

	/* When a device's add flag and drop flag are zero, any subsequent
	 * configure endpoint command will leave that endpoint's state
	 * untouched.  Make sure we don't leave any old state in the input
	 * endpoint contexts.
	 */
	ctrl_ctx->drop_flags = 0;
	ctrl_ctx->add_flags = 0;
	slot_ctx = xhci_get_slot_ctx(xhci, virt_dev->in_ctx);
	slot_ctx->dev_info &= cpu_to_le32(~LAST_CTX_MASK);
	/* Endpoint 0 is always valid */
	slot_ctx->dev_info |= cpu_to_le32(LAST_CTX(1));
	for (i = 1; i < 31; i++) {
		ep_ctx = xhci_get_ep_ctx(xhci, virt_dev->in_ctx, i);
		ep_ctx->ep_info = 0;
		ep_ctx->ep_info2 = 0;
		ep_ctx->deq = 0;
		ep_ctx->tx_info = 0;
	}
}

static int xhci_configure_endpoint_result(struct xhci_hcd *xhci,
		struct usb_device *udev, u32 *cmd_status)
{
	int ret;

	switch (*cmd_status) {
	case COMP_COMMAND_ABORTED:
	case COMP_COMMAND_RING_STOPPED:
		xhci_warn(xhci, "Timeout while waiting for configure endpoint command\n");
		ret = -ETIME;
		break;
	case COMP_RESOURCE_ERROR:
		dev_warn(&udev->dev,
			 "Not enough host controller resources for new device state.\n");
		ret = -ENOMEM;
		/* FIXME: can we allocate more resources for the HC? */
		break;
	case COMP_BANDWIDTH_ERROR:
	case COMP_SECONDARY_BANDWIDTH_ERROR:
		dev_warn(&udev->dev,
			 "Not enough bandwidth for new device state.\n");
		ret = -ENOSPC;
		/* FIXME: can we go back to the old state? */
		break;
	case COMP_TRB_ERROR:
		/* the HCD set up something wrong */
		dev_warn(&udev->dev, "ERROR: Endpoint drop flag = 0, "
				"add flag = 1, "
				"and endpoint is not disabled.\n");
		ret = -EINVAL;
		break;
	case COMP_INCOMPATIBLE_DEVICE_ERROR:
		dev_warn(&udev->dev,
			 "ERROR: Incompatible device for endpoint configure command.\n");
		ret = -ENODEV;
		break;
	case COMP_SUCCESS:
		xhci_dbg_trace(xhci, trace_xhci_dbg_context_change,
				"Successful Endpoint Configure command");
		ret = 0;
		break;
	default:
		xhci_err(xhci, "ERROR: unexpected command completion code 0x%x.\n",
				*cmd_status);
		ret = -EINVAL;
		break;
	}
	return ret;
}

static int xhci_evaluate_context_result(struct xhci_hcd *xhci,
		struct usb_device *udev, u32 *cmd_status)
{
	int ret;

	switch (*cmd_status) {
	case COMP_COMMAND_ABORTED:
	case COMP_COMMAND_RING_STOPPED:
		xhci_warn(xhci, "Timeout while waiting for evaluate context command\n");
		ret = -ETIME;
		break;
	case COMP_PARAMETER_ERROR:
		dev_warn(&udev->dev,
			 "WARN: xHCI driver setup invalid evaluate context command.\n");
		ret = -EINVAL;
		break;
	case COMP_SLOT_NOT_ENABLED_ERROR:
		dev_warn(&udev->dev,
			"WARN: slot not enabled for evaluate context command.\n");
		ret = -EINVAL;
		break;
	case COMP_CONTEXT_STATE_ERROR:
		dev_warn(&udev->dev,
			"WARN: invalid context state for evaluate context command.\n");
		ret = -EINVAL;
		break;
	case COMP_INCOMPATIBLE_DEVICE_ERROR:
		dev_warn(&udev->dev,
			"ERROR: Incompatible device for evaluate context command.\n");
		ret = -ENODEV;
		break;
	case COMP_MAX_EXIT_LATENCY_TOO_LARGE_ERROR:
		/* Max Exit Latency too large error */
		dev_warn(&udev->dev, "WARN: Max Exit Latency too large\n");
		ret = -EINVAL;
		break;
	case COMP_SUCCESS:
		xhci_dbg_trace(xhci, trace_xhci_dbg_context_change,
				"Successful evaluate context command");
		ret = 0;
		break;
	default:
		xhci_err(xhci, "ERROR: unexpected command completion code 0x%x.\n",
			*cmd_status);
		ret = -EINVAL;
		break;
	}
	return ret;
}

static u32 xhci_count_num_new_endpoints(struct xhci_hcd *xhci,
		struct xhci_input_control_ctx *ctrl_ctx)
{
	u32 valid_add_flags;
	u32 valid_drop_flags;

	/* Ignore the slot flag (bit 0), and the default control endpoint flag
	 * (bit 1).  The default control endpoint is added during the Address
	 * Device command and is never removed until the slot is disabled.
	 */
	valid_add_flags = le32_to_cpu(ctrl_ctx->add_flags) >> 2;
	valid_drop_flags = le32_to_cpu(ctrl_ctx->drop_flags) >> 2;

	/* Use hweight32 to count the number of ones in the add flags, or
	 * number of endpoints added.  Don't count endpoints that are changed
	 * (both added and dropped).
	 */
	return hweight32(valid_add_flags) -
		hweight32(valid_add_flags & valid_drop_flags);
}

static unsigned int xhci_count_num_dropped_endpoints(struct xhci_hcd *xhci,
		struct xhci_input_control_ctx *ctrl_ctx)
{
	u32 valid_add_flags;
	u32 valid_drop_flags;

	valid_add_flags = le32_to_cpu(ctrl_ctx->add_flags) >> 2;
	valid_drop_flags = le32_to_cpu(ctrl_ctx->drop_flags) >> 2;

	return hweight32(valid_drop_flags) -
		hweight32(valid_add_flags & valid_drop_flags);
}

/*
 * We need to reserve the new number of endpoints before the configure endpoint
 * command completes.  We can't subtract the dropped endpoints from the number
 * of active endpoints until the command completes because we can oversubscribe
 * the host in this case:
 *
 *  - the first configure endpoint command drops more endpoints than it adds
 *  - a second configure endpoint command that adds more endpoints is queued
 *  - the first configure endpoint command fails, so the config is unchanged
 *  - the second command may succeed, even though there isn't enough resources
 *
 * Must be called with xhci->lock held.
 */
static int xhci_reserve_host_resources(struct xhci_hcd *xhci,
		struct xhci_input_control_ctx *ctrl_ctx)
{
	u32 added_eps;

	added_eps = xhci_count_num_new_endpoints(xhci, ctrl_ctx);
	if (xhci->num_active_eps + added_eps > xhci->limit_active_eps) {
		xhci_dbg_trace(xhci, trace_xhci_dbg_quirks,
				"Not enough ep ctxs: "
				"%u active, need to add %u, limit is %u.",
				xhci->num_active_eps, added_eps,
				xhci->limit_active_eps);
		return -ENOMEM;
	}
	xhci->num_active_eps += added_eps;
	xhci_dbg_trace(xhci, trace_xhci_dbg_quirks,
			"Adding %u ep ctxs, %u now active.", added_eps,
			xhci->num_active_eps);
	return 0;
}

/*
 * The configure endpoint was failed by the xHC for some other reason, so we
 * need to revert the resources that failed configuration would have used.
 *
 * Must be called with xhci->lock held.
 */
static void xhci_free_host_resources(struct xhci_hcd *xhci,
		struct xhci_input_control_ctx *ctrl_ctx)
{
	u32 num_failed_eps;

	num_failed_eps = xhci_count_num_new_endpoints(xhci, ctrl_ctx);
	xhci->num_active_eps -= num_failed_eps;
	xhci_dbg_trace(xhci, trace_xhci_dbg_quirks,
			"Removing %u failed ep ctxs, %u now active.",
			num_failed_eps,
			xhci->num_active_eps);
}

/*
 * Now that the command has completed, clean up the active endpoint count by
 * subtracting out the endpoints that were dropped (but not changed).
 *
 * Must be called with xhci->lock held.
 */
static void xhci_finish_resource_reservation(struct xhci_hcd *xhci,
		struct xhci_input_control_ctx *ctrl_ctx)
{
	u32 num_dropped_eps;

	num_dropped_eps = xhci_count_num_dropped_endpoints(xhci, ctrl_ctx);
	xhci->num_active_eps -= num_dropped_eps;
	if (num_dropped_eps)
		xhci_dbg_trace(xhci, trace_xhci_dbg_quirks,
				"Removing %u dropped ep ctxs, %u now active.",
				num_dropped_eps,
				xhci->num_active_eps);
}

static unsigned int xhci_get_block_size(struct usb_device *udev)
{
	switch (udev->speed) {
	case USB_SPEED_LOW:
	case USB_SPEED_FULL:
		return FS_BLOCK;
	case USB_SPEED_HIGH:
		return HS_BLOCK;
	case USB_SPEED_SUPER:
	case USB_SPEED_SUPER_PLUS:
		return SS_BLOCK;
	case USB_SPEED_UNKNOWN:
	case USB_SPEED_WIRELESS:
	default:
		/* Should never happen */
		return 1;
	}
}

static unsigned int
xhci_get_largest_overhead(struct xhci_interval_bw *interval_bw)
{
	if (interval_bw->overhead[LS_OVERHEAD_TYPE])
		return LS_OVERHEAD;
	if (interval_bw->overhead[FS_OVERHEAD_TYPE])
		return FS_OVERHEAD;
	return HS_OVERHEAD;
}

/* If we are changing a LS/FS device under a HS hub,
 * make sure (if we are activating a new TT) that the HS bus has enough
 * bandwidth for this new TT.
 */
static int xhci_check_tt_bw_table(struct xhci_hcd *xhci,
		struct xhci_virt_device *virt_dev,
		int old_active_eps)
{
	struct xhci_interval_bw_table *bw_table;
	struct xhci_tt_bw_info *tt_info;

	/* Find the bandwidth table for the root port this TT is attached to. */
	bw_table = &xhci->rh_bw[virt_dev->real_port - 1].bw_table;
	tt_info = virt_dev->tt_info;
	/* If this TT already had active endpoints, the bandwidth for this TT
	 * has already been added.  Removing all periodic endpoints (and thus
	 * making the TT enactive) will only decrease the bandwidth used.
	 */
	if (old_active_eps)
		return 0;
	if (old_active_eps == 0 && tt_info->active_eps != 0) {
		if (bw_table->bw_used + TT_HS_OVERHEAD > HS_BW_LIMIT)
			return -ENOMEM;
		return 0;
	}
	/* Not sure why we would have no new active endpoints...
	 *
	 * Maybe because of an Evaluate Context change for a hub update or a
	 * control endpoint 0 max packet size change?
	 * FIXME: skip the bandwidth calculation in that case.
	 */
	return 0;
}

static int xhci_check_ss_bw(struct xhci_hcd *xhci,
		struct xhci_virt_device *virt_dev)
{
	unsigned int bw_reserved;

	bw_reserved = DIV_ROUND_UP(SS_BW_RESERVED*SS_BW_LIMIT_IN, 100);
	if (virt_dev->bw_table->ss_bw_in > (SS_BW_LIMIT_IN - bw_reserved))
		return -ENOMEM;

	bw_reserved = DIV_ROUND_UP(SS_BW_RESERVED*SS_BW_LIMIT_OUT, 100);
	if (virt_dev->bw_table->ss_bw_out > (SS_BW_LIMIT_OUT - bw_reserved))
		return -ENOMEM;

	return 0;
}

/*
 * This algorithm is a very conservative estimate of the worst-case scheduling
 * scenario for any one interval.  The hardware dynamically schedules the
 * packets, so we can't tell which microframe could be the limiting factor in
 * the bandwidth scheduling.  This only takes into account periodic endpoints.
 *
 * Obviously, we can't solve an NP complete problem to find the minimum worst
 * case scenario.  Instead, we come up with an estimate that is no less than
 * the worst case bandwidth used for any one microframe, but may be an
 * over-estimate.
 *
 * We walk the requirements for each endpoint by interval, starting with the
 * smallest interval, and place packets in the schedule where there is only one
 * possible way to schedule packets for that interval.  In order to simplify
 * this algorithm, we record the largest max packet size for each interval, and
 * assume all packets will be that size.
 *
 * For interval 0, we obviously must schedule all packets for each interval.
 * The bandwidth for interval 0 is just the amount of data to be transmitted
 * (the sum of all max ESIT payload sizes, plus any overhead per packet times
 * the number of packets).
 *
 * For interval 1, we have two possible microframes to schedule those packets
 * in.  For this algorithm, if we can schedule the same number of packets for
 * each possible scheduling opportunity (each microframe), we will do so.  The
 * remaining number of packets will be saved to be transmitted in the gaps in
 * the next interval's scheduling sequence.
 *
 * As we move those remaining packets to be scheduled with interval 2 packets,
 * we have to double the number of remaining packets to transmit.  This is
 * because the intervals are actually powers of 2, and we would be transmitting
 * the previous interval's packets twice in this interval.  We also have to be
 * sure that when we look at the largest max packet size for this interval, we
 * also look at the largest max packet size for the remaining packets and take
 * the greater of the two.
 *
 * The algorithm continues to evenly distribute packets in each scheduling
 * opportunity, and push the remaining packets out, until we get to the last
 * interval.  Then those packets and their associated overhead are just added
 * to the bandwidth used.
 */
static int xhci_check_bw_table(struct xhci_hcd *xhci,
		struct xhci_virt_device *virt_dev,
		int old_active_eps)
{
	unsigned int bw_reserved;
	unsigned int max_bandwidth;
	unsigned int bw_used;
	unsigned int block_size;
	struct xhci_interval_bw_table *bw_table;
	unsigned int packet_size = 0;
	unsigned int overhead = 0;
	unsigned int packets_transmitted = 0;
	unsigned int packets_remaining = 0;
	unsigned int i;

	if (virt_dev->udev->speed >= USB_SPEED_SUPER)
		return xhci_check_ss_bw(xhci, virt_dev);

	if (virt_dev->udev->speed == USB_SPEED_HIGH) {
		max_bandwidth = HS_BW_LIMIT;
		/* Convert percent of bus BW reserved to blocks reserved */
		bw_reserved = DIV_ROUND_UP(HS_BW_RESERVED * max_bandwidth, 100);
	} else {
		max_bandwidth = FS_BW_LIMIT;
		bw_reserved = DIV_ROUND_UP(FS_BW_RESERVED * max_bandwidth, 100);
	}

	bw_table = virt_dev->bw_table;
	/* We need to translate the max packet size and max ESIT payloads into
	 * the units the hardware uses.
	 */
	block_size = xhci_get_block_size(virt_dev->udev);

	/* If we are manipulating a LS/FS device under a HS hub, double check
	 * that the HS bus has enough bandwidth if we are activing a new TT.
	 */
	if (virt_dev->tt_info) {
		xhci_dbg_trace(xhci, trace_xhci_dbg_quirks,
				"Recalculating BW for rootport %u",
				virt_dev->real_port);
		if (xhci_check_tt_bw_table(xhci, virt_dev, old_active_eps)) {
			xhci_warn(xhci, "Not enough bandwidth on HS bus for "
					"newly activated TT.\n");
			return -ENOMEM;
		}
		xhci_dbg_trace(xhci, trace_xhci_dbg_quirks,
				"Recalculating BW for TT slot %u port %u",
				virt_dev->tt_info->slot_id,
				virt_dev->tt_info->ttport);
	} else {
		xhci_dbg_trace(xhci, trace_xhci_dbg_quirks,
				"Recalculating BW for rootport %u",
				virt_dev->real_port);
	}

	/* Add in how much bandwidth will be used for interval zero, or the
	 * rounded max ESIT payload + number of packets * largest overhead.
	 */
	bw_used = DIV_ROUND_UP(bw_table->interval0_esit_payload, block_size) +
		bw_table->interval_bw[0].num_packets *
		xhci_get_largest_overhead(&bw_table->interval_bw[0]);

	for (i = 1; i < XHCI_MAX_INTERVAL; i++) {
		unsigned int bw_added;
		unsigned int largest_mps;
		unsigned int interval_overhead;

		/*
		 * How many packets could we transmit in this interval?
		 * If packets didn't fit in the previous interval, we will need
		 * to transmit that many packets twice within this interval.
		 */
		packets_remaining = 2 * packets_remaining +
			bw_table->interval_bw[i].num_packets;

		/* Find the largest max packet size of this or the previous
		 * interval.
		 */
		if (list_empty(&bw_table->interval_bw[i].endpoints))
			largest_mps = 0;
		else {
			struct xhci_virt_ep *virt_ep;
			struct list_head *ep_entry;

			ep_entry = bw_table->interval_bw[i].endpoints.next;
			virt_ep = list_entry(ep_entry,
					struct xhci_virt_ep, bw_endpoint_list);
			/* Convert to blocks, rounding up */
			largest_mps = DIV_ROUND_UP(
					virt_ep->bw_info.max_packet_size,
					block_size);
		}
		if (largest_mps > packet_size)
			packet_size = largest_mps;

		/* Use the larger overhead of this or the previous interval. */
		interval_overhead = xhci_get_largest_overhead(
				&bw_table->interval_bw[i]);
		if (interval_overhead > overhead)
			overhead = interval_overhead;

		/* How many packets can we evenly distribute across
		 * (1 << (i + 1)) possible scheduling opportunities?
		 */
		packets_transmitted = packets_remaining >> (i + 1);

		/* Add in the bandwidth used for those scheduled packets */
		bw_added = packets_transmitted * (overhead + packet_size);

		/* How many packets do we have remaining to transmit? */
		packets_remaining = packets_remaining % (1 << (i + 1));

		/* What largest max packet size should those packets have? */
		/* If we've transmitted all packets, don't carry over the
		 * largest packet size.
		 */
		if (packets_remaining == 0) {
			packet_size = 0;
			overhead = 0;
		} else if (packets_transmitted > 0) {
			/* Otherwise if we do have remaining packets, and we've
			 * scheduled some packets in this interval, take the
			 * largest max packet size from endpoints with this
			 * interval.
			 */
			packet_size = largest_mps;
			overhead = interval_overhead;
		}
		/* Otherwise carry over packet_size and overhead from the last
		 * time we had a remainder.
		 */
		bw_used += bw_added;
		if (bw_used > max_bandwidth) {
			xhci_warn(xhci, "Not enough bandwidth. "
					"Proposed: %u, Max: %u\n",
				bw_used, max_bandwidth);
			return -ENOMEM;
		}
	}
	/*
	 * Ok, we know we have some packets left over after even-handedly
	 * scheduling interval 15.  We don't know which microframes they will
	 * fit into, so we over-schedule and say they will be scheduled every
	 * microframe.
	 */
	if (packets_remaining > 0)
		bw_used += overhead + packet_size;

	if (!virt_dev->tt_info && virt_dev->udev->speed == USB_SPEED_HIGH) {
		unsigned int port_index = virt_dev->real_port - 1;

		/* OK, we're manipulating a HS device attached to a
		 * root port bandwidth domain.  Include the number of active TTs
		 * in the bandwidth used.
		 */
		bw_used += TT_HS_OVERHEAD *
			xhci->rh_bw[port_index].num_active_tts;
	}

	xhci_dbg_trace(xhci, trace_xhci_dbg_quirks,
		"Final bandwidth: %u, Limit: %u, Reserved: %u, "
		"Available: %u " "percent",
		bw_used, max_bandwidth, bw_reserved,
		(max_bandwidth - bw_used - bw_reserved) * 100 /
		max_bandwidth);

	bw_used += bw_reserved;
	if (bw_used > max_bandwidth) {
		xhci_warn(xhci, "Not enough bandwidth. Proposed: %u, Max: %u\n",
				bw_used, max_bandwidth);
		return -ENOMEM;
	}

	bw_table->bw_used = bw_used;
	return 0;
}

static bool xhci_is_async_ep(unsigned int ep_type)
{
	return (ep_type != ISOC_OUT_EP && ep_type != INT_OUT_EP &&
					ep_type != ISOC_IN_EP &&
					ep_type != INT_IN_EP);
}

static bool xhci_is_sync_in_ep(unsigned int ep_type)
{
	return (ep_type == ISOC_IN_EP || ep_type == INT_IN_EP);
}

static unsigned int xhci_get_ss_bw_consumed(struct xhci_bw_info *ep_bw)
{
	unsigned int mps = DIV_ROUND_UP(ep_bw->max_packet_size, SS_BLOCK);

	if (ep_bw->ep_interval == 0)
		return SS_OVERHEAD_BURST +
			(ep_bw->mult * ep_bw->num_packets *
					(SS_OVERHEAD + mps));
	return DIV_ROUND_UP(ep_bw->mult * ep_bw->num_packets *
				(SS_OVERHEAD + mps + SS_OVERHEAD_BURST),
				1 << ep_bw->ep_interval);

}

static void xhci_drop_ep_from_interval_table(struct xhci_hcd *xhci,
		struct xhci_bw_info *ep_bw,
		struct xhci_interval_bw_table *bw_table,
		struct usb_device *udev,
		struct xhci_virt_ep *virt_ep,
		struct xhci_tt_bw_info *tt_info)
{
	struct xhci_interval_bw	*interval_bw;
	int normalized_interval;

	if (xhci_is_async_ep(ep_bw->type))
		return;

	if (udev->speed >= USB_SPEED_SUPER) {
		if (xhci_is_sync_in_ep(ep_bw->type))
			xhci->devs[udev->slot_id]->bw_table->ss_bw_in -=
				xhci_get_ss_bw_consumed(ep_bw);
		else
			xhci->devs[udev->slot_id]->bw_table->ss_bw_out -=
				xhci_get_ss_bw_consumed(ep_bw);
		return;
	}

	/* SuperSpeed endpoints never get added to intervals in the table, so
	 * this check is only valid for HS/FS/LS devices.
	 */
	if (list_empty(&virt_ep->bw_endpoint_list))
		return;
	/* For LS/FS devices, we need to translate the interval expressed in
	 * microframes to frames.
	 */
	if (udev->speed == USB_SPEED_HIGH)
		normalized_interval = ep_bw->ep_interval;
	else
		normalized_interval = ep_bw->ep_interval - 3;

	if (normalized_interval == 0)
		bw_table->interval0_esit_payload -= ep_bw->max_esit_payload;
	interval_bw = &bw_table->interval_bw[normalized_interval];
	interval_bw->num_packets -= ep_bw->num_packets;
	switch (udev->speed) {
	case USB_SPEED_LOW:
		interval_bw->overhead[LS_OVERHEAD_TYPE] -= 1;
		break;
	case USB_SPEED_FULL:
		interval_bw->overhead[FS_OVERHEAD_TYPE] -= 1;
		break;
	case USB_SPEED_HIGH:
		interval_bw->overhead[HS_OVERHEAD_TYPE] -= 1;
		break;
	case USB_SPEED_SUPER:
	case USB_SPEED_SUPER_PLUS:
	case USB_SPEED_UNKNOWN:
	case USB_SPEED_WIRELESS:
		/* Should never happen because only LS/FS/HS endpoints will get
		 * added to the endpoint list.
		 */
		return;
	}
	if (tt_info)
		tt_info->active_eps -= 1;
	list_del_init(&virt_ep->bw_endpoint_list);
}

static void xhci_add_ep_to_interval_table(struct xhci_hcd *xhci,
		struct xhci_bw_info *ep_bw,
		struct xhci_interval_bw_table *bw_table,
		struct usb_device *udev,
		struct xhci_virt_ep *virt_ep,
		struct xhci_tt_bw_info *tt_info)
{
	struct xhci_interval_bw	*interval_bw;
	struct xhci_virt_ep *smaller_ep;
	int normalized_interval;

	if (xhci_is_async_ep(ep_bw->type))
		return;

	if (udev->speed == USB_SPEED_SUPER) {
		if (xhci_is_sync_in_ep(ep_bw->type))
			xhci->devs[udev->slot_id]->bw_table->ss_bw_in +=
				xhci_get_ss_bw_consumed(ep_bw);
		else
			xhci->devs[udev->slot_id]->bw_table->ss_bw_out +=
				xhci_get_ss_bw_consumed(ep_bw);
		return;
	}

	/* For LS/FS devices, we need to translate the interval expressed in
	 * microframes to frames.
	 */
	if (udev->speed == USB_SPEED_HIGH)
		normalized_interval = ep_bw->ep_interval;
	else
		normalized_interval = ep_bw->ep_interval - 3;

	if (normalized_interval == 0)
		bw_table->interval0_esit_payload += ep_bw->max_esit_payload;
	interval_bw = &bw_table->interval_bw[normalized_interval];
	interval_bw->num_packets += ep_bw->num_packets;
	switch (udev->speed) {
	case USB_SPEED_LOW:
		interval_bw->overhead[LS_OVERHEAD_TYPE] += 1;
		break;
	case USB_SPEED_FULL:
		interval_bw->overhead[FS_OVERHEAD_TYPE] += 1;
		break;
	case USB_SPEED_HIGH:
		interval_bw->overhead[HS_OVERHEAD_TYPE] += 1;
		break;
	case USB_SPEED_SUPER:
	case USB_SPEED_SUPER_PLUS:
	case USB_SPEED_UNKNOWN:
	case USB_SPEED_WIRELESS:
		/* Should never happen because only LS/FS/HS endpoints will get
		 * added to the endpoint list.
		 */
		return;
	}

	if (tt_info)
		tt_info->active_eps += 1;
	/* Insert the endpoint into the list, largest max packet size first. */
	list_for_each_entry(smaller_ep, &interval_bw->endpoints,
			bw_endpoint_list) {
		if (ep_bw->max_packet_size >=
				smaller_ep->bw_info.max_packet_size) {
			/* Add the new ep before the smaller endpoint */
			list_add_tail(&virt_ep->bw_endpoint_list,
					&smaller_ep->bw_endpoint_list);
			return;
		}
	}
	/* Add the new endpoint at the end of the list. */
	list_add_tail(&virt_ep->bw_endpoint_list,
			&interval_bw->endpoints);
}

void xhci_update_tt_active_eps(struct xhci_hcd *xhci,
		struct xhci_virt_device *virt_dev,
		int old_active_eps)
{
	struct xhci_root_port_bw_info *rh_bw_info;
	if (!virt_dev->tt_info)
		return;

	rh_bw_info = &xhci->rh_bw[virt_dev->real_port - 1];
	if (old_active_eps == 0 &&
				virt_dev->tt_info->active_eps != 0) {
		rh_bw_info->num_active_tts += 1;
		rh_bw_info->bw_table.bw_used += TT_HS_OVERHEAD;
	} else if (old_active_eps != 0 &&
				virt_dev->tt_info->active_eps == 0) {
		rh_bw_info->num_active_tts -= 1;
		rh_bw_info->bw_table.bw_used -= TT_HS_OVERHEAD;
	}
}

static int xhci_reserve_bandwidth(struct xhci_hcd *xhci,
		struct xhci_virt_device *virt_dev,
		struct xhci_container_ctx *in_ctx)
{
	struct xhci_bw_info ep_bw_info[31];
	int i;
	struct xhci_input_control_ctx *ctrl_ctx;
	int old_active_eps = 0;

	if (virt_dev->tt_info)
		old_active_eps = virt_dev->tt_info->active_eps;

	ctrl_ctx = xhci_get_input_control_ctx(in_ctx);
	if (!ctrl_ctx) {
		xhci_warn(xhci, "%s: Could not get input context, bad type.\n",
				__func__);
		return -ENOMEM;
	}

	for (i = 0; i < 31; i++) {
		if (!EP_IS_ADDED(ctrl_ctx, i) && !EP_IS_DROPPED(ctrl_ctx, i))
			continue;

		/* Make a copy of the BW info in case we need to revert this */
		memcpy(&ep_bw_info[i], &virt_dev->eps[i].bw_info,
				sizeof(ep_bw_info[i]));
		/* Drop the endpoint from the interval table if the endpoint is
		 * being dropped or changed.
		 */
		if (EP_IS_DROPPED(ctrl_ctx, i))
			xhci_drop_ep_from_interval_table(xhci,
					&virt_dev->eps[i].bw_info,
					virt_dev->bw_table,
					virt_dev->udev,
					&virt_dev->eps[i],
					virt_dev->tt_info);
	}
	/* Overwrite the information stored in the endpoints' bw_info */
	xhci_update_bw_info(xhci, virt_dev->in_ctx, ctrl_ctx, virt_dev);
	for (i = 0; i < 31; i++) {
		/* Add any changed or added endpoints to the interval table */
		if (EP_IS_ADDED(ctrl_ctx, i))
			xhci_add_ep_to_interval_table(xhci,
					&virt_dev->eps[i].bw_info,
					virt_dev->bw_table,
					virt_dev->udev,
					&virt_dev->eps[i],
					virt_dev->tt_info);
	}

	if (!xhci_check_bw_table(xhci, virt_dev, old_active_eps)) {
		/* Ok, this fits in the bandwidth we have.
		 * Update the number of active TTs.
		 */
		xhci_update_tt_active_eps(xhci, virt_dev, old_active_eps);
		return 0;
	}

	/* We don't have enough bandwidth for this, revert the stored info. */
	for (i = 0; i < 31; i++) {
		if (!EP_IS_ADDED(ctrl_ctx, i) && !EP_IS_DROPPED(ctrl_ctx, i))
			continue;

		/* Drop the new copies of any added or changed endpoints from
		 * the interval table.
		 */
		if (EP_IS_ADDED(ctrl_ctx, i)) {
			xhci_drop_ep_from_interval_table(xhci,
					&virt_dev->eps[i].bw_info,
					virt_dev->bw_table,
					virt_dev->udev,
					&virt_dev->eps[i],
					virt_dev->tt_info);
		}
		/* Revert the endpoint back to its old information */
		memcpy(&virt_dev->eps[i].bw_info, &ep_bw_info[i],
				sizeof(ep_bw_info[i]));
		/* Add any changed or dropped endpoints back into the table */
		if (EP_IS_DROPPED(ctrl_ctx, i))
			xhci_add_ep_to_interval_table(xhci,
					&virt_dev->eps[i].bw_info,
					virt_dev->bw_table,
					virt_dev->udev,
					&virt_dev->eps[i],
					virt_dev->tt_info);
	}
	return -ENOMEM;
}


/* Issue a configure endpoint command or evaluate context command
 * and wait for it to finish.
 */
static int xhci_configure_endpoint(struct xhci_hcd *xhci,
		struct usb_device *udev,
		struct xhci_command *command,
		bool ctx_change, bool must_succeed)
{
	int ret;
	unsigned long flags;
	struct xhci_input_control_ctx *ctrl_ctx;
	struct xhci_virt_device *virt_dev;
	struct xhci_slot_ctx *slot_ctx;

	if (!command)
		return -EINVAL;

	spin_lock_irqsave(&xhci->lock, flags);

	if (xhci->xhc_state & XHCI_STATE_DYING) {
		spin_unlock_irqrestore(&xhci->lock, flags);
		return -ESHUTDOWN;
	}

	virt_dev = xhci->devs[udev->slot_id];

	ctrl_ctx = xhci_get_input_control_ctx(command->in_ctx);
	if (!ctrl_ctx) {
		spin_unlock_irqrestore(&xhci->lock, flags);
		xhci_warn(xhci, "%s: Could not get input context, bad type.\n",
				__func__);
		return -ENOMEM;
	}

	if ((xhci->quirks & XHCI_EP_LIMIT_QUIRK) &&
			xhci_reserve_host_resources(xhci, ctrl_ctx)) {
		spin_unlock_irqrestore(&xhci->lock, flags);
		xhci_warn(xhci, "Not enough host resources, "
				"active endpoint contexts = %u\n",
				xhci->num_active_eps);
		return -ENOMEM;
	}
	if ((xhci->quirks & XHCI_SW_BW_CHECKING) &&
	    xhci_reserve_bandwidth(xhci, virt_dev, command->in_ctx)) {
		if ((xhci->quirks & XHCI_EP_LIMIT_QUIRK))
			xhci_free_host_resources(xhci, ctrl_ctx);
		spin_unlock_irqrestore(&xhci->lock, flags);
		xhci_warn(xhci, "Not enough bandwidth\n");
		return -ENOMEM;
	}

	slot_ctx = xhci_get_slot_ctx(xhci, command->in_ctx);

	trace_xhci_configure_endpoint_ctrl_ctx(ctrl_ctx);
	trace_xhci_configure_endpoint(slot_ctx);

	if (!ctx_change)
		ret = xhci_queue_configure_endpoint(xhci, command,
				command->in_ctx->dma,
				udev->slot_id, must_succeed);
	else
		ret = xhci_queue_evaluate_context(xhci, command,
				command->in_ctx->dma,
				udev->slot_id, must_succeed);
	if (ret < 0) {
		if ((xhci->quirks & XHCI_EP_LIMIT_QUIRK))
			xhci_free_host_resources(xhci, ctrl_ctx);
		spin_unlock_irqrestore(&xhci->lock, flags);
		xhci_dbg_trace(xhci,  trace_xhci_dbg_context_change,
				"FIXME allocate a new ring segment");
		return -ENOMEM;
	}
	xhci_ring_cmd_db(xhci);
	spin_unlock_irqrestore(&xhci->lock, flags);

	/* Wait for the configure endpoint command to complete */
	wait_for_completion(command->completion);

	if (!ctx_change)
		ret = xhci_configure_endpoint_result(xhci, udev,
						     &command->status);
	else
		ret = xhci_evaluate_context_result(xhci, udev,
						   &command->status);

	if ((xhci->quirks & XHCI_EP_LIMIT_QUIRK)) {
		spin_lock_irqsave(&xhci->lock, flags);
		/* If the command failed, remove the reserved resources.
		 * Otherwise, clean up the estimate to include dropped eps.
		 */
		if (ret)
			xhci_free_host_resources(xhci, ctrl_ctx);
		else
			xhci_finish_resource_reservation(xhci, ctrl_ctx);
		spin_unlock_irqrestore(&xhci->lock, flags);
	}
	return ret;
}

static void xhci_check_bw_drop_ep_streams(struct xhci_hcd *xhci,
	struct xhci_virt_device *vdev, int i)
{
	struct xhci_virt_ep *ep = &vdev->eps[i];

	if (ep->ep_state & EP_HAS_STREAMS) {
		xhci_warn(xhci, "WARN: endpoint 0x%02x has streams on set_interface, freeing streams.\n",
				xhci_get_endpoint_address(i));
		xhci_free_stream_info(xhci, ep->stream_info);
		ep->stream_info = NULL;
		ep->ep_state &= ~EP_HAS_STREAMS;
	}
}

/* Called after one or more calls to xhci_add_endpoint() or
 * xhci_drop_endpoint().  If this call fails, the USB core is expected
 * to call xhci_reset_bandwidth().
 *
 * Since we are in the middle of changing either configuration or
 * installing a new alt setting, the USB core won't allow URBs to be
 * enqueued for any endpoint on the old config or interface.  Nothing
 * else should be touching the xhci->devs[slot_id] structure, so we
 * don't need to take the xhci->lock for manipulating that.
 */
int xhci_check_bandwidth(struct usb_hcd *hcd, struct usb_device *udev)
{
	int i;
	int ret = 0;
	struct xhci_hcd *xhci;
	struct xhci_virt_device	*virt_dev;
	struct xhci_input_control_ctx *ctrl_ctx;
	struct xhci_slot_ctx *slot_ctx;
	struct xhci_command *command;

	ret = xhci_check_args(hcd, udev, NULL, 0, true, __func__);
	if (ret <= 0)
		return ret;
	xhci = hcd_to_xhci(hcd);
	if ((xhci->xhc_state & XHCI_STATE_DYING) ||
		(xhci->xhc_state & XHCI_STATE_REMOVING))
		return -ENODEV;

	xhci_dbg(xhci, "%s called for udev %p\n", __func__, udev);
	virt_dev = xhci->devs[udev->slot_id];

	command = xhci_alloc_command(xhci, true, GFP_KERNEL);
	if (!command)
		return -ENOMEM;

	command->in_ctx = virt_dev->in_ctx;

	/* See section 4.6.6 - A0 = 1; A1 = D0 = D1 = 0 */
	ctrl_ctx = xhci_get_input_control_ctx(command->in_ctx);
	if (!ctrl_ctx) {
		xhci_warn(xhci, "%s: Could not get input context, bad type.\n",
				__func__);
		ret = -ENOMEM;
		goto command_cleanup;
	}
	ctrl_ctx->add_flags |= cpu_to_le32(SLOT_FLAG);
	ctrl_ctx->add_flags &= cpu_to_le32(~EP0_FLAG);
	ctrl_ctx->drop_flags &= cpu_to_le32(~(SLOT_FLAG | EP0_FLAG));

	/* Don't issue the command if there's no endpoints to update. */
	if (ctrl_ctx->add_flags == cpu_to_le32(SLOT_FLAG) &&
	    ctrl_ctx->drop_flags == 0) {
		ret = 0;
		goto command_cleanup;
	}
	/* Fix up Context Entries field. Minimum value is EP0 == BIT(1). */
	slot_ctx = xhci_get_slot_ctx(xhci, virt_dev->in_ctx);
	for (i = 31; i >= 1; i--) {
		__le32 le32 = cpu_to_le32(BIT(i));

		if ((virt_dev->eps[i-1].ring && !(ctrl_ctx->drop_flags & le32))
		    || (ctrl_ctx->add_flags & le32) || i == 1) {
			slot_ctx->dev_info &= cpu_to_le32(~LAST_CTX_MASK);
			slot_ctx->dev_info |= cpu_to_le32(LAST_CTX(i));
			break;
		}
	}

	ret = xhci_configure_endpoint(xhci, udev, command,
			false, false);
	if (ret)
		/* Callee should call reset_bandwidth() */
		goto command_cleanup;

	/* Free any rings that were dropped, but not changed. */
	for (i = 1; i < 31; i++) {
		if ((le32_to_cpu(ctrl_ctx->drop_flags) & (1 << (i + 1))) &&
		    !(le32_to_cpu(ctrl_ctx->add_flags) & (1 << (i + 1)))) {
			xhci_free_endpoint_ring(xhci, virt_dev, i);
			xhci_check_bw_drop_ep_streams(xhci, virt_dev, i);
		}
	}
	xhci_zero_in_ctx(xhci, virt_dev);
	/*
	 * Install any rings for completely new endpoints or changed endpoints,
	 * and free any old rings from changed endpoints.
	 */
	for (i = 1; i < 31; i++) {
		if (!virt_dev->eps[i].new_ring)
			continue;
		/* Only free the old ring if it exists.
		 * It may not if this is the first add of an endpoint.
		 */
		if (virt_dev->eps[i].ring) {
			xhci_free_endpoint_ring(xhci, virt_dev, i);
		}
		xhci_check_bw_drop_ep_streams(xhci, virt_dev, i);
		virt_dev->eps[i].ring = virt_dev->eps[i].new_ring;
		virt_dev->eps[i].new_ring = NULL;
		xhci_debugfs_create_endpoint(xhci, virt_dev, i);
	}
command_cleanup:
	kfree(command->completion);
	kfree(command);

	return ret;
}
EXPORT_SYMBOL_GPL(xhci_check_bandwidth);

void xhci_reset_bandwidth(struct usb_hcd *hcd, struct usb_device *udev)
{
	struct xhci_hcd *xhci;
	struct xhci_virt_device	*virt_dev;
	int i, ret;

	ret = xhci_check_args(hcd, udev, NULL, 0, true, __func__);
	if (ret <= 0)
		return;
	xhci = hcd_to_xhci(hcd);

	xhci_dbg(xhci, "%s called for udev %p\n", __func__, udev);
	virt_dev = xhci->devs[udev->slot_id];
	/* Free any rings allocated for added endpoints */
	for (i = 0; i < 31; i++) {
		if (virt_dev->eps[i].new_ring) {
			xhci_debugfs_remove_endpoint(xhci, virt_dev, i);
			xhci_ring_free(xhci, virt_dev->eps[i].new_ring);
			virt_dev->eps[i].new_ring = NULL;
		}
	}
	xhci_zero_in_ctx(xhci, virt_dev);
}
EXPORT_SYMBOL_GPL(xhci_reset_bandwidth);

static void xhci_setup_input_ctx_for_config_ep(struct xhci_hcd *xhci,
		struct xhci_container_ctx *in_ctx,
		struct xhci_container_ctx *out_ctx,
		struct xhci_input_control_ctx *ctrl_ctx,
		u32 add_flags, u32 drop_flags)
{
	ctrl_ctx->add_flags = cpu_to_le32(add_flags);
	ctrl_ctx->drop_flags = cpu_to_le32(drop_flags);
	xhci_slot_copy(xhci, in_ctx, out_ctx);
	ctrl_ctx->add_flags |= cpu_to_le32(SLOT_FLAG);
}

static void xhci_endpoint_disable(struct usb_hcd *hcd,
				  struct usb_host_endpoint *host_ep)
{
	struct xhci_hcd		*xhci;
	struct xhci_virt_device	*vdev;
	struct xhci_virt_ep	*ep;
	struct usb_device	*udev;
	unsigned long		flags;
	unsigned int		ep_index;

	xhci = hcd_to_xhci(hcd);
rescan:
	spin_lock_irqsave(&xhci->lock, flags);

	udev = (struct usb_device *)host_ep->hcpriv;
	if (!udev || !udev->slot_id)
		goto done;

	vdev = xhci->devs[udev->slot_id];
	if (!vdev)
		goto done;

	ep_index = xhci_get_endpoint_index(&host_ep->desc);
	ep = &vdev->eps[ep_index];
	if (!ep)
		goto done;

	/* wait for hub_tt_work to finish clearing hub TT */
	if (ep->ep_state & EP_CLEARING_TT) {
		spin_unlock_irqrestore(&xhci->lock, flags);
		schedule_timeout_uninterruptible(1);
		goto rescan;
	}

	if (ep->ep_state)
		xhci_dbg(xhci, "endpoint disable with ep_state 0x%x\n",
			 ep->ep_state);
done:
	host_ep->hcpriv = NULL;
	spin_unlock_irqrestore(&xhci->lock, flags);
}

/*
 * Called after usb core issues a clear halt control message.
 * The host side of the halt should already be cleared by a reset endpoint
 * command issued when the STALL event was received.
 *
 * The reset endpoint command may only be issued to endpoints in the halted
 * state. For software that wishes to reset the data toggle or sequence number
 * of an endpoint that isn't in the halted state this function will issue a
 * configure endpoint command with the Drop and Add bits set for the target
 * endpoint. Refer to the additional note in xhci spcification section 4.6.8.
 */

static void xhci_endpoint_reset(struct usb_hcd *hcd,
		struct usb_host_endpoint *host_ep)
{
	struct xhci_hcd *xhci;
	struct usb_device *udev;
	struct xhci_virt_device *vdev;
	struct xhci_virt_ep *ep;
	struct xhci_input_control_ctx *ctrl_ctx;
	struct xhci_command *stop_cmd, *cfg_cmd;
	unsigned int ep_index;
	unsigned long flags;
	u32 ep_flag;
	int err;

	xhci = hcd_to_xhci(hcd);
	if (!host_ep->hcpriv)
		return;
	udev = (struct usb_device *) host_ep->hcpriv;
	vdev = xhci->devs[udev->slot_id];

	/*
	 * vdev may be lost due to xHC restore error and re-initialization
	 * during S3/S4 resume. A new vdev will be allocated later by
	 * xhci_discover_or_reset_device()
	 */
	if (!udev->slot_id || !vdev)
		return;
	ep_index = xhci_get_endpoint_index(&host_ep->desc);
	ep = &vdev->eps[ep_index];
	if (!ep)
		return;

	/* Bail out if toggle is already being cleared by a endpoint reset */
	spin_lock_irqsave(&xhci->lock, flags);
	if (ep->ep_state & EP_HARD_CLEAR_TOGGLE) {
		ep->ep_state &= ~EP_HARD_CLEAR_TOGGLE;
		spin_unlock_irqrestore(&xhci->lock, flags);
		return;
	}
	spin_unlock_irqrestore(&xhci->lock, flags);
	/* Only interrupt and bulk ep's use data toggle, USB2 spec 5.5.4-> */
	if (usb_endpoint_xfer_control(&host_ep->desc) ||
	    usb_endpoint_xfer_isoc(&host_ep->desc))
		return;

	ep_flag = xhci_get_endpoint_flag(&host_ep->desc);

	if (ep_flag == SLOT_FLAG || ep_flag == EP0_FLAG)
		return;

	stop_cmd = xhci_alloc_command(xhci, true, GFP_NOWAIT);
	if (!stop_cmd)
		return;

	cfg_cmd = xhci_alloc_command_with_ctx(xhci, true, GFP_NOWAIT);
	if (!cfg_cmd)
		goto cleanup;

	spin_lock_irqsave(&xhci->lock, flags);

	/* block queuing new trbs and ringing ep doorbell */
	ep->ep_state |= EP_SOFT_CLEAR_TOGGLE;

	/*
	 * Make sure endpoint ring is empty before resetting the toggle/seq.
	 * Driver is required to synchronously cancel all transfer request.
	 * Stop the endpoint to force xHC to update the output context
	 */

	if (!list_empty(&ep->ring->td_list)) {
		dev_err(&udev->dev, "EP not empty, refuse reset\n");
		spin_unlock_irqrestore(&xhci->lock, flags);
		xhci_free_command(xhci, cfg_cmd);
		goto cleanup;
	}

	err = xhci_queue_stop_endpoint(xhci, stop_cmd, udev->slot_id,
					ep_index, 0);
	if (err < 0) {
		spin_unlock_irqrestore(&xhci->lock, flags);
		xhci_free_command(xhci, cfg_cmd);
		xhci_dbg(xhci, "%s: Failed to queue stop ep command, %d ",
				__func__, err);
		goto cleanup;
	}

	xhci_ring_cmd_db(xhci);
	spin_unlock_irqrestore(&xhci->lock, flags);

	wait_for_completion(stop_cmd->completion);

	spin_lock_irqsave(&xhci->lock, flags);

	/* config ep command clears toggle if add and drop ep flags are set */
	ctrl_ctx = xhci_get_input_control_ctx(cfg_cmd->in_ctx);
	if (!ctrl_ctx) {
		spin_unlock_irqrestore(&xhci->lock, flags);
		xhci_free_command(xhci, cfg_cmd);
		xhci_warn(xhci, "%s: Could not get input context, bad type.\n",
				__func__);
		goto cleanup;
	}

	xhci_setup_input_ctx_for_config_ep(xhci, cfg_cmd->in_ctx, vdev->out_ctx,
					   ctrl_ctx, ep_flag, ep_flag);
	xhci_endpoint_copy(xhci, cfg_cmd->in_ctx, vdev->out_ctx, ep_index);

	err = xhci_queue_configure_endpoint(xhci, cfg_cmd, cfg_cmd->in_ctx->dma,
				      udev->slot_id, false);
	if (err < 0) {
		spin_unlock_irqrestore(&xhci->lock, flags);
		xhci_free_command(xhci, cfg_cmd);
		xhci_dbg(xhci, "%s: Failed to queue config ep command, %d ",
				__func__, err);
		goto cleanup;
	}

	xhci_ring_cmd_db(xhci);
	spin_unlock_irqrestore(&xhci->lock, flags);

	wait_for_completion(cfg_cmd->completion);

	xhci_free_command(xhci, cfg_cmd);
cleanup:
	xhci_free_command(xhci, stop_cmd);
	spin_lock_irqsave(&xhci->lock, flags);
	if (ep->ep_state & EP_SOFT_CLEAR_TOGGLE)
		ep->ep_state &= ~EP_SOFT_CLEAR_TOGGLE;
	spin_unlock_irqrestore(&xhci->lock, flags);
}

static int xhci_check_streams_endpoint(struct xhci_hcd *xhci,
		struct usb_device *udev, struct usb_host_endpoint *ep,
		unsigned int slot_id)
{
	int ret;
	unsigned int ep_index;
	unsigned int ep_state;

	if (!ep)
		return -EINVAL;
	ret = xhci_check_args(xhci_to_hcd(xhci), udev, ep, 1, true, __func__);
	if (ret <= 0)
		return -EINVAL;
	if (usb_ss_max_streams(&ep->ss_ep_comp) == 0) {
		xhci_warn(xhci, "WARN: SuperSpeed Endpoint Companion"
				" descriptor for ep 0x%x does not support streams\n",
				ep->desc.bEndpointAddress);
		return -EINVAL;
	}

	ep_index = xhci_get_endpoint_index(&ep->desc);
	ep_state = xhci->devs[slot_id]->eps[ep_index].ep_state;
	if (ep_state & EP_HAS_STREAMS ||
			ep_state & EP_GETTING_STREAMS) {
		xhci_warn(xhci, "WARN: SuperSpeed bulk endpoint 0x%x "
				"already has streams set up.\n",
				ep->desc.bEndpointAddress);
		xhci_warn(xhci, "Send email to xHCI maintainer and ask for "
				"dynamic stream context array reallocation.\n");
		return -EINVAL;
	}
	if (!list_empty(&xhci->devs[slot_id]->eps[ep_index].ring->td_list)) {
		xhci_warn(xhci, "Cannot setup streams for SuperSpeed bulk "
				"endpoint 0x%x; URBs are pending.\n",
				ep->desc.bEndpointAddress);
		return -EINVAL;
	}
	return 0;
}

static void xhci_calculate_streams_entries(struct xhci_hcd *xhci,
		unsigned int *num_streams, unsigned int *num_stream_ctxs)
{
	unsigned int max_streams;

	/* The stream context array size must be a power of two */
	*num_stream_ctxs = roundup_pow_of_two(*num_streams);
	/*
	 * Find out how many primary stream array entries the host controller
	 * supports.  Later we may use secondary stream arrays (similar to 2nd
	 * level page entries), but that's an optional feature for xHCI host
	 * controllers. xHCs must support at least 4 stream IDs.
	 */
	max_streams = HCC_MAX_PSA(xhci->hcc_params);
	if (*num_stream_ctxs > max_streams) {
		xhci_dbg(xhci, "xHCI HW only supports %u stream ctx entries.\n",
				max_streams);
		*num_stream_ctxs = max_streams;
		*num_streams = max_streams;
	}
}

/* Returns an error code if one of the endpoint already has streams.
 * This does not change any data structures, it only checks and gathers
 * information.
 */
static int xhci_calculate_streams_and_bitmask(struct xhci_hcd *xhci,
		struct usb_device *udev,
		struct usb_host_endpoint **eps, unsigned int num_eps,
		unsigned int *num_streams, u32 *changed_ep_bitmask)
{
	unsigned int max_streams;
	unsigned int endpoint_flag;
	int i;
	int ret;

	for (i = 0; i < num_eps; i++) {
		ret = xhci_check_streams_endpoint(xhci, udev,
				eps[i], udev->slot_id);
		if (ret < 0)
			return ret;

		max_streams = usb_ss_max_streams(&eps[i]->ss_ep_comp);
		if (max_streams < (*num_streams - 1)) {
			xhci_dbg(xhci, "Ep 0x%x only supports %u stream IDs.\n",
					eps[i]->desc.bEndpointAddress,
					max_streams);
			*num_streams = max_streams+1;
		}

		endpoint_flag = xhci_get_endpoint_flag(&eps[i]->desc);
		if (*changed_ep_bitmask & endpoint_flag)
			return -EINVAL;
		*changed_ep_bitmask |= endpoint_flag;
	}
	return 0;
}

static u32 xhci_calculate_no_streams_bitmask(struct xhci_hcd *xhci,
		struct usb_device *udev,
		struct usb_host_endpoint **eps, unsigned int num_eps)
{
	u32 changed_ep_bitmask = 0;
	unsigned int slot_id;
	unsigned int ep_index;
	unsigned int ep_state;
	int i;

	slot_id = udev->slot_id;
	if (!xhci->devs[slot_id])
		return 0;

	for (i = 0; i < num_eps; i++) {
		ep_index = xhci_get_endpoint_index(&eps[i]->desc);
		ep_state = xhci->devs[slot_id]->eps[ep_index].ep_state;
		/* Are streams already being freed for the endpoint? */
		if (ep_state & EP_GETTING_NO_STREAMS) {
			xhci_warn(xhci, "WARN Can't disable streams for "
					"endpoint 0x%x, "
					"streams are being disabled already\n",
					eps[i]->desc.bEndpointAddress);
			return 0;
		}
		/* Are there actually any streams to free? */
		if (!(ep_state & EP_HAS_STREAMS) &&
				!(ep_state & EP_GETTING_STREAMS)) {
			xhci_warn(xhci, "WARN Can't disable streams for "
					"endpoint 0x%x, "
					"streams are already disabled!\n",
					eps[i]->desc.bEndpointAddress);
			xhci_warn(xhci, "WARN xhci_free_streams() called "
					"with non-streams endpoint\n");
			return 0;
		}
		changed_ep_bitmask |= xhci_get_endpoint_flag(&eps[i]->desc);
	}
	return changed_ep_bitmask;
}

/*
 * The USB device drivers use this function (through the HCD interface in USB
 * core) to prepare a set of bulk endpoints to use streams.  Streams are used to
 * coordinate mass storage command queueing across multiple endpoints (basically
 * a stream ID == a task ID).
 *
 * Setting up streams involves allocating the same size stream context array
 * for each endpoint and issuing a configure endpoint command for all endpoints.
 *
 * Don't allow the call to succeed if one endpoint only supports one stream
 * (which means it doesn't support streams at all).
 *
 * Drivers may get less stream IDs than they asked for, if the host controller
 * hardware or endpoints claim they can't support the number of requested
 * stream IDs.
 */
static int xhci_alloc_streams(struct usb_hcd *hcd, struct usb_device *udev,
		struct usb_host_endpoint **eps, unsigned int num_eps,
		unsigned int num_streams, gfp_t mem_flags)
{
	int i, ret;
	struct xhci_hcd *xhci;
	struct xhci_virt_device *vdev;
	struct xhci_command *config_cmd;
	struct xhci_input_control_ctx *ctrl_ctx;
	unsigned int ep_index;
	unsigned int num_stream_ctxs;
	unsigned int max_packet;
	unsigned long flags;
	u32 changed_ep_bitmask = 0;

	if (!eps)
		return -EINVAL;

	/* Add one to the number of streams requested to account for
	 * stream 0 that is reserved for xHCI usage.
	 */
	num_streams += 1;
	xhci = hcd_to_xhci(hcd);
	xhci_dbg(xhci, "Driver wants %u stream IDs (including stream 0).\n",
			num_streams);

	/* MaxPSASize value 0 (2 streams) means streams are not supported */
	if ((xhci->quirks & XHCI_BROKEN_STREAMS) ||
			HCC_MAX_PSA(xhci->hcc_params) < 4) {
		xhci_dbg(xhci, "xHCI controller does not support streams.\n");
		return -ENOSYS;
	}

	config_cmd = xhci_alloc_command_with_ctx(xhci, true, mem_flags);
	if (!config_cmd)
		return -ENOMEM;

	ctrl_ctx = xhci_get_input_control_ctx(config_cmd->in_ctx);
	if (!ctrl_ctx) {
		xhci_warn(xhci, "%s: Could not get input context, bad type.\n",
				__func__);
		xhci_free_command(xhci, config_cmd);
		return -ENOMEM;
	}

	/* Check to make sure all endpoints are not already configured for
	 * streams.  While we're at it, find the maximum number of streams that
	 * all the endpoints will support and check for duplicate endpoints.
	 */
	spin_lock_irqsave(&xhci->lock, flags);
	ret = xhci_calculate_streams_and_bitmask(xhci, udev, eps,
			num_eps, &num_streams, &changed_ep_bitmask);
	if (ret < 0) {
		xhci_free_command(xhci, config_cmd);
		spin_unlock_irqrestore(&xhci->lock, flags);
		return ret;
	}
	if (num_streams <= 1) {
		xhci_warn(xhci, "WARN: endpoints can't handle "
				"more than one stream.\n");
		xhci_free_command(xhci, config_cmd);
		spin_unlock_irqrestore(&xhci->lock, flags);
		return -EINVAL;
	}
	vdev = xhci->devs[udev->slot_id];
	/* Mark each endpoint as being in transition, so
	 * xhci_urb_enqueue() will reject all URBs.
	 */
	for (i = 0; i < num_eps; i++) {
		ep_index = xhci_get_endpoint_index(&eps[i]->desc);
		vdev->eps[ep_index].ep_state |= EP_GETTING_STREAMS;
	}
	spin_unlock_irqrestore(&xhci->lock, flags);

	/* Setup internal data structures and allocate HW data structures for
	 * streams (but don't install the HW structures in the input context
	 * until we're sure all memory allocation succeeded).
	 */
	xhci_calculate_streams_entries(xhci, &num_streams, &num_stream_ctxs);
	xhci_dbg(xhci, "Need %u stream ctx entries for %u stream IDs.\n",
			num_stream_ctxs, num_streams);

	for (i = 0; i < num_eps; i++) {
		ep_index = xhci_get_endpoint_index(&eps[i]->desc);
		max_packet = usb_endpoint_maxp(&eps[i]->desc);
		vdev->eps[ep_index].stream_info = xhci_alloc_stream_info(xhci,
				num_stream_ctxs,
				num_streams,
				max_packet, mem_flags);
		if (!vdev->eps[ep_index].stream_info)
			goto cleanup;
		/* Set maxPstreams in endpoint context and update deq ptr to
		 * point to stream context array. FIXME
		 */
	}

	/* Set up the input context for a configure endpoint command. */
	for (i = 0; i < num_eps; i++) {
		struct xhci_ep_ctx *ep_ctx;

		ep_index = xhci_get_endpoint_index(&eps[i]->desc);
		ep_ctx = xhci_get_ep_ctx(xhci, config_cmd->in_ctx, ep_index);

		xhci_endpoint_copy(xhci, config_cmd->in_ctx,
				vdev->out_ctx, ep_index);
		xhci_setup_streams_ep_input_ctx(xhci, ep_ctx,
				vdev->eps[ep_index].stream_info);
	}
	/* Tell the HW to drop its old copy of the endpoint context info
	 * and add the updated copy from the input context.
	 */
	xhci_setup_input_ctx_for_config_ep(xhci, config_cmd->in_ctx,
			vdev->out_ctx, ctrl_ctx,
			changed_ep_bitmask, changed_ep_bitmask);

	/* Issue and wait for the configure endpoint command */
	ret = xhci_configure_endpoint(xhci, udev, config_cmd,
			false, false);

	/* xHC rejected the configure endpoint command for some reason, so we
	 * leave the old ring intact and free our internal streams data
	 * structure.
	 */
	if (ret < 0)
		goto cleanup;

	spin_lock_irqsave(&xhci->lock, flags);
	for (i = 0; i < num_eps; i++) {
		ep_index = xhci_get_endpoint_index(&eps[i]->desc);
		vdev->eps[ep_index].ep_state &= ~EP_GETTING_STREAMS;
		xhci_dbg(xhci, "Slot %u ep ctx %u now has streams.\n",
			 udev->slot_id, ep_index);
		vdev->eps[ep_index].ep_state |= EP_HAS_STREAMS;
	}
	xhci_free_command(xhci, config_cmd);
	spin_unlock_irqrestore(&xhci->lock, flags);

	for (i = 0; i < num_eps; i++) {
		ep_index = xhci_get_endpoint_index(&eps[i]->desc);
		xhci_debugfs_create_stream_files(xhci, vdev, ep_index);
	}
	/* Subtract 1 for stream 0, which drivers can't use */
	return num_streams - 1;

cleanup:
	/* If it didn't work, free the streams! */
	for (i = 0; i < num_eps; i++) {
		ep_index = xhci_get_endpoint_index(&eps[i]->desc);
		xhci_free_stream_info(xhci, vdev->eps[ep_index].stream_info);
		vdev->eps[ep_index].stream_info = NULL;
		/* FIXME Unset maxPstreams in endpoint context and
		 * update deq ptr to point to normal string ring.
		 */
		vdev->eps[ep_index].ep_state &= ~EP_GETTING_STREAMS;
		vdev->eps[ep_index].ep_state &= ~EP_HAS_STREAMS;
		xhci_endpoint_zero(xhci, vdev, eps[i]);
	}
	xhci_free_command(xhci, config_cmd);
	return -ENOMEM;
}

/* Transition the endpoint from using streams to being a "normal" endpoint
 * without streams.
 *
 * Modify the endpoint context state, submit a configure endpoint command,
 * and free all endpoint rings for streams if that completes successfully.
 */
static int xhci_free_streams(struct usb_hcd *hcd, struct usb_device *udev,
		struct usb_host_endpoint **eps, unsigned int num_eps,
		gfp_t mem_flags)
{
	int i, ret;
	struct xhci_hcd *xhci;
	struct xhci_virt_device *vdev;
	struct xhci_command *command;
	struct xhci_input_control_ctx *ctrl_ctx;
	unsigned int ep_index;
	unsigned long flags;
	u32 changed_ep_bitmask;

	xhci = hcd_to_xhci(hcd);
	vdev = xhci->devs[udev->slot_id];

	/* Set up a configure endpoint command to remove the streams rings */
	spin_lock_irqsave(&xhci->lock, flags);
	changed_ep_bitmask = xhci_calculate_no_streams_bitmask(xhci,
			udev, eps, num_eps);
	if (changed_ep_bitmask == 0) {
		spin_unlock_irqrestore(&xhci->lock, flags);
		return -EINVAL;
	}

	/* Use the xhci_command structure from the first endpoint.  We may have
	 * allocated too many, but the driver may call xhci_free_streams() for
	 * each endpoint it grouped into one call to xhci_alloc_streams().
	 */
	ep_index = xhci_get_endpoint_index(&eps[0]->desc);
	command = vdev->eps[ep_index].stream_info->free_streams_command;
	ctrl_ctx = xhci_get_input_control_ctx(command->in_ctx);
	if (!ctrl_ctx) {
		spin_unlock_irqrestore(&xhci->lock, flags);
		xhci_warn(xhci, "%s: Could not get input context, bad type.\n",
				__func__);
		return -EINVAL;
	}

	for (i = 0; i < num_eps; i++) {
		struct xhci_ep_ctx *ep_ctx;

		ep_index = xhci_get_endpoint_index(&eps[i]->desc);
		ep_ctx = xhci_get_ep_ctx(xhci, command->in_ctx, ep_index);
		xhci->devs[udev->slot_id]->eps[ep_index].ep_state |=
			EP_GETTING_NO_STREAMS;

		xhci_endpoint_copy(xhci, command->in_ctx,
				vdev->out_ctx, ep_index);
		xhci_setup_no_streams_ep_input_ctx(ep_ctx,
				&vdev->eps[ep_index]);
	}
	xhci_setup_input_ctx_for_config_ep(xhci, command->in_ctx,
			vdev->out_ctx, ctrl_ctx,
			changed_ep_bitmask, changed_ep_bitmask);
	spin_unlock_irqrestore(&xhci->lock, flags);

	/* Issue and wait for the configure endpoint command,
	 * which must succeed.
	 */
	ret = xhci_configure_endpoint(xhci, udev, command,
			false, true);

	/* xHC rejected the configure endpoint command for some reason, so we
	 * leave the streams rings intact.
	 */
	if (ret < 0)
		return ret;

	spin_lock_irqsave(&xhci->lock, flags);
	for (i = 0; i < num_eps; i++) {
		ep_index = xhci_get_endpoint_index(&eps[i]->desc);
		xhci_free_stream_info(xhci, vdev->eps[ep_index].stream_info);
		vdev->eps[ep_index].stream_info = NULL;
		/* FIXME Unset maxPstreams in endpoint context and
		 * update deq ptr to point to normal string ring.
		 */
		vdev->eps[ep_index].ep_state &= ~EP_GETTING_NO_STREAMS;
		vdev->eps[ep_index].ep_state &= ~EP_HAS_STREAMS;
	}
	spin_unlock_irqrestore(&xhci->lock, flags);

	return 0;
}

/*
 * Deletes endpoint resources for endpoints that were active before a Reset
 * Device command, or a Disable Slot command.  The Reset Device command leaves
 * the control endpoint intact, whereas the Disable Slot command deletes it.
 *
 * Must be called with xhci->lock held.
 */
void xhci_free_device_endpoint_resources(struct xhci_hcd *xhci,
	struct xhci_virt_device *virt_dev, bool drop_control_ep)
{
	int i;
	unsigned int num_dropped_eps = 0;
	unsigned int drop_flags = 0;

	for (i = (drop_control_ep ? 0 : 1); i < 31; i++) {
		if (virt_dev->eps[i].ring) {
			drop_flags |= 1 << i;
			num_dropped_eps++;
		}
	}
	xhci->num_active_eps -= num_dropped_eps;
	if (num_dropped_eps)
		xhci_dbg_trace(xhci, trace_xhci_dbg_quirks,
				"Dropped %u ep ctxs, flags = 0x%x, "
				"%u now active.",
				num_dropped_eps, drop_flags,
				xhci->num_active_eps);
}

/*
 * This submits a Reset Device Command, which will set the device state to 0,
 * set the device address to 0, and disable all the endpoints except the default
 * control endpoint.  The USB core should come back and call
 * xhci_address_device(), and then re-set up the configuration.  If this is
 * called because of a usb_reset_and_verify_device(), then the old alternate
 * settings will be re-installed through the normal bandwidth allocation
 * functions.
 *
 * Wait for the Reset Device command to finish.  Remove all structures
 * associated with the endpoints that were disabled.  Clear the input device
 * structure? Reset the control endpoint 0 max packet size?
 *
 * If the virt_dev to be reset does not exist or does not match the udev,
 * it means the device is lost, possibly due to the xHC restore error and
 * re-initialization during S3/S4. In this case, call xhci_alloc_dev() to
 * re-allocate the device.
 */
static int xhci_discover_or_reset_device(struct usb_hcd *hcd,
		struct usb_device *udev)
{
	int ret, i;
	unsigned long flags;
	struct xhci_hcd *xhci;
	unsigned int slot_id;
	struct xhci_virt_device *virt_dev;
	struct xhci_command *reset_device_cmd;
	struct xhci_slot_ctx *slot_ctx;
	int old_active_eps = 0;

	ret = xhci_check_args(hcd, udev, NULL, 0, false, __func__);
	if (ret <= 0)
		return ret;
	xhci = hcd_to_xhci(hcd);
	slot_id = udev->slot_id;
	virt_dev = xhci->devs[slot_id];
	if (!virt_dev) {
		xhci_dbg(xhci, "The device to be reset with slot ID %u does "
				"not exist. Re-allocate the device\n", slot_id);
		ret = xhci_alloc_dev(hcd, udev);
		if (ret == 1)
			return 0;
		else
			return -EINVAL;
	}

	if (virt_dev->tt_info)
		old_active_eps = virt_dev->tt_info->active_eps;

	if (virt_dev->udev != udev) {
		/* If the virt_dev and the udev does not match, this virt_dev
		 * may belong to another udev.
		 * Re-allocate the device.
		 */
		xhci_dbg(xhci, "The device to be reset with slot ID %u does "
				"not match the udev. Re-allocate the device\n",
				slot_id);
		ret = xhci_alloc_dev(hcd, udev);
		if (ret == 1)
			return 0;
		else
			return -EINVAL;
	}

	/* If device is not setup, there is no point in resetting it */
	slot_ctx = xhci_get_slot_ctx(xhci, virt_dev->out_ctx);
	if (GET_SLOT_STATE(le32_to_cpu(slot_ctx->dev_state)) ==
						SLOT_STATE_DISABLED)
		return 0;

	trace_xhci_discover_or_reset_device(slot_ctx);

	xhci_dbg(xhci, "Resetting device with slot ID %u\n", slot_id);
	/* Allocate the command structure that holds the struct completion.
	 * Assume we're in process context, since the normal device reset
	 * process has to wait for the device anyway.  Storage devices are
	 * reset as part of error handling, so use GFP_NOIO instead of
	 * GFP_KERNEL.
	 */
	reset_device_cmd = xhci_alloc_command(xhci, true, GFP_NOIO);
	if (!reset_device_cmd) {
		xhci_dbg(xhci, "Couldn't allocate command structure.\n");
		return -ENOMEM;
	}

	/* Attempt to submit the Reset Device command to the command ring */
	spin_lock_irqsave(&xhci->lock, flags);

	ret = xhci_queue_reset_device(xhci, reset_device_cmd, slot_id);
	if (ret) {
		xhci_dbg(xhci, "FIXME: allocate a command ring segment\n");
		spin_unlock_irqrestore(&xhci->lock, flags);
		goto command_cleanup;
	}
	xhci_ring_cmd_db(xhci);
	spin_unlock_irqrestore(&xhci->lock, flags);

	/* Wait for the Reset Device command to finish */
	wait_for_completion(reset_device_cmd->completion);

	/* The Reset Device command can't fail, according to the 0.95/0.96 spec,
	 * unless we tried to reset a slot ID that wasn't enabled,
	 * or the device wasn't in the addressed or configured state.
	 */
	ret = reset_device_cmd->status;
	switch (ret) {
	case COMP_COMMAND_ABORTED:
	case COMP_COMMAND_RING_STOPPED:
		xhci_warn(xhci, "Timeout waiting for reset device command\n");
		ret = -ETIME;
		goto command_cleanup;
	case COMP_SLOT_NOT_ENABLED_ERROR: /* 0.95 completion for bad slot ID */
	case COMP_CONTEXT_STATE_ERROR: /* 0.96 completion code for same thing */
		xhci_dbg(xhci, "Can't reset device (slot ID %u) in %s state\n",
				slot_id,
				xhci_get_slot_state(xhci, virt_dev->out_ctx));
		xhci_dbg(xhci, "Not freeing device rings.\n");
		/* Don't treat this as an error.  May change my mind later. */
		ret = 0;
		goto command_cleanup;
	case COMP_SUCCESS:
		xhci_dbg(xhci, "Successful reset device command.\n");
		break;
	default:
		if (xhci_is_vendor_info_code(xhci, ret))
			break;
		xhci_warn(xhci, "Unknown completion code %u for "
				"reset device command.\n", ret);
		ret = -EINVAL;
		goto command_cleanup;
	}

	/* Free up host controller endpoint resources */
	if ((xhci->quirks & XHCI_EP_LIMIT_QUIRK)) {
		spin_lock_irqsave(&xhci->lock, flags);
		/* Don't delete the default control endpoint resources */
		xhci_free_device_endpoint_resources(xhci, virt_dev, false);
		spin_unlock_irqrestore(&xhci->lock, flags);
	}

	/* Everything but endpoint 0 is disabled, so free the rings. */
	for (i = 1; i < 31; i++) {
		struct xhci_virt_ep *ep = &virt_dev->eps[i];

		if (ep->ep_state & EP_HAS_STREAMS) {
			xhci_warn(xhci, "WARN: endpoint 0x%02x has streams on device reset, freeing streams.\n",
					xhci_get_endpoint_address(i));
			xhci_free_stream_info(xhci, ep->stream_info);
			ep->stream_info = NULL;
			ep->ep_state &= ~EP_HAS_STREAMS;
		}

		if (ep->ring) {
			xhci_debugfs_remove_endpoint(xhci, virt_dev, i);
			xhci_free_endpoint_ring(xhci, virt_dev, i);
		}
		if (!list_empty(&virt_dev->eps[i].bw_endpoint_list))
			xhci_drop_ep_from_interval_table(xhci,
					&virt_dev->eps[i].bw_info,
					virt_dev->bw_table,
					udev,
					&virt_dev->eps[i],
					virt_dev->tt_info);
		xhci_clear_endpoint_bw_info(&virt_dev->eps[i].bw_info);
	}
	/* If necessary, update the number of active TTs on this root port */
	xhci_update_tt_active_eps(xhci, virt_dev, old_active_eps);
	virt_dev->flags = 0;
	ret = 0;

command_cleanup:
	xhci_free_command(xhci, reset_device_cmd);
	return ret;
}

/*
 * At this point, the struct usb_device is about to go away, the device has
 * disconnected, and all traffic has been stopped and the endpoints have been
 * disabled.  Free any HC data structures associated with that device.
 */
static void xhci_free_dev(struct usb_hcd *hcd, struct usb_device *udev)
{
	struct xhci_hcd *xhci = hcd_to_xhci(hcd);
	struct xhci_virt_device *virt_dev;
	struct xhci_slot_ctx *slot_ctx;
	int i, ret;

#ifndef CONFIG_USB_DEFAULT_PERSIST
	/*
	 * We called pm_runtime_get_noresume when the device was attached.
	 * Decrement the counter here to allow controller to runtime suspend
	 * if no devices remain.
	 */
	if (xhci->quirks & XHCI_RESET_ON_RESUME)
		pm_runtime_put_noidle(hcd->self.controller);
#endif

	ret = xhci_check_args(hcd, udev, NULL, 0, true, __func__);
	/* If the host is halted due to driver unload, we still need to free the
	 * device.
	 */
	if (ret <= 0 && ret != -ENODEV)
		return;

	virt_dev = xhci->devs[udev->slot_id];
	slot_ctx = xhci_get_slot_ctx(xhci, virt_dev->out_ctx);
	trace_xhci_free_dev(slot_ctx);

	/* Stop any wayward timer functions (which may grab the lock) */
	for (i = 0; i < 31; i++) {
		virt_dev->eps[i].ep_state &= ~EP_STOP_CMD_PENDING;
		del_timer_sync(&virt_dev->eps[i].stop_cmd_timer);
	}
	virt_dev->udev = NULL;
	ret = xhci_disable_slot(xhci, udev->slot_id);
	if (ret)
		xhci_free_virt_device(xhci, udev->slot_id);
}

int xhci_disable_slot(struct xhci_hcd *xhci, u32 slot_id)
{
	struct xhci_command *command;
	unsigned long flags;
	u32 state;
	int ret = 0;

	command = xhci_alloc_command(xhci, false, GFP_KERNEL);
	if (!command)
		return -ENOMEM;

	xhci_debugfs_remove_slot(xhci, slot_id);

	spin_lock_irqsave(&xhci->lock, flags);
	/* Don't disable the slot if the host controller is dead. */
	state = readl(&xhci->op_regs->status);
	if (state == 0xffffffff || (xhci->xhc_state & XHCI_STATE_DYING) ||
			(xhci->xhc_state & XHCI_STATE_HALTED)) {
		spin_unlock_irqrestore(&xhci->lock, flags);
		kfree(command);
		return -ENODEV;
	}

	ret = xhci_queue_slot_control(xhci, command, TRB_DISABLE_SLOT,
				slot_id);
	if (ret) {
		spin_unlock_irqrestore(&xhci->lock, flags);
		kfree(command);
		return ret;
	}
	xhci_ring_cmd_db(xhci);
	spin_unlock_irqrestore(&xhci->lock, flags);
	return ret;
}

/*
 * Checks if we have enough host controller resources for the default control
 * endpoint.
 *
 * Must be called with xhci->lock held.
 */
static int xhci_reserve_host_control_ep_resources(struct xhci_hcd *xhci)
{
	if (xhci->num_active_eps + 1 > xhci->limit_active_eps) {
		xhci_dbg_trace(xhci, trace_xhci_dbg_quirks,
				"Not enough ep ctxs: "
				"%u active, need to add 1, limit is %u.",
				xhci->num_active_eps, xhci->limit_active_eps);
		return -ENOMEM;
	}
	xhci->num_active_eps += 1;
	xhci_dbg_trace(xhci, trace_xhci_dbg_quirks,
			"Adding 1 ep ctx, %u now active.",
			xhci->num_active_eps);
	return 0;
}


/*
 * Returns 0 if the xHC ran out of device slots, the Enable Slot command
 * timed out, or allocating memory failed.  Returns 1 on success.
 */
int xhci_alloc_dev(struct usb_hcd *hcd, struct usb_device *udev)
{
	struct xhci_hcd *xhci = hcd_to_xhci(hcd);
	struct xhci_virt_device *vdev;
	struct xhci_slot_ctx *slot_ctx;
	unsigned long flags;
	int ret, slot_id;
	struct xhci_command *command;

	command = xhci_alloc_command(xhci, true, GFP_KERNEL);
	if (!command)
		return 0;

	spin_lock_irqsave(&xhci->lock, flags);
	ret = xhci_queue_slot_control(xhci, command, TRB_ENABLE_SLOT, 0);
	if (ret) {
		spin_unlock_irqrestore(&xhci->lock, flags);
		xhci_dbg(xhci, "FIXME: allocate a command ring segment\n");
		xhci_free_command(xhci, command);
		return 0;
	}
	xhci_ring_cmd_db(xhci);
	spin_unlock_irqrestore(&xhci->lock, flags);

	wait_for_completion(command->completion);
	slot_id = command->slot_id;

	if (!slot_id || command->status != COMP_SUCCESS) {
		xhci_err(xhci, "Error while assigning device slot ID\n");
		xhci_err(xhci, "Max number of devices this xHCI host supports is %u.\n",
				HCS_MAX_SLOTS(
					readl(&xhci->cap_regs->hcs_params1)));
		xhci_free_command(xhci, command);
		return 0;
	}

	xhci_free_command(xhci, command);

	if ((xhci->quirks & XHCI_EP_LIMIT_QUIRK)) {
		spin_lock_irqsave(&xhci->lock, flags);
		ret = xhci_reserve_host_control_ep_resources(xhci);
		if (ret) {
			spin_unlock_irqrestore(&xhci->lock, flags);
			xhci_warn(xhci, "Not enough host resources, "
					"active endpoint contexts = %u\n",
					xhci->num_active_eps);
			goto disable_slot;
		}
		spin_unlock_irqrestore(&xhci->lock, flags);
	}
	/* Use GFP_NOIO, since this function can be called from
	 * xhci_discover_or_reset_device(), which may be called as part of
	 * mass storage driver error handling.
	 */
	if (!xhci_alloc_virt_device(xhci, slot_id, udev, GFP_NOIO)) {
		xhci_warn(xhci, "Could not allocate xHCI USB device data structures\n");
		goto disable_slot;
	}
	vdev = xhci->devs[slot_id];
	slot_ctx = xhci_get_slot_ctx(xhci, vdev->out_ctx);
	trace_xhci_alloc_dev(slot_ctx);

	udev->slot_id = slot_id;

	xhci_debugfs_create_slot(xhci, slot_id);

#ifndef CONFIG_USB_DEFAULT_PERSIST
	/*
	 * If resetting upon resume, we can't put the controller into runtime
	 * suspend if there is a device attached.
	 */
	if (xhci->quirks & XHCI_RESET_ON_RESUME)
		pm_runtime_get_noresume(hcd->self.controller);
#endif

	/* Is this a LS or FS device under a HS hub? */
	/* Hub or peripherial? */
	return 1;

disable_slot:
	ret = xhci_disable_slot(xhci, udev->slot_id);
	if (ret)
		xhci_free_virt_device(xhci, udev->slot_id);

	return 0;
}

/*
 * Issue an Address Device command and optionally send a corresponding
 * SetAddress request to the device.
 */
static int xhci_setup_device(struct usb_hcd *hcd, struct usb_device *udev,
			     enum xhci_setup_dev setup)
{
	const char *act = setup == SETUP_CONTEXT_ONLY ? "context" : "address";
	unsigned long flags;
	struct xhci_virt_device *virt_dev;
	int ret = 0;
	struct xhci_hcd *xhci = hcd_to_xhci(hcd);
	struct xhci_slot_ctx *slot_ctx;
	struct xhci_input_control_ctx *ctrl_ctx;
	u64 temp_64;
	struct xhci_command *command = NULL;

	mutex_lock(&xhci->mutex);

	if (xhci->xhc_state) {	/* dying, removing or halted */
		ret = -ESHUTDOWN;
		goto out;
	}

	if (!udev->slot_id) {
		xhci_dbg_trace(xhci, trace_xhci_dbg_address,
				"Bad Slot ID %d", udev->slot_id);
		ret = -EINVAL;
		goto out;
	}

	virt_dev = xhci->devs[udev->slot_id];

	if (WARN_ON(!virt_dev)) {
		/*
		 * In plug/unplug torture test with an NEC controller,
		 * a zero-dereference was observed once due to virt_dev = 0.
		 * Print useful debug rather than crash if it is observed again!
		 */
		xhci_warn(xhci, "Virt dev invalid for slot_id 0x%x!\n",
			udev->slot_id);
		ret = -EINVAL;
		goto out;
	}
	slot_ctx = xhci_get_slot_ctx(xhci, virt_dev->out_ctx);
	trace_xhci_setup_device_slot(slot_ctx);

	if (setup == SETUP_CONTEXT_ONLY) {
		if (GET_SLOT_STATE(le32_to_cpu(slot_ctx->dev_state)) ==
		    SLOT_STATE_DEFAULT) {
			xhci_dbg(xhci, "Slot already in default state\n");
			goto out;
		}
	}

	command = xhci_alloc_command(xhci, true, GFP_KERNEL);
	if (!command) {
		ret = -ENOMEM;
		goto out;
	}

	command->in_ctx = virt_dev->in_ctx;

	slot_ctx = xhci_get_slot_ctx(xhci, virt_dev->in_ctx);
	ctrl_ctx = xhci_get_input_control_ctx(virt_dev->in_ctx);
	if (!ctrl_ctx) {
		xhci_warn(xhci, "%s: Could not get input context, bad type.\n",
				__func__);
		ret = -EINVAL;
		goto out;
	}
	/*
	 * If this is the first Set Address since device plug-in or
	 * virt_device realloaction after a resume with an xHCI power loss,
	 * then set up the slot context.
	 */
	if (!slot_ctx->dev_info)
		xhci_setup_addressable_virt_dev(xhci, udev);
	/* Otherwise, update the control endpoint ring enqueue pointer. */
	else
		xhci_copy_ep0_dequeue_into_input_ctx(xhci, udev);
	ctrl_ctx->add_flags = cpu_to_le32(SLOT_FLAG | EP0_FLAG);
	ctrl_ctx->drop_flags = 0;

	trace_xhci_address_ctx(xhci, virt_dev->in_ctx,
				le32_to_cpu(slot_ctx->dev_info) >> 27);

	trace_xhci_address_ctrl_ctx(ctrl_ctx);
	spin_lock_irqsave(&xhci->lock, flags);
	trace_xhci_setup_device(virt_dev);
	ret = xhci_queue_address_device(xhci, command, virt_dev->in_ctx->dma,
					udev->slot_id, setup);
	if (ret) {
		spin_unlock_irqrestore(&xhci->lock, flags);
		xhci_dbg_trace(xhci, trace_xhci_dbg_address,
				"FIXME: allocate a command ring segment");
		goto out;
	}
	xhci_ring_cmd_db(xhci);
	spin_unlock_irqrestore(&xhci->lock, flags);

	/* ctrl tx can take up to 5 sec; XXX: need more time for xHC? */
	wait_for_completion(command->completion);

	/* FIXME: From section 4.3.4: "Software shall be responsible for timing
	 * the SetAddress() "recovery interval" required by USB and aborting the
	 * command on a timeout.
	 */
	switch (command->status) {
	case COMP_COMMAND_ABORTED:
	case COMP_COMMAND_RING_STOPPED:
		xhci_warn(xhci, "Timeout while waiting for setup device command\n");
		ret = -ETIME;
		break;
	case COMP_CONTEXT_STATE_ERROR:
	case COMP_SLOT_NOT_ENABLED_ERROR:
		xhci_err(xhci, "Setup ERROR: setup %s command for slot %d.\n",
			 act, udev->slot_id);
		ret = -EINVAL;
		break;
	case COMP_USB_TRANSACTION_ERROR:
		dev_warn(&udev->dev, "Device not responding to setup %s.\n", act);

		mutex_unlock(&xhci->mutex);
		ret = xhci_disable_slot(xhci, udev->slot_id);
		if (!ret)
			xhci_alloc_dev(hcd, udev);
		kfree(command->completion);
		kfree(command);
		return -EPROTO;
	case COMP_INCOMPATIBLE_DEVICE_ERROR:
		dev_warn(&udev->dev,
			 "ERROR: Incompatible device for setup %s command\n", act);
		ret = -ENODEV;
		break;
	case COMP_SUCCESS:
		xhci_dbg_trace(xhci, trace_xhci_dbg_address,
			       "Successful setup %s command", act);
		break;
	default:
		xhci_err(xhci,
			 "ERROR: unexpected setup %s command completion code 0x%x.\n",
			 act, command->status);
		trace_xhci_address_ctx(xhci, virt_dev->out_ctx, 1);
		ret = -EINVAL;
		break;
	}
	if (ret)
		goto out;
	temp_64 = xhci_read_64(xhci, &xhci->op_regs->dcbaa_ptr);
	xhci_dbg_trace(xhci, trace_xhci_dbg_address,
			"Op regs DCBAA ptr = %#016llx", temp_64);
	xhci_dbg_trace(xhci, trace_xhci_dbg_address,
		"Slot ID %d dcbaa entry @%p = %#016llx",
		udev->slot_id,
		&xhci->dcbaa->dev_context_ptrs[udev->slot_id],
		(unsigned long long)
		le64_to_cpu(xhci->dcbaa->dev_context_ptrs[udev->slot_id]));
	xhci_dbg_trace(xhci, trace_xhci_dbg_address,
			"Output Context DMA address = %#08llx",
			(unsigned long long)virt_dev->out_ctx->dma);
	trace_xhci_address_ctx(xhci, virt_dev->in_ctx,
				le32_to_cpu(slot_ctx->dev_info) >> 27);
	/*
	 * USB core uses address 1 for the roothubs, so we add one to the
	 * address given back to us by the HC.
	 */
	trace_xhci_address_ctx(xhci, virt_dev->out_ctx,
				le32_to_cpu(slot_ctx->dev_info) >> 27);
	/* Zero the input context control for later use */
	ctrl_ctx->add_flags = 0;
	ctrl_ctx->drop_flags = 0;
	slot_ctx = xhci_get_slot_ctx(xhci, virt_dev->out_ctx);
	udev->devaddr = (u8)(le32_to_cpu(slot_ctx->dev_state) & DEV_ADDR_MASK);

	xhci_dbg_trace(xhci, trace_xhci_dbg_address,
		       "Internal device address = %d",
		       le32_to_cpu(slot_ctx->dev_state) & DEV_ADDR_MASK);
out:
	mutex_unlock(&xhci->mutex);
	if (command) {
		kfree(command->completion);
		kfree(command);
	}
	return ret;
}

static int xhci_address_device(struct usb_hcd *hcd, struct usb_device *udev)
{
	return xhci_setup_device(hcd, udev, SETUP_CONTEXT_ADDRESS);
}

static int xhci_enable_device(struct usb_hcd *hcd, struct usb_device *udev)
{
	return xhci_setup_device(hcd, udev, SETUP_CONTEXT_ONLY);
}

/*
 * Transfer the port index into real index in the HW port status
 * registers. Caculate offset between the port's PORTSC register
 * and port status base. Divide the number of per port register
 * to get the real index. The raw port number bases 1.
 */
int xhci_find_raw_port_number(struct usb_hcd *hcd, int port1)
{
	struct xhci_hub *rhub;

	rhub = xhci_get_rhub(hcd);
	return rhub->ports[port1 - 1]->hw_portnum + 1;
}

/*
 * Issue an Evaluate Context command to change the Maximum Exit Latency in the
 * slot context.  If that succeeds, store the new MEL in the xhci_virt_device.
 */
static int __maybe_unused xhci_change_max_exit_latency(struct xhci_hcd *xhci,
			struct usb_device *udev, u16 max_exit_latency)
{
	struct xhci_virt_device *virt_dev;
	struct xhci_command *command;
	struct xhci_input_control_ctx *ctrl_ctx;
	struct xhci_slot_ctx *slot_ctx;
	unsigned long flags;
	int ret;

	spin_lock_irqsave(&xhci->lock, flags);

	virt_dev = xhci->devs[udev->slot_id];

	/*
	 * virt_dev might not exists yet if xHC resumed from hibernate (S4) and
	 * xHC was re-initialized. Exit latency will be set later after
	 * hub_port_finish_reset() is done and xhci->devs[] are re-allocated
	 */

	if (!virt_dev || max_exit_latency == virt_dev->current_mel) {
		spin_unlock_irqrestore(&xhci->lock, flags);
		return 0;
	}

	/* Attempt to issue an Evaluate Context command to change the MEL. */
	command = xhci->lpm_command;
	ctrl_ctx = xhci_get_input_control_ctx(command->in_ctx);
	if (!ctrl_ctx) {
		spin_unlock_irqrestore(&xhci->lock, flags);
		xhci_warn(xhci, "%s: Could not get input context, bad type.\n",
				__func__);
		return -ENOMEM;
	}

	xhci_slot_copy(xhci, command->in_ctx, virt_dev->out_ctx);
	spin_unlock_irqrestore(&xhci->lock, flags);

	ctrl_ctx->add_flags |= cpu_to_le32(SLOT_FLAG);
	slot_ctx = xhci_get_slot_ctx(xhci, command->in_ctx);
	slot_ctx->dev_info2 &= cpu_to_le32(~((u32) MAX_EXIT));
	slot_ctx->dev_info2 |= cpu_to_le32(max_exit_latency);
	slot_ctx->dev_state = 0;

	xhci_dbg_trace(xhci, trace_xhci_dbg_context_change,
			"Set up evaluate context for LPM MEL change.");

	/* Issue and wait for the evaluate context command. */
	ret = xhci_configure_endpoint(xhci, udev, command,
			true, true);

	if (!ret) {
		spin_lock_irqsave(&xhci->lock, flags);
		virt_dev->current_mel = max_exit_latency;
		spin_unlock_irqrestore(&xhci->lock, flags);
	}
	return ret;
}

#ifdef CONFIG_PM

/* BESL to HIRD Encoding array for USB2 LPM */
static int xhci_besl_encoding[16] = {125, 150, 200, 300, 400, 500, 1000, 2000,
	3000, 4000, 5000, 6000, 7000, 8000, 9000, 10000};

/* Calculate HIRD/BESL for USB2 PORTPMSC*/
static int xhci_calculate_hird_besl(struct xhci_hcd *xhci,
					struct usb_device *udev)
{
	int u2del, besl, besl_host;
	int besl_device = 0;
	u32 field;

	u2del = HCS_U2_LATENCY(xhci->hcs_params3);
	field = le32_to_cpu(udev->bos->ext_cap->bmAttributes);

	if (field & USB_BESL_SUPPORT) {
		for (besl_host = 0; besl_host < 16; besl_host++) {
			if (xhci_besl_encoding[besl_host] >= u2del)
				break;
		}
		/* Use baseline BESL value as default */
		if (field & USB_BESL_BASELINE_VALID)
			besl_device = USB_GET_BESL_BASELINE(field);
		else if (field & USB_BESL_DEEP_VALID)
			besl_device = USB_GET_BESL_DEEP(field);
	} else {
		if (u2del <= 50)
			besl_host = 0;
		else
			besl_host = (u2del - 51) / 75 + 1;
	}

	besl = besl_host + besl_device;
	if (besl > 15)
		besl = 15;

	return besl;
}

/* Calculate BESLD, L1 timeout and HIRDM for USB2 PORTHLPMC */
static int xhci_calculate_usb2_hw_lpm_params(struct usb_device *udev)
{
	u32 field;
	int l1;
	int besld = 0;
	int hirdm = 0;

	field = le32_to_cpu(udev->bos->ext_cap->bmAttributes);

	/* xHCI l1 is set in steps of 256us, xHCI 1.0 section 5.4.11.2 */
	l1 = udev->l1_params.timeout / 256;

	/* device has preferred BESLD */
	if (field & USB_BESL_DEEP_VALID) {
		besld = USB_GET_BESL_DEEP(field);
		hirdm = 1;
	}

	return PORT_BESLD(besld) | PORT_L1_TIMEOUT(l1) | PORT_HIRDM(hirdm);
}

static int xhci_set_usb2_hardware_lpm(struct usb_hcd *hcd,
			struct usb_device *udev, int enable)
{
	struct xhci_hcd	*xhci = hcd_to_xhci(hcd);
	struct xhci_port **ports;
	__le32 __iomem	*pm_addr, *hlpm_addr;
	u32		pm_val, hlpm_val, field;
	unsigned int	port_num;
	unsigned long	flags;
	int		hird, exit_latency;
	int		ret;

	if (xhci->quirks & XHCI_HW_LPM_DISABLE)
		return -EPERM;

	if (hcd->speed >= HCD_USB3 || !xhci->hw_lpm_support ||
			!udev->lpm_capable)
		return -EPERM;

	if (!udev->parent || udev->parent->parent ||
			udev->descriptor.bDeviceClass == USB_CLASS_HUB)
		return -EPERM;

	if (udev->usb2_hw_lpm_capable != 1)
		return -EPERM;

	spin_lock_irqsave(&xhci->lock, flags);

	ports = xhci->usb2_rhub.ports;
	port_num = udev->portnum - 1;
	pm_addr = ports[port_num]->addr + PORTPMSC;
	pm_val = readl(pm_addr);
	hlpm_addr = ports[port_num]->addr + PORTHLPMC;

	xhci_dbg(xhci, "%s port %d USB2 hardware LPM\n",
			enable ? "enable" : "disable", port_num + 1);

	if (enable) {
		/* Host supports BESL timeout instead of HIRD */
		if (udev->usb2_hw_lpm_besl_capable) {
			/* if device doesn't have a preferred BESL value use a
			 * default one which works with mixed HIRD and BESL
			 * systems. See XHCI_DEFAULT_BESL definition in xhci.h
			 */
			field = le32_to_cpu(udev->bos->ext_cap->bmAttributes);
			if ((field & USB_BESL_SUPPORT) &&
			    (field & USB_BESL_BASELINE_VALID))
				hird = USB_GET_BESL_BASELINE(field);
			else
				hird = udev->l1_params.besl;

			exit_latency = xhci_besl_encoding[hird];
			spin_unlock_irqrestore(&xhci->lock, flags);

			/* USB 3.0 code dedicate one xhci->lpm_command->in_ctx
			 * input context for link powermanagement evaluate
			 * context commands. It is protected by hcd->bandwidth
			 * mutex and is shared by all devices. We need to set
			 * the max ext latency in USB 2 BESL LPM as well, so
			 * use the same mutex and xhci_change_max_exit_latency()
			 */
			mutex_lock(hcd->bandwidth_mutex);
			ret = xhci_change_max_exit_latency(xhci, udev,
							   exit_latency);
			mutex_unlock(hcd->bandwidth_mutex);

			if (ret < 0)
				return ret;
			spin_lock_irqsave(&xhci->lock, flags);

			hlpm_val = xhci_calculate_usb2_hw_lpm_params(udev);
			writel(hlpm_val, hlpm_addr);
			/* flush write */
			readl(hlpm_addr);
		} else {
			hird = xhci_calculate_hird_besl(xhci, udev);
		}

		pm_val &= ~PORT_HIRD_MASK;
		pm_val |= PORT_HIRD(hird) | PORT_RWE | PORT_L1DS(udev->slot_id);
		writel(pm_val, pm_addr);
		pm_val = readl(pm_addr);
		pm_val |= PORT_HLE;
		writel(pm_val, pm_addr);
		/* flush write */
		readl(pm_addr);
	} else {
		pm_val &= ~(PORT_HLE | PORT_RWE | PORT_HIRD_MASK | PORT_L1DS_MASK);
		writel(pm_val, pm_addr);
		/* flush write */
		readl(pm_addr);
		if (udev->usb2_hw_lpm_besl_capable) {
			spin_unlock_irqrestore(&xhci->lock, flags);
			mutex_lock(hcd->bandwidth_mutex);
			xhci_change_max_exit_latency(xhci, udev, 0);
			mutex_unlock(hcd->bandwidth_mutex);
			readl_poll_timeout(ports[port_num]->addr, pm_val,
					   (pm_val & PORT_PLS_MASK) == XDEV_U0,
					   100, 10000);
			return 0;
		}
	}

	spin_unlock_irqrestore(&xhci->lock, flags);
	return 0;
}

/* check if a usb2 port supports a given extened capability protocol
 * only USB2 ports extended protocol capability values are cached.
 * Return 1 if capability is supported
 */
static int xhci_check_usb2_port_capability(struct xhci_hcd *xhci, int port,
					   unsigned capability)
{
	u32 port_offset, port_count;
	int i;

	for (i = 0; i < xhci->num_ext_caps; i++) {
		if (xhci->ext_caps[i] & capability) {
			/* port offsets starts at 1 */
			port_offset = XHCI_EXT_PORT_OFF(xhci->ext_caps[i]) - 1;
			port_count = XHCI_EXT_PORT_COUNT(xhci->ext_caps[i]);
			if (port >= port_offset &&
			    port < port_offset + port_count)
				return 1;
		}
	}
	return 0;
}

static int xhci_update_device(struct usb_hcd *hcd, struct usb_device *udev)
{
	struct xhci_hcd	*xhci = hcd_to_xhci(hcd);
	int		portnum = udev->portnum - 1;

	if (hcd->speed >= HCD_USB3 || !udev->lpm_capable)
		return 0;

	/* we only support lpm for non-hub device connected to root hub yet */
	if (!udev->parent || udev->parent->parent ||
			udev->descriptor.bDeviceClass == USB_CLASS_HUB)
		return 0;

	if (xhci->hw_lpm_support == 1 &&
			xhci_check_usb2_port_capability(
				xhci, portnum, XHCI_HLC)) {
		udev->usb2_hw_lpm_capable = 1;
		udev->l1_params.timeout = XHCI_L1_TIMEOUT;
		udev->l1_params.besl = XHCI_DEFAULT_BESL;
		if (xhci_check_usb2_port_capability(xhci, portnum,
					XHCI_BLC))
			udev->usb2_hw_lpm_besl_capable = 1;
	}

	return 0;
}

/*---------------------- USB 3.0 Link PM functions ------------------------*/

/* Service interval in nanoseconds = 2^(bInterval - 1) * 125us * 1000ns / 1us */
static unsigned long long xhci_service_interval_to_ns(
		struct usb_endpoint_descriptor *desc)
{
	return (1ULL << (desc->bInterval - 1)) * 125 * 1000;
}

static u16 xhci_get_timeout_no_hub_lpm(struct usb_device *udev,
		enum usb3_link_state state)
{
	unsigned long long sel;
	unsigned long long pel;
	unsigned int max_sel_pel;
	char *state_name;

	switch (state) {
	case USB3_LPM_U1:
		/* Convert SEL and PEL stored in nanoseconds to microseconds */
		sel = DIV_ROUND_UP(udev->u1_params.sel, 1000);
		pel = DIV_ROUND_UP(udev->u1_params.pel, 1000);
		max_sel_pel = USB3_LPM_MAX_U1_SEL_PEL;
		state_name = "U1";
		break;
	case USB3_LPM_U2:
		sel = DIV_ROUND_UP(udev->u2_params.sel, 1000);
		pel = DIV_ROUND_UP(udev->u2_params.pel, 1000);
		max_sel_pel = USB3_LPM_MAX_U2_SEL_PEL;
		state_name = "U2";
		break;
	default:
		dev_warn(&udev->dev, "%s: Can't get timeout for non-U1 or U2 state.\n",
				__func__);
		return USB3_LPM_DISABLED;
	}

	if (sel <= max_sel_pel && pel <= max_sel_pel)
		return USB3_LPM_DEVICE_INITIATED;

	if (sel > max_sel_pel)
		dev_dbg(&udev->dev, "Device-initiated %s disabled "
				"due to long SEL %llu ms\n",
				state_name, sel);
	else
		dev_dbg(&udev->dev, "Device-initiated %s disabled "
				"due to long PEL %llu ms\n",
				state_name, pel);
	return USB3_LPM_DISABLED;
}

/* The U1 timeout should be the maximum of the following values:
 *  - For control endpoints, U1 system exit latency (SEL) * 3
 *  - For bulk endpoints, U1 SEL * 5
 *  - For interrupt endpoints:
 *    - Notification EPs, U1 SEL * 3
 *    - Periodic EPs, max(105% of bInterval, U1 SEL * 2)
 *  - For isochronous endpoints, max(105% of bInterval, U1 SEL * 2)
 */
static unsigned long long xhci_calculate_intel_u1_timeout(
		struct usb_device *udev,
		struct usb_endpoint_descriptor *desc)
{
	unsigned long long timeout_ns;
	int ep_type;
	int intr_type;

	ep_type = usb_endpoint_type(desc);
	switch (ep_type) {
	case USB_ENDPOINT_XFER_CONTROL:
		timeout_ns = udev->u1_params.sel * 3;
		break;
	case USB_ENDPOINT_XFER_BULK:
		timeout_ns = udev->u1_params.sel * 5;
		break;
	case USB_ENDPOINT_XFER_INT:
		intr_type = usb_endpoint_interrupt_type(desc);
		if (intr_type == USB_ENDPOINT_INTR_NOTIFICATION) {
			timeout_ns = udev->u1_params.sel * 3;
			break;
		}
		/* Otherwise the calculation is the same as isoc eps */
		fallthrough;
	case USB_ENDPOINT_XFER_ISOC:
		timeout_ns = xhci_service_interval_to_ns(desc);
		timeout_ns = DIV_ROUND_UP_ULL(timeout_ns * 105, 100);
		if (timeout_ns < udev->u1_params.sel * 2)
			timeout_ns = udev->u1_params.sel * 2;
		break;
	default:
		return 0;
	}

	return timeout_ns;
}

/* Returns the hub-encoded U1 timeout value. */
static u16 xhci_calculate_u1_timeout(struct xhci_hcd *xhci,
		struct usb_device *udev,
		struct usb_endpoint_descriptor *desc)
{
	unsigned long long timeout_ns;

	/* Prevent U1 if service interval is shorter than U1 exit latency */
	if (usb_endpoint_xfer_int(desc) || usb_endpoint_xfer_isoc(desc)) {
		if (xhci_service_interval_to_ns(desc) <= udev->u1_params.mel) {
			dev_dbg(&udev->dev, "Disable U1, ESIT shorter than exit latency\n");
			return USB3_LPM_DISABLED;
		}
	}

	if (xhci->quirks & XHCI_INTEL_HOST)
		timeout_ns = xhci_calculate_intel_u1_timeout(udev, desc);
	else
		timeout_ns = udev->u1_params.sel;

	/* The U1 timeout is encoded in 1us intervals.
	 * Don't return a timeout of zero, because that's USB3_LPM_DISABLED.
	 */
	if (timeout_ns == USB3_LPM_DISABLED)
		timeout_ns = 1;
	else
		timeout_ns = DIV_ROUND_UP_ULL(timeout_ns, 1000);

	/* If the necessary timeout value is bigger than what we can set in the
	 * USB 3.0 hub, we have to disable hub-initiated U1.
	 */
	if (timeout_ns <= USB3_LPM_U1_MAX_TIMEOUT)
		return timeout_ns;
	dev_dbg(&udev->dev, "Hub-initiated U1 disabled "
			"due to long timeout %llu ms\n", timeout_ns);
	return xhci_get_timeout_no_hub_lpm(udev, USB3_LPM_U1);
}

/* The U2 timeout should be the maximum of:
 *  - 10 ms (to avoid the bandwidth impact on the scheduler)
 *  - largest bInterval of any active periodic endpoint (to avoid going
 *    into lower power link states between intervals).
 *  - the U2 Exit Latency of the device
 */
static unsigned long long xhci_calculate_intel_u2_timeout(
		struct usb_device *udev,
		struct usb_endpoint_descriptor *desc)
{
	unsigned long long timeout_ns;
	unsigned long long u2_del_ns;

	timeout_ns = 10 * 1000 * 1000;

	if ((usb_endpoint_xfer_int(desc) || usb_endpoint_xfer_isoc(desc)) &&
			(xhci_service_interval_to_ns(desc) > timeout_ns))
		timeout_ns = xhci_service_interval_to_ns(desc);

	u2_del_ns = le16_to_cpu(udev->bos->ss_cap->bU2DevExitLat) * 1000ULL;
	if (u2_del_ns > timeout_ns)
		timeout_ns = u2_del_ns;

	return timeout_ns;
}

/* Returns the hub-encoded U2 timeout value. */
static u16 xhci_calculate_u2_timeout(struct xhci_hcd *xhci,
		struct usb_device *udev,
		struct usb_endpoint_descriptor *desc)
{
	unsigned long long timeout_ns;

	/* Prevent U2 if service interval is shorter than U2 exit latency */
	if (usb_endpoint_xfer_int(desc) || usb_endpoint_xfer_isoc(desc)) {
		if (xhci_service_interval_to_ns(desc) <= udev->u2_params.mel) {
			dev_dbg(&udev->dev, "Disable U2, ESIT shorter than exit latency\n");
			return USB3_LPM_DISABLED;
		}
	}

	if (xhci->quirks & XHCI_INTEL_HOST)
		timeout_ns = xhci_calculate_intel_u2_timeout(udev, desc);
	else
		timeout_ns = udev->u2_params.sel;

	/* The U2 timeout is encoded in 256us intervals */
	timeout_ns = DIV_ROUND_UP_ULL(timeout_ns, 256 * 1000);
	/* If the necessary timeout value is bigger than what we can set in the
	 * USB 3.0 hub, we have to disable hub-initiated U2.
	 */
	if (timeout_ns <= USB3_LPM_U2_MAX_TIMEOUT)
		return timeout_ns;
	dev_dbg(&udev->dev, "Hub-initiated U2 disabled "
			"due to long timeout %llu ms\n", timeout_ns);
	return xhci_get_timeout_no_hub_lpm(udev, USB3_LPM_U2);
}

static u16 xhci_call_host_update_timeout_for_endpoint(struct xhci_hcd *xhci,
		struct usb_device *udev,
		struct usb_endpoint_descriptor *desc,
		enum usb3_link_state state,
		u16 *timeout)
{
	if (state == USB3_LPM_U1)
		return xhci_calculate_u1_timeout(xhci, udev, desc);
	else if (state == USB3_LPM_U2)
		return xhci_calculate_u2_timeout(xhci, udev, desc);

	return USB3_LPM_DISABLED;
}

static int xhci_update_timeout_for_endpoint(struct xhci_hcd *xhci,
		struct usb_device *udev,
		struct usb_endpoint_descriptor *desc,
		enum usb3_link_state state,
		u16 *timeout)
{
	u16 alt_timeout;

	alt_timeout = xhci_call_host_update_timeout_for_endpoint(xhci, udev,
		desc, state, timeout);

	/* If we found we can't enable hub-initiated LPM, and
	 * the U1 or U2 exit latency was too high to allow
	 * device-initiated LPM as well, then we will disable LPM
	 * for this device, so stop searching any further.
	 */
	if (alt_timeout == USB3_LPM_DISABLED) {
		*timeout = alt_timeout;
		return -E2BIG;
	}
	if (alt_timeout > *timeout)
		*timeout = alt_timeout;
	return 0;
}

static int xhci_update_timeout_for_interface(struct xhci_hcd *xhci,
		struct usb_device *udev,
		struct usb_host_interface *alt,
		enum usb3_link_state state,
		u16 *timeout)
{
	int j;

	for (j = 0; j < alt->desc.bNumEndpoints; j++) {
		if (xhci_update_timeout_for_endpoint(xhci, udev,
					&alt->endpoint[j].desc, state, timeout))
			return -E2BIG;
	}
	return 0;
}

static int xhci_check_intel_tier_policy(struct usb_device *udev,
		enum usb3_link_state state)
{
	struct usb_device *parent;
	unsigned int num_hubs;

	if (state == USB3_LPM_U2)
		return 0;

	/* Don't enable U1 if the device is on a 2nd tier hub or lower. */
	for (parent = udev->parent, num_hubs = 0; parent->parent;
			parent = parent->parent)
		num_hubs++;

	if (num_hubs < 2)
		return 0;

	dev_dbg(&udev->dev, "Disabling U1 link state for device"
			" below second-tier hub.\n");
	dev_dbg(&udev->dev, "Plug device into first-tier hub "
			"to decrease power consumption.\n");
	return -E2BIG;
}

static int xhci_check_tier_policy(struct xhci_hcd *xhci,
		struct usb_device *udev,
		enum usb3_link_state state)
{
	if (xhci->quirks & XHCI_INTEL_HOST)
		return xhci_check_intel_tier_policy(udev, state);
	else
		return 0;
}

/* Returns the U1 or U2 timeout that should be enabled.
 * If the tier check or timeout setting functions return with a non-zero exit
 * code, that means the timeout value has been finalized and we shouldn't look
 * at any more endpoints.
 */
static u16 xhci_calculate_lpm_timeout(struct usb_hcd *hcd,
			struct usb_device *udev, enum usb3_link_state state)
{
	struct xhci_hcd *xhci = hcd_to_xhci(hcd);
	struct usb_host_config *config;
	char *state_name;
	int i;
	u16 timeout = USB3_LPM_DISABLED;

	if (state == USB3_LPM_U1)
		state_name = "U1";
	else if (state == USB3_LPM_U2)
		state_name = "U2";
	else {
		dev_warn(&udev->dev, "Can't enable unknown link state %i\n",
				state);
		return timeout;
	}

	if (xhci_check_tier_policy(xhci, udev, state) < 0)
		return timeout;

	/* Gather some information about the currently installed configuration
	 * and alternate interface settings.
	 */
	if (xhci_update_timeout_for_endpoint(xhci, udev, &udev->ep0.desc,
			state, &timeout))
		return timeout;

	config = udev->actconfig;
	if (!config)
		return timeout;

	for (i = 0; i < config->desc.bNumInterfaces; i++) {
		struct usb_driver *driver;
		struct usb_interface *intf = config->interface[i];

		if (!intf)
			continue;

		/* Check if any currently bound drivers want hub-initiated LPM
		 * disabled.
		 */
		if (intf->dev.driver) {
			driver = to_usb_driver(intf->dev.driver);
			if (driver && driver->disable_hub_initiated_lpm) {
				dev_dbg(&udev->dev, "Hub-initiated %s disabled at request of driver %s\n",
					state_name, driver->name);
				timeout = xhci_get_timeout_no_hub_lpm(udev,
								      state);
				if (timeout == USB3_LPM_DISABLED)
					return timeout;
			}
		}

		/* Not sure how this could happen... */
		if (!intf->cur_altsetting)
			continue;

		if (xhci_update_timeout_for_interface(xhci, udev,
					intf->cur_altsetting,
					state, &timeout))
			return timeout;
	}
	return timeout;
}

static int calculate_max_exit_latency(struct usb_device *udev,
		enum usb3_link_state state_changed,
		u16 hub_encoded_timeout)
{
	unsigned long long u1_mel_us = 0;
	unsigned long long u2_mel_us = 0;
	unsigned long long mel_us = 0;
	bool disabling_u1;
	bool disabling_u2;
	bool enabling_u1;
	bool enabling_u2;

	disabling_u1 = (state_changed == USB3_LPM_U1 &&
			hub_encoded_timeout == USB3_LPM_DISABLED);
	disabling_u2 = (state_changed == USB3_LPM_U2 &&
			hub_encoded_timeout == USB3_LPM_DISABLED);

	enabling_u1 = (state_changed == USB3_LPM_U1 &&
			hub_encoded_timeout != USB3_LPM_DISABLED);
	enabling_u2 = (state_changed == USB3_LPM_U2 &&
			hub_encoded_timeout != USB3_LPM_DISABLED);

	/* If U1 was already enabled and we're not disabling it,
	 * or we're going to enable U1, account for the U1 max exit latency.
	 */
	if ((udev->u1_params.timeout != USB3_LPM_DISABLED && !disabling_u1) ||
			enabling_u1)
		u1_mel_us = DIV_ROUND_UP(udev->u1_params.mel, 1000);
	if ((udev->u2_params.timeout != USB3_LPM_DISABLED && !disabling_u2) ||
			enabling_u2)
		u2_mel_us = DIV_ROUND_UP(udev->u2_params.mel, 1000);

	if (u1_mel_us > u2_mel_us)
		mel_us = u1_mel_us;
	else
		mel_us = u2_mel_us;
	/* xHCI host controller max exit latency field is only 16 bits wide. */
	if (mel_us > MAX_EXIT) {
		dev_warn(&udev->dev, "Link PM max exit latency of %lluus "
				"is too big.\n", mel_us);
		return -E2BIG;
	}
	return mel_us;
}

/* Returns the USB3 hub-encoded value for the U1/U2 timeout. */
static int xhci_enable_usb3_lpm_timeout(struct usb_hcd *hcd,
			struct usb_device *udev, enum usb3_link_state state)
{
	struct xhci_hcd	*xhci;
	u16 hub_encoded_timeout;
	int mel;
	int ret;

	xhci = hcd_to_xhci(hcd);
	/* The LPM timeout values are pretty host-controller specific, so don't
	 * enable hub-initiated timeouts unless the vendor has provided
	 * information about their timeout algorithm.
	 */
	if (!xhci || !(xhci->quirks & XHCI_LPM_SUPPORT) ||
			!xhci->devs[udev->slot_id])
		return USB3_LPM_DISABLED;

	hub_encoded_timeout = xhci_calculate_lpm_timeout(hcd, udev, state);
	mel = calculate_max_exit_latency(udev, state, hub_encoded_timeout);
	if (mel < 0) {
		/* Max Exit Latency is too big, disable LPM. */
		hub_encoded_timeout = USB3_LPM_DISABLED;
		mel = 0;
	}

	ret = xhci_change_max_exit_latency(xhci, udev, mel);
	if (ret)
		return ret;
	return hub_encoded_timeout;
}

static int xhci_disable_usb3_lpm_timeout(struct usb_hcd *hcd,
			struct usb_device *udev, enum usb3_link_state state)
{
	struct xhci_hcd	*xhci;
	u16 mel;

	xhci = hcd_to_xhci(hcd);
	if (!xhci || !(xhci->quirks & XHCI_LPM_SUPPORT) ||
			!xhci->devs[udev->slot_id])
		return 0;

	mel = calculate_max_exit_latency(udev, state, USB3_LPM_DISABLED);
	return xhci_change_max_exit_latency(xhci, udev, mel);
}
#else /* CONFIG_PM */

static int xhci_set_usb2_hardware_lpm(struct usb_hcd *hcd,
				struct usb_device *udev, int enable)
{
	return 0;
}

static int xhci_update_device(struct usb_hcd *hcd, struct usb_device *udev)
{
	return 0;
}

static int xhci_enable_usb3_lpm_timeout(struct usb_hcd *hcd,
			struct usb_device *udev, enum usb3_link_state state)
{
	return USB3_LPM_DISABLED;
}

static int xhci_disable_usb3_lpm_timeout(struct usb_hcd *hcd,
			struct usb_device *udev, enum usb3_link_state state)
{
	return 0;
}
#endif	/* CONFIG_PM */

/*-------------------------------------------------------------------------*/

/* Once a hub descriptor is fetched for a device, we need to update the xHC's
 * internal data structures for the device.
 */
static int xhci_update_hub_device(struct usb_hcd *hcd, struct usb_device *hdev,
			struct usb_tt *tt, gfp_t mem_flags)
{
	struct xhci_hcd *xhci = hcd_to_xhci(hcd);
	struct xhci_virt_device *vdev;
	struct xhci_command *config_cmd;
	struct xhci_input_control_ctx *ctrl_ctx;
	struct xhci_slot_ctx *slot_ctx;
	unsigned long flags;
	unsigned think_time;
	int ret;

	/* Ignore root hubs */
	if (!hdev->parent)
		return 0;

	vdev = xhci->devs[hdev->slot_id];
	if (!vdev) {
		xhci_warn(xhci, "Cannot update hub desc for unknown device.\n");
		return -EINVAL;
	}

	config_cmd = xhci_alloc_command_with_ctx(xhci, true, mem_flags);
	if (!config_cmd)
		return -ENOMEM;

	ctrl_ctx = xhci_get_input_control_ctx(config_cmd->in_ctx);
	if (!ctrl_ctx) {
		xhci_warn(xhci, "%s: Could not get input context, bad type.\n",
				__func__);
		xhci_free_command(xhci, config_cmd);
		return -ENOMEM;
	}

	spin_lock_irqsave(&xhci->lock, flags);
	if (hdev->speed == USB_SPEED_HIGH &&
			xhci_alloc_tt_info(xhci, vdev, hdev, tt, GFP_ATOMIC)) {
		xhci_dbg(xhci, "Could not allocate xHCI TT structure.\n");
		xhci_free_command(xhci, config_cmd);
		spin_unlock_irqrestore(&xhci->lock, flags);
		return -ENOMEM;
	}

	xhci_slot_copy(xhci, config_cmd->in_ctx, vdev->out_ctx);
	ctrl_ctx->add_flags |= cpu_to_le32(SLOT_FLAG);
	slot_ctx = xhci_get_slot_ctx(xhci, config_cmd->in_ctx);
	slot_ctx->dev_info |= cpu_to_le32(DEV_HUB);
	/*
	 * refer to section 6.2.2: MTT should be 0 for full speed hub,
	 * but it may be already set to 1 when setup an xHCI virtual
	 * device, so clear it anyway.
	 */
	if (tt->multi)
		slot_ctx->dev_info |= cpu_to_le32(DEV_MTT);
	else if (hdev->speed == USB_SPEED_FULL)
		slot_ctx->dev_info &= cpu_to_le32(~DEV_MTT);

	if (xhci->hci_version > 0x95) {
		xhci_dbg(xhci, "xHCI version %x needs hub "
				"TT think time and number of ports\n",
				(unsigned int) xhci->hci_version);
		slot_ctx->dev_info2 |= cpu_to_le32(XHCI_MAX_PORTS(hdev->maxchild));
		/* Set TT think time - convert from ns to FS bit times.
		 * 0 = 8 FS bit times, 1 = 16 FS bit times,
		 * 2 = 24 FS bit times, 3 = 32 FS bit times.
		 *
		 * xHCI 1.0: this field shall be 0 if the device is not a
		 * High-spped hub.
		 */
		think_time = tt->think_time;
		if (think_time != 0)
			think_time = (think_time / 666) - 1;
		if (xhci->hci_version < 0x100 || hdev->speed == USB_SPEED_HIGH)
			slot_ctx->tt_info |=
				cpu_to_le32(TT_THINK_TIME(think_time));
	} else {
		xhci_dbg(xhci, "xHCI version %x doesn't need hub "
				"TT think time or number of ports\n",
				(unsigned int) xhci->hci_version);
	}
	slot_ctx->dev_state = 0;
	spin_unlock_irqrestore(&xhci->lock, flags);

	xhci_dbg(xhci, "Set up %s for hub device.\n",
			(xhci->hci_version > 0x95) ?
			"configure endpoint" : "evaluate context");

	/* Issue and wait for the configure endpoint or
	 * evaluate context command.
	 */
	if (xhci->hci_version > 0x95)
		ret = xhci_configure_endpoint(xhci, hdev, config_cmd,
				false, false);
	else
		ret = xhci_configure_endpoint(xhci, hdev, config_cmd,
				true, false);

	xhci_free_command(xhci, config_cmd);
	return ret;
}

static int xhci_get_frame(struct usb_hcd *hcd)
{
	struct xhci_hcd *xhci = hcd_to_xhci(hcd);
	/* EHCI mods by the periodic size.  Why? */
	return readl(&xhci->run_regs->microframe_index) >> 3;
}

int xhci_gen_setup(struct usb_hcd *hcd, xhci_get_quirks_t get_quirks)
{
	struct xhci_hcd		*xhci;
	/*
	 * TODO: Check with DWC3 clients for sysdev according to
	 * quirks
	 */
	struct device		*dev = hcd->self.sysdev;
	unsigned int		minor_rev;
	int			retval;

	/* Accept arbitrarily long scatter-gather lists */
	hcd->self.sg_tablesize = ~0;

	/* support to build packet from discontinuous buffers */
	hcd->self.no_sg_constraint = 1;

	/* XHCI controllers don't stop the ep queue on short packets :| */
	hcd->self.no_stop_on_short = 1;

	xhci = hcd_to_xhci(hcd);

	if (usb_hcd_is_primary_hcd(hcd)) {
		xhci->main_hcd = hcd;
		xhci->usb2_rhub.hcd = hcd;
		/* Mark the first roothub as being USB 2.0.
		 * The xHCI driver will register the USB 3.0 roothub.
		 */
		hcd->speed = HCD_USB2;
		hcd->self.root_hub->speed = USB_SPEED_HIGH;
		/*
		 * USB 2.0 roothub under xHCI has an integrated TT,
		 * (rate matching hub) as opposed to having an OHCI/UHCI
		 * companion controller.
		 */
		hcd->has_tt = 1;
	} else {
		/*
		 * Early xHCI 1.1 spec did not mention USB 3.1 capable hosts
		 * should return 0x31 for sbrn, or that the minor revision
		 * is a two digit BCD containig minor and sub-minor numbers.
		 * This was later clarified in xHCI 1.2.
		 *
		 * Some USB 3.1 capable hosts therefore have sbrn 0x30, and
		 * minor revision set to 0x1 instead of 0x10.
		 */
		if (xhci->usb3_rhub.min_rev == 0x1)
			minor_rev = 1;
		else
			minor_rev = xhci->usb3_rhub.min_rev / 0x10;

		switch (minor_rev) {
		case 2:
			hcd->speed = HCD_USB32;
			hcd->self.root_hub->speed = USB_SPEED_SUPER_PLUS;
			hcd->self.root_hub->rx_lanes = 2;
			hcd->self.root_hub->tx_lanes = 2;
			hcd->self.root_hub->ssp_rate = USB_SSP_GEN_2x2;
			break;
		case 1:
			hcd->speed = HCD_USB31;
			hcd->self.root_hub->speed = USB_SPEED_SUPER_PLUS;
			hcd->self.root_hub->ssp_rate = USB_SSP_GEN_2x1;
			break;
		}
		xhci_info(xhci, "Host supports USB 3.%x %sSuperSpeed\n",
			  minor_rev,
			  minor_rev ? "Enhanced " : "");

		xhci->usb3_rhub.hcd = hcd;
		/* xHCI private pointer was set in xhci_pci_probe for the second
		 * registered roothub.
		 */
		return 0;
	}

	mutex_init(&xhci->mutex);
	xhci->cap_regs = hcd->regs;
	xhci->op_regs = hcd->regs +
		HC_LENGTH(readl(&xhci->cap_regs->hc_capbase));
	xhci->run_regs = hcd->regs +
		(readl(&xhci->cap_regs->run_regs_off) & RTSOFF_MASK);
	/* Cache read-only capability registers */
	xhci->hcs_params1 = readl(&xhci->cap_regs->hcs_params1);
	xhci->hcs_params2 = readl(&xhci->cap_regs->hcs_params2);
	xhci->hcs_params3 = readl(&xhci->cap_regs->hcs_params3);
	xhci->hcc_params = readl(&xhci->cap_regs->hc_capbase);
	xhci->hci_version = HC_VERSION(xhci->hcc_params);
	xhci->hcc_params = readl(&xhci->cap_regs->hcc_params);
	if (xhci->hci_version > 0x100)
		xhci->hcc_params2 = readl(&xhci->cap_regs->hcc_params2);

	xhci->quirks |= quirks;

	get_quirks(dev, xhci);

	/* In xhci controllers which follow xhci 1.0 spec gives a spurious
	 * success event after a short transfer. This quirk will ignore such
	 * spurious event.
	 */
	if (xhci->hci_version > 0x96)
		xhci->quirks |= XHCI_SPURIOUS_SUCCESS;

	/* Make sure the HC is halted. */
	retval = xhci_halt(xhci);
	if (retval)
		return retval;

	xhci_zero_64b_regs(xhci);

	xhci_dbg(xhci, "Resetting HCD\n");
	/* Reset the internal HC memory state and registers. */
	retval = xhci_reset(xhci);
	if (retval)
		return retval;
	xhci_dbg(xhci, "Reset complete\n");

	/*
	 * On some xHCI controllers (e.g. R-Car SoCs), the AC64 bit (bit 0)
	 * of HCCPARAMS1 is set to 1. However, the xHCs don't support 64-bit
	 * address memory pointers actually. So, this driver clears the AC64
	 * bit of xhci->hcc_params to call dma_set_coherent_mask(dev,
	 * DMA_BIT_MASK(32)) in this xhci_gen_setup().
	 */
	if (xhci->quirks & XHCI_NO_64BIT_SUPPORT)
		xhci->hcc_params &= ~BIT(0);

	/* Set dma_mask and coherent_dma_mask to 64-bits,
	 * if xHC supports 64-bit addressing */
	if (HCC_64BIT_ADDR(xhci->hcc_params) &&
			!dma_set_mask(dev, DMA_BIT_MASK(64))) {
		xhci_dbg(xhci, "Enabling 64-bit DMA addresses.\n");
		dma_set_coherent_mask(dev, DMA_BIT_MASK(64));
	} else {
		/*
		 * This is to avoid error in cases where a 32-bit USB
		 * controller is used on a 64-bit capable system.
		 */
		retval = dma_set_mask(dev, DMA_BIT_MASK(32));
		if (retval)
			return retval;
		xhci_dbg(xhci, "Enabling 32-bit DMA addresses.\n");
		dma_set_coherent_mask(dev, DMA_BIT_MASK(32));
	}

	xhci_dbg(xhci, "Calling HCD init\n");
	/* Initialize HCD and host controller data structures. */
	retval = xhci_init(hcd);
	if (retval)
		return retval;
	xhci_dbg(xhci, "Called HCD init\n");

	xhci_info(xhci, "hcc params 0x%08x hci version 0x%x quirks 0x%016llx\n",
		  xhci->hcc_params, xhci->hci_version, xhci->quirks);

	return 0;
}
EXPORT_SYMBOL_GPL(xhci_gen_setup);

static void xhci_clear_tt_buffer_complete(struct usb_hcd *hcd,
		struct usb_host_endpoint *ep)
{
	struct xhci_hcd *xhci;
	struct usb_device *udev;
	unsigned int slot_id;
	unsigned int ep_index;
	unsigned long flags;

	xhci = hcd_to_xhci(hcd);

	spin_lock_irqsave(&xhci->lock, flags);
	udev = (struct usb_device *)ep->hcpriv;
	slot_id = udev->slot_id;
	ep_index = xhci_get_endpoint_index(&ep->desc);

	xhci->devs[slot_id]->eps[ep_index].ep_state &= ~EP_CLEARING_TT;
	xhci_ring_doorbell_for_active_rings(xhci, slot_id, ep_index);
	spin_unlock_irqrestore(&xhci->lock, flags);
}

static const struct hc_driver xhci_hc_driver = {
	.description =		"xhci-hcd",
	.product_desc =		"xHCI Host Controller",
	.hcd_priv_size =	sizeof(struct xhci_hcd),

	/*
	 * generic hardware linkage
	 */
	.irq =			xhci_irq,
	.flags =		HCD_MEMORY | HCD_DMA | HCD_USB3 | HCD_SHARED |
				HCD_BH,

	/*
	 * basic lifecycle operations
	 */
	.reset =		NULL, /* set in xhci_init_driver() */
	.start =		xhci_run,
	.stop =			xhci_stop,
	.shutdown =		xhci_shutdown,

	/*
	 * managing i/o requests and associated device resources
	 */
	.map_urb_for_dma =      xhci_map_urb_for_dma,
	.unmap_urb_for_dma =    xhci_unmap_urb_for_dma,
	.urb_enqueue =		xhci_urb_enqueue,
	.urb_dequeue =		xhci_urb_dequeue,
	.alloc_dev =		xhci_alloc_dev,
	.free_dev =		xhci_free_dev,
	.alloc_streams =	xhci_alloc_streams,
	.free_streams =		xhci_free_streams,
	.add_endpoint =		xhci_add_endpoint,
	.drop_endpoint =	xhci_drop_endpoint,
	.endpoint_disable =	xhci_endpoint_disable,
	.endpoint_reset =	xhci_endpoint_reset,
	.check_bandwidth =	xhci_check_bandwidth,
	.reset_bandwidth =	xhci_reset_bandwidth,
	.address_device =	xhci_address_device,
	.enable_device =	xhci_enable_device,
	.update_hub_device =	xhci_update_hub_device,
	.reset_device =		xhci_discover_or_reset_device,

	/*
	 * scheduling support
	 */
	.get_frame_number =	xhci_get_frame,

	/*
	 * root hub support
	 */
	.hub_control =		xhci_hub_control,
	.hub_status_data =	xhci_hub_status_data,
	.bus_suspend =		xhci_bus_suspend,
	.bus_resume =		xhci_bus_resume,
	.get_resuming_ports =	xhci_get_resuming_ports,

	/*
	 * call back when device connected and addressed
	 */
	.update_device =        xhci_update_device,
	.set_usb2_hw_lpm =	xhci_set_usb2_hardware_lpm,
	.enable_usb3_lpm_timeout =	xhci_enable_usb3_lpm_timeout,
	.disable_usb3_lpm_timeout =	xhci_disable_usb3_lpm_timeout,
	.find_raw_port_number =	xhci_find_raw_port_number,
	.clear_tt_buffer_complete = xhci_clear_tt_buffer_complete,
};

void xhci_init_driver(struct hc_driver *drv,
		      const struct xhci_driver_overrides *over)
{
	BUG_ON(!over);

	/* Copy the generic table to drv then apply the overrides */
	*drv = xhci_hc_driver;

	if (over) {
		drv->hcd_priv_size += over->extra_priv_size;
		if (over->reset)
			drv->reset = over->reset;
		if (over->start)
			drv->start = over->start;
<<<<<<< HEAD
=======
		if (over->add_endpoint)
			drv->add_endpoint = over->add_endpoint;
		if (over->drop_endpoint)
			drv->drop_endpoint = over->drop_endpoint;
>>>>>>> 3b17187f
		if (over->check_bandwidth)
			drv->check_bandwidth = over->check_bandwidth;
		if (over->reset_bandwidth)
			drv->reset_bandwidth = over->reset_bandwidth;
	}
}
EXPORT_SYMBOL_GPL(xhci_init_driver);

MODULE_DESCRIPTION(DRIVER_DESC);
MODULE_AUTHOR(DRIVER_AUTHOR);
MODULE_LICENSE("GPL");

static int __init xhci_hcd_init(void)
{
	/*
	 * Check the compiler generated sizes of structures that must be laid
	 * out in specific ways for hardware access.
	 */
	BUILD_BUG_ON(sizeof(struct xhci_doorbell_array) != 256*32/8);
	BUILD_BUG_ON(sizeof(struct xhci_slot_ctx) != 8*32/8);
	BUILD_BUG_ON(sizeof(struct xhci_ep_ctx) != 8*32/8);
	/* xhci_device_control has eight fields, and also
	 * embeds one xhci_slot_ctx and 31 xhci_ep_ctx
	 */
	BUILD_BUG_ON(sizeof(struct xhci_stream_ctx) != 4*32/8);
	BUILD_BUG_ON(sizeof(union xhci_trb) != 4*32/8);
	BUILD_BUG_ON(sizeof(struct xhci_erst_entry) != 4*32/8);
	BUILD_BUG_ON(sizeof(struct xhci_cap_regs) != 8*32/8);
	BUILD_BUG_ON(sizeof(struct xhci_intr_reg) != 8*32/8);
	/* xhci_run_regs has eight fields and embeds 128 xhci_intr_regs */
	BUILD_BUG_ON(sizeof(struct xhci_run_regs) != (8+8*128)*32/8);

	if (usb_disabled())
		return -ENODEV;

	xhci_debugfs_create_root();

	return 0;
}

/*
 * If an init function is provided, an exit function must also be provided
 * to allow module unload.
 */
static void __exit xhci_hcd_fini(void)
{
	xhci_debugfs_remove_root();
}

module_init(xhci_hcd_init);
module_exit(xhci_hcd_fini);<|MERGE_RESOLUTION|>--- conflicted
+++ resolved
@@ -5453,13 +5453,10 @@
 			drv->reset = over->reset;
 		if (over->start)
 			drv->start = over->start;
-<<<<<<< HEAD
-=======
 		if (over->add_endpoint)
 			drv->add_endpoint = over->add_endpoint;
 		if (over->drop_endpoint)
 			drv->drop_endpoint = over->drop_endpoint;
->>>>>>> 3b17187f
 		if (over->check_bandwidth)
 			drv->check_bandwidth = over->check_bandwidth;
 		if (over->reset_bandwidth)
