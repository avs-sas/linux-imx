--- conflicted
+++ resolved
@@ -500,15 +500,12 @@
 		usleep_range(500, 1000);
 }
 
-<<<<<<< HEAD
-=======
 static bool mxs_phy_is_otg_host(struct mxs_phy *mxs_phy)
 {
 	return IS_ENABLED(CONFIG_USB_OTG) &&
 		mxs_phy->phy.last_event == USB_EVENT_ID;
 }
 
->>>>>>> 09045dae
 static void mxs_phy_disconnect_line(struct mxs_phy *mxs_phy, bool on)
 {
 	bool vbus_is_on = false;
