--- conflicted
+++ resolved
@@ -205,15 +205,7 @@
 	udrv = to_usb_device_driver(drv);
 	if (udrv == &usb_generic_driver)
 		return 0;
-<<<<<<< HEAD
-	if (!udrv->id_table)
-		return 0;
-	if (usb_device_match_id(udev, udrv->id_table) != NULL)
-		return 1;
-	return (udrv->match && udrv->match(udev));
-=======
 	return usb_driver_applicable(udev, udrv);
->>>>>>> 85b047c6
 }
 
 static bool usb_generic_driver_match(struct usb_device *udev)
