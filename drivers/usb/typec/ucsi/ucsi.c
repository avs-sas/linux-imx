--- conflicted
+++ resolved
@@ -641,10 +641,7 @@
 	struct ucsi_connector_status pre_ack_status;
 	struct ucsi_connector_status post_ack_status;
 	enum typec_role role;
-<<<<<<< HEAD
-=======
 	enum usb_role u_role = USB_ROLE_NONE;
->>>>>>> 88e2d5fd
 	u16 inferred_changes;
 	u16 changed_flags;
 	u64 command;
@@ -681,39 +678,9 @@
 	 */
 
 	/* 1. First UCSI_GET_CONNECTOR_STATUS */
-<<<<<<< HEAD
 	command = UCSI_GET_CONNECTOR_STATUS | UCSI_CONNECTOR_NUMBER(con->num);
 	ret = ucsi_send_command(ucsi, command, &pre_ack_status,
 				sizeof(pre_ack_status));
-	if (ret < 0) {
-		dev_err(ucsi->dev, "%s: GET_CONNECTOR_STATUS failed (%d)\n",
-			__func__, ret);
-		goto out_unlock;
-	}
-	con->unprocessed_changes |= pre_ack_status.change;
-
-	/* 2. Run UCSI_GET_CAM_SUPPORTED and discard the result. */
-	command = UCSI_GET_CAM_SUPPORTED;
-	command |= UCSI_CONNECTOR_NUMBER(con->num);
-	ucsi_send_command(con->ucsi, command, NULL, 0);
-
-	/* 3. ACK connector change */
-	clear_bit(EVENT_PENDING, &ucsi->flags);
-	ret = ucsi_acknowledge_connector_change(ucsi);
-	if (ret) {
-		dev_err(ucsi->dev, "%s: ACK failed (%d)", __func__, ret);
-		goto out_unlock;
-	}
-
-	/* 4. Second UCSI_GET_CONNECTOR_STATUS */
-	command = UCSI_GET_CONNECTOR_STATUS | UCSI_CONNECTOR_NUMBER(con->num);
-	ret = ucsi_send_command(ucsi, command, &post_ack_status,
-				sizeof(post_ack_status));
-=======
-	command = UCSI_GET_CONNECTOR_STATUS | UCSI_CONNECTOR_NUMBER(con->num);
-	ret = ucsi_send_command(ucsi, command, &pre_ack_status,
-				sizeof(pre_ack_status));
->>>>>>> 88e2d5fd
 	if (ret < 0) {
 		dev_err(ucsi->dev, "%s: GET_CONNECTOR_STATUS failed (%d)\n",
 			__func__, ret);
@@ -743,41 +710,6 @@
 			__func__, ret);
 		goto out_unlock;
 	}
-
-	/* 5. Inferre any missing changes */
-	changed_flags = pre_ack_status.flags ^ post_ack_status.flags;
-	inferred_changes = 0;
-	if (UCSI_CONSTAT_PWR_OPMODE(changed_flags) != 0)
-		inferred_changes |= UCSI_CONSTAT_POWER_OPMODE_CHANGE;
-
-	if (changed_flags & UCSI_CONSTAT_CONNECTED)
-		inferred_changes |= UCSI_CONSTAT_CONNECT_CHANGE;
-
-	if (changed_flags & UCSI_CONSTAT_PWR_DIR)
-		inferred_changes |= UCSI_CONSTAT_POWER_DIR_CHANGE;
-
-	if (UCSI_CONSTAT_PARTNER_FLAGS(changed_flags) != 0)
-		inferred_changes |= UCSI_CONSTAT_PARTNER_CHANGE;
-
-	if (UCSI_CONSTAT_PARTNER_TYPE(changed_flags) != 0)
-		inferred_changes |= UCSI_CONSTAT_PARTNER_CHANGE;
-
-	/* Mask out anything that was correctly notified in the later call. */
-	inferred_changes &= ~post_ack_status.change;
-	if (inferred_changes)
-		dev_dbg(ucsi->dev, "%s: Inferred changes that would have been lost: 0x%04x\n",
-			__func__, inferred_changes);
-
-	con->unprocessed_changes |= inferred_changes;
-
-	/* 6. If PPM reported a new change, then restart in order to ACK */
-	if (post_ack_status.change)
-		goto out_unlock;
-
-	/* 7. Continue as if nothing happened */
-	con->status = post_ack_status;
-	con->status.change = con->unprocessed_changes;
-	con->unprocessed_changes = 0;
 
 	/* 5. Inferre any missing changes */
 	changed_flags = pre_ack_status.flags ^ post_ack_status.flags;
@@ -856,8 +788,6 @@
 
 		ucsi_port_psy_changed(con);
 
-<<<<<<< HEAD
-=======
 		/* Only notify USB controller if partner supports USB data */
 		if (!(UCSI_CONSTAT_PARTNER_FLAGS(con->status.flags) &
 				UCSI_CONSTAT_PARTNER_FLAG_USB))
@@ -869,7 +799,6 @@
 				con->num, u_role);
 	}
 
->>>>>>> 88e2d5fd
 	if (con->status.change & UCSI_CONSTAT_PARTNER_CHANGE)
 		ucsi_partner_change(con);
 
