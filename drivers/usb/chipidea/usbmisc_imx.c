--- conflicted
+++ resolved
@@ -390,120 +390,9 @@
 		val = readl(usbmisc->base + data->index * 4);
 		writel(val & ~MX6SX_BM_DPDM_WAKEUP_EN,
 			usbmisc->base + data->index * 4);
-<<<<<<< HEAD
-=======
 		spin_unlock_irqrestore(&usbmisc->lock, flags);
 	}
 
-	/* For HSIC controller */
-	if (data->index == 2) {
-		spin_lock_irqsave(&usbmisc->lock, flags);
-		val = readl(usbmisc->base + data->index * 4);
-		writel(val | MX6_BM_UTMI_ON_CLOCK,
-			usbmisc->base + data->index * 4);
-		val = readl(usbmisc->base + MX6_USB_HSIC_CTRL_OFFSET
-						+ (data->index - 2) * 4);
-		val |= MX6_BM_HSIC_EN | MX6_BM_HSIC_CLK_ON |
-					MX6SX_BM_HSIC_AUTO_RESUME;
-		writel(val, usbmisc->base + MX6_USB_HSIC_CTRL_OFFSET
-						+ (data->index - 2) * 4);
->>>>>>> e4b66791
-		spin_unlock_irqrestore(&usbmisc->lock, flags);
-
-		/*
-		 * Need to add delay to wait 24M OSC to be stable,
-		 * it's board specific.
-		 */
-		regmap_read(data->anatop, ANADIG_ANA_MISC0, &val);
-		/* 0 <= data->osc_clkgate_delay <= 7 */
-		if (data->osc_clkgate_delay > ANADIG_ANA_MISC0_CLK_DELAY(val))
-			regmap_write(data->anatop, ANADIG_ANA_MISC0_SET,
-					(data->osc_clkgate_delay) << 26);
-	}
-
-	return ret;
-}
-
-static int usbmisc_vf610_init(struct imx_usbmisc_data *data)
-{
-	struct imx_usbmisc *usbmisc = dev_get_drvdata(data->dev);
-	u32 reg;
-
-	/*
-	 * Vybrid only has one misc register set, but in two different
-	 * areas. These is reflected in two instances of this driver.
-	 */
-	if (data->index >= 1)
-		return -EINVAL;
-
-	if (data->disable_oc) {
-		reg = readl(usbmisc->base);
-		writel(reg | VF610_OVER_CUR_DIS, usbmisc->base);
-	}
-
-	return 0;
-}
-
-static int usbmisc_imx6sx_power_lost_check(struct imx_usbmisc_data *data)
-{
-	struct imx_usbmisc *usbmisc = dev_get_drvdata(data->dev);
-	unsigned long flags;
-	u32 val;
-
-	spin_lock_irqsave(&usbmisc->lock, flags);
-	val = readl(usbmisc->base + data->index * 4);
-	spin_unlock_irqrestore(&usbmisc->lock, flags);
-	/*
-	 * Here use a power on reset value to judge
-	 * if the controller experienced a power lost
-	 */
-	if (val == 0x30001000)
-		return 1;
-	else
-		return 0;
-}
-
-static int usbmisc_imx7d_set_wakeup
-	(struct imx_usbmisc_data *data, bool enabled)
-{
-	struct imx_usbmisc *usbmisc = dev_get_drvdata(data->dev);
-	unsigned long flags;
-	u32 val;
-	u32 wakeup_setting = MX6_BM_WAKEUP_ENABLE;
-	int ret = 0;
-
-	spin_lock_irqsave(&usbmisc->lock, flags);
-	val = readl(usbmisc->base);
-	if (enabled) {
-		wakeup_setting |= imx6q_finalize_wakeup_setting(data);
-		writel(val | wakeup_setting, usbmisc->base);
-	} else {
-		if (val & MX6_BM_WAKEUP_INTR)
-			dev_dbg(data->dev, "wakeup int\n");
-		wakeup_setting |= MX6_BM_VBUS_WAKEUP | MX6_BM_ID_WAKEUP;
-		writel(val & ~wakeup_setting, usbmisc->base);
-	}
-	spin_unlock_irqrestore(&usbmisc->lock, flags);
-
-	return ret;
-}
-
-static int usbmisc_imx7d_init(struct imx_usbmisc_data *data)
-{
-	struct imx_usbmisc *usbmisc = dev_get_drvdata(data->dev);
-	unsigned long flags;
-	u32 reg;
-
-	if (data->index >= 1)
-		return -EINVAL;
-
-	spin_lock_irqsave(&usbmisc->lock, flags);
-	if (data->disable_oc) {
-		reg = readl(usbmisc->base);
-		writel(reg | MX6_BM_OVER_CUR_DIS, usbmisc->base);
-	}
-
-<<<<<<< HEAD
 	/* For HSIC controller */
 	if (data->index == 2) {
 		spin_lock_irqsave(&usbmisc->lock, flags);
@@ -611,8 +500,6 @@
 		writel(reg | MX6_BM_OVER_CUR_DIS, usbmisc->base);
 	}
 
-=======
->>>>>>> e4b66791
 	/* Enable unburst setting */
 	reg = readl(usbmisc->base);
 	writel(reg | MX6_BM_UNBURST_SETTING, usbmisc->base);
@@ -803,13 +690,10 @@
 		.data = &imx6sx_usbmisc_ops,
 	},
 	{
-<<<<<<< HEAD
-=======
 		.compatible = "fsl,imx6ul-usbmisc",
 		.data = &imx6sx_usbmisc_ops,
 	},
 	{
->>>>>>> e4b66791
 		.compatible = "fsl,imx7d-usbmisc",
 		.data = &imx7d_usbmisc_ops,
 	},
