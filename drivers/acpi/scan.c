// SPDX-License-Identifier: GPL-2.0-only
/*
 * scan.c - support for transforming the ACPI namespace into individual objects
 */

#include <linux/module.h>
#include <linux/init.h>
#include <linux/slab.h>
#include <linux/kernel.h>
#include <linux/acpi.h>
#include <linux/acpi_iort.h>
#include <linux/signal.h>
#include <linux/kthread.h>
#include <linux/dmi.h>
#include <linux/nls.h>
#include <linux/dma-mapping.h>
#include <linux/platform_data/x86/apple.h>

#include <asm/pgtable.h>

#include "internal.h"

#define _COMPONENT		ACPI_BUS_COMPONENT
ACPI_MODULE_NAME("scan");
extern struct acpi_device *acpi_root;

#define ACPI_BUS_CLASS			"system_bus"
#define ACPI_BUS_HID			"LNXSYBUS"
#define ACPI_BUS_DEVICE_NAME		"System Bus"

#define ACPI_IS_ROOT_DEVICE(device)    (!(device)->parent)

#define INVALID_ACPI_HANDLE	((acpi_handle)empty_zero_page)

static const char *dummy_hid = "device";

static LIST_HEAD(acpi_dep_list);
static DEFINE_MUTEX(acpi_dep_list_lock);
LIST_HEAD(acpi_bus_id_list);
static DEFINE_MUTEX(acpi_scan_lock);
static LIST_HEAD(acpi_scan_handlers_list);
DEFINE_MUTEX(acpi_device_lock);
LIST_HEAD(acpi_wakeup_device_list);
static DEFINE_MUTEX(acpi_hp_context_lock);

/*
 * The UART device described by the SPCR table is the only object which needs
 * special-casing. Everything else is covered by ACPI namespace paths in STAO
 * table.
 */
static u64 spcr_uart_addr;

struct acpi_dep_data {
	struct list_head node;
	acpi_handle master;
	acpi_handle slave;
};

void acpi_scan_lock_acquire(void)
{
	mutex_lock(&acpi_scan_lock);
}
EXPORT_SYMBOL_GPL(acpi_scan_lock_acquire);

void acpi_scan_lock_release(void)
{
	mutex_unlock(&acpi_scan_lock);
}
EXPORT_SYMBOL_GPL(acpi_scan_lock_release);

void acpi_lock_hp_context(void)
{
	mutex_lock(&acpi_hp_context_lock);
}

void acpi_unlock_hp_context(void)
{
	mutex_unlock(&acpi_hp_context_lock);
}

void acpi_initialize_hp_context(struct acpi_device *adev,
				struct acpi_hotplug_context *hp,
				int (*notify)(struct acpi_device *, u32),
				void (*uevent)(struct acpi_device *, u32))
{
	acpi_lock_hp_context();
	hp->notify = notify;
	hp->uevent = uevent;
	acpi_set_hp_context(adev, hp);
	acpi_unlock_hp_context();
}
EXPORT_SYMBOL_GPL(acpi_initialize_hp_context);

int acpi_scan_add_handler(struct acpi_scan_handler *handler)
{
	if (!handler)
		return -EINVAL;

	list_add_tail(&handler->list_node, &acpi_scan_handlers_list);
	return 0;
}

int acpi_scan_add_handler_with_hotplug(struct acpi_scan_handler *handler,
				       const char *hotplug_profile_name)
{
	int error;

	error = acpi_scan_add_handler(handler);
	if (error)
		return error;

	acpi_sysfs_add_hotplug_profile(&handler->hotplug, hotplug_profile_name);
	return 0;
}

bool acpi_scan_is_offline(struct acpi_device *adev, bool uevent)
{
	struct acpi_device_physical_node *pn;
	bool offline = true;
	char *envp[] = { "EVENT=offline", NULL };

	/*
	 * acpi_container_offline() calls this for all of the container's
	 * children under the container's physical_node_lock lock.
	 */
	mutex_lock_nested(&adev->physical_node_lock, SINGLE_DEPTH_NESTING);

	list_for_each_entry(pn, &adev->physical_node_list, node)
		if (device_supports_offline(pn->dev) && !pn->dev->offline) {
			if (uevent)
				kobject_uevent_env(&pn->dev->kobj, KOBJ_CHANGE, envp);

			offline = false;
			break;
		}

	mutex_unlock(&adev->physical_node_lock);
	return offline;
}

static acpi_status acpi_bus_offline(acpi_handle handle, u32 lvl, void *data,
				    void **ret_p)
{
	struct acpi_device *device = NULL;
	struct acpi_device_physical_node *pn;
	bool second_pass = (bool)data;
	acpi_status status = AE_OK;

	if (acpi_bus_get_device(handle, &device))
		return AE_OK;

	if (device->handler && !device->handler->hotplug.enabled) {
		*ret_p = &device->dev;
		return AE_SUPPORT;
	}

	mutex_lock(&device->physical_node_lock);

	list_for_each_entry(pn, &device->physical_node_list, node) {
		int ret;

		if (second_pass) {
			/* Skip devices offlined by the first pass. */
			if (pn->put_online)
				continue;
		} else {
			pn->put_online = false;
		}
		ret = device_offline(pn->dev);
		if (ret >= 0) {
			pn->put_online = !ret;
		} else {
			*ret_p = pn->dev;
			if (second_pass) {
				status = AE_ERROR;
				break;
			}
		}
	}

	mutex_unlock(&device->physical_node_lock);

	return status;
}

static acpi_status acpi_bus_online(acpi_handle handle, u32 lvl, void *data,
				   void **ret_p)
{
	struct acpi_device *device = NULL;
	struct acpi_device_physical_node *pn;

	if (acpi_bus_get_device(handle, &device))
		return AE_OK;

	mutex_lock(&device->physical_node_lock);

	list_for_each_entry(pn, &device->physical_node_list, node)
		if (pn->put_online) {
			device_online(pn->dev);
			pn->put_online = false;
		}

	mutex_unlock(&device->physical_node_lock);

	return AE_OK;
}

static int acpi_scan_try_to_offline(struct acpi_device *device)
{
	acpi_handle handle = device->handle;
	struct device *errdev = NULL;
	acpi_status status;

	/*
	 * Carry out two passes here and ignore errors in the first pass,
	 * because if the devices in question are memory blocks and
	 * CONFIG_MEMCG is set, one of the blocks may hold data structures
	 * that the other blocks depend on, but it is not known in advance which
	 * block holds them.
	 *
	 * If the first pass is successful, the second one isn't needed, though.
	 */
	status = acpi_walk_namespace(ACPI_TYPE_ANY, handle, ACPI_UINT32_MAX,
				     NULL, acpi_bus_offline, (void *)false,
				     (void **)&errdev);
	if (status == AE_SUPPORT) {
		dev_warn(errdev, "Offline disabled.\n");
		acpi_walk_namespace(ACPI_TYPE_ANY, handle, ACPI_UINT32_MAX,
				    acpi_bus_online, NULL, NULL, NULL);
		return -EPERM;
	}
	acpi_bus_offline(handle, 0, (void *)false, (void **)&errdev);
	if (errdev) {
		errdev = NULL;
		acpi_walk_namespace(ACPI_TYPE_ANY, handle, ACPI_UINT32_MAX,
				    NULL, acpi_bus_offline, (void *)true,
				    (void **)&errdev);
		if (!errdev)
			acpi_bus_offline(handle, 0, (void *)true,
					 (void **)&errdev);

		if (errdev) {
			dev_warn(errdev, "Offline failed.\n");
			acpi_bus_online(handle, 0, NULL, NULL);
			acpi_walk_namespace(ACPI_TYPE_ANY, handle,
					    ACPI_UINT32_MAX, acpi_bus_online,
					    NULL, NULL, NULL);
			return -EBUSY;
		}
	}
	return 0;
}

static int acpi_scan_hot_remove(struct acpi_device *device)
{
	acpi_handle handle = device->handle;
	unsigned long long sta;
	acpi_status status;

	if (device->handler && device->handler->hotplug.demand_offline) {
		if (!acpi_scan_is_offline(device, true))
			return -EBUSY;
	} else {
		int error = acpi_scan_try_to_offline(device);
		if (error)
			return error;
	}

	ACPI_DEBUG_PRINT((ACPI_DB_INFO,
		"Hot-removing device %s...\n", dev_name(&device->dev)));

	acpi_bus_trim(device);

	acpi_evaluate_lck(handle, 0);
	/*
	 * TBD: _EJD support.
	 */
	status = acpi_evaluate_ej0(handle);
	if (status == AE_NOT_FOUND)
		return -ENODEV;
	else if (ACPI_FAILURE(status))
		return -EIO;

	/*
	 * Verify if eject was indeed successful.  If not, log an error
	 * message.  No need to call _OST since _EJ0 call was made OK.
	 */
	status = acpi_evaluate_integer(handle, "_STA", NULL, &sta);
	if (ACPI_FAILURE(status)) {
		acpi_handle_warn(handle,
			"Status check after eject failed (0x%x)\n", status);
	} else if (sta & ACPI_STA_DEVICE_ENABLED) {
		acpi_handle_warn(handle,
			"Eject incomplete - status 0x%llx\n", sta);
	}

	return 0;
}

static int acpi_scan_device_not_present(struct acpi_device *adev)
{
	if (!acpi_device_enumerated(adev)) {
		dev_warn(&adev->dev, "Still not present\n");
		return -EALREADY;
	}
	acpi_bus_trim(adev);
	return 0;
}

static int acpi_scan_device_check(struct acpi_device *adev)
{
	int error;

	acpi_bus_get_status(adev);
	if (adev->status.present || adev->status.functional) {
		/*
		 * This function is only called for device objects for which
		 * matching scan handlers exist.  The only situation in which
		 * the scan handler is not attached to this device object yet
		 * is when the device has just appeared (either it wasn't
		 * present at all before or it was removed and then added
		 * again).
		 */
		if (adev->handler) {
			dev_warn(&adev->dev, "Already enumerated\n");
			return -EALREADY;
		}
		error = acpi_bus_scan(adev->handle);
		if (error) {
			dev_warn(&adev->dev, "Namespace scan failure\n");
			return error;
		}
		if (!adev->handler) {
			dev_warn(&adev->dev, "Enumeration failure\n");
			error = -ENODEV;
		}
	} else {
		error = acpi_scan_device_not_present(adev);
	}
	return error;
}

static int acpi_scan_bus_check(struct acpi_device *adev)
{
	struct acpi_scan_handler *handler = adev->handler;
	struct acpi_device *child;
	int error;

	acpi_bus_get_status(adev);
	if (!(adev->status.present || adev->status.functional)) {
		acpi_scan_device_not_present(adev);
		return 0;
	}
	if (handler && handler->hotplug.scan_dependent)
		return handler->hotplug.scan_dependent(adev);

	error = acpi_bus_scan(adev->handle);
	if (error) {
		dev_warn(&adev->dev, "Namespace scan failure\n");
		return error;
	}
	list_for_each_entry(child, &adev->children, node) {
		error = acpi_scan_bus_check(child);
		if (error)
			return error;
	}
	return 0;
}

static int acpi_generic_hotplug_event(struct acpi_device *adev, u32 type)
{
	switch (type) {
	case ACPI_NOTIFY_BUS_CHECK:
		return acpi_scan_bus_check(adev);
	case ACPI_NOTIFY_DEVICE_CHECK:
		return acpi_scan_device_check(adev);
	case ACPI_NOTIFY_EJECT_REQUEST:
	case ACPI_OST_EC_OSPM_EJECT:
		if (adev->handler && !adev->handler->hotplug.enabled) {
			dev_info(&adev->dev, "Eject disabled\n");
			return -EPERM;
		}
		acpi_evaluate_ost(adev->handle, ACPI_NOTIFY_EJECT_REQUEST,
				  ACPI_OST_SC_EJECT_IN_PROGRESS, NULL);
		return acpi_scan_hot_remove(adev);
	}
	return -EINVAL;
}

void acpi_device_hotplug(struct acpi_device *adev, u32 src)
{
	u32 ost_code = ACPI_OST_SC_NON_SPECIFIC_FAILURE;
	int error = -ENODEV;

	lock_device_hotplug();
	mutex_lock(&acpi_scan_lock);

	/*
	 * The device object's ACPI handle cannot become invalid as long as we
	 * are holding acpi_scan_lock, but it might have become invalid before
	 * that lock was acquired.
	 */
	if (adev->handle == INVALID_ACPI_HANDLE)
		goto err_out;

	if (adev->flags.is_dock_station) {
		error = dock_notify(adev, src);
	} else if (adev->flags.hotplug_notify) {
		error = acpi_generic_hotplug_event(adev, src);
	} else {
		int (*notify)(struct acpi_device *, u32);

		acpi_lock_hp_context();
		notify = adev->hp ? adev->hp->notify : NULL;
		acpi_unlock_hp_context();
		/*
		 * There may be additional notify handlers for device objects
		 * without the .event() callback, so ignore them here.
		 */
		if (notify)
			error = notify(adev, src);
		else
			goto out;
	}
	switch (error) {
	case 0:
		ost_code = ACPI_OST_SC_SUCCESS;
		break;
	case -EPERM:
		ost_code = ACPI_OST_SC_EJECT_NOT_SUPPORTED;
		break;
	case -EBUSY:
		ost_code = ACPI_OST_SC_DEVICE_BUSY;
		break;
	default:
		ost_code = ACPI_OST_SC_NON_SPECIFIC_FAILURE;
		break;
	}

 err_out:
	acpi_evaluate_ost(adev->handle, src, ost_code, NULL);

 out:
	acpi_bus_put_acpi_device(adev);
	mutex_unlock(&acpi_scan_lock);
	unlock_device_hotplug();
}

static void acpi_free_power_resources_lists(struct acpi_device *device)
{
	int i;

	if (device->wakeup.flags.valid)
		acpi_power_resources_list_free(&device->wakeup.resources);

	if (!device->power.flags.power_resources)
		return;

	for (i = ACPI_STATE_D0; i <= ACPI_STATE_D3_HOT; i++) {
		struct acpi_device_power_state *ps = &device->power.states[i];
		acpi_power_resources_list_free(&ps->resources);
	}
}

static void acpi_device_release(struct device *dev)
{
	struct acpi_device *acpi_dev = to_acpi_device(dev);

	acpi_free_properties(acpi_dev);
	acpi_free_pnp_ids(&acpi_dev->pnp);
	acpi_free_power_resources_lists(acpi_dev);
	kfree(acpi_dev);
}

static void acpi_device_del(struct acpi_device *device)
{
	struct acpi_device_bus_id *acpi_device_bus_id;

	mutex_lock(&acpi_device_lock);
	if (device->parent)
		list_del(&device->node);

	list_for_each_entry(acpi_device_bus_id, &acpi_bus_id_list, node)
		if (!strcmp(acpi_device_bus_id->bus_id,
			    acpi_device_hid(device))) {
			if (acpi_device_bus_id->instance_no > 0)
				acpi_device_bus_id->instance_no--;
			else {
				list_del(&acpi_device_bus_id->node);
				kfree(acpi_device_bus_id);
			}
			break;
		}

	list_del(&device->wakeup_list);
	mutex_unlock(&acpi_device_lock);

	acpi_power_add_remove_device(device, false);
	acpi_device_remove_files(device);
	if (device->remove)
		device->remove(device);

	device_del(&device->dev);
}

static BLOCKING_NOTIFIER_HEAD(acpi_reconfig_chain);

static LIST_HEAD(acpi_device_del_list);
static DEFINE_MUTEX(acpi_device_del_lock);

static void acpi_device_del_work_fn(struct work_struct *work_not_used)
{
	for (;;) {
		struct acpi_device *adev;

		mutex_lock(&acpi_device_del_lock);

		if (list_empty(&acpi_device_del_list)) {
			mutex_unlock(&acpi_device_del_lock);
			break;
		}
		adev = list_first_entry(&acpi_device_del_list,
					struct acpi_device, del_list);
		list_del(&adev->del_list);

		mutex_unlock(&acpi_device_del_lock);

		blocking_notifier_call_chain(&acpi_reconfig_chain,
					     ACPI_RECONFIG_DEVICE_REMOVE, adev);

		acpi_device_del(adev);
		/*
		 * Drop references to all power resources that might have been
		 * used by the device.
		 */
		acpi_power_transition(adev, ACPI_STATE_D3_COLD);
		put_device(&adev->dev);
	}
}

/**
 * acpi_scan_drop_device - Drop an ACPI device object.
 * @handle: Handle of an ACPI namespace node, not used.
 * @context: Address of the ACPI device object to drop.
 *
 * This is invoked by acpi_ns_delete_node() during the removal of the ACPI
 * namespace node the device object pointed to by @context is attached to.
 *
 * The unregistration is carried out asynchronously to avoid running
 * acpi_device_del() under the ACPICA's namespace mutex and the list is used to
 * ensure the correct ordering (the device objects must be unregistered in the
 * same order in which the corresponding namespace nodes are deleted).
 */
static void acpi_scan_drop_device(acpi_handle handle, void *context)
{
	static DECLARE_WORK(work, acpi_device_del_work_fn);
	struct acpi_device *adev = context;

	mutex_lock(&acpi_device_del_lock);

	/*
	 * Use the ACPI hotplug workqueue which is ordered, so this work item
	 * won't run after any hotplug work items submitted subsequently.  That
	 * prevents attempts to register device objects identical to those being
	 * deleted from happening concurrently (such attempts result from
	 * hotplug events handled via the ACPI hotplug workqueue).  It also will
	 * run after all of the work items submitted previosuly, which helps
	 * those work items to ensure that they are not accessing stale device
	 * objects.
	 */
	if (list_empty(&acpi_device_del_list))
		acpi_queue_hotplug_work(&work);

	list_add_tail(&adev->del_list, &acpi_device_del_list);
	/* Make acpi_ns_validate_handle() return NULL for this handle. */
	adev->handle = INVALID_ACPI_HANDLE;

	mutex_unlock(&acpi_device_del_lock);
}

static int acpi_get_device_data(acpi_handle handle, struct acpi_device **device,
				void (*callback)(void *))
{
	acpi_status status;

	if (!device)
		return -EINVAL;

	status = acpi_get_data_full(handle, acpi_scan_drop_device,
				    (void **)device, callback);
	if (ACPI_FAILURE(status) || !*device) {
		ACPI_DEBUG_PRINT((ACPI_DB_INFO, "No context for object [%p]\n",
				  handle));
		return -ENODEV;
	}
	return 0;
}

int acpi_bus_get_device(acpi_handle handle, struct acpi_device **device)
{
	return acpi_get_device_data(handle, device, NULL);
}
EXPORT_SYMBOL(acpi_bus_get_device);

static void get_acpi_device(void *dev)
{
	if (dev)
		get_device(&((struct acpi_device *)dev)->dev);
}

struct acpi_device *acpi_bus_get_acpi_device(acpi_handle handle)
{
	struct acpi_device *adev = NULL;

	acpi_get_device_data(handle, &adev, get_acpi_device);
	return adev;
}

void acpi_bus_put_acpi_device(struct acpi_device *adev)
{
	put_device(&adev->dev);
}

int acpi_device_add(struct acpi_device *device,
		    void (*release)(struct device *))
{
	int result;
	struct acpi_device_bus_id *acpi_device_bus_id, *new_bus_id;
	int found = 0;

	if (device->handle) {
		acpi_status status;

		status = acpi_attach_data(device->handle, acpi_scan_drop_device,
					  device);
		if (ACPI_FAILURE(status)) {
			acpi_handle_err(device->handle,
					"Unable to attach device data\n");
			return -ENODEV;
		}
	}

	/*
	 * Linkage
	 * -------
	 * Link this device to its parent and siblings.
	 */
	INIT_LIST_HEAD(&device->children);
	INIT_LIST_HEAD(&device->node);
	INIT_LIST_HEAD(&device->wakeup_list);
	INIT_LIST_HEAD(&device->physical_node_list);
	INIT_LIST_HEAD(&device->del_list);
	mutex_init(&device->physical_node_lock);

	new_bus_id = kzalloc(sizeof(struct acpi_device_bus_id), GFP_KERNEL);
	if (!new_bus_id) {
		pr_err(PREFIX "Memory allocation error\n");
		result = -ENOMEM;
		goto err_detach;
	}

	mutex_lock(&acpi_device_lock);
	/*
	 * Find suitable bus_id and instance number in acpi_bus_id_list
	 * If failed, create one and link it into acpi_bus_id_list
	 */
	list_for_each_entry(acpi_device_bus_id, &acpi_bus_id_list, node) {
		if (!strcmp(acpi_device_bus_id->bus_id,
			    acpi_device_hid(device))) {
			acpi_device_bus_id->instance_no++;
			found = 1;
			kfree(new_bus_id);
			break;
		}
	}
	if (!found) {
		acpi_device_bus_id = new_bus_id;
		strcpy(acpi_device_bus_id->bus_id, acpi_device_hid(device));
		acpi_device_bus_id->instance_no = 0;
		list_add_tail(&acpi_device_bus_id->node, &acpi_bus_id_list);
	}
	dev_set_name(&device->dev, "%s:%02x", acpi_device_bus_id->bus_id, acpi_device_bus_id->instance_no);

	if (device->parent)
		list_add_tail(&device->node, &device->parent->children);

	if (device->wakeup.flags.valid)
		list_add_tail(&device->wakeup_list, &acpi_wakeup_device_list);
	mutex_unlock(&acpi_device_lock);

	if (device->parent)
		device->dev.parent = &device->parent->dev;
	device->dev.bus = &acpi_bus_type;
	device->dev.release = release;
	result = device_add(&device->dev);
	if (result) {
		dev_err(&device->dev, "Error registering device\n");
		goto err;
	}

	result = acpi_device_setup_files(device);
	if (result)
		printk(KERN_ERR PREFIX "Error creating sysfs interface for device %s\n",
		       dev_name(&device->dev));

	return 0;

 err:
	mutex_lock(&acpi_device_lock);
	if (device->parent)
		list_del(&device->node);
	list_del(&device->wakeup_list);
	mutex_unlock(&acpi_device_lock);

 err_detach:
	acpi_detach_data(device->handle, acpi_scan_drop_device);
	return result;
}

/* --------------------------------------------------------------------------
                                 Device Enumeration
   -------------------------------------------------------------------------- */
static struct acpi_device *acpi_bus_get_parent(acpi_handle handle)
{
	struct acpi_device *device = NULL;
	acpi_status status;

	/*
	 * Fixed hardware devices do not appear in the namespace and do not
	 * have handles, but we fabricate acpi_devices for them, so we have
	 * to deal with them specially.
	 */
	if (!handle)
		return acpi_root;

	do {
		status = acpi_get_parent(handle, &handle);
		if (ACPI_FAILURE(status))
			return status == AE_NULL_ENTRY ? NULL : acpi_root;
	} while (acpi_bus_get_device(handle, &device));
	return device;
}

acpi_status
acpi_bus_get_ejd(acpi_handle handle, acpi_handle *ejd)
{
	acpi_status status;
	acpi_handle tmp;
	struct acpi_buffer buffer = {ACPI_ALLOCATE_BUFFER, NULL};
	union acpi_object *obj;

	status = acpi_get_handle(handle, "_EJD", &tmp);
	if (ACPI_FAILURE(status))
		return status;

	status = acpi_evaluate_object(handle, "_EJD", NULL, &buffer);
	if (ACPI_SUCCESS(status)) {
		obj = buffer.pointer;
		status = acpi_get_handle(ACPI_ROOT_OBJECT, obj->string.pointer,
					 ejd);
		kfree(buffer.pointer);
	}
	return status;
}
EXPORT_SYMBOL_GPL(acpi_bus_get_ejd);

static int acpi_bus_extract_wakeup_device_power_package(struct acpi_device *dev)
{
	acpi_handle handle = dev->handle;
	struct acpi_device_wakeup *wakeup = &dev->wakeup;
	struct acpi_buffer buffer = { ACPI_ALLOCATE_BUFFER, NULL };
	union acpi_object *package = NULL;
	union acpi_object *element = NULL;
	acpi_status status;
	int err = -ENODATA;

	INIT_LIST_HEAD(&wakeup->resources);

	/* _PRW */
	status = acpi_evaluate_object(handle, "_PRW", NULL, &buffer);
	if (ACPI_FAILURE(status)) {
		ACPI_EXCEPTION((AE_INFO, status, "Evaluating _PRW"));
		return err;
	}

	package = (union acpi_object *)buffer.pointer;

	if (!package || package->package.count < 2)
		goto out;

	element = &(package->package.elements[0]);
	if (!element)
		goto out;

	if (element->type == ACPI_TYPE_PACKAGE) {
		if ((element->package.count < 2) ||
		    (element->package.elements[0].type !=
		     ACPI_TYPE_LOCAL_REFERENCE)
		    || (element->package.elements[1].type != ACPI_TYPE_INTEGER))
			goto out;

		wakeup->gpe_device =
		    element->package.elements[0].reference.handle;
		wakeup->gpe_number =
		    (u32) element->package.elements[1].integer.value;
	} else if (element->type == ACPI_TYPE_INTEGER) {
		wakeup->gpe_device = NULL;
		wakeup->gpe_number = element->integer.value;
	} else {
		goto out;
	}

	element = &(package->package.elements[1]);
	if (element->type != ACPI_TYPE_INTEGER)
		goto out;

	wakeup->sleep_state = element->integer.value;

	err = acpi_extract_power_resources(package, 2, &wakeup->resources);
	if (err)
		goto out;

	if (!list_empty(&wakeup->resources)) {
		int sleep_state;

		err = acpi_power_wakeup_list_init(&wakeup->resources,
						  &sleep_state);
		if (err) {
			acpi_handle_warn(handle, "Retrieving current states "
					 "of wakeup power resources failed\n");
			acpi_power_resources_list_free(&wakeup->resources);
			goto out;
		}
		if (sleep_state < wakeup->sleep_state) {
			acpi_handle_warn(handle, "Overriding _PRW sleep state "
					 "(S%d) by S%d from power resources\n",
					 (int)wakeup->sleep_state, sleep_state);
			wakeup->sleep_state = sleep_state;
		}
	}

 out:
	kfree(buffer.pointer);
	return err;
}

static bool acpi_wakeup_gpe_init(struct acpi_device *device)
{
	static const struct acpi_device_id button_device_ids[] = {
		{"PNP0C0C", 0},		/* Power button */
		{"PNP0C0D", 0},		/* Lid */
		{"PNP0C0E", 0},		/* Sleep button */
		{"", 0},
	};
	struct acpi_device_wakeup *wakeup = &device->wakeup;
	acpi_status status;

	wakeup->flags.notifier_present = 0;

	/* Power button, Lid switch always enable wakeup */
	if (!acpi_match_device_ids(device, button_device_ids)) {
		if (!acpi_match_device_ids(device, &button_device_ids[1])) {
			/* Do not use Lid/sleep button for S5 wakeup */
			if (wakeup->sleep_state == ACPI_STATE_S5)
				wakeup->sleep_state = ACPI_STATE_S4;
		}
		acpi_mark_gpe_for_wake(wakeup->gpe_device, wakeup->gpe_number);
		device_set_wakeup_capable(&device->dev, true);
		return true;
	}

	status = acpi_setup_gpe_for_wake(device->handle, wakeup->gpe_device,
					 wakeup->gpe_number);
	return ACPI_SUCCESS(status);
}

static void acpi_bus_get_wakeup_device_flags(struct acpi_device *device)
{
	int err;

	/* Presence of _PRW indicates wake capable */
	if (!acpi_has_method(device->handle, "_PRW"))
		return;

	err = acpi_bus_extract_wakeup_device_power_package(device);
	if (err) {
		dev_err(&device->dev, "_PRW evaluation error: %d\n", err);
		return;
	}

	device->wakeup.flags.valid = acpi_wakeup_gpe_init(device);
	device->wakeup.prepare_count = 0;
	/*
	 * Call _PSW/_DSW object to disable its ability to wake the sleeping
	 * system for the ACPI device with the _PRW object.
	 * The _PSW object is deprecated in ACPI 3.0 and is replaced by _DSW.
	 * So it is necessary to call _DSW object first. Only when it is not
	 * present will the _PSW object used.
	 */
	err = acpi_device_sleep_wake(device, 0, 0, 0);
	if (err)
		ACPI_DEBUG_PRINT((ACPI_DB_INFO,
				"error in _DSW or _PSW evaluation\n"));
}

static void acpi_bus_init_power_state(struct acpi_device *device, int state)
{
	struct acpi_device_power_state *ps = &device->power.states[state];
	char pathname[5] = { '_', 'P', 'R', '0' + state, '\0' };
	struct acpi_buffer buffer = { ACPI_ALLOCATE_BUFFER, NULL };
	acpi_status status;

	INIT_LIST_HEAD(&ps->resources);

	/* Evaluate "_PRx" to get referenced power resources */
	status = acpi_evaluate_object(device->handle, pathname, NULL, &buffer);
	if (ACPI_SUCCESS(status)) {
		union acpi_object *package = buffer.pointer;

		if (buffer.length && package
		    && package->type == ACPI_TYPE_PACKAGE
		    && package->package.count) {
			int err = acpi_extract_power_resources(package, 0,
							       &ps->resources);
			if (!err)
				device->power.flags.power_resources = 1;
		}
		ACPI_FREE(buffer.pointer);
	}

	/* Evaluate "_PSx" to see if we can do explicit sets */
	pathname[2] = 'S';
	if (acpi_has_method(device->handle, pathname))
		ps->flags.explicit_set = 1;

	/* State is valid if there are means to put the device into it. */
	if (!list_empty(&ps->resources) || ps->flags.explicit_set)
		ps->flags.valid = 1;

	ps->power = -1;		/* Unknown - driver assigned */
	ps->latency = -1;	/* Unknown - driver assigned */
}

static void acpi_bus_get_power_flags(struct acpi_device *device)
{
	u32 i;

	/* Presence of _PS0|_PR0 indicates 'power manageable' */
	if (!acpi_has_method(device->handle, "_PS0") &&
	    !acpi_has_method(device->handle, "_PR0"))
		return;

	device->flags.power_manageable = 1;

	/*
	 * Power Management Flags
	 */
	if (acpi_has_method(device->handle, "_PSC"))
		device->power.flags.explicit_get = 1;

	if (acpi_has_method(device->handle, "_IRC"))
		device->power.flags.inrush_current = 1;

	if (acpi_has_method(device->handle, "_DSW"))
		device->power.flags.dsw_present = 1;

	/*
	 * Enumerate supported power management states
	 */
	for (i = ACPI_STATE_D0; i <= ACPI_STATE_D3_HOT; i++)
		acpi_bus_init_power_state(device, i);

	INIT_LIST_HEAD(&device->power.states[ACPI_STATE_D3_COLD].resources);
	if (!list_empty(&device->power.states[ACPI_STATE_D3_HOT].resources))
		device->power.states[ACPI_STATE_D3_COLD].flags.valid = 1;

	/* Set defaults for D0 and D3hot states (always valid) */
	device->power.states[ACPI_STATE_D0].flags.valid = 1;
	device->power.states[ACPI_STATE_D0].power = 100;
	device->power.states[ACPI_STATE_D3_HOT].flags.valid = 1;

	if (acpi_bus_init_power(device))
		device->flags.power_manageable = 0;
}

static void acpi_bus_get_flags(struct acpi_device *device)
{
	/* Presence of _STA indicates 'dynamic_status' */
	if (acpi_has_method(device->handle, "_STA"))
		device->flags.dynamic_status = 1;

	/* Presence of _RMV indicates 'removable' */
	if (acpi_has_method(device->handle, "_RMV"))
		device->flags.removable = 1;

	/* Presence of _EJD|_EJ0 indicates 'ejectable' */
	if (acpi_has_method(device->handle, "_EJD") ||
	    acpi_has_method(device->handle, "_EJ0"))
		device->flags.ejectable = 1;
}

static void acpi_device_get_busid(struct acpi_device *device)
{
	char bus_id[5] = { '?', 0 };
	struct acpi_buffer buffer = { sizeof(bus_id), bus_id };
	int i = 0;

	/*
	 * Bus ID
	 * ------
	 * The device's Bus ID is simply the object name.
	 * TBD: Shouldn't this value be unique (within the ACPI namespace)?
	 */
	if (ACPI_IS_ROOT_DEVICE(device)) {
		strcpy(device->pnp.bus_id, "ACPI");
		return;
	}

	switch (device->device_type) {
	case ACPI_BUS_TYPE_POWER_BUTTON:
		strcpy(device->pnp.bus_id, "PWRF");
		break;
	case ACPI_BUS_TYPE_SLEEP_BUTTON:
		strcpy(device->pnp.bus_id, "SLPF");
		break;
	case ACPI_BUS_TYPE_ECDT_EC:
		strcpy(device->pnp.bus_id, "ECDT");
		break;
	default:
		acpi_get_name(device->handle, ACPI_SINGLE_NAME, &buffer);
		/* Clean up trailing underscores (if any) */
		for (i = 3; i > 1; i--) {
			if (bus_id[i] == '_')
				bus_id[i] = '\0';
			else
				break;
		}
		strcpy(device->pnp.bus_id, bus_id);
		break;
	}
}

/*
 * acpi_ata_match - see if an acpi object is an ATA device
 *
 * If an acpi object has one of the ACPI ATA methods defined,
 * then we can safely call it an ATA device.
 */
bool acpi_ata_match(acpi_handle handle)
{
	return acpi_has_method(handle, "_GTF") ||
	       acpi_has_method(handle, "_GTM") ||
	       acpi_has_method(handle, "_STM") ||
	       acpi_has_method(handle, "_SDD");
}

/*
 * acpi_bay_match - see if an acpi object is an ejectable driver bay
 *
 * If an acpi object is ejectable and has one of the ACPI ATA methods defined,
 * then we can safely call it an ejectable drive bay
 */
bool acpi_bay_match(acpi_handle handle)
{
	acpi_handle phandle;

	if (!acpi_has_method(handle, "_EJ0"))
		return false;
	if (acpi_ata_match(handle))
		return true;
	if (ACPI_FAILURE(acpi_get_parent(handle, &phandle)))
		return false;

	return acpi_ata_match(phandle);
}

bool acpi_device_is_battery(struct acpi_device *adev)
{
	struct acpi_hardware_id *hwid;

	list_for_each_entry(hwid, &adev->pnp.ids, list)
		if (!strcmp("PNP0C0A", hwid->id))
			return true;

	return false;
}

static bool is_ejectable_bay(struct acpi_device *adev)
{
	acpi_handle handle = adev->handle;

	if (acpi_has_method(handle, "_EJ0") && acpi_device_is_battery(adev))
		return true;

	return acpi_bay_match(handle);
}

/*
 * acpi_dock_match - see if an acpi object has a _DCK method
 */
bool acpi_dock_match(acpi_handle handle)
{
	return acpi_has_method(handle, "_DCK");
}

static acpi_status
acpi_backlight_cap_match(acpi_handle handle, u32 level, void *context,
			  void **return_value)
{
	long *cap = context;

	if (acpi_has_method(handle, "_BCM") &&
	    acpi_has_method(handle, "_BCL")) {
		ACPI_DEBUG_PRINT((ACPI_DB_INFO, "Found generic backlight "
				  "support\n"));
		*cap |= ACPI_VIDEO_BACKLIGHT;
		/* We have backlight support, no need to scan further */
		return AE_CTRL_TERMINATE;
	}
	return 0;
}

/* Returns true if the ACPI object is a video device which can be
 * handled by video.ko.
 * The device will get a Linux specific CID added in scan.c to
 * identify the device as an ACPI graphics device
 * Be aware that the graphics device may not be physically present
 * Use acpi_video_get_capabilities() to detect general ACPI video
 * capabilities of present cards
 */
long acpi_is_video_device(acpi_handle handle)
{
	long video_caps = 0;

	/* Is this device able to support video switching ? */
	if (acpi_has_method(handle, "_DOD") || acpi_has_method(handle, "_DOS"))
		video_caps |= ACPI_VIDEO_OUTPUT_SWITCHING;

	/* Is this device able to retrieve a video ROM ? */
	if (acpi_has_method(handle, "_ROM"))
		video_caps |= ACPI_VIDEO_ROM_AVAILABLE;

	/* Is this device able to configure which video head to be POSTed ? */
	if (acpi_has_method(handle, "_VPO") &&
	    acpi_has_method(handle, "_GPD") &&
	    acpi_has_method(handle, "_SPD"))
		video_caps |= ACPI_VIDEO_DEVICE_POSTING;

	/* Only check for backlight functionality if one of the above hit. */
	if (video_caps)
		acpi_walk_namespace(ACPI_TYPE_DEVICE, handle,
				    ACPI_UINT32_MAX, acpi_backlight_cap_match, NULL,
				    &video_caps, NULL);

	return video_caps;
}
EXPORT_SYMBOL(acpi_is_video_device);

const char *acpi_device_hid(struct acpi_device *device)
{
	struct acpi_hardware_id *hid;

	if (list_empty(&device->pnp.ids))
		return dummy_hid;

	hid = list_first_entry(&device->pnp.ids, struct acpi_hardware_id, list);
	return hid->id;
}
EXPORT_SYMBOL(acpi_device_hid);

static void acpi_add_id(struct acpi_device_pnp *pnp, const char *dev_id)
{
	struct acpi_hardware_id *id;

	id = kmalloc(sizeof(*id), GFP_KERNEL);
	if (!id)
		return;

	id->id = kstrdup_const(dev_id, GFP_KERNEL);
	if (!id->id) {
		kfree(id);
		return;
	}

	list_add_tail(&id->list, &pnp->ids);
	pnp->type.hardware_id = 1;
}

/*
 * Old IBM workstations have a DSDT bug wherein the SMBus object
 * lacks the SMBUS01 HID and the methods do not have the necessary "_"
 * prefix.  Work around this.
 */
static bool acpi_ibm_smbus_match(acpi_handle handle)
{
	char node_name[ACPI_PATH_SEGMENT_LENGTH];
	struct acpi_buffer path = { sizeof(node_name), node_name };

	if (!dmi_name_in_vendors("IBM"))
		return false;

	/* Look for SMBS object */
	if (ACPI_FAILURE(acpi_get_name(handle, ACPI_SINGLE_NAME, &path)) ||
	    strcmp("SMBS", path.pointer))
		return false;

	/* Does it have the necessary (but misnamed) methods? */
	if (acpi_has_method(handle, "SBI") &&
	    acpi_has_method(handle, "SBR") &&
	    acpi_has_method(handle, "SBW"))
		return true;

	return false;
}

static bool acpi_object_is_system_bus(acpi_handle handle)
{
	acpi_handle tmp;

	if (ACPI_SUCCESS(acpi_get_handle(NULL, "\\_SB", &tmp)) &&
	    tmp == handle)
		return true;
	if (ACPI_SUCCESS(acpi_get_handle(NULL, "\\_TZ", &tmp)) &&
	    tmp == handle)
		return true;

	return false;
}

static void acpi_set_pnp_ids(acpi_handle handle, struct acpi_device_pnp *pnp,
				int device_type)
{
	acpi_status status;
	struct acpi_device_info *info;
	struct acpi_pnp_device_id_list *cid_list;
	int i;

	switch (device_type) {
	case ACPI_BUS_TYPE_DEVICE:
		if (handle == ACPI_ROOT_OBJECT) {
			acpi_add_id(pnp, ACPI_SYSTEM_HID);
			break;
		}

		status = acpi_get_object_info(handle, &info);
		if (ACPI_FAILURE(status)) {
			pr_err(PREFIX "%s: Error reading device info\n",
					__func__);
			return;
		}

		if (info->valid & ACPI_VALID_HID) {
			acpi_add_id(pnp, info->hardware_id.string);
			pnp->type.platform_id = 1;
		}
		if (info->valid & ACPI_VALID_CID) {
			cid_list = &info->compatible_id_list;
			for (i = 0; i < cid_list->count; i++)
				acpi_add_id(pnp, cid_list->ids[i].string);
		}
		if (info->valid & ACPI_VALID_ADR) {
			pnp->bus_address = info->address;
			pnp->type.bus_address = 1;
		}
		if (info->valid & ACPI_VALID_UID)
			pnp->unique_id = kstrdup(info->unique_id.string,
							GFP_KERNEL);
		if (info->valid & ACPI_VALID_CLS)
			acpi_add_id(pnp, info->class_code.string);

		kfree(info);

		/*
		 * Some devices don't reliably have _HIDs & _CIDs, so add
		 * synthetic HIDs to make sure drivers can find them.
		 */
		if (acpi_is_video_device(handle))
			acpi_add_id(pnp, ACPI_VIDEO_HID);
		else if (acpi_bay_match(handle))
			acpi_add_id(pnp, ACPI_BAY_HID);
		else if (acpi_dock_match(handle))
			acpi_add_id(pnp, ACPI_DOCK_HID);
		else if (acpi_ibm_smbus_match(handle))
			acpi_add_id(pnp, ACPI_SMBUS_IBM_HID);
		else if (list_empty(&pnp->ids) &&
			 acpi_object_is_system_bus(handle)) {
			/* \_SB, \_TZ, LNXSYBUS */
			acpi_add_id(pnp, ACPI_BUS_HID);
			strcpy(pnp->device_name, ACPI_BUS_DEVICE_NAME);
			strcpy(pnp->device_class, ACPI_BUS_CLASS);
		}

		break;
	case ACPI_BUS_TYPE_POWER:
		acpi_add_id(pnp, ACPI_POWER_HID);
		break;
	case ACPI_BUS_TYPE_PROCESSOR:
		acpi_add_id(pnp, ACPI_PROCESSOR_OBJECT_HID);
		break;
	case ACPI_BUS_TYPE_THERMAL:
		acpi_add_id(pnp, ACPI_THERMAL_HID);
		break;
	case ACPI_BUS_TYPE_POWER_BUTTON:
		acpi_add_id(pnp, ACPI_BUTTON_HID_POWERF);
		break;
	case ACPI_BUS_TYPE_SLEEP_BUTTON:
		acpi_add_id(pnp, ACPI_BUTTON_HID_SLEEPF);
		break;
	case ACPI_BUS_TYPE_ECDT_EC:
		acpi_add_id(pnp, ACPI_ECDT_HID);
		break;
	}
}

void acpi_free_pnp_ids(struct acpi_device_pnp *pnp)
{
	struct acpi_hardware_id *id, *tmp;

	list_for_each_entry_safe(id, tmp, &pnp->ids, list) {
		kfree_const(id->id);
		kfree(id);
	}
	kfree(pnp->unique_id);
}

/**
 * acpi_dma_supported - Check DMA support for the specified device.
 * @adev: The pointer to acpi device
 *
 * Return false if DMA is not supported. Otherwise, return true
 */
bool acpi_dma_supported(struct acpi_device *adev)
{
	if (!adev)
		return false;

	if (adev->flags.cca_seen)
		return true;

	/*
	* Per ACPI 6.0 sec 6.2.17, assume devices can do cache-coherent
	* DMA on "Intel platforms".  Presumably that includes all x86 and
	* ia64, and other arches will set CONFIG_ACPI_CCA_REQUIRED=y.
	*/
	if (!IS_ENABLED(CONFIG_ACPI_CCA_REQUIRED))
		return true;

	return false;
}

/**
 * acpi_get_dma_attr - Check the supported DMA attr for the specified device.
 * @adev: The pointer to acpi device
 *
 * Return enum dev_dma_attr.
 */
enum dev_dma_attr acpi_get_dma_attr(struct acpi_device *adev)
{
	if (!acpi_dma_supported(adev))
		return DEV_DMA_NOT_SUPPORTED;

	if (adev->flags.coherent_dma)
		return DEV_DMA_COHERENT;
	else
		return DEV_DMA_NON_COHERENT;
}

/**
 * acpi_dma_get_range() - Get device DMA parameters.
 *
 * @dev: device to configure
 * @dma_addr: pointer device DMA address result
 * @offset: pointer to the DMA offset result
 * @size: pointer to DMA range size result
 *
 * Evaluate DMA regions and return respectively DMA region start, offset
 * and size in dma_addr, offset and size on parsing success; it does not
 * update the passed in values on failure.
 *
 * Return 0 on success, < 0 on failure.
 */
int acpi_dma_get_range(struct device *dev, u64 *dma_addr, u64 *offset,
		       u64 *size)
{
	struct acpi_device *adev;
	LIST_HEAD(list);
	struct resource_entry *rentry;
	int ret;
	struct device *dma_dev = dev;
	u64 len, dma_start = U64_MAX, dma_end = 0, dma_offset = 0;

	/*
	 * Walk the device tree chasing an ACPI companion with a _DMA
	 * object while we go. Stop if we find a device with an ACPI
	 * companion containing a _DMA method.
	 */
	do {
		adev = ACPI_COMPANION(dma_dev);
		if (adev && acpi_has_method(adev->handle, METHOD_NAME__DMA))
			break;

		dma_dev = dma_dev->parent;
	} while (dma_dev);

	if (!dma_dev)
		return -ENODEV;

	if (!acpi_has_method(adev->handle, METHOD_NAME__CRS)) {
		acpi_handle_warn(adev->handle, "_DMA is valid only if _CRS is present\n");
		return -EINVAL;
	}

	ret = acpi_dev_get_dma_resources(adev, &list);
	if (ret > 0) {
		list_for_each_entry(rentry, &list, node) {
			if (dma_offset && rentry->offset != dma_offset) {
				ret = -EINVAL;
				dev_warn(dma_dev, "Can't handle multiple windows with different offsets\n");
				goto out;
			}
			dma_offset = rentry->offset;

			/* Take lower and upper limits */
			if (rentry->res->start < dma_start)
				dma_start = rentry->res->start;
			if (rentry->res->end > dma_end)
				dma_end = rentry->res->end;
		}

		if (dma_start >= dma_end) {
			ret = -EINVAL;
			dev_dbg(dma_dev, "Invalid DMA regions configuration\n");
			goto out;
		}

		*dma_addr = dma_start - dma_offset;
		len = dma_end - dma_start;
		*size = max(len, len + 1);
		*offset = dma_offset;
	}
 out:
	acpi_dev_free_resource_list(&list);

	return ret >= 0 ? 0 : ret;
}

/**
 * acpi_dma_configure - Set-up DMA configuration for the device.
 * @dev: The pointer to the device
 * @attr: device dma attributes
 */
int acpi_dma_configure(struct device *dev, enum dev_dma_attr attr)
{
	const struct iommu_ops *iommu;
	u64 dma_addr = 0, size = 0;

	if (attr == DEV_DMA_NOT_SUPPORTED) {
		set_dma_ops(dev, &dma_dummy_ops);
		return 0;
	}

	iort_dma_setup(dev, &dma_addr, &size);

	iommu = iort_iommu_configure(dev);
	if (IS_ERR(iommu) && PTR_ERR(iommu) == -EPROBE_DEFER)
		return -EPROBE_DEFER;

	arch_setup_dma_ops(dev, dma_addr, size,
				iommu, attr == DEV_DMA_COHERENT);

	return 0;
}
EXPORT_SYMBOL_GPL(acpi_dma_configure);

static void acpi_init_coherency(struct acpi_device *adev)
{
	unsigned long long cca = 0;
	acpi_status status;
	struct acpi_device *parent = adev->parent;

	if (parent && parent->flags.cca_seen) {
		/*
		 * From ACPI spec, OSPM will ignore _CCA if an ancestor
		 * already saw one.
		 */
		adev->flags.cca_seen = 1;
		cca = parent->flags.coherent_dma;
	} else {
		status = acpi_evaluate_integer(adev->handle, "_CCA",
					       NULL, &cca);
		if (ACPI_SUCCESS(status))
			adev->flags.cca_seen = 1;
		else if (!IS_ENABLED(CONFIG_ACPI_CCA_REQUIRED))
			/*
			 * If architecture does not specify that _CCA is
			 * required for DMA-able devices (e.g. x86),
			 * we default to _CCA=1.
			 */
			cca = 1;
		else
			acpi_handle_debug(adev->handle,
					  "ACPI device is missing _CCA.\n");
	}

	adev->flags.coherent_dma = cca;
}

static int acpi_check_serial_bus_slave(struct acpi_resource *ares, void *data)
{
	bool *is_serial_bus_slave_p = data;

	if (ares->type != ACPI_RESOURCE_TYPE_SERIAL_BUS)
		return 1;

	*is_serial_bus_slave_p = true;

	 /* no need to do more checking */
	return -1;
}

static bool acpi_is_indirect_io_slave(struct acpi_device *device)
{
	struct acpi_device *parent = device->parent;
	static const struct acpi_device_id indirect_io_hosts[] = {
		{"HISI0191", 0},
		{}
	};

	return parent && !acpi_match_device_ids(parent, indirect_io_hosts);
}

static bool acpi_device_enumeration_by_parent(struct acpi_device *device)
{
	struct list_head resource_list;
	bool is_serial_bus_slave = false;
	/*
	 * These devices have multiple I2cSerialBus resources and an i2c-client
	 * must be instantiated for each, each with its own i2c_device_id.
	 * Normally we only instantiate an i2c-client for the first resource,
	 * using the ACPI HID as id. These special cases are handled by the
	 * drivers/platform/x86/i2c-multi-instantiate.c driver, which knows
	 * which i2c_device_id to use for each resource.
	 */
	static const struct acpi_device_id i2c_multi_instantiate_ids[] = {
		{"BSG1160", },
<<<<<<< HEAD
		{"INT33FE", },
=======
		{"BSG2150", },
		{"INT33FE", },
		{"INT3515", },
>>>>>>> f7688b48
		{}
	};

	if (acpi_is_indirect_io_slave(device))
		return true;

	/* Macs use device properties in lieu of _CRS resources */
	if (x86_apple_machine &&
	    (fwnode_property_present(&device->fwnode, "spiSclkPeriod") ||
	     fwnode_property_present(&device->fwnode, "i2cAddress") ||
	     fwnode_property_present(&device->fwnode, "baud")))
		return true;

	/* Instantiate a pdev for the i2c-multi-instantiate drv to bind to */
	if (!acpi_match_device_ids(device, i2c_multi_instantiate_ids))
		return false;

	INIT_LIST_HEAD(&resource_list);
	acpi_dev_get_resources(device, &resource_list,
			       acpi_check_serial_bus_slave,
			       &is_serial_bus_slave);
	acpi_dev_free_resource_list(&resource_list);

	return is_serial_bus_slave;
}

void acpi_init_device_object(struct acpi_device *device, acpi_handle handle,
			     int type, unsigned long long sta)
{
	INIT_LIST_HEAD(&device->pnp.ids);
	device->device_type = type;
	device->handle = handle;
	device->parent = acpi_bus_get_parent(handle);
	device->fwnode.ops = &acpi_device_fwnode_ops;
	acpi_set_device_status(device, sta);
	acpi_device_get_busid(device);
	acpi_set_pnp_ids(handle, &device->pnp, type);
	acpi_init_properties(device);
	acpi_bus_get_flags(device);
	device->flags.match_driver = false;
	device->flags.initialized = true;
	device->flags.enumeration_by_parent =
		acpi_device_enumeration_by_parent(device);
	acpi_device_clear_enumerated(device);
	device_initialize(&device->dev);
	dev_set_uevent_suppress(&device->dev, true);
	acpi_init_coherency(device);
	/* Assume there are unmet deps until acpi_device_dep_initialize() runs */
	device->dep_unmet = 1;
}

void acpi_device_add_finalize(struct acpi_device *device)
{
	dev_set_uevent_suppress(&device->dev, false);
	kobject_uevent(&device->dev.kobj, KOBJ_ADD);
}

static int acpi_add_single_object(struct acpi_device **child,
				  acpi_handle handle, int type,
				  unsigned long long sta)
{
	int result;
	struct acpi_device *device;
	struct acpi_buffer buffer = { ACPI_ALLOCATE_BUFFER, NULL };

	device = kzalloc(sizeof(struct acpi_device), GFP_KERNEL);
	if (!device) {
		printk(KERN_ERR PREFIX "Memory allocation error\n");
		return -ENOMEM;
	}

	acpi_init_device_object(device, handle, type, sta);
	/*
	 * For ACPI_BUS_TYPE_DEVICE getting the status is delayed till here so
	 * that we can call acpi_bus_get_status() and use its quirk handling.
	 * Note this must be done before the get power-/wakeup_dev-flags calls.
	 */
	if (type == ACPI_BUS_TYPE_DEVICE)
		if (acpi_bus_get_status(device) < 0)
			acpi_set_device_status(device, 0);

	acpi_bus_get_power_flags(device);
	acpi_bus_get_wakeup_device_flags(device);

	result = acpi_device_add(device, acpi_device_release);
	if (result) {
		acpi_device_release(&device->dev);
		return result;
	}

	acpi_power_add_remove_device(device, true);
	acpi_device_add_finalize(device);
	acpi_get_name(handle, ACPI_FULL_PATHNAME, &buffer);
	ACPI_DEBUG_PRINT((ACPI_DB_INFO, "Added %s [%s] parent %s\n",
		dev_name(&device->dev), (char *) buffer.pointer,
		device->parent ? dev_name(&device->parent->dev) : "(null)"));
	kfree(buffer.pointer);
	*child = device;
	return 0;
}

static acpi_status acpi_get_resource_memory(struct acpi_resource *ares,
					    void *context)
{
	struct resource *res = context;

	if (acpi_dev_resource_memory(ares, res))
		return AE_CTRL_TERMINATE;

	return AE_OK;
}

static bool acpi_device_should_be_hidden(acpi_handle handle)
{
	acpi_status status;
	struct resource res;

	/* Check if it should ignore the UART device */
	if (!(spcr_uart_addr && acpi_has_method(handle, METHOD_NAME__CRS)))
		return false;

	/*
	 * The UART device described in SPCR table is assumed to have only one
	 * memory resource present. So we only look for the first one here.
	 */
	status = acpi_walk_resources(handle, METHOD_NAME__CRS,
				     acpi_get_resource_memory, &res);
	if (ACPI_FAILURE(status) || res.start != spcr_uart_addr)
		return false;

	acpi_handle_info(handle, "The UART device @%pa in SPCR table will be hidden\n",
			 &res.start);

	return true;
}

static int acpi_bus_type_and_status(acpi_handle handle, int *type,
				    unsigned long long *sta)
{
	acpi_status status;
	acpi_object_type acpi_type;

	status = acpi_get_type(handle, &acpi_type);
	if (ACPI_FAILURE(status))
		return -ENODEV;

	switch (acpi_type) {
	case ACPI_TYPE_ANY:		/* for ACPI_ROOT_OBJECT */
	case ACPI_TYPE_DEVICE:
		if (acpi_device_should_be_hidden(handle))
			return -ENODEV;

		*type = ACPI_BUS_TYPE_DEVICE;
		/*
		 * acpi_add_single_object updates this once we've an acpi_device
		 * so that acpi_bus_get_status' quirk handling can be used.
		 */
		*sta = ACPI_STA_DEFAULT;
		break;
	case ACPI_TYPE_PROCESSOR:
		*type = ACPI_BUS_TYPE_PROCESSOR;
		status = acpi_bus_get_status_handle(handle, sta);
		if (ACPI_FAILURE(status))
			return -ENODEV;
		break;
	case ACPI_TYPE_THERMAL:
		*type = ACPI_BUS_TYPE_THERMAL;
		*sta = ACPI_STA_DEFAULT;
		break;
	case ACPI_TYPE_POWER:
		*type = ACPI_BUS_TYPE_POWER;
		*sta = ACPI_STA_DEFAULT;
		break;
	default:
		return -ENODEV;
	}

	return 0;
}

bool acpi_device_is_present(const struct acpi_device *adev)
{
	return adev->status.present || adev->status.functional;
}

static bool acpi_scan_handler_matching(struct acpi_scan_handler *handler,
				       const char *idstr,
				       const struct acpi_device_id **matchid)
{
	const struct acpi_device_id *devid;

	if (handler->match)
		return handler->match(idstr, matchid);

	for (devid = handler->ids; devid->id[0]; devid++)
		if (!strcmp((char *)devid->id, idstr)) {
			if (matchid)
				*matchid = devid;

			return true;
		}

	return false;
}

static struct acpi_scan_handler *acpi_scan_match_handler(const char *idstr,
					const struct acpi_device_id **matchid)
{
	struct acpi_scan_handler *handler;

	list_for_each_entry(handler, &acpi_scan_handlers_list, list_node)
		if (acpi_scan_handler_matching(handler, idstr, matchid))
			return handler;

	return NULL;
}

void acpi_scan_hotplug_enabled(struct acpi_hotplug_profile *hotplug, bool val)
{
	if (!!hotplug->enabled == !!val)
		return;

	mutex_lock(&acpi_scan_lock);

	hotplug->enabled = val;

	mutex_unlock(&acpi_scan_lock);
}

static void acpi_scan_init_hotplug(struct acpi_device *adev)
{
	struct acpi_hardware_id *hwid;

	if (acpi_dock_match(adev->handle) || is_ejectable_bay(adev)) {
		acpi_dock_add(adev);
		return;
	}
	list_for_each_entry(hwid, &adev->pnp.ids, list) {
		struct acpi_scan_handler *handler;

		handler = acpi_scan_match_handler(hwid->id, NULL);
		if (handler) {
			adev->flags.hotplug_notify = true;
			break;
		}
	}
}

static void acpi_device_dep_initialize(struct acpi_device *adev)
{
	struct acpi_dep_data *dep;
	struct acpi_handle_list dep_devices;
	acpi_status status;
	int i;

	adev->dep_unmet = 0;

	if (!acpi_has_method(adev->handle, "_DEP"))
		return;

	status = acpi_evaluate_reference(adev->handle, "_DEP", NULL,
					&dep_devices);
	if (ACPI_FAILURE(status)) {
		dev_dbg(&adev->dev, "Failed to evaluate _DEP.\n");
		return;
	}

	for (i = 0; i < dep_devices.count; i++) {
		struct acpi_device_info *info;
		int skip;

		status = acpi_get_object_info(dep_devices.handles[i], &info);
		if (ACPI_FAILURE(status)) {
			dev_dbg(&adev->dev, "Error reading _DEP device info\n");
			continue;
		}

		/*
		 * Skip the dependency of Windows System Power
		 * Management Controller
		 */
		skip = info->valid & ACPI_VALID_HID &&
			!strcmp(info->hardware_id.string, "INT3396");

		kfree(info);

		if (skip)
			continue;

		dep = kzalloc(sizeof(struct acpi_dep_data), GFP_KERNEL);
		if (!dep)
			return;

		dep->master = dep_devices.handles[i];
		dep->slave  = adev->handle;
		adev->dep_unmet++;

		mutex_lock(&acpi_dep_list_lock);
		list_add_tail(&dep->node , &acpi_dep_list);
		mutex_unlock(&acpi_dep_list_lock);
	}
}

static acpi_status acpi_bus_check_add(acpi_handle handle, u32 lvl_not_used,
				      void *not_used, void **return_value)
{
	struct acpi_device *device = NULL;
	int type;
	unsigned long long sta;
	int result;

	acpi_bus_get_device(handle, &device);
	if (device)
		goto out;

	result = acpi_bus_type_and_status(handle, &type, &sta);
	if (result)
		return AE_OK;

	if (type == ACPI_BUS_TYPE_POWER) {
		acpi_add_power_resource(handle);
		return AE_OK;
	}

	acpi_add_single_object(&device, handle, type, sta);
	if (!device)
		return AE_CTRL_DEPTH;

	acpi_scan_init_hotplug(device);
	acpi_device_dep_initialize(device);

 out:
	if (!*return_value)
		*return_value = device;

	return AE_OK;
}

static void acpi_default_enumeration(struct acpi_device *device)
{
	/*
	 * Do not enumerate devices with enumeration_by_parent flag set as
	 * they will be enumerated by their respective parents.
	 */
	if (!device->flags.enumeration_by_parent) {
		acpi_create_platform_device(device, NULL);
		acpi_device_set_enumerated(device);
	} else {
		blocking_notifier_call_chain(&acpi_reconfig_chain,
					     ACPI_RECONFIG_DEVICE_ADD, device);
	}
}

static const struct acpi_device_id generic_device_ids[] = {
	{ACPI_DT_NAMESPACE_HID, },
	{"", },
};

static int acpi_generic_device_attach(struct acpi_device *adev,
				      const struct acpi_device_id *not_used)
{
	/*
	 * Since ACPI_DT_NAMESPACE_HID is the only ID handled here, the test
	 * below can be unconditional.
	 */
	if (adev->data.of_compatible)
		acpi_default_enumeration(adev);

	return 1;
}

static struct acpi_scan_handler generic_device_handler = {
	.ids = generic_device_ids,
	.attach = acpi_generic_device_attach,
};

static int acpi_scan_attach_handler(struct acpi_device *device)
{
	struct acpi_hardware_id *hwid;
	int ret = 0;

	list_for_each_entry(hwid, &device->pnp.ids, list) {
		const struct acpi_device_id *devid;
		struct acpi_scan_handler *handler;

		handler = acpi_scan_match_handler(hwid->id, &devid);
		if (handler) {
			if (!handler->attach) {
				device->pnp.type.platform_id = 0;
				continue;
			}
			device->handler = handler;
			ret = handler->attach(device, devid);
			if (ret > 0)
				break;

			device->handler = NULL;
			if (ret < 0)
				break;
		}
	}

	return ret;
}

static void acpi_bus_attach(struct acpi_device *device)
{
	struct acpi_device *child;
	acpi_handle ejd;
	int ret;

	if (ACPI_SUCCESS(acpi_bus_get_ejd(device->handle, &ejd)))
		register_dock_dependent_device(device, ejd);

	acpi_bus_get_status(device);
	/* Skip devices that are not present. */
	if (!acpi_device_is_present(device)) {
		device->flags.initialized = false;
		acpi_device_clear_enumerated(device);
		device->flags.power_manageable = 0;
		return;
	}
	if (device->handler)
		goto ok;

	if (!device->flags.initialized) {
		device->flags.power_manageable =
			device->power.states[ACPI_STATE_D0].flags.valid;
		if (acpi_bus_init_power(device))
			device->flags.power_manageable = 0;

		device->flags.initialized = true;
	} else if (device->flags.visited) {
		goto ok;
	}

	ret = acpi_scan_attach_handler(device);
	if (ret < 0)
		return;

	device->flags.match_driver = true;
	if (ret > 0 && !device->flags.enumeration_by_parent) {
		acpi_device_set_enumerated(device);
		goto ok;
	}

	ret = device_attach(&device->dev);
	if (ret < 0)
		return;

	if (device->pnp.type.platform_id || device->flags.enumeration_by_parent)
		acpi_default_enumeration(device);
	else
		acpi_device_set_enumerated(device);

 ok:
	list_for_each_entry(child, &device->children, node)
		acpi_bus_attach(child);

	if (device->handler && device->handler->hotplug.notify_online)
		device->handler->hotplug.notify_online(device);
}

void acpi_walk_dep_device_list(acpi_handle handle)
{
	struct acpi_dep_data *dep, *tmp;
	struct acpi_device *adev;

	mutex_lock(&acpi_dep_list_lock);
	list_for_each_entry_safe(dep, tmp, &acpi_dep_list, node) {
		if (dep->master == handle) {
			acpi_bus_get_device(dep->slave, &adev);
			if (!adev)
				continue;

			adev->dep_unmet--;
			if (!adev->dep_unmet)
				acpi_bus_attach(adev);
			list_del(&dep->node);
			kfree(dep);
		}
	}
	mutex_unlock(&acpi_dep_list_lock);
}
EXPORT_SYMBOL_GPL(acpi_walk_dep_device_list);

/**
 * acpi_bus_scan - Add ACPI device node objects in a given namespace scope.
 * @handle: Root of the namespace scope to scan.
 *
 * Scan a given ACPI tree (probably recently hot-plugged) and create and add
 * found devices.
 *
 * If no devices were found, -ENODEV is returned, but it does not mean that
 * there has been a real error.  There just have been no suitable ACPI objects
 * in the table trunk from which the kernel could create a device and add an
 * appropriate driver.
 *
 * Must be called under acpi_scan_lock.
 */
int acpi_bus_scan(acpi_handle handle)
{
	void *device = NULL;

	if (ACPI_SUCCESS(acpi_bus_check_add(handle, 0, NULL, &device)))
		acpi_walk_namespace(ACPI_TYPE_ANY, handle, ACPI_UINT32_MAX,
				    acpi_bus_check_add, NULL, NULL, &device);

	if (device) {
		acpi_bus_attach(device);
		return 0;
	}
	return -ENODEV;
}
EXPORT_SYMBOL(acpi_bus_scan);

/**
 * acpi_bus_trim - Detach scan handlers and drivers from ACPI device objects.
 * @adev: Root of the ACPI namespace scope to walk.
 *
 * Must be called under acpi_scan_lock.
 */
void acpi_bus_trim(struct acpi_device *adev)
{
	struct acpi_scan_handler *handler = adev->handler;
	struct acpi_device *child;

	list_for_each_entry_reverse(child, &adev->children, node)
		acpi_bus_trim(child);

	adev->flags.match_driver = false;
	if (handler) {
		if (handler->detach)
			handler->detach(adev);

		adev->handler = NULL;
	} else {
		device_release_driver(&adev->dev);
	}
	/*
	 * Most likely, the device is going away, so put it into D3cold before
	 * that.
	 */
	acpi_device_set_power(adev, ACPI_STATE_D3_COLD);
	adev->flags.initialized = false;
	acpi_device_clear_enumerated(adev);
}
EXPORT_SYMBOL_GPL(acpi_bus_trim);

int acpi_bus_register_early_device(int type)
{
	struct acpi_device *device = NULL;
	int result;

	result = acpi_add_single_object(&device, NULL,
					type, ACPI_STA_DEFAULT);
	if (result)
		return result;

	device->flags.match_driver = true;
	return device_attach(&device->dev);
}
EXPORT_SYMBOL_GPL(acpi_bus_register_early_device);

static int acpi_bus_scan_fixed(void)
{
	int result = 0;

	/*
	 * Enumerate all fixed-feature devices.
	 */
	if (!(acpi_gbl_FADT.flags & ACPI_FADT_POWER_BUTTON)) {
		struct acpi_device *device = NULL;

		result = acpi_add_single_object(&device, NULL,
						ACPI_BUS_TYPE_POWER_BUTTON,
						ACPI_STA_DEFAULT);
		if (result)
			return result;

		device->flags.match_driver = true;
		result = device_attach(&device->dev);
		if (result < 0)
			return result;

		device_init_wakeup(&device->dev, true);
	}

	if (!(acpi_gbl_FADT.flags & ACPI_FADT_SLEEP_BUTTON)) {
		struct acpi_device *device = NULL;

		result = acpi_add_single_object(&device, NULL,
						ACPI_BUS_TYPE_SLEEP_BUTTON,
						ACPI_STA_DEFAULT);
		if (result)
			return result;

		device->flags.match_driver = true;
		result = device_attach(&device->dev);
	}

	return result < 0 ? result : 0;
}

static void __init acpi_get_spcr_uart_addr(void)
{
	acpi_status status;
	struct acpi_table_spcr *spcr_ptr;

	status = acpi_get_table(ACPI_SIG_SPCR, 0,
				(struct acpi_table_header **)&spcr_ptr);
	if (ACPI_SUCCESS(status))
		spcr_uart_addr = spcr_ptr->serial_port.address;
	else
		printk(KERN_WARNING PREFIX "STAO table present, but SPCR is missing\n");
}

static bool acpi_scan_initialized;

int __init acpi_scan_init(void)
{
	int result;
	acpi_status status;
	struct acpi_table_stao *stao_ptr;

	acpi_pci_root_init();
	acpi_pci_link_init();
	acpi_processor_init();
	acpi_lpss_init();
	acpi_apd_init();
	acpi_cmos_rtc_init();
	acpi_container_init();
	acpi_memory_hotplug_init();
	acpi_watchdog_init();
	acpi_pnp_init();
	acpi_int340x_thermal_init();
	acpi_amba_init();
	acpi_init_lpit();

	acpi_scan_add_handler(&generic_device_handler);

	/*
	 * If there is STAO table, check whether it needs to ignore the UART
	 * device in SPCR table.
	 */
	status = acpi_get_table(ACPI_SIG_STAO, 0,
				(struct acpi_table_header **)&stao_ptr);
	if (ACPI_SUCCESS(status)) {
		if (stao_ptr->header.length > sizeof(struct acpi_table_stao))
			printk(KERN_INFO PREFIX "STAO Name List not yet supported.");

		if (stao_ptr->ignore_uart)
			acpi_get_spcr_uart_addr();
	}

	acpi_gpe_apply_masked_gpes();
	acpi_update_all_gpes();

	/*
	 * Although we call __add_memory() that is documented to require the
	 * device_hotplug_lock, it is not necessary here because this is an
	 * early code when userspace or any other code path cannot trigger
	 * hotplug/hotunplug operations.
	 */
	mutex_lock(&acpi_scan_lock);
	/*
	 * Enumerate devices in the ACPI namespace.
	 */
	result = acpi_bus_scan(ACPI_ROOT_OBJECT);
	if (result)
		goto out;

	result = acpi_bus_get_device(ACPI_ROOT_OBJECT, &acpi_root);
	if (result)
		goto out;

	/* Fixed feature devices do not exist on HW-reduced platform */
	if (!acpi_gbl_reduced_hardware) {
		result = acpi_bus_scan_fixed();
		if (result) {
			acpi_detach_data(acpi_root->handle,
					 acpi_scan_drop_device);
			acpi_device_del(acpi_root);
			put_device(&acpi_root->dev);
			goto out;
		}
	}

	acpi_scan_initialized = true;

 out:
	mutex_unlock(&acpi_scan_lock);
	return result;
}

static struct acpi_probe_entry *ape;
static int acpi_probe_count;
static DEFINE_MUTEX(acpi_probe_mutex);

static int __init acpi_match_madt(union acpi_subtable_headers *header,
				  const unsigned long end)
{
	if (!ape->subtable_valid || ape->subtable_valid(&header->common, ape))
		if (!ape->probe_subtbl(header, end))
			acpi_probe_count++;

	return 0;
}

int __init __acpi_probe_device_table(struct acpi_probe_entry *ap_head, int nr)
{
	int count = 0;

	if (acpi_disabled)
		return 0;

	mutex_lock(&acpi_probe_mutex);
	for (ape = ap_head; nr; ape++, nr--) {
		if (ACPI_COMPARE_NAMESEG(ACPI_SIG_MADT, ape->id)) {
			acpi_probe_count = 0;
			acpi_table_parse_madt(ape->type, acpi_match_madt, 0);
			count += acpi_probe_count;
		} else {
			int res;
			res = acpi_table_parse(ape->id, ape->probe_table);
			if (!res)
				count++;
		}
	}
	mutex_unlock(&acpi_probe_mutex);

	return count;
}

struct acpi_table_events_work {
	struct work_struct work;
	void *table;
	u32 event;
};

static void acpi_table_events_fn(struct work_struct *work)
{
	struct acpi_table_events_work *tew;

	tew = container_of(work, struct acpi_table_events_work, work);

	if (tew->event == ACPI_TABLE_EVENT_LOAD) {
		acpi_scan_lock_acquire();
		acpi_bus_scan(ACPI_ROOT_OBJECT);
		acpi_scan_lock_release();
	}

	kfree(tew);
}

void acpi_scan_table_handler(u32 event, void *table, void *context)
{
	struct acpi_table_events_work *tew;

	if (!acpi_scan_initialized)
		return;

	if (event != ACPI_TABLE_EVENT_LOAD)
		return;

	tew = kmalloc(sizeof(*tew), GFP_KERNEL);
	if (!tew)
		return;

	INIT_WORK(&tew->work, acpi_table_events_fn);
	tew->table = table;
	tew->event = event;

	schedule_work(&tew->work);
}

int acpi_reconfig_notifier_register(struct notifier_block *nb)
{
	return blocking_notifier_chain_register(&acpi_reconfig_chain, nb);
}
EXPORT_SYMBOL(acpi_reconfig_notifier_register);

int acpi_reconfig_notifier_unregister(struct notifier_block *nb)
{
	return blocking_notifier_chain_unregister(&acpi_reconfig_chain, nb);
}
EXPORT_SYMBOL(acpi_reconfig_notifier_unregister);<|MERGE_RESOLUTION|>--- conflicted
+++ resolved
@@ -1543,13 +1543,9 @@
 	 */
 	static const struct acpi_device_id i2c_multi_instantiate_ids[] = {
 		{"BSG1160", },
-<<<<<<< HEAD
-		{"INT33FE", },
-=======
 		{"BSG2150", },
 		{"INT33FE", },
 		{"INT3515", },
->>>>>>> f7688b48
 		{}
 	};
 
