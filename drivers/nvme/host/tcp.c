// SPDX-License-Identifier: GPL-2.0
/*
 * NVMe over Fabrics TCP host.
 * Copyright (c) 2018 Lightbits Labs. All rights reserved.
 */
#define pr_fmt(fmt) KBUILD_MODNAME ": " fmt
#include <linux/module.h>
#include <linux/init.h>
#include <linux/slab.h>
#include <linux/err.h>
#include <linux/nvme-tcp.h>
#include <net/sock.h>
#include <net/tcp.h>
#include <linux/blk-mq.h>
#include <crypto/hash.h>
#include <net/busy_poll.h>

#include "nvme.h"
#include "fabrics.h"

struct nvme_tcp_queue;

/* Define the socket priority to use for connections were it is desirable
 * that the NIC consider performing optimized packet processing or filtering.
 * A non-zero value being sufficient to indicate general consideration of any
 * possible optimization.  Making it a module param allows for alternative
 * values that may be unique for some NIC implementations.
 */
static int so_priority;
module_param(so_priority, int, 0644);
MODULE_PARM_DESC(so_priority, "nvme tcp socket optimize priority");

enum nvme_tcp_send_state {
	NVME_TCP_SEND_CMD_PDU = 0,
	NVME_TCP_SEND_H2C_PDU,
	NVME_TCP_SEND_DATA,
	NVME_TCP_SEND_DDGST,
};

struct nvme_tcp_request {
	struct nvme_request	req;
	void			*pdu;
	struct nvme_tcp_queue	*queue;
	u32			data_len;
	u32			pdu_len;
	u32			pdu_sent;
	u16			ttag;
	__le16			status;
	struct list_head	entry;
	struct llist_node	lentry;
	__le32			ddgst;

	struct bio		*curr_bio;
	struct iov_iter		iter;

	/* send state */
	size_t			offset;
	size_t			data_sent;
	enum nvme_tcp_send_state state;
};

enum nvme_tcp_queue_flags {
	NVME_TCP_Q_ALLOCATED	= 0,
	NVME_TCP_Q_LIVE		= 1,
	NVME_TCP_Q_POLLING	= 2,
};

enum nvme_tcp_recv_state {
	NVME_TCP_RECV_PDU = 0,
	NVME_TCP_RECV_DATA,
	NVME_TCP_RECV_DDGST,
};

struct nvme_tcp_ctrl;
struct nvme_tcp_queue {
	struct socket		*sock;
	struct work_struct	io_work;
	int			io_cpu;

	struct mutex		queue_lock;
	struct mutex		send_mutex;
	struct llist_head	req_list;
	struct list_head	send_list;
	bool			more_requests;

	/* recv state */
	void			*pdu;
	int			pdu_remaining;
	int			pdu_offset;
	size_t			data_remaining;
	size_t			ddgst_remaining;
	unsigned int		nr_cqe;

	/* send state */
	struct nvme_tcp_request *request;

	int			queue_size;
	size_t			cmnd_capsule_len;
	struct nvme_tcp_ctrl	*ctrl;
	unsigned long		flags;
	bool			rd_enabled;

	bool			hdr_digest;
	bool			data_digest;
	struct ahash_request	*rcv_hash;
	struct ahash_request	*snd_hash;
	__le32			exp_ddgst;
	__le32			recv_ddgst;

	struct page_frag_cache	pf_cache;

	void (*state_change)(struct sock *);
	void (*data_ready)(struct sock *);
	void (*write_space)(struct sock *);
};

struct nvme_tcp_ctrl {
	/* read only in the hot path */
	struct nvme_tcp_queue	*queues;
	struct blk_mq_tag_set	tag_set;

	/* other member variables */
	struct list_head	list;
	struct blk_mq_tag_set	admin_tag_set;
	struct sockaddr_storage addr;
	struct sockaddr_storage src_addr;
	struct nvme_ctrl	ctrl;

	struct work_struct	err_work;
	struct delayed_work	connect_work;
	struct nvme_tcp_request async_req;
	u32			io_queues[HCTX_MAX_TYPES];
};

static LIST_HEAD(nvme_tcp_ctrl_list);
static DEFINE_MUTEX(nvme_tcp_ctrl_mutex);
static struct workqueue_struct *nvme_tcp_wq;
static const struct blk_mq_ops nvme_tcp_mq_ops;
static const struct blk_mq_ops nvme_tcp_admin_mq_ops;
static int nvme_tcp_try_send(struct nvme_tcp_queue *queue);

static inline struct nvme_tcp_ctrl *to_tcp_ctrl(struct nvme_ctrl *ctrl)
{
	return container_of(ctrl, struct nvme_tcp_ctrl, ctrl);
}

static inline int nvme_tcp_queue_id(struct nvme_tcp_queue *queue)
{
	return queue - queue->ctrl->queues;
}

static inline struct blk_mq_tags *nvme_tcp_tagset(struct nvme_tcp_queue *queue)
{
	u32 queue_idx = nvme_tcp_queue_id(queue);

	if (queue_idx == 0)
		return queue->ctrl->admin_tag_set.tags[queue_idx];
	return queue->ctrl->tag_set.tags[queue_idx - 1];
}

static inline u8 nvme_tcp_hdgst_len(struct nvme_tcp_queue *queue)
{
	return queue->hdr_digest ? NVME_TCP_DIGEST_LENGTH : 0;
}

static inline u8 nvme_tcp_ddgst_len(struct nvme_tcp_queue *queue)
{
	return queue->data_digest ? NVME_TCP_DIGEST_LENGTH : 0;
}

static inline size_t nvme_tcp_inline_data_size(struct nvme_tcp_queue *queue)
{
	return queue->cmnd_capsule_len - sizeof(struct nvme_command);
}

static inline bool nvme_tcp_async_req(struct nvme_tcp_request *req)
{
	return req == &req->queue->ctrl->async_req;
}

static inline bool nvme_tcp_has_inline_data(struct nvme_tcp_request *req)
{
	struct request *rq;

	if (unlikely(nvme_tcp_async_req(req)))
		return false; /* async events don't have a request */

	rq = blk_mq_rq_from_pdu(req);

	return rq_data_dir(rq) == WRITE && req->data_len &&
		req->data_len <= nvme_tcp_inline_data_size(req->queue);
}

static inline struct page *nvme_tcp_req_cur_page(struct nvme_tcp_request *req)
{
	return req->iter.bvec->bv_page;
}

static inline size_t nvme_tcp_req_cur_offset(struct nvme_tcp_request *req)
{
	return req->iter.bvec->bv_offset + req->iter.iov_offset;
}

static inline size_t nvme_tcp_req_cur_length(struct nvme_tcp_request *req)
{
	return min_t(size_t, iov_iter_single_seg_count(&req->iter),
			req->pdu_len - req->pdu_sent);
}

static inline size_t nvme_tcp_pdu_data_left(struct nvme_tcp_request *req)
{
	return rq_data_dir(blk_mq_rq_from_pdu(req)) == WRITE ?
			req->pdu_len - req->pdu_sent : 0;
}

static inline size_t nvme_tcp_pdu_last_send(struct nvme_tcp_request *req,
		int len)
{
	return nvme_tcp_pdu_data_left(req) <= len;
}

static void nvme_tcp_init_iter(struct nvme_tcp_request *req,
		unsigned int dir)
{
	struct request *rq = blk_mq_rq_from_pdu(req);
	struct bio_vec *vec;
	unsigned int size;
	int nr_bvec;
	size_t offset;

	if (rq->rq_flags & RQF_SPECIAL_PAYLOAD) {
		vec = &rq->special_vec;
		nr_bvec = 1;
		size = blk_rq_payload_bytes(rq);
		offset = 0;
	} else {
		struct bio *bio = req->curr_bio;
		struct bvec_iter bi;
		struct bio_vec bv;

		vec = __bvec_iter_bvec(bio->bi_io_vec, bio->bi_iter);
		nr_bvec = 0;
		bio_for_each_bvec(bv, bio, bi) {
			nr_bvec++;
		}
		size = bio->bi_iter.bi_size;
		offset = bio->bi_iter.bi_bvec_done;
	}

	iov_iter_bvec(&req->iter, dir, vec, nr_bvec, size);
	req->iter.iov_offset = offset;
}

static inline void nvme_tcp_advance_req(struct nvme_tcp_request *req,
		int len)
{
	req->data_sent += len;
	req->pdu_sent += len;
	iov_iter_advance(&req->iter, len);
	if (!iov_iter_count(&req->iter) &&
	    req->data_sent < req->data_len) {
		req->curr_bio = req->curr_bio->bi_next;
		nvme_tcp_init_iter(req, WRITE);
	}
}

static inline void nvme_tcp_send_all(struct nvme_tcp_queue *queue)
{
	int ret;

	/* drain the send queue as much as we can... */
	do {
		ret = nvme_tcp_try_send(queue);
	} while (ret > 0);
}

static inline bool nvme_tcp_queue_more(struct nvme_tcp_queue *queue)
{
	return !list_empty(&queue->send_list) ||
		!llist_empty(&queue->req_list) || queue->more_requests;
}

static inline void nvme_tcp_queue_request(struct nvme_tcp_request *req,
		bool sync, bool last)
{
	struct nvme_tcp_queue *queue = req->queue;
	bool empty;

	empty = llist_add(&req->lentry, &queue->req_list) &&
		list_empty(&queue->send_list) && !queue->request;

	/*
	 * if we're the first on the send_list and we can try to send
	 * directly, otherwise queue io_work. Also, only do that if we
	 * are on the same cpu, so we don't introduce contention.
	 */
	if (queue->io_cpu == raw_smp_processor_id() &&
	    sync && empty && mutex_trylock(&queue->send_mutex)) {
		queue->more_requests = !last;
		nvme_tcp_send_all(queue);
		queue->more_requests = false;
		mutex_unlock(&queue->send_mutex);
	}

	if (last && nvme_tcp_queue_more(queue))
		queue_work_on(queue->io_cpu, nvme_tcp_wq, &queue->io_work);
}

static void nvme_tcp_process_req_list(struct nvme_tcp_queue *queue)
{
	struct nvme_tcp_request *req;
	struct llist_node *node;

	for (node = llist_del_all(&queue->req_list); node; node = node->next) {
		req = llist_entry(node, struct nvme_tcp_request, lentry);
		list_add(&req->entry, &queue->send_list);
	}
}

static inline struct nvme_tcp_request *
nvme_tcp_fetch_request(struct nvme_tcp_queue *queue)
{
	struct nvme_tcp_request *req;

	req = list_first_entry_or_null(&queue->send_list,
			struct nvme_tcp_request, entry);
	if (!req) {
		nvme_tcp_process_req_list(queue);
		req = list_first_entry_or_null(&queue->send_list,
				struct nvme_tcp_request, entry);
		if (unlikely(!req))
			return NULL;
	}

	list_del(&req->entry);
	return req;
}

static inline void nvme_tcp_ddgst_final(struct ahash_request *hash,
		__le32 *dgst)
{
	ahash_request_set_crypt(hash, NULL, (u8 *)dgst, 0);
	crypto_ahash_final(hash);
}

static inline void nvme_tcp_ddgst_update(struct ahash_request *hash,
		struct page *page, off_t off, size_t len)
{
	struct scatterlist sg;

	sg_init_marker(&sg, 1);
	sg_set_page(&sg, page, len, off);
	ahash_request_set_crypt(hash, &sg, NULL, len);
	crypto_ahash_update(hash);
}

static inline void nvme_tcp_hdgst(struct ahash_request *hash,
		void *pdu, size_t len)
{
	struct scatterlist sg;

	sg_init_one(&sg, pdu, len);
	ahash_request_set_crypt(hash, &sg, pdu + len, len);
	crypto_ahash_digest(hash);
}

static int nvme_tcp_verify_hdgst(struct nvme_tcp_queue *queue,
		void *pdu, size_t pdu_len)
{
	struct nvme_tcp_hdr *hdr = pdu;
	__le32 recv_digest;
	__le32 exp_digest;

	if (unlikely(!(hdr->flags & NVME_TCP_F_HDGST))) {
		dev_err(queue->ctrl->ctrl.device,
			"queue %d: header digest flag is cleared\n",
			nvme_tcp_queue_id(queue));
		return -EPROTO;
	}

	recv_digest = *(__le32 *)(pdu + hdr->hlen);
	nvme_tcp_hdgst(queue->rcv_hash, pdu, pdu_len);
	exp_digest = *(__le32 *)(pdu + hdr->hlen);
	if (recv_digest != exp_digest) {
		dev_err(queue->ctrl->ctrl.device,
			"header digest error: recv %#x expected %#x\n",
			le32_to_cpu(recv_digest), le32_to_cpu(exp_digest));
		return -EIO;
	}

	return 0;
}

static int nvme_tcp_check_ddgst(struct nvme_tcp_queue *queue, void *pdu)
{
	struct nvme_tcp_hdr *hdr = pdu;
	u8 digest_len = nvme_tcp_hdgst_len(queue);
	u32 len;

	len = le32_to_cpu(hdr->plen) - hdr->hlen -
		((hdr->flags & NVME_TCP_F_HDGST) ? digest_len : 0);

	if (unlikely(len && !(hdr->flags & NVME_TCP_F_DDGST))) {
		dev_err(queue->ctrl->ctrl.device,
			"queue %d: data digest flag is cleared\n",
		nvme_tcp_queue_id(queue));
		return -EPROTO;
	}
	crypto_ahash_init(queue->rcv_hash);

	return 0;
}

static void nvme_tcp_exit_request(struct blk_mq_tag_set *set,
		struct request *rq, unsigned int hctx_idx)
{
	struct nvme_tcp_request *req = blk_mq_rq_to_pdu(rq);

	page_frag_free(req->pdu);
}

static int nvme_tcp_init_request(struct blk_mq_tag_set *set,
		struct request *rq, unsigned int hctx_idx,
		unsigned int numa_node)
{
	struct nvme_tcp_ctrl *ctrl = set->driver_data;
	struct nvme_tcp_request *req = blk_mq_rq_to_pdu(rq);
	struct nvme_tcp_cmd_pdu *pdu;
	int queue_idx = (set == &ctrl->tag_set) ? hctx_idx + 1 : 0;
	struct nvme_tcp_queue *queue = &ctrl->queues[queue_idx];
	u8 hdgst = nvme_tcp_hdgst_len(queue);

	req->pdu = page_frag_alloc(&queue->pf_cache,
		sizeof(struct nvme_tcp_cmd_pdu) + hdgst,
		GFP_KERNEL | __GFP_ZERO);
	if (!req->pdu)
		return -ENOMEM;

	pdu = req->pdu;
	req->queue = queue;
	nvme_req(rq)->ctrl = &ctrl->ctrl;
	nvme_req(rq)->cmd = &pdu->cmd;

	return 0;
}

static int nvme_tcp_init_hctx(struct blk_mq_hw_ctx *hctx, void *data,
		unsigned int hctx_idx)
{
	struct nvme_tcp_ctrl *ctrl = data;
	struct nvme_tcp_queue *queue = &ctrl->queues[hctx_idx + 1];

	hctx->driver_data = queue;
	return 0;
}

static int nvme_tcp_init_admin_hctx(struct blk_mq_hw_ctx *hctx, void *data,
		unsigned int hctx_idx)
{
	struct nvme_tcp_ctrl *ctrl = data;
	struct nvme_tcp_queue *queue = &ctrl->queues[0];

	hctx->driver_data = queue;
	return 0;
}

static enum nvme_tcp_recv_state
nvme_tcp_recv_state(struct nvme_tcp_queue *queue)
{
	return  (queue->pdu_remaining) ? NVME_TCP_RECV_PDU :
		(queue->ddgst_remaining) ? NVME_TCP_RECV_DDGST :
		NVME_TCP_RECV_DATA;
}

static void nvme_tcp_init_recv_ctx(struct nvme_tcp_queue *queue)
{
	queue->pdu_remaining = sizeof(struct nvme_tcp_rsp_pdu) +
				nvme_tcp_hdgst_len(queue);
	queue->pdu_offset = 0;
	queue->data_remaining = -1;
	queue->ddgst_remaining = 0;
}

static void nvme_tcp_error_recovery(struct nvme_ctrl *ctrl)
{
	if (!nvme_change_ctrl_state(ctrl, NVME_CTRL_RESETTING))
		return;

	dev_warn(ctrl->device, "starting error recovery\n");
	queue_work(nvme_reset_wq, &to_tcp_ctrl(ctrl)->err_work);
}

static int nvme_tcp_process_nvme_cqe(struct nvme_tcp_queue *queue,
		struct nvme_completion *cqe)
{
	struct nvme_tcp_request *req;
	struct request *rq;

	rq = nvme_find_rq(nvme_tcp_tagset(queue), cqe->command_id);
	if (!rq) {
		dev_err(queue->ctrl->ctrl.device,
			"got bad cqe.command_id %#x on queue %d\n",
			cqe->command_id, nvme_tcp_queue_id(queue));
		nvme_tcp_error_recovery(&queue->ctrl->ctrl);
		return -EINVAL;
	}

	req = blk_mq_rq_to_pdu(rq);
	if (req->status == cpu_to_le16(NVME_SC_SUCCESS))
		req->status = cqe->status;

	if (!nvme_try_complete_req(rq, req->status, cqe->result))
		nvme_complete_rq(rq);
	queue->nr_cqe++;

	return 0;
}

static int nvme_tcp_handle_c2h_data(struct nvme_tcp_queue *queue,
		struct nvme_tcp_data_pdu *pdu)
{
	struct request *rq;

	rq = nvme_find_rq(nvme_tcp_tagset(queue), pdu->command_id);
	if (!rq) {
		dev_err(queue->ctrl->ctrl.device,
			"got bad c2hdata.command_id %#x on queue %d\n",
			pdu->command_id, nvme_tcp_queue_id(queue));
		return -ENOENT;
	}

	if (!blk_rq_payload_bytes(rq)) {
		dev_err(queue->ctrl->ctrl.device,
			"queue %d tag %#x unexpected data\n",
			nvme_tcp_queue_id(queue), rq->tag);
		return -EIO;
	}

	queue->data_remaining = le32_to_cpu(pdu->data_length);

	if (pdu->hdr.flags & NVME_TCP_F_DATA_SUCCESS &&
	    unlikely(!(pdu->hdr.flags & NVME_TCP_F_DATA_LAST))) {
		dev_err(queue->ctrl->ctrl.device,
			"queue %d tag %#x SUCCESS set but not last PDU\n",
			nvme_tcp_queue_id(queue), rq->tag);
		nvme_tcp_error_recovery(&queue->ctrl->ctrl);
		return -EPROTO;
	}

	return 0;
}

static int nvme_tcp_handle_comp(struct nvme_tcp_queue *queue,
		struct nvme_tcp_rsp_pdu *pdu)
{
	struct nvme_completion *cqe = &pdu->cqe;
	int ret = 0;

	/*
	 * AEN requests are special as they don't time out and can
	 * survive any kind of queue freeze and often don't respond to
	 * aborts.  We don't even bother to allocate a struct request
	 * for them but rather special case them here.
	 */
	if (unlikely(nvme_is_aen_req(nvme_tcp_queue_id(queue),
				     cqe->command_id)))
		nvme_complete_async_event(&queue->ctrl->ctrl, cqe->status,
				&cqe->result);
	else
		ret = nvme_tcp_process_nvme_cqe(queue, cqe);

	return ret;
}

static int nvme_tcp_setup_h2c_data_pdu(struct nvme_tcp_request *req,
		struct nvme_tcp_r2t_pdu *pdu)
{
	struct nvme_tcp_data_pdu *data = req->pdu;
	struct nvme_tcp_queue *queue = req->queue;
	struct request *rq = blk_mq_rq_from_pdu(req);
	u8 hdgst = nvme_tcp_hdgst_len(queue);
	u8 ddgst = nvme_tcp_ddgst_len(queue);

	req->pdu_len = le32_to_cpu(pdu->r2t_length);
	req->pdu_sent = 0;

	if (unlikely(!req->pdu_len)) {
		dev_err(queue->ctrl->ctrl.device,
			"req %d r2t len is %u, probably a bug...\n",
			rq->tag, req->pdu_len);
		return -EPROTO;
	}

	if (unlikely(req->data_sent + req->pdu_len > req->data_len)) {
		dev_err(queue->ctrl->ctrl.device,
			"req %d r2t len %u exceeded data len %u (%zu sent)\n",
			rq->tag, req->pdu_len, req->data_len,
			req->data_sent);
		return -EPROTO;
	}

	if (unlikely(le32_to_cpu(pdu->r2t_offset) < req->data_sent)) {
		dev_err(queue->ctrl->ctrl.device,
			"req %d unexpected r2t offset %u (expected %zu)\n",
			rq->tag, le32_to_cpu(pdu->r2t_offset),
			req->data_sent);
		return -EPROTO;
	}

	memset(data, 0, sizeof(*data));
	data->hdr.type = nvme_tcp_h2c_data;
	data->hdr.flags = NVME_TCP_F_DATA_LAST;
	if (queue->hdr_digest)
		data->hdr.flags |= NVME_TCP_F_HDGST;
	if (queue->data_digest)
		data->hdr.flags |= NVME_TCP_F_DDGST;
	data->hdr.hlen = sizeof(*data);
	data->hdr.pdo = data->hdr.hlen + hdgst;
	data->hdr.plen =
		cpu_to_le32(data->hdr.hlen + hdgst + req->pdu_len + ddgst);
	data->ttag = pdu->ttag;
	data->command_id = nvme_cid(rq);
	data->data_offset = pdu->r2t_offset;
	data->data_length = cpu_to_le32(req->pdu_len);
	return 0;
}

static int nvme_tcp_handle_r2t(struct nvme_tcp_queue *queue,
		struct nvme_tcp_r2t_pdu *pdu)
{
	struct nvme_tcp_request *req;
	struct request *rq;
	int ret;

	rq = nvme_find_rq(nvme_tcp_tagset(queue), pdu->command_id);
	if (!rq) {
		dev_err(queue->ctrl->ctrl.device,
			"got bad r2t.command_id %#x on queue %d\n",
			pdu->command_id, nvme_tcp_queue_id(queue));
		return -ENOENT;
	}
	req = blk_mq_rq_to_pdu(rq);

	ret = nvme_tcp_setup_h2c_data_pdu(req, pdu);
	if (unlikely(ret))
		return ret;

	req->state = NVME_TCP_SEND_H2C_PDU;
	req->offset = 0;

	nvme_tcp_queue_request(req, false, true);

	return 0;
}

static int nvme_tcp_recv_pdu(struct nvme_tcp_queue *queue, struct sk_buff *skb,
		unsigned int *offset, size_t *len)
{
	struct nvme_tcp_hdr *hdr;
	char *pdu = queue->pdu;
	size_t rcv_len = min_t(size_t, *len, queue->pdu_remaining);
	int ret;

	ret = skb_copy_bits(skb, *offset,
		&pdu[queue->pdu_offset], rcv_len);
	if (unlikely(ret))
		return ret;

	queue->pdu_remaining -= rcv_len;
	queue->pdu_offset += rcv_len;
	*offset += rcv_len;
	*len -= rcv_len;
	if (queue->pdu_remaining)
		return 0;

	hdr = queue->pdu;
	if (queue->hdr_digest) {
		ret = nvme_tcp_verify_hdgst(queue, queue->pdu, hdr->hlen);
		if (unlikely(ret))
			return ret;
	}


	if (queue->data_digest) {
		ret = nvme_tcp_check_ddgst(queue, queue->pdu);
		if (unlikely(ret))
			return ret;
	}

	switch (hdr->type) {
	case nvme_tcp_c2h_data:
		return nvme_tcp_handle_c2h_data(queue, (void *)queue->pdu);
	case nvme_tcp_rsp:
		nvme_tcp_init_recv_ctx(queue);
		return nvme_tcp_handle_comp(queue, (void *)queue->pdu);
	case nvme_tcp_r2t:
		nvme_tcp_init_recv_ctx(queue);
		return nvme_tcp_handle_r2t(queue, (void *)queue->pdu);
	default:
		dev_err(queue->ctrl->ctrl.device,
			"unsupported pdu type (%d)\n", hdr->type);
		return -EINVAL;
	}
}

static inline void nvme_tcp_end_request(struct request *rq, u16 status)
{
	union nvme_result res = {};

	if (!nvme_try_complete_req(rq, cpu_to_le16(status << 1), res))
		nvme_complete_rq(rq);
}

static int nvme_tcp_recv_data(struct nvme_tcp_queue *queue, struct sk_buff *skb,
			      unsigned int *offset, size_t *len)
{
	struct nvme_tcp_data_pdu *pdu = (void *)queue->pdu;
	struct request *rq =
		nvme_cid_to_rq(nvme_tcp_tagset(queue), pdu->command_id);
	struct nvme_tcp_request *req = blk_mq_rq_to_pdu(rq);

	while (true) {
		int recv_len, ret;

		recv_len = min_t(size_t, *len, queue->data_remaining);
		if (!recv_len)
			break;

		if (!iov_iter_count(&req->iter)) {
			req->curr_bio = req->curr_bio->bi_next;

			/*
			 * If we don`t have any bios it means that controller
			 * sent more data than we requested, hence error
			 */
			if (!req->curr_bio) {
				dev_err(queue->ctrl->ctrl.device,
					"queue %d no space in request %#x",
					nvme_tcp_queue_id(queue), rq->tag);
				nvme_tcp_init_recv_ctx(queue);
				return -EIO;
			}
			nvme_tcp_init_iter(req, READ);
		}

		/* we can read only from what is left in this bio */
		recv_len = min_t(size_t, recv_len,
				iov_iter_count(&req->iter));

		if (queue->data_digest)
			ret = skb_copy_and_hash_datagram_iter(skb, *offset,
				&req->iter, recv_len, queue->rcv_hash);
		else
			ret = skb_copy_datagram_iter(skb, *offset,
					&req->iter, recv_len);
		if (ret) {
			dev_err(queue->ctrl->ctrl.device,
				"queue %d failed to copy request %#x data",
				nvme_tcp_queue_id(queue), rq->tag);
			return ret;
		}

		*len -= recv_len;
		*offset += recv_len;
		queue->data_remaining -= recv_len;
	}

	if (!queue->data_remaining) {
		if (queue->data_digest) {
			nvme_tcp_ddgst_final(queue->rcv_hash, &queue->exp_ddgst);
			queue->ddgst_remaining = NVME_TCP_DIGEST_LENGTH;
		} else {
			if (pdu->hdr.flags & NVME_TCP_F_DATA_SUCCESS) {
				nvme_tcp_end_request(rq,
						le16_to_cpu(req->status));
				queue->nr_cqe++;
			}
			nvme_tcp_init_recv_ctx(queue);
		}
	}

	return 0;
}

static int nvme_tcp_recv_ddgst(struct nvme_tcp_queue *queue,
		struct sk_buff *skb, unsigned int *offset, size_t *len)
{
	struct nvme_tcp_data_pdu *pdu = (void *)queue->pdu;
	char *ddgst = (char *)&queue->recv_ddgst;
	size_t recv_len = min_t(size_t, *len, queue->ddgst_remaining);
	off_t off = NVME_TCP_DIGEST_LENGTH - queue->ddgst_remaining;
	int ret;

	ret = skb_copy_bits(skb, *offset, &ddgst[off], recv_len);
	if (unlikely(ret))
		return ret;

	queue->ddgst_remaining -= recv_len;
	*offset += recv_len;
	*len -= recv_len;
	if (queue->ddgst_remaining)
		return 0;

	if (queue->recv_ddgst != queue->exp_ddgst) {
		struct request *rq = nvme_cid_to_rq(nvme_tcp_tagset(queue),
					pdu->command_id);
		struct nvme_tcp_request *req = blk_mq_rq_to_pdu(rq);

		req->status = cpu_to_le16(NVME_SC_DATA_XFER_ERROR);

		dev_err(queue->ctrl->ctrl.device,
			"data digest error: recv %#x expected %#x\n",
			le32_to_cpu(queue->recv_ddgst),
			le32_to_cpu(queue->exp_ddgst));
	}

	if (pdu->hdr.flags & NVME_TCP_F_DATA_SUCCESS) {
		struct request *rq = nvme_cid_to_rq(nvme_tcp_tagset(queue),
					pdu->command_id);
<<<<<<< HEAD
=======
		struct nvme_tcp_request *req = blk_mq_rq_to_pdu(rq);
>>>>>>> 3b17187f

		nvme_tcp_end_request(rq, le16_to_cpu(req->status));
		queue->nr_cqe++;
	}

	nvme_tcp_init_recv_ctx(queue);
	return 0;
}

static int nvme_tcp_recv_skb(read_descriptor_t *desc, struct sk_buff *skb,
			     unsigned int offset, size_t len)
{
	struct nvme_tcp_queue *queue = desc->arg.data;
	size_t consumed = len;
	int result;

	while (len) {
		switch (nvme_tcp_recv_state(queue)) {
		case NVME_TCP_RECV_PDU:
			result = nvme_tcp_recv_pdu(queue, skb, &offset, &len);
			break;
		case NVME_TCP_RECV_DATA:
			result = nvme_tcp_recv_data(queue, skb, &offset, &len);
			break;
		case NVME_TCP_RECV_DDGST:
			result = nvme_tcp_recv_ddgst(queue, skb, &offset, &len);
			break;
		default:
			result = -EFAULT;
		}
		if (result) {
			dev_err(queue->ctrl->ctrl.device,
				"receive failed:  %d\n", result);
			queue->rd_enabled = false;
			nvme_tcp_error_recovery(&queue->ctrl->ctrl);
			return result;
		}
	}

	return consumed;
}

static void nvme_tcp_data_ready(struct sock *sk)
{
	struct nvme_tcp_queue *queue;

	read_lock_bh(&sk->sk_callback_lock);
	queue = sk->sk_user_data;
	if (likely(queue && queue->rd_enabled) &&
	    !test_bit(NVME_TCP_Q_POLLING, &queue->flags))
		queue_work_on(queue->io_cpu, nvme_tcp_wq, &queue->io_work);
	read_unlock_bh(&sk->sk_callback_lock);
}

static void nvme_tcp_write_space(struct sock *sk)
{
	struct nvme_tcp_queue *queue;

	read_lock_bh(&sk->sk_callback_lock);
	queue = sk->sk_user_data;
	if (likely(queue && sk_stream_is_writeable(sk))) {
		clear_bit(SOCK_NOSPACE, &sk->sk_socket->flags);
		queue_work_on(queue->io_cpu, nvme_tcp_wq, &queue->io_work);
	}
	read_unlock_bh(&sk->sk_callback_lock);
}

static void nvme_tcp_state_change(struct sock *sk)
{
	struct nvme_tcp_queue *queue;

	read_lock_bh(&sk->sk_callback_lock);
	queue = sk->sk_user_data;
	if (!queue)
		goto done;

	switch (sk->sk_state) {
	case TCP_CLOSE:
	case TCP_CLOSE_WAIT:
	case TCP_LAST_ACK:
	case TCP_FIN_WAIT1:
	case TCP_FIN_WAIT2:
		nvme_tcp_error_recovery(&queue->ctrl->ctrl);
		break;
	default:
		dev_info(queue->ctrl->ctrl.device,
			"queue %d socket state %d\n",
			nvme_tcp_queue_id(queue), sk->sk_state);
	}

	queue->state_change(sk);
done:
	read_unlock_bh(&sk->sk_callback_lock);
}

static inline void nvme_tcp_done_send_req(struct nvme_tcp_queue *queue)
{
	queue->request = NULL;
}

static void nvme_tcp_fail_request(struct nvme_tcp_request *req)
{
	nvme_tcp_end_request(blk_mq_rq_from_pdu(req), NVME_SC_HOST_PATH_ERROR);
}

static int nvme_tcp_try_send_data(struct nvme_tcp_request *req)
{
	struct nvme_tcp_queue *queue = req->queue;
	int req_data_len = req->data_len;

	while (true) {
		struct page *page = nvme_tcp_req_cur_page(req);
		size_t offset = nvme_tcp_req_cur_offset(req);
		size_t len = nvme_tcp_req_cur_length(req);
		bool last = nvme_tcp_pdu_last_send(req, len);
		int req_data_sent = req->data_sent;
		int ret, flags = MSG_DONTWAIT;

		if (last && !queue->data_digest && !nvme_tcp_queue_more(queue))
			flags |= MSG_EOR;
		else
			flags |= MSG_MORE | MSG_SENDPAGE_NOTLAST;

		if (sendpage_ok(page)) {
			ret = kernel_sendpage(queue->sock, page, offset, len,
					flags);
		} else {
			ret = sock_no_sendpage(queue->sock, page, offset, len,
					flags);
		}
		if (ret <= 0)
			return ret;

		if (queue->data_digest)
			nvme_tcp_ddgst_update(queue->snd_hash, page,
					offset, ret);

		/*
		 * update the request iterator except for the last payload send
		 * in the request where we don't want to modify it as we may
		 * compete with the RX path completing the request.
		 */
		if (req_data_sent + ret < req_data_len)
			nvme_tcp_advance_req(req, ret);

		/* fully successful last send in current PDU */
		if (last && ret == len) {
			if (queue->data_digest) {
				nvme_tcp_ddgst_final(queue->snd_hash,
					&req->ddgst);
				req->state = NVME_TCP_SEND_DDGST;
				req->offset = 0;
			} else {
				nvme_tcp_done_send_req(queue);
			}
			return 1;
		}
	}
	return -EAGAIN;
}

static int nvme_tcp_try_send_cmd_pdu(struct nvme_tcp_request *req)
{
	struct nvme_tcp_queue *queue = req->queue;
	struct nvme_tcp_cmd_pdu *pdu = req->pdu;
	bool inline_data = nvme_tcp_has_inline_data(req);
	u8 hdgst = nvme_tcp_hdgst_len(queue);
	int len = sizeof(*pdu) + hdgst - req->offset;
	int flags = MSG_DONTWAIT;
	int ret;

	if (inline_data || nvme_tcp_queue_more(queue))
		flags |= MSG_MORE | MSG_SENDPAGE_NOTLAST;
	else
		flags |= MSG_EOR;

	if (queue->hdr_digest && !req->offset)
		nvme_tcp_hdgst(queue->snd_hash, pdu, sizeof(*pdu));

	ret = kernel_sendpage(queue->sock, virt_to_page(pdu),
			offset_in_page(pdu) + req->offset, len,  flags);
	if (unlikely(ret <= 0))
		return ret;

	len -= ret;
	if (!len) {
		if (inline_data) {
			req->state = NVME_TCP_SEND_DATA;
			if (queue->data_digest)
				crypto_ahash_init(queue->snd_hash);
		} else {
			nvme_tcp_done_send_req(queue);
		}
		return 1;
	}
	req->offset += ret;

	return -EAGAIN;
}

static int nvme_tcp_try_send_data_pdu(struct nvme_tcp_request *req)
{
	struct nvme_tcp_queue *queue = req->queue;
	struct nvme_tcp_data_pdu *pdu = req->pdu;
	u8 hdgst = nvme_tcp_hdgst_len(queue);
	int len = sizeof(*pdu) - req->offset + hdgst;
	int ret;

	if (queue->hdr_digest && !req->offset)
		nvme_tcp_hdgst(queue->snd_hash, pdu, sizeof(*pdu));

	ret = kernel_sendpage(queue->sock, virt_to_page(pdu),
			offset_in_page(pdu) + req->offset, len,
			MSG_DONTWAIT | MSG_MORE | MSG_SENDPAGE_NOTLAST);
	if (unlikely(ret <= 0))
		return ret;

	len -= ret;
	if (!len) {
		req->state = NVME_TCP_SEND_DATA;
		if (queue->data_digest)
			crypto_ahash_init(queue->snd_hash);
		return 1;
	}
	req->offset += ret;

	return -EAGAIN;
}

static int nvme_tcp_try_send_ddgst(struct nvme_tcp_request *req)
{
	struct nvme_tcp_queue *queue = req->queue;
	size_t offset = req->offset;
	int ret;
	struct msghdr msg = { .msg_flags = MSG_DONTWAIT };
	struct kvec iov = {
		.iov_base = (u8 *)&req->ddgst + req->offset,
		.iov_len = NVME_TCP_DIGEST_LENGTH - req->offset
	};

	if (nvme_tcp_queue_more(queue))
		msg.msg_flags |= MSG_MORE;
	else
		msg.msg_flags |= MSG_EOR;

	ret = kernel_sendmsg(queue->sock, &msg, &iov, 1, iov.iov_len);
	if (unlikely(ret <= 0))
		return ret;

	if (offset + ret == NVME_TCP_DIGEST_LENGTH) {
		nvme_tcp_done_send_req(queue);
		return 1;
	}

	req->offset += ret;
	return -EAGAIN;
}

static int nvme_tcp_try_send(struct nvme_tcp_queue *queue)
{
	struct nvme_tcp_request *req;
	int ret = 1;

	if (!queue->request) {
		queue->request = nvme_tcp_fetch_request(queue);
		if (!queue->request)
			return 0;
	}
	req = queue->request;

	if (req->state == NVME_TCP_SEND_CMD_PDU) {
		ret = nvme_tcp_try_send_cmd_pdu(req);
		if (ret <= 0)
			goto done;
		if (!nvme_tcp_has_inline_data(req))
			return ret;
	}

	if (req->state == NVME_TCP_SEND_H2C_PDU) {
		ret = nvme_tcp_try_send_data_pdu(req);
		if (ret <= 0)
			goto done;
	}

	if (req->state == NVME_TCP_SEND_DATA) {
		ret = nvme_tcp_try_send_data(req);
		if (ret <= 0)
			goto done;
	}

	if (req->state == NVME_TCP_SEND_DDGST)
		ret = nvme_tcp_try_send_ddgst(req);
done:
	if (ret == -EAGAIN) {
		ret = 0;
	} else if (ret < 0) {
		dev_err(queue->ctrl->ctrl.device,
			"failed to send request %d\n", ret);
		if (ret != -EPIPE && ret != -ECONNRESET)
			nvme_tcp_fail_request(queue->request);
		nvme_tcp_done_send_req(queue);
	}
	return ret;
}

static int nvme_tcp_try_recv(struct nvme_tcp_queue *queue)
{
	struct socket *sock = queue->sock;
	struct sock *sk = sock->sk;
	read_descriptor_t rd_desc;
	int consumed;

	rd_desc.arg.data = queue;
	rd_desc.count = 1;
	lock_sock(sk);
	queue->nr_cqe = 0;
	consumed = sock->ops->read_sock(sk, &rd_desc, nvme_tcp_recv_skb);
	release_sock(sk);
	return consumed;
}

static void nvme_tcp_io_work(struct work_struct *w)
{
	struct nvme_tcp_queue *queue =
		container_of(w, struct nvme_tcp_queue, io_work);
	unsigned long deadline = jiffies + msecs_to_jiffies(1);

	do {
		bool pending = false;
		int result;

		if (mutex_trylock(&queue->send_mutex)) {
			result = nvme_tcp_try_send(queue);
			mutex_unlock(&queue->send_mutex);
			if (result > 0)
				pending = true;
			else if (unlikely(result < 0))
				break;
		}

		result = nvme_tcp_try_recv(queue);
		if (result > 0)
			pending = true;
		else if (unlikely(result < 0))
			return;

		if (!pending)
			return;

	} while (!time_after(jiffies, deadline)); /* quota is exhausted */

	queue_work_on(queue->io_cpu, nvme_tcp_wq, &queue->io_work);
}

static void nvme_tcp_free_crypto(struct nvme_tcp_queue *queue)
{
	struct crypto_ahash *tfm = crypto_ahash_reqtfm(queue->rcv_hash);

	ahash_request_free(queue->rcv_hash);
	ahash_request_free(queue->snd_hash);
	crypto_free_ahash(tfm);
}

static int nvme_tcp_alloc_crypto(struct nvme_tcp_queue *queue)
{
	struct crypto_ahash *tfm;

	tfm = crypto_alloc_ahash("crc32c", 0, CRYPTO_ALG_ASYNC);
	if (IS_ERR(tfm))
		return PTR_ERR(tfm);

	queue->snd_hash = ahash_request_alloc(tfm, GFP_KERNEL);
	if (!queue->snd_hash)
		goto free_tfm;
	ahash_request_set_callback(queue->snd_hash, 0, NULL, NULL);

	queue->rcv_hash = ahash_request_alloc(tfm, GFP_KERNEL);
	if (!queue->rcv_hash)
		goto free_snd_hash;
	ahash_request_set_callback(queue->rcv_hash, 0, NULL, NULL);

	return 0;
free_snd_hash:
	ahash_request_free(queue->snd_hash);
free_tfm:
	crypto_free_ahash(tfm);
	return -ENOMEM;
}

static void nvme_tcp_free_async_req(struct nvme_tcp_ctrl *ctrl)
{
	struct nvme_tcp_request *async = &ctrl->async_req;

	page_frag_free(async->pdu);
}

static int nvme_tcp_alloc_async_req(struct nvme_tcp_ctrl *ctrl)
{
	struct nvme_tcp_queue *queue = &ctrl->queues[0];
	struct nvme_tcp_request *async = &ctrl->async_req;
	u8 hdgst = nvme_tcp_hdgst_len(queue);

	async->pdu = page_frag_alloc(&queue->pf_cache,
		sizeof(struct nvme_tcp_cmd_pdu) + hdgst,
		GFP_KERNEL | __GFP_ZERO);
	if (!async->pdu)
		return -ENOMEM;

	async->queue = &ctrl->queues[0];
	return 0;
}

static void nvme_tcp_free_queue(struct nvme_ctrl *nctrl, int qid)
{
	struct nvme_tcp_ctrl *ctrl = to_tcp_ctrl(nctrl);
	struct nvme_tcp_queue *queue = &ctrl->queues[qid];

	if (!test_and_clear_bit(NVME_TCP_Q_ALLOCATED, &queue->flags))
		return;

	if (queue->hdr_digest || queue->data_digest)
		nvme_tcp_free_crypto(queue);

	sock_release(queue->sock);
	kfree(queue->pdu);
	mutex_destroy(&queue->send_mutex);
	mutex_destroy(&queue->queue_lock);
}

static int nvme_tcp_init_connection(struct nvme_tcp_queue *queue)
{
	struct nvme_tcp_icreq_pdu *icreq;
	struct nvme_tcp_icresp_pdu *icresp;
	struct msghdr msg = {};
	struct kvec iov;
	bool ctrl_hdgst, ctrl_ddgst;
	int ret;

	icreq = kzalloc(sizeof(*icreq), GFP_KERNEL);
	if (!icreq)
		return -ENOMEM;

	icresp = kzalloc(sizeof(*icresp), GFP_KERNEL);
	if (!icresp) {
		ret = -ENOMEM;
		goto free_icreq;
	}

	icreq->hdr.type = nvme_tcp_icreq;
	icreq->hdr.hlen = sizeof(*icreq);
	icreq->hdr.pdo = 0;
	icreq->hdr.plen = cpu_to_le32(icreq->hdr.hlen);
	icreq->pfv = cpu_to_le16(NVME_TCP_PFV_1_0);
	icreq->maxr2t = 0; /* single inflight r2t supported */
	icreq->hpda = 0; /* no alignment constraint */
	if (queue->hdr_digest)
		icreq->digest |= NVME_TCP_HDR_DIGEST_ENABLE;
	if (queue->data_digest)
		icreq->digest |= NVME_TCP_DATA_DIGEST_ENABLE;

	iov.iov_base = icreq;
	iov.iov_len = sizeof(*icreq);
	ret = kernel_sendmsg(queue->sock, &msg, &iov, 1, iov.iov_len);
	if (ret < 0)
		goto free_icresp;

	memset(&msg, 0, sizeof(msg));
	iov.iov_base = icresp;
	iov.iov_len = sizeof(*icresp);
	ret = kernel_recvmsg(queue->sock, &msg, &iov, 1,
			iov.iov_len, msg.msg_flags);
	if (ret < 0)
		goto free_icresp;

	ret = -EINVAL;
	if (icresp->hdr.type != nvme_tcp_icresp) {
		pr_err("queue %d: bad type returned %d\n",
			nvme_tcp_queue_id(queue), icresp->hdr.type);
		goto free_icresp;
	}

	if (le32_to_cpu(icresp->hdr.plen) != sizeof(*icresp)) {
		pr_err("queue %d: bad pdu length returned %d\n",
			nvme_tcp_queue_id(queue), icresp->hdr.plen);
		goto free_icresp;
	}

	if (icresp->pfv != NVME_TCP_PFV_1_0) {
		pr_err("queue %d: bad pfv returned %d\n",
			nvme_tcp_queue_id(queue), icresp->pfv);
		goto free_icresp;
	}

	ctrl_ddgst = !!(icresp->digest & NVME_TCP_DATA_DIGEST_ENABLE);
	if ((queue->data_digest && !ctrl_ddgst) ||
	    (!queue->data_digest && ctrl_ddgst)) {
		pr_err("queue %d: data digest mismatch host: %s ctrl: %s\n",
			nvme_tcp_queue_id(queue),
			queue->data_digest ? "enabled" : "disabled",
			ctrl_ddgst ? "enabled" : "disabled");
		goto free_icresp;
	}

	ctrl_hdgst = !!(icresp->digest & NVME_TCP_HDR_DIGEST_ENABLE);
	if ((queue->hdr_digest && !ctrl_hdgst) ||
	    (!queue->hdr_digest && ctrl_hdgst)) {
		pr_err("queue %d: header digest mismatch host: %s ctrl: %s\n",
			nvme_tcp_queue_id(queue),
			queue->hdr_digest ? "enabled" : "disabled",
			ctrl_hdgst ? "enabled" : "disabled");
		goto free_icresp;
	}

	if (icresp->cpda != 0) {
		pr_err("queue %d: unsupported cpda returned %d\n",
			nvme_tcp_queue_id(queue), icresp->cpda);
		goto free_icresp;
	}

	ret = 0;
free_icresp:
	kfree(icresp);
free_icreq:
	kfree(icreq);
	return ret;
}

static bool nvme_tcp_admin_queue(struct nvme_tcp_queue *queue)
{
	return nvme_tcp_queue_id(queue) == 0;
}

static bool nvme_tcp_default_queue(struct nvme_tcp_queue *queue)
{
	struct nvme_tcp_ctrl *ctrl = queue->ctrl;
	int qid = nvme_tcp_queue_id(queue);

	return !nvme_tcp_admin_queue(queue) &&
		qid < 1 + ctrl->io_queues[HCTX_TYPE_DEFAULT];
}

static bool nvme_tcp_read_queue(struct nvme_tcp_queue *queue)
{
	struct nvme_tcp_ctrl *ctrl = queue->ctrl;
	int qid = nvme_tcp_queue_id(queue);

	return !nvme_tcp_admin_queue(queue) &&
		!nvme_tcp_default_queue(queue) &&
		qid < 1 + ctrl->io_queues[HCTX_TYPE_DEFAULT] +
			  ctrl->io_queues[HCTX_TYPE_READ];
}

static bool nvme_tcp_poll_queue(struct nvme_tcp_queue *queue)
{
	struct nvme_tcp_ctrl *ctrl = queue->ctrl;
	int qid = nvme_tcp_queue_id(queue);

	return !nvme_tcp_admin_queue(queue) &&
		!nvme_tcp_default_queue(queue) &&
		!nvme_tcp_read_queue(queue) &&
		qid < 1 + ctrl->io_queues[HCTX_TYPE_DEFAULT] +
			  ctrl->io_queues[HCTX_TYPE_READ] +
			  ctrl->io_queues[HCTX_TYPE_POLL];
}

static void nvme_tcp_set_queue_io_cpu(struct nvme_tcp_queue *queue)
{
	struct nvme_tcp_ctrl *ctrl = queue->ctrl;
	int qid = nvme_tcp_queue_id(queue);
	int n = 0;

	if (nvme_tcp_default_queue(queue))
		n = qid - 1;
	else if (nvme_tcp_read_queue(queue))
		n = qid - ctrl->io_queues[HCTX_TYPE_DEFAULT] - 1;
	else if (nvme_tcp_poll_queue(queue))
		n = qid - ctrl->io_queues[HCTX_TYPE_DEFAULT] -
				ctrl->io_queues[HCTX_TYPE_READ] - 1;
	queue->io_cpu = cpumask_next_wrap(n - 1, cpu_online_mask, -1, false);
}

static int nvme_tcp_alloc_queue(struct nvme_ctrl *nctrl,
		int qid, size_t queue_size)
{
	struct nvme_tcp_ctrl *ctrl = to_tcp_ctrl(nctrl);
	struct nvme_tcp_queue *queue = &ctrl->queues[qid];
	int ret, rcv_pdu_size;

	mutex_init(&queue->queue_lock);
	queue->ctrl = ctrl;
	init_llist_head(&queue->req_list);
	INIT_LIST_HEAD(&queue->send_list);
	mutex_init(&queue->send_mutex);
	INIT_WORK(&queue->io_work, nvme_tcp_io_work);
	queue->queue_size = queue_size;

	if (qid > 0)
		queue->cmnd_capsule_len = nctrl->ioccsz * 16;
	else
		queue->cmnd_capsule_len = sizeof(struct nvme_command) +
						NVME_TCP_ADMIN_CCSZ;

	ret = sock_create(ctrl->addr.ss_family, SOCK_STREAM,
			IPPROTO_TCP, &queue->sock);
	if (ret) {
		dev_err(nctrl->device,
			"failed to create socket: %d\n", ret);
		goto err_destroy_mutex;
	}

	/* Single syn retry */
	tcp_sock_set_syncnt(queue->sock->sk, 1);

	/* Set TCP no delay */
	tcp_sock_set_nodelay(queue->sock->sk);

	/*
	 * Cleanup whatever is sitting in the TCP transmit queue on socket
	 * close. This is done to prevent stale data from being sent should
	 * the network connection be restored before TCP times out.
	 */
	sock_no_linger(queue->sock->sk);

	if (so_priority > 0)
		sock_set_priority(queue->sock->sk, so_priority);

	/* Set socket type of service */
	if (nctrl->opts->tos >= 0)
		ip_sock_set_tos(queue->sock->sk, nctrl->opts->tos);

	/* Set 10 seconds timeout for icresp recvmsg */
	queue->sock->sk->sk_rcvtimeo = 10 * HZ;

	queue->sock->sk->sk_allocation = GFP_ATOMIC;
	nvme_tcp_set_queue_io_cpu(queue);
	queue->request = NULL;
	queue->data_remaining = 0;
	queue->ddgst_remaining = 0;
	queue->pdu_remaining = 0;
	queue->pdu_offset = 0;
	sk_set_memalloc(queue->sock->sk);

	if (nctrl->opts->mask & NVMF_OPT_HOST_TRADDR) {
		ret = kernel_bind(queue->sock, (struct sockaddr *)&ctrl->src_addr,
			sizeof(ctrl->src_addr));
		if (ret) {
			dev_err(nctrl->device,
				"failed to bind queue %d socket %d\n",
				qid, ret);
			goto err_sock;
		}
	}

	if (nctrl->opts->mask & NVMF_OPT_HOST_IFACE) {
		char *iface = nctrl->opts->host_iface;
		sockptr_t optval = KERNEL_SOCKPTR(iface);

		ret = sock_setsockopt(queue->sock, SOL_SOCKET, SO_BINDTODEVICE,
				      optval, strlen(iface));
		if (ret) {
			dev_err(nctrl->device,
			  "failed to bind to interface %s queue %d err %d\n",
			  iface, qid, ret);
			goto err_sock;
		}
	}

	queue->hdr_digest = nctrl->opts->hdr_digest;
	queue->data_digest = nctrl->opts->data_digest;
	if (queue->hdr_digest || queue->data_digest) {
		ret = nvme_tcp_alloc_crypto(queue);
		if (ret) {
			dev_err(nctrl->device,
				"failed to allocate queue %d crypto\n", qid);
			goto err_sock;
		}
	}

	rcv_pdu_size = sizeof(struct nvme_tcp_rsp_pdu) +
			nvme_tcp_hdgst_len(queue);
	queue->pdu = kmalloc(rcv_pdu_size, GFP_KERNEL);
	if (!queue->pdu) {
		ret = -ENOMEM;
		goto err_crypto;
	}

	dev_dbg(nctrl->device, "connecting queue %d\n",
			nvme_tcp_queue_id(queue));

	ret = kernel_connect(queue->sock, (struct sockaddr *)&ctrl->addr,
		sizeof(ctrl->addr), 0);
	if (ret) {
		dev_err(nctrl->device,
			"failed to connect socket: %d\n", ret);
		goto err_rcv_pdu;
	}

	ret = nvme_tcp_init_connection(queue);
	if (ret)
		goto err_init_connect;

	queue->rd_enabled = true;
	set_bit(NVME_TCP_Q_ALLOCATED, &queue->flags);
	nvme_tcp_init_recv_ctx(queue);

	write_lock_bh(&queue->sock->sk->sk_callback_lock);
	queue->sock->sk->sk_user_data = queue;
	queue->state_change = queue->sock->sk->sk_state_change;
	queue->data_ready = queue->sock->sk->sk_data_ready;
	queue->write_space = queue->sock->sk->sk_write_space;
	queue->sock->sk->sk_data_ready = nvme_tcp_data_ready;
	queue->sock->sk->sk_state_change = nvme_tcp_state_change;
	queue->sock->sk->sk_write_space = nvme_tcp_write_space;
#ifdef CONFIG_NET_RX_BUSY_POLL
	queue->sock->sk->sk_ll_usec = 1;
#endif
	write_unlock_bh(&queue->sock->sk->sk_callback_lock);

	return 0;

err_init_connect:
	kernel_sock_shutdown(queue->sock, SHUT_RDWR);
err_rcv_pdu:
	kfree(queue->pdu);
err_crypto:
	if (queue->hdr_digest || queue->data_digest)
		nvme_tcp_free_crypto(queue);
err_sock:
	sock_release(queue->sock);
	queue->sock = NULL;
err_destroy_mutex:
	mutex_destroy(&queue->send_mutex);
	mutex_destroy(&queue->queue_lock);
	return ret;
}

static void nvme_tcp_restore_sock_calls(struct nvme_tcp_queue *queue)
{
	struct socket *sock = queue->sock;

	write_lock_bh(&sock->sk->sk_callback_lock);
	sock->sk->sk_user_data  = NULL;
	sock->sk->sk_data_ready = queue->data_ready;
	sock->sk->sk_state_change = queue->state_change;
	sock->sk->sk_write_space  = queue->write_space;
	write_unlock_bh(&sock->sk->sk_callback_lock);
}

static void __nvme_tcp_stop_queue(struct nvme_tcp_queue *queue)
{
	kernel_sock_shutdown(queue->sock, SHUT_RDWR);
	nvme_tcp_restore_sock_calls(queue);
	cancel_work_sync(&queue->io_work);
}

static void nvme_tcp_stop_queue(struct nvme_ctrl *nctrl, int qid)
{
	struct nvme_tcp_ctrl *ctrl = to_tcp_ctrl(nctrl);
	struct nvme_tcp_queue *queue = &ctrl->queues[qid];

	mutex_lock(&queue->queue_lock);
	if (test_and_clear_bit(NVME_TCP_Q_LIVE, &queue->flags))
		__nvme_tcp_stop_queue(queue);
	mutex_unlock(&queue->queue_lock);
}

static int nvme_tcp_start_queue(struct nvme_ctrl *nctrl, int idx)
{
	struct nvme_tcp_ctrl *ctrl = to_tcp_ctrl(nctrl);
	int ret;

	if (idx)
		ret = nvmf_connect_io_queue(nctrl, idx);
	else
		ret = nvmf_connect_admin_queue(nctrl);

	if (!ret) {
		set_bit(NVME_TCP_Q_LIVE, &ctrl->queues[idx].flags);
	} else {
		if (test_bit(NVME_TCP_Q_ALLOCATED, &ctrl->queues[idx].flags))
			__nvme_tcp_stop_queue(&ctrl->queues[idx]);
		dev_err(nctrl->device,
			"failed to connect queue: %d ret=%d\n", idx, ret);
	}
	return ret;
}

static struct blk_mq_tag_set *nvme_tcp_alloc_tagset(struct nvme_ctrl *nctrl,
		bool admin)
{
	struct nvme_tcp_ctrl *ctrl = to_tcp_ctrl(nctrl);
	struct blk_mq_tag_set *set;
	int ret;

	if (admin) {
		set = &ctrl->admin_tag_set;
		memset(set, 0, sizeof(*set));
		set->ops = &nvme_tcp_admin_mq_ops;
		set->queue_depth = NVME_AQ_MQ_TAG_DEPTH;
		set->reserved_tags = NVMF_RESERVED_TAGS;
		set->numa_node = nctrl->numa_node;
		set->flags = BLK_MQ_F_BLOCKING;
		set->cmd_size = sizeof(struct nvme_tcp_request);
		set->driver_data = ctrl;
		set->nr_hw_queues = 1;
		set->timeout = NVME_ADMIN_TIMEOUT;
	} else {
		set = &ctrl->tag_set;
		memset(set, 0, sizeof(*set));
		set->ops = &nvme_tcp_mq_ops;
		set->queue_depth = nctrl->sqsize + 1;
		set->reserved_tags = NVMF_RESERVED_TAGS;
		set->numa_node = nctrl->numa_node;
		set->flags = BLK_MQ_F_SHOULD_MERGE | BLK_MQ_F_BLOCKING;
		set->cmd_size = sizeof(struct nvme_tcp_request);
		set->driver_data = ctrl;
		set->nr_hw_queues = nctrl->queue_count - 1;
		set->timeout = NVME_IO_TIMEOUT;
		set->nr_maps = nctrl->opts->nr_poll_queues ? HCTX_MAX_TYPES : 2;
	}

	ret = blk_mq_alloc_tag_set(set);
	if (ret)
		return ERR_PTR(ret);

	return set;
}

static void nvme_tcp_free_admin_queue(struct nvme_ctrl *ctrl)
{
	if (to_tcp_ctrl(ctrl)->async_req.pdu) {
		cancel_work_sync(&ctrl->async_event_work);
		nvme_tcp_free_async_req(to_tcp_ctrl(ctrl));
		to_tcp_ctrl(ctrl)->async_req.pdu = NULL;
	}

	nvme_tcp_free_queue(ctrl, 0);
}

static void nvme_tcp_free_io_queues(struct nvme_ctrl *ctrl)
{
	int i;

	for (i = 1; i < ctrl->queue_count; i++)
		nvme_tcp_free_queue(ctrl, i);
}

static void nvme_tcp_stop_io_queues(struct nvme_ctrl *ctrl)
{
	int i;

	for (i = 1; i < ctrl->queue_count; i++)
		nvme_tcp_stop_queue(ctrl, i);
}

static int nvme_tcp_start_io_queues(struct nvme_ctrl *ctrl)
{
	int i, ret = 0;

	for (i = 1; i < ctrl->queue_count; i++) {
		ret = nvme_tcp_start_queue(ctrl, i);
		if (ret)
			goto out_stop_queues;
	}

	return 0;

out_stop_queues:
	for (i--; i >= 1; i--)
		nvme_tcp_stop_queue(ctrl, i);
	return ret;
}

static int nvme_tcp_alloc_admin_queue(struct nvme_ctrl *ctrl)
{
	int ret;

	ret = nvme_tcp_alloc_queue(ctrl, 0, NVME_AQ_DEPTH);
	if (ret)
		return ret;

	ret = nvme_tcp_alloc_async_req(to_tcp_ctrl(ctrl));
	if (ret)
		goto out_free_queue;

	return 0;

out_free_queue:
	nvme_tcp_free_queue(ctrl, 0);
	return ret;
}

static int __nvme_tcp_alloc_io_queues(struct nvme_ctrl *ctrl)
{
	int i, ret;

	for (i = 1; i < ctrl->queue_count; i++) {
		ret = nvme_tcp_alloc_queue(ctrl, i,
				ctrl->sqsize + 1);
		if (ret)
			goto out_free_queues;
	}

	return 0;

out_free_queues:
	for (i--; i >= 1; i--)
		nvme_tcp_free_queue(ctrl, i);

	return ret;
}

static unsigned int nvme_tcp_nr_io_queues(struct nvme_ctrl *ctrl)
{
	unsigned int nr_io_queues;

	nr_io_queues = min(ctrl->opts->nr_io_queues, num_online_cpus());
	nr_io_queues += min(ctrl->opts->nr_write_queues, num_online_cpus());
	nr_io_queues += min(ctrl->opts->nr_poll_queues, num_online_cpus());

	return nr_io_queues;
}

static void nvme_tcp_set_io_queues(struct nvme_ctrl *nctrl,
		unsigned int nr_io_queues)
{
	struct nvme_tcp_ctrl *ctrl = to_tcp_ctrl(nctrl);
	struct nvmf_ctrl_options *opts = nctrl->opts;

	if (opts->nr_write_queues && opts->nr_io_queues < nr_io_queues) {
		/*
		 * separate read/write queues
		 * hand out dedicated default queues only after we have
		 * sufficient read queues.
		 */
		ctrl->io_queues[HCTX_TYPE_READ] = opts->nr_io_queues;
		nr_io_queues -= ctrl->io_queues[HCTX_TYPE_READ];
		ctrl->io_queues[HCTX_TYPE_DEFAULT] =
			min(opts->nr_write_queues, nr_io_queues);
		nr_io_queues -= ctrl->io_queues[HCTX_TYPE_DEFAULT];
	} else {
		/*
		 * shared read/write queues
		 * either no write queues were requested, or we don't have
		 * sufficient queue count to have dedicated default queues.
		 */
		ctrl->io_queues[HCTX_TYPE_DEFAULT] =
			min(opts->nr_io_queues, nr_io_queues);
		nr_io_queues -= ctrl->io_queues[HCTX_TYPE_DEFAULT];
	}

	if (opts->nr_poll_queues && nr_io_queues) {
		/* map dedicated poll queues only if we have queues left */
		ctrl->io_queues[HCTX_TYPE_POLL] =
			min(opts->nr_poll_queues, nr_io_queues);
	}
}

static int nvme_tcp_alloc_io_queues(struct nvme_ctrl *ctrl)
{
	unsigned int nr_io_queues;
	int ret;

	nr_io_queues = nvme_tcp_nr_io_queues(ctrl);
	ret = nvme_set_queue_count(ctrl, &nr_io_queues);
	if (ret)
		return ret;

	if (nr_io_queues == 0) {
		dev_err(ctrl->device,
			"unable to set any I/O queues\n");
		return -ENOMEM;
	}

	ctrl->queue_count = nr_io_queues + 1;
	dev_info(ctrl->device,
		"creating %d I/O queues.\n", nr_io_queues);

	nvme_tcp_set_io_queues(ctrl, nr_io_queues);

	return __nvme_tcp_alloc_io_queues(ctrl);
}

static void nvme_tcp_destroy_io_queues(struct nvme_ctrl *ctrl, bool remove)
{
	nvme_tcp_stop_io_queues(ctrl);
	if (remove) {
		blk_cleanup_queue(ctrl->connect_q);
		blk_mq_free_tag_set(ctrl->tagset);
	}
	nvme_tcp_free_io_queues(ctrl);
}

static int nvme_tcp_configure_io_queues(struct nvme_ctrl *ctrl, bool new)
{
	int ret;

	ret = nvme_tcp_alloc_io_queues(ctrl);
	if (ret)
		return ret;

	if (new) {
		ctrl->tagset = nvme_tcp_alloc_tagset(ctrl, false);
		if (IS_ERR(ctrl->tagset)) {
			ret = PTR_ERR(ctrl->tagset);
			goto out_free_io_queues;
		}

		ctrl->connect_q = blk_mq_init_queue(ctrl->tagset);
		if (IS_ERR(ctrl->connect_q)) {
			ret = PTR_ERR(ctrl->connect_q);
			goto out_free_tag_set;
		}
	}

	ret = nvme_tcp_start_io_queues(ctrl);
	if (ret)
		goto out_cleanup_connect_q;

	if (!new) {
		nvme_start_queues(ctrl);
		if (!nvme_wait_freeze_timeout(ctrl, NVME_IO_TIMEOUT)) {
			/*
			 * If we timed out waiting for freeze we are likely to
			 * be stuck.  Fail the controller initialization just
			 * to be safe.
			 */
			ret = -ENODEV;
			goto out_wait_freeze_timed_out;
		}
		blk_mq_update_nr_hw_queues(ctrl->tagset,
			ctrl->queue_count - 1);
		nvme_unfreeze(ctrl);
	}

	return 0;

out_wait_freeze_timed_out:
	nvme_stop_queues(ctrl);
	nvme_sync_io_queues(ctrl);
	nvme_tcp_stop_io_queues(ctrl);
out_cleanup_connect_q:
	nvme_cancel_tagset(ctrl);
	if (new)
		blk_cleanup_queue(ctrl->connect_q);
out_free_tag_set:
	if (new)
		blk_mq_free_tag_set(ctrl->tagset);
out_free_io_queues:
	nvme_tcp_free_io_queues(ctrl);
	return ret;
}

static void nvme_tcp_destroy_admin_queue(struct nvme_ctrl *ctrl, bool remove)
{
	nvme_tcp_stop_queue(ctrl, 0);
	if (remove) {
		blk_cleanup_queue(ctrl->admin_q);
		blk_cleanup_queue(ctrl->fabrics_q);
		blk_mq_free_tag_set(ctrl->admin_tagset);
	}
	nvme_tcp_free_admin_queue(ctrl);
}

static int nvme_tcp_configure_admin_queue(struct nvme_ctrl *ctrl, bool new)
{
	int error;

	error = nvme_tcp_alloc_admin_queue(ctrl);
	if (error)
		return error;

	if (new) {
		ctrl->admin_tagset = nvme_tcp_alloc_tagset(ctrl, true);
		if (IS_ERR(ctrl->admin_tagset)) {
			error = PTR_ERR(ctrl->admin_tagset);
			goto out_free_queue;
		}

		ctrl->fabrics_q = blk_mq_init_queue(ctrl->admin_tagset);
		if (IS_ERR(ctrl->fabrics_q)) {
			error = PTR_ERR(ctrl->fabrics_q);
			goto out_free_tagset;
		}

		ctrl->admin_q = blk_mq_init_queue(ctrl->admin_tagset);
		if (IS_ERR(ctrl->admin_q)) {
			error = PTR_ERR(ctrl->admin_q);
			goto out_cleanup_fabrics_q;
		}
	}

	error = nvme_tcp_start_queue(ctrl, 0);
	if (error)
		goto out_cleanup_queue;

	error = nvme_enable_ctrl(ctrl);
	if (error)
		goto out_stop_queue;

	blk_mq_unquiesce_queue(ctrl->admin_q);

	error = nvme_init_ctrl_finish(ctrl);
	if (error)
		goto out_quiesce_queue;

	return 0;

out_quiesce_queue:
	blk_mq_quiesce_queue(ctrl->admin_q);
	blk_sync_queue(ctrl->admin_q);
out_stop_queue:
	nvme_tcp_stop_queue(ctrl, 0);
	nvme_cancel_admin_tagset(ctrl);
out_cleanup_queue:
	if (new)
		blk_cleanup_queue(ctrl->admin_q);
out_cleanup_fabrics_q:
	if (new)
		blk_cleanup_queue(ctrl->fabrics_q);
out_free_tagset:
	if (new)
		blk_mq_free_tag_set(ctrl->admin_tagset);
out_free_queue:
	nvme_tcp_free_admin_queue(ctrl);
	return error;
}

static void nvme_tcp_teardown_admin_queue(struct nvme_ctrl *ctrl,
		bool remove)
{
	blk_mq_quiesce_queue(ctrl->admin_q);
	blk_sync_queue(ctrl->admin_q);
	nvme_tcp_stop_queue(ctrl, 0);
	nvme_cancel_admin_tagset(ctrl);
	if (remove)
		blk_mq_unquiesce_queue(ctrl->admin_q);
	nvme_tcp_destroy_admin_queue(ctrl, remove);
}

static void nvme_tcp_teardown_io_queues(struct nvme_ctrl *ctrl,
		bool remove)
{
	if (ctrl->queue_count <= 1)
		return;
	blk_mq_quiesce_queue(ctrl->admin_q);
	nvme_start_freeze(ctrl);
	nvme_stop_queues(ctrl);
	nvme_sync_io_queues(ctrl);
	nvme_tcp_stop_io_queues(ctrl);
	nvme_cancel_tagset(ctrl);
	if (remove)
		nvme_start_queues(ctrl);
	nvme_tcp_destroy_io_queues(ctrl, remove);
}

static void nvme_tcp_reconnect_or_remove(struct nvme_ctrl *ctrl)
{
	/* If we are resetting/deleting then do nothing */
	if (ctrl->state != NVME_CTRL_CONNECTING) {
		WARN_ON_ONCE(ctrl->state == NVME_CTRL_NEW ||
			ctrl->state == NVME_CTRL_LIVE);
		return;
	}

	if (nvmf_should_reconnect(ctrl)) {
		dev_info(ctrl->device, "Reconnecting in %d seconds...\n",
			ctrl->opts->reconnect_delay);
		queue_delayed_work(nvme_wq, &to_tcp_ctrl(ctrl)->connect_work,
				ctrl->opts->reconnect_delay * HZ);
	} else {
		dev_info(ctrl->device, "Removing controller...\n");
		nvme_delete_ctrl(ctrl);
	}
}

static int nvme_tcp_setup_ctrl(struct nvme_ctrl *ctrl, bool new)
{
	struct nvmf_ctrl_options *opts = ctrl->opts;
	int ret;

	ret = nvme_tcp_configure_admin_queue(ctrl, new);
	if (ret)
		return ret;

	if (ctrl->icdoff) {
		ret = -EOPNOTSUPP;
		dev_err(ctrl->device, "icdoff is not supported!\n");
		goto destroy_admin;
	}

	if (!nvme_ctrl_sgl_supported(ctrl)) {
		ret = -EOPNOTSUPP;
		dev_err(ctrl->device, "Mandatory sgls are not supported!\n");
		goto destroy_admin;
	}

	if (opts->queue_size > ctrl->sqsize + 1)
		dev_warn(ctrl->device,
			"queue_size %zu > ctrl sqsize %u, clamping down\n",
			opts->queue_size, ctrl->sqsize + 1);

	if (ctrl->sqsize + 1 > ctrl->maxcmd) {
		dev_warn(ctrl->device,
			"sqsize %u > ctrl maxcmd %u, clamping down\n",
			ctrl->sqsize + 1, ctrl->maxcmd);
		ctrl->sqsize = ctrl->maxcmd - 1;
	}

	if (ctrl->queue_count > 1) {
		ret = nvme_tcp_configure_io_queues(ctrl, new);
		if (ret)
			goto destroy_admin;
	}

	if (!nvme_change_ctrl_state(ctrl, NVME_CTRL_LIVE)) {
		/*
		 * state change failure is ok if we started ctrl delete,
		 * unless we're during creation of a new controller to
		 * avoid races with teardown flow.
		 */
		WARN_ON_ONCE(ctrl->state != NVME_CTRL_DELETING &&
			     ctrl->state != NVME_CTRL_DELETING_NOIO);
		WARN_ON_ONCE(new);
		ret = -EINVAL;
		goto destroy_io;
	}

	nvme_start_ctrl(ctrl);
	return 0;

destroy_io:
	if (ctrl->queue_count > 1) {
		nvme_stop_queues(ctrl);
		nvme_sync_io_queues(ctrl);
		nvme_tcp_stop_io_queues(ctrl);
		nvme_cancel_tagset(ctrl);
		nvme_tcp_destroy_io_queues(ctrl, new);
	}
destroy_admin:
	blk_mq_quiesce_queue(ctrl->admin_q);
	blk_sync_queue(ctrl->admin_q);
	nvme_tcp_stop_queue(ctrl, 0);
	nvme_cancel_admin_tagset(ctrl);
	nvme_tcp_destroy_admin_queue(ctrl, new);
	return ret;
}

static void nvme_tcp_reconnect_ctrl_work(struct work_struct *work)
{
	struct nvme_tcp_ctrl *tcp_ctrl = container_of(to_delayed_work(work),
			struct nvme_tcp_ctrl, connect_work);
	struct nvme_ctrl *ctrl = &tcp_ctrl->ctrl;

	++ctrl->nr_reconnects;

	if (nvme_tcp_setup_ctrl(ctrl, false))
		goto requeue;

	dev_info(ctrl->device, "Successfully reconnected (%d attempt)\n",
			ctrl->nr_reconnects);

	ctrl->nr_reconnects = 0;

	return;

requeue:
	dev_info(ctrl->device, "Failed reconnect attempt %d\n",
			ctrl->nr_reconnects);
	nvme_tcp_reconnect_or_remove(ctrl);
}

static void nvme_tcp_error_recovery_work(struct work_struct *work)
{
	struct nvme_tcp_ctrl *tcp_ctrl = container_of(work,
				struct nvme_tcp_ctrl, err_work);
	struct nvme_ctrl *ctrl = &tcp_ctrl->ctrl;

	nvme_stop_keep_alive(ctrl);
	nvme_tcp_teardown_io_queues(ctrl, false);
	/* unquiesce to fail fast pending requests */
	nvme_start_queues(ctrl);
	nvme_tcp_teardown_admin_queue(ctrl, false);
	blk_mq_unquiesce_queue(ctrl->admin_q);

	if (!nvme_change_ctrl_state(ctrl, NVME_CTRL_CONNECTING)) {
		/* state change failure is ok if we started ctrl delete */
		WARN_ON_ONCE(ctrl->state != NVME_CTRL_DELETING &&
			     ctrl->state != NVME_CTRL_DELETING_NOIO);
		return;
	}

	nvme_tcp_reconnect_or_remove(ctrl);
}

static void nvme_tcp_teardown_ctrl(struct nvme_ctrl *ctrl, bool shutdown)
{
	cancel_work_sync(&to_tcp_ctrl(ctrl)->err_work);
	cancel_delayed_work_sync(&to_tcp_ctrl(ctrl)->connect_work);

	nvme_tcp_teardown_io_queues(ctrl, shutdown);
	blk_mq_quiesce_queue(ctrl->admin_q);
	if (shutdown)
		nvme_shutdown_ctrl(ctrl);
	else
		nvme_disable_ctrl(ctrl);
	nvme_tcp_teardown_admin_queue(ctrl, shutdown);
}

static void nvme_tcp_delete_ctrl(struct nvme_ctrl *ctrl)
{
	nvme_tcp_teardown_ctrl(ctrl, true);
}

static void nvme_reset_ctrl_work(struct work_struct *work)
{
	struct nvme_ctrl *ctrl =
		container_of(work, struct nvme_ctrl, reset_work);

	nvme_stop_ctrl(ctrl);
	nvme_tcp_teardown_ctrl(ctrl, false);

	if (!nvme_change_ctrl_state(ctrl, NVME_CTRL_CONNECTING)) {
		/* state change failure is ok if we started ctrl delete */
		WARN_ON_ONCE(ctrl->state != NVME_CTRL_DELETING &&
			     ctrl->state != NVME_CTRL_DELETING_NOIO);
		return;
	}

	if (nvme_tcp_setup_ctrl(ctrl, false))
		goto out_fail;

	return;

out_fail:
	++ctrl->nr_reconnects;
	nvme_tcp_reconnect_or_remove(ctrl);
}

static void nvme_tcp_free_ctrl(struct nvme_ctrl *nctrl)
{
	struct nvme_tcp_ctrl *ctrl = to_tcp_ctrl(nctrl);

	if (list_empty(&ctrl->list))
		goto free_ctrl;

	mutex_lock(&nvme_tcp_ctrl_mutex);
	list_del(&ctrl->list);
	mutex_unlock(&nvme_tcp_ctrl_mutex);

	nvmf_free_options(nctrl->opts);
free_ctrl:
	kfree(ctrl->queues);
	kfree(ctrl);
}

static void nvme_tcp_set_sg_null(struct nvme_command *c)
{
	struct nvme_sgl_desc *sg = &c->common.dptr.sgl;

	sg->addr = 0;
	sg->length = 0;
	sg->type = (NVME_TRANSPORT_SGL_DATA_DESC << 4) |
			NVME_SGL_FMT_TRANSPORT_A;
}

static void nvme_tcp_set_sg_inline(struct nvme_tcp_queue *queue,
		struct nvme_command *c, u32 data_len)
{
	struct nvme_sgl_desc *sg = &c->common.dptr.sgl;

	sg->addr = cpu_to_le64(queue->ctrl->ctrl.icdoff);
	sg->length = cpu_to_le32(data_len);
	sg->type = (NVME_SGL_FMT_DATA_DESC << 4) | NVME_SGL_FMT_OFFSET;
}

static void nvme_tcp_set_sg_host_data(struct nvme_command *c,
		u32 data_len)
{
	struct nvme_sgl_desc *sg = &c->common.dptr.sgl;

	sg->addr = 0;
	sg->length = cpu_to_le32(data_len);
	sg->type = (NVME_TRANSPORT_SGL_DATA_DESC << 4) |
			NVME_SGL_FMT_TRANSPORT_A;
}

static void nvme_tcp_submit_async_event(struct nvme_ctrl *arg)
{
	struct nvme_tcp_ctrl *ctrl = to_tcp_ctrl(arg);
	struct nvme_tcp_queue *queue = &ctrl->queues[0];
	struct nvme_tcp_cmd_pdu *pdu = ctrl->async_req.pdu;
	struct nvme_command *cmd = &pdu->cmd;
	u8 hdgst = nvme_tcp_hdgst_len(queue);

	memset(pdu, 0, sizeof(*pdu));
	pdu->hdr.type = nvme_tcp_cmd;
	if (queue->hdr_digest)
		pdu->hdr.flags |= NVME_TCP_F_HDGST;
	pdu->hdr.hlen = sizeof(*pdu);
	pdu->hdr.plen = cpu_to_le32(pdu->hdr.hlen + hdgst);

	cmd->common.opcode = nvme_admin_async_event;
	cmd->common.command_id = NVME_AQ_BLK_MQ_DEPTH;
	cmd->common.flags |= NVME_CMD_SGL_METABUF;
	nvme_tcp_set_sg_null(cmd);

	ctrl->async_req.state = NVME_TCP_SEND_CMD_PDU;
	ctrl->async_req.offset = 0;
	ctrl->async_req.curr_bio = NULL;
	ctrl->async_req.data_len = 0;

	nvme_tcp_queue_request(&ctrl->async_req, true, true);
}

static void nvme_tcp_complete_timed_out(struct request *rq)
{
	struct nvme_tcp_request *req = blk_mq_rq_to_pdu(rq);
	struct nvme_ctrl *ctrl = &req->queue->ctrl->ctrl;

	nvme_tcp_stop_queue(ctrl, nvme_tcp_queue_id(req->queue));
	if (blk_mq_request_started(rq) && !blk_mq_request_completed(rq)) {
		nvme_req(rq)->status = NVME_SC_HOST_ABORTED_CMD;
		blk_mq_complete_request(rq);
	}
}

static enum blk_eh_timer_return
nvme_tcp_timeout(struct request *rq, bool reserved)
{
	struct nvme_tcp_request *req = blk_mq_rq_to_pdu(rq);
	struct nvme_ctrl *ctrl = &req->queue->ctrl->ctrl;
	struct nvme_tcp_cmd_pdu *pdu = req->pdu;

	dev_warn(ctrl->device,
		"queue %d: timeout request %#x type %d\n",
		nvme_tcp_queue_id(req->queue), rq->tag, pdu->hdr.type);

	if (ctrl->state != NVME_CTRL_LIVE) {
		/*
		 * If we are resetting, connecting or deleting we should
		 * complete immediately because we may block controller
		 * teardown or setup sequence
		 * - ctrl disable/shutdown fabrics requests
		 * - connect requests
		 * - initialization admin requests
		 * - I/O requests that entered after unquiescing and
		 *   the controller stopped responding
		 *
		 * All other requests should be cancelled by the error
		 * recovery work, so it's fine that we fail it here.
		 */
		nvme_tcp_complete_timed_out(rq);
		return BLK_EH_DONE;
	}

	/*
	 * LIVE state should trigger the normal error recovery which will
	 * handle completing this request.
	 */
	nvme_tcp_error_recovery(ctrl);
	return BLK_EH_RESET_TIMER;
}

static blk_status_t nvme_tcp_map_data(struct nvme_tcp_queue *queue,
			struct request *rq)
{
	struct nvme_tcp_request *req = blk_mq_rq_to_pdu(rq);
	struct nvme_tcp_cmd_pdu *pdu = req->pdu;
	struct nvme_command *c = &pdu->cmd;

	c->common.flags |= NVME_CMD_SGL_METABUF;

	if (!blk_rq_nr_phys_segments(rq))
		nvme_tcp_set_sg_null(c);
	else if (rq_data_dir(rq) == WRITE &&
	    req->data_len <= nvme_tcp_inline_data_size(queue))
		nvme_tcp_set_sg_inline(queue, c, req->data_len);
	else
		nvme_tcp_set_sg_host_data(c, req->data_len);

	return 0;
}

static blk_status_t nvme_tcp_setup_cmd_pdu(struct nvme_ns *ns,
		struct request *rq)
{
	struct nvme_tcp_request *req = blk_mq_rq_to_pdu(rq);
	struct nvme_tcp_cmd_pdu *pdu = req->pdu;
	struct nvme_tcp_queue *queue = req->queue;
	u8 hdgst = nvme_tcp_hdgst_len(queue), ddgst = 0;
	blk_status_t ret;

	ret = nvme_setup_cmd(ns, rq);
	if (ret)
		return ret;

	req->state = NVME_TCP_SEND_CMD_PDU;
	req->status = cpu_to_le16(NVME_SC_SUCCESS);
	req->offset = 0;
	req->data_sent = 0;
	req->pdu_len = 0;
	req->pdu_sent = 0;
	req->data_len = blk_rq_nr_phys_segments(rq) ?
				blk_rq_payload_bytes(rq) : 0;
	req->curr_bio = rq->bio;
	if (req->curr_bio && req->data_len)
		nvme_tcp_init_iter(req, rq_data_dir(rq));

	if (rq_data_dir(rq) == WRITE &&
	    req->data_len <= nvme_tcp_inline_data_size(queue))
		req->pdu_len = req->data_len;

	pdu->hdr.type = nvme_tcp_cmd;
	pdu->hdr.flags = 0;
	if (queue->hdr_digest)
		pdu->hdr.flags |= NVME_TCP_F_HDGST;
	if (queue->data_digest && req->pdu_len) {
		pdu->hdr.flags |= NVME_TCP_F_DDGST;
		ddgst = nvme_tcp_ddgst_len(queue);
	}
	pdu->hdr.hlen = sizeof(*pdu);
	pdu->hdr.pdo = req->pdu_len ? pdu->hdr.hlen + hdgst : 0;
	pdu->hdr.plen =
		cpu_to_le32(pdu->hdr.hlen + hdgst + req->pdu_len + ddgst);

	ret = nvme_tcp_map_data(queue, rq);
	if (unlikely(ret)) {
		nvme_cleanup_cmd(rq);
		dev_err(queue->ctrl->ctrl.device,
			"Failed to map data (%d)\n", ret);
		return ret;
	}

	return 0;
}

static void nvme_tcp_commit_rqs(struct blk_mq_hw_ctx *hctx)
{
	struct nvme_tcp_queue *queue = hctx->driver_data;

	if (!llist_empty(&queue->req_list))
		queue_work_on(queue->io_cpu, nvme_tcp_wq, &queue->io_work);
}

static blk_status_t nvme_tcp_queue_rq(struct blk_mq_hw_ctx *hctx,
		const struct blk_mq_queue_data *bd)
{
	struct nvme_ns *ns = hctx->queue->queuedata;
	struct nvme_tcp_queue *queue = hctx->driver_data;
	struct request *rq = bd->rq;
	struct nvme_tcp_request *req = blk_mq_rq_to_pdu(rq);
	bool queue_ready = test_bit(NVME_TCP_Q_LIVE, &queue->flags);
	blk_status_t ret;

	if (!nvme_check_ready(&queue->ctrl->ctrl, rq, queue_ready))
		return nvme_fail_nonready_command(&queue->ctrl->ctrl, rq);

	ret = nvme_tcp_setup_cmd_pdu(ns, rq);
	if (unlikely(ret))
		return ret;

	blk_mq_start_request(rq);

	nvme_tcp_queue_request(req, true, bd->last);

	return BLK_STS_OK;
}

static int nvme_tcp_map_queues(struct blk_mq_tag_set *set)
{
	struct nvme_tcp_ctrl *ctrl = set->driver_data;
	struct nvmf_ctrl_options *opts = ctrl->ctrl.opts;

	if (opts->nr_write_queues && ctrl->io_queues[HCTX_TYPE_READ]) {
		/* separate read/write queues */
		set->map[HCTX_TYPE_DEFAULT].nr_queues =
			ctrl->io_queues[HCTX_TYPE_DEFAULT];
		set->map[HCTX_TYPE_DEFAULT].queue_offset = 0;
		set->map[HCTX_TYPE_READ].nr_queues =
			ctrl->io_queues[HCTX_TYPE_READ];
		set->map[HCTX_TYPE_READ].queue_offset =
			ctrl->io_queues[HCTX_TYPE_DEFAULT];
	} else {
		/* shared read/write queues */
		set->map[HCTX_TYPE_DEFAULT].nr_queues =
			ctrl->io_queues[HCTX_TYPE_DEFAULT];
		set->map[HCTX_TYPE_DEFAULT].queue_offset = 0;
		set->map[HCTX_TYPE_READ].nr_queues =
			ctrl->io_queues[HCTX_TYPE_DEFAULT];
		set->map[HCTX_TYPE_READ].queue_offset = 0;
	}
	blk_mq_map_queues(&set->map[HCTX_TYPE_DEFAULT]);
	blk_mq_map_queues(&set->map[HCTX_TYPE_READ]);

	if (opts->nr_poll_queues && ctrl->io_queues[HCTX_TYPE_POLL]) {
		/* map dedicated poll queues only if we have queues left */
		set->map[HCTX_TYPE_POLL].nr_queues =
				ctrl->io_queues[HCTX_TYPE_POLL];
		set->map[HCTX_TYPE_POLL].queue_offset =
			ctrl->io_queues[HCTX_TYPE_DEFAULT] +
			ctrl->io_queues[HCTX_TYPE_READ];
		blk_mq_map_queues(&set->map[HCTX_TYPE_POLL]);
	}

	dev_info(ctrl->ctrl.device,
		"mapped %d/%d/%d default/read/poll queues.\n",
		ctrl->io_queues[HCTX_TYPE_DEFAULT],
		ctrl->io_queues[HCTX_TYPE_READ],
		ctrl->io_queues[HCTX_TYPE_POLL]);

	return 0;
}

static int nvme_tcp_poll(struct blk_mq_hw_ctx *hctx)
{
	struct nvme_tcp_queue *queue = hctx->driver_data;
	struct sock *sk = queue->sock->sk;

	if (!test_bit(NVME_TCP_Q_LIVE, &queue->flags))
		return 0;

	set_bit(NVME_TCP_Q_POLLING, &queue->flags);
	if (sk_can_busy_loop(sk) && skb_queue_empty_lockless(&sk->sk_receive_queue))
		sk_busy_loop(sk, true);
	nvme_tcp_try_recv(queue);
	clear_bit(NVME_TCP_Q_POLLING, &queue->flags);
	return queue->nr_cqe;
}

static const struct blk_mq_ops nvme_tcp_mq_ops = {
	.queue_rq	= nvme_tcp_queue_rq,
	.commit_rqs	= nvme_tcp_commit_rqs,
	.complete	= nvme_complete_rq,
	.init_request	= nvme_tcp_init_request,
	.exit_request	= nvme_tcp_exit_request,
	.init_hctx	= nvme_tcp_init_hctx,
	.timeout	= nvme_tcp_timeout,
	.map_queues	= nvme_tcp_map_queues,
	.poll		= nvme_tcp_poll,
};

static const struct blk_mq_ops nvme_tcp_admin_mq_ops = {
	.queue_rq	= nvme_tcp_queue_rq,
	.complete	= nvme_complete_rq,
	.init_request	= nvme_tcp_init_request,
	.exit_request	= nvme_tcp_exit_request,
	.init_hctx	= nvme_tcp_init_admin_hctx,
	.timeout	= nvme_tcp_timeout,
};

static const struct nvme_ctrl_ops nvme_tcp_ctrl_ops = {
	.name			= "tcp",
	.module			= THIS_MODULE,
	.flags			= NVME_F_FABRICS,
	.reg_read32		= nvmf_reg_read32,
	.reg_read64		= nvmf_reg_read64,
	.reg_write32		= nvmf_reg_write32,
	.free_ctrl		= nvme_tcp_free_ctrl,
	.submit_async_event	= nvme_tcp_submit_async_event,
	.delete_ctrl		= nvme_tcp_delete_ctrl,
	.get_address		= nvmf_get_address,
};

static bool
nvme_tcp_existing_controller(struct nvmf_ctrl_options *opts)
{
	struct nvme_tcp_ctrl *ctrl;
	bool found = false;

	mutex_lock(&nvme_tcp_ctrl_mutex);
	list_for_each_entry(ctrl, &nvme_tcp_ctrl_list, list) {
		found = nvmf_ip_options_match(&ctrl->ctrl, opts);
		if (found)
			break;
	}
	mutex_unlock(&nvme_tcp_ctrl_mutex);

	return found;
}

static struct nvme_ctrl *nvme_tcp_create_ctrl(struct device *dev,
		struct nvmf_ctrl_options *opts)
{
	struct nvme_tcp_ctrl *ctrl;
	int ret;

	ctrl = kzalloc(sizeof(*ctrl), GFP_KERNEL);
	if (!ctrl)
		return ERR_PTR(-ENOMEM);

	INIT_LIST_HEAD(&ctrl->list);
	ctrl->ctrl.opts = opts;
	ctrl->ctrl.queue_count = opts->nr_io_queues + opts->nr_write_queues +
				opts->nr_poll_queues + 1;
	ctrl->ctrl.sqsize = opts->queue_size - 1;
	ctrl->ctrl.kato = opts->kato;

	INIT_DELAYED_WORK(&ctrl->connect_work,
			nvme_tcp_reconnect_ctrl_work);
	INIT_WORK(&ctrl->err_work, nvme_tcp_error_recovery_work);
	INIT_WORK(&ctrl->ctrl.reset_work, nvme_reset_ctrl_work);

	if (!(opts->mask & NVMF_OPT_TRSVCID)) {
		opts->trsvcid =
			kstrdup(__stringify(NVME_TCP_DISC_PORT), GFP_KERNEL);
		if (!opts->trsvcid) {
			ret = -ENOMEM;
			goto out_free_ctrl;
		}
		opts->mask |= NVMF_OPT_TRSVCID;
	}

	ret = inet_pton_with_scope(&init_net, AF_UNSPEC,
			opts->traddr, opts->trsvcid, &ctrl->addr);
	if (ret) {
		pr_err("malformed address passed: %s:%s\n",
			opts->traddr, opts->trsvcid);
		goto out_free_ctrl;
	}

	if (opts->mask & NVMF_OPT_HOST_TRADDR) {
		ret = inet_pton_with_scope(&init_net, AF_UNSPEC,
			opts->host_traddr, NULL, &ctrl->src_addr);
		if (ret) {
			pr_err("malformed src address passed: %s\n",
			       opts->host_traddr);
			goto out_free_ctrl;
		}
	}

	if (opts->mask & NVMF_OPT_HOST_IFACE) {
		if (!__dev_get_by_name(&init_net, opts->host_iface)) {
			pr_err("invalid interface passed: %s\n",
			       opts->host_iface);
			ret = -ENODEV;
			goto out_free_ctrl;
		}
	}

	if (!opts->duplicate_connect && nvme_tcp_existing_controller(opts)) {
		ret = -EALREADY;
		goto out_free_ctrl;
	}

	ctrl->queues = kcalloc(ctrl->ctrl.queue_count, sizeof(*ctrl->queues),
				GFP_KERNEL);
	if (!ctrl->queues) {
		ret = -ENOMEM;
		goto out_free_ctrl;
	}

	ret = nvme_init_ctrl(&ctrl->ctrl, dev, &nvme_tcp_ctrl_ops, 0);
	if (ret)
		goto out_kfree_queues;

	if (!nvme_change_ctrl_state(&ctrl->ctrl, NVME_CTRL_CONNECTING)) {
		WARN_ON_ONCE(1);
		ret = -EINTR;
		goto out_uninit_ctrl;
	}

	ret = nvme_tcp_setup_ctrl(&ctrl->ctrl, true);
	if (ret)
		goto out_uninit_ctrl;

	dev_info(ctrl->ctrl.device, "new ctrl: NQN \"%s\", addr %pISp\n",
		ctrl->ctrl.opts->subsysnqn, &ctrl->addr);

	mutex_lock(&nvme_tcp_ctrl_mutex);
	list_add_tail(&ctrl->list, &nvme_tcp_ctrl_list);
	mutex_unlock(&nvme_tcp_ctrl_mutex);

	return &ctrl->ctrl;

out_uninit_ctrl:
	nvme_uninit_ctrl(&ctrl->ctrl);
	nvme_put_ctrl(&ctrl->ctrl);
	if (ret > 0)
		ret = -EIO;
	return ERR_PTR(ret);
out_kfree_queues:
	kfree(ctrl->queues);
out_free_ctrl:
	kfree(ctrl);
	return ERR_PTR(ret);
}

static struct nvmf_transport_ops nvme_tcp_transport = {
	.name		= "tcp",
	.module		= THIS_MODULE,
	.required_opts	= NVMF_OPT_TRADDR,
	.allowed_opts	= NVMF_OPT_TRSVCID | NVMF_OPT_RECONNECT_DELAY |
			  NVMF_OPT_HOST_TRADDR | NVMF_OPT_CTRL_LOSS_TMO |
			  NVMF_OPT_HDR_DIGEST | NVMF_OPT_DATA_DIGEST |
			  NVMF_OPT_NR_WRITE_QUEUES | NVMF_OPT_NR_POLL_QUEUES |
			  NVMF_OPT_TOS | NVMF_OPT_HOST_IFACE,
	.create_ctrl	= nvme_tcp_create_ctrl,
};

static int __init nvme_tcp_init_module(void)
{
	nvme_tcp_wq = alloc_workqueue("nvme_tcp_wq",
			WQ_MEM_RECLAIM | WQ_HIGHPRI, 0);
	if (!nvme_tcp_wq)
		return -ENOMEM;

	nvmf_register_transport(&nvme_tcp_transport);
	return 0;
}

static void __exit nvme_tcp_cleanup_module(void)
{
	struct nvme_tcp_ctrl *ctrl;

	nvmf_unregister_transport(&nvme_tcp_transport);

	mutex_lock(&nvme_tcp_ctrl_mutex);
	list_for_each_entry(ctrl, &nvme_tcp_ctrl_list, list)
		nvme_delete_ctrl(&ctrl->ctrl);
	mutex_unlock(&nvme_tcp_ctrl_mutex);
	flush_workqueue(nvme_delete_wq);

	destroy_workqueue(nvme_tcp_wq);
}

module_init(nvme_tcp_init_module);
module_exit(nvme_tcp_cleanup_module);

MODULE_LICENSE("GPL v2");<|MERGE_RESOLUTION|>--- conflicted
+++ resolved
@@ -817,10 +817,7 @@
 	if (pdu->hdr.flags & NVME_TCP_F_DATA_SUCCESS) {
 		struct request *rq = nvme_cid_to_rq(nvme_tcp_tagset(queue),
 					pdu->command_id);
-<<<<<<< HEAD
-=======
 		struct nvme_tcp_request *req = blk_mq_rq_to_pdu(rq);
->>>>>>> 3b17187f
 
 		nvme_tcp_end_request(rq, le16_to_cpu(req->status));
 		queue->nr_cqe++;
