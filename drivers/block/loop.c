/*
 *  linux/drivers/block/loop.c
 *
 *  Written by Theodore Ts'o, 3/29/93
 *
 * Copyright 1993 by Theodore Ts'o.  Redistribution of this file is
 * permitted under the GNU General Public License.
 *
 * DES encryption plus some minor changes by Werner Almesberger, 30-MAY-1993
 * more DES encryption plus IDEA encryption by Nicholas J. Leon, June 20, 1996
 *
 * Modularized and updated for 1.1.16 kernel - Mitch Dsouza 28th May 1994
 * Adapted for 1.3.59 kernel - Andries Brouwer, 1 Feb 1996
 *
 * Fixed do_loop_request() re-entrancy - Vincent.Renardias@waw.com Mar 20, 1997
 *
 * Added devfs support - Richard Gooch <rgooch@atnf.csiro.au> 16-Jan-1998
 *
 * Handle sparse backing files correctly - Kenn Humborg, Jun 28, 1998
 *
 * Loadable modules and other fixes by AK, 1998
 *
 * Make real block number available to downstream transfer functions, enables
 * CBC (and relatives) mode encryption requiring unique IVs per data block.
 * Reed H. Petty, rhp@draper.net
 *
 * Maximum number of loop devices now dynamic via max_loop module parameter.
 * Russell Kroll <rkroll@exploits.org> 19990701
 *
 * Maximum number of loop devices when compiled-in now selectable by passing
 * max_loop=<1-255> to the kernel on boot.
 * Erik I. Bolsø, <eriki@himolde.no>, Oct 31, 1999
 *
 * Completely rewrite request handling to be make_request_fn style and
 * non blocking, pushing work to a helper thread. Lots of fixes from
 * Al Viro too.
 * Jens Axboe <axboe@suse.de>, Nov 2000
 *
 * Support up to 256 loop devices
 * Heinz Mauelshagen <mge@sistina.com>, Feb 2002
 *
 * Support for falling back on the write file operation when the address space
 * operations write_begin is not available on the backing filesystem.
 * Anton Altaparmakov, 16 Feb 2005
 *
 * Still To Fix:
 * - Advisory locking is ignored here.
 * - Should use an own CAP_* category instead of CAP_SYS_ADMIN
 *
 */

#include <linux/module.h>
#include <linux/moduleparam.h>
#include <linux/sched.h>
#include <linux/fs.h>
#include <linux/file.h>
#include <linux/stat.h>
#include <linux/errno.h>
#include <linux/major.h>
#include <linux/wait.h>
#include <linux/blkdev.h>
#include <linux/blkpg.h>
#include <linux/init.h>
#include <linux/swap.h>
#include <linux/slab.h>
#include <linux/compat.h>
#include <linux/suspend.h>
#include <linux/freezer.h>
#include <linux/mutex.h>
#include <linux/writeback.h>
#include <linux/completion.h>
#include <linux/highmem.h>
#include <linux/kthread.h>
#include <linux/splice.h>
#include <linux/sysfs.h>
#include <linux/miscdevice.h>
#include <linux/falloc.h>
#include <linux/uio.h>
#include <linux/ioprio.h>
#include <linux/blk-cgroup.h>

#include "loop.h"

#include <linux/uaccess.h>

static DEFINE_IDR(loop_index_idr);
static DEFINE_MUTEX(loop_ctl_mutex);

static int max_part;
static int part_shift;

static int transfer_xor(struct loop_device *lo, int cmd,
			struct page *raw_page, unsigned raw_off,
			struct page *loop_page, unsigned loop_off,
			int size, sector_t real_block)
{
	char *raw_buf = kmap_atomic(raw_page) + raw_off;
	char *loop_buf = kmap_atomic(loop_page) + loop_off;
	char *in, *out, *key;
	int i, keysize;

	if (cmd == READ) {
		in = raw_buf;
		out = loop_buf;
	} else {
		in = loop_buf;
		out = raw_buf;
	}

	key = lo->lo_encrypt_key;
	keysize = lo->lo_encrypt_key_size;
	for (i = 0; i < size; i++)
		*out++ = *in++ ^ key[(i & 511) % keysize];

	kunmap_atomic(loop_buf);
	kunmap_atomic(raw_buf);
	cond_resched();
	return 0;
}

static int xor_init(struct loop_device *lo, const struct loop_info64 *info)
{
	if (unlikely(info->lo_encrypt_key_size <= 0))
		return -EINVAL;
	return 0;
}

static struct loop_func_table none_funcs = {
	.number = LO_CRYPT_NONE,
}; 

static struct loop_func_table xor_funcs = {
	.number = LO_CRYPT_XOR,
	.transfer = transfer_xor,
	.init = xor_init
}; 

/* xfer_funcs[0] is special - its release function is never called */
static struct loop_func_table *xfer_funcs[MAX_LO_CRYPT] = {
	&none_funcs,
	&xor_funcs
};

static loff_t get_size(loff_t offset, loff_t sizelimit, struct file *file)
{
	loff_t loopsize;

	/* Compute loopsize in bytes */
	loopsize = i_size_read(file->f_mapping->host);
	if (offset > 0)
		loopsize -= offset;
	/* offset is beyond i_size, weird but possible */
	if (loopsize < 0)
		return 0;

	if (sizelimit > 0 && sizelimit < loopsize)
		loopsize = sizelimit;
	/*
	 * Unfortunately, if we want to do I/O on the device,
	 * the number of 512-byte sectors has to fit into a sector_t.
	 */
	return loopsize >> 9;
}

static loff_t get_loop_size(struct loop_device *lo, struct file *file)
{
	return get_size(lo->lo_offset, lo->lo_sizelimit, file);
}

static void __loop_update_dio(struct loop_device *lo, bool dio)
{
	struct file *file = lo->lo_backing_file;
	struct address_space *mapping = file->f_mapping;
	struct inode *inode = mapping->host;
	unsigned short sb_bsize = 0;
	unsigned dio_align = 0;
	bool use_dio;

	if (inode->i_sb->s_bdev) {
		sb_bsize = bdev_logical_block_size(inode->i_sb->s_bdev);
		dio_align = sb_bsize - 1;
	}

	/*
	 * We support direct I/O only if lo_offset is aligned with the
	 * logical I/O size of backing device, and the logical block
	 * size of loop is bigger than the backing device's and the loop
	 * needn't transform transfer.
	 *
	 * TODO: the above condition may be loosed in the future, and
	 * direct I/O may be switched runtime at that time because most
	 * of requests in sane applications should be PAGE_SIZE aligned
	 */
	if (dio) {
		if (queue_logical_block_size(lo->lo_queue) >= sb_bsize &&
				!(lo->lo_offset & dio_align) &&
				mapping->a_ops->direct_IO &&
				!lo->transfer)
			use_dio = true;
		else
			use_dio = false;
	} else {
		use_dio = false;
	}

	if (lo->use_dio == use_dio)
		return;

	/* flush dirty pages before changing direct IO */
	vfs_fsync(file, 0);

	/*
	 * The flag of LO_FLAGS_DIRECT_IO is handled similarly with
	 * LO_FLAGS_READ_ONLY, both are set from kernel, and losetup
	 * will get updated by ioctl(LOOP_GET_STATUS)
	 */
	if (lo->lo_state == Lo_bound)
		blk_mq_freeze_queue(lo->lo_queue);
	lo->use_dio = use_dio;
	if (use_dio) {
		blk_queue_flag_clear(QUEUE_FLAG_NOMERGES, lo->lo_queue);
		lo->lo_flags |= LO_FLAGS_DIRECT_IO;
	} else {
		blk_queue_flag_set(QUEUE_FLAG_NOMERGES, lo->lo_queue);
		lo->lo_flags &= ~LO_FLAGS_DIRECT_IO;
	}
	if (lo->lo_state == Lo_bound)
		blk_mq_unfreeze_queue(lo->lo_queue);
}

static int
figure_loop_size(struct loop_device *lo, loff_t offset, loff_t sizelimit)
{
	loff_t size = get_size(offset, sizelimit, lo->lo_backing_file);
	sector_t x = (sector_t)size;
	struct block_device *bdev = lo->lo_device;

	if (unlikely((loff_t)x != size))
		return -EFBIG;
	if (lo->lo_offset != offset)
		lo->lo_offset = offset;
	if (lo->lo_sizelimit != sizelimit)
		lo->lo_sizelimit = sizelimit;
	set_capacity(lo->lo_disk, x);
	bd_set_size(bdev, (loff_t)get_capacity(bdev->bd_disk) << 9);
	/* let user-space know about the new size */
	kobject_uevent(&disk_to_dev(bdev->bd_disk)->kobj, KOBJ_CHANGE);
	return 0;
}

static inline int
lo_do_transfer(struct loop_device *lo, int cmd,
	       struct page *rpage, unsigned roffs,
	       struct page *lpage, unsigned loffs,
	       int size, sector_t rblock)
{
	int ret;

	ret = lo->transfer(lo, cmd, rpage, roffs, lpage, loffs, size, rblock);
	if (likely(!ret))
		return 0;

	printk_ratelimited(KERN_ERR
		"loop: Transfer error at byte offset %llu, length %i.\n",
		(unsigned long long)rblock << 9, size);
	return ret;
}

static int lo_write_bvec(struct file *file, struct bio_vec *bvec, loff_t *ppos)
{
	struct iov_iter i;
	ssize_t bw;

	iov_iter_bvec(&i, WRITE, bvec, 1, bvec->bv_len);

	file_start_write(file);
	bw = vfs_iter_write(file, &i, ppos, 0);
	file_end_write(file);

	if (likely(bw ==  bvec->bv_len))
		return 0;

	printk_ratelimited(KERN_ERR
		"loop: Write error at byte offset %llu, length %i.\n",
		(unsigned long long)*ppos, bvec->bv_len);
	if (bw >= 0)
		bw = -EIO;
	return bw;
}

static int lo_write_simple(struct loop_device *lo, struct request *rq,
		loff_t pos)
{
	struct bio_vec bvec;
	struct req_iterator iter;
	int ret = 0;

	rq_for_each_segment(bvec, rq, iter) {
		ret = lo_write_bvec(lo->lo_backing_file, &bvec, &pos);
		if (ret < 0)
			break;
		cond_resched();
	}

	return ret;
}

/*
 * This is the slow, transforming version that needs to double buffer the
 * data as it cannot do the transformations in place without having direct
 * access to the destination pages of the backing file.
 */
static int lo_write_transfer(struct loop_device *lo, struct request *rq,
		loff_t pos)
{
	struct bio_vec bvec, b;
	struct req_iterator iter;
	struct page *page;
	int ret = 0;

	page = alloc_page(GFP_NOIO);
	if (unlikely(!page))
		return -ENOMEM;

	rq_for_each_segment(bvec, rq, iter) {
		ret = lo_do_transfer(lo, WRITE, page, 0, bvec.bv_page,
			bvec.bv_offset, bvec.bv_len, pos >> 9);
		if (unlikely(ret))
			break;

		b.bv_page = page;
		b.bv_offset = 0;
		b.bv_len = bvec.bv_len;
		ret = lo_write_bvec(lo->lo_backing_file, &b, &pos);
		if (ret < 0)
			break;
	}

	__free_page(page);
	return ret;
}

static int lo_read_simple(struct loop_device *lo, struct request *rq,
		loff_t pos)
{
	struct bio_vec bvec;
	struct req_iterator iter;
	struct iov_iter i;
	ssize_t len;

	rq_for_each_segment(bvec, rq, iter) {
		iov_iter_bvec(&i, READ, &bvec, 1, bvec.bv_len);
		len = vfs_iter_read(lo->lo_backing_file, &i, &pos, 0);
		if (len < 0)
			return len;

		flush_dcache_page(bvec.bv_page);

		if (len != bvec.bv_len) {
			struct bio *bio;

			__rq_for_each_bio(bio, rq)
				zero_fill_bio(bio);
			break;
		}
		cond_resched();
	}

	return 0;
}

static int lo_read_transfer(struct loop_device *lo, struct request *rq,
		loff_t pos)
{
	struct bio_vec bvec, b;
	struct req_iterator iter;
	struct iov_iter i;
	struct page *page;
	ssize_t len;
	int ret = 0;

	page = alloc_page(GFP_NOIO);
	if (unlikely(!page))
		return -ENOMEM;

	rq_for_each_segment(bvec, rq, iter) {
		loff_t offset = pos;

		b.bv_page = page;
		b.bv_offset = 0;
		b.bv_len = bvec.bv_len;

		iov_iter_bvec(&i, READ, &b, 1, b.bv_len);
		len = vfs_iter_read(lo->lo_backing_file, &i, &pos, 0);
		if (len < 0) {
			ret = len;
			goto out_free_page;
		}

		ret = lo_do_transfer(lo, READ, page, 0, bvec.bv_page,
			bvec.bv_offset, len, offset >> 9);
		if (ret)
			goto out_free_page;

		flush_dcache_page(bvec.bv_page);

		if (len != bvec.bv_len) {
			struct bio *bio;

			__rq_for_each_bio(bio, rq)
				zero_fill_bio(bio);
			break;
		}
	}

	ret = 0;
out_free_page:
	__free_page(page);
	return ret;
}

static int lo_fallocate(struct loop_device *lo, struct request *rq, loff_t pos,
			int mode)
{
	/*
	 * We use fallocate to manipulate the space mappings used by the image
	 * a.k.a. discard/zerorange. However we do not support this if
	 * encryption is enabled, because it may give an attacker useful
	 * information.
	 */
	struct file *file = lo->lo_backing_file;
	struct request_queue *q = lo->lo_queue;
	int ret;

	mode |= FALLOC_FL_KEEP_SIZE;

	if (!blk_queue_discard(q)) {
		ret = -EOPNOTSUPP;
		goto out;
	}

	ret = file->f_op->fallocate(file, mode, pos, blk_rq_bytes(rq));
	if (unlikely(ret && ret != -EINVAL && ret != -EOPNOTSUPP))
		ret = -EIO;
 out:
	return ret;
}

static int lo_req_flush(struct loop_device *lo, struct request *rq)
{
	struct file *file = lo->lo_backing_file;
	int ret = vfs_fsync(file, 0);
	if (unlikely(ret && ret != -EINVAL))
		ret = -EIO;

	return ret;
}

static void lo_complete_rq(struct request *rq)
{
	struct loop_cmd *cmd = blk_mq_rq_to_pdu(rq);
	blk_status_t ret = BLK_STS_OK;

	if (!cmd->use_aio || cmd->ret < 0 || cmd->ret == blk_rq_bytes(rq) ||
	    req_op(rq) != REQ_OP_READ) {
		if (cmd->ret < 0)
			ret = errno_to_blk_status(cmd->ret);
		goto end_io;
	}

	/*
	 * Short READ - if we got some data, advance our request and
	 * retry it. If we got no data, end the rest with EIO.
	 */
	if (cmd->ret) {
		blk_update_request(rq, BLK_STS_OK, cmd->ret);
		cmd->ret = 0;
		blk_mq_requeue_request(rq, true);
	} else {
		if (cmd->use_aio) {
			struct bio *bio = rq->bio;

			while (bio) {
				zero_fill_bio(bio);
				bio = bio->bi_next;
			}
		}
		ret = BLK_STS_IOERR;
end_io:
		blk_mq_end_request(rq, ret);
	}
}

static void lo_rw_aio_do_completion(struct loop_cmd *cmd)
{
	struct request *rq = blk_mq_rq_from_pdu(cmd);

	if (!atomic_dec_and_test(&cmd->ref))
		return;
	kfree(cmd->bvec);
	cmd->bvec = NULL;
	blk_mq_complete_request(rq);
}

static void lo_rw_aio_complete(struct kiocb *iocb, long ret, long ret2)
{
	struct loop_cmd *cmd = container_of(iocb, struct loop_cmd, iocb);

	if (cmd->css)
		css_put(cmd->css);
	cmd->ret = ret;
	lo_rw_aio_do_completion(cmd);
}

static int lo_rw_aio(struct loop_device *lo, struct loop_cmd *cmd,
		     loff_t pos, bool rw)
{
	struct iov_iter iter;
	struct req_iterator rq_iter;
	struct bio_vec *bvec;
	struct request *rq = blk_mq_rq_from_pdu(cmd);
	struct bio *bio = rq->bio;
	struct file *file = lo->lo_backing_file;
	struct bio_vec tmp;
	unsigned int offset;
	int nr_bvec = 0;
	int ret;

	rq_for_each_bvec(tmp, rq, rq_iter)
		nr_bvec++;

	if (rq->bio != rq->biotail) {

		bvec = kmalloc_array(nr_bvec, sizeof(struct bio_vec),
				     GFP_NOIO);
		if (!bvec)
			return -EIO;
		cmd->bvec = bvec;

		/*
		 * The bios of the request may be started from the middle of
		 * the 'bvec' because of bio splitting, so we can't directly
		 * copy bio->bi_iov_vec to new bvec. The rq_for_each_bvec
		 * API will take care of all details for us.
		 */
		rq_for_each_bvec(tmp, rq, rq_iter) {
			*bvec = tmp;
			bvec++;
		}
		bvec = cmd->bvec;
		offset = 0;
	} else {
		/*
		 * Same here, this bio may be started from the middle of the
		 * 'bvec' because of bio splitting, so offset from the bvec
		 * must be passed to iov iterator
		 */
		offset = bio->bi_iter.bi_bvec_done;
		bvec = __bvec_iter_bvec(bio->bi_io_vec, bio->bi_iter);
	}
	atomic_set(&cmd->ref, 2);

	iov_iter_bvec(&iter, rw, bvec, nr_bvec, blk_rq_bytes(rq));
	iter.iov_offset = offset;

	cmd->iocb.ki_pos = pos;
	cmd->iocb.ki_filp = file;
	cmd->iocb.ki_complete = lo_rw_aio_complete;
	cmd->iocb.ki_flags = IOCB_DIRECT;
	cmd->iocb.ki_ioprio = IOPRIO_PRIO_VALUE(IOPRIO_CLASS_NONE, 0);
	if (cmd->css)
		kthread_associate_blkcg(cmd->css);

	if (rw == WRITE)
		ret = call_write_iter(file, &cmd->iocb, &iter);
	else
		ret = call_read_iter(file, &cmd->iocb, &iter);

	lo_rw_aio_do_completion(cmd);
	kthread_associate_blkcg(NULL);

	if (ret != -EIOCBQUEUED)
		cmd->iocb.ki_complete(&cmd->iocb, ret, 0);
	return 0;
}

static int do_req_filebacked(struct loop_device *lo, struct request *rq)
{
	struct loop_cmd *cmd = blk_mq_rq_to_pdu(rq);
	loff_t pos = ((loff_t) blk_rq_pos(rq) << 9) + lo->lo_offset;

	/*
	 * lo_write_simple and lo_read_simple should have been covered
	 * by io submit style function like lo_rw_aio(), one blocker
	 * is that lo_read_simple() need to call flush_dcache_page after
	 * the page is written from kernel, and it isn't easy to handle
	 * this in io submit style function which submits all segments
	 * of the req at one time. And direct read IO doesn't need to
	 * run flush_dcache_page().
	 */
	switch (req_op(rq)) {
	case REQ_OP_FLUSH:
		return lo_req_flush(lo, rq);
	case REQ_OP_WRITE_ZEROES:
		/*
		 * If the caller doesn't want deallocation, call zeroout to
		 * write zeroes the range.  Otherwise, punch them out.
		 */
		return lo_fallocate(lo, rq, pos,
			(rq->cmd_flags & REQ_NOUNMAP) ?
				FALLOC_FL_ZERO_RANGE :
				FALLOC_FL_PUNCH_HOLE);
	case REQ_OP_DISCARD:
		return lo_fallocate(lo, rq, pos, FALLOC_FL_PUNCH_HOLE);
	case REQ_OP_WRITE:
		if (lo->transfer)
			return lo_write_transfer(lo, rq, pos);
		else if (cmd->use_aio)
			return lo_rw_aio(lo, cmd, pos, WRITE);
		else
			return lo_write_simple(lo, rq, pos);
	case REQ_OP_READ:
		if (lo->transfer)
			return lo_read_transfer(lo, rq, pos);
		else if (cmd->use_aio)
			return lo_rw_aio(lo, cmd, pos, READ);
		else
			return lo_read_simple(lo, rq, pos);
	default:
		WARN_ON_ONCE(1);
		return -EIO;
	}
}

static inline void loop_update_dio(struct loop_device *lo)
{
	__loop_update_dio(lo, io_is_direct(lo->lo_backing_file) |
			lo->use_dio);
}

static void loop_reread_partitions(struct loop_device *lo,
				   struct block_device *bdev)
{
	int rc;

	mutex_lock(&bdev->bd_mutex);
	rc = bdev_disk_changed(bdev, false);
	mutex_unlock(&bdev->bd_mutex);
	if (rc)
		pr_warn("%s: partition scan of loop%d (%s) failed (rc=%d)\n",
			__func__, lo->lo_number, lo->lo_file_name, rc);
}

static inline int is_loop_device(struct file *file)
{
	struct inode *i = file->f_mapping->host;

	return i && S_ISBLK(i->i_mode) && MAJOR(i->i_rdev) == LOOP_MAJOR;
}

static int loop_validate_file(struct file *file, struct block_device *bdev)
{
	struct inode	*inode = file->f_mapping->host;
	struct file	*f = file;

	/* Avoid recursion */
	while (is_loop_device(f)) {
		struct loop_device *l;

		if (f->f_mapping->host->i_bdev == bdev)
			return -EBADF;

		l = f->f_mapping->host->i_bdev->bd_disk->private_data;
		if (l->lo_state != Lo_bound) {
			return -EINVAL;
		}
		f = l->lo_backing_file;
	}
	if (!S_ISREG(inode->i_mode) && !S_ISBLK(inode->i_mode))
		return -EINVAL;
	return 0;
}

/*
 * loop_change_fd switched the backing store of a loopback device to
 * a new file. This is useful for operating system installers to free up
 * the original file and in High Availability environments to switch to
 * an alternative location for the content in case of server meltdown.
 * This can only work if the loop device is used read-only, and if the
 * new backing store is the same size and type as the old backing store.
 */
static int loop_change_fd(struct loop_device *lo, struct block_device *bdev,
			  unsigned int arg)
{
	struct file	*file = NULL, *old_file;
	int		error;
	bool		partscan;

	error = mutex_lock_killable(&loop_ctl_mutex);
	if (error)
		return error;
	error = -ENXIO;
	if (lo->lo_state != Lo_bound)
		goto out_err;

	/* the loop device has to be read-only */
	error = -EINVAL;
	if (!(lo->lo_flags & LO_FLAGS_READ_ONLY))
		goto out_err;

	error = -EBADF;
	file = fget(arg);
	if (!file)
		goto out_err;

	error = loop_validate_file(file, bdev);
	if (error)
		goto out_err;

	old_file = lo->lo_backing_file;

	error = -EINVAL;

	/* size of the new backing store needs to be the same */
	if (get_loop_size(lo, file) != get_loop_size(lo, old_file))
		goto out_err;

	/* and ... switch */
	blk_mq_freeze_queue(lo->lo_queue);
	mapping_set_gfp_mask(old_file->f_mapping, lo->old_gfp_mask);
	lo->lo_backing_file = file;
	lo->old_gfp_mask = mapping_gfp_mask(file->f_mapping);
	mapping_set_gfp_mask(file->f_mapping,
			     lo->old_gfp_mask & ~(__GFP_IO|__GFP_FS));
	loop_update_dio(lo);
	blk_mq_unfreeze_queue(lo->lo_queue);
	partscan = lo->lo_flags & LO_FLAGS_PARTSCAN;
	mutex_unlock(&loop_ctl_mutex);
	/*
	 * We must drop file reference outside of loop_ctl_mutex as dropping
	 * the file ref can take bd_mutex which creates circular locking
	 * dependency.
	 */
	fput(old_file);
	if (partscan)
		loop_reread_partitions(lo, bdev);
	return 0;

out_err:
	mutex_unlock(&loop_ctl_mutex);
	if (file)
		fput(file);
	return error;
}

/* loop sysfs attributes */

static ssize_t loop_attr_show(struct device *dev, char *page,
			      ssize_t (*callback)(struct loop_device *, char *))
{
	struct gendisk *disk = dev_to_disk(dev);
	struct loop_device *lo = disk->private_data;

	return callback(lo, page);
}

#define LOOP_ATTR_RO(_name)						\
static ssize_t loop_attr_##_name##_show(struct loop_device *, char *);	\
static ssize_t loop_attr_do_show_##_name(struct device *d,		\
				struct device_attribute *attr, char *b)	\
{									\
	return loop_attr_show(d, b, loop_attr_##_name##_show);		\
}									\
static struct device_attribute loop_attr_##_name =			\
	__ATTR(_name, 0444, loop_attr_do_show_##_name, NULL);

static ssize_t loop_attr_backing_file_show(struct loop_device *lo, char *buf)
{
	ssize_t ret;
	char *p = NULL;

	spin_lock_irq(&lo->lo_lock);
	if (lo->lo_backing_file)
		p = file_path(lo->lo_backing_file, buf, PAGE_SIZE - 1);
	spin_unlock_irq(&lo->lo_lock);

	if (IS_ERR_OR_NULL(p))
		ret = PTR_ERR(p);
	else {
		ret = strlen(p);
		memmove(buf, p, ret);
		buf[ret++] = '\n';
		buf[ret] = 0;
	}

	return ret;
}

static ssize_t loop_attr_offset_show(struct loop_device *lo, char *buf)
{
	return sprintf(buf, "%llu\n", (unsigned long long)lo->lo_offset);
}

static ssize_t loop_attr_sizelimit_show(struct loop_device *lo, char *buf)
{
	return sprintf(buf, "%llu\n", (unsigned long long)lo->lo_sizelimit);
}

static ssize_t loop_attr_autoclear_show(struct loop_device *lo, char *buf)
{
	int autoclear = (lo->lo_flags & LO_FLAGS_AUTOCLEAR);

	return sprintf(buf, "%s\n", autoclear ? "1" : "0");
}

static ssize_t loop_attr_partscan_show(struct loop_device *lo, char *buf)
{
	int partscan = (lo->lo_flags & LO_FLAGS_PARTSCAN);

	return sprintf(buf, "%s\n", partscan ? "1" : "0");
}

static ssize_t loop_attr_dio_show(struct loop_device *lo, char *buf)
{
	int dio = (lo->lo_flags & LO_FLAGS_DIRECT_IO);

	return sprintf(buf, "%s\n", dio ? "1" : "0");
}

LOOP_ATTR_RO(backing_file);
LOOP_ATTR_RO(offset);
LOOP_ATTR_RO(sizelimit);
LOOP_ATTR_RO(autoclear);
LOOP_ATTR_RO(partscan);
LOOP_ATTR_RO(dio);

static struct attribute *loop_attrs[] = {
	&loop_attr_backing_file.attr,
	&loop_attr_offset.attr,
	&loop_attr_sizelimit.attr,
	&loop_attr_autoclear.attr,
	&loop_attr_partscan.attr,
	&loop_attr_dio.attr,
	NULL,
};

static struct attribute_group loop_attribute_group = {
	.name = "loop",
	.attrs= loop_attrs,
};

static void loop_sysfs_init(struct loop_device *lo)
{
	lo->sysfs_inited = !sysfs_create_group(&disk_to_dev(lo->lo_disk)->kobj,
						&loop_attribute_group);
}

static void loop_sysfs_exit(struct loop_device *lo)
{
	if (lo->sysfs_inited)
		sysfs_remove_group(&disk_to_dev(lo->lo_disk)->kobj,
				   &loop_attribute_group);
}

static void loop_config_discard(struct loop_device *lo)
{
	struct file *file = lo->lo_backing_file;
	struct inode *inode = file->f_mapping->host;
	struct request_queue *q = lo->lo_queue;

	/*
	 * If the backing device is a block device, mirror its zeroing
	 * capability. Set the discard sectors to the block device's zeroing
	 * capabilities because loop discards result in blkdev_issue_zeroout(),
	 * not blkdev_issue_discard(). This maintains consistent behavior with
	 * file-backed loop devices: discarded regions read back as zero.
	 */
	if (S_ISBLK(inode->i_mode) && !lo->lo_encrypt_key_size) {
		struct request_queue *backingq;

		backingq = bdev_get_queue(inode->i_bdev);
		blk_queue_max_discard_sectors(q,
			backingq->limits.max_write_zeroes_sectors);

		blk_queue_max_write_zeroes_sectors(q,
			backingq->limits.max_write_zeroes_sectors);

	/*
	 * We use punch hole to reclaim the free space used by the
	 * image a.k.a. discard. However we do not support discard if
	 * encryption is enabled, because it may give an attacker
	 * useful information.
	 */
	} else if (!file->f_op->fallocate || lo->lo_encrypt_key_size) {
		q->limits.discard_granularity = 0;
		q->limits.discard_alignment = 0;
		blk_queue_max_discard_sectors(q, 0);
		blk_queue_max_write_zeroes_sectors(q, 0);

	} else {
		q->limits.discard_granularity = inode->i_sb->s_blocksize;
		q->limits.discard_alignment = 0;
<<<<<<< HEAD

		blk_queue_max_discard_sectors(q, UINT_MAX >> 9);
		blk_queue_max_write_zeroes_sectors(q, UINT_MAX >> 9);
	}

=======

		blk_queue_max_discard_sectors(q, UINT_MAX >> 9);
		blk_queue_max_write_zeroes_sectors(q, UINT_MAX >> 9);
	}

>>>>>>> c58091a3
	if (q->limits.max_write_zeroes_sectors)
		blk_queue_flag_set(QUEUE_FLAG_DISCARD, q);
	else
		blk_queue_flag_clear(QUEUE_FLAG_DISCARD, q);
}

static void loop_unprepare_queue(struct loop_device *lo)
{
	kthread_flush_worker(&lo->worker);
	kthread_stop(lo->worker_task);
}

static int loop_kthread_worker_fn(void *worker_ptr)
{
	current->flags |= PF_LESS_THROTTLE | PF_MEMALLOC_NOIO;
	return kthread_worker_fn(worker_ptr);
}

static int loop_prepare_queue(struct loop_device *lo)
{
	kthread_init_worker(&lo->worker);
	lo->worker_task = kthread_run(loop_kthread_worker_fn,
			&lo->worker, "loop%d", lo->lo_number);
	if (IS_ERR(lo->worker_task))
		return -ENOMEM;
	set_user_nice(lo->worker_task, MIN_NICE);
	return 0;
}

static void loop_update_rotational(struct loop_device *lo)
{
	struct file *file = lo->lo_backing_file;
	struct inode *file_inode = file->f_mapping->host;
	struct block_device *file_bdev = file_inode->i_sb->s_bdev;
	struct request_queue *q = lo->lo_queue;
	bool nonrot = true;

	/* not all filesystems (e.g. tmpfs) have a sb->s_bdev */
	if (file_bdev)
		nonrot = blk_queue_nonrot(bdev_get_queue(file_bdev));

	if (nonrot)
		blk_queue_flag_set(QUEUE_FLAG_NONROT, q);
	else
		blk_queue_flag_clear(QUEUE_FLAG_NONROT, q);
}

static int loop_set_fd(struct loop_device *lo, fmode_t mode,
		       struct block_device *bdev, unsigned int arg)
{
	struct file	*file;
	struct inode	*inode;
	struct address_space *mapping;
	struct block_device *claimed_bdev = NULL;
	int		lo_flags = 0;
	int		error;
	loff_t		size;
	bool		partscan;

	/* This is safe, since we have a reference from open(). */
	__module_get(THIS_MODULE);

	error = -EBADF;
	file = fget(arg);
	if (!file)
		goto out;

	/*
	 * If we don't hold exclusive handle for the device, upgrade to it
	 * here to avoid changing device under exclusive owner.
	 */
	if (!(mode & FMODE_EXCL)) {
		claimed_bdev = bd_start_claiming(bdev, loop_set_fd);
		if (IS_ERR(claimed_bdev)) {
			error = PTR_ERR(claimed_bdev);
			goto out_putf;
		}
	}

	error = mutex_lock_killable(&loop_ctl_mutex);
	if (error)
		goto out_bdev;

	error = -EBUSY;
	if (lo->lo_state != Lo_unbound)
		goto out_unlock;

	error = loop_validate_file(file, bdev);
	if (error)
		goto out_unlock;

	mapping = file->f_mapping;
	inode = mapping->host;

	if (!(file->f_mode & FMODE_WRITE) || !(mode & FMODE_WRITE) ||
	    !file->f_op->write_iter)
		lo_flags |= LO_FLAGS_READ_ONLY;

	error = -EFBIG;
	size = get_loop_size(lo, file);
	if ((loff_t)(sector_t)size != size)
		goto out_unlock;
	error = loop_prepare_queue(lo);
	if (error)
		goto out_unlock;

	error = 0;

	set_device_ro(bdev, (lo_flags & LO_FLAGS_READ_ONLY) != 0);

	lo->use_dio = false;
	lo->lo_device = bdev;
	lo->lo_flags = lo_flags;
	lo->lo_backing_file = file;
	lo->transfer = NULL;
	lo->ioctl = NULL;
	lo->lo_sizelimit = 0;
	lo->old_gfp_mask = mapping_gfp_mask(mapping);
	mapping_set_gfp_mask(mapping, lo->old_gfp_mask & ~(__GFP_IO|__GFP_FS));

	if (!(lo_flags & LO_FLAGS_READ_ONLY) && file->f_op->fsync)
		blk_queue_write_cache(lo->lo_queue, true, false);

	if (io_is_direct(lo->lo_backing_file) && inode->i_sb->s_bdev) {
		/* In case of direct I/O, match underlying block size */
		unsigned short bsize = bdev_logical_block_size(
			inode->i_sb->s_bdev);

		blk_queue_logical_block_size(lo->lo_queue, bsize);
		blk_queue_physical_block_size(lo->lo_queue, bsize);
		blk_queue_io_min(lo->lo_queue, bsize);
	}

	loop_update_rotational(lo);
	loop_update_dio(lo);
	set_capacity(lo->lo_disk, size);
	bd_set_size(bdev, size << 9);
	loop_sysfs_init(lo);
	/* let user-space know about the new size */
	kobject_uevent(&disk_to_dev(bdev->bd_disk)->kobj, KOBJ_CHANGE);

	set_blocksize(bdev, S_ISBLK(inode->i_mode) ?
		      block_size(inode->i_bdev) : PAGE_SIZE);

	lo->lo_state = Lo_bound;
	if (part_shift)
		lo->lo_flags |= LO_FLAGS_PARTSCAN;
	partscan = lo->lo_flags & LO_FLAGS_PARTSCAN;

	/* Grab the block_device to prevent its destruction after we
	 * put /dev/loopXX inode. Later in __loop_clr_fd() we bdput(bdev).
	 */
	bdgrab(bdev);
	mutex_unlock(&loop_ctl_mutex);
	if (partscan)
		loop_reread_partitions(lo, bdev);
	if (claimed_bdev)
		bd_abort_claiming(bdev, claimed_bdev, loop_set_fd);
	return 0;

out_unlock:
	mutex_unlock(&loop_ctl_mutex);
out_bdev:
	if (claimed_bdev)
		bd_abort_claiming(bdev, claimed_bdev, loop_set_fd);
out_putf:
	fput(file);
out:
	/* This is safe: open() is still holding a reference. */
	module_put(THIS_MODULE);
	return error;
}

static int
loop_release_xfer(struct loop_device *lo)
{
	int err = 0;
	struct loop_func_table *xfer = lo->lo_encryption;

	if (xfer) {
		if (xfer->release)
			err = xfer->release(lo);
		lo->transfer = NULL;
		lo->lo_encryption = NULL;
		module_put(xfer->owner);
	}
	return err;
}

static int
loop_init_xfer(struct loop_device *lo, struct loop_func_table *xfer,
	       const struct loop_info64 *i)
{
	int err = 0;

	if (xfer) {
		struct module *owner = xfer->owner;

		if (!try_module_get(owner))
			return -EINVAL;
		if (xfer->init)
			err = xfer->init(lo, i);
		if (err)
			module_put(owner);
		else
			lo->lo_encryption = xfer;
	}
	return err;
}

static int __loop_clr_fd(struct loop_device *lo, bool release)
{
	struct file *filp = NULL;
	gfp_t gfp = lo->old_gfp_mask;
	struct block_device *bdev = lo->lo_device;
	int err = 0;
	bool partscan = false;
	int lo_number;

	mutex_lock(&loop_ctl_mutex);
	if (WARN_ON_ONCE(lo->lo_state != Lo_rundown)) {
		err = -ENXIO;
		goto out_unlock;
	}

	filp = lo->lo_backing_file;
	if (filp == NULL) {
		err = -EINVAL;
		goto out_unlock;
	}

	/* freeze request queue during the transition */
	blk_mq_freeze_queue(lo->lo_queue);

	spin_lock_irq(&lo->lo_lock);
	lo->lo_backing_file = NULL;
	spin_unlock_irq(&lo->lo_lock);

	loop_release_xfer(lo);
	lo->transfer = NULL;
	lo->ioctl = NULL;
	lo->lo_device = NULL;
	lo->lo_encryption = NULL;
	lo->lo_offset = 0;
	lo->lo_sizelimit = 0;
	lo->lo_encrypt_key_size = 0;
	memset(lo->lo_encrypt_key, 0, LO_KEY_SIZE);
	memset(lo->lo_crypt_name, 0, LO_NAME_SIZE);
	memset(lo->lo_file_name, 0, LO_NAME_SIZE);
	blk_queue_logical_block_size(lo->lo_queue, 512);
	blk_queue_physical_block_size(lo->lo_queue, 512);
	blk_queue_io_min(lo->lo_queue, 512);
	if (bdev) {
		bdput(bdev);
		invalidate_bdev(bdev);
		bdev->bd_inode->i_mapping->wb_err = 0;
	}
	set_capacity(lo->lo_disk, 0);
	loop_sysfs_exit(lo);
	if (bdev) {
		bd_set_size(bdev, 0);
		/* let user-space know about this change */
		kobject_uevent(&disk_to_dev(bdev->bd_disk)->kobj, KOBJ_CHANGE);
	}
	mapping_set_gfp_mask(filp->f_mapping, gfp);
	/* This is safe: open() is still holding a reference. */
	module_put(THIS_MODULE);
	blk_mq_unfreeze_queue(lo->lo_queue);

	partscan = lo->lo_flags & LO_FLAGS_PARTSCAN && bdev;
	lo_number = lo->lo_number;
	loop_unprepare_queue(lo);
out_unlock:
	mutex_unlock(&loop_ctl_mutex);
	if (partscan) {
		/*
		 * bd_mutex has been held already in release path, so don't
		 * acquire it if this function is called in such case.
		 *
		 * If the reread partition isn't from release path, lo_refcnt
		 * must be at least one and it can only become zero when the
		 * current holder is released.
		 */
		if (!release)
			mutex_lock(&bdev->bd_mutex);
		err = bdev_disk_changed(bdev, false);
		if (!release)
			mutex_unlock(&bdev->bd_mutex);
		if (err)
			pr_warn("%s: partition scan of loop%d failed (rc=%d)\n",
				__func__, lo_number, err);
		/* Device is gone, no point in returning error */
		err = 0;
	}

	/*
	 * lo->lo_state is set to Lo_unbound here after above partscan has
	 * finished.
	 *
	 * There cannot be anybody else entering __loop_clr_fd() as
	 * lo->lo_backing_file is already cleared and Lo_rundown state
	 * protects us from all the other places trying to change the 'lo'
	 * device.
	 */
	mutex_lock(&loop_ctl_mutex);
	lo->lo_flags = 0;
	if (!part_shift)
		lo->lo_disk->flags |= GENHD_FL_NO_PART_SCAN;
	lo->lo_state = Lo_unbound;
	mutex_unlock(&loop_ctl_mutex);

	/*
	 * Need not hold loop_ctl_mutex to fput backing file.
	 * Calling fput holding loop_ctl_mutex triggers a circular
	 * lock dependency possibility warning as fput can take
	 * bd_mutex which is usually taken before loop_ctl_mutex.
	 */
	if (filp)
		fput(filp);
	return err;
}

static int loop_clr_fd(struct loop_device *lo)
{
	int err;

	err = mutex_lock_killable(&loop_ctl_mutex);
	if (err)
		return err;
	if (lo->lo_state != Lo_bound) {
		mutex_unlock(&loop_ctl_mutex);
		return -ENXIO;
	}
	/*
	 * If we've explicitly asked to tear down the loop device,
	 * and it has an elevated reference count, set it for auto-teardown when
	 * the last reference goes away. This stops $!~#$@ udev from
	 * preventing teardown because it decided that it needs to run blkid on
	 * the loopback device whenever they appear. xfstests is notorious for
	 * failing tests because blkid via udev races with a losetup
	 * <dev>/do something like mkfs/losetup -d <dev> causing the losetup -d
	 * command to fail with EBUSY.
	 */
	if (atomic_read(&lo->lo_refcnt) > 1) {
		lo->lo_flags |= LO_FLAGS_AUTOCLEAR;
		mutex_unlock(&loop_ctl_mutex);
		return 0;
	}
	lo->lo_state = Lo_rundown;
	mutex_unlock(&loop_ctl_mutex);

	return __loop_clr_fd(lo, false);
}

static int
loop_set_status(struct loop_device *lo, const struct loop_info64 *info)
{
	int err;
	struct loop_func_table *xfer;
	kuid_t uid = current_uid();
	struct block_device *bdev;
	bool partscan = false;

	err = mutex_lock_killable(&loop_ctl_mutex);
	if (err)
		return err;
	if (lo->lo_encrypt_key_size &&
	    !uid_eq(lo->lo_key_owner, uid) &&
	    !capable(CAP_SYS_ADMIN)) {
		err = -EPERM;
		goto out_unlock;
	}
	if (lo->lo_state != Lo_bound) {
		err = -ENXIO;
		goto out_unlock;
	}
	if ((unsigned int) info->lo_encrypt_key_size > LO_KEY_SIZE) {
		err = -EINVAL;
		goto out_unlock;
	}

	if (lo->lo_offset != info->lo_offset ||
	    lo->lo_sizelimit != info->lo_sizelimit) {
		sync_blockdev(lo->lo_device);
		kill_bdev(lo->lo_device);
	}

	/* I/O need to be drained during transfer transition */
	blk_mq_freeze_queue(lo->lo_queue);

	err = loop_release_xfer(lo);
	if (err)
		goto out_unfreeze;

	if (info->lo_encrypt_type) {
		unsigned int type = info->lo_encrypt_type;

		if (type >= MAX_LO_CRYPT) {
			err = -EINVAL;
			goto out_unfreeze;
		}
		xfer = xfer_funcs[type];
		if (xfer == NULL) {
			err = -EINVAL;
			goto out_unfreeze;
		}
	} else
		xfer = NULL;

	err = loop_init_xfer(lo, xfer, info);
	if (err)
		goto out_unfreeze;

	if (lo->lo_offset != info->lo_offset ||
	    lo->lo_sizelimit != info->lo_sizelimit) {
		/* kill_bdev should have truncated all the pages */
		if (lo->lo_device->bd_inode->i_mapping->nrpages) {
			err = -EAGAIN;
			pr_warn("%s: loop%d (%s) has still dirty pages (nrpages=%lu)\n",
				__func__, lo->lo_number, lo->lo_file_name,
				lo->lo_device->bd_inode->i_mapping->nrpages);
			goto out_unfreeze;
		}
		if (figure_loop_size(lo, info->lo_offset, info->lo_sizelimit)) {
			err = -EFBIG;
			goto out_unfreeze;
		}
	}

	loop_config_discard(lo);

	memcpy(lo->lo_file_name, info->lo_file_name, LO_NAME_SIZE);
	memcpy(lo->lo_crypt_name, info->lo_crypt_name, LO_NAME_SIZE);
	lo->lo_file_name[LO_NAME_SIZE-1] = 0;
	lo->lo_crypt_name[LO_NAME_SIZE-1] = 0;

	if (!xfer)
		xfer = &none_funcs;
	lo->transfer = xfer->transfer;
	lo->ioctl = xfer->ioctl;

	if ((lo->lo_flags & LO_FLAGS_AUTOCLEAR) !=
	     (info->lo_flags & LO_FLAGS_AUTOCLEAR))
		lo->lo_flags ^= LO_FLAGS_AUTOCLEAR;

	lo->lo_encrypt_key_size = info->lo_encrypt_key_size;
	lo->lo_init[0] = info->lo_init[0];
	lo->lo_init[1] = info->lo_init[1];
	if (info->lo_encrypt_key_size) {
		memcpy(lo->lo_encrypt_key, info->lo_encrypt_key,
		       info->lo_encrypt_key_size);
		lo->lo_key_owner = uid;
	}

	/* update dio if lo_offset or transfer is changed */
	__loop_update_dio(lo, lo->use_dio);

out_unfreeze:
	blk_mq_unfreeze_queue(lo->lo_queue);

	if (!err && (info->lo_flags & LO_FLAGS_PARTSCAN) &&
	     !(lo->lo_flags & LO_FLAGS_PARTSCAN)) {
		lo->lo_flags |= LO_FLAGS_PARTSCAN;
		lo->lo_disk->flags &= ~GENHD_FL_NO_PART_SCAN;
		bdev = lo->lo_device;
		partscan = true;
	}
out_unlock:
	mutex_unlock(&loop_ctl_mutex);
	if (partscan)
		loop_reread_partitions(lo, bdev);

	return err;
}

static int
loop_get_status(struct loop_device *lo, struct loop_info64 *info)
{
	struct path path;
	struct kstat stat;
	int ret;

	ret = mutex_lock_killable(&loop_ctl_mutex);
	if (ret)
		return ret;
	if (lo->lo_state != Lo_bound) {
		mutex_unlock(&loop_ctl_mutex);
		return -ENXIO;
	}

	memset(info, 0, sizeof(*info));
	info->lo_number = lo->lo_number;
	info->lo_offset = lo->lo_offset;
	info->lo_sizelimit = lo->lo_sizelimit;
	info->lo_flags = lo->lo_flags;
	memcpy(info->lo_file_name, lo->lo_file_name, LO_NAME_SIZE);
	memcpy(info->lo_crypt_name, lo->lo_crypt_name, LO_NAME_SIZE);
	info->lo_encrypt_type =
		lo->lo_encryption ? lo->lo_encryption->number : 0;
	if (lo->lo_encrypt_key_size && capable(CAP_SYS_ADMIN)) {
		info->lo_encrypt_key_size = lo->lo_encrypt_key_size;
		memcpy(info->lo_encrypt_key, lo->lo_encrypt_key,
		       lo->lo_encrypt_key_size);
	}

	/* Drop loop_ctl_mutex while we call into the filesystem. */
	path = lo->lo_backing_file->f_path;
	path_get(&path);
	mutex_unlock(&loop_ctl_mutex);
	ret = vfs_getattr(&path, &stat, STATX_INO, AT_STATX_SYNC_AS_STAT);
	if (!ret) {
		info->lo_device = huge_encode_dev(stat.dev);
		info->lo_inode = stat.ino;
		info->lo_rdevice = huge_encode_dev(stat.rdev);
	}
	path_put(&path);
	return ret;
}

static void
loop_info64_from_old(const struct loop_info *info, struct loop_info64 *info64)
{
	memset(info64, 0, sizeof(*info64));
	info64->lo_number = info->lo_number;
	info64->lo_device = info->lo_device;
	info64->lo_inode = info->lo_inode;
	info64->lo_rdevice = info->lo_rdevice;
	info64->lo_offset = info->lo_offset;
	info64->lo_sizelimit = 0;
	info64->lo_encrypt_type = info->lo_encrypt_type;
	info64->lo_encrypt_key_size = info->lo_encrypt_key_size;
	info64->lo_flags = info->lo_flags;
	info64->lo_init[0] = info->lo_init[0];
	info64->lo_init[1] = info->lo_init[1];
	if (info->lo_encrypt_type == LO_CRYPT_CRYPTOAPI)
		memcpy(info64->lo_crypt_name, info->lo_name, LO_NAME_SIZE);
	else
		memcpy(info64->lo_file_name, info->lo_name, LO_NAME_SIZE);
	memcpy(info64->lo_encrypt_key, info->lo_encrypt_key, LO_KEY_SIZE);
}

static int
loop_info64_to_old(const struct loop_info64 *info64, struct loop_info *info)
{
	memset(info, 0, sizeof(*info));
	info->lo_number = info64->lo_number;
	info->lo_device = info64->lo_device;
	info->lo_inode = info64->lo_inode;
	info->lo_rdevice = info64->lo_rdevice;
	info->lo_offset = info64->lo_offset;
	info->lo_encrypt_type = info64->lo_encrypt_type;
	info->lo_encrypt_key_size = info64->lo_encrypt_key_size;
	info->lo_flags = info64->lo_flags;
	info->lo_init[0] = info64->lo_init[0];
	info->lo_init[1] = info64->lo_init[1];
	if (info->lo_encrypt_type == LO_CRYPT_CRYPTOAPI)
		memcpy(info->lo_name, info64->lo_crypt_name, LO_NAME_SIZE);
	else
		memcpy(info->lo_name, info64->lo_file_name, LO_NAME_SIZE);
	memcpy(info->lo_encrypt_key, info64->lo_encrypt_key, LO_KEY_SIZE);

	/* error in case values were truncated */
	if (info->lo_device != info64->lo_device ||
	    info->lo_rdevice != info64->lo_rdevice ||
	    info->lo_inode != info64->lo_inode ||
	    info->lo_offset != info64->lo_offset)
		return -EOVERFLOW;

	return 0;
}

static int
loop_set_status_old(struct loop_device *lo, const struct loop_info __user *arg)
{
	struct loop_info info;
	struct loop_info64 info64;

	if (copy_from_user(&info, arg, sizeof (struct loop_info)))
		return -EFAULT;
	loop_info64_from_old(&info, &info64);
	return loop_set_status(lo, &info64);
}

static int
loop_set_status64(struct loop_device *lo, const struct loop_info64 __user *arg)
{
	struct loop_info64 info64;

	if (copy_from_user(&info64, arg, sizeof (struct loop_info64)))
		return -EFAULT;
	return loop_set_status(lo, &info64);
}

static int
loop_get_status_old(struct loop_device *lo, struct loop_info __user *arg) {
	struct loop_info info;
	struct loop_info64 info64;
	int err;

	if (!arg)
		return -EINVAL;
	err = loop_get_status(lo, &info64);
	if (!err)
		err = loop_info64_to_old(&info64, &info);
	if (!err && copy_to_user(arg, &info, sizeof(info)))
		err = -EFAULT;

	return err;
}

static int
loop_get_status64(struct loop_device *lo, struct loop_info64 __user *arg) {
	struct loop_info64 info64;
	int err;

	if (!arg)
		return -EINVAL;
	err = loop_get_status(lo, &info64);
	if (!err && copy_to_user(arg, &info64, sizeof(info64)))
		err = -EFAULT;

	return err;
}

static int loop_set_capacity(struct loop_device *lo)
{
	if (unlikely(lo->lo_state != Lo_bound))
		return -ENXIO;

	return figure_loop_size(lo, lo->lo_offset, lo->lo_sizelimit);
}

static int loop_set_dio(struct loop_device *lo, unsigned long arg)
{
	int error = -ENXIO;
	if (lo->lo_state != Lo_bound)
		goto out;

	__loop_update_dio(lo, !!arg);
	if (lo->use_dio == !!arg)
		return 0;
	error = -EINVAL;
 out:
	return error;
}

static int loop_set_block_size(struct loop_device *lo, unsigned long arg)
{
	int err = 0;

	if (lo->lo_state != Lo_bound)
		return -ENXIO;

	if (arg < 512 || arg > PAGE_SIZE || !is_power_of_2(arg))
		return -EINVAL;

	if (lo->lo_queue->limits.logical_block_size == arg)
		return 0;

	sync_blockdev(lo->lo_device);
	kill_bdev(lo->lo_device);

	blk_mq_freeze_queue(lo->lo_queue);

	/* kill_bdev should have truncated all the pages */
	if (lo->lo_device->bd_inode->i_mapping->nrpages) {
		err = -EAGAIN;
		pr_warn("%s: loop%d (%s) has still dirty pages (nrpages=%lu)\n",
			__func__, lo->lo_number, lo->lo_file_name,
			lo->lo_device->bd_inode->i_mapping->nrpages);
		goto out_unfreeze;
	}

	blk_queue_logical_block_size(lo->lo_queue, arg);
	blk_queue_physical_block_size(lo->lo_queue, arg);
	blk_queue_io_min(lo->lo_queue, arg);
	loop_update_dio(lo);
out_unfreeze:
	blk_mq_unfreeze_queue(lo->lo_queue);

	return err;
}

static int lo_simple_ioctl(struct loop_device *lo, unsigned int cmd,
			   unsigned long arg)
{
	int err;

	err = mutex_lock_killable(&loop_ctl_mutex);
	if (err)
		return err;
	switch (cmd) {
	case LOOP_SET_CAPACITY:
		err = loop_set_capacity(lo);
		break;
	case LOOP_SET_DIRECT_IO:
		err = loop_set_dio(lo, arg);
		break;
	case LOOP_SET_BLOCK_SIZE:
		err = loop_set_block_size(lo, arg);
		break;
	default:
		err = lo->ioctl ? lo->ioctl(lo, cmd, arg) : -EINVAL;
	}
	mutex_unlock(&loop_ctl_mutex);
	return err;
}

static int lo_ioctl(struct block_device *bdev, fmode_t mode,
	unsigned int cmd, unsigned long arg)
{
	struct loop_device *lo = bdev->bd_disk->private_data;
	int err;

	switch (cmd) {
	case LOOP_SET_FD:
		return loop_set_fd(lo, mode, bdev, arg);
	case LOOP_CHANGE_FD:
		return loop_change_fd(lo, bdev, arg);
	case LOOP_CLR_FD:
		return loop_clr_fd(lo);
	case LOOP_SET_STATUS:
		err = -EPERM;
		if ((mode & FMODE_WRITE) || capable(CAP_SYS_ADMIN)) {
			err = loop_set_status_old(lo,
					(struct loop_info __user *)arg);
		}
		break;
	case LOOP_GET_STATUS:
		return loop_get_status_old(lo, (struct loop_info __user *) arg);
	case LOOP_SET_STATUS64:
		err = -EPERM;
		if ((mode & FMODE_WRITE) || capable(CAP_SYS_ADMIN)) {
			err = loop_set_status64(lo,
					(struct loop_info64 __user *) arg);
		}
		break;
	case LOOP_GET_STATUS64:
		return loop_get_status64(lo, (struct loop_info64 __user *) arg);
	case LOOP_SET_CAPACITY:
	case LOOP_SET_DIRECT_IO:
	case LOOP_SET_BLOCK_SIZE:
		if (!(mode & FMODE_WRITE) && !capable(CAP_SYS_ADMIN))
			return -EPERM;
		/* Fall through */
	default:
		err = lo_simple_ioctl(lo, cmd, arg);
		break;
	}

	return err;
}

#ifdef CONFIG_COMPAT
struct compat_loop_info {
	compat_int_t	lo_number;      /* ioctl r/o */
	compat_dev_t	lo_device;      /* ioctl r/o */
	compat_ulong_t	lo_inode;       /* ioctl r/o */
	compat_dev_t	lo_rdevice;     /* ioctl r/o */
	compat_int_t	lo_offset;
	compat_int_t	lo_encrypt_type;
	compat_int_t	lo_encrypt_key_size;    /* ioctl w/o */
	compat_int_t	lo_flags;       /* ioctl r/o */
	char		lo_name[LO_NAME_SIZE];
	unsigned char	lo_encrypt_key[LO_KEY_SIZE]; /* ioctl w/o */
	compat_ulong_t	lo_init[2];
	char		reserved[4];
};

/*
 * Transfer 32-bit compatibility structure in userspace to 64-bit loop info
 * - noinlined to reduce stack space usage in main part of driver
 */
static noinline int
loop_info64_from_compat(const struct compat_loop_info __user *arg,
			struct loop_info64 *info64)
{
	struct compat_loop_info info;

	if (copy_from_user(&info, arg, sizeof(info)))
		return -EFAULT;

	memset(info64, 0, sizeof(*info64));
	info64->lo_number = info.lo_number;
	info64->lo_device = info.lo_device;
	info64->lo_inode = info.lo_inode;
	info64->lo_rdevice = info.lo_rdevice;
	info64->lo_offset = info.lo_offset;
	info64->lo_sizelimit = 0;
	info64->lo_encrypt_type = info.lo_encrypt_type;
	info64->lo_encrypt_key_size = info.lo_encrypt_key_size;
	info64->lo_flags = info.lo_flags;
	info64->lo_init[0] = info.lo_init[0];
	info64->lo_init[1] = info.lo_init[1];
	if (info.lo_encrypt_type == LO_CRYPT_CRYPTOAPI)
		memcpy(info64->lo_crypt_name, info.lo_name, LO_NAME_SIZE);
	else
		memcpy(info64->lo_file_name, info.lo_name, LO_NAME_SIZE);
	memcpy(info64->lo_encrypt_key, info.lo_encrypt_key, LO_KEY_SIZE);
	return 0;
}

/*
 * Transfer 64-bit loop info to 32-bit compatibility structure in userspace
 * - noinlined to reduce stack space usage in main part of driver
 */
static noinline int
loop_info64_to_compat(const struct loop_info64 *info64,
		      struct compat_loop_info __user *arg)
{
	struct compat_loop_info info;

	memset(&info, 0, sizeof(info));
	info.lo_number = info64->lo_number;
	info.lo_device = info64->lo_device;
	info.lo_inode = info64->lo_inode;
	info.lo_rdevice = info64->lo_rdevice;
	info.lo_offset = info64->lo_offset;
	info.lo_encrypt_type = info64->lo_encrypt_type;
	info.lo_encrypt_key_size = info64->lo_encrypt_key_size;
	info.lo_flags = info64->lo_flags;
	info.lo_init[0] = info64->lo_init[0];
	info.lo_init[1] = info64->lo_init[1];
	if (info.lo_encrypt_type == LO_CRYPT_CRYPTOAPI)
		memcpy(info.lo_name, info64->lo_crypt_name, LO_NAME_SIZE);
	else
		memcpy(info.lo_name, info64->lo_file_name, LO_NAME_SIZE);
	memcpy(info.lo_encrypt_key, info64->lo_encrypt_key, LO_KEY_SIZE);

	/* error in case values were truncated */
	if (info.lo_device != info64->lo_device ||
	    info.lo_rdevice != info64->lo_rdevice ||
	    info.lo_inode != info64->lo_inode ||
	    info.lo_offset != info64->lo_offset ||
	    info.lo_init[0] != info64->lo_init[0] ||
	    info.lo_init[1] != info64->lo_init[1])
		return -EOVERFLOW;

	if (copy_to_user(arg, &info, sizeof(info)))
		return -EFAULT;
	return 0;
}

static int
loop_set_status_compat(struct loop_device *lo,
		       const struct compat_loop_info __user *arg)
{
	struct loop_info64 info64;
	int ret;

	ret = loop_info64_from_compat(arg, &info64);
	if (ret < 0)
		return ret;
	return loop_set_status(lo, &info64);
}

static int
loop_get_status_compat(struct loop_device *lo,
		       struct compat_loop_info __user *arg)
{
	struct loop_info64 info64;
	int err;

	if (!arg)
		return -EINVAL;
	err = loop_get_status(lo, &info64);
	if (!err)
		err = loop_info64_to_compat(&info64, arg);
	return err;
}

static int lo_compat_ioctl(struct block_device *bdev, fmode_t mode,
			   unsigned int cmd, unsigned long arg)
{
	struct loop_device *lo = bdev->bd_disk->private_data;
	int err;

	switch(cmd) {
	case LOOP_SET_STATUS:
		err = loop_set_status_compat(lo,
			     (const struct compat_loop_info __user *)arg);
		break;
	case LOOP_GET_STATUS:
		err = loop_get_status_compat(lo,
				     (struct compat_loop_info __user *)arg);
		break;
	case LOOP_SET_CAPACITY:
	case LOOP_CLR_FD:
	case LOOP_GET_STATUS64:
	case LOOP_SET_STATUS64:
		arg = (unsigned long) compat_ptr(arg);
		/* fall through */
	case LOOP_SET_FD:
	case LOOP_CHANGE_FD:
	case LOOP_SET_BLOCK_SIZE:
	case LOOP_SET_DIRECT_IO:
		err = lo_ioctl(bdev, mode, cmd, arg);
		break;
	default:
		err = -ENOIOCTLCMD;
		break;
	}
	return err;
}
#endif

static int lo_open(struct block_device *bdev, fmode_t mode)
{
	struct loop_device *lo;
	int err;

	err = mutex_lock_killable(&loop_ctl_mutex);
	if (err)
		return err;
	lo = bdev->bd_disk->private_data;
	if (!lo) {
		err = -ENXIO;
		goto out;
	}

	atomic_inc(&lo->lo_refcnt);
out:
	mutex_unlock(&loop_ctl_mutex);
	return err;
}

static void lo_release(struct gendisk *disk, fmode_t mode)
{
	struct loop_device *lo;

	mutex_lock(&loop_ctl_mutex);
	lo = disk->private_data;
	if (atomic_dec_return(&lo->lo_refcnt))
		goto out_unlock;

	if (lo->lo_flags & LO_FLAGS_AUTOCLEAR) {
		if (lo->lo_state != Lo_bound)
			goto out_unlock;
		lo->lo_state = Lo_rundown;
		mutex_unlock(&loop_ctl_mutex);
		/*
		 * In autoclear mode, stop the loop thread
		 * and remove configuration after last close.
		 */
		__loop_clr_fd(lo, true);
		return;
	} else if (lo->lo_state == Lo_bound) {
		/*
		 * Otherwise keep thread (if running) and config,
		 * but flush possible ongoing bios in thread.
		 */
		blk_mq_freeze_queue(lo->lo_queue);
		blk_mq_unfreeze_queue(lo->lo_queue);
	}

out_unlock:
	mutex_unlock(&loop_ctl_mutex);
}

static const struct block_device_operations lo_fops = {
	.owner =	THIS_MODULE,
	.open =		lo_open,
	.release =	lo_release,
	.ioctl =	lo_ioctl,
#ifdef CONFIG_COMPAT
	.compat_ioctl =	lo_compat_ioctl,
#endif
};

/*
 * And now the modules code and kernel interface.
 */
static int max_loop;
module_param(max_loop, int, 0444);
MODULE_PARM_DESC(max_loop, "Maximum number of loop devices");
module_param(max_part, int, 0444);
MODULE_PARM_DESC(max_part, "Maximum number of partitions per loop device");
MODULE_LICENSE("GPL");
MODULE_ALIAS_BLOCKDEV_MAJOR(LOOP_MAJOR);

int loop_register_transfer(struct loop_func_table *funcs)
{
	unsigned int n = funcs->number;

	if (n >= MAX_LO_CRYPT || xfer_funcs[n])
		return -EINVAL;
	xfer_funcs[n] = funcs;
	return 0;
}

static int unregister_transfer_cb(int id, void *ptr, void *data)
{
	struct loop_device *lo = ptr;
	struct loop_func_table *xfer = data;

	mutex_lock(&loop_ctl_mutex);
	if (lo->lo_encryption == xfer)
		loop_release_xfer(lo);
	mutex_unlock(&loop_ctl_mutex);
	return 0;
}

int loop_unregister_transfer(int number)
{
	unsigned int n = number;
	struct loop_func_table *xfer;

	if (n == 0 || n >= MAX_LO_CRYPT || (xfer = xfer_funcs[n]) == NULL)
		return -EINVAL;

	xfer_funcs[n] = NULL;
	idr_for_each(&loop_index_idr, &unregister_transfer_cb, xfer);
	return 0;
}

EXPORT_SYMBOL(loop_register_transfer);
EXPORT_SYMBOL(loop_unregister_transfer);

static blk_status_t loop_queue_rq(struct blk_mq_hw_ctx *hctx,
		const struct blk_mq_queue_data *bd)
{
	struct request *rq = bd->rq;
	struct loop_cmd *cmd = blk_mq_rq_to_pdu(rq);
	struct loop_device *lo = rq->q->queuedata;

	blk_mq_start_request(rq);

	if (lo->lo_state != Lo_bound)
		return BLK_STS_IOERR;

	switch (req_op(rq)) {
	case REQ_OP_FLUSH:
	case REQ_OP_DISCARD:
	case REQ_OP_WRITE_ZEROES:
		cmd->use_aio = false;
		break;
	default:
		cmd->use_aio = lo->use_dio;
		break;
	}

	/* always use the first bio's css */
#ifdef CONFIG_BLK_CGROUP
	if (cmd->use_aio && rq->bio && rq->bio->bi_blkg) {
		cmd->css = &bio_blkcg(rq->bio)->css;
		css_get(cmd->css);
	} else
#endif
		cmd->css = NULL;
	kthread_queue_work(&lo->worker, &cmd->work);

	return BLK_STS_OK;
}

static void loop_handle_cmd(struct loop_cmd *cmd)
{
	struct request *rq = blk_mq_rq_from_pdu(cmd);
	const bool write = op_is_write(req_op(rq));
	struct loop_device *lo = rq->q->queuedata;
	int ret = 0;

	if (write && (lo->lo_flags & LO_FLAGS_READ_ONLY)) {
		ret = -EIO;
		goto failed;
	}

	ret = do_req_filebacked(lo, rq);
 failed:
	/* complete non-aio request */
	if (!cmd->use_aio || ret) {
		if (ret == -EOPNOTSUPP)
			cmd->ret = ret;
		else
			cmd->ret = ret ? -EIO : 0;
		blk_mq_complete_request(rq);
	}
}

static void loop_queue_work(struct kthread_work *work)
{
	struct loop_cmd *cmd =
		container_of(work, struct loop_cmd, work);

	loop_handle_cmd(cmd);
}

static int loop_init_request(struct blk_mq_tag_set *set, struct request *rq,
		unsigned int hctx_idx, unsigned int numa_node)
{
	struct loop_cmd *cmd = blk_mq_rq_to_pdu(rq);

	kthread_init_work(&cmd->work, loop_queue_work);
	return 0;
}

static const struct blk_mq_ops loop_mq_ops = {
	.queue_rq       = loop_queue_rq,
	.init_request	= loop_init_request,
	.complete	= lo_complete_rq,
};

static int loop_add(struct loop_device **l, int i)
{
	struct loop_device *lo;
	struct gendisk *disk;
	int err;

	err = -ENOMEM;
	lo = kzalloc(sizeof(*lo), GFP_KERNEL);
	if (!lo)
		goto out;

	lo->lo_state = Lo_unbound;

	/* allocate id, if @id >= 0, we're requesting that specific id */
	if (i >= 0) {
		err = idr_alloc(&loop_index_idr, lo, i, i + 1, GFP_KERNEL);
		if (err == -ENOSPC)
			err = -EEXIST;
	} else {
		err = idr_alloc(&loop_index_idr, lo, 0, 0, GFP_KERNEL);
	}
	if (err < 0)
		goto out_free_dev;
	i = err;

	err = -ENOMEM;
	lo->tag_set.ops = &loop_mq_ops;
	lo->tag_set.nr_hw_queues = 1;
	lo->tag_set.queue_depth = 128;
	lo->tag_set.numa_node = NUMA_NO_NODE;
	lo->tag_set.cmd_size = sizeof(struct loop_cmd);
	lo->tag_set.flags = BLK_MQ_F_SHOULD_MERGE;
	lo->tag_set.driver_data = lo;

	err = blk_mq_alloc_tag_set(&lo->tag_set);
	if (err)
		goto out_free_idr;

	lo->lo_queue = blk_mq_init_queue(&lo->tag_set);
	if (IS_ERR(lo->lo_queue)) {
		err = PTR_ERR(lo->lo_queue);
		goto out_cleanup_tags;
	}
	lo->lo_queue->queuedata = lo;

	blk_queue_max_hw_sectors(lo->lo_queue, BLK_DEF_MAX_SECTORS);

	/*
	 * By default, we do buffer IO, so it doesn't make sense to enable
	 * merge because the I/O submitted to backing file is handled page by
	 * page. For directio mode, merge does help to dispatch bigger request
	 * to underlayer disk. We will enable merge once directio is enabled.
	 */
	blk_queue_flag_set(QUEUE_FLAG_NOMERGES, lo->lo_queue);

	err = -ENOMEM;
	disk = lo->lo_disk = alloc_disk(1 << part_shift);
	if (!disk)
		goto out_free_queue;

	/*
	 * Disable partition scanning by default. The in-kernel partition
	 * scanning can be requested individually per-device during its
	 * setup. Userspace can always add and remove partitions from all
	 * devices. The needed partition minors are allocated from the
	 * extended minor space, the main loop device numbers will continue
	 * to match the loop minors, regardless of the number of partitions
	 * used.
	 *
	 * If max_part is given, partition scanning is globally enabled for
	 * all loop devices. The minors for the main loop devices will be
	 * multiples of max_part.
	 *
	 * Note: Global-for-all-devices, set-only-at-init, read-only module
	 * parameteters like 'max_loop' and 'max_part' make things needlessly
	 * complicated, are too static, inflexible and may surprise
	 * userspace tools. Parameters like this in general should be avoided.
	 */
	if (!part_shift)
		disk->flags |= GENHD_FL_NO_PART_SCAN;
	disk->flags |= GENHD_FL_EXT_DEVT;
	atomic_set(&lo->lo_refcnt, 0);
	lo->lo_number		= i;
	spin_lock_init(&lo->lo_lock);
	disk->major		= LOOP_MAJOR;
	disk->first_minor	= i << part_shift;
	disk->fops		= &lo_fops;
	disk->private_data	= lo;
	disk->queue		= lo->lo_queue;
	sprintf(disk->disk_name, "loop%d", i);
	add_disk(disk);
	*l = lo;
	return lo->lo_number;

out_free_queue:
	blk_cleanup_queue(lo->lo_queue);
out_cleanup_tags:
	blk_mq_free_tag_set(&lo->tag_set);
out_free_idr:
	idr_remove(&loop_index_idr, i);
out_free_dev:
	kfree(lo);
out:
	return err;
}

static void loop_remove(struct loop_device *lo)
{
	del_gendisk(lo->lo_disk);
	blk_cleanup_queue(lo->lo_queue);
	blk_mq_free_tag_set(&lo->tag_set);
	put_disk(lo->lo_disk);
	kfree(lo);
}

static int find_free_cb(int id, void *ptr, void *data)
{
	struct loop_device *lo = ptr;
	struct loop_device **l = data;

	if (lo->lo_state == Lo_unbound) {
		*l = lo;
		return 1;
	}
	return 0;
}

static int loop_lookup(struct loop_device **l, int i)
{
	struct loop_device *lo;
	int ret = -ENODEV;

	if (i < 0) {
		int err;

		err = idr_for_each(&loop_index_idr, &find_free_cb, &lo);
		if (err == 1) {
			*l = lo;
			ret = lo->lo_number;
		}
		goto out;
	}

	/* lookup and return a specific i */
	lo = idr_find(&loop_index_idr, i);
	if (lo) {
		*l = lo;
		ret = lo->lo_number;
	}
out:
	return ret;
}

static struct kobject *loop_probe(dev_t dev, int *part, void *data)
{
	struct loop_device *lo;
	struct kobject *kobj;
	int err;

	mutex_lock(&loop_ctl_mutex);
	err = loop_lookup(&lo, MINOR(dev) >> part_shift);
	if (err < 0)
		err = loop_add(&lo, MINOR(dev) >> part_shift);
	if (err < 0)
		kobj = NULL;
	else
		kobj = get_disk_and_module(lo->lo_disk);
	mutex_unlock(&loop_ctl_mutex);

	*part = 0;
	return kobj;
}

static long loop_control_ioctl(struct file *file, unsigned int cmd,
			       unsigned long parm)
{
	struct loop_device *lo;
	int ret;

	ret = mutex_lock_killable(&loop_ctl_mutex);
	if (ret)
		return ret;

	ret = -ENOSYS;
	switch (cmd) {
	case LOOP_CTL_ADD:
		ret = loop_lookup(&lo, parm);
		if (ret >= 0) {
			ret = -EEXIST;
			break;
		}
		ret = loop_add(&lo, parm);
		break;
	case LOOP_CTL_REMOVE:
		ret = loop_lookup(&lo, parm);
		if (ret < 0)
			break;
		if (lo->lo_state != Lo_unbound) {
			ret = -EBUSY;
			break;
		}
		if (atomic_read(&lo->lo_refcnt) > 0) {
			ret = -EBUSY;
			break;
		}
		lo->lo_disk->private_data = NULL;
		idr_remove(&loop_index_idr, lo->lo_number);
		loop_remove(lo);
		break;
	case LOOP_CTL_GET_FREE:
		ret = loop_lookup(&lo, -1);
		if (ret >= 0)
			break;
		ret = loop_add(&lo, -1);
	}
	mutex_unlock(&loop_ctl_mutex);

	return ret;
}

static const struct file_operations loop_ctl_fops = {
	.open		= nonseekable_open,
	.unlocked_ioctl	= loop_control_ioctl,
	.compat_ioctl	= loop_control_ioctl,
	.owner		= THIS_MODULE,
	.llseek		= noop_llseek,
};

static struct miscdevice loop_misc = {
	.minor		= LOOP_CTRL_MINOR,
	.name		= "loop-control",
	.fops		= &loop_ctl_fops,
};

MODULE_ALIAS_MISCDEV(LOOP_CTRL_MINOR);
MODULE_ALIAS("devname:loop-control");

static int __init loop_init(void)
{
	int i, nr;
	unsigned long range;
	struct loop_device *lo;
	int err;

	part_shift = 0;
	if (max_part > 0) {
		part_shift = fls(max_part);

		/*
		 * Adjust max_part according to part_shift as it is exported
		 * to user space so that user can decide correct minor number
		 * if [s]he want to create more devices.
		 *
		 * Note that -1 is required because partition 0 is reserved
		 * for the whole disk.
		 */
		max_part = (1UL << part_shift) - 1;
	}

	if ((1UL << part_shift) > DISK_MAX_PARTS) {
		err = -EINVAL;
		goto err_out;
	}

	if (max_loop > 1UL << (MINORBITS - part_shift)) {
		err = -EINVAL;
		goto err_out;
	}

	/*
	 * If max_loop is specified, create that many devices upfront.
	 * This also becomes a hard limit. If max_loop is not specified,
	 * create CONFIG_BLK_DEV_LOOP_MIN_COUNT loop devices at module
	 * init time. Loop devices can be requested on-demand with the
	 * /dev/loop-control interface, or be instantiated by accessing
	 * a 'dead' device node.
	 */
	if (max_loop) {
		nr = max_loop;
		range = max_loop << part_shift;
	} else {
		nr = CONFIG_BLK_DEV_LOOP_MIN_COUNT;
		range = 1UL << MINORBITS;
	}

	err = misc_register(&loop_misc);
	if (err < 0)
		goto err_out;


	if (register_blkdev(LOOP_MAJOR, "loop")) {
		err = -EIO;
		goto misc_out;
	}

	blk_register_region(MKDEV(LOOP_MAJOR, 0), range,
				  THIS_MODULE, loop_probe, NULL, NULL);

	/* pre-create number of devices given by config or max_loop */
	mutex_lock(&loop_ctl_mutex);
	for (i = 0; i < nr; i++)
		loop_add(&lo, i);
	mutex_unlock(&loop_ctl_mutex);

	printk(KERN_INFO "loop: module loaded\n");
	return 0;

misc_out:
	misc_deregister(&loop_misc);
err_out:
	return err;
}

static int loop_exit_cb(int id, void *ptr, void *data)
{
	struct loop_device *lo = ptr;

	loop_remove(lo);
	return 0;
}

static void __exit loop_exit(void)
{
	unsigned long range;

	range = max_loop ? max_loop << part_shift : 1UL << MINORBITS;

	idr_for_each(&loop_index_idr, &loop_exit_cb, NULL);
	idr_destroy(&loop_index_idr);

	blk_unregister_region(MKDEV(LOOP_MAJOR, 0), range);
	unregister_blkdev(LOOP_MAJOR, "loop");

	misc_deregister(&loop_misc);
}

module_init(loop_init);
module_exit(loop_exit);

#ifndef MODULE
static int __init max_loop_setup(char *str)
{
	max_loop = simple_strtol(str, NULL, 0);
	return 1;
}

__setup("max_loop=", max_loop_setup);
#endif<|MERGE_RESOLUTION|>--- conflicted
+++ resolved
@@ -900,19 +900,11 @@
 	} else {
 		q->limits.discard_granularity = inode->i_sb->s_blocksize;
 		q->limits.discard_alignment = 0;
-<<<<<<< HEAD
 
 		blk_queue_max_discard_sectors(q, UINT_MAX >> 9);
 		blk_queue_max_write_zeroes_sectors(q, UINT_MAX >> 9);
 	}
 
-=======
-
-		blk_queue_max_discard_sectors(q, UINT_MAX >> 9);
-		blk_queue_max_write_zeroes_sectors(q, UINT_MAX >> 9);
-	}
-
->>>>>>> c58091a3
 	if (q->limits.max_write_zeroes_sectors)
 		blk_queue_flag_set(QUEUE_FLAG_DISCARD, q);
 	else
