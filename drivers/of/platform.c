--- conflicted
+++ resolved
@@ -87,12 +87,7 @@
 		reg = of_get_property(node, "reg", NULL);
 		if (reg && (addr = of_translate_address(node, reg)) != OF_BAD_ADDR) {
 			dev_set_name(dev, dev_name(dev) ? "%llx.%pOFn:%s" : "%llx.%pOFn",
-<<<<<<< HEAD
-				     (unsigned long long)addr, node,
-				     dev_name(dev));
-=======
 				     addr, node, dev_name(dev));
->>>>>>> f7688b48
 			return;
 		}
 
