--- conflicted
+++ resolved
@@ -1038,8 +1038,6 @@
 	return 0;
 }
 
-<<<<<<< HEAD
-=======
 static int m88e1540_get_fld(struct phy_device *phydev, u8 *msecs)
 {
 	int val;
@@ -1135,7 +1133,6 @@
 	}
 }
 
->>>>>>> f7688b48
 /* The VOD can be out of specification on link up. Poke an
  * undocumented register, in an undocumented page, with a magic value
  * to fix this.
