/*
 * Linux cfg80211 driver
 *
 * Copyright (C) 1999-2015, Broadcom Corporation
 * 
 *      Unless you and Broadcom execute a separate written software license
 * agreement governing use of this software, this software is licensed to you
 * under the terms of the GNU General Public License version 2 (the "GPL"),
 * available at http://www.broadcom.com/licenses/GPLv2.php, with the
 * following added to such license:
 * 
 *      As a special exception, the copyright holders of this software give you
 * permission to link this software with independent modules, and to copy and
 * distribute the resulting executable under terms of your choice, provided that
 * you also meet, for each linked independent module, the terms and conditions of
 * the license of that module.  An independent module is a module which is not
 * derived from this software.  The special exception does not apply to any
 * modifications of the software.
 * 
 *      Notwithstanding the above, under no circumstances may you combine this
 * software in any way with any other Broadcom software provided under a license
 * other than the GPL, without Broadcom's express prior written consent.
 *
 * $Id: wl_cfg80211.c 589976 2015-10-01 07:01:27Z $
 */
/* */
#include <typedefs.h>
#include <linuxver.h>
#include <osl.h>
#include <linux/kernel.h>

#include <bcmutils.h>
#include <bcmwifi_channels.h>
#include <bcmendian.h>
#include <proto/ethernet.h>
#include <proto/802.11.h>
#include <linux/if_arp.h>
#include <asm/uaccess.h>

#include <dngl_stats.h>
#include <dhd.h>
#include <dhd_linux.h>
#include <dhdioctl.h>
#include <wlioctl.h>
#include <dhd_cfg80211.h>
#ifdef PNO_SUPPORT
#include <dhd_pno.h>
#endif /* PNO_SUPPORT */

#include <proto/ethernet.h>
#include <linux/kernel.h>
#include <linux/kthread.h>
#include <linux/netdevice.h>
#include <linux/sched.h>
#include <linux/etherdevice.h>
#include <linux/wireless.h>
#include <linux/ieee80211.h>
#include <linux/wait.h>
#include <net/cfg80211.h>
#include <net/rtnetlink.h>

#include <wlioctl.h>
#include <wldev_common.h>
#include <wl_cfg80211.h>
#include <wl_cfgp2p.h>
#include <wl_android.h>

#ifdef WL_NAN
#include <wl_cfgnan.h>
#endif /* WL_NAN */
#ifdef PROP_TXSTATUS
#include <dhd_wlfc.h>
#endif

#if (LINUX_VERSION_CODE > KERNEL_VERSION(3, 13, 0)) || defined(WL_VENDOR_EXT_SUPPORT)
#include <wl_cfgvendor.h>
#endif /* (LINUX_VERSION_CODE > KERNEL_VERSION(3, 13, 0)) || defined(WL_VENDOR_EXT_SUPPORT) */
#ifdef WL11U
#if !defined(WL_ENABLE_P2P_IF) && !defined(WL_CFG80211_P2P_DEV_IF)
#error You should enable 'WL_ENABLE_P2P_IF' or 'WL_CFG80211_P2P_DEV_IF' \
	according to Kernel version and is supported only in Android-JB
#endif /* !WL_ENABLE_P2P_IF && !WL_CFG80211_P2P_DEV_IF */
#endif /* WL11U */


#define IW_WSEC_ENABLED(wsec)   ((wsec) & (WEP_ENABLED | TKIP_ENABLED | AES_ENABLED))



static struct device *cfg80211_parent_dev = NULL;
/* g_bcm_cfg should be static. Do not change */
static struct bcm_cfg80211 *g_bcm_cfg = NULL;
u32 wl_dbg_level = WL_DBG_ERR;

#ifdef VSDB
/* sleep time to keep STA's connecting or connection for continuous af tx or finding a peer */
#define DEFAULT_SLEEP_TIME_VSDB		120
#define OFF_CHAN_TIME_THRESHOLD_MS	200
#define AF_RETRY_DELAY_TIME			40

/* if sta is connected or connecting, sleep for a while before retry af tx or finding a peer */
#define WL_AF_TX_KEEP_PRI_CONNECTION_VSDB(cfg)	\
	do {	\
		if (wl_get_drv_status(cfg, CONNECTED, bcmcfg_to_prmry_ndev(cfg)) ||	\
			wl_get_drv_status(cfg, CONNECTING, bcmcfg_to_prmry_ndev(cfg))) {	\
			OSL_SLEEP(DEFAULT_SLEEP_TIME_VSDB);			\
		}	\
	} while (0)
#else /* VSDB */
/* if not VSDB, do nothing */
#define WL_AF_TX_KEEP_PRI_CONNECTION_VSDB(cfg)
#endif /* VSDB */

#ifdef WL_CFG80211_SYNC_GON
#define WL_DRV_STATUS_SENDING_AF_FRM_EXT(cfg) \
	(wl_get_drv_status_all(cfg, SENDING_ACT_FRM) || \
		wl_get_drv_status_all(cfg, WAITING_NEXT_ACT_FRM_LISTEN))
#else
#define WL_DRV_STATUS_SENDING_AF_FRM_EXT(cfg) wl_get_drv_status_all(cfg, SENDING_ACT_FRM)
#endif /* WL_CFG80211_SYNC_GON */
#define WL_IS_P2P_DEV_EVENT(e) ((e->emsg.ifidx == 0) && \
		(e->emsg.bsscfgidx == P2PAPI_BSSCFG_DEVICE))

#define COEX_DHCP

#define WLAN_EID_SSID	0
#define CH_MIN_5G_CHANNEL 34
#define CH_MIN_2G_CHANNEL 1


#ifdef WL_RELMCAST
enum rmc_event_type {
	RMC_EVENT_NONE,
	RMC_EVENT_LEADER_CHECK_FAIL
};
#endif /* WL_RELMCAST */

/* This is to override regulatory domains defined in cfg80211 module (reg.c)
 * By default world regulatory domain defined in reg.c puts the flags NL80211_RRF_PASSIVE_SCAN
 * and NL80211_RRF_NO_IBSS for 5GHz channels (for 36..48 and 149..165).
 * With respect to these flags, wpa_supplicant doesn't start p2p operations on 5GHz channels.
 * All the chnages in world regulatory domain are to be done here.
 */
static const struct ieee80211_regdomain brcm_regdom = {
	.n_reg_rules = 4,
	.alpha2 =  "99",
	.reg_rules = {
		/* IEEE 802.11b/g, channels 1..11 */
		REG_RULE(2412-10, 2472+10, 40, 6, 20, 0),
		/* If any */
		/* IEEE 802.11 channel 14 - Only JP enables
		 * this and for 802.11b only
		 */
		REG_RULE(2484-10, 2484+10, 20, 6, 20, 0),
		/* IEEE 802.11a, channel 36..64 */
		REG_RULE(5150-10, 5350+10, 40, 6, 20, 0),
		/* IEEE 802.11a, channel 100..165 */
		REG_RULE(5470-10, 5850+10, 40, 6, 20, 0), }
};

#if (LINUX_VERSION_CODE >= KERNEL_VERSION(3, 0, 0)) && \
	(defined(WL_IFACE_COMB_NUM_CHANNELS) || defined(WL_CFG80211_P2P_DEV_IF))
/*
 * Possible interface combinations supported by driver
 *
 * ADHOC Mode     - #ADHOC <= 1 on channels = 1
 * SoftAP Mode    - #AP <= 1 on channels = 1
 * STA + P2P Mode - #STA <= 2, #{P2P-GO, P2P-client} <= 1, #P2P-device <= 1
 *                  on channels = 2
 */
static const struct ieee80211_iface_limit common_if_limits[] = {
	{
	.max = 1,
	.types = BIT(NL80211_IFTYPE_AP),
	},
	{
	/*
	 * During P2P-GO removal, P2P-GO is first changed to STA and later only
	 * removed. So setting maximum possible number of STA interfaces according
	 * to kernel version.
	 *
	 * less than linux-3.8 - max:3 (wlan0 + p2p0 + group removal of p2p-p2p0-x)
	 * linux-3.8 and above - max:2 (wlan0 + group removal of p2p-wlan0-x)
	 */
#ifdef WL_ENABLE_P2P_IF
	.max = 3,
#else
	.max = 2,
#endif /* WL_ENABLE_P2P_IF */
	.types = BIT(NL80211_IFTYPE_STATION),
	},
	{
	.max = 2,
	.types = BIT(NL80211_IFTYPE_P2P_GO) | BIT(NL80211_IFTYPE_P2P_CLIENT),
	},
#if defined(WL_CFG80211_P2P_DEV_IF)
	{
	.max = 1,
	.types = BIT(NL80211_IFTYPE_P2P_DEVICE),
	},
#endif /* WL_CFG80211_P2P_DEV_IF */
	{
	.max = 1,
	.types = BIT(NL80211_IFTYPE_ADHOC),
	},
};
#ifdef BCM4330_CHIP
#define NUM_DIFF_CHANNELS 1
#else
#define NUM_DIFF_CHANNELS 2
#endif
static const struct ieee80211_iface_combination
common_iface_combinations[] = {
	{
	.num_different_channels = NUM_DIFF_CHANNELS,
	.max_interfaces = 4,
	.limits = common_if_limits,
	.n_limits = ARRAY_SIZE(common_if_limits),
	},
};
#endif /* LINUX_VER >= 3.0 && (WL_IFACE_COMB_NUM_CHANNELS || WL_CFG80211_P2P_DEV_IF) */

/* Data Element Definitions */
#define WPS_ID_CONFIG_METHODS     0x1008
#define WPS_ID_REQ_TYPE           0x103A
#define WPS_ID_DEVICE_NAME        0x1011
#define WPS_ID_VERSION            0x104A
#define WPS_ID_DEVICE_PWD_ID      0x1012
#define WPS_ID_REQ_DEV_TYPE       0x106A
#define WPS_ID_SELECTED_REGISTRAR_CONFIG_METHODS 0x1053
#define WPS_ID_PRIM_DEV_TYPE      0x1054

/* Device Password ID */
#define DEV_PW_DEFAULT 0x0000
#define DEV_PW_USER_SPECIFIED 0x0001,
#define DEV_PW_MACHINE_SPECIFIED 0x0002
#define DEV_PW_REKEY 0x0003
#define DEV_PW_PUSHBUTTON 0x0004
#define DEV_PW_REGISTRAR_SPECIFIED 0x0005

/* Config Methods */
#define WPS_CONFIG_USBA 0x0001
#define WPS_CONFIG_ETHERNET 0x0002
#define WPS_CONFIG_LABEL 0x0004
#define WPS_CONFIG_DISPLAY 0x0008
#define WPS_CONFIG_EXT_NFC_TOKEN 0x0010
#define WPS_CONFIG_INT_NFC_TOKEN 0x0020
#define WPS_CONFIG_NFC_INTERFACE 0x0040
#define WPS_CONFIG_PUSHBUTTON 0x0080
#define WPS_CONFIG_KEYPAD 0x0100
#define WPS_CONFIG_VIRT_PUSHBUTTON 0x0280
#define WPS_CONFIG_PHY_PUSHBUTTON 0x0480
#define WPS_CONFIG_VIRT_DISPLAY 0x2008
#define WPS_CONFIG_PHY_DISPLAY 0x4008


#define WL_AKM_SUITE_SHA256_1X  0x000FAC05
#define WL_AKM_SUITE_SHA256_PSK 0x000FAC06
#define WL_MFP_CAPABLE		0x1
#define WL_MFP_REQUIRED		0x2

#ifndef IBSS_COALESCE_ALLOWED
#define IBSS_COALESCE_ALLOWED 0
#endif

#ifndef IBSS_INITIAL_SCAN_ALLOWED
#define IBSS_INITIAL_SCAN_ALLOWED 0
#endif

#define CUSTOM_RETRY_MASK 0xff000000 /* Mask for retry counter of custom dwell time */
#define LONG_LISTEN_TIME 2000

#if (LINUX_VERSION_CODE >= KERNEL_VERSION(4, 0, 0))
#define STA_INFO_BIT(info) (1ul << NL80211_STA_ ## info)
#else
#define STA_INFO_BIT(info) (STATION_ ## info)
#endif /* (LINUX_VERSION_CODE >= KERNEL_VERSION(4, 0, 0)) */

/*
 * cfg80211_ops api/callback list
 */
static s32 wl_frame_get_mgmt(u16 fc, const struct ether_addr *da,
	const struct ether_addr *sa, const struct ether_addr *bssid,
	u8 **pheader, u32 *body_len, u8 *pbody);
static s32 __wl_cfg80211_scan(struct wiphy *wiphy, struct net_device *ndev,
	struct cfg80211_scan_request *request,
	struct cfg80211_ssid *this_ssid);
#if defined(WL_CFG80211_P2P_DEV_IF)
static s32
wl_cfg80211_scan(struct wiphy *wiphy, struct cfg80211_scan_request *request);
#else
static s32
wl_cfg80211_scan(struct wiphy *wiphy, struct net_device *ndev,
	struct cfg80211_scan_request *request);
#endif /* WL_CFG80211_P2P_DEV_IF */
static s32 wl_cfg80211_set_wiphy_params(struct wiphy *wiphy, u32 changed);
static s32 wl_cfg80211_join_ibss(struct wiphy *wiphy, struct net_device *dev,
	struct cfg80211_ibss_params *params);
static s32 wl_cfg80211_leave_ibss(struct wiphy *wiphy,
	struct net_device *dev);
#if (LINUX_VERSION_CODE >= KERNEL_VERSION(3, 16, 0))
static s32 wl_cfg80211_get_station(struct wiphy *wiphy,
	struct net_device *dev, const u8 *mac,
	struct station_info *sinfo);
#else
static s32 wl_cfg80211_get_station(struct wiphy *wiphy,
	struct net_device *dev, u8 *mac,
	struct station_info *sinfo);
#endif
static s32 wl_cfg80211_set_power_mgmt(struct wiphy *wiphy,
	struct net_device *dev, bool enabled,
	s32 timeout);
static int wl_cfg80211_connect(struct wiphy *wiphy, struct net_device *dev,
	struct cfg80211_connect_params *sme);
static s32 wl_cfg80211_disconnect(struct wiphy *wiphy, struct net_device *dev,
	u16 reason_code);
#if defined(WL_CFG80211_P2P_DEV_IF)
static s32
wl_cfg80211_set_tx_power(struct wiphy *wiphy, struct wireless_dev *wdev,
	enum nl80211_tx_power_setting type, s32 mbm);
#else
static s32
wl_cfg80211_set_tx_power(struct wiphy *wiphy,
	enum nl80211_tx_power_setting type, s32 dbm);
#endif /* WL_CFG80211_P2P_DEV_IF */
#if defined(WL_CFG80211_P2P_DEV_IF)
static s32 wl_cfg80211_get_tx_power(struct wiphy *wiphy,
	struct wireless_dev *wdev, s32 *dbm);
#else
static s32 wl_cfg80211_get_tx_power(struct wiphy *wiphy, s32 *dbm);
#endif /* WL_CFG80211_P2P_DEV_IF */
static s32 wl_cfg80211_config_default_key(struct wiphy *wiphy,
	struct net_device *dev,
	u8 key_idx, bool unicast, bool multicast);
static s32 wl_cfg80211_add_key(struct wiphy *wiphy, struct net_device *dev,
	u8 key_idx, bool pairwise, const u8 *mac_addr,
	struct key_params *params);
static s32 wl_cfg80211_del_key(struct wiphy *wiphy, struct net_device *dev,
	u8 key_idx, bool pairwise, const u8 *mac_addr);
static s32 wl_cfg80211_get_key(struct wiphy *wiphy, struct net_device *dev,
	u8 key_idx, bool pairwise, const u8 *mac_addr,
	void *cookie, void (*callback) (void *cookie,
	struct key_params *params));
static s32 wl_cfg80211_config_default_mgmt_key(struct wiphy *wiphy,
	struct net_device *dev,	u8 key_idx);
static s32 wl_cfg80211_resume(struct wiphy *wiphy);
#if defined(WL_SUPPORT_BACKPORTED_KPATCHES) || (LINUX_VERSION_CODE >= KERNEL_VERSION(3, \
	2, 0))
static s32 wl_cfg80211_mgmt_tx_cancel_wait(struct wiphy *wiphy,
	bcm_struct_cfgdev *cfgdev, u64 cookie);
#if (LINUX_VERSION_CODE >= KERNEL_VERSION(3, 19, 0))
static s32 wl_cfg80211_del_station(
		struct wiphy *wiphy, struct net_device *ndev,
		struct station_del_parameters *params);
#elif (LINUX_VERSION_CODE >= KERNEL_VERSION(3, 16, 0))
static s32 wl_cfg80211_del_station(struct wiphy *wiphy,
	struct net_device *ndev, const u8* mac_addr);
#else
static s32 wl_cfg80211_del_station(struct wiphy *wiphy,
	struct net_device *ndev, u8* mac_addr);
#endif
#if (LINUX_VERSION_CODE >= KERNEL_VERSION(3, 16, 0))
static s32 wl_cfg80211_change_station(struct wiphy *wiphy,
	struct net_device *dev, const u8 *mac, struct station_parameters *params);
#else
static s32 wl_cfg80211_change_station(struct wiphy *wiphy,
	struct net_device *dev, u8 *mac, struct station_parameters *params);
#endif
#endif /* WL_SUPPORT_BACKPORTED_KPATCHES || KERNEL_VER >= KERNEL_VERSION(3, 2, 0)) */
#if (LINUX_VERSION_CODE > KERNEL_VERSION(2, 6, 39))
static s32 wl_cfg80211_suspend(struct wiphy *wiphy, struct cfg80211_wowlan *wow);
#else
static s32 wl_cfg80211_suspend(struct wiphy *wiphy);
#endif
static s32 wl_cfg80211_set_pmksa(struct wiphy *wiphy, struct net_device *dev,
	struct cfg80211_pmksa *pmksa);
static s32 wl_cfg80211_del_pmksa(struct wiphy *wiphy, struct net_device *dev,
	struct cfg80211_pmksa *pmksa);
static s32 wl_cfg80211_flush_pmksa(struct wiphy *wiphy,
	struct net_device *dev);
#ifdef  P2PONEINT
void wl_cfg80211_scan_abort(struct bcm_cfg80211 *cfg);
#else
static void wl_cfg80211_scan_abort(struct bcm_cfg80211 *cfg);
#endif
static s32 wl_notify_escan_complete(struct bcm_cfg80211 *cfg,
	struct net_device *ndev, bool aborted, bool fw_abort);
#if (LINUX_VERSION_CODE > KERNEL_VERSION(3, 2, 0))
#if (LINUX_VERSION_CODE >= KERNEL_VERSION(3, 17, 0))
static s32
wl_cfg80211_tdls_mgmt(struct wiphy *wiphy, struct net_device *dev,
        const u8 *peer, u8 action_code, u8 dialog_token, u16 status_code,
        u32 peer_capability, bool initiator, const u8 *data, size_t len);
#else
#if defined(CONFIG_ARCH_MSM) && defined(TDLS_MGMT_VERSION2)
static s32 wl_cfg80211_tdls_mgmt(struct wiphy *wiphy, struct net_device *dev,
	u8 *peer, u8 action_code, u8 dialog_token, u16 status_code,
	u32 peer_capability, const u8 *data, size_t len);
#else
static s32 wl_cfg80211_tdls_mgmt(struct wiphy *wiphy, struct net_device *dev,
	u8 *peer, u8 action_code, u8 dialog_token, u16 status_code, const u8 *data,
	size_t len);
#endif /* CONFIG_ARCH_MSM && TDLS_MGMT_VERSION2 */
#endif /* LINUX_VERSION_CODE >= KERNEL_VERSION(3, 17, 0) */
#if (LINUX_VERSION_CODE >= KERNEL_VERSION(3, 16, 0))
static s32
wl_cfg80211_tdls_oper(struct wiphy *wiphy, struct net_device *dev,
	const u8 *peer, enum nl80211_tdls_operation oper);
#else
static s32 wl_cfg80211_tdls_oper(struct wiphy *wiphy, struct net_device *dev,
	u8 *peer, enum nl80211_tdls_operation oper);
#endif /* LINUX_VERSION_CODE >= KERNEL_VERSION(3, 16, 0) */
#endif 
#ifdef WL_SCHED_SCAN
static int wl_cfg80211_sched_scan_stop(struct wiphy *wiphy, struct net_device *dev);
#endif
chanspec_t wl_chspec_driver_to_host(chanspec_t chanspec);

/*
 * event & event Q handlers for cfg80211 interfaces
 */
static s32 wl_create_event_handler(struct bcm_cfg80211 *cfg);
static void wl_destroy_event_handler(struct bcm_cfg80211 *cfg);
static s32 wl_event_handler(void *data);
static void wl_init_eq(struct bcm_cfg80211 *cfg);
static void wl_flush_eq(struct bcm_cfg80211 *cfg);
static unsigned long wl_lock_eq(struct bcm_cfg80211 *cfg);
static void wl_unlock_eq(struct bcm_cfg80211 *cfg, unsigned long flags);
static void wl_init_eq_lock(struct bcm_cfg80211 *cfg);
static void wl_init_event_handler(struct bcm_cfg80211 *cfg);
static struct wl_event_q *wl_deq_event(struct bcm_cfg80211 *cfg);
static s32 wl_enq_event(struct bcm_cfg80211 *cfg, struct net_device *ndev, u32 type,
	const wl_event_msg_t *msg, void *data);
static void wl_put_event(struct wl_event_q *e);
static void wl_wakeup_event(struct bcm_cfg80211 *cfg);
static s32 wl_notify_connect_status_ap(struct bcm_cfg80211 *cfg, struct net_device *ndev,
	const wl_event_msg_t *e, void *data);
static s32 wl_notify_connect_status(struct bcm_cfg80211 *cfg,
	bcm_struct_cfgdev *cfgdev, const wl_event_msg_t *e, void *data);
static s32 wl_notify_roaming_status(struct bcm_cfg80211 *cfg,
	bcm_struct_cfgdev *cfgdev, const wl_event_msg_t *e, void *data);
static s32 wl_notify_scan_status(struct bcm_cfg80211 *cfg, bcm_struct_cfgdev *cfgdev,
	const wl_event_msg_t *e, void *data);
static s32 wl_bss_connect_done(struct bcm_cfg80211 *cfg, struct net_device *ndev,
	const wl_event_msg_t *e, void *data, bool completed);
static s32 wl_bss_roaming_done(struct bcm_cfg80211 *cfg, struct net_device *ndev,
	const wl_event_msg_t *e, void *data);
static s32 wl_notify_mic_status(struct bcm_cfg80211 *cfg, bcm_struct_cfgdev *cfgdev,
	const wl_event_msg_t *e, void *data);
#ifdef WL_SCHED_SCAN
static s32
wl_notify_sched_scan_results(struct bcm_cfg80211 *cfg, struct net_device *ndev,
	const wl_event_msg_t *e, void *data);
#endif /* WL_SCHED_SCAN */
#ifdef PNO_SUPPORT
static s32 wl_notify_pfn_status(struct bcm_cfg80211 *cfg, bcm_struct_cfgdev *cfgdev,
	const wl_event_msg_t *e, void *data);
#endif /* PNO_SUPPORT */
static s32 wl_notifier_change_state(struct bcm_cfg80211 *cfg, struct net_info *_net_info,
	enum wl_status state, bool set);

#ifdef WLTDLS
static s32 wl_tdls_event_handler(struct bcm_cfg80211 *cfg, bcm_struct_cfgdev *cfgdev,
	const wl_event_msg_t *e, void *data);
#endif /* WLTDLS */
/*
 * register/deregister parent device
 */
static void wl_cfg80211_clear_parent_dev(void);

/*
 * ioctl utilites
 */

/*
 * cfg80211 set_wiphy_params utilities
 */
static s32 wl_set_frag(struct net_device *dev, u32 frag_threshold);
static s32 wl_set_rts(struct net_device *dev, u32 frag_threshold);
static s32 wl_set_retry(struct net_device *dev, u32 retry, bool l);

/*
 * cfg profile utilities
 */
static s32 wl_update_prof(struct bcm_cfg80211 *cfg, struct net_device *ndev,
	const wl_event_msg_t *e, void *data, s32 item);
static void *wl_read_prof(struct bcm_cfg80211 *cfg, struct net_device *ndev, s32 item);
static void wl_init_prof(struct bcm_cfg80211 *cfg, struct net_device *ndev);

/*
 * cfg80211 connect utilites
 */
static s32 wl_set_wpa_version(struct net_device *dev,
	struct cfg80211_connect_params *sme);
static s32 wl_set_auth_type(struct net_device *dev,
	struct cfg80211_connect_params *sme);
static s32 wl_set_set_cipher(struct net_device *dev,
	struct cfg80211_connect_params *sme);
static s32 wl_set_key_mgmt(struct net_device *dev,
	struct cfg80211_connect_params *sme);
static s32 wl_set_set_sharedkey(struct net_device *dev,
	struct cfg80211_connect_params *sme);
static s32 wl_get_assoc_ies(struct bcm_cfg80211 *cfg, struct net_device *ndev);
static void wl_ch_to_chanspec(int ch,
	struct wl_join_params *join_params, size_t *join_params_size);

/*
 * information element utilities
 */
static void wl_rst_ie(struct bcm_cfg80211 *cfg);
static __used s32 wl_add_ie(struct bcm_cfg80211 *cfg, u8 t, u8 l, u8 *v);
static void wl_update_hidden_ap_ie(struct wl_bss_info *bi, u8 *ie_stream, u32 *ie_size, bool roam);
static s32 wl_mrg_ie(struct bcm_cfg80211 *cfg, u8 *ie_stream, u16 ie_size);
static s32 wl_cp_ie(struct bcm_cfg80211 *cfg, u8 *dst, u16 dst_size);
static u32 wl_get_ielen(struct bcm_cfg80211 *cfg);

#ifdef WL11U
bcm_tlv_t *
wl_cfg80211_find_interworking_ie(u8 *parse, u32 len);
static s32
wl_cfg80211_add_iw_ie(struct bcm_cfg80211 *cfg, struct net_device *ndev, s32 bssidx, s32 pktflag,
            uint8 ie_id, uint8 *data, uint8 data_len);
#endif /* WL11U */

static s32 wl_setup_wiphy(struct wireless_dev *wdev, struct device *dev, void *data);
static void wl_free_wdev(struct bcm_cfg80211 *cfg);
#ifdef CONFIG_CFG80211_INTERNAL_REGDB
static int
wl_cfg80211_reg_notifier(struct wiphy *wiphy, struct regulatory_request *request);
#endif /* CONFIG_CFG80211_INTERNAL_REGDB */

static s32 wl_inform_bss(struct bcm_cfg80211 *cfg);
static s32 wl_inform_single_bss(struct bcm_cfg80211 *cfg, struct wl_bss_info *bi, bool roam);
static s32 wl_update_bss_info(struct bcm_cfg80211 *cfg, struct net_device *ndev, bool roam);
#ifdef  P2PONEINT
chanspec_t wl_cfg80211_get_shared_freq(struct wiphy *wiphy);
#else
static chanspec_t wl_cfg80211_get_shared_freq(struct wiphy *wiphy);
#endif
s32 wl_cfg80211_channel_to_freq(u32 channel);


static void wl_cfg80211_work_handler(struct work_struct *work);
static s32 wl_add_keyext(struct wiphy *wiphy, struct net_device *dev,
	u8 key_idx, const u8 *mac_addr,
	struct key_params *params);
/*
 * key indianess swap utilities
 */
static void swap_key_from_BE(struct wl_wsec_key *key);
static void swap_key_to_BE(struct wl_wsec_key *key);

/*
 * bcm_cfg80211 memory init/deinit utilities
 */
static s32 wl_init_priv_mem(struct bcm_cfg80211 *cfg);
static void wl_deinit_priv_mem(struct bcm_cfg80211 *cfg);

static void wl_delay(u32 ms);

/*
 * ibss mode utilities
 */
static bool wl_is_ibssmode(struct bcm_cfg80211 *cfg, struct net_device *ndev);
static __used bool wl_is_ibssstarter(struct bcm_cfg80211 *cfg);

/*
 * link up/down , default configuration utilities
 */
static s32 __wl_cfg80211_up(struct bcm_cfg80211 *cfg);
static s32 __wl_cfg80211_down(struct bcm_cfg80211 *cfg);
static bool wl_is_linkdown(struct bcm_cfg80211 *cfg, const wl_event_msg_t *e);
static bool wl_is_linkup(struct bcm_cfg80211 *cfg, const wl_event_msg_t *e,
	struct net_device *ndev);
static bool wl_is_nonetwork(struct bcm_cfg80211 *cfg, const wl_event_msg_t *e);
static void wl_link_up(struct bcm_cfg80211 *cfg);
static void wl_link_down(struct bcm_cfg80211 *cfg);
static s32 wl_config_ifmode(struct bcm_cfg80211 *cfg, struct net_device *ndev, s32 iftype);
static void wl_init_conf(struct wl_conf *conf);
static s32 wl_cfg80211_handle_ifdel(struct bcm_cfg80211 *cfg, wl_if_event_info *if_event_info,
	struct net_device* ndev);

int wl_cfg80211_get_ioctl_version(void);

/*
 * find most significant bit set
 */
static __used u32 wl_find_msb(u16 bit16);

/*
 * rfkill support
 */
static int wl_setup_rfkill(struct bcm_cfg80211 *cfg, bool setup);
static int wl_rfkill_set(void *data, bool blocked);
#ifdef DEBUGFS_CFG80211
static s32 wl_setup_debugfs(struct bcm_cfg80211 *cfg);
static s32 wl_free_debugfs(struct bcm_cfg80211 *cfg);
#endif

static wl_scan_params_t *wl_cfg80211_scan_alloc_params(int channel,
	int nprobes, int *out_params_size);
static bool check_dev_role_integrity(struct bcm_cfg80211 *cfg, u32 dev_role);

#ifdef WL_CFG80211_ACL
/* ACL */
static int wl_cfg80211_set_mac_acl(struct wiphy *wiphy, bcm_struct_cfgdev *cfgdev,
	const struct cfg80211_acl_data *acl);
#endif /* WL_CFG80211_ACL */

/*
 * Some external functions, TODO: move them to dhd_linux.h
 */
int dhd_add_monitor(char *name, struct net_device **new_ndev);
int dhd_del_monitor(struct net_device *ndev);
int dhd_monitor_init(void *dhd_pub);
int dhd_monitor_uninit(void);
int dhd_start_xmit(struct sk_buff *skb, struct net_device *net);


static int wl_cfg80211_delayed_roam(struct bcm_cfg80211 *cfg, struct net_device *ndev,
	const struct ether_addr *bssid);


#define RETURN_EIO_IF_NOT_UP(wlpriv)						\
do {									\
	struct net_device *checkSysUpNDev = bcmcfg_to_prmry_ndev(wlpriv);       	\
	if (unlikely(!wl_get_drv_status(wlpriv, READY, checkSysUpNDev))) {	\
		WL_INFO(("device is not ready\n"));			\
		return -EIO;						\
	}								\
} while (0)

#ifdef RSSI_OFFSET
static s32 wl_rssi_offset(s32 rssi)
{
	rssi += RSSI_OFFSET;
	if (rssi > 0)
		rssi = 0;
	return rssi;
}
#else
#define wl_rssi_offset(x)	x
#endif

#define IS_WPA_AKM(akm) ((akm) == RSN_AKM_NONE || 			\
				 (akm) == RSN_AKM_UNSPECIFIED || 	\
				 (akm) == RSN_AKM_PSK)


extern int dhd_wait_pend8021x(struct net_device *dev);
#ifdef PROP_TXSTATUS_VSDB
extern int disable_proptx;
#endif /* PROP_TXSTATUS_VSDB */
static s32
wl_csa_complete_ind(struct bcm_cfg80211 *cfg, bcm_struct_cfgdev *cfgdev,
const wl_event_msg_t *e, void *data);
#if ((LINUX_VERSION_CODE >= KERNEL_VERSION (3, 5, 0)) && (LINUX_VERSION_CODE <= (3, 7, \
	0)))
struct chan_info {
	int freq;
	int chan_type;
};
#endif


#if (WL_DBG_LEVEL > 0)
#define WL_DBG_ESTR_MAX	50
static s8 wl_dbg_estr[][WL_DBG_ESTR_MAX] = {
	"SET_SSID", "JOIN", "START", "AUTH", "AUTH_IND",
	"DEAUTH", "DEAUTH_IND", "ASSOC", "ASSOC_IND", "REASSOC",
	"REASSOC_IND", "DISASSOC", "DISASSOC_IND", "QUIET_START", "QUIET_END",
	"BEACON_RX", "LINK", "MIC_ERROR", "NDIS_LINK", "ROAM",
	"TXFAIL", "PMKID_CACHE", "RETROGRADE_TSF", "PRUNE", "AUTOAUTH",
	"EAPOL_MSG", "SCAN_COMPLETE", "ADDTS_IND", "DELTS_IND", "BCNSENT_IND",
	"BCNRX_MSG", "BCNLOST_MSG", "ROAM_PREP", "PFN_NET_FOUND",
	"PFN_NET_LOST",
	"RESET_COMPLETE", "JOIN_START", "ROAM_START", "ASSOC_START",
	"IBSS_ASSOC",
	"RADIO", "PSM_WATCHDOG", "WLC_E_CCX_ASSOC_START", "WLC_E_CCX_ASSOC_ABORT",
	"PROBREQ_MSG",
	"SCAN_CONFIRM_IND", "PSK_SUP", "COUNTRY_CODE_CHANGED",
	"EXCEEDED_MEDIUM_TIME", "ICV_ERROR",
	"UNICAST_DECODE_ERROR", "MULTICAST_DECODE_ERROR", "TRACE",
	"WLC_E_BTA_HCI_EVENT", "IF", "WLC_E_P2P_DISC_LISTEN_COMPLETE",
	"RSSI", "PFN_SCAN_COMPLETE", "WLC_E_EXTLOG_MSG",
	"ACTION_FRAME", "ACTION_FRAME_COMPLETE", "WLC_E_PRE_ASSOC_IND",
	"WLC_E_PRE_REASSOC_IND", "WLC_E_CHANNEL_ADOPTED", "WLC_E_AP_STARTED",
	"WLC_E_DFS_AP_STOP", "WLC_E_DFS_AP_RESUME", "WLC_E_WAI_STA_EVENT",
	"WLC_E_WAI_MSG", "WLC_E_ESCAN_RESULT", "WLC_E_ACTION_FRAME_OFF_CHAN_COMPLETE",
	"WLC_E_PROBRESP_MSG", "WLC_E_P2P_PROBREQ_MSG", "WLC_E_DCS_REQUEST", "WLC_E_FIFO_CREDIT_MAP",
	"WLC_E_ACTION_FRAME_RX", "WLC_E_WAKE_EVENT", "WLC_E_RM_COMPLETE"
};
#endif				/* WL_DBG_LEVEL */

#define CHAN2G(_channel, _freq, _flags) {			\
	.band			= IEEE80211_BAND_2GHZ,		\
	.center_freq		= (_freq),			\
	.hw_value		= (_channel),			\
	.flags			= (_flags),			\
	.max_antenna_gain	= 0,				\
	.max_power		= 30,				\
}

#define CHAN5G(_channel, _flags) {				\
	.band			= IEEE80211_BAND_5GHZ,		\
	.center_freq		= 5000 + (5 * (_channel)),	\
	.hw_value		= (_channel),			\
	.flags			= (_flags),			\
	.max_antenna_gain	= 0,				\
	.max_power		= 30,				\
}

#define RATE_TO_BASE100KBPS(rate)   (((rate) * 10) / 2)
#define RATETAB_ENT(_rateid, _flags) \
	{								\
		.bitrate	= RATE_TO_BASE100KBPS(_rateid),     \
		.hw_value	= (_rateid),			    \
		.flags	  = (_flags),			     \
	}

static struct ieee80211_rate __wl_rates[] = {
	RATETAB_ENT(DOT11_RATE_1M, 0),
	RATETAB_ENT(DOT11_RATE_2M, IEEE80211_RATE_SHORT_PREAMBLE),
	RATETAB_ENT(DOT11_RATE_5M5, IEEE80211_RATE_SHORT_PREAMBLE),
	RATETAB_ENT(DOT11_RATE_11M, IEEE80211_RATE_SHORT_PREAMBLE),
	RATETAB_ENT(DOT11_RATE_6M, 0),
	RATETAB_ENT(DOT11_RATE_9M, 0),
	RATETAB_ENT(DOT11_RATE_12M, 0),
	RATETAB_ENT(DOT11_RATE_18M, 0),
	RATETAB_ENT(DOT11_RATE_24M, 0),
	RATETAB_ENT(DOT11_RATE_36M, 0),
	RATETAB_ENT(DOT11_RATE_48M, 0),
	RATETAB_ENT(DOT11_RATE_54M, 0)
};

#define wl_a_rates		(__wl_rates + 4)
#define wl_a_rates_size	8
#define wl_g_rates		(__wl_rates + 0)
#define wl_g_rates_size	12

static struct ieee80211_channel __wl_2ghz_channels[] = {
	CHAN2G(1, 2412, 0),
	CHAN2G(2, 2417, 0),
	CHAN2G(3, 2422, 0),
	CHAN2G(4, 2427, 0),
	CHAN2G(5, 2432, 0),
	CHAN2G(6, 2437, 0),
	CHAN2G(7, 2442, 0),
	CHAN2G(8, 2447, 0),
	CHAN2G(9, 2452, 0),
	CHAN2G(10, 2457, 0),
	CHAN2G(11, 2462, 0),
	CHAN2G(12, 2467, 0),
	CHAN2G(13, 2472, 0),
	CHAN2G(14, 2484, 0)
};

static struct ieee80211_channel __wl_5ghz_a_channels[] = {
	CHAN5G(34, 0), CHAN5G(36, 0),
	CHAN5G(38, 0), CHAN5G(40, 0),
	CHAN5G(42, 0), CHAN5G(44, 0),
	CHAN5G(46, 0), CHAN5G(48, 0),
	CHAN5G(52, 0), CHAN5G(56, 0),
	CHAN5G(60, 0), CHAN5G(64, 0),
	CHAN5G(100, 0), CHAN5G(104, 0),
	CHAN5G(108, 0), CHAN5G(112, 0),
	CHAN5G(116, 0), CHAN5G(120, 0),
	CHAN5G(124, 0), CHAN5G(128, 0),
	CHAN5G(132, 0), CHAN5G(136, 0),
	CHAN5G(140, 0), CHAN5G(144, 0),
	CHAN5G(149, 0),	CHAN5G(153, 0),
	CHAN5G(157, 0),	CHAN5G(161, 0),
	CHAN5G(165, 0)
};

static struct ieee80211_supported_band __wl_band_2ghz = {
	.band = IEEE80211_BAND_2GHZ,
	.channels = __wl_2ghz_channels,
	.n_channels = ARRAY_SIZE(__wl_2ghz_channels),
	.bitrates = wl_g_rates,
	.n_bitrates = wl_g_rates_size
};

static struct ieee80211_supported_band __wl_band_5ghz_a = {
	.band = IEEE80211_BAND_5GHZ,
	.channels = __wl_5ghz_a_channels,
	.n_channels = ARRAY_SIZE(__wl_5ghz_a_channels),
	.bitrates = wl_a_rates,
	.n_bitrates = wl_a_rates_size
};

static const u32 __wl_cipher_suites[] = {
	WLAN_CIPHER_SUITE_WEP40,
	WLAN_CIPHER_SUITE_WEP104,
	WLAN_CIPHER_SUITE_TKIP,
	WLAN_CIPHER_SUITE_CCMP,
	WLAN_CIPHER_SUITE_AES_CMAC,
};

#ifdef WL_SUPPORT_ACS
/*
 * The firmware code required for this feature to work is currently under
 * BCMINTERNAL flag. In future if this is to enabled we need to bring the
 * required firmware code out of the BCMINTERNAL flag.
 */
struct wl_dump_survey {
	u32 obss;
	u32 ibss;
	u32 no_ctg;
	u32 no_pckt;
	u32 tx;
	u32 idle;
};
#endif /* WL_SUPPORT_ACS */

#ifdef WL_SUPPORT_ACS
uint8 g_hostap_chan_count;
uint16 g_hostap_chan_cache[50];
#endif /* WL_SUPPORT_ACS */


#if defined(USE_DYNAMIC_MAXPKT_RXGLOM)
static int maxrxpktglom = 0;
#endif

/* IOCtl version read from targeted driver */
static int ioctl_version;
#ifdef DEBUGFS_CFG80211
#define S_SUBLOGLEVEL 20
static const struct {
	u32 log_level;
	char *sublogname;
} sublogname_map[] = {
	{WL_DBG_ERR, "ERR"},
	{WL_DBG_INFO, "INFO"},
	{WL_DBG_DBG, "DBG"},
	{WL_DBG_SCAN, "SCAN"},
	{WL_DBG_TRACE, "TRACE"},
	{WL_DBG_P2P_ACTION, "P2PACTION"}
};
#endif


static void wl_add_remove_pm_enable_work(struct bcm_cfg80211 *cfg, bool add_remove,
	enum wl_handler_del_type type)
{
	if (cfg == NULL)
		return;

	if (cfg->pm_enable_work_on) {
		if (add_remove) {
			schedule_delayed_work(&cfg->pm_enable_work,
				msecs_to_jiffies(WL_PM_ENABLE_TIMEOUT));
		} else {
			cancel_delayed_work_sync(&cfg->pm_enable_work);
			switch (type) {
				case WL_HANDLER_MAINTAIN:
					schedule_delayed_work(&cfg->pm_enable_work,
						msecs_to_jiffies(WL_PM_ENABLE_TIMEOUT));
					break;
				case WL_HANDLER_PEND:
					schedule_delayed_work(&cfg->pm_enable_work,
						msecs_to_jiffies(WL_PM_ENABLE_TIMEOUT*2));
					break;
				case WL_HANDLER_DEL:
				default:
					cfg->pm_enable_work_on = false;
					break;
			}
		}
	}
}

/* Return a new chanspec given a legacy chanspec
 * Returns INVCHANSPEC on error
 */
static chanspec_t
wl_chspec_from_legacy(chanspec_t legacy_chspec)
{
	chanspec_t chspec;

	/* get the channel number */
	chspec = LCHSPEC_CHANNEL(legacy_chspec);

	/* convert the band */
	if (LCHSPEC_IS2G(legacy_chspec)) {
		chspec |= WL_CHANSPEC_BAND_2G;
	} else {
		chspec |= WL_CHANSPEC_BAND_5G;
	}

	/* convert the bw and sideband */
	if (LCHSPEC_IS20(legacy_chspec)) {
		chspec |= WL_CHANSPEC_BW_20;
	} else {
		chspec |= WL_CHANSPEC_BW_40;
		if (LCHSPEC_CTL_SB(legacy_chspec) == WL_LCHANSPEC_CTL_SB_LOWER) {
			chspec |= WL_CHANSPEC_CTL_SB_L;
		} else {
			chspec |= WL_CHANSPEC_CTL_SB_U;
		}
	}

	if (wf_chspec_malformed(chspec)) {
		WL_ERR(("wl_chspec_from_legacy: output chanspec (0x%04X) malformed\n",
		        chspec));
		return INVCHANSPEC;
	}

	return chspec;
}

/* Return a legacy chanspec given a new chanspec
 * Returns INVCHANSPEC on error
 */
static chanspec_t
wl_chspec_to_legacy(chanspec_t chspec)
{
	chanspec_t lchspec;

	if (wf_chspec_malformed(chspec)) {
		WL_ERR(("wl_chspec_to_legacy: input chanspec (0x%04X) malformed\n",
		        chspec));
		return INVCHANSPEC;
	}

	/* get the channel number */
	lchspec = CHSPEC_CHANNEL(chspec);

	/* convert the band */
	if (CHSPEC_IS2G(chspec)) {
		lchspec |= WL_LCHANSPEC_BAND_2G;
	} else {
		lchspec |= WL_LCHANSPEC_BAND_5G;
	}

	/* convert the bw and sideband */
	if (CHSPEC_IS20(chspec)) {
		lchspec |= WL_LCHANSPEC_BW_20;
		lchspec |= WL_LCHANSPEC_CTL_SB_NONE;
	} else if (CHSPEC_IS40(chspec)) {
		lchspec |= WL_LCHANSPEC_BW_40;
		if (CHSPEC_CTL_SB(chspec) == WL_CHANSPEC_CTL_SB_L) {
			lchspec |= WL_LCHANSPEC_CTL_SB_LOWER;
		} else {
			lchspec |= WL_LCHANSPEC_CTL_SB_UPPER;
		}
	} else {
		/* cannot express the bandwidth */
		char chanbuf[CHANSPEC_STR_LEN];
		WL_ERR((
		        "wl_chspec_to_legacy: unable to convert chanspec %s (0x%04X) "
		        "to pre-11ac format\n",
		        wf_chspec_ntoa(chspec, chanbuf), chspec));
		return INVCHANSPEC;
	}

	return lchspec;
}

/* given a chanspec value, do the endian and chanspec version conversion to
 * a chanspec_t value
 * Returns INVCHANSPEC on error
 */
chanspec_t
wl_chspec_host_to_driver(chanspec_t chanspec)
{
	if (ioctl_version == 1) {
		chanspec = wl_chspec_to_legacy(chanspec);
		if (chanspec == INVCHANSPEC) {
			return chanspec;
		}
	}
	chanspec = htodchanspec(chanspec);

	return chanspec;
}

/* given a channel value, do the endian and chanspec version conversion to
 * a chanspec_t value
 * Returns INVCHANSPEC on error
 */
chanspec_t
wl_ch_host_to_driver(u16 channel)
{

	chanspec_t chanspec;

	chanspec = channel & WL_CHANSPEC_CHAN_MASK;

	if (channel <= CH_MAX_2G_CHANNEL)
		chanspec |= WL_CHANSPEC_BAND_2G;
	else
		chanspec |= WL_CHANSPEC_BAND_5G;

	chanspec |= WL_CHANSPEC_BW_20;
	chanspec |= WL_CHANSPEC_CTL_SB_NONE;

	return wl_chspec_host_to_driver(chanspec);
}

/* given a chanspec value from the driver, do the endian and chanspec version conversion to
 * a chanspec_t value
 * Returns INVCHANSPEC on error
 */
chanspec_t
wl_chspec_driver_to_host(chanspec_t chanspec)
{
	chanspec = dtohchanspec(chanspec);
	if (ioctl_version == 1) {
		chanspec = wl_chspec_from_legacy(chanspec);
	}

	return chanspec;
}

/*
 * convert ASCII string to MAC address (colon-delimited format)
 * eg: 00:11:22:33:44:55
 */
int
wl_cfg80211_ether_atoe(const char *a, struct ether_addr *n)
{
	char *c = NULL;
	int count = 0;

	memset(n, 0, ETHER_ADDR_LEN);
	for (;;) {
		n->octet[count++] = (uint8)simple_strtoul(a, &c, 16);
		if (!*c++ || count == ETHER_ADDR_LEN)
			break;
		a = c;
	}
	return (count == ETHER_ADDR_LEN);
}

/* convert hex string buffer to binary */
int
wl_cfg80211_hex_str_to_bin(unsigned char *data, int dlen, char *str)
{
	int count, slen;
	int hvalue;
	char tmp[3] = {0};
	char *ptr = str, *endp = NULL;

	if (!data || !str || !dlen) {
		WL_DBG((" passed buffer is empty \n"));
		return 0;
	}

	slen = strlen(str);
	if (dlen * 2 < slen) {
		WL_DBG((" destination buffer too short \n"));
		return 0;
	}

	if (slen % 2) {
		WL_DBG((" source buffer is of odd length \n"));
		return 0;
	}

	for (count = 0; count < slen; count += 2) {
		memcpy(tmp, ptr, 2);
		hvalue = simple_strtol(tmp, &endp, 16);
		if (*endp != '\0') {
			WL_DBG((" non hexadecimal character encountered \n"));
			return 0;
		}
		*data++ = (unsigned char)hvalue;
		ptr += 2;
	}

	return (slen / 2);
}

/* There isn't a lot of sense in it, but you can transmit anything you like */
static const struct ieee80211_txrx_stypes
wl_cfg80211_default_mgmt_stypes[NUM_NL80211_IFTYPES] = {
	[NL80211_IFTYPE_ADHOC] = {
		.tx = 0xffff,
		.rx = BIT(IEEE80211_STYPE_ACTION >> 4)
	},
	[NL80211_IFTYPE_STATION] = {
		.tx = 0xffff,
		.rx = BIT(IEEE80211_STYPE_ACTION >> 4) |
		BIT(IEEE80211_STYPE_PROBE_REQ >> 4)
	},
	[NL80211_IFTYPE_AP] = {
		.tx = 0xffff,
		.rx = BIT(IEEE80211_STYPE_ASSOC_REQ >> 4) |
		BIT(IEEE80211_STYPE_REASSOC_REQ >> 4) |
		BIT(IEEE80211_STYPE_PROBE_REQ >> 4) |
		BIT(IEEE80211_STYPE_DISASSOC >> 4) |
		BIT(IEEE80211_STYPE_AUTH >> 4) |
		BIT(IEEE80211_STYPE_DEAUTH >> 4) |
		BIT(IEEE80211_STYPE_ACTION >> 4)
	},
	[NL80211_IFTYPE_AP_VLAN] = {
		/* copy AP */
		.tx = 0xffff,
		.rx = BIT(IEEE80211_STYPE_ASSOC_REQ >> 4) |
		BIT(IEEE80211_STYPE_REASSOC_REQ >> 4) |
		BIT(IEEE80211_STYPE_PROBE_REQ >> 4) |
		BIT(IEEE80211_STYPE_DISASSOC >> 4) |
		BIT(IEEE80211_STYPE_AUTH >> 4) |
		BIT(IEEE80211_STYPE_DEAUTH >> 4) |
		BIT(IEEE80211_STYPE_ACTION >> 4)
	},
	[NL80211_IFTYPE_P2P_CLIENT] = {
		.tx = 0xffff,
		.rx = BIT(IEEE80211_STYPE_ACTION >> 4) |
		BIT(IEEE80211_STYPE_PROBE_REQ >> 4)
	},
	[NL80211_IFTYPE_P2P_GO] = {
		.tx = 0xffff,
		.rx = BIT(IEEE80211_STYPE_ASSOC_REQ >> 4) |
		BIT(IEEE80211_STYPE_REASSOC_REQ >> 4) |
		BIT(IEEE80211_STYPE_PROBE_REQ >> 4) |
		BIT(IEEE80211_STYPE_DISASSOC >> 4) |
		BIT(IEEE80211_STYPE_AUTH >> 4) |
		BIT(IEEE80211_STYPE_DEAUTH >> 4) |
		BIT(IEEE80211_STYPE_ACTION >> 4)
	},
#if defined(WL_CFG80211_P2P_DEV_IF)
	[NL80211_IFTYPE_P2P_DEVICE] = {
		.tx = 0xffff,
		.rx = BIT(IEEE80211_STYPE_ACTION >> 4) |
		BIT(IEEE80211_STYPE_PROBE_REQ >> 4)
	},
#endif /* WL_CFG80211_P2P_DEV_IF */
};

static void swap_key_from_BE(struct wl_wsec_key *key)
{
	key->index = htod32(key->index);
	key->len = htod32(key->len);
	key->algo = htod32(key->algo);
	key->flags = htod32(key->flags);
	key->rxiv.hi = htod32(key->rxiv.hi);
	key->rxiv.lo = htod16(key->rxiv.lo);
	key->iv_initialized = htod32(key->iv_initialized);
}

static void swap_key_to_BE(struct wl_wsec_key *key)
{
	key->index = dtoh32(key->index);
	key->len = dtoh32(key->len);
	key->algo = dtoh32(key->algo);
	key->flags = dtoh32(key->flags);
	key->rxiv.hi = dtoh32(key->rxiv.hi);
	key->rxiv.lo = dtoh16(key->rxiv.lo);
	key->iv_initialized = dtoh32(key->iv_initialized);
}

/* Dump the contents of the encoded wps ie buffer and get pbc value */
static void
wl_validate_wps_ie(char *wps_ie, s32 wps_ie_len, bool *pbc)
{
	#define WPS_IE_FIXED_LEN 6
	u16 len;
	u8 *subel = NULL;
	u16 subelt_id;
	u16 subelt_len;
	u16 val;
	u8 *valptr = (uint8*) &val;
	if (wps_ie == NULL || wps_ie_len < WPS_IE_FIXED_LEN) {
		WL_ERR(("invalid argument : NULL\n"));
		return;
	}
	len = (u16)wps_ie[TLV_LEN_OFF];

	if (len > wps_ie_len) {
		WL_ERR(("invalid length len %d, wps ie len %d\n", len, wps_ie_len));
		return;
	}
	WL_DBG(("wps_ie len=%d\n", len));
	len -= 4;	/* for the WPS IE's OUI, oui_type fields */
	subel = wps_ie + WPS_IE_FIXED_LEN;
	while (len >= 4) {		/* must have attr id, attr len fields */
		valptr[0] = *subel++;
		valptr[1] = *subel++;
		subelt_id = HTON16(val);

		valptr[0] = *subel++;
		valptr[1] = *subel++;
		subelt_len = HTON16(val);

		len -= 4;			/* for the attr id, attr len fields */
		len -= subelt_len;	/* for the remaining fields in this attribute */
		WL_DBG((" subel=%p, subelt_id=0x%x subelt_len=%u\n",
			subel, subelt_id, subelt_len));

		if (subelt_id == WPS_ID_VERSION) {
			WL_DBG(("  attr WPS_ID_VERSION: %u\n", *subel));
		} else if (subelt_id == WPS_ID_REQ_TYPE) {
			WL_DBG(("  attr WPS_ID_REQ_TYPE: %u\n", *subel));
		} else if (subelt_id == WPS_ID_CONFIG_METHODS) {
			valptr[0] = *subel;
			valptr[1] = *(subel + 1);
			WL_DBG(("  attr WPS_ID_CONFIG_METHODS: %x\n", HTON16(val)));
		} else if (subelt_id == WPS_ID_DEVICE_NAME) {
			char devname[100];
			memcpy(devname, subel, subelt_len);
			devname[subelt_len] = '\0';
			WL_DBG(("  attr WPS_ID_DEVICE_NAME: %s (len %u)\n",
				devname, subelt_len));
		} else if (subelt_id == WPS_ID_DEVICE_PWD_ID) {
			valptr[0] = *subel;
			valptr[1] = *(subel + 1);
			WL_DBG(("  attr WPS_ID_DEVICE_PWD_ID: %u\n", HTON16(val)));
			*pbc = (HTON16(val) == DEV_PW_PUSHBUTTON) ? true : false;
		} else if (subelt_id == WPS_ID_PRIM_DEV_TYPE) {
			valptr[0] = *subel;
			valptr[1] = *(subel + 1);
			WL_DBG(("  attr WPS_ID_PRIM_DEV_TYPE: cat=%u \n", HTON16(val)));
			valptr[0] = *(subel + 6);
			valptr[1] = *(subel + 7);
			WL_DBG(("  attr WPS_ID_PRIM_DEV_TYPE: subcat=%u\n", HTON16(val)));
		} else if (subelt_id == WPS_ID_REQ_DEV_TYPE) {
			valptr[0] = *subel;
			valptr[1] = *(subel + 1);
			WL_DBG(("  attr WPS_ID_REQ_DEV_TYPE: cat=%u\n", HTON16(val)));
			valptr[0] = *(subel + 6);
			valptr[1] = *(subel + 7);
			WL_DBG(("  attr WPS_ID_REQ_DEV_TYPE: subcat=%u\n", HTON16(val)));
		} else if (subelt_id == WPS_ID_SELECTED_REGISTRAR_CONFIG_METHODS) {
			valptr[0] = *subel;
			valptr[1] = *(subel + 1);
			WL_DBG(("  attr WPS_ID_SELECTED_REGISTRAR_CONFIG_METHODS"
				": cat=%u\n", HTON16(val)));
		} else {
			WL_DBG(("  unknown attr 0x%x\n", subelt_id));
		}

		subel += subelt_len;
	}
}

s32 wl_set_tx_power(struct net_device *dev,
	enum nl80211_tx_power_setting type, s32 dbm)
{
	s32 err = 0;
	s32 disable = 0;
	s32 txpwrqdbm;
	struct bcm_cfg80211 *cfg = g_bcm_cfg;
#ifdef TEST_TX_POWER_CONTROL
	char *tmppwr_str;
#endif /* TEST_TX_POWER_CONTROL */

	/* Make sure radio is off or on as far as software is concerned */
	disable = WL_RADIO_SW_DISABLE << 16;
	disable = htod32(disable);
	err = wldev_ioctl(dev, WLC_SET_RADIO, &disable, sizeof(disable), true);
	if (unlikely(err)) {
		WL_ERR(("WLC_SET_RADIO error (%d)\n", err));
		return err;
	}

	if (dbm > 0xffff)
		dbm = 0xffff;
	txpwrqdbm = dbm * 4;

	err = wldev_iovar_setbuf_bsscfg(dev, "qtxpower", (void *)&txpwrqdbm,
		sizeof(txpwrqdbm), cfg->ioctl_buf, WLC_IOCTL_SMLEN, 0,
		&cfg->ioctl_buf_sync);

	if (unlikely(err))
		WL_ERR(("qtxpower error (%d)\n", err));
	else
		WL_ERR(("dBm=%d, txpwrqdbm=0x%x\n", dbm, txpwrqdbm));

	return err;
}

s32 wl_get_tx_power(struct net_device *dev, s32 *dbm)
{
	s32 err = 0;
	s32 txpwrdbm;
	struct bcm_cfg80211 *cfg = g_bcm_cfg;

	err = wldev_iovar_getint(dev, "qtxpower", &txpwrdbm);
	err = wldev_iovar_getbuf_bsscfg(dev, "qtxpower",
		NULL, 0, cfg->ioctl_buf, WLC_IOCTL_SMLEN, 0, &cfg->ioctl_buf_sync);
	if (unlikely(err)) {
		WL_ERR(("error (%d)\n", err));
		return err;
	}

	memcpy(&txpwrdbm, cfg->ioctl_buf, sizeof(txpwrdbm));
	txpwrdbm = dtoh32(txpwrdbm);
	*dbm = (txpwrdbm & ~WL_TXPWR_OVERRIDE) / 4;

	WL_INFO(("dBm=%d, txpwrdbm=0x%x\n", *dbm, txpwrdbm));

	return err;
}

#ifdef  P2PONEINT
chanspec_t wl_cfg80211_get_shared_freq(struct wiphy *wiphy)
#else
static chanspec_t wl_cfg80211_get_shared_freq(struct wiphy *wiphy)
#endif
{
	chanspec_t chspec;
	int err = 0;
	struct bcm_cfg80211 *cfg = wiphy_priv(wiphy);
	struct net_device *dev = bcmcfg_to_prmry_ndev(cfg);
	struct ether_addr bssid;
	struct wl_bss_info *bss = NULL;

	if ((err = wldev_ioctl(dev, WLC_GET_BSSID, &bssid, sizeof(bssid), false))) {
		/* STA interface is not associated. So start the new interface on a temp
		 * channel . Later proper channel will be applied by the above framework
		 * via set_channel (cfg80211 API).
		 */
		WL_DBG(("Not associated. Return a temp channel. \n"));
		return wl_ch_host_to_driver(WL_P2P_TEMP_CHAN);
	}


	*(u32 *) cfg->extra_buf = htod32(WL_EXTRA_BUF_MAX);
	if ((err = wldev_ioctl(dev, WLC_GET_BSS_INFO, cfg->extra_buf,
		WL_EXTRA_BUF_MAX, false))) {
			WL_ERR(("Failed to get associated bss info, use temp channel \n"));
			chspec = wl_ch_host_to_driver(WL_P2P_TEMP_CHAN);
	}
	else {
			bss = (struct wl_bss_info *) (cfg->extra_buf + 4);
			chspec =  bss->chanspec;

			WL_DBG(("Valid BSS Found. chanspec:%d \n", chspec));
	}
	return chspec;
}

static bcm_struct_cfgdev *
wl_cfg80211_add_monitor_if(char *name)
{
#if defined(WL_ENABLE_P2P_IF) || defined(WL_CFG80211_P2P_DEV_IF)
	WL_INFO(("wl_cfg80211_add_monitor_if: No more support monitor interface\n"));
	return ERR_PTR(-EOPNOTSUPP);
#else
	struct net_device* ndev = NULL;

	dhd_add_monitor(name, &ndev);
	WL_INFO(("wl_cfg80211_add_monitor_if net device returned: 0x%p\n", ndev));
	return ndev_to_cfgdev(ndev);
#endif /* WL_ENABLE_P2P_IF || WL_CFG80211_P2P_DEV_IF */
}

static bcm_struct_cfgdev *
wl_cfg80211_add_virtual_iface(struct wiphy *wiphy,
#if defined(WL_CFG80211_P2P_DEV_IF)
	const char *name,
#else
	char *name,
#endif /* WL_CFG80211_P2P_DEV_IF */
#if (LINUX_VERSION_CODE >= KERNEL_VERSION(4, 1, 0))
	unsigned char name_assign_type,
#endif /* (LINUX_VERSION_CODE >= KERNEL_VERSION(4, 1, 0)) */
	enum nl80211_iftype type, u32 *flags,
	struct vif_params *params)
{
	s32 err;
	s32 timeout = -1;
	s32 wlif_type = -1;
	s32 mode = 0;
	s32 val = 0;
	s32 dhd_mode = 0;
	chanspec_t chspec;
	struct bcm_cfg80211 *cfg = wiphy_priv(wiphy);
	struct net_device *primary_ndev;
	struct net_device *new_ndev;
	struct ether_addr primary_mac;
#ifdef PROP_TXSTATUS_VSDB
#if defined(BCMSDIO)
	s32 up = 1;
	dhd_pub_t *dhd;
	bool enabled;
#endif 
#endif /* PROP_TXSTATUS_VSDB */

	if (!cfg)
		return ERR_PTR(-EINVAL);

#ifdef PROP_TXSTATUS_VSDB
#if defined(BCMSDIO)
	dhd = (dhd_pub_t *)(cfg->pub);
#endif 
#endif /* PROP_TXSTATUS_VSDB */


	/* Use primary I/F for sending cmds down to firmware */
	primary_ndev = bcmcfg_to_prmry_ndev(cfg);

	if (unlikely(!wl_get_drv_status(cfg, READY, primary_ndev))) {
		WL_ERR(("device is not ready\n"));
		return ERR_PTR(-ENODEV);
	}

	WL_DBG(("if name: %s, type: %d\n", name, type));
	switch (type) {
	case NL80211_IFTYPE_ADHOC:
	case NL80211_IFTYPE_AP_VLAN:
	case NL80211_IFTYPE_WDS:
	case NL80211_IFTYPE_MESH_POINT:
		WL_ERR(("Unsupported interface type\n"));
		mode = WL_MODE_IBSS;
		return NULL;
	case NL80211_IFTYPE_MONITOR:
		return wl_cfg80211_add_monitor_if((char *)name);
#if defined(WL_CFG80211_P2P_DEV_IF)
	case NL80211_IFTYPE_P2P_DEVICE:
		return wl_cfgp2p_add_p2p_disc_if(cfg);
#endif /* WL_CFG80211_P2P_DEV_IF */
	case NL80211_IFTYPE_P2P_CLIENT:
	case NL80211_IFTYPE_STATION:
		wlif_type = WL_P2P_IF_CLIENT;
		mode = WL_MODE_BSS;
		break;
	case NL80211_IFTYPE_P2P_GO:
	case NL80211_IFTYPE_AP:
		wlif_type = WL_P2P_IF_GO;
		mode = WL_MODE_AP;
		break;
	default:
		WL_ERR(("Unsupported interface type\n"));
		return NULL;
		break;
	}

	if (!name) {
		WL_ERR(("name is NULL\n"));
		return NULL;
	}
	if (cfg->p2p_supported && (wlif_type != -1)) {
		ASSERT(cfg->p2p); /* ensure expectation of p2p initialization */

#ifdef PROP_TXSTATUS_VSDB
#if defined(BCMSDIO)
		if (!dhd)
			return ERR_PTR(-ENODEV);
#endif 
#endif /* PROP_TXSTATUS_VSDB */
		if (!cfg->p2p)
			return ERR_PTR(-ENODEV);

		if (cfg->p2p && !cfg->p2p->on && strstr(name, WL_P2P_INTERFACE_PREFIX)) {
			p2p_on(cfg) = true;
			wl_cfgp2p_set_firm_p2p(cfg);
			wl_cfgp2p_init_discovery(cfg);
			get_primary_mac(cfg, &primary_mac);
			wl_cfgp2p_generate_bss_mac(&primary_mac,
				&cfg->p2p->dev_addr, &cfg->p2p->int_addr);
		}

		memset(cfg->p2p->vir_ifname, 0, IFNAMSIZ);
		strncpy(cfg->p2p->vir_ifname, name, IFNAMSIZ - 1);

		wl_cfg80211_scan_abort(cfg);
#ifdef PROP_TXSTATUS_VSDB
#if defined(BCMSDIO)
		if (!cfg->wlfc_on && !disable_proptx) {
			dhd_wlfc_get_enable(dhd, &enabled);
			if (!enabled && dhd->op_mode != DHD_FLAG_HOSTAP_MODE &&
				dhd->op_mode != DHD_FLAG_IBSS_MODE) {
				dhd_wlfc_init(dhd);
				err = wldev_ioctl(primary_ndev, WLC_UP, &up, sizeof(s32), true);
				if (err < 0)
					WL_ERR(("WLC_UP return err:%d\n", err));
			}
			cfg->wlfc_on = true;
		}
#endif 
#endif /* PROP_TXSTATUS_VSDB */

		/* In concurrency case, STA may be already associated in a particular channel.
		 * so retrieve the current channel of primary interface and then start the virtual
		 * interface on that.
		 */
		 chspec = wl_cfg80211_get_shared_freq(wiphy);

		/* For P2P mode, use P2P-specific driver features to create the
		 * bss: "cfg p2p_ifadd"
		 */
		wl_set_p2p_status(cfg, IF_ADDING);
		memset(&cfg->if_event_info, 0, sizeof(cfg->if_event_info));
		if (wlif_type == WL_P2P_IF_GO)
			wldev_iovar_setint(primary_ndev, "mpc", 0);
		err = wl_cfgp2p_ifadd(cfg, &cfg->p2p->int_addr, htod32(wlif_type), chspec);
		if (unlikely(err)) {
			wl_clr_p2p_status(cfg, IF_ADDING);
			WL_ERR((" virtual iface add failed (%d) \n", err));
			return ERR_PTR(-ENOMEM);
		}

		timeout = wait_event_interruptible_timeout(cfg->netif_change_event,
			(wl_get_p2p_status(cfg, IF_ADDING) == false),
			msecs_to_jiffies(MAX_WAIT_TIME));

		if (timeout > 0 && !wl_get_p2p_status(cfg, IF_ADDING) && cfg->if_event_info.valid) {
			struct wireless_dev *vwdev;
			int pm_mode = PM_ENABLE;
			wl_if_event_info *event = &cfg->if_event_info;

			/* IF_ADD event has come back, we can proceed to to register
			 * the new interface now, use the interface name provided by caller (thus
			 * ignore the one from wlc)
			 */
			strncpy(cfg->if_event_info.name, name, IFNAMSIZ - 1);
			new_ndev = wl_cfg80211_allocate_if(cfg, event->ifidx, cfg->p2p->vir_ifname,
				event->mac, event->bssidx);
			if (new_ndev == NULL)
				goto fail;

			wl_to_p2p_bss_ndev(cfg, P2PAPI_BSSCFG_CONNECTION) = new_ndev;
			wl_to_p2p_bss_bssidx(cfg, P2PAPI_BSSCFG_CONNECTION) = event->bssidx;
			vwdev = kzalloc(sizeof(*vwdev), GFP_KERNEL);
			if (unlikely(!vwdev)) {
				WL_ERR(("Could not allocate wireless device\n"));
				goto fail;
			}
			vwdev->wiphy = cfg->wdev->wiphy;
			WL_INFO(("virtual interface(%s) is created\n", cfg->p2p->vir_ifname));
			vwdev->iftype = type;
			vwdev->netdev = new_ndev;
			new_ndev->ieee80211_ptr = vwdev;
			SET_NETDEV_DEV(new_ndev, wiphy_dev(vwdev->wiphy));
			wl_set_drv_status(cfg, READY, new_ndev);
			cfg->p2p->vif_created = true;
			wl_set_mode_by_netdev(cfg, new_ndev, mode);

			if (wl_cfg80211_register_if(cfg, event->ifidx, new_ndev) != BCME_OK) {
				wl_cfg80211_remove_if(cfg, event->ifidx, new_ndev);
				goto fail;
			}
			wl_alloc_netinfo(cfg, new_ndev, vwdev, mode, pm_mode);
			val = 1;
			/* Disable firmware roaming for P2P interface  */
			wldev_iovar_setint(new_ndev, "roam_off", val);

			if (mode != WL_MODE_AP)
				wldev_iovar_setint(new_ndev, "buf_key_b4_m4", 1);

			WL_ERR((" virtual interface(%s) is "
				"created net attach done\n", cfg->p2p->vir_ifname));
			if (mode == WL_MODE_AP)
				wl_set_drv_status(cfg, CONNECTED, new_ndev);
			if (type == NL80211_IFTYPE_P2P_CLIENT)
				dhd_mode = DHD_FLAG_P2P_GC_MODE;
			else if (type == NL80211_IFTYPE_P2P_GO)
				dhd_mode = DHD_FLAG_P2P_GO_MODE;
			DNGL_FUNC(dhd_cfg80211_set_p2p_info, (cfg, dhd_mode));
			/* reinitialize completion to clear previous count */
#if (LINUX_VERSION_CODE < KERNEL_VERSION(3, 13, 0))
			INIT_COMPLETION(cfg->iface_disable);
#else
			init_completion(&cfg->iface_disable);
#endif
			return ndev_to_cfgdev(new_ndev);
		} else {
			wl_clr_p2p_status(cfg, IF_ADDING);
			WL_ERR((" virtual interface(%s) is not created \n", cfg->p2p->vir_ifname));

			WL_ERR(("left timeout : %d\n", timeout));
			WL_ERR(("IF_ADDING status : %d\n", wl_get_p2p_status(cfg, IF_ADDING)));
			WL_ERR(("event valid : %d\n", cfg->if_event_info.valid));

			wl_clr_p2p_status(cfg, GO_NEG_PHASE);
			wl_set_p2p_status(cfg, IF_DELETING);

			err = wl_cfgp2p_ifdel(cfg, &cfg->p2p->int_addr);
			if (err == BCME_OK) {
				timeout = wait_event_interruptible_timeout(cfg->netif_change_event,
					(wl_get_p2p_status(cfg, IF_DELETING) == false),
					msecs_to_jiffies(MAX_WAIT_TIME));
				if (timeout > 0 && !wl_get_p2p_status(cfg, IF_DELETING) &&
					cfg->if_event_info.valid) {
					WL_ERR(("IFDEL operation done\n"));
				} else {
					WL_ERR(("IFDEL didn't complete properly\n"));
					err = BCME_ERROR;
				}
			}
			if (err != BCME_OK) {
				struct net_device *ndev = bcmcfg_to_prmry_ndev(cfg);

				WL_ERR(("p2p_ifdel failed, error %d, sent HANG event to %s\n",
					err, ndev->name));
				net_os_send_hang_message(ndev);
			}

			memset(cfg->p2p->vir_ifname, '\0', IFNAMSIZ);
			cfg->p2p->vif_created = false;
#ifdef PROP_TXSTATUS_VSDB
#if defined(BCMSDIO)
			dhd_wlfc_get_enable(dhd, &enabled);
		if (enabled && cfg->wlfc_on && dhd->op_mode != DHD_FLAG_HOSTAP_MODE &&
			dhd->op_mode != DHD_FLAG_IBSS_MODE) {
			dhd_wlfc_deinit(dhd);
			cfg->wlfc_on = false;
		}
#endif 
#endif /* PROP_TXSTATUS_VSDB */
		}
	}

fail:
	if (wlif_type == WL_P2P_IF_GO)
		wldev_iovar_setint(primary_ndev, "mpc", 1);
	return ERR_PTR(-ENODEV);
}

static s32
wl_cfg80211_del_virtual_iface(struct wiphy *wiphy, bcm_struct_cfgdev *cfgdev)
{
	struct net_device *dev = NULL;
	struct ether_addr p2p_mac;
	struct bcm_cfg80211 *cfg = wiphy_priv(wiphy);
	s32 timeout = -1;
	s32 ret = 0;
	s32 index = -1;
#ifdef CUSTOM_SET_CPUCORE
	dhd_pub_t *dhd = (dhd_pub_t *)(cfg->pub);
#endif /* CUSTOM_SET_CPUCORE */
	WL_DBG(("Enter\n"));

#ifdef CUSTOM_SET_CPUCORE
	dhd->chan_isvht80 &= ~DHD_FLAG_P2P_MODE;
	if (!(dhd->chan_isvht80))
		dhd_set_cpucore(dhd, FALSE);
#endif /* CUSTOM_SET_CPUCORE */
#if defined(WL_CFG80211_P2P_DEV_IF)
	if (cfgdev->iftype == NL80211_IFTYPE_P2P_DEVICE) {
		return wl_cfgp2p_del_p2p_disc_if(cfgdev, cfg);
	}
#endif /* WL_CFG80211_P2P_DEV_IF */
	dev = cfgdev_to_wlc_ndev(cfgdev, cfg);

	if (wl_cfgp2p_find_idx(cfg, dev, &index) != BCME_OK) {
		WL_ERR(("Find p2p index from ndev(%p) failed\n", dev));
		return BCME_ERROR;
	}
	if (cfg->p2p_supported) {
		memcpy(p2p_mac.octet, cfg->p2p->int_addr.octet, ETHER_ADDR_LEN);

		/* Clear GO_NEG_PHASE bit to take care of GO-NEG-FAIL cases
		 */
		WL_DBG(("P2P: GO_NEG_PHASE status cleared "));
		wl_clr_p2p_status(cfg, GO_NEG_PHASE);
		if (cfg->p2p->vif_created) {
			if (wl_get_drv_status(cfg, SCANNING, dev)) {
				wl_notify_escan_complete(cfg, dev, true, true);
			}
			wldev_iovar_setint(dev, "mpc", 1);
			/* Delete pm_enable_work */
			wl_add_remove_pm_enable_work(cfg, FALSE, WL_HANDLER_DEL);

			/* for GC */
			if (wl_get_drv_status(cfg, DISCONNECTING, dev) &&
				(wl_get_mode_by_netdev(cfg, dev) != WL_MODE_AP)) {
				WL_ERR(("Wait for Link Down event for GC !\n"));
				wait_for_completion_timeout
					(&cfg->iface_disable, msecs_to_jiffies(500));
			}

			memset(&cfg->if_event_info, 0, sizeof(cfg->if_event_info));
			wl_set_p2p_status(cfg, IF_DELETING);
			DNGL_FUNC(dhd_cfg80211_clean_p2p_info, (cfg));

			/* for GO */
			if (wl_get_mode_by_netdev(cfg, dev) == WL_MODE_AP) {
				wl_add_remove_eventmsg(dev, WLC_E_PROBREQ_MSG, false);
				/* disable interface before bsscfg free */
				ret = wl_cfgp2p_ifdisable(cfg, &p2p_mac);
				/* if fw doesn't support "ifdis",
				   do not wait for link down of ap mode
				 */
				if (ret == 0) {
					WL_ERR(("Wait for Link Down event for GO !!!\n"));
					wait_for_completion_timeout(&cfg->iface_disable,
						msecs_to_jiffies(500));
				} else if (ret != BCME_UNSUPPORTED) {
					msleep(300);
				}
			}
			wl_cfgp2p_clear_management_ie(cfg, index);

			if (wl_get_mode_by_netdev(cfg, dev) != WL_MODE_AP)
				wldev_iovar_setint(dev, "buf_key_b4_m4", 0);

			/* delete interface after link down */
			ret = wl_cfgp2p_ifdel(cfg, &p2p_mac);

			if (ret != BCME_OK) {
				struct net_device *ndev = bcmcfg_to_prmry_ndev(cfg);

				WL_ERR(("p2p_ifdel failed, error %d, sent HANG event to %s\n",
					ret, ndev->name));
				#if defined(BCMDONGLEHOST) && defined(OEM_ANDROID)
				net_os_send_hang_message(ndev);
				#endif 
			} else {
				/* Wait for IF_DEL operation to be finished */
				timeout = wait_event_interruptible_timeout(cfg->netif_change_event,
					(wl_get_p2p_status(cfg, IF_DELETING) == false),
					msecs_to_jiffies(MAX_WAIT_TIME));
				if (timeout > 0 && !wl_get_p2p_status(cfg, IF_DELETING) &&
					cfg->if_event_info.valid) {

					WL_DBG(("IFDEL operation done\n"));
					wl_cfg80211_handle_ifdel(cfg, &cfg->if_event_info, dev);
				} else {
					WL_ERR(("IFDEL didn't complete properly\n"));
				}
			}

			ret = dhd_del_monitor(dev);
			if (wl_get_mode_by_netdev(cfg, dev) == WL_MODE_AP) {
				DHD_OS_WAKE_LOCK_CTRL_TIMEOUT_CANCEL((dhd_pub_t *)(cfg->pub));
			}
		}
	}
	return ret;
}

static s32
wl_cfg80211_change_virtual_iface(struct wiphy *wiphy, struct net_device *ndev,
	enum nl80211_iftype type, u32 *flags,
	struct vif_params *params)
{
	s32 ap = 0;
	s32 infra = 0;
	s32 ibss = 0;
	s32 wlif_type;
	s32 mode = 0;
	s32 err = BCME_OK;
	chanspec_t chspec;
	struct bcm_cfg80211 *cfg = wiphy_priv(wiphy);
	dhd_pub_t *dhd = (dhd_pub_t *)(cfg->pub);
	WL_DBG(("Enter type %d\n", type));
	switch (type) {
	case NL80211_IFTYPE_MONITOR:
	case NL80211_IFTYPE_WDS:
	case NL80211_IFTYPE_MESH_POINT:
		ap = 1;
		WL_ERR(("type (%d) : currently we do not support this type\n",
			type));
		break;
	case NL80211_IFTYPE_ADHOC:
		mode = WL_MODE_IBSS;
		ibss = 1;
		break;
	case NL80211_IFTYPE_STATION:
	case NL80211_IFTYPE_P2P_CLIENT:
		mode = WL_MODE_BSS;
		infra = 1;
		break;
	case NL80211_IFTYPE_AP:
	case NL80211_IFTYPE_AP_VLAN:
	case NL80211_IFTYPE_P2P_GO:
		mode = WL_MODE_AP;
		ap = 1;
		break;
	default:
		return -EINVAL;
	}
	if (!dhd)
		return -EINVAL;
	if (ap) {
		wl_set_mode_by_netdev(cfg, ndev, mode);
		if (cfg->p2p_supported && cfg->p2p->vif_created) {
			WL_DBG(("p2p_vif_created (%d) p2p_on (%d)\n", cfg->p2p->vif_created,
			p2p_on(cfg)));
			wldev_iovar_setint(ndev, "mpc", 0);
			wl_notify_escan_complete(cfg, ndev, true, true);

			/* In concurrency case, STA may be already associated in a particular
			 * channel. so retrieve the current channel of primary interface and
			 * then start the virtual interface on that.
			 */
			chspec = wl_cfg80211_get_shared_freq(wiphy);

			wlif_type = WL_P2P_IF_GO;
			WL_ERR(("%s : ap (%d), infra (%d), iftype: (%d)\n",
				ndev->name, ap, infra, type));
			wl_set_p2p_status(cfg, IF_CHANGING);
			wl_clr_p2p_status(cfg, IF_CHANGED);
			wl_cfgp2p_ifchange(cfg, &cfg->p2p->int_addr, htod32(wlif_type), chspec);
			wait_event_interruptible_timeout(cfg->netif_change_event,
				(wl_get_p2p_status(cfg, IF_CHANGED) == true),
				msecs_to_jiffies(MAX_WAIT_TIME));
			wl_set_mode_by_netdev(cfg, ndev, mode);
			dhd->op_mode &= ~DHD_FLAG_P2P_GC_MODE;
			dhd->op_mode |= DHD_FLAG_P2P_GO_MODE;
			wl_clr_p2p_status(cfg, IF_CHANGING);
			wl_clr_p2p_status(cfg, IF_CHANGED);
			if (mode == WL_MODE_AP)
				wl_set_drv_status(cfg, CONNECTED, ndev);
		} else if (ndev == bcmcfg_to_prmry_ndev(cfg) &&
			!wl_get_drv_status(cfg, AP_CREATED, ndev)) {
			wl_set_drv_status(cfg, AP_CREATING, ndev);
			if (!cfg->ap_info &&
				!(cfg->ap_info = kzalloc(sizeof(struct ap_info), GFP_KERNEL))) {
				WL_ERR(("struct ap_saved_ie allocation failed\n"));
				return -ENOMEM;
			}
		} else {
			WL_ERR(("Cannot change the interface for GO or SOFTAP\n"));
			return -EINVAL;
		}
	} else {
		WL_DBG(("Change_virtual_iface for transition from GO/AP to client/STA"));
#ifdef  P2PONEINT   /* Cindy: Compare the change with add_virtual_iface */
		wl_set_mode_by_netdev(cfg, ndev, mode);
		if (cfg->p2p_supported && cfg->p2p->vif_created) {
			WL_DBG(("p2p_vif_created (%d) p2p_on (%d)\n", cfg->p2p->vif_created,
				p2p_on(cfg)));
			wldev_iovar_setint(ndev, "mpc", 0);
			wl_notify_escan_complete(cfg, ndev, true, true);

			/* In concurrency case, STA may be already associated in a particular
			 * channel. so retrieve the current channel of primary interface and
			 * then start the virtual interface on that.
			 */
			chspec = wl_cfg80211_get_shared_freq(wiphy);

			wlif_type = WL_P2P_IF_CLIENT;
			WL_ERR(("%s : ap (%d), infra (%d), iftype: (%d) chspec 0x%x \n",
				ndev->name, ap, infra, type, chspec));
			wl_set_p2p_status(cfg, IF_CHANGING);
			wl_clr_p2p_status(cfg, IF_CHANGED);
			wl_cfgp2p_ifchange(cfg, &cfg->p2p->int_addr, htod32(wlif_type), chspec);
			wait_event_interruptible_timeout(cfg->netif_change_event,
				(wl_get_p2p_status(cfg, IF_CHANGED) == true),
				msecs_to_jiffies(MAX_WAIT_TIME));
			wl_set_mode_by_netdev(cfg, ndev, mode);
			dhd->op_mode |= DHD_FLAG_P2P_GC_MODE;
			dhd->op_mode &= ~DHD_FLAG_P2P_GO_MODE;
			wl_clr_p2p_status(cfg, IF_CHANGING);
			wl_clr_p2p_status(cfg, IF_CHANGED);

#define INIT_IE(IE_TYPE, BSS_TYPE)      \
		do {                            \
		memset(wl_to_p2p_bss_saved_ie(cfg, BSS_TYPE).p2p_ ## IE_TYPE ## _ie, 0, \
		sizeof(wl_to_p2p_bss_saved_ie(cfg, BSS_TYPE).p2p_ ## IE_TYPE ## _ie)); \
		wl_to_p2p_bss_saved_ie(cfg, BSS_TYPE).p2p_ ## IE_TYPE ## _ie_len = 0; \
		} while (0);

			INIT_IE(probe_req, P2PAPI_BSSCFG_CONNECTION);
			INIT_IE(probe_res, P2PAPI_BSSCFG_CONNECTION);
			INIT_IE(assoc_req, P2PAPI_BSSCFG_CONNECTION);
			INIT_IE(assoc_res, P2PAPI_BSSCFG_CONNECTION);
			INIT_IE(beacon,    P2PAPI_BSSCFG_CONNECTION);
		}
#endif /* P2PONEINT */
	}

	if (ibss || infra) {
		wl_set_mode_by_netdev(cfg, ndev, mode);
		err = wldev_ioctl(ndev, WLC_SET_INFRA, &infra, sizeof(s32), true);
		if (err < 0) {
			WL_ERR(("SET Adhoc error %d\n", err));
			return -EINVAL;
		}
	}

	ndev->ieee80211_ptr->iftype = type;
	return 0;
}

s32
wl_cfg80211_notify_ifadd(int ifidx, char *name, uint8 *mac, uint8 bssidx)
{
	struct bcm_cfg80211 *cfg = g_bcm_cfg;

	/* P2P may send WLC_E_IF_ADD and/or WLC_E_IF_CHANGE during IF updating ("p2p_ifupd")
	 * redirect the IF_ADD event to ifchange as it is not a real "new" interface
	 */
	if (wl_get_p2p_status(cfg, IF_CHANGING))
		return wl_cfg80211_notify_ifchange(ifidx, name, mac, bssidx);

	/* Okay, we are expecting IF_ADD (as IF_ADDING is true) */
	if (wl_get_p2p_status(cfg, IF_ADDING)) {
		wl_if_event_info *if_event_info = &cfg->if_event_info;

		if_event_info->valid = TRUE;
		if_event_info->ifidx = ifidx;
		if_event_info->bssidx = bssidx;
		strncpy(if_event_info->name, name, IFNAMSIZ);
		if_event_info->name[IFNAMSIZ] = '\0';
		if (mac)
			memcpy(if_event_info->mac, mac, ETHER_ADDR_LEN);

		wl_clr_p2p_status(cfg, IF_ADDING);
		wake_up_interruptible(&cfg->netif_change_event);
		return BCME_OK;
	}

	return BCME_ERROR;
}

s32
wl_cfg80211_notify_ifdel(int ifidx, char *name, uint8 *mac, uint8 bssidx)
{
	struct bcm_cfg80211 *cfg = g_bcm_cfg;
	wl_if_event_info *if_event_info = &cfg->if_event_info;

	if (wl_get_p2p_status(cfg, IF_DELETING)) {
		if_event_info->valid = TRUE;
		if_event_info->ifidx = ifidx;
		if_event_info->bssidx = bssidx;
		wl_clr_p2p_status(cfg, IF_DELETING);
		wake_up_interruptible(&cfg->netif_change_event);
		return BCME_OK;
	}

	return BCME_ERROR;
}

s32
wl_cfg80211_notify_ifchange(int ifidx, char *name, uint8 *mac, uint8 bssidx)
{
	struct bcm_cfg80211 *cfg = g_bcm_cfg;

	if (wl_get_p2p_status(cfg, IF_CHANGING)) {
		wl_set_p2p_status(cfg, IF_CHANGED);
		wake_up_interruptible(&cfg->netif_change_event);
		return BCME_OK;
	}

	return BCME_ERROR;
}

static s32 wl_cfg80211_handle_ifdel(struct bcm_cfg80211 *cfg, wl_if_event_info *if_event_info,
	struct net_device* ndev)
{
	s32 type = -1;
	s32 bssidx = -1;
#ifdef PROP_TXSTATUS_VSDB
#if defined(BCMSDIO)
	dhd_pub_t *dhd =  (dhd_pub_t *)(cfg->pub);
	bool enabled;
#endif 
#endif /* PROP_TXSTATUS_VSDB */

	bssidx = if_event_info->bssidx;
	if (bssidx != wl_to_p2p_bss_bssidx(cfg, P2PAPI_BSSCFG_CONNECTION)) {
		WL_ERR(("got IF_DEL for if %d, not owned by cfg driver\n", bssidx));
		return BCME_ERROR;
	}

	if (p2p_is_on(cfg) && cfg->p2p->vif_created) {

		if (cfg->scan_request && (cfg->escan_info.ndev == ndev)) {
			/* Abort any pending scan requests */
			cfg->escan_info.escan_state = WL_ESCAN_STATE_IDLE;
			WL_DBG(("ESCAN COMPLETED\n"));
			wl_notify_escan_complete(cfg, cfg->escan_info.ndev, true, false);
		}

		memset(cfg->p2p->vir_ifname, '\0', IFNAMSIZ);
		if (wl_cfgp2p_find_type(cfg, bssidx, &type) != BCME_OK) {
			WL_ERR(("Find p2p type from bssidx(%d) failed\n", bssidx));
			return BCME_ERROR;
		}
		wl_clr_drv_status(cfg, CONNECTED, wl_to_p2p_bss_ndev(cfg, type));
		wl_to_p2p_bss_ndev(cfg, type) = NULL;
		wl_to_p2p_bss_bssidx(cfg, type) = WL_INVALID;
		cfg->p2p->vif_created = false;

#ifdef PROP_TXSTATUS_VSDB
#if defined(BCMSDIO)
		dhd_wlfc_get_enable(dhd, &enabled);
		if (enabled && cfg->wlfc_on && dhd->op_mode != DHD_FLAG_HOSTAP_MODE &&
			dhd->op_mode != DHD_FLAG_IBSS_MODE) {
			dhd_wlfc_deinit(dhd);
			cfg->wlfc_on = false;
		}
#endif 
#endif /* PROP_TXSTATUS_VSDB */
	}

	dhd_net_if_lock(ndev);
	wl_cfg80211_remove_if(cfg, if_event_info->ifidx, ndev);
	dhd_net_if_unlock(ndev);

	return BCME_OK;
}

/* Find listen channel */
static s32 wl_find_listen_channel(struct bcm_cfg80211 *cfg,
	const u8 *ie, u32 ie_len)
{
	wifi_p2p_ie_t *p2p_ie;
	u8 *end, *pos;
	s32 listen_channel;

	pos = (u8 *)ie;
	p2p_ie = wl_cfgp2p_find_p2pie(pos, ie_len);

	if (p2p_ie == NULL)
		return 0;

	pos = p2p_ie->subelts;
	end = p2p_ie->subelts + (p2p_ie->len - 4);

	CFGP2P_DBG((" found p2p ie ! lenth %d \n",
		p2p_ie->len));

	while (pos < end) {
		uint16 attr_len;
		if (pos + 2 >= end) {
			CFGP2P_DBG((" -- Invalid P2P attribute"));
			return 0;
		}
		attr_len = ((uint16) (((pos + 1)[1] << 8) | (pos + 1)[0]));

		if (pos + 3 + attr_len > end) {
			CFGP2P_DBG(("P2P: Attribute underflow "
				   "(len=%u left=%d)",
				   attr_len, (int) (end - pos - 3)));
			return 0;
		}

		/* if Listen Channel att id is 6 and the vailue is valid,
		 * return the listen channel
		 */
		if (pos[0] == 6) {
			/* listen channel subel length format
			 * 1(id) + 2(len) + 3(country) + 1(op. class) + 1(chan num)
			 */
			listen_channel = pos[1 + 2 + 3 + 1];

			if (listen_channel == SOCIAL_CHAN_1 ||
				listen_channel == SOCIAL_CHAN_2 ||
				listen_channel == SOCIAL_CHAN_3) {
				CFGP2P_DBG((" Found my Listen Channel %d \n", listen_channel));
				return listen_channel;
			}
		}
		pos += 3 + attr_len;
	}
	return 0;
}

static void wl_scan_prep(struct wl_scan_params *params, struct cfg80211_scan_request *request)
{
	u32 n_ssids;
	u32 n_channels;
	u16 channel;
	chanspec_t chanspec;
	s32 i = 0, j = 0, offset;
	char *ptr;
	wlc_ssid_t ssid;
	struct bcm_cfg80211 *cfg = g_bcm_cfg;

	memcpy(&params->bssid, &ether_bcast, ETHER_ADDR_LEN);
	params->bss_type = DOT11_BSSTYPE_ANY;
	params->scan_type = 0;
	params->nprobes = -1;
	params->active_time = -1;
	params->passive_time = -1;
	params->home_time = -1;
	params->channel_num = 0;
	memset(&params->ssid, 0, sizeof(wlc_ssid_t));

	WL_SCAN(("Preparing Scan request\n"));
	WL_SCAN(("nprobes=%d\n", params->nprobes));
	WL_SCAN(("active_time=%d\n", params->active_time));
	WL_SCAN(("passive_time=%d\n", params->passive_time));
	WL_SCAN(("home_time=%d\n", params->home_time));
	WL_SCAN(("scan_type=%d\n", params->scan_type));

	params->nprobes = htod32(params->nprobes);
	params->active_time = htod32(params->active_time);
	params->passive_time = htod32(params->passive_time);
	params->home_time = htod32(params->home_time);

	/* if request is null just exit so it will be all channel broadcast scan */
	if (!request)
		return;

	n_ssids = request->n_ssids;
	n_channels = request->n_channels;

	/* Copy channel array if applicable */
	WL_SCAN(("### List of channelspecs to scan ###\n"));
	if (n_channels > 0) {
		for (i = 0; i < n_channels; i++) {
			chanspec = 0;
			channel = ieee80211_frequency_to_channel(request->channels[i]->center_freq);
			/* SKIP DFS channels for Secondary interface */
			if ((cfg->escan_info.ndev != bcmcfg_to_prmry_ndev(cfg)) &&
				(request->channels[i]->flags &
#if (LINUX_VERSION_CODE < KERNEL_VERSION(3, 14, 0))
				(IEEE80211_CHAN_RADAR | IEEE80211_CHAN_PASSIVE_SCAN)))
#else
				(IEEE80211_CHAN_RADAR | IEEE80211_CHAN_NO_IR)))
#endif /* LINUX_VERSION_CODE < KERNEL_VERSION(3, 14, 0) */
				continue;

			if (request->channels[i]->band == IEEE80211_BAND_2GHZ) {
				chanspec |= WL_CHANSPEC_BAND_2G;
			} else {
				chanspec |= WL_CHANSPEC_BAND_5G;
			}

			chanspec |= WL_CHANSPEC_BW_20;
			chanspec |= WL_CHANSPEC_CTL_SB_NONE;

			params->channel_list[j] = channel;
			params->channel_list[j] &= WL_CHANSPEC_CHAN_MASK;
			params->channel_list[j] |= chanspec;
			WL_SCAN(("Chan : %d, Channel spec: %x \n",
				channel, params->channel_list[j]));
			params->channel_list[j] = wl_chspec_host_to_driver(params->channel_list[j]);
			j++;
		}
	} else {
		WL_SCAN(("Scanning all channels\n"));
	}
	n_channels = j;
	/* Copy ssid array if applicable */
	WL_SCAN(("### List of SSIDs to scan ###\n"));
	if (n_ssids > 0) {
		offset = offsetof(wl_scan_params_t, channel_list) + n_channels * sizeof(u16);
		offset = roundup(offset, sizeof(u32));
		ptr = (char*)params + offset;
		for (i = 0; i < n_ssids; i++) {
			memset(&ssid, 0, sizeof(wlc_ssid_t));
			ssid.SSID_len = request->ssids[i].ssid_len;
			memcpy(ssid.SSID, request->ssids[i].ssid, ssid.SSID_len);
			if (!ssid.SSID_len)
				WL_SCAN(("%d: Broadcast scan\n", i));
			else
				WL_SCAN(("%d: scan  for  %s size =%d\n", i,
				ssid.SSID, ssid.SSID_len));
			memcpy(ptr, &ssid, sizeof(wlc_ssid_t));
			ptr += sizeof(wlc_ssid_t);
		}
	} else {
		WL_SCAN(("Broadcast scan\n"));
	}
	/* Adding mask to channel numbers */
	params->channel_num =
	        htod32((n_ssids << WL_SCAN_PARAMS_NSSID_SHIFT) |
	               (n_channels & WL_SCAN_PARAMS_COUNT_MASK));

	if (n_channels == 1) {
		params->active_time = htod32(WL_SCAN_CONNECT_DWELL_TIME_MS);
		params->nprobes = htod32(params->active_time / WL_SCAN_JOIN_PROBE_INTERVAL_MS);
	}
}

static s32
wl_get_valid_channels(struct net_device *ndev, u8 *valid_chan_list, s32 size)
{
	wl_uint32_list_t *list;
	s32 err = BCME_OK;
	if (valid_chan_list == NULL || size <= 0)
		return -ENOMEM;

	memset(valid_chan_list, 0, size);
	list = (wl_uint32_list_t *)(void *) valid_chan_list;
	list->count = htod32(WL_NUMCHANNELS);
	err = wldev_ioctl(ndev, WLC_GET_VALID_CHANNELS, valid_chan_list, size, false);
	if (err != 0) {
		WL_ERR(("get channels failed with %d\n", err));
	}

	return err;
}

#if defined(USE_INITIAL_2G_SCAN) || defined(USE_INITIAL_SHORT_DWELL_TIME)
#define FIRST_SCAN_ACTIVE_DWELL_TIME_MS 40
bool g_first_broadcast_scan = TRUE;
#endif /* USE_INITIAL_2G_SCAN || USE_INITIAL_SHORT_DWELL_TIME */

static s32
wl_run_escan(struct bcm_cfg80211 *cfg, struct net_device *ndev,
	struct cfg80211_scan_request *request, uint16 action)
{
	s32 err = BCME_OK;
	u32 n_channels;
	u32 n_ssids;
	s32 params_size = (WL_SCAN_PARAMS_FIXED_SIZE + OFFSETOF(wl_escan_params_t, params));
	wl_escan_params_t *params = NULL;
	u8 chan_buf[sizeof(u32)*(WL_NUMCHANNELS + 1)];
	u32 num_chans = 0;
	s32 channel;
	u32 n_valid_chan;
	s32 search_state = WL_P2P_DISC_ST_SCAN;
	u32 i, j, n_nodfs = 0;
	u16 *default_chan_list = NULL;
	wl_uint32_list_t *list;
	struct net_device *dev = NULL;
#if defined(USE_INITIAL_2G_SCAN) || defined(USE_INITIAL_SHORT_DWELL_TIME)
	bool is_first_init_2g_scan = false;
#endif /* USE_INITIAL_2G_SCAN || USE_INITIAL_SHORT_DWELL_TIME */
	p2p_scan_purpose_t	p2p_scan_purpose = P2P_SCAN_PURPOSE_MIN;

	WL_DBG(("Enter \n"));

	/* scan request can come with empty request : perform all default scan */
	if (!cfg) {
		err = -EINVAL;
		goto exit;
	}
	if (!cfg->p2p_supported || !p2p_scan(cfg)) {
		/* LEGACY SCAN TRIGGER */
		WL_SCAN((" LEGACY E-SCAN START\n"));

#if defined(USE_INITIAL_2G_SCAN) || defined(USE_INITIAL_SHORT_DWELL_TIME)
		if (!request) {
			err = -EINVAL;
			goto exit;
		}
		if (ndev == bcmcfg_to_prmry_ndev(cfg) && g_first_broadcast_scan == true) {
#ifdef USE_INITIAL_2G_SCAN
			struct ieee80211_channel tmp_channel_list[CH_MAX_2G_CHANNEL];
			/* allow one 5G channel to add previous connected channel in 5G */
			bool allow_one_5g_channel = TRUE;
			j = 0;
			for (i = 0; i < request->n_channels; i++) {
				int tmp_chan = ieee80211_frequency_to_channel
					(request->channels[i]->center_freq);
				if (tmp_chan > CH_MAX_2G_CHANNEL) {
					if (allow_one_5g_channel)
						allow_one_5g_channel = FALSE;
					else
						continue;
				}
				if (j > CH_MAX_2G_CHANNEL) {
					WL_ERR(("Index %d exceeds max 2.4GHz channels %d"
						" and previous 5G connected channel\n",
						j, CH_MAX_2G_CHANNEL));
					break;
				}
				bcopy(request->channels[i], &tmp_channel_list[j],
					sizeof(struct ieee80211_channel));
				WL_SCAN(("channel of request->channels[%d]=%d\n", i, tmp_chan));
				j++;
			}
			if ((j > 0) && (j <= CH_MAX_2G_CHANNEL)) {
				for (i = 0; i < j; i++)
					bcopy(&tmp_channel_list[i], request->channels[i],
						sizeof(struct ieee80211_channel));

				request->n_channels = j;
				is_first_init_2g_scan = true;
			}
			else
				WL_ERR(("Invalid number of 2.4GHz channels %d\n", j));

			WL_SCAN(("request->n_channels=%d\n", request->n_channels));
#else /* USE_INITIAL_SHORT_DWELL_TIME */
			is_first_init_2g_scan = true;
#endif /* USE_INITIAL_2G_SCAN */
			g_first_broadcast_scan = false;
		}
#endif /* USE_INITIAL_2G_SCAN || USE_INITIAL_SHORT_DWELL_TIME */

		/* if scan request is not empty parse scan request paramters */
		if (request != NULL) {
			n_channels = request->n_channels;
			n_ssids = request->n_ssids;
			if (n_channels % 2)
				/* If n_channels is odd, add a padd of u16 */
				params_size += sizeof(u16) * (n_channels + 1);
			else
				params_size += sizeof(u16) * n_channels;

			/* Allocate space for populating ssids in wl_escan_params_t struct */
			params_size += sizeof(struct wlc_ssid) * n_ssids;
		}
		params = (wl_escan_params_t *) kzalloc(params_size, GFP_KERNEL);
		if (params == NULL) {
			err = -ENOMEM;
			goto exit;
		}
		wl_scan_prep(&params->params, request);

#if defined(USE_INITIAL_2G_SCAN) || defined(USE_INITIAL_SHORT_DWELL_TIME)
		/* Override active_time to reduce scan time if it's first bradcast scan. */
		if (is_first_init_2g_scan)
			params->params.active_time = FIRST_SCAN_ACTIVE_DWELL_TIME_MS;
#endif /* USE_INITIAL_2G_SCAN || USE_INITIAL_SHORT_DWELL_TIME */

		params->version = htod32(ESCAN_REQ_VERSION);
		params->action =  htod16(action);
		wl_escan_set_sync_id(params->sync_id, cfg);
		wl_escan_set_type(cfg, WL_SCANTYPE_LEGACY);
		if (params_size + sizeof("escan") >= WLC_IOCTL_MEDLEN) {
			WL_ERR(("ioctl buffer length not sufficient\n"));
			kfree(params);
			err = -ENOMEM;
			goto exit;
		}
		err = wldev_iovar_setbuf(ndev, "escan", params, params_size,
			cfg->escan_ioctl_buf, WLC_IOCTL_MEDLEN, NULL);
		if (unlikely(err)) {
			if (err == BCME_EPERM)
				/* Scan Not permitted at this point of time */
				WL_DBG((" Escan not permitted at this time (%d)\n", err));
			else
				WL_ERR((" Escan set error (%d)\n", err));
		}
		kfree(params);
	}
	else if (p2p_is_on(cfg) && p2p_scan(cfg)) {
		/* P2P SCAN TRIGGER */
		s32 _freq = 0;
		n_nodfs = 0;
		if (request && request->n_channels) {
			num_chans = request->n_channels;
			WL_SCAN((" chann number : %d\n", num_chans));
			default_chan_list = kzalloc(num_chans * sizeof(*default_chan_list),
				GFP_KERNEL);
			if (default_chan_list == NULL) {
				WL_ERR(("channel list allocation failed \n"));
				err = -ENOMEM;
				goto exit;
			}
			if (!wl_get_valid_channels(ndev, chan_buf, sizeof(chan_buf))) {
				list = (wl_uint32_list_t *) chan_buf;
				n_valid_chan = dtoh32(list->count);
				for (i = 0; i < num_chans; i++)
				{
					_freq = request->channels[i]->center_freq;
					channel = ieee80211_frequency_to_channel(_freq);

					/* ignore DFS channels */
					if (request->channels[i]->flags &
#if (LINUX_VERSION_CODE >= KERNEL_VERSION(3, 14, 0))
						(IEEE80211_CHAN_NO_IR
						| IEEE80211_CHAN_RADAR))
#else
						(IEEE80211_CHAN_RADAR
						| IEEE80211_CHAN_PASSIVE_SCAN))
#endif
						continue;

					for (j = 0; j < n_valid_chan; j++) {
						/* allows only supported channel on
						*  current reguatory
						*/
						if (channel == (dtoh32(list->element[j])))
							default_chan_list[n_nodfs++] =
								channel;
					}

				}
			}
			if (num_chans == SOCIAL_CHAN_CNT && (
						(default_chan_list[0] == SOCIAL_CHAN_1) &&
						(default_chan_list[1] == SOCIAL_CHAN_2) &&
						(default_chan_list[2] == SOCIAL_CHAN_3))) {
				/* SOCIAL CHANNELS 1, 6, 11 */
				search_state = WL_P2P_DISC_ST_SEARCH;
				p2p_scan_purpose = P2P_SCAN_SOCIAL_CHANNEL;
				WL_INFO(("P2P SEARCH PHASE START \n"));
			} else if ((dev = wl_to_p2p_bss_ndev(cfg, P2PAPI_BSSCFG_CONNECTION)) &&
				(wl_get_mode_by_netdev(cfg, dev) == WL_MODE_AP)) {
				/* If you are already a GO, then do SEARCH only */
				WL_INFO(("Already a GO. Do SEARCH Only"));
				search_state = WL_P2P_DISC_ST_SEARCH;
				num_chans = n_nodfs;
				p2p_scan_purpose = P2P_SCAN_NORMAL;

			} else if (num_chans == 1) {
				p2p_scan_purpose = P2P_SCAN_CONNECT_TRY;
			} else if (num_chans == SOCIAL_CHAN_CNT + 1) {
			/* SOCIAL_CHAN_CNT + 1 takes care of the Progressive scan supported by
			 * the supplicant
			 */
				p2p_scan_purpose = P2P_SCAN_SOCIAL_CHANNEL;
			} else {
				WL_INFO(("P2P SCAN STATE START \n"));
				num_chans = n_nodfs;
				p2p_scan_purpose = P2P_SCAN_NORMAL;
			}
		} else {
			err = -EINVAL;
			goto exit;
		}
		err = wl_cfgp2p_escan(cfg, ndev, cfg->active_scan, num_chans, default_chan_list,
			search_state, action,
			wl_to_p2p_bss_bssidx(cfg, P2PAPI_BSSCFG_DEVICE), NULL,
			p2p_scan_purpose);

		if (!err)
			cfg->p2p->search_state = search_state;

		kfree(default_chan_list);
	}
exit:
	if (unlikely(err)) {
		/* Don't print Error incase of Scan suppress */
		if ((err == BCME_EPERM) && cfg->scan_suppressed)
			WL_DBG(("Escan failed: Scan Suppressed \n"));
		else
			WL_ERR(("error (%d)\n", err));
	}
	return err;
}


static s32
wl_do_escan(struct bcm_cfg80211 *cfg, struct wiphy *wiphy, struct net_device *ndev,
	struct cfg80211_scan_request *request)
{
	s32 err = BCME_OK;
	s32 passive_scan;
	wl_scan_results_t *results;
	WL_SCAN(("Enter \n"));
	mutex_lock(&cfg->usr_sync);

	results = wl_escan_get_buf(cfg, FALSE);
	results->version = 0;
	results->count = 0;
	results->buflen = WL_SCAN_RESULTS_FIXED_SIZE;

	cfg->escan_info.ndev = ndev;
	cfg->escan_info.wiphy = wiphy;
	cfg->escan_info.escan_state = WL_ESCAN_STATE_SCANING;
	passive_scan = cfg->active_scan ? 0 : 1;
	err = wldev_ioctl(ndev, WLC_SET_PASSIVE_SCAN,
		&passive_scan, sizeof(passive_scan), true);
	if (unlikely(err)) {
		WL_ERR(("error (%d)\n", err));
		goto exit;
	}

	err = wl_run_escan(cfg, ndev, request, WL_SCAN_ACTION_START);
exit:
	mutex_unlock(&cfg->usr_sync);
	return err;
}

static s32
__wl_cfg80211_scan(struct wiphy *wiphy, struct net_device *ndev,
	struct cfg80211_scan_request *request,
	struct cfg80211_ssid *this_ssid)
{
	struct bcm_cfg80211 *cfg = wiphy_priv(wiphy);
	struct cfg80211_ssid *ssids;
	struct ether_addr primary_mac;
	bool p2p_ssid;
#ifdef WL11U
	bcm_tlv_t *interworking_ie;
#endif
	s32 err = 0;
	s32 bssidx = -1;
	s32 i;

	unsigned long flags;
	static s32 busy_count = 0;
#ifdef WL_CFG80211_VSDB_PRIORITIZE_SCAN_REQUEST
	struct net_device *remain_on_channel_ndev = NULL;
#endif

#ifdef WL_SUPPORT_ACS
	/*
	 * Hostapd triggers scan before starting automatic channel selection
	 * to collect channel characteristics. However firmware scan engine
	 * doesn't support any channel characteristics collection along with
	 * scan. Hence return scan success.
	 */
	if (request && (scan_req_iftype(request) == NL80211_IFTYPE_AP)) {
		/*
		 * In case of ACS, store the channel number that hostap
		 * interested in. can be used to filter out when
		 * wl_cfg80211_dump_survey() handler is called.
		 */
		{       struct ieee80211_channel *chan = request->channels[0];
			g_hostap_chan_count = 0;
			while (g_hostap_chan_count  < request->n_channels)
			{
				g_hostap_chan_cache[g_hostap_chan_count] =
					chan[g_hostap_chan_count].center_freq;
				g_hostap_chan_count++;
			}
			WL_DBG(("channel count hostapd interested in %d",
				g_hostap_chan_count));
		}
		/* Indicate cfg80211 that we are done with scan */
		cfg80211_scan_done(request, 0);
		WL_INFO(("Scan Command on SoftAP Interface. Ignoring...\n"));
		return 0;
	}
#elif BCMDONGLEHOST
	if (((dhd_pub_t *)(cfg->pub))->op_mode & DHD_FLAG_HOSTAP_MODE) {
		WL_ERR(("Invalid Scan Command at SoftAP mode\n"));
		return -EINVAL;
	}
#endif /* BCMDONGLEHOST */

	ndev = ndev_to_wlc_ndev(ndev, cfg);

	if (WL_DRV_STATUS_SENDING_AF_FRM_EXT(cfg)) {
		WL_ERR(("Sending Action Frames. Try it again.\n"));
		return -EAGAIN;
	}

	WL_DBG(("Enter wiphy (%p)\n", wiphy));
	if (wl_get_drv_status_all(cfg, SCANNING)) {
		if (cfg->scan_request == NULL) {
			wl_clr_drv_status_all(cfg, SCANNING);
			WL_DBG(("<<<<<<<<<<<Force Clear Scanning Status>>>>>>>>>>>\n"));
		} else {
			WL_ERR(("Scanning already\n"));
			return -EAGAIN;
		}
	}
	if (wl_get_drv_status(cfg, SCAN_ABORTING, ndev)) {
		WL_ERR(("Scanning being aborted\n"));
		return -EAGAIN;
	}
	if (request && request->n_ssids > WL_SCAN_PARAMS_SSID_MAX) {
		WL_ERR(("request null or n_ssids > WL_SCAN_PARAMS_SSID_MAX\n"));
		return -EOPNOTSUPP;
	}
#ifdef WL_CFG80211_VSDB_PRIORITIZE_SCAN_REQUEST
	remain_on_channel_ndev = wl_cfg80211_get_remain_on_channel_ndev(cfg);
	if (remain_on_channel_ndev) {
		WL_DBG(("Remain_on_channel bit is set, somehow it didn't get cleared\n"));
		wl_notify_escan_complete(cfg, remain_on_channel_ndev, true, true);
	}
#endif /* WL_CFG80211_VSDB_PRIORITIZE_SCAN_REQUEST */


	/* Arm scan timeout timer */
	mod_timer(&cfg->scan_timeout, jiffies + msecs_to_jiffies(WL_SCAN_TIMER_INTERVAL_MS));
	if (request) {		/* scan bss */
		ssids = request->ssids;
		p2p_ssid = false;
		for (i = 0; i < request->n_ssids; i++) {
			if (ssids[i].ssid_len &&
				IS_P2P_SSID(ssids[i].ssid, ssids[i].ssid_len)) {
				p2p_ssid = true;
				break;
			}
		}
		if (p2p_ssid) {
			if (cfg->p2p_supported) {
				/* p2p scan trigger */
				if (p2p_on(cfg) == false) {
					/* p2p on at the first time */
					p2p_on(cfg) = true;
					wl_cfgp2p_set_firm_p2p(cfg);
					get_primary_mac(cfg, &primary_mac);
					wl_cfgp2p_generate_bss_mac(&primary_mac,
						&cfg->p2p->dev_addr, &cfg->p2p->int_addr);
				}
				wl_clr_p2p_status(cfg, GO_NEG_PHASE);
				WL_DBG(("P2P: GO_NEG_PHASE status cleared \n"));
				p2p_scan(cfg) = true;
			}
		} else {
			/* legacy scan trigger
			 * So, we have to disable p2p discovery if p2p discovery is on
			 */
			if (cfg->p2p_supported) {
				p2p_scan(cfg) = false;
				/* If Netdevice is not equals to primary and p2p is on
				*  , we will do p2p scan using P2PAPI_BSSCFG_DEVICE.
				*/

				if (p2p_scan(cfg) == false) {
					if (wl_get_p2p_status(cfg, DISCOVERY_ON)) {
						err = wl_cfgp2p_discover_enable_search(cfg,
						false);
						if (unlikely(err)) {
							goto scan_out;
						}

					}
				}
			}
			if (!cfg->p2p_supported || !p2p_scan(cfg)) {

				if (wl_cfgp2p_find_idx(cfg, ndev, &bssidx) != BCME_OK) {
					WL_ERR(("Find p2p index from ndev(%p) failed\n",
						ndev));
					err = BCME_ERROR;
					goto scan_out;
				}
#ifdef WL11U
				if ((interworking_ie = wl_cfg80211_find_interworking_ie(
					(u8 *)request->ie, request->ie_len)) != NULL) {
					err = wl_cfg80211_add_iw_ie(cfg, ndev, bssidx,
					       VNDR_IE_CUSTOM_FLAG, interworking_ie->id,
					       interworking_ie->data, interworking_ie->len);

					if (unlikely(err)) {
						goto scan_out;
					}
				} else if (cfg->iw_ie_len != 0) {
				/* we have to clear IW IE and disable gratuitous APR */
					wl_cfg80211_add_iw_ie(cfg, ndev, bssidx,
						VNDR_IE_CUSTOM_FLAG,
						DOT11_MNG_INTERWORKING_ID,
						0, 0);

					err = wldev_iovar_setint_bsscfg(ndev, "grat_arp", 0,
						bssidx);
				        if (unlikely(err)) {
						WL_ERR(("Set grat_arp error (%d)\n", err));
						goto scan_out;
					}

					cfg->iw_ie_len = 0;
					memset(cfg->iw_ie, 0, IW_IES_MAX_BUF_LEN);

					cfg->wl11u = FALSE;
					/* we don't care about error */
				}
#endif /* WL11U */
				err = wl_cfgp2p_set_management_ie(cfg, ndev, bssidx,
					VNDR_IE_PRBREQ_FLAG, (u8 *)request->ie,
					request->ie_len);

				if (unlikely(err)) {
					goto scan_out;
				}

			}
		}
	} else {		/* scan in ibss */
		ssids = this_ssid;
	}

	if (request && !p2p_scan(cfg)) {
		WL_TRACE_HW4(("START SCAN\n"));
	}

	cfg->scan_request = request;
	wl_set_drv_status(cfg, SCANNING, ndev);

	if (cfg->p2p_supported) {
		if (p2p_on(cfg) && p2p_scan(cfg)) {

			/* find my listen channel */
			cfg->afx_hdl->my_listen_chan =
				wl_find_listen_channel(cfg, request->ie,
				request->ie_len);
			err = wl_cfgp2p_enable_discovery(cfg, ndev,
			request->ie, request->ie_len);

			if (unlikely(err)) {
				goto scan_out;
			}
		}
	}
	err = wl_do_escan(cfg, wiphy, ndev, request);
	if (likely(!err))
		goto scan_success;
	else
		goto scan_out;

scan_success:
	busy_count = 0;

	return 0;

scan_out:
	if (err == BCME_BUSY || err == BCME_NOTREADY) {
		WL_ERR(("Scan err = (%d), busy?%d", err, -EBUSY));
		err = -EBUSY;
	}

#define SCAN_EBUSY_RETRY_LIMIT 10
	if (err == -EBUSY) {
		if (busy_count++ > SCAN_EBUSY_RETRY_LIMIT) {
			struct ether_addr bssid;
			s32 ret = 0;
			busy_count = 0;
			WL_ERR(("Unusual continuous EBUSY error, %d %d %d %d %d %d %d %d %d\n",
				wl_get_drv_status(cfg, SCANNING, ndev),
				wl_get_drv_status(cfg, SCAN_ABORTING, ndev),
				wl_get_drv_status(cfg, CONNECTING, ndev),
				wl_get_drv_status(cfg, CONNECTED, ndev),
				wl_get_drv_status(cfg, DISCONNECTING, ndev),
				wl_get_drv_status(cfg, AP_CREATING, ndev),
				wl_get_drv_status(cfg, AP_CREATED, ndev),
				wl_get_drv_status(cfg, SENDING_ACT_FRM, ndev),
				wl_get_drv_status(cfg, SENDING_ACT_FRM, ndev)));

			bzero(&bssid, sizeof(bssid));
			if ((ret = wldev_ioctl(ndev, WLC_GET_BSSID,
				&bssid, ETHER_ADDR_LEN, false)) == 0)
				WL_ERR(("FW is connected with " MACDBG "/n",
					MAC2STRDBG(bssid.octet)));
			else
				WL_ERR(("GET BSSID failed with %d\n", ret));

			wl_cfg80211_scan_abort(cfg);

		}
	} else {
		busy_count = 0;
	}

	wl_clr_drv_status(cfg, SCANNING, ndev);
	if (timer_pending(&cfg->scan_timeout))
		del_timer_sync(&cfg->scan_timeout);
	spin_lock_irqsave(&cfg->cfgdrv_lock, flags);
	cfg->scan_request = NULL;
	spin_unlock_irqrestore(&cfg->cfgdrv_lock, flags);

	return err;
}

#if defined(WL_CFG80211_P2P_DEV_IF)
static s32
wl_cfg80211_scan(struct wiphy *wiphy, struct cfg80211_scan_request *request)
#else
static s32
wl_cfg80211_scan(struct wiphy *wiphy, struct net_device *ndev,
	struct cfg80211_scan_request *request)
#endif /* WL_CFG80211_P2P_DEV_IF */
{
	s32 err = 0;
	struct bcm_cfg80211 *cfg = wiphy_priv(wiphy);
#if defined(WL_CFG80211_P2P_DEV_IF)
	struct net_device *ndev = wdev_to_wlc_ndev(request->wdev, cfg);
#endif /* WL_CFG80211_P2P_DEV_IF */

	WL_DBG(("Enter \n"));
	RETURN_EIO_IF_NOT_UP(cfg);

#ifdef P2PONEINT
	ndev = bcmcfg_to_prmry_ndev(cfg);
	WL_DBG(("scan use  [dev name %s ] \n", ndev->name));
#endif

	err = __wl_cfg80211_scan(wiphy, ndev, request, NULL);
	if (unlikely(err)) {
		if ((err == BCME_EPERM) && cfg->scan_suppressed)
			WL_DBG(("scan not permitted at this time (%d)\n", err));
		else
			WL_ERR(("scan error (%d)\n", err));
		return err;
	}

	return err;
}

static s32 wl_set_rts(struct net_device *dev, u32 rts_threshold)
{
	s32 err = 0;

	err = wldev_iovar_setint(dev, "rtsthresh", rts_threshold);
	if (unlikely(err)) {
		WL_ERR(("Error (%d)\n", err));
		return err;
	}
	return err;
}

static s32 wl_set_frag(struct net_device *dev, u32 frag_threshold)
{
	s32 err = 0;

	err = wldev_iovar_setint_bsscfg(dev, "fragthresh", frag_threshold, 0);
	if (unlikely(err)) {
		WL_ERR(("Error (%d)\n", err));
		return err;
	}
	return err;
}

static s32 wl_set_retry(struct net_device *dev, u32 retry, bool l)
{
	s32 err = 0;
	u32 cmd = (l ? WLC_SET_LRL : WLC_SET_SRL);

	retry = htod32(retry);
	err = wldev_ioctl(dev, cmd, &retry, sizeof(retry), true);
	if (unlikely(err)) {
		WL_ERR(("cmd (%d) , error (%d)\n", cmd, err));
		return err;
	}
	return err;
}

static s32 wl_cfg80211_set_wiphy_params(struct wiphy *wiphy, u32 changed)
{
	struct bcm_cfg80211 *cfg = (struct bcm_cfg80211 *)wiphy_priv(wiphy);
	struct net_device *ndev = bcmcfg_to_prmry_ndev(cfg);
	s32 err = 0;

	RETURN_EIO_IF_NOT_UP(cfg);
	WL_DBG(("Enter\n"));
	if (changed & WIPHY_PARAM_RTS_THRESHOLD &&
		(cfg->conf->rts_threshold != wiphy->rts_threshold)) {
		cfg->conf->rts_threshold = wiphy->rts_threshold;
		err = wl_set_rts(ndev, cfg->conf->rts_threshold);
		if (!err)
			return err;
	}
	if (changed & WIPHY_PARAM_FRAG_THRESHOLD &&
		(cfg->conf->frag_threshold != wiphy->frag_threshold)) {
		cfg->conf->frag_threshold = wiphy->frag_threshold;
		err = wl_set_frag(ndev, cfg->conf->frag_threshold);
		if (!err)
			return err;
	}
	if (changed & WIPHY_PARAM_RETRY_LONG &&
		(cfg->conf->retry_long != wiphy->retry_long)) {
		cfg->conf->retry_long = wiphy->retry_long;
		err = wl_set_retry(ndev, cfg->conf->retry_long, true);
		if (!err)
			return err;
	}
	if (changed & WIPHY_PARAM_RETRY_SHORT &&
		(cfg->conf->retry_short != wiphy->retry_short)) {
		cfg->conf->retry_short = wiphy->retry_short;
		err = wl_set_retry(ndev, cfg->conf->retry_short, false);
		if (!err) {
			return err;
		}
	}

	return err;
}
static chanspec_t
channel_to_chanspec(struct wiphy *wiphy, struct net_device *dev, u32 channel, u32 bw_cap)
{
	struct bcm_cfg80211 *cfg = wiphy_priv(wiphy);
	u8 *buf = NULL;
	wl_uint32_list_t *list;
	int err = BCME_OK;
	chanspec_t c = 0, ret_c = 0;
	int bw = 0, tmp_bw = 0;
	int i;
	u32 tmp_c, sb;
	u16 kflags = in_atomic() ? GFP_ATOMIC : GFP_KERNEL;
#define LOCAL_BUF_SIZE	1024
	buf = (u8 *) kzalloc(LOCAL_BUF_SIZE, kflags);
	if (!buf) {
		WL_ERR(("buf memory alloc failed\n"));
		goto exit;
	}
	list = (wl_uint32_list_t *)(void *)buf;
	list->count = htod32(WL_NUMCHANSPECS);
	err = wldev_iovar_getbuf_bsscfg(dev, "chanspecs", NULL,
		0, buf, LOCAL_BUF_SIZE, 0, &cfg->ioctl_buf_sync);
	if (err != BCME_OK) {
		WL_ERR(("get chanspecs failed with %d\n", err));
		goto exit;
	}
	for (i = 0; i < dtoh32(list->count); i++) {
		c = dtoh32(list->element[i]);
		if (channel <= CH_MAX_2G_CHANNEL) {
			if (!CHSPEC_IS20(c))
				continue;
			if (channel == CHSPEC_CHANNEL(c)) {
				ret_c = c;
				bw = 20;
				goto exit;
			}
		}
		if (CHSPEC_IS20(c)) {
			tmp_c = CHSPEC_CHANNEL(c);
			tmp_bw = WLC_BW_CAP_20MHZ;
		}
		else if (CHSPEC_IS40(c)) {
			tmp_c = CHSPEC_CHANNEL(c);
			if (CHSPEC_SB_UPPER(c)) {
				tmp_c += CH_10MHZ_APART;
			} else {
				tmp_c -= CH_10MHZ_APART;
			}
			tmp_bw = WLC_BW_CAP_40MHZ;
		}
		else {
			tmp_c = CHSPEC_CHANNEL(c);
			sb = c & WL_CHANSPEC_CTL_SB_MASK;
			if (sb == WL_CHANSPEC_CTL_SB_LL) {
				tmp_c -= (CH_10MHZ_APART + CH_20MHZ_APART);
			} else if (sb == WL_CHANSPEC_CTL_SB_LU) {
				tmp_c -= CH_10MHZ_APART;
			} else if (sb == WL_CHANSPEC_CTL_SB_UL) {
				tmp_c += CH_10MHZ_APART;
			} else {
				/* WL_CHANSPEC_CTL_SB_UU */
				tmp_c += (CH_10MHZ_APART + CH_20MHZ_APART);
			}
			tmp_bw = WLC_BW_CAP_80MHZ;
		}
		if (tmp_c != channel)
			continue;

		if ((tmp_bw > bw) && (tmp_bw <= bw_cap)) {
			bw = tmp_bw;
			ret_c = c;
			if (bw == bw_cap)
				goto exit;
		}
	}
exit:
	if (buf)
		kfree(buf);
#undef LOCAL_BUF_SIZE
	WL_INFO(("return chanspec %x %d\n", ret_c, bw));
	return ret_c;
}

void
wl_cfg80211_ibss_vsie_set_buffer(vndr_ie_setbuf_t *ibss_vsie, int ibss_vsie_len)
{
	struct bcm_cfg80211 *cfg = g_bcm_cfg;

	if (cfg != NULL && ibss_vsie != NULL) {
		if (cfg->ibss_vsie != NULL) {
			kfree(cfg->ibss_vsie);
		}
		cfg->ibss_vsie = ibss_vsie;
		cfg->ibss_vsie_len = ibss_vsie_len;
	}
}

static void
wl_cfg80211_ibss_vsie_free(struct bcm_cfg80211 *cfg)
{
	/* free & initiralize VSIE (Vendor Specific IE) */
	if (cfg->ibss_vsie != NULL) {
		kfree(cfg->ibss_vsie);
		cfg->ibss_vsie = NULL;
		cfg->ibss_vsie_len = 0;
	}
}

s32
wl_cfg80211_ibss_vsie_delete(struct net_device *dev)
{
	struct bcm_cfg80211 *cfg = g_bcm_cfg;
	char *ioctl_buf = NULL;
	s32 ret = BCME_OK;

	if (cfg != NULL && cfg->ibss_vsie != NULL) {
		ioctl_buf = kmalloc(WLC_IOCTL_MEDLEN, GFP_KERNEL);
		if (!ioctl_buf) {
			WL_ERR(("ioctl memory alloc failed\n"));
			return -ENOMEM;
		}

		/* change the command from "add" to "del" */
		strncpy(cfg->ibss_vsie->cmd, "del", VNDR_IE_CMD_LEN - 1);
		cfg->ibss_vsie->cmd[VNDR_IE_CMD_LEN - 1] = '\0';

		ret = wldev_iovar_setbuf(dev, "ie",
			cfg->ibss_vsie, cfg->ibss_vsie_len,
			ioctl_buf, WLC_IOCTL_MEDLEN, NULL);
		WL_ERR(("ret=%d\n", ret));

		if (ret == BCME_OK) {
			/* free & initiralize VSIE */
			kfree(cfg->ibss_vsie);
			cfg->ibss_vsie = NULL;
			cfg->ibss_vsie_len = 0;
		}

		if (ioctl_buf) {
			kfree(ioctl_buf);
		}
	}

	return ret;
}

static s32
wl_cfg80211_join_ibss(struct wiphy *wiphy, struct net_device *dev,
	struct cfg80211_ibss_params *params)
{
	struct bcm_cfg80211 *cfg = wiphy_priv(wiphy);
	struct cfg80211_bss *bss;
	struct ieee80211_channel *chan;
	struct wl_join_params join_params;
	int scan_suppress;
	struct cfg80211_ssid ssid;
	s32 scan_retry = 0;
	s32 err = 0;
	size_t join_params_size;
	chanspec_t chanspec = 0;
	u32 param[2] = {0, 0};
	u32 bw_cap = 0;

	WL_TRACE(("In\n"));
	RETURN_EIO_IF_NOT_UP(cfg);
	WL_INFO(("JOIN BSSID:" MACDBG "\n", MAC2STRDBG(params->bssid)));
	if (!params->ssid || params->ssid_len <= 0) {
		WL_ERR(("Invalid parameter\n"));
		return -EINVAL;
	}
#if defined(WL_CFG80211_P2P_DEV_IF)
	chan = params->chandef.chan;
#else
	chan = params->channel;
#endif /* WL_CFG80211_P2P_DEV_IF */
	if (chan)
		cfg->channel = ieee80211_frequency_to_channel(chan->center_freq);
	if (wl_get_drv_status(cfg, CONNECTED, dev)) {
		struct wlc_ssid *ssid = (struct wlc_ssid *)wl_read_prof(cfg, dev, WL_PROF_SSID);
		u8 *bssid = (u8 *)wl_read_prof(cfg, dev, WL_PROF_BSSID);
		u32 *channel = (u32 *)wl_read_prof(cfg, dev, WL_PROF_CHAN);
		if (!params->bssid || ((memcmp(params->bssid, bssid, ETHER_ADDR_LEN) == 0) &&
			(memcmp(params->ssid, ssid->SSID, ssid->SSID_len) == 0) &&
			(*channel == cfg->channel))) {
			WL_ERR(("Connection already existed to " MACDBG "\n",
				MAC2STRDBG((u8 *)wl_read_prof(cfg, dev, WL_PROF_BSSID))));
			return -EISCONN;
		}
		WL_ERR(("Ignore Previous connecton to %s (" MACDBG ")\n",
			ssid->SSID, MAC2STRDBG(bssid)));
	}

	/* remove the VSIE */
	wl_cfg80211_ibss_vsie_delete(dev);

	bss = cfg80211_get_ibss(wiphy, NULL, params->ssid, params->ssid_len);
	if (!bss) {
		if (IBSS_INITIAL_SCAN_ALLOWED == TRUE) {
			memcpy(ssid.ssid, params->ssid, params->ssid_len);
			ssid.ssid_len = params->ssid_len;
			do {
				if (unlikely
					(__wl_cfg80211_scan(wiphy, dev, NULL, &ssid) ==
					 -EBUSY)) {
					wl_delay(150);
				} else {
					break;
				}
			} while (++scan_retry < WL_SCAN_RETRY_MAX);

			/* rtnl lock code is removed here. don't see why rtnl lock
			 * needs to be released.
			 */

			/* wait 4 secons till scan done.... */
			schedule_timeout_interruptible(msecs_to_jiffies(4000));

			bss = cfg80211_get_ibss(wiphy, NULL,
				params->ssid, params->ssid_len);
		}
	}
	if (bss && ((IBSS_COALESCE_ALLOWED == TRUE) ||
		((IBSS_COALESCE_ALLOWED == FALSE) && params->bssid &&
		!memcmp(bss->bssid, params->bssid, ETHER_ADDR_LEN)))) {
		cfg->ibss_starter = false;
		WL_DBG(("Found IBSS\n"));
	} else {
		cfg->ibss_starter = true;
	}
	if (chan) {
		if (chan->band == IEEE80211_BAND_5GHZ)
			param[0] = WLC_BAND_5G;
		else if (chan->band == IEEE80211_BAND_2GHZ)
			param[0] = WLC_BAND_2G;
		err = wldev_iovar_getint(dev, "bw_cap", param);
		if (unlikely(err)) {
			WL_ERR(("Get bw_cap Failed (%d)\n", err));
			return err;
		}
		bw_cap = param[0];
		chanspec = channel_to_chanspec(wiphy, dev, cfg->channel, bw_cap);
	}
	/*
	 * Join with specific BSSID and cached SSID
	 * If SSID is zero join based on BSSID only
	 */
	memset(&join_params, 0, sizeof(join_params));
	memcpy((void *)join_params.ssid.SSID, (void *)params->ssid,
		params->ssid_len);
	join_params.ssid.SSID_len = htod32(params->ssid_len);
	if (params->bssid) {
		memcpy(&join_params.params.bssid, params->bssid, ETHER_ADDR_LEN);
		err = wldev_ioctl(dev, WLC_SET_DESIRED_BSSID, &join_params.params.bssid,
			ETHER_ADDR_LEN, true);
		if (unlikely(err)) {
			WL_ERR(("Error (%d)\n", err));
			return err;
		}
	} else
		memset(&join_params.params.bssid, 0, ETHER_ADDR_LEN);
	wldev_iovar_setint(dev, "ibss_coalesce_allowed", IBSS_COALESCE_ALLOWED);

	if (IBSS_INITIAL_SCAN_ALLOWED == FALSE) {
		scan_suppress = TRUE;
		/* Set the SCAN SUPPRESS Flag in the firmware to skip join scan */
		err = wldev_ioctl(dev, WLC_SET_SCANSUPPRESS,
			&scan_suppress, sizeof(int), true);
		if (unlikely(err)) {
			WL_ERR(("Scan Suppress Setting Failed (%d)\n", err));
			return err;
		}
	}

	join_params.params.chanspec_list[0] = chanspec;
	join_params.params.chanspec_num = 1;
	wldev_iovar_setint(dev, "chanspec", chanspec);
	join_params_size = sizeof(join_params);

	/* Disable Authentication, IBSS will add key if it required */
	wldev_iovar_setint(dev, "wpa_auth", WPA_AUTH_DISABLED);
	wldev_iovar_setint(dev, "wsec", 0);


	err = wldev_ioctl(dev, WLC_SET_SSID, &join_params,
		join_params_size, true);
	if (unlikely(err)) {
		WL_ERR(("Error (%d)\n", err));
		return err;
	}

	if (IBSS_INITIAL_SCAN_ALLOWED == FALSE) {
		scan_suppress = FALSE;
		/* Reset the SCAN SUPPRESS Flag */
		err = wldev_ioctl(dev, WLC_SET_SCANSUPPRESS,
			&scan_suppress, sizeof(int), true);
		if (unlikely(err)) {
			WL_ERR(("Reset Scan Suppress Flag Failed (%d)\n", err));
			return err;
		}
	}
	wl_update_prof(cfg, dev, NULL, &join_params.ssid, WL_PROF_SSID);
	wl_update_prof(cfg, dev, NULL, &cfg->channel, WL_PROF_CHAN);
#ifdef WL_RELMCAST
	cfg->rmc_event_seq = 0; /* initialize rmcfail sequence */
#endif /* WL_RELMCAST */
	return err;
}

static s32 wl_cfg80211_leave_ibss(struct wiphy *wiphy, struct net_device *dev)
{
	struct bcm_cfg80211 *cfg = wiphy_priv(wiphy);
	s32 err = 0;
	scb_val_t scbval;
	u8 *curbssid;

	RETURN_EIO_IF_NOT_UP(cfg);
	wl_link_down(cfg);

	WL_ERR(("Leave IBSS\n"));
	curbssid = wl_read_prof(cfg, dev, WL_PROF_BSSID);
	wl_set_drv_status(cfg, DISCONNECTING, dev);
	scbval.val = 0;
	memcpy(&scbval.ea, curbssid, ETHER_ADDR_LEN);
	err = wldev_ioctl(dev, WLC_DISASSOC, &scbval,
		sizeof(scb_val_t), true);
	if (unlikely(err)) {
		wl_clr_drv_status(cfg, DISCONNECTING, dev);
		WL_ERR(("error(%d)\n", err));
		return err;
	}

	/* remove the VSIE */
	wl_cfg80211_ibss_vsie_delete(dev);

	return err;
}


static s32
wl_set_wpa_version(struct net_device *dev, struct cfg80211_connect_params *sme)
{
	struct bcm_cfg80211 *cfg = g_bcm_cfg;
	struct wl_security *sec;
	s32 val = 0;
	s32 err = 0;
	s32 bssidx;
	if (wl_cfgp2p_find_idx(cfg, dev, &bssidx) != BCME_OK) {
		WL_ERR(("Find p2p index from dev(%p) failed\n", dev));
		return BCME_ERROR;
	}

	if (sme->crypto.wpa_versions & NL80211_WPA_VERSION_1)
		val = WPA_AUTH_PSK |
			WPA_AUTH_UNSPECIFIED;
	else if (sme->crypto.wpa_versions & NL80211_WPA_VERSION_2)
		val = WPA2_AUTH_PSK|
			WPA2_AUTH_UNSPECIFIED;
	else
		val = WPA_AUTH_DISABLED;

	if (is_wps_conn(sme))
		val = WPA_AUTH_DISABLED;

	WL_DBG(("setting wpa_auth to 0x%0x\n", val));
	err = wldev_iovar_setint_bsscfg(dev, "wpa_auth", val, bssidx);
	if (unlikely(err)) {
		WL_ERR(("set wpa_auth failed (%d)\n", err));
		return err;
	}
	sec = wl_read_prof(cfg, dev, WL_PROF_SEC);
	sec->wpa_versions = sme->crypto.wpa_versions;
	return err;
}


static s32
wl_set_auth_type(struct net_device *dev, struct cfg80211_connect_params *sme)
{
	struct bcm_cfg80211 *cfg = g_bcm_cfg;
	struct wl_security *sec;
	s32 val = 0;
	s32 err = 0;
	s32 bssidx;
	if (wl_cfgp2p_find_idx(cfg, dev, &bssidx) != BCME_OK) {
		WL_ERR(("Find p2p index from dev(%p) failed\n", dev));
		return BCME_ERROR;
	}

	switch (sme->auth_type) {
	case NL80211_AUTHTYPE_OPEN_SYSTEM:
		val = WL_AUTH_OPEN_SYSTEM;
		WL_DBG(("open system\n"));
		break;
	case NL80211_AUTHTYPE_SHARED_KEY:
		val = WL_AUTH_SHARED_KEY;
		WL_DBG(("shared key\n"));
		break;
	case NL80211_AUTHTYPE_AUTOMATIC:
		val = WL_AUTH_OPEN_SHARED;
		WL_DBG(("automatic\n"));
		break;
	default:
		val = 2;
		WL_ERR(("invalid auth type (%d)\n", sme->auth_type));
		break;
	}

	err = wldev_iovar_setint_bsscfg(dev, "auth", val, bssidx);
	if (unlikely(err)) {
		WL_ERR(("set auth failed (%d)\n", err));
		return err;
	}
	sec = wl_read_prof(cfg, dev, WL_PROF_SEC);
	sec->auth_type = sme->auth_type;
	return err;
}

static s32
wl_set_set_cipher(struct net_device *dev, struct cfg80211_connect_params *sme)
{
	struct bcm_cfg80211 *cfg = g_bcm_cfg;
	struct wl_security *sec;
	s32 pval = 0;
	s32 gval = 0;
	s32 err = 0;
	s32 wsec_val = 0;

	s32 bssidx;
	if (wl_cfgp2p_find_idx(cfg, dev, &bssidx) != BCME_OK) {
		WL_ERR(("Find p2p index from dev(%p) failed\n", dev));
		return BCME_ERROR;
	}

	if (sme->crypto.n_ciphers_pairwise) {
		switch (sme->crypto.ciphers_pairwise[0]) {
		case WLAN_CIPHER_SUITE_WEP40:
		case WLAN_CIPHER_SUITE_WEP104:
			pval = WEP_ENABLED;
			break;
		case WLAN_CIPHER_SUITE_TKIP:
			pval = TKIP_ENABLED;
			break;
		case WLAN_CIPHER_SUITE_CCMP:
		case WLAN_CIPHER_SUITE_AES_CMAC:
			pval = AES_ENABLED;
			break;
		default:
			WL_ERR(("invalid cipher pairwise (%d)\n",
				sme->crypto.ciphers_pairwise[0]));
			return -EINVAL;
		}
	}
	if (sme->crypto.cipher_group) {
		switch (sme->crypto.cipher_group) {
		case WLAN_CIPHER_SUITE_WEP40:
		case WLAN_CIPHER_SUITE_WEP104:
			gval = WEP_ENABLED;
			break;
		case WLAN_CIPHER_SUITE_TKIP:
			gval = TKIP_ENABLED;
			break;
		case WLAN_CIPHER_SUITE_CCMP:
			gval = AES_ENABLED;
			break;
		case WLAN_CIPHER_SUITE_AES_CMAC:
			gval = AES_ENABLED;
			break;
		default:
			WL_ERR(("invalid cipher group (%d)\n",
				sme->crypto.cipher_group));
			return -EINVAL;
		}
	}

	WL_DBG(("pval (%d) gval (%d)\n", pval, gval));

	if (is_wps_conn(sme)) {
		if (sme->privacy)
			err = wldev_iovar_setint_bsscfg(dev, "wsec", 4, bssidx);
		else
			/* WPS-2.0 allows no security */
			err = wldev_iovar_setint_bsscfg(dev, "wsec", 0, bssidx);
	} else {
			WL_DBG((" NO, is_wps_conn, Set pval | gval to WSEC"));
			wsec_val = pval | gval;

			WL_DBG((" Set WSEC to fW 0x%x \n", wsec_val));
			err = wldev_iovar_setint_bsscfg(dev, "wsec",
				wsec_val, bssidx);
	}
	if (unlikely(err)) {
		WL_ERR(("error (%d)\n", err));
		return err;
	}

	sec = wl_read_prof(cfg, dev, WL_PROF_SEC);
	sec->cipher_pairwise = sme->crypto.ciphers_pairwise[0];
	sec->cipher_group = sme->crypto.cipher_group;

	return err;
}

static s32
wl_set_key_mgmt(struct net_device *dev, struct cfg80211_connect_params *sme)
{
	struct bcm_cfg80211 *cfg = g_bcm_cfg;
	struct wl_security *sec;
	s32 val = 0;
	s32 err = 0;
	s32 bssidx;
	if (wl_cfgp2p_find_idx(cfg, dev, &bssidx) != BCME_OK) {
		WL_ERR(("Find p2p index from dev(%p) failed\n", dev));
		return BCME_ERROR;
	}

	if (sme->crypto.n_akm_suites) {
		err = wldev_iovar_getint(dev, "wpa_auth", &val);
		if (unlikely(err)) {
			WL_ERR(("could not get wpa_auth (%d)\n", err));
			return err;
		}
		if (val & (WPA_AUTH_PSK |
			WPA_AUTH_UNSPECIFIED)) {
			switch (sme->crypto.akm_suites[0]) {
			case WLAN_AKM_SUITE_8021X:
				val = WPA_AUTH_UNSPECIFIED;
				break;
			case WLAN_AKM_SUITE_PSK:
				val = WPA_AUTH_PSK;
				break;
			default:
				WL_ERR(("invalid cipher group (%d)\n",
					sme->crypto.cipher_group));
				return -EINVAL;
			}
		} else if (val & (WPA2_AUTH_PSK |
			WPA2_AUTH_UNSPECIFIED)) {
			switch (sme->crypto.akm_suites[0]) {
			case WLAN_AKM_SUITE_8021X:
				val = WPA2_AUTH_UNSPECIFIED;
				break;
			case WLAN_AKM_SUITE_PSK:
				val = WPA2_AUTH_PSK;
				break;
			default:
				WL_ERR(("invalid cipher group (%d)\n",
					sme->crypto.cipher_group));
				return -EINVAL;
			}
		}
		WL_DBG(("setting wpa_auth to %d\n", val));

		err = wldev_iovar_setint_bsscfg(dev, "wpa_auth", val, bssidx);
		if (unlikely(err)) {
			WL_ERR(("could not set wpa_auth (%d)\n", err));
			return err;
		}
	}
	sec = wl_read_prof(cfg, dev, WL_PROF_SEC);
	sec->wpa_auth = sme->crypto.akm_suites[0];

	return err;
}

static s32
wl_set_set_sharedkey(struct net_device *dev,
	struct cfg80211_connect_params *sme)
{
	struct bcm_cfg80211 *cfg = g_bcm_cfg;
	struct wl_security *sec;
	struct wl_wsec_key key;
	s32 val;
	s32 err = 0;
	s32 bssidx;
	if (wl_cfgp2p_find_idx(cfg, dev, &bssidx) != BCME_OK) {
		WL_ERR(("Find p2p index from dev(%p) failed\n", dev));
		return BCME_ERROR;
	}

	WL_DBG(("key len (%d)\n", sme->key_len));
	if (sme->key_len) {
		sec = wl_read_prof(cfg, dev, WL_PROF_SEC);
		WL_DBG(("wpa_versions 0x%x cipher_pairwise 0x%x\n",
			sec->wpa_versions, sec->cipher_pairwise));
		if ((!(sec->wpa_versions & (NL80211_WPA_VERSION_1 |
		NL80211_WPA_VERSION_2))) &&
		(sec->cipher_pairwise & (WLAN_CIPHER_SUITE_WEP40 |
		WLAN_CIPHER_SUITE_WEP104)))
		{
			memset(&key, 0, sizeof(key));
			key.len = (u32) sme->key_len;
			key.index = (u32) sme->key_idx;
			if (unlikely(key.len > sizeof(key.data))) {
				WL_ERR(("Too long key length (%u)\n", key.len));
				return -EINVAL;
			}
			memcpy(key.data, sme->key, key.len);
			key.flags = WL_PRIMARY_KEY;
			switch (sec->cipher_pairwise) {
			case WLAN_CIPHER_SUITE_WEP40:
				key.algo = CRYPTO_ALGO_WEP1;
				break;
			case WLAN_CIPHER_SUITE_WEP104:
				key.algo = CRYPTO_ALGO_WEP128;
				break;
			default:
				WL_ERR(("Invalid algorithm (%d)\n",
					sme->crypto.ciphers_pairwise[0]));
				return -EINVAL;
			}
			/* Set the new key/index */
			WL_DBG(("key length (%d) key index (%d) algo (%d)\n",
				key.len, key.index, key.algo));
			WL_DBG(("key \"%s\"\n", key.data));
			swap_key_from_BE(&key);
			err = wldev_iovar_setbuf_bsscfg(dev, "wsec_key", &key, sizeof(key),
				cfg->ioctl_buf, WLC_IOCTL_MAXLEN, bssidx, &cfg->ioctl_buf_sync);
			if (unlikely(err)) {
				WL_ERR(("WLC_SET_KEY error (%d)\n", err));
				return err;
			}
			if (sec->auth_type == NL80211_AUTHTYPE_SHARED_KEY) {
				WL_DBG(("set auth_type to shared key\n"));
				val = WL_AUTH_SHARED_KEY;	/* shared key */
				err = wldev_iovar_setint_bsscfg(dev, "auth", val, bssidx);
				if (unlikely(err)) {
					WL_ERR(("set auth failed (%d)\n", err));
					return err;
				}
			}
		}
	}
	return err;
}

#if defined(ESCAN_RESULT_PATCH)
static u8 connect_req_bssid[6];
static u8 broad_bssid[6];
#endif /* ESCAN_RESULT_PATCH */



#if defined(CUSTOM_SET_CPUCORE) || defined(CONFIG_TCPACK_FASTTX)
static bool wl_get_chan_isvht80(struct net_device *net, dhd_pub_t *dhd)
{
	u32 chanspec = 0;
	bool isvht80 = 0;

	if (wldev_iovar_getint(net, "chanspec", (s32 *)&chanspec) == BCME_OK)
		chanspec = wl_chspec_driver_to_host(chanspec);

	isvht80 = chanspec & WL_CHANSPEC_BW_80;
	WL_INFO(("%s: chanspec(%x:%d)\n", __FUNCTION__, chanspec, isvht80));

	return isvht80;
}
#endif /* CUSTOM_SET_CPUCORE || CONFIG_TCPACK_FASTTX */

static s32
wl_cfg80211_connect(struct wiphy *wiphy, struct net_device *dev,
	struct cfg80211_connect_params *sme)
{
	struct bcm_cfg80211 *cfg = wiphy_priv(wiphy);
	struct ieee80211_channel *chan = sme->channel;
	wl_extjoin_params_t *ext_join_params;
	struct wl_join_params join_params;
	size_t join_params_size;
#if defined(ROAM_ENABLE) && defined(ROAM_AP_ENV_DETECTION)
	dhd_pub_t *dhd =  (dhd_pub_t *)(cfg->pub);
	s32 roam_trigger[2] = {0, 0};
#endif /* ROAM_AP_ENV_DETECTION */
	s32 err = 0;
	wpa_ie_fixed_t *wpa_ie;
	bcm_tlv_t *wpa2_ie;
	u8* wpaie  = 0;
	u32 wpaie_len = 0;
	u32 chan_cnt = 0;
	struct ether_addr bssid;
	s32 bssidx;
	int ret;
	int wait_cnt;

	WL_DBG(("In\n"));

#if (LINUX_VERSION_CODE >= KERNEL_VERSION(3, 15, 0))
	if (sme->channel_hint) {
		chan = sme->channel_hint;
		WL_DBG(("channel_hint (%d), channel_hint center_freq (%d)\n",
			ieee80211_frequency_to_channel(sme->channel_hint->center_freq),
			sme->channel_hint->center_freq));
	}
	if (sme->bssid_hint) {
		sme->bssid = sme->bssid_hint;
		WL_DBG(("bssid_hint "MACDBG" \n", MAC2STRDBG(sme->bssid_hint)));
	}
#endif /* LINUX_VERSION_CODE >= KERNEL_VERSION(3, 15, 0) */
	if (unlikely(!sme->ssid)) {
		WL_ERR(("Invalid ssid\n"));
		return -EOPNOTSUPP;
	}

	if (unlikely(sme->ssid_len > DOT11_MAX_SSID_LEN)) {
		WL_ERR(("Invalid SSID info: SSID=%s, length=%zd\n",
			sme->ssid, sme->ssid_len));
		return -EINVAL;
	}

	WL_DBG(("SME IE : len=%zu\n", sme->ie_len));
	if (sme->ie != NULL && sme->ie_len > 0 && (wl_dbg_level & WL_DBG_DBG)) {
		prhex(NULL, (void *)sme->ie, sme->ie_len);
	}

	RETURN_EIO_IF_NOT_UP(cfg);

	/*
	 * Cancel ongoing scan to sync up with sme state machine of cfg80211.
	 */
#if !defined(ESCAN_RESULT_PATCH)
	if (cfg->scan_request) {
		wl_notify_escan_complete(cfg, dev, true, true);
	}
#endif
#ifdef WL_SCHED_SCAN
	if (cfg->sched_scan_req) {
		wl_cfg80211_sched_scan_stop(wiphy, bcmcfg_to_prmry_ndev(cfg));
	}
#endif
#if defined(ESCAN_RESULT_PATCH)
	if (sme->bssid)
		memcpy(connect_req_bssid, sme->bssid, ETHER_ADDR_LEN);
	else
		bzero(connect_req_bssid, ETHER_ADDR_LEN);
	bzero(broad_bssid, ETHER_ADDR_LEN);
#endif
#if defined(USE_DYNAMIC_MAXPKT_RXGLOM)
	maxrxpktglom = 0;
#endif
	bzero(&bssid, sizeof(bssid));
	if (!wl_get_drv_status(cfg, CONNECTED, dev)&&
		(ret = wldev_ioctl(dev, WLC_GET_BSSID, &bssid, ETHER_ADDR_LEN, false)) == 0) {
		if (!ETHER_ISNULLADDR(&bssid)) {
			scb_val_t scbval;
			wl_set_drv_status(cfg, DISCONNECTING, dev);
			scbval.val = DOT11_RC_DISASSOC_LEAVING;
			memcpy(&scbval.ea, &bssid, ETHER_ADDR_LEN);
			scbval.val = htod32(scbval.val);

			WL_DBG(("drv status CONNECTED is not set, but connected in FW!" MACDBG "/n",
				MAC2STRDBG(bssid.octet)));
			err = wldev_ioctl(dev, WLC_DISASSOC, &scbval,
				sizeof(scb_val_t), true);
			if (unlikely(err)) {
				wl_clr_drv_status(cfg, DISCONNECTING, dev);
				WL_ERR(("error (%d)\n", err));
				return err;
			}
			wait_cnt = 500/10;
			while (wl_get_drv_status(cfg, DISCONNECTING, dev) && wait_cnt) {
				WL_DBG(("Waiting for disconnection terminated, wait_cnt: %d\n",
					wait_cnt));
				wait_cnt--;
				OSL_SLEEP(10);
			}
		} else
			WL_DBG(("Currently not associated!\n"));
	} else {
		/* if status is DISCONNECTING, wait for disconnection terminated max 500 ms */
		wait_cnt = 500/10;
		while (wl_get_drv_status(cfg, DISCONNECTING, dev) && wait_cnt) {
			WL_DBG(("Waiting for disconnection terminated, wait_cnt: %d\n", wait_cnt));
			wait_cnt--;
			OSL_SLEEP(10);
		}
	}

	/* Clean BSSID */
	bzero(&bssid, sizeof(bssid));
	if (!wl_get_drv_status(cfg, DISCONNECTING, dev))
		wl_update_prof(cfg, dev, NULL, (void *)&bssid, WL_PROF_BSSID);

	if (p2p_is_on(cfg) && (dev != bcmcfg_to_prmry_ndev(cfg))) {
		/* we only allow to connect using virtual interface in case of P2P */
			if (wl_cfgp2p_find_idx(cfg, dev, &bssidx) != BCME_OK) {
				WL_ERR(("Find p2p index from dev(%p) failed\n", dev));
				return BCME_ERROR;
			}
			wl_cfgp2p_set_management_ie(cfg, dev, bssidx,
				VNDR_IE_ASSOCREQ_FLAG, sme->ie, sme->ie_len);
	} else if (dev == bcmcfg_to_prmry_ndev(cfg)) {
		/* find the RSN_IE */
		if ((wpa2_ie = bcm_parse_tlvs((u8 *)sme->ie, sme->ie_len,
			DOT11_MNG_RSN_ID)) != NULL) {
			WL_DBG((" WPA2 IE is found\n"));
		}
		/* find the WPA_IE */
		if ((wpa_ie = wl_cfgp2p_find_wpaie((u8 *)sme->ie,
			sme->ie_len)) != NULL) {
			WL_DBG((" WPA IE is found\n"));
		}
		if (wpa_ie != NULL || wpa2_ie != NULL) {
			wpaie = (wpa_ie != NULL) ? (u8 *)wpa_ie : (u8 *)wpa2_ie;
			wpaie_len = (wpa_ie != NULL) ? wpa_ie->length : wpa2_ie->len;
			wpaie_len += WPA_RSN_IE_TAG_FIXED_LEN;
			wldev_iovar_setbuf(dev, "wpaie", wpaie, wpaie_len,
				cfg->ioctl_buf, WLC_IOCTL_MAXLEN, &cfg->ioctl_buf_sync);
		} else {
			wldev_iovar_setbuf(dev, "wpaie", NULL, 0,
				cfg->ioctl_buf, WLC_IOCTL_MAXLEN, &cfg->ioctl_buf_sync);
		}

		if (wl_cfgp2p_find_idx(cfg, dev, &bssidx) != BCME_OK) {
			WL_ERR(("Find p2p index from dev(%p) failed\n", dev));
			return BCME_ERROR;
		}
		err = wl_cfgp2p_set_management_ie(cfg, dev, bssidx,
			VNDR_IE_ASSOCREQ_FLAG, (u8 *)sme->ie, sme->ie_len);
		if (unlikely(err)) {
			return err;
		}
	}
#if defined(ROAM_ENABLE) && defined(ROAM_AP_ENV_DETECTION)
	if (dhd->roam_env_detection) {
		bool is_roamtrig_reset = TRUE;
		bool is_roam_env_ok = (wldev_iovar_setint(dev, "roam_env_detection",
			AP_ENV_DETECT_NOT_USED) == BCME_OK);
		if (is_roamtrig_reset && is_roam_env_ok) {
			roam_trigger[0] = WL_AUTO_ROAM_TRIGGER;
			roam_trigger[1] = WLC_BAND_ALL;
		err = wldev_ioctl(dev, WLC_SET_ROAM_TRIGGER, roam_trigger,
			sizeof(roam_trigger), true);
		if (unlikely(err)) {
				WL_ERR((" failed to restore roam_trigger for auto env"
					" detection\n"));
		}
	}
	}
#endif /* ROAM_ENABLE && ROAM_AP_ENV_DETECTION */
	if (chan) {
		cfg->channel = ieee80211_frequency_to_channel(chan->center_freq);
		chan_cnt = 1;
		WL_DBG(("channel (%d), center_req (%d), %d channels\n", cfg->channel,
			chan->center_freq, chan_cnt));
	} else
		cfg->channel = 0;

	WL_DBG(("3. set wapi version \n"));
	err = wl_set_wpa_version(dev, sme);
	if (unlikely(err)) {
		WL_ERR(("Invalid wpa_version\n"));
		return err;
	}
		err = wl_set_auth_type(dev, sme);
		if (unlikely(err)) {
			WL_ERR(("Invalid auth type\n"));
			return err;
		}

	err = wl_set_set_cipher(dev, sme);
	if (unlikely(err)) {
		WL_ERR(("Invalid ciper\n"));
		return err;
	}

	err = wl_set_key_mgmt(dev, sme);
	if (unlikely(err)) {
		WL_ERR(("Invalid key mgmt\n"));
		return err;
	}

	err = wl_set_set_sharedkey(dev, sme);
	if (unlikely(err)) {
		WL_ERR(("Invalid shared key\n"));
		return err;
	}

	/*
	 *  Join with specific BSSID and cached SSID
	 *  If SSID is zero join based on BSSID only
	 */
	join_params_size = WL_EXTJOIN_PARAMS_FIXED_SIZE +
		chan_cnt * sizeof(chanspec_t);
	ext_join_params =  (wl_extjoin_params_t*)kzalloc(join_params_size, GFP_KERNEL);
	if (ext_join_params == NULL) {
		err = -ENOMEM;
		wl_clr_drv_status(cfg, CONNECTING, dev);
		goto exit;
	}
	ext_join_params->ssid.SSID_len = min(sizeof(ext_join_params->ssid.SSID), sme->ssid_len);
	memcpy(&ext_join_params->ssid.SSID, sme->ssid, ext_join_params->ssid.SSID_len);
	wl_update_prof(cfg, dev, NULL, &ext_join_params->ssid, WL_PROF_SSID);
	ext_join_params->ssid.SSID_len = htod32(ext_join_params->ssid.SSID_len);
	/* increate dwell time to receive probe response or detect Beacon
	* from target AP at a noisy air only during connect command
	*/
	ext_join_params->scan.active_time = chan_cnt ? WL_SCAN_JOIN_ACTIVE_DWELL_TIME_MS : -1;
	ext_join_params->scan.passive_time = chan_cnt ? WL_SCAN_JOIN_PASSIVE_DWELL_TIME_MS : -1;
	/* Set up join scan parameters */
	ext_join_params->scan.scan_type = -1;
	ext_join_params->scan.nprobes = chan_cnt ?
		(ext_join_params->scan.active_time/WL_SCAN_JOIN_PROBE_INTERVAL_MS) : -1;
	ext_join_params->scan.home_time = -1;

	if (sme->bssid)
		memcpy(&ext_join_params->assoc.bssid, sme->bssid, ETH_ALEN);
	else
		memcpy(&ext_join_params->assoc.bssid, &ether_bcast, ETH_ALEN);
	ext_join_params->assoc.chanspec_num = chan_cnt;
	if (chan_cnt) {
		u16 channel, band, bw, ctl_sb;
		chanspec_t chspec;
		channel = cfg->channel;
		band = (channel <= CH_MAX_2G_CHANNEL) ? WL_CHANSPEC_BAND_2G
			: WL_CHANSPEC_BAND_5G;
		bw = WL_CHANSPEC_BW_20;
		ctl_sb = WL_CHANSPEC_CTL_SB_NONE;
		chspec = (channel | band | bw | ctl_sb);
		ext_join_params->assoc.chanspec_list[0]  &= WL_CHANSPEC_CHAN_MASK;
		ext_join_params->assoc.chanspec_list[0] |= chspec;
		ext_join_params->assoc.chanspec_list[0] =
			wl_chspec_host_to_driver(ext_join_params->assoc.chanspec_list[0]);
	}
	ext_join_params->assoc.chanspec_num = htod32(ext_join_params->assoc.chanspec_num);
	if (ext_join_params->ssid.SSID_len < IEEE80211_MAX_SSID_LEN) {
		WL_INFO(("ssid \"%s\", len (%d)\n", ext_join_params->ssid.SSID,
			ext_join_params->ssid.SSID_len));
	}
	wl_set_drv_status(cfg, CONNECTING, dev);

	if (wl_cfgp2p_find_idx(cfg, dev, &bssidx) != BCME_OK) {
		WL_ERR(("Find p2p index from dev(%p) failed\n", dev));
		kfree(ext_join_params);
		return BCME_ERROR;
	}
	err = wldev_iovar_setbuf_bsscfg(dev, "join", ext_join_params, join_params_size,
		cfg->ioctl_buf, WLC_IOCTL_MAXLEN, bssidx, &cfg->ioctl_buf_sync);

	WL_ERR(("Connecting with" MACDBG " channel (%d) ssid \"%s\", len (%d)\n\n",
		MAC2STRDBG((u8*)(&ext_join_params->assoc.bssid)), cfg->channel,
		ext_join_params->ssid.SSID, ext_join_params->ssid.SSID_len));

	kfree(ext_join_params);
	if (err) {
		wl_clr_drv_status(cfg, CONNECTING, dev);
		if (err == BCME_UNSUPPORTED) {
			WL_DBG(("join iovar is not supported\n"));
			goto set_ssid;
		} else {
			WL_ERR(("error (%d)\n", err));
			goto exit;
		}
	} else
		goto exit;

set_ssid:
	memset(&join_params, 0, sizeof(join_params));
	join_params_size = sizeof(join_params.ssid);

	join_params.ssid.SSID_len = min(sizeof(join_params.ssid.SSID), sme->ssid_len);
	memcpy(&join_params.ssid.SSID, sme->ssid, join_params.ssid.SSID_len);
	join_params.ssid.SSID_len = htod32(join_params.ssid.SSID_len);
	wl_update_prof(cfg, dev, NULL, &join_params.ssid, WL_PROF_SSID);
	if (sme->bssid)
		memcpy(&join_params.params.bssid, sme->bssid, ETH_ALEN);
	else
		memcpy(&join_params.params.bssid, &ether_bcast, ETH_ALEN);

	wl_ch_to_chanspec(cfg->channel, &join_params, &join_params_size);
	WL_DBG(("join_param_size %zu\n", join_params_size));

	if (join_params.ssid.SSID_len < IEEE80211_MAX_SSID_LEN) {
		WL_INFO(("ssid \"%s\", len (%d)\n", join_params.ssid.SSID,
			join_params.ssid.SSID_len));
	}
	wl_set_drv_status(cfg, CONNECTING, dev);
	err = wldev_ioctl(dev, WLC_SET_SSID, &join_params, join_params_size, true);
	if (err) {
		WL_ERR(("error (%d)\n", err));
		wl_clr_drv_status(cfg, CONNECTING, dev);
	}
exit:
	return err;
}

static s32
wl_cfg80211_disconnect(struct wiphy *wiphy, struct net_device *dev,
	u16 reason_code)
{
	struct bcm_cfg80211 *cfg = wiphy_priv(wiphy);
	scb_val_t scbval;
	bool act = false;
	s32 err = 0;
	u8 *curbssid;
#ifdef CUSTOM_SET_CPUCORE
	dhd_pub_t *dhd = (dhd_pub_t *)(cfg->pub);
#endif /* CUSTOM_SET_CPUCORE */
	WL_ERR(("Reason %d\n", reason_code));
	RETURN_EIO_IF_NOT_UP(cfg);
	act = *(bool *) wl_read_prof(cfg, dev, WL_PROF_ACT);
	curbssid = wl_read_prof(cfg, dev, WL_PROF_BSSID);
	if (act) {
		/*
		* Cancel ongoing scan to sync up with sme state machine of cfg80211.
		*/
#if !defined(ESCAN_RESULT_PATCH)
		/* Let scan aborted by F/W */
		if (cfg->scan_request) {
			wl_notify_escan_complete(cfg, dev, true, true);
		}
#endif /* ESCAN_RESULT_PATCH */
		wl_set_drv_status(cfg, DISCONNECTING, dev);
		scbval.val = reason_code;
		memcpy(&scbval.ea, curbssid, ETHER_ADDR_LEN);
		scbval.val = htod32(scbval.val);
		err = wldev_ioctl(dev, WLC_DISASSOC, &scbval,
			sizeof(scb_val_t), true);
		if (unlikely(err)) {
			wl_clr_drv_status(cfg, DISCONNECTING, dev);
			WL_ERR(("error (%d)\n", err));
			return err;
		}
	}
#ifdef CUSTOM_SET_CPUCORE
	/* set default cpucore */
	if (dev == bcmcfg_to_prmry_ndev(cfg)) {
		dhd->chan_isvht80 &= ~DHD_FLAG_STA_MODE;
		if (!(dhd->chan_isvht80))
			dhd_set_cpucore(dhd, FALSE);
	}
#endif /* CUSTOM_SET_CPUCORE */
#if (LINUX_VERSION_CODE >= KERNEL_VERSION(3, 14, 0))
               cfg80211_disconnected(dev, reason_code, NULL, 0, GFP_KERNEL);
#endif /* (LINUX_VERSION_CODE >= KERNEL_VERSION(3, 14, 0)) */

#if (LINUX_VERSION_CODE >= KERNEL_VERSION(3, 14, 0))
	/* cfg80211 expects disconnect event from DHD to release wdev->current_bss */
	cfg80211_disconnected(dev, reason_code, NULL, 0, GFP_KERNEL);
#endif /* (LINUX_VERSION_CODE >= KERNEL_VERSION(3, 14, 0)) */

	return err;
}

#if defined(WL_CFG80211_P2P_DEV_IF)
static s32
wl_cfg80211_set_tx_power(struct wiphy *wiphy, struct wireless_dev *wdev,
	enum nl80211_tx_power_setting type, s32 mbm)
#else
static s32
wl_cfg80211_set_tx_power(struct wiphy *wiphy,
	enum nl80211_tx_power_setting type, s32 dbm)
#endif /* WL_CFG80211_P2P_DEV_IF */
{

	struct bcm_cfg80211 *cfg = wiphy_priv(wiphy);
	struct net_device *ndev = bcmcfg_to_prmry_ndev(cfg);
	s32 err = 0;
#if defined(WL_CFG80211_P2P_DEV_IF)
	s32 dbm = MBM_TO_DBM(mbm);
#elif (LINUX_VERSION_CODE >= KERNEL_VERSION(3, 3, 0)) || \
	defined(WL_COMPAT_WIRELESS) || defined(WL_SUPPORT_BACKPORTED_KPATCHES)
	dbm = MBM_TO_DBM(dbm);
#endif /* WL_CFG80211_P2P_DEV_IF */

	RETURN_EIO_IF_NOT_UP(cfg);
	switch (type) {
	case NL80211_TX_POWER_AUTOMATIC:
		break;
	case NL80211_TX_POWER_LIMITED:
		if (dbm < 0) {
			WL_ERR(("TX_POWER_LIMITTED - dbm is negative\n"));
			return -EINVAL;
		}
		break;
	case NL80211_TX_POWER_FIXED:
		if (dbm < 0) {
			WL_ERR(("TX_POWER_FIXED - dbm is negative..\n"));
			return -EINVAL;
		}
		break;
	}

	err = wl_set_tx_power(ndev, type, dbm);
	if (unlikely(err)) {
		WL_ERR(("error (%d)\n", err));
		return err;
	}

	cfg->conf->tx_power = dbm;

	return err;
}

#if defined(WL_CFG80211_P2P_DEV_IF)
static s32 wl_cfg80211_get_tx_power(struct wiphy *wiphy,
	struct wireless_dev *wdev, s32 *dbm)
#else
static s32 wl_cfg80211_get_tx_power(struct wiphy *wiphy, s32 *dbm)
#endif /* WL_CFG80211_P2P_DEV_IF */
{
	struct bcm_cfg80211 *cfg = wiphy_priv(wiphy);
	struct net_device *ndev = bcmcfg_to_prmry_ndev(cfg);
	s32 err = 0;

	RETURN_EIO_IF_NOT_UP(cfg);
	err = wl_get_tx_power(ndev, dbm);
	if (unlikely(err))
		WL_ERR(("error (%d)\n", err));

	return err;
}

static s32
wl_cfg80211_config_default_key(struct wiphy *wiphy, struct net_device *dev,
	u8 key_idx, bool unicast, bool multicast)
{
	struct bcm_cfg80211 *cfg = wiphy_priv(wiphy);
	u32 index;
	s32 wsec;
	s32 err = 0;
	s32 bssidx;
	if (wl_cfgp2p_find_idx(cfg, dev, &bssidx) != BCME_OK) {
		WL_ERR(("Find p2p index from dev(%p) failed\n", dev));
		return BCME_ERROR;
	}

	WL_DBG(("key index (%d)\n", key_idx));
	RETURN_EIO_IF_NOT_UP(cfg);
	err = wldev_iovar_getint_bsscfg(dev, "wsec", &wsec, bssidx);
	if (unlikely(err)) {
		WL_ERR(("WLC_GET_WSEC error (%d)\n", err));
		return err;
	}
	if (wsec == WEP_ENABLED) {
		/* Just select a new current key */
		index = (u32) key_idx;
		index = htod32(index);
		err = wldev_ioctl(dev, WLC_SET_KEY_PRIMARY, &index,
			sizeof(index), true);
		if (unlikely(err)) {
			WL_ERR(("error (%d)\n", err));
		}
	}
	return err;
}

static s32
wl_add_keyext(struct wiphy *wiphy, struct net_device *dev,
	u8 key_idx, const u8 *mac_addr, struct key_params *params)
{
	struct bcm_cfg80211 *cfg = wiphy_priv(wiphy);
	struct wl_wsec_key key;
	s32 err = 0;
	s32 bssidx;
	s32 mode = wl_get_mode_by_netdev(cfg, dev);
	if (wl_cfgp2p_find_idx(cfg, dev, &bssidx) != BCME_OK) {
		WL_ERR(("Find p2p index from dev(%p) failed\n", dev));
		return BCME_ERROR;
	}
	memset(&key, 0, sizeof(key));
	key.index = (u32) key_idx;

	if (!ETHER_ISMULTI(mac_addr))
		memcpy((char *)&key.ea, (void *)mac_addr, ETHER_ADDR_LEN);
	key.len = (u32) params->key_len;

	/* check for key index change */
	if (key.len == 0) {
		/* key delete */
		swap_key_from_BE(&key);
		err = wldev_iovar_setbuf_bsscfg(dev, "wsec_key", &key, sizeof(key),
			cfg->ioctl_buf, WLC_IOCTL_MAXLEN, bssidx, &cfg->ioctl_buf_sync);
		if (unlikely(err)) {
			WL_ERR(("key delete error (%d)\n", err));
			return err;
		}
	} else {
		if (key.len > sizeof(key.data)) {
			WL_ERR(("Invalid key length (%d)\n", key.len));
			return -EINVAL;
		}
		WL_DBG(("Setting the key index %d\n", key.index));
		memcpy(key.data, params->key, key.len);

		if ((mode == WL_MODE_BSS) &&
			(params->cipher == WLAN_CIPHER_SUITE_TKIP)) {
			u8 keybuf[8];
			memcpy(keybuf, &key.data[24], sizeof(keybuf));
			memcpy(&key.data[24], &key.data[16], sizeof(keybuf));
			memcpy(&key.data[16], keybuf, sizeof(keybuf));
		}

		/* if IW_ENCODE_EXT_RX_SEQ_VALID set */
		if (params->seq && params->seq_len == 6) {
			/* rx iv */
			u8 *ivptr;
			ivptr = (u8 *) params->seq;
			key.rxiv.hi = (ivptr[5] << 24) | (ivptr[4] << 16) |
				(ivptr[3] << 8) | ivptr[2];
			key.rxiv.lo = (ivptr[1] << 8) | ivptr[0];
			key.iv_initialized = true;
		}

		switch (params->cipher) {
		case WLAN_CIPHER_SUITE_WEP40:
			key.algo = CRYPTO_ALGO_WEP1;
			WL_DBG(("WLAN_CIPHER_SUITE_WEP40\n"));
			break;
		case WLAN_CIPHER_SUITE_WEP104:
			key.algo = CRYPTO_ALGO_WEP128;
			WL_DBG(("WLAN_CIPHER_SUITE_WEP104\n"));
			break;
		case WLAN_CIPHER_SUITE_TKIP:
			key.algo = CRYPTO_ALGO_TKIP;
			WL_DBG(("WLAN_CIPHER_SUITE_TKIP\n"));
			break;
		case WLAN_CIPHER_SUITE_AES_CMAC:
			key.algo = CRYPTO_ALGO_AES_CCM;
			WL_DBG(("WLAN_CIPHER_SUITE_AES_CMAC\n"));
			break;
		case WLAN_CIPHER_SUITE_CCMP:
			key.algo = CRYPTO_ALGO_AES_CCM;
			WL_DBG(("WLAN_CIPHER_SUITE_CCMP\n"));
			break;
		default:
			WL_ERR(("Invalid cipher (0x%x)\n", params->cipher));
			return -EINVAL;
		}
		swap_key_from_BE(&key);
		/* need to guarantee EAPOL 4/4 send out before set key */
		dhd_wait_pend8021x(dev);
		err = wldev_iovar_setbuf_bsscfg(dev, "wsec_key", &key, sizeof(key),
			cfg->ioctl_buf, WLC_IOCTL_MAXLEN, bssidx, &cfg->ioctl_buf_sync);
		if (unlikely(err)) {
			WL_ERR(("WLC_SET_KEY error (%d)\n", err));
			return err;
		}
	}
	return err;
}

int
wl_cfg80211_enable_roam_offload(struct net_device *dev, bool enable)
{
	int err;
	wl_eventmsg_buf_t ev_buf;

	if (dev != bcmcfg_to_prmry_ndev(g_bcm_cfg)) {
		/* roam offload is only for the primary device */
		return -1;
	}
	err = wldev_iovar_setint(dev, "roam_offload", (int)enable);
	if (err)
		return err;

	bzero(&ev_buf, sizeof(wl_eventmsg_buf_t));
	wl_cfg80211_add_to_eventbuffer(&ev_buf, WLC_E_PSK_SUP, !enable);
	wl_cfg80211_add_to_eventbuffer(&ev_buf, WLC_E_ASSOC_REQ_IE, !enable);
	wl_cfg80211_add_to_eventbuffer(&ev_buf, WLC_E_ASSOC_RESP_IE, !enable);
	wl_cfg80211_add_to_eventbuffer(&ev_buf, WLC_E_REASSOC, !enable);
	wl_cfg80211_add_to_eventbuffer(&ev_buf, WLC_E_JOIN, !enable);
	wl_cfg80211_add_to_eventbuffer(&ev_buf, WLC_E_ROAM, !enable);
	err = wl_cfg80211_apply_eventbuffer(dev, g_bcm_cfg, &ev_buf);
	if (!err) {
		g_bcm_cfg->roam_offload = enable;
	}
	return err;
}

static s32
wl_cfg80211_add_key(struct wiphy *wiphy, struct net_device *dev,
	u8 key_idx, bool pairwise, const u8 *mac_addr,
	struct key_params *params)
{
	struct wl_wsec_key key;
	s32 val = 0;
	s32 wsec = 0;
	s32 err = 0;
	u8 keybuf[8];
	s32 bssidx = 0;
	struct bcm_cfg80211 *cfg = wiphy_priv(wiphy);
	s32 mode = wl_get_mode_by_netdev(cfg, dev);
	WL_DBG(("key index (%d)\n", key_idx));
	RETURN_EIO_IF_NOT_UP(cfg);

	if (wl_cfgp2p_find_idx(cfg, dev, &bssidx) != BCME_OK) {
		WL_ERR(("Find p2p index from dev(%p) failed\n", dev));
		return BCME_ERROR;
	}

	if (mac_addr &&
		((params->cipher != WLAN_CIPHER_SUITE_WEP40) &&
		(params->cipher != WLAN_CIPHER_SUITE_WEP104))) {
			wl_add_keyext(wiphy, dev, key_idx, mac_addr, params);
			goto exit;
	}
	memset(&key, 0, sizeof(key));

	key.len = (u32) params->key_len;
	key.index = (u32) key_idx;

	if (unlikely(key.len > sizeof(key.data))) {
		WL_ERR(("Too long key length (%u)\n", key.len));
		return -EINVAL;
	}
	memcpy(key.data, params->key, key.len);

	key.flags = WL_PRIMARY_KEY;
	switch (params->cipher) {
	case WLAN_CIPHER_SUITE_WEP40:
		key.algo = CRYPTO_ALGO_WEP1;
		val = WEP_ENABLED;
		WL_DBG(("WLAN_CIPHER_SUITE_WEP40\n"));
		break;
	case WLAN_CIPHER_SUITE_WEP104:
		key.algo = CRYPTO_ALGO_WEP128;
		val = WEP_ENABLED;
		WL_DBG(("WLAN_CIPHER_SUITE_WEP104\n"));
		break;
	case WLAN_CIPHER_SUITE_TKIP:
		key.algo = CRYPTO_ALGO_TKIP;
		val = TKIP_ENABLED;
		/* wpa_supplicant switches the third and fourth quarters of the TKIP key */
		if (mode == WL_MODE_BSS) {
			bcopy(&key.data[24], keybuf, sizeof(keybuf));
			bcopy(&key.data[16], &key.data[24], sizeof(keybuf));
			bcopy(keybuf, &key.data[16], sizeof(keybuf));
		}
		WL_DBG(("WLAN_CIPHER_SUITE_TKIP\n"));
		break;
	case WLAN_CIPHER_SUITE_AES_CMAC:
		key.algo = CRYPTO_ALGO_AES_CCM;
		val = AES_ENABLED;
		WL_DBG(("WLAN_CIPHER_SUITE_AES_CMAC\n"));
		break;
	case WLAN_CIPHER_SUITE_CCMP:
		key.algo = CRYPTO_ALGO_AES_CCM;
		val = AES_ENABLED;
		WL_DBG(("WLAN_CIPHER_SUITE_CCMP\n"));
		break;
	default:
		WL_ERR(("Invalid cipher (0x%x)\n", params->cipher));
		return -EINVAL;
	}

	/* Set the new key/index */
	if ((mode == WL_MODE_IBSS) && (val & (TKIP_ENABLED | AES_ENABLED))) {
		WL_ERR(("IBSS KEY setted\n"));
		wldev_iovar_setint(dev, "wpa_auth", WPA_AUTH_NONE);
	}
	swap_key_from_BE(&key);
	err = wldev_iovar_setbuf_bsscfg(dev, "wsec_key", &key, sizeof(key), cfg->ioctl_buf,
		WLC_IOCTL_MAXLEN, bssidx, &cfg->ioctl_buf_sync);
	if (unlikely(err)) {
		WL_ERR(("WLC_SET_KEY error (%d)\n", err));
		return err;
	}

exit:
	err = wldev_iovar_getint_bsscfg(dev, "wsec", &wsec, bssidx);
	if (unlikely(err)) {
		WL_ERR(("get wsec error (%d)\n", err));
		return err;
	}

	wsec |= val;
	err = wldev_iovar_setint_bsscfg(dev, "wsec", wsec, bssidx);
	if (unlikely(err)) {
		WL_ERR(("set wsec error (%d)\n", err));
		return err;
	}

	return err;
}

static s32
wl_cfg80211_del_key(struct wiphy *wiphy, struct net_device *dev,
	u8 key_idx, bool pairwise, const u8 *mac_addr)
{
	struct wl_wsec_key key;
	struct bcm_cfg80211 *cfg = wiphy_priv(wiphy);
	s32 err = 0;
	s32 bssidx;
	if (wl_cfgp2p_find_idx(cfg, dev, &bssidx) != BCME_OK) {
		WL_ERR(("Find p2p index from dev(%p) failed\n", dev));
		return BCME_ERROR;
	}
	WL_DBG(("Enter\n"));

	if ((key_idx >= DOT11_MAX_DEFAULT_KEYS) && (key_idx < DOT11_MAX_DEFAULT_KEYS+2))
		return -EINVAL;

	RETURN_EIO_IF_NOT_UP(cfg);
	memset(&key, 0, sizeof(key));

	key.flags = WL_PRIMARY_KEY;
	key.algo = CRYPTO_ALGO_OFF;
	key.index = (u32) key_idx;

	WL_DBG(("key index (%d)\n", key_idx));
	/* Set the new key/index */
	swap_key_from_BE(&key);
	err = wldev_iovar_setbuf_bsscfg(dev, "wsec_key", &key, sizeof(key), cfg->ioctl_buf,
		WLC_IOCTL_MAXLEN, bssidx, &cfg->ioctl_buf_sync);
	if (unlikely(err)) {
		if (err == -EINVAL) {
			if (key.index >= DOT11_MAX_DEFAULT_KEYS) {
				/* we ignore this key index in this case */
				WL_DBG(("invalid key index (%d)\n", key_idx));
			}
		} else {
			WL_ERR(("WLC_SET_KEY error (%d)\n", err));
		}
		return err;
	}
	return err;
}

static s32
wl_cfg80211_get_key(struct wiphy *wiphy, struct net_device *dev,
	u8 key_idx, bool pairwise, const u8 *mac_addr, void *cookie,
	void (*callback) (void *cookie, struct key_params * params))
{
	struct key_params params;
	struct wl_wsec_key key;
	struct bcm_cfg80211 *cfg = wiphy_priv(wiphy);
	struct wl_security *sec;
	s32 wsec;
	s32 err = 0;
	s32 bssidx;
	if (wl_cfgp2p_find_idx(cfg, dev, &bssidx) != BCME_OK) {
		WL_ERR(("Find p2p index from dev(%p) failed\n", dev));
		return BCME_ERROR;
	}
	WL_DBG(("key index (%d)\n", key_idx));
	RETURN_EIO_IF_NOT_UP(cfg);
	memset(&key, 0, sizeof(key));
	key.index = key_idx;
	swap_key_to_BE(&key);
	memset(&params, 0, sizeof(params));
	params.key_len = (u8) min_t(u8, DOT11_MAX_KEY_SIZE, key.len);
	memcpy((void *)params.key, key.data, params.key_len);

	err = wldev_iovar_getint_bsscfg(dev, "wsec", &wsec, bssidx);
	if (unlikely(err)) {
		WL_ERR(("WLC_GET_WSEC error (%d)\n", err));
		return err;
	}
	switch (wsec & ~SES_OW_ENABLED) {
		case WEP_ENABLED:
			sec = wl_read_prof(cfg, dev, WL_PROF_SEC);
			if (sec->cipher_pairwise & WLAN_CIPHER_SUITE_WEP40) {
				params.cipher = WLAN_CIPHER_SUITE_WEP40;
				WL_DBG(("WLAN_CIPHER_SUITE_WEP40\n"));
			} else if (sec->cipher_pairwise & WLAN_CIPHER_SUITE_WEP104) {
				params.cipher = WLAN_CIPHER_SUITE_WEP104;
				WL_DBG(("WLAN_CIPHER_SUITE_WEP104\n"));
			}
			break;
		case TKIP_ENABLED:
			params.cipher = WLAN_CIPHER_SUITE_TKIP;
			WL_DBG(("WLAN_CIPHER_SUITE_TKIP\n"));
			break;
		case AES_ENABLED:
			params.cipher = WLAN_CIPHER_SUITE_AES_CMAC;
			WL_DBG(("WLAN_CIPHER_SUITE_AES_CMAC\n"));
			break;
		default:
			WL_ERR(("Invalid algo (0x%x)\n", wsec));
			return -EINVAL;
	}

	callback(cookie, &params);
	return err;
}

static s32
wl_cfg80211_config_default_mgmt_key(struct wiphy *wiphy,
	struct net_device *dev, u8 key_idx)
{
	WL_DBG(("not supported"));
	return -EOPNOTSUPP;
}

#if (LINUX_VERSION_CODE >= KERNEL_VERSION(3, 16, 0))
static s32
wl_cfg80211_get_station(struct wiphy *wiphy,
	struct net_device *dev, const u8 *mac,
	struct station_info *sinfo)
#else
static s32
wl_cfg80211_get_station(struct wiphy *wiphy,
	struct net_device *dev, u8 *mac,
	struct station_info *sinfo)
#endif
{
	struct bcm_cfg80211 *cfg = wiphy_priv(wiphy);
	scb_val_t scb_val;
	s32 rssi;
	s32 rate;
	s32 err = 0;
	sta_info_t *sta;
#if (LINUX_VERSION_CODE >= KERNEL_VERSION(3, 0, 0))
	s8 eabuf[ETHER_ADDR_STR_LEN];
#endif
	dhd_pub_t *dhd =  (dhd_pub_t *)(cfg->pub);
	RETURN_EIO_IF_NOT_UP(cfg);
	if (wl_get_mode_by_netdev(cfg, dev) == WL_MODE_AP) {
		err = wldev_iovar_getbuf(dev, "sta_info", (struct ether_addr *)mac,
			ETHER_ADDR_LEN, cfg->ioctl_buf, WLC_IOCTL_SMLEN, &cfg->ioctl_buf_sync);
		if (err < 0) {
			WL_ERR(("GET STA INFO failed, %d\n", err));
			return err;
		}
		sinfo->filled = STA_INFO_BIT(INFO_INACTIVE_TIME);
		sta = (sta_info_t *)cfg->ioctl_buf;
		sta->len = dtoh16(sta->len);
		sta->cap = dtoh16(sta->cap);
		sta->flags = dtoh32(sta->flags);
		sta->idle = dtoh32(sta->idle);
		sta->in = dtoh32(sta->in);
		sinfo->inactive_time = sta->idle * 1000;
#if (LINUX_VERSION_CODE >= KERNEL_VERSION(3, 0, 0))
		if (sta->flags & WL_STA_ASSOC) {
			sinfo->filled |= STA_INFO_BIT(INFO_CONNECTED_TIME);
			sinfo->connected_time = sta->in;
		}
		WL_INFO(("STA %s : idle time : %d sec, connected time :%d ms\n",
			bcm_ether_ntoa((const struct ether_addr *)mac, eabuf), sinfo->inactive_time,
			sta->idle * 1000));
#endif
	} else if (wl_get_mode_by_netdev(cfg, dev) == WL_MODE_BSS ||
		wl_get_mode_by_netdev(cfg, dev) == WL_MODE_IBSS) {
		get_pktcnt_t pktcnt;
		u8 *curmacp;
		struct ether_addr bssid;

		if (cfg->roam_offload) {
			err = wldev_ioctl(dev, WLC_GET_BSSID, &bssid, ETHER_ADDR_LEN, false);
			if (err) {
				WL_ERR(("Failed to get current BSSID\n"));
			} else {
				if (!ETHER_ISNULLADDR(&bssid.octet) &&
						memcmp(mac, &bssid.octet, ETHER_ADDR_LEN) != 0) {
					/* roaming is detected */
					err = wl_cfg80211_delayed_roam(cfg, dev, &bssid);
					if (err)
						WL_ERR(("Failed to handle the delayed roam, "
							"err=%d", err));
					mac = (u8 *)bssid.octet;
				}
			}
		}
		if (!wl_get_drv_status(cfg, CONNECTED, dev) ||
			(dhd_is_associated(dhd, NULL, &err) == FALSE)) {
			WL_ERR(("NOT assoc\n"));
			if (err == -ERESTARTSYS)
				return err;
			err = -ENODEV;
			return err;
		}
		curmacp = wl_read_prof(cfg, dev, WL_PROF_BSSID);
		if (memcmp(mac, curmacp, ETHER_ADDR_LEN)) {
			WL_ERR(("Wrong Mac address: "MACDBG" != "MACDBG"\n",
				MAC2STRDBG(mac), MAC2STRDBG(curmacp)));
		}

		/* Report the current tx rate */
		err = wldev_ioctl(dev, WLC_GET_RATE, &rate, sizeof(rate), false);
		if (err) {
			WL_ERR(("Could not get rate (%d)\n", err));
		} else {
#if defined(USE_DYNAMIC_MAXPKT_RXGLOM)
			int rxpktglom;
#endif
			rate = dtoh32(rate);
			sinfo->filled |= STA_INFO_BIT(INFO_TX_BITRATE);
			sinfo->txrate.legacy = rate * 5;
			WL_DBG(("Rate %d Mbps\n", (rate / 2)));
#if defined(USE_DYNAMIC_MAXPKT_RXGLOM)
			rxpktglom = ((rate/2) > 150) ? 20 : 10;

			if (maxrxpktglom != rxpktglom) {
				maxrxpktglom = rxpktglom;
				WL_DBG(("Rate %d Mbps, update bus:maxtxpktglom=%d\n", (rate/2),
					maxrxpktglom));
				err = wldev_iovar_setbuf(dev, "bus:maxtxpktglom",
					(char*)&maxrxpktglom, 4, cfg->ioctl_buf,
					WLC_IOCTL_MAXLEN, NULL);
				if (err < 0) {
					WL_ERR(("set bus:maxtxpktglom failed, %d\n", err));
				}
			}
#endif
		}

		memset(&scb_val, 0, sizeof(scb_val));
		scb_val.val = 0;
		err = wldev_ioctl(dev, WLC_GET_RSSI, &scb_val,
			sizeof(scb_val_t), false);
		if (err) {
			WL_ERR(("Could not get rssi (%d)\n", err));
			goto get_station_err;
		}
		rssi = wl_rssi_offset(dtoh32(scb_val.val));
		sinfo->filled |= STA_INFO_BIT(INFO_SIGNAL);
		sinfo->signal = rssi;
		WL_DBG(("RSSI %d dBm\n", rssi));
		err = wldev_ioctl(dev, WLC_GET_PKTCNTS, &pktcnt,
			sizeof(pktcnt), false);
		if (!err) {
			sinfo->filled |= (STA_INFO_BIT(INFO_RX_PACKETS) |
				STA_INFO_BIT(INFO_RX_DROP_MISC) |
				STA_INFO_BIT(INFO_TX_PACKETS) |
				STA_INFO_BIT(INFO_TX_FAILED));
			sinfo->rx_packets = pktcnt.rx_good_pkt;
			sinfo->rx_dropped_misc = pktcnt.rx_bad_pkt;
			sinfo->tx_packets = pktcnt.tx_good_pkt;
			sinfo->tx_failed  = pktcnt.tx_bad_pkt;
		}
get_station_err:
		if (err && (err != -ERESTARTSYS)) {
			/* Disconnect due to zero BSSID or error to get RSSI */
			WL_ERR(("force cfg80211_disconnected: %d\n", err));
			wl_clr_drv_status(cfg, CONNECTED, dev);
			cfg80211_disconnected(dev, 0, NULL, 0, GFP_KERNEL);
			wl_link_down(cfg);
		}
	}
	else {
		WL_ERR(("Invalid device mode %d\n", wl_get_mode_by_netdev(cfg, dev)));
	}

	return err;
}

static s32
wl_cfg80211_set_power_mgmt(struct wiphy *wiphy, struct net_device *dev,
	bool enabled, s32 timeout)
{
	s32 pm;
	s32 err = 0;
	struct bcm_cfg80211 *cfg = wiphy_priv(wiphy);
	struct net_info *_net_info = wl_get_netinfo_by_netdev(cfg, dev);

	RETURN_EIO_IF_NOT_UP(cfg);
	WL_DBG(("Enter\n"));
	if (cfg->p2p_net == dev || _net_info == NULL || cfg->vsdb_mode ||
		!wl_get_drv_status(cfg, CONNECTED, dev)) {
		return err;
	}

	/* Delete pm_enable_work */
	wl_add_remove_pm_enable_work(cfg, FALSE, WL_HANDLER_PEND);

	pm = enabled ? PM_FAST : PM_OFF;
	if (_net_info->pm_block) {
		WL_ERR(("%s:Do not enable the power save for pm_block %d\n",
			dev->name, _net_info->pm_block));
		pm = PM_OFF;
	}
	pm = htod32(pm);
	WL_DBG(("%s:power save %s\n", dev->name, (pm ? "enabled" : "disabled")));
	err = wldev_ioctl(dev, WLC_SET_PM, &pm, sizeof(pm), true);
	if (unlikely(err)) {
		if (err == -ENODEV)
			WL_DBG(("net_device is not ready yet\n"));
		else
			WL_ERR(("error (%d)\n", err));
		return err;
	}
	wl_cfg80211_update_power_mode(dev);
	return err;
}

void wl_cfg80211_update_power_mode(struct net_device *dev)
{
	int err, pm = -1;

	err = wldev_ioctl(dev, WLC_GET_PM, &pm, sizeof(pm), true);
	if (err)
		WL_ERR(("%s:error (%d)\n", __FUNCTION__, err));
	else if (pm != -1 && dev->ieee80211_ptr)
		dev->ieee80211_ptr->ps = (pm == PM_OFF) ? false : true;
}

static __used u32 wl_find_msb(u16 bit16)
{
	u32 ret = 0;

	if (bit16 & 0xff00) {
		ret += 8;
		bit16 >>= 8;
	}

	if (bit16 & 0xf0) {
		ret += 4;
		bit16 >>= 4;
	}

	if (bit16 & 0xc) {
		ret += 2;
		bit16 >>= 2;
	}

	if (bit16 & 2)
		ret += bit16 & 2;
	else if (bit16)
		ret += bit16;

	return ret;
}

static s32 wl_cfg80211_resume(struct wiphy *wiphy)
{
	struct bcm_cfg80211 *cfg = wiphy_priv(wiphy);
	struct net_device *ndev = bcmcfg_to_prmry_ndev(cfg);
	s32 err = BCME_OK;

	if (unlikely(!wl_get_drv_status(cfg, READY, ndev))) {
		WL_INFO(("device is not ready\n"));
		return err;
	}


	return err;
}


#if (LINUX_VERSION_CODE > KERNEL_VERSION(2, 6, 39))
static s32 wl_cfg80211_suspend(struct wiphy *wiphy, struct cfg80211_wowlan *wow)
#else
static s32 wl_cfg80211_suspend(struct wiphy *wiphy)
#endif
{
	s32 err = BCME_OK;
#ifdef DHD_CLEAR_ON_SUSPEND
	struct bcm_cfg80211 *cfg = wiphy_priv(wiphy);
	struct net_info *iter, *next;
	struct net_device *ndev = bcmcfg_to_prmry_ndev(cfg);
	unsigned long flags;
	if (unlikely(!wl_get_drv_status(cfg, READY, ndev))) {
		WL_INFO(("device is not ready : status (%d)\n",
			(int)cfg->status));
		return err;
	}
	for_each_ndev(cfg, iter, next)
		wl_set_drv_status(cfg, SCAN_ABORTING, iter->ndev);
	spin_lock_irqsave(&cfg->cfgdrv_lock, flags);
	if (cfg->scan_request) {
		cfg80211_scan_done(cfg->scan_request, true);
		cfg->scan_request = NULL;
	}
	for_each_ndev(cfg, iter, next) {
		wl_clr_drv_status(cfg, SCANNING, iter->ndev);
		wl_clr_drv_status(cfg, SCAN_ABORTING, iter->ndev);
	}
	spin_unlock_irqrestore(&cfg->cfgdrv_lock, flags);
	for_each_ndev(cfg, iter, next) {
		if (wl_get_drv_status(cfg, CONNECTING, iter->ndev)) {
			wl_bss_connect_done(cfg, iter->ndev, NULL, NULL, false);
		}
	}
#endif /* DHD_CLEAR_ON_SUSPEND */


	return err;
}

static s32
wl_update_pmklist(struct net_device *dev, struct wl_pmk_list *pmk_list,
	s32 err)
{
	int i, j;
	struct bcm_cfg80211 *cfg = g_bcm_cfg;
	struct net_device *primary_dev = bcmcfg_to_prmry_ndev(cfg);

	if (!pmk_list) {
		printk("pmk_list is NULL\n");
		return -EINVAL;
	}
	/* pmk list is supported only for STA interface i.e. primary interface
	 * Refer code wlc_bsscfg.c->wlc_bsscfg_sta_init
	 */
	if (primary_dev != dev) {
		WL_INFO(("Not supporting Flushing pmklist on virtual"
			" interfaces than primary interface\n"));
		return err;
	}

	WL_DBG(("No of elements %d\n", pmk_list->pmkids.npmkid));
	for (i = 0; i < pmk_list->pmkids.npmkid; i++) {
		WL_DBG(("PMKID[%d]: %pM =\n", i,
			&pmk_list->pmkids.pmkid[i].BSSID));
		for (j = 0; j < WPA2_PMKID_LEN; j++) {
			WL_DBG(("%02x\n", pmk_list->pmkids.pmkid[i].PMKID[j]));
		}
	}
	if (likely(!err)) {
		err = wldev_iovar_setbuf(dev, "pmkid_info", (char *)pmk_list,
			sizeof(*pmk_list), cfg->ioctl_buf, WLC_IOCTL_MAXLEN, &cfg->ioctl_buf_sync);
	}

	return err;
}

static s32
wl_cfg80211_set_pmksa(struct wiphy *wiphy, struct net_device *dev,
	struct cfg80211_pmksa *pmksa)
{
	struct bcm_cfg80211 *cfg = wiphy_priv(wiphy);
	s32 err = 0;
	int i;

	RETURN_EIO_IF_NOT_UP(cfg);
	for (i = 0; i < cfg->pmk_list->pmkids.npmkid; i++)
		if (!memcmp(pmksa->bssid, &cfg->pmk_list->pmkids.pmkid[i].BSSID,
			ETHER_ADDR_LEN))
			break;
	if (i < WL_NUM_PMKIDS_MAX) {
		memcpy(&cfg->pmk_list->pmkids.pmkid[i].BSSID, pmksa->bssid,
			ETHER_ADDR_LEN);
		memcpy(&cfg->pmk_list->pmkids.pmkid[i].PMKID, pmksa->pmkid,
			WPA2_PMKID_LEN);
		if (i == cfg->pmk_list->pmkids.npmkid)
			cfg->pmk_list->pmkids.npmkid++;
	} else {
		err = -EINVAL;
	}
	WL_DBG(("set_pmksa,IW_PMKSA_ADD - PMKID: %pM =\n",
		&cfg->pmk_list->pmkids.pmkid[cfg->pmk_list->pmkids.npmkid - 1].BSSID));
	for (i = 0; i < WPA2_PMKID_LEN; i++) {
		WL_DBG(("%02x\n",
			cfg->pmk_list->pmkids.pmkid[cfg->pmk_list->pmkids.npmkid - 1].
			PMKID[i]));
	}

	err = wl_update_pmklist(dev, cfg->pmk_list, err);

	return err;
}

static s32
wl_cfg80211_del_pmksa(struct wiphy *wiphy, struct net_device *dev,
	struct cfg80211_pmksa *pmksa)
{
	struct bcm_cfg80211 *cfg = wiphy_priv(wiphy);
	struct _pmkid_list pmkid = {0};
	s32 err = 0;
	int i;

	RETURN_EIO_IF_NOT_UP(cfg);
	memcpy(&pmkid.pmkid[0].BSSID, pmksa->bssid, ETHER_ADDR_LEN);
	memcpy(pmkid.pmkid[0].PMKID, pmksa->pmkid, WPA2_PMKID_LEN);

	WL_DBG(("del_pmksa,IW_PMKSA_REMOVE - PMKID: %pM =\n",
		&pmkid.pmkid[0].BSSID));
	for (i = 0; i < WPA2_PMKID_LEN; i++) {
		WL_DBG(("%02x\n", pmkid.pmkid[0].PMKID[i]));
	}

	for (i = 0; i < cfg->pmk_list->pmkids.npmkid; i++)
		if (!memcmp
		    (pmksa->bssid, &cfg->pmk_list->pmkids.pmkid[i].BSSID,
		     ETHER_ADDR_LEN))
			break;

	if ((cfg->pmk_list->pmkids.npmkid > 0) &&
		(i < cfg->pmk_list->pmkids.npmkid)) {
		memset(&cfg->pmk_list->pmkids.pmkid[i], 0, sizeof(pmkid_t));
		for (; i < (cfg->pmk_list->pmkids.npmkid - 1); i++) {
			memcpy(&cfg->pmk_list->pmkids.pmkid[i].BSSID,
				&cfg->pmk_list->pmkids.pmkid[i + 1].BSSID,
				ETHER_ADDR_LEN);
			memcpy(&cfg->pmk_list->pmkids.pmkid[i].PMKID,
				&cfg->pmk_list->pmkids.pmkid[i + 1].PMKID,
				WPA2_PMKID_LEN);
		}
		cfg->pmk_list->pmkids.npmkid--;
	} else {
		err = -EINVAL;
	}

	err = wl_update_pmklist(dev, cfg->pmk_list, err);

	return err;

}

static s32
wl_cfg80211_flush_pmksa(struct wiphy *wiphy, struct net_device *dev)
{
	struct bcm_cfg80211 *cfg = wiphy_priv(wiphy);
	s32 err = 0;
	RETURN_EIO_IF_NOT_UP(cfg);
	memset(cfg->pmk_list, 0, sizeof(*cfg->pmk_list));
	err = wl_update_pmklist(dev, cfg->pmk_list, err);
	return err;

}

static wl_scan_params_t *
wl_cfg80211_scan_alloc_params(int channel, int nprobes, int *out_params_size)
{
	wl_scan_params_t *params;
	int params_size;
	int num_chans;

	*out_params_size = 0;

	/* Our scan params only need space for 1 channel and 0 ssids */
	params_size = WL_SCAN_PARAMS_FIXED_SIZE + 1 * sizeof(uint16);
	params = (wl_scan_params_t*) kzalloc(params_size, GFP_KERNEL);
	if (params == NULL) {
		WL_ERR(("mem alloc failed (%d bytes)\n", params_size));
		return params;
	}
	memset(params, 0, params_size);
	params->nprobes = nprobes;

	num_chans = (channel == 0) ? 0 : 1;

	memcpy(&params->bssid, &ether_bcast, ETHER_ADDR_LEN);
	params->bss_type = DOT11_BSSTYPE_ANY;
	params->scan_type = DOT11_SCANTYPE_ACTIVE;
	params->nprobes = htod32(1);
	params->active_time = htod32(-1);
	params->passive_time = htod32(-1);
	params->home_time = htod32(10);
	if (channel == -1)
		params->channel_list[0] = htodchanspec(channel);
	else
		params->channel_list[0] = wl_ch_host_to_driver(channel);

	/* Our scan params have 1 channel and 0 ssids */
	params->channel_num = htod32((0 << WL_SCAN_PARAMS_NSSID_SHIFT) |
		(num_chans & WL_SCAN_PARAMS_COUNT_MASK));

	*out_params_size = params_size;	/* rtn size to the caller */
	return params;
}

#if defined(WL_CFG80211_P2P_DEV_IF)
static s32
wl_cfg80211_remain_on_channel(struct wiphy *wiphy, bcm_struct_cfgdev *cfgdev,
	struct ieee80211_channel *channel, unsigned int duration, u64 *cookie)
#else
static s32
wl_cfg80211_remain_on_channel(struct wiphy *wiphy, bcm_struct_cfgdev *cfgdev,
	struct ieee80211_channel * channel,
	enum nl80211_channel_type channel_type,
	unsigned int duration, u64 *cookie)
#endif /* WL_CFG80211_P2P_DEV_IF */
{
	s32 target_channel;
	u32 id;
	s32 err = BCME_OK;
	struct ether_addr primary_mac;
	struct net_device *ndev = NULL;
	struct bcm_cfg80211 *cfg = wiphy_priv(wiphy);

	ndev = cfgdev_to_wlc_ndev(cfgdev, cfg);

	WL_DBG(("Enter, channel: %d, duration ms (%d) SCANNING ?? %s \n",
		ieee80211_frequency_to_channel(channel->center_freq),
		duration, (wl_get_drv_status(cfg, SCANNING, ndev)) ? "YES":"NO"));

	if (!cfg->p2p) {
		WL_ERR(("cfg->p2p is not initialized\n"));
		err = BCME_ERROR;
		goto exit;
	}

#ifndef WL_CFG80211_VSDB_PRIORITIZE_SCAN_REQUEST
	if (wl_get_drv_status_all(cfg, SCANNING)) {
		wl_notify_escan_complete(cfg, cfg->escan_info.ndev, true, true);
	}
#endif /* not WL_CFG80211_VSDB_PRIORITIZE_SCAN_REQUEST */

	target_channel = ieee80211_frequency_to_channel(channel->center_freq);
	memcpy(&cfg->remain_on_chan, channel, sizeof(struct ieee80211_channel));
#if defined(WL_ENABLE_P2P_IF)
	cfg->remain_on_chan_type = channel_type;
#endif /* WL_ENABLE_P2P_IF */
	id = ++cfg->last_roc_id;
	if (id == 0)
		id = ++cfg->last_roc_id;
	*cookie = id;

#ifdef WL_CFG80211_VSDB_PRIORITIZE_SCAN_REQUEST
	if (wl_get_drv_status(cfg, SCANNING, ndev)) {
		struct timer_list *_timer;
		WL_DBG(("scan is running. go to fake listen state\n"));

		if (duration > LONG_LISTEN_TIME) {
			wl_cfg80211_scan_abort(cfg);
		} else {
			wl_set_drv_status(cfg, FAKE_REMAINING_ON_CHANNEL, ndev);

			if (timer_pending(&cfg->p2p->listen_timer)) {
				WL_DBG(("cancel current listen timer \n"));
				del_timer_sync(&cfg->p2p->listen_timer);
			}

			_timer = &cfg->p2p->listen_timer;
			wl_clr_p2p_status(cfg, LISTEN_EXPIRED);

			INIT_TIMER(_timer, wl_cfgp2p_listen_expired, duration, 0);

			err = BCME_OK;
			goto exit;
		}
	}
#endif /* WL_CFG80211_VSDB_PRIORITIZE_SCAN_REQUEST */

#ifdef WL_CFG80211_SYNC_GON
	if (wl_get_drv_status_all(cfg, WAITING_NEXT_ACT_FRM_LISTEN)) {
		/* do not enter listen mode again if we are in listen mode already for next af.
		 * remain on channel completion will be returned by waiting next af completion.
		 */
#ifdef WL_CFG80211_VSDB_PRIORITIZE_SCAN_REQUEST
		wl_set_drv_status(cfg, FAKE_REMAINING_ON_CHANNEL, ndev);
#else
		wl_set_drv_status(cfg, REMAINING_ON_CHANNEL, ndev);
#endif /* WL_CFG80211_VSDB_PRIORITIZE_SCAN_REQUEST */
		goto exit;
	}
#endif /* WL_CFG80211_SYNC_GON */
	if (cfg->p2p && !cfg->p2p->on) {
		/* In case of p2p_listen command, supplicant send remain_on_channel
		 * without turning on P2P
		 */
		get_primary_mac(cfg, &primary_mac);
		wl_cfgp2p_generate_bss_mac(&primary_mac, &cfg->p2p->dev_addr, &cfg->p2p->int_addr);
		p2p_on(cfg) = true;
	}

	if (p2p_is_on(cfg)) {
		err = wl_cfgp2p_enable_discovery(cfg, ndev, NULL, 0);
		if (unlikely(err)) {
			goto exit;
		}
#ifndef WL_CFG80211_VSDB_PRIORITIZE_SCAN_REQUEST
		wl_set_drv_status(cfg, REMAINING_ON_CHANNEL, ndev);
#endif /* not WL_CFG80211_VSDB_PRIORITIZE_SCAN_REQUEST */
		err = wl_cfgp2p_discover_listen(cfg, target_channel, duration);

#ifdef WL_CFG80211_VSDB_PRIORITIZE_SCAN_REQUEST
		if (err == BCME_OK) {
			wl_set_drv_status(cfg, REMAINING_ON_CHANNEL, ndev);
		} else {
			/* if failed, firmware may be internal scanning state.
			 * so other scan request shall not abort it
			 */
			wl_set_drv_status(cfg, FAKE_REMAINING_ON_CHANNEL, ndev);
		}
#endif /* WL_CFG80211_VSDB_PRIORITIZE_SCAN_REQUEST */
		/* WAR: set err = ok to prevent cookie mismatch in wpa_supplicant
		 * and expire timer will send a completion to the upper layer
		 */
		err = BCME_OK;
	}

exit:
	if (err == BCME_OK) {
		WL_INFO(("Success\n"));
#if defined(WL_CFG80211_P2P_DEV_IF)
		cfg80211_ready_on_channel(cfgdev, *cookie, channel,
			duration, GFP_KERNEL);
#else
		cfg80211_ready_on_channel(cfgdev, *cookie, channel,
			channel_type, duration, GFP_KERNEL);
#endif /* WL_CFG80211_P2P_DEV_IF */
	} else {
		WL_ERR(("Fail to Set (err=%d cookie:%llu)\n", err, *cookie));
	}
	return err;
}

static s32
wl_cfg80211_cancel_remain_on_channel(struct wiphy *wiphy,
	bcm_struct_cfgdev *cfgdev, u64 cookie)
{
	struct bcm_cfg80211 *cfg = wiphy_priv(wiphy);
	s32 err = 0;

	RETURN_EIO_IF_NOT_UP(cfg);
#if defined(WL_CFG80211_P2P_DEV_IF)
	if (cfgdev->iftype == NL80211_IFTYPE_P2P_DEVICE) {
		WL_DBG((" enter ) on P2P dedicated discover interface\n"));
	}
#else
	WL_DBG((" enter ) netdev_ifidx: %d \n", cfgdev->ifindex));
#endif /* WL_CFG80211_P2P_DEV_IF */

	if (cfg->last_roc_id == cookie) {
		wl_cfgp2p_set_p2p_mode(cfg, WL_P2P_DISC_ST_SCAN, 0, 0,
			wl_to_p2p_bss_bssidx(cfg, P2PAPI_BSSCFG_DEVICE));
	} else {
		WL_ERR(("%s : ignore, request cookie(%llu) is not matched. (cur : %llu)\n",
			__FUNCTION__, cookie, cfg->last_roc_id));
	}

	return err;
}

static void
wl_cfg80211_afx_handler(struct work_struct *work)
{
	struct afx_hdl *afx_instance;
	struct bcm_cfg80211 *cfg = g_bcm_cfg;
	s32 ret = BCME_OK;

	afx_instance = container_of(work, struct afx_hdl, work);
	if (afx_instance != NULL && cfg->afx_hdl->is_active) {
		if (cfg->afx_hdl->is_listen && cfg->afx_hdl->my_listen_chan) {
			ret = wl_cfgp2p_discover_listen(cfg, cfg->afx_hdl->my_listen_chan,
				(100 * (1 + (RANDOM32() % 3)))); /* 100ms ~ 300ms */
		} else {
			ret = wl_cfgp2p_act_frm_search(cfg, cfg->afx_hdl->dev,
				cfg->afx_hdl->bssidx, cfg->afx_hdl->peer_listen_chan,
				NULL);
		}
		if (unlikely(ret != BCME_OK)) {
			WL_ERR(("ERROR occurred! returned value is (%d)\n", ret));
			if (wl_get_drv_status_all(cfg, FINDING_COMMON_CHANNEL))
				complete(&cfg->act_frm_scan);
		}
	}
}

static s32
wl_cfg80211_af_searching_channel(struct bcm_cfg80211 *cfg, struct net_device *dev)
{
	u32 max_retry = WL_CHANNEL_SYNC_RETRY;

	if (dev == NULL)
		return -1;

	WL_DBG((" enter ) \n"));

	wl_set_drv_status(cfg, FINDING_COMMON_CHANNEL, dev);
	cfg->afx_hdl->is_active = TRUE;

	/* Loop to wait until we find a peer's channel or the
	 * pending action frame tx is cancelled.
	 */
	while ((cfg->afx_hdl->retry < max_retry) &&
		(cfg->afx_hdl->peer_chan == WL_INVALID)) {
		cfg->afx_hdl->is_listen = FALSE;
		wl_set_drv_status(cfg, SCANNING, dev);
		WL_DBG(("Scheduling the action frame for sending.. retry %d\n",
			cfg->afx_hdl->retry));
		/* search peer on peer's listen channel */
		schedule_work(&cfg->afx_hdl->work);
		wait_for_completion_timeout(&cfg->act_frm_scan,
			msecs_to_jiffies(WL_AF_SEARCH_TIME_MAX));

		if ((cfg->afx_hdl->peer_chan != WL_INVALID) ||
			!(wl_get_drv_status(cfg, FINDING_COMMON_CHANNEL, dev)))
			break;

		if (cfg->afx_hdl->my_listen_chan) {
			WL_DBG(("Scheduling Listen peer in my listen channel = %d\n",
				cfg->afx_hdl->my_listen_chan));
			/* listen on my listen channel */
			cfg->afx_hdl->is_listen = TRUE;
			schedule_work(&cfg->afx_hdl->work);
			wait_for_completion_timeout(&cfg->act_frm_scan,
				msecs_to_jiffies(WL_AF_SEARCH_TIME_MAX));
		}
		if ((cfg->afx_hdl->peer_chan != WL_INVALID) ||
			!(wl_get_drv_status(cfg, FINDING_COMMON_CHANNEL, dev)))
			break;

		cfg->afx_hdl->retry++;

		WL_AF_TX_KEEP_PRI_CONNECTION_VSDB(cfg);
	}

	cfg->afx_hdl->is_active = FALSE;

	wl_clr_drv_status(cfg, SCANNING, dev);
	wl_clr_drv_status(cfg, FINDING_COMMON_CHANNEL, dev);

	return (cfg->afx_hdl->peer_chan);
}

struct p2p_config_af_params {
	s32 max_tx_retry;	/* max tx retry count if tx no ack */
	/* To make sure to send successfully action frame, we have to turn off mpc
	 * 0: off, 1: on,  (-1): do nothing
	 */
	s32 mpc_onoff;
#ifdef WL_CFG80211_SYNC_GON
	bool extra_listen;
#endif
	bool search_channel;	/* 1: search peer's channel to send af */
};

static s32
wl_cfg80211_config_p2p_pub_af_tx(struct wiphy *wiphy,
	wl_action_frame_t *action_frame, wl_af_params_t *af_params,
	struct p2p_config_af_params *config_af_params)
{
	s32 err = BCME_OK;
	struct bcm_cfg80211 *cfg = wiphy_priv(wiphy);
	wifi_p2p_pub_act_frame_t *act_frm =
		(wifi_p2p_pub_act_frame_t *) (action_frame->data);

	/* initialize default value */
#ifdef WL_CFG80211_SYNC_GON
	config_af_params->extra_listen = true;
#endif
	config_af_params->search_channel = false;
	config_af_params->max_tx_retry = WL_AF_TX_MAX_RETRY;
	config_af_params->mpc_onoff = -1;
	cfg->next_af_subtype = P2P_PAF_SUBTYPE_INVALID;

	switch (act_frm->subtype) {
	case P2P_PAF_GON_REQ: {
		WL_DBG(("P2P: GO_NEG_PHASE status set \n"));
		wl_set_p2p_status(cfg, GO_NEG_PHASE);

		config_af_params->mpc_onoff = 0;
		config_af_params->search_channel = true;
		cfg->next_af_subtype = act_frm->subtype + 1;

		/* increase dwell time to wait for RESP frame */
		af_params->dwell_time = WL_MED_DWELL_TIME;

		break;
	}
	case P2P_PAF_GON_RSP: {
		cfg->next_af_subtype = act_frm->subtype + 1;
		/* increase dwell time to wait for CONF frame */
		af_params->dwell_time = WL_MED_DWELL_TIME + 100;
		break;
	}
	case P2P_PAF_GON_CONF: {
		/* If we reached till GO Neg confirmation reset the filter */
		WL_DBG(("P2P: GO_NEG_PHASE status cleared \n"));
		wl_clr_p2p_status(cfg, GO_NEG_PHASE);

		/* turn on mpc again if go nego is done */
		config_af_params->mpc_onoff = 1;

		/* minimize dwell time */
		af_params->dwell_time = WL_MIN_DWELL_TIME;

#ifdef WL_CFG80211_SYNC_GON
		config_af_params->extra_listen = false;
#endif /* WL_CFG80211_SYNC_GON */
		break;
	}
	case P2P_PAF_INVITE_REQ: {
		config_af_params->search_channel = true;
		cfg->next_af_subtype = act_frm->subtype + 1;

		/* increase dwell time */
		af_params->dwell_time = WL_MED_DWELL_TIME;
		break;
	}
	case P2P_PAF_INVITE_RSP:
		/* minimize dwell time */
		af_params->dwell_time = WL_MIN_DWELL_TIME;
#ifdef WL_CFG80211_SYNC_GON
		config_af_params->extra_listen = false;
#endif /* WL_CFG80211_SYNC_GON */
		break;
	case P2P_PAF_DEVDIS_REQ: {
		if (IS_ACTPUB_WITHOUT_GROUP_ID(&act_frm->elts[0],
			action_frame->len)) {
			config_af_params->search_channel = true;
		}

		cfg->next_af_subtype = act_frm->subtype + 1;
		/* maximize dwell time to wait for RESP frame */
		af_params->dwell_time = WL_LONG_DWELL_TIME;
		break;
	}
	case P2P_PAF_DEVDIS_RSP:
		/* minimize dwell time */
		af_params->dwell_time = WL_MIN_DWELL_TIME;
#ifdef WL_CFG80211_SYNC_GON
		config_af_params->extra_listen = false;
#endif /* WL_CFG80211_SYNC_GON */
		break;
	case P2P_PAF_PROVDIS_REQ: {
		if (IS_ACTPUB_WITHOUT_GROUP_ID(&act_frm->elts[0],
			action_frame->len)) {
			config_af_params->search_channel = true;
		}

		config_af_params->mpc_onoff = 0;
		cfg->next_af_subtype = act_frm->subtype + 1;
		/* increase dwell time to wait for RESP frame */
		af_params->dwell_time = WL_MED_DWELL_TIME;
		break;
	}
	case P2P_PAF_PROVDIS_RSP: {
		cfg->next_af_subtype = P2P_PAF_GON_REQ;
		af_params->dwell_time = WL_MIN_DWELL_TIME;
#ifdef WL_CFG80211_SYNC_GON
		config_af_params->extra_listen = false;
#endif /* WL_CFG80211_SYNC_GON */
		break;
	}
	default:
		WL_DBG(("Unknown p2p pub act frame subtype: %d\n",
			act_frm->subtype));
		err = BCME_BADARG;
	}
	return err;
}

#ifdef WL11U
static bool
wl_cfg80211_check_DFS_channel(struct bcm_cfg80211 *cfg, wl_af_params_t *af_params,
	void *frame, u16 frame_len)
{
	struct wl_scan_results *bss_list;
	struct wl_bss_info *bi = NULL;
	bool result = false;
	s32 i;
	chanspec_t chanspec;

	/* If DFS channel is 52~148, check to block it or not */
	if (af_params &&
		(af_params->channel >= 52 && af_params->channel <= 148)) {
		if (!wl_cfgp2p_is_p2p_action(frame, frame_len)) {
			bss_list = cfg->bss_list;
			bi = next_bss(bss_list, bi);
			for_each_bss(bss_list, bi, i) {
				chanspec = wl_chspec_driver_to_host(bi->chanspec);
				if (CHSPEC_IS5G(chanspec) &&
					((bi->ctl_ch ? bi->ctl_ch : CHSPEC_CHANNEL(chanspec))
					== af_params->channel)) {
					result = true;	/* do not block the action frame */
					break;
				}
			}
		}
	}
	else {
		result = true;
	}

	WL_DBG(("result=%s", result?"true":"false"));
	return result;
}
#endif /* WL11U */


static bool
wl_cfg80211_send_action_frame(struct wiphy *wiphy, struct net_device *dev,
	bcm_struct_cfgdev *cfgdev, wl_af_params_t *af_params,
	wl_action_frame_t *action_frame, u16 action_frame_len, s32 bssidx)
{
#ifdef WL11U
	struct net_device *ndev = NULL;
#endif /* WL11U */
	struct bcm_cfg80211 *cfg = wiphy_priv(wiphy);
	bool ack = false;
	u8 category, action;
	s32 tx_retry;
	struct p2p_config_af_params config_af_params;
#ifdef VSDB
	ulong off_chan_started_jiffies = 0;
#endif
	dhd_pub_t *dhd = (dhd_pub_t *)(cfg->pub);


	/* Add the default dwell time
	 * Dwell time to stay off-channel to wait for a response action frame
	 * after transmitting an GO Negotiation action frame
	 */
	af_params->dwell_time = WL_DWELL_TIME;

#ifdef WL11U
#if defined(WL_CFG80211_P2P_DEV_IF)
	ndev = dev;
#else
	ndev = ndev_to_cfgdev(cfgdev);
#endif /* WL_CFG80211_P2P_DEV_IF */
#endif /* WL11U */

	category = action_frame->data[DOT11_ACTION_CAT_OFF];
	action = action_frame->data[DOT11_ACTION_ACT_OFF];

	/* initialize variables */
	tx_retry = 0;
	cfg->next_af_subtype = P2P_PAF_SUBTYPE_INVALID;
	config_af_params.max_tx_retry = WL_AF_TX_MAX_RETRY;
	config_af_params.mpc_onoff = -1;
	config_af_params.search_channel = false;
#ifdef WL_CFG80211_SYNC_GON
	config_af_params.extra_listen = false;
#endif

	/* config parameters */
	/* Public Action Frame Process - DOT11_ACTION_CAT_PUBLIC */
	if (category == DOT11_ACTION_CAT_PUBLIC) {
		if ((action == P2P_PUB_AF_ACTION) &&
			(action_frame_len >= sizeof(wifi_p2p_pub_act_frame_t))) {
			/* p2p public action frame process */
			if (BCME_OK != wl_cfg80211_config_p2p_pub_af_tx(wiphy,
				action_frame, af_params, &config_af_params)) {
				WL_DBG(("Unknown subtype.\n"));
			}

		} else if (action_frame_len >= sizeof(wifi_p2psd_gas_pub_act_frame_t)) {
			/* service discovery process */
			if (action == P2PSD_ACTION_ID_GAS_IREQ ||
				action == P2PSD_ACTION_ID_GAS_CREQ) {
				/* configure service discovery query frame */

				config_af_params.search_channel = true;

				/* save next af suptype to cancel remained dwell time */
				cfg->next_af_subtype = action + 1;

				af_params->dwell_time = WL_MED_DWELL_TIME;
			} else if (action == P2PSD_ACTION_ID_GAS_IRESP ||
				action == P2PSD_ACTION_ID_GAS_CRESP) {
				/* configure service discovery response frame */
				af_params->dwell_time = WL_MIN_DWELL_TIME;
			} else {
				WL_DBG(("Unknown action type: %d\n", action));
			}
		} else {
			WL_DBG(("Unknown Frame: category 0x%x, action 0x%x, length %d\n",
				category, action, action_frame_len));
	}
	} else if (category == P2P_AF_CATEGORY) {
		/* do not configure anything. it will be sent with a default configuration */
	} else {
		WL_DBG(("Unknown Frame: category 0x%x, action 0x%x\n",
			category, action));
		if (dhd->op_mode & DHD_FLAG_HOSTAP_MODE) {
			wl_clr_drv_status(cfg, SENDING_ACT_FRM, dev);
			return false;
		}
	}

	/* To make sure to send successfully action frame, we have to turn off mpc */
	if (config_af_params.mpc_onoff == 0) {
		wldev_iovar_setint(dev, "mpc", 0);
	}

	/* validate channel and p2p ies */
	if (config_af_params.search_channel && IS_P2P_SOCIAL(af_params->channel) &&
		wl_to_p2p_bss_saved_ie(cfg, P2PAPI_BSSCFG_DEVICE).p2p_probe_req_ie_len) {
		config_af_params.search_channel = true;
	} else {
		config_af_params.search_channel = false;
	}
#ifdef WL11U
	if (ndev == bcmcfg_to_prmry_ndev(cfg))
		config_af_params.search_channel = false;
#endif /* WL11U */

#ifdef VSDB
	/* if connecting on primary iface, sleep for a while before sending af tx for VSDB */
	if (wl_get_drv_status(cfg, CONNECTING, bcmcfg_to_prmry_ndev(cfg))) {
		OSL_SLEEP(50);
	}
#endif

	/* if scan is ongoing, abort current scan. */
	if (wl_get_drv_status_all(cfg, SCANNING)) {
		wl_notify_escan_complete(cfg, cfg->escan_info.ndev, true, true);
	}

	/* Abort P2P listen */
	if (discover_cfgdev(cfgdev, cfg)) {
		if (cfg->p2p_supported && cfg->p2p) {
			wl_cfgp2p_set_p2p_mode(cfg, WL_P2P_DISC_ST_SCAN, 0, 0,
				wl_to_p2p_bss_bssidx(cfg, P2PAPI_BSSCFG_DEVICE));
		}
	}

#ifdef WL11U
	/* handling DFS channel exceptions */
	if (!wl_cfg80211_check_DFS_channel(cfg, af_params, action_frame->data, action_frame->len)) {
		return false;	/* the action frame was blocked */
	}
#endif /* WL11U */

	/* set status and destination address before sending af */
	if (cfg->next_af_subtype != P2P_PAF_SUBTYPE_INVALID) {
		/* set this status to cancel the remained dwell time in rx process */
		wl_set_drv_status(cfg, WAITING_NEXT_ACT_FRM, dev);
	}
	wl_set_drv_status(cfg, SENDING_ACT_FRM, dev);
	memcpy(cfg->afx_hdl->tx_dst_addr.octet,
		af_params->action_frame.da.octet,
		sizeof(cfg->afx_hdl->tx_dst_addr.octet));

	/* save af_params for rx process */
	cfg->afx_hdl->pending_tx_act_frm = af_params;

	if (wl_cfgp2p_is_p2p_gas_action(action_frame->data, action_frame->len)) {
		WL_DBG(("Set GAS action frame config.\n"));
		config_af_params.search_channel = false;
		config_af_params.max_tx_retry = 1;
	}

	/* search peer's channel */
	if (config_af_params.search_channel) {
		/* initialize afx_hdl */
		if (wl_cfgp2p_find_idx(cfg, dev, &cfg->afx_hdl->bssidx) != BCME_OK) {
			WL_ERR(("Find p2p index from dev(%p) failed\n", dev));
			goto exit;
		}
		cfg->afx_hdl->dev = dev;
		cfg->afx_hdl->retry = 0;
		cfg->afx_hdl->peer_chan = WL_INVALID;

		if (wl_cfg80211_af_searching_channel(cfg, dev) == WL_INVALID) {
			WL_ERR(("couldn't find peer's channel.\n"));
			wl_cfgp2p_print_actframe(true, action_frame->data, action_frame->len,
				af_params->channel);
			goto exit;
		}

		wl_clr_drv_status(cfg, SCANNING, cfg->afx_hdl->dev);
		/*
		 * Abort scan even for VSDB scenarios. Scan gets aborted in firmware
		 * but after the check of piggyback algorithm.
		 * To take care of current piggback algo, lets abort the scan here itself.
		 */
		wl_notify_escan_complete(cfg, dev, true, true);
		/* Suspend P2P discovery's search-listen to prevent it from
		 * starting a scan or changing the channel.
		 */
		wl_cfgp2p_discover_enable_search(cfg, false);

		/* update channel */
		af_params->channel = cfg->afx_hdl->peer_chan;
	}

#ifdef VSDB
	off_chan_started_jiffies = jiffies;
#endif /* VSDB */

	wl_cfgp2p_print_actframe(true, action_frame->data, action_frame->len, af_params->channel);

	wl_cfgp2p_need_wait_actfrmae(cfg, action_frame->data, action_frame->len, true);

	/* Now send a tx action frame */
	ack = wl_cfgp2p_tx_action_frame(cfg, dev, af_params, bssidx) ? false : true;

	/* if failed, retry it. tx_retry_max value is configure by .... */
	while ((ack == false) && (tx_retry++ < config_af_params.max_tx_retry)) {
#ifdef VSDB
		if (af_params->channel) {
			if (jiffies_to_msecs(jiffies - off_chan_started_jiffies) >
				OFF_CHAN_TIME_THRESHOLD_MS) {
				WL_AF_TX_KEEP_PRI_CONNECTION_VSDB(cfg);
				off_chan_started_jiffies = jiffies;
			} else
				OSL_SLEEP(AF_RETRY_DELAY_TIME);
		}
#endif /* VSDB */
		ack = wl_cfgp2p_tx_action_frame(cfg, dev, af_params, bssidx) ?
			false : true;
	}

	if (ack == false) {
		WL_ERR(("Failed to send Action Frame(retry %d)\n", tx_retry));
	}
	WL_DBG(("Complete to send action frame\n"));
exit:
	/* Clear SENDING_ACT_FRM after all sending af is done */
	wl_clr_drv_status(cfg, SENDING_ACT_FRM, dev);

#ifdef WL_CFG80211_SYNC_GON
	/* WAR: sometimes dongle does not keep the dwell time of 'actframe'.
	 * if we coundn't get the next action response frame and dongle does not keep
	 * the dwell time, go to listen state again to get next action response frame.
	 */
	if (ack && config_af_params.extra_listen &&
		wl_get_drv_status_all(cfg, WAITING_NEXT_ACT_FRM) &&
		cfg->af_sent_channel == cfg->afx_hdl->my_listen_chan) {
		s32 extar_listen_time;

		extar_listen_time = af_params->dwell_time -
			jiffies_to_msecs(jiffies - cfg->af_tx_sent_jiffies);

		if (extar_listen_time > 50) {
			wl_set_drv_status(cfg, WAITING_NEXT_ACT_FRM_LISTEN, dev);
			WL_DBG(("Wait more time! actual af time:%d,"
				"calculated extar listen:%d\n",
				af_params->dwell_time, extar_listen_time));
			if (wl_cfgp2p_discover_listen(cfg, cfg->af_sent_channel,
				extar_listen_time + 100) == BCME_OK) {
				wait_for_completion_timeout(&cfg->wait_next_af,
					msecs_to_jiffies(extar_listen_time + 100 + 300));
			}
			wl_clr_drv_status(cfg, WAITING_NEXT_ACT_FRM_LISTEN, dev);
		}
	}
#endif /* WL_CFG80211_SYNC_GON */
	wl_clr_drv_status(cfg, WAITING_NEXT_ACT_FRM, dev);

	if (cfg->afx_hdl->pending_tx_act_frm)
		cfg->afx_hdl->pending_tx_act_frm = NULL;

	WL_INFO(("-- sending Action Frame is %s, listen chan: %d\n",
		(ack) ? "Succeeded!!":"Failed!!", cfg->afx_hdl->my_listen_chan));


	/* if all done, turn mpc on again */
	if (config_af_params.mpc_onoff == 1) {
		wldev_iovar_setint(dev, "mpc", 1);
	}

	return ack;
}

#define MAX_NUM_OF_ASSOCIATED_DEV       64
#if (LINUX_VERSION_CODE >= KERNEL_VERSION(3, 14, 0))
static s32
wl_cfg80211_mgmt_tx(struct wiphy *wiphy, bcm_struct_cfgdev *cfgdev,
	struct cfg80211_mgmt_tx_params *params, u64 *cookie)
#else
static s32
wl_cfg80211_mgmt_tx(struct wiphy *wiphy, bcm_struct_cfgdev *cfgdev,
	struct ieee80211_channel *channel, bool offchan,
#if (LINUX_VERSION_CODE <= KERNEL_VERSION(3, 7, 0))
	enum nl80211_channel_type channel_type,
	bool channel_type_valid,
#endif /* LINUX_VERSION_CODE < KERNEL_VERSION(3, 10, 0) */
	unsigned int wait, const u8* buf, size_t len,
#if (LINUX_VERSION_CODE >= KERNEL_VERSION(3, 2, 0))
	bool no_cck,
#endif
#if (LINUX_VERSION_CODE >= KERNEL_VERSION(3, 3, 0))
	bool dont_wait_for_ack,
#endif
	u64 *cookie)
#endif /* LINUX_VERSION_CODE >= KERNEL_VERSION(3, 14, 0) */
{
	wl_action_frame_t *action_frame;
	wl_af_params_t *af_params;
	scb_val_t scb_val;
#if (LINUX_VERSION_CODE >= KERNEL_VERSION(3, 14, 0))
	struct ieee80211_channel *channel = params->chan;
	const u8 *buf = params->buf;
	size_t len = params->len;
#endif
	const struct ieee80211_mgmt *mgmt;
	struct bcm_cfg80211 *cfg = wiphy_priv(wiphy);
	struct net_device *dev = NULL;
	s32 err = BCME_OK;
	s32 bssidx = 0;
	u32 id;
	bool ack = false;
	s8 eabuf[ETHER_ADDR_STR_LEN];

	WL_DBG(("Enter \n"));

	dev = cfgdev_to_wlc_ndev(cfgdev, cfg);

	/* set bsscfg idx for iovar (wlan0: P2PAPI_BSSCFG_PRIMARY, p2p: P2PAPI_BSSCFG_DEVICE)	*/
	if (discover_cfgdev(cfgdev, cfg)) {
		bssidx = wl_to_p2p_bss_bssidx(cfg, P2PAPI_BSSCFG_DEVICE);
	}
	else {
		if (wl_cfgp2p_find_idx(cfg, dev, &bssidx) != BCME_OK) {
			WL_ERR(("Find p2p index from dev(%p) failed\n", dev));
			return BCME_ERROR;
		}
	}

	WL_DBG(("TX target bssidx=%d\n", bssidx));

	if (p2p_is_on(cfg)) {
		/* Suspend P2P discovery search-listen to prevent it from changing the
		 * channel.
		 */
		if ((err = wl_cfgp2p_discover_enable_search(cfg, false)) < 0) {
			WL_ERR(("Can not disable discovery mode\n"));
			return -EFAULT;
		}
	}
	*cookie = 0;
	id = cfg->send_action_id++;
	if (id == 0)
		id = cfg->send_action_id++;
	*cookie = id;
	mgmt = (const struct ieee80211_mgmt *)buf;
	if (ieee80211_is_mgmt(mgmt->frame_control)) {
		if (ieee80211_is_probe_resp(mgmt->frame_control)) {
			s32 ie_offset =  DOT11_MGMT_HDR_LEN + DOT11_BCN_PRB_FIXED_LEN;
			s32 ie_len = len - ie_offset;
#ifdef P2PONEINT
			if (dev == wl_to_p2p_bss_ndev(cfg, P2PAPI_BSSCFG_CONNECTION))
				dev = bcmcfg_to_prmry_ndev(cfg);
#endif
			if ((dev == bcmcfg_to_prmry_ndev(cfg)) && cfg->p2p) {
				bssidx = wl_to_p2p_bss_bssidx(cfg, P2PAPI_BSSCFG_DEVICE);
			}
			wl_cfgp2p_set_management_ie(cfg, dev, bssidx,
				VNDR_IE_PRBRSP_FLAG, (u8 *)(buf + ie_offset), ie_len);
			cfg80211_mgmt_tx_status(cfgdev, *cookie, buf, len, true, GFP_KERNEL);
			goto exit;
		} else if (ieee80211_is_disassoc(mgmt->frame_control) ||
			ieee80211_is_deauth(mgmt->frame_control)) {
			char mac_buf[MAX_NUM_OF_ASSOCIATED_DEV *
				sizeof(struct ether_addr) + sizeof(uint)] = {0};
			int num_associated = 0;
			struct maclist *assoc_maclist = (struct maclist *)mac_buf;
			if (!bcmp((const uint8 *)BSSID_BROADCAST,
				(const struct ether_addr *)mgmt->da, ETHER_ADDR_LEN)) {
				assoc_maclist->count = MAX_NUM_OF_ASSOCIATED_DEV;
				err = wldev_ioctl(dev, WLC_GET_ASSOCLIST,
					assoc_maclist, sizeof(mac_buf), false);
				if (err < 0)
					WL_ERR(("WLC_GET_ASSOCLIST error %d\n", err));
				else
					num_associated = assoc_maclist->count;
			}
			memcpy(scb_val.ea.octet, mgmt->da, ETH_ALEN);
			scb_val.val = mgmt->u.disassoc.reason_code;
			err = wldev_ioctl(dev, WLC_SCB_DEAUTHENTICATE_FOR_REASON, &scb_val,
				sizeof(scb_val_t), true);
			if (err < 0)
				WL_ERR(("WLC_SCB_DEAUTHENTICATE_FOR_REASON error %d\n", err));
			WL_ERR(("Disconnect STA : %s scb_val.val %d\n",
				bcm_ether_ntoa((const struct ether_addr *)mgmt->da, eabuf),
				scb_val.val));

			if (num_associated > 0 && ETHER_ISBCAST(mgmt->da))
				wl_delay(400);

			cfg80211_mgmt_tx_status(cfgdev, *cookie, buf, len, true, GFP_KERNEL);
			goto exit;

		} else if (ieee80211_is_action(mgmt->frame_control)) {
			/* Abort the dwell time of any previous off-channel
			* action frame that may be still in effect.  Sending
			* off-channel action frames relies on the driver's
			* scan engine.  If a previous off-channel action frame
			* tx is still in progress (including the dwell time),
			* then this new action frame will not be sent out.
			*/
/* Do not abort scan for VSDB. Scan will be aborted in firmware if necessary.
 * And previous off-channel action frame must be ended before new af tx.
 */
#ifndef WL_CFG80211_VSDB_PRIORITIZE_SCAN_REQUEST
			wl_notify_escan_complete(cfg, dev, true, true);
#endif /* not WL_CFG80211_VSDB_PRIORITIZE_SCAN_REQUEST */
		}

	} else {
		WL_ERR(("Driver only allows MGMT packet type\n"));
		goto exit;
	}

	af_params = (wl_af_params_t *) kzalloc(WL_WIFI_AF_PARAMS_SIZE, GFP_KERNEL);

	if (af_params == NULL)
	{
		WL_ERR(("unable to allocate frame\n"));
		return -ENOMEM;
	}

	action_frame = &af_params->action_frame;

	/* Add the packet Id */
	action_frame->packetId = *cookie;
	WL_DBG(("action frame %d\n", action_frame->packetId));
	/* Add BSSID */
	memcpy(&action_frame->da, &mgmt->da[0], ETHER_ADDR_LEN);
	memcpy(&af_params->BSSID, &mgmt->bssid[0], ETHER_ADDR_LEN);

	/* Add the length exepted for 802.11 header  */
	action_frame->len = len - DOT11_MGMT_HDR_LEN;
	WL_DBG(("action_frame->len: %d\n", action_frame->len));

	/* Add the channel */
	af_params->channel =
		ieee80211_frequency_to_channel(channel->center_freq);
	/* Save listen_chan for searching common channel */
	cfg->afx_hdl->peer_listen_chan = af_params->channel;
	WL_DBG(("channel from upper layer %d\n", cfg->afx_hdl->peer_listen_chan));

#if (LINUX_VERSION_CODE >= KERNEL_VERSION(3, 14, 0))
	af_params->dwell_time = params->wait;
#else
	af_params->dwell_time = wait;
#endif

	memcpy(action_frame->data, &buf[DOT11_MGMT_HDR_LEN], action_frame->len);

	ack = wl_cfg80211_send_action_frame(wiphy, dev, cfgdev, af_params,
		action_frame, action_frame->len, bssidx);
	cfg80211_mgmt_tx_status(cfgdev, *cookie, buf, len, ack, GFP_KERNEL);

	kfree(af_params);
exit:
	return err;
}


static void
wl_cfg80211_mgmt_frame_register(struct wiphy *wiphy, bcm_struct_cfgdev *cfgdev,
	u16 frame_type, bool reg)
{

	WL_DBG(("frame_type: %x, reg: %d\n", frame_type, reg));

	if (frame_type != (IEEE80211_FTYPE_MGMT | IEEE80211_STYPE_PROBE_REQ))
		return;

	return;
}


static s32
wl_cfg80211_change_bss(struct wiphy *wiphy,
	struct net_device *dev,
	struct bss_parameters *params)
{
	s32 err = 0;
	s32 ap_isolate = 0;

	if (params->use_cts_prot >= 0) {
	}

	if (params->use_short_preamble >= 0) {
	}

	if (params->use_short_slot_time >= 0) {
	}

	if (params->basic_rates) {
	}

	if (params->ap_isolate >= 0) {
		ap_isolate = params->ap_isolate;
		err = wldev_iovar_setint(dev, "ap_isolate", ap_isolate);
		if (unlikely(err))
		{
			WL_ERR(("set ap_isolate Error (%d)\n", err));
		}
	}

	if (params->ht_opmode >= 0) {
	}


	return 0;
}

static s32
wl_cfg80211_set_channel(struct wiphy *wiphy, struct net_device *dev,
	struct ieee80211_channel *chan,
	enum nl80211_channel_type channel_type)
{
	s32 _chan;
	chanspec_t chspec = 0;
	chanspec_t fw_chspec = 0;
	u32 bw = WL_CHANSPEC_BW_20;

	s32 err = BCME_OK;
	s32 bw_cap = 0;
	struct {
		u32 band;
		u32 bw_cap;
	} param = {0, 0};
	struct bcm_cfg80211 *cfg = wiphy_priv(wiphy);
#ifdef CUSTOM_SET_CPUCORE
	dhd_pub_t *dhd =  (dhd_pub_t *)(cfg->pub);
#endif /* CUSTOM_SET_CPUCORE */

#ifndef P2PONEINT
	dev = ndev_to_wlc_ndev(dev, cfg);
#endif
	_chan = ieee80211_frequency_to_channel(chan->center_freq);
	WL_ERR(("netdev_ifidx(%d), chan_type(%d) target channel(%d) \n",
		dev->ifindex, channel_type, _chan));


	if (chan->band == IEEE80211_BAND_5GHZ) {
		param.band = WLC_BAND_5G;
		err = wldev_iovar_getbuf(dev, "bw_cap", &param, sizeof(param),
			cfg->ioctl_buf, WLC_IOCTL_SMLEN, &cfg->ioctl_buf_sync);
		if (err) {
			if (err != BCME_UNSUPPORTED) {
				WL_ERR(("bw_cap failed, %d\n", err));
				return err;
			} else {
				err = wldev_iovar_getint(dev, "mimo_bw_cap", &bw_cap);
				if (err) {
					WL_ERR(("error get mimo_bw_cap (%d)\n", err));
				}
				if (bw_cap != WLC_N_BW_20ALL)
					bw = WL_CHANSPEC_BW_40;
			}
		} else {
			if (WL_BW_CAP_80MHZ(cfg->ioctl_buf[0]))
				bw = WL_CHANSPEC_BW_80;
			else if (WL_BW_CAP_40MHZ(cfg->ioctl_buf[0]))
				bw = WL_CHANSPEC_BW_40;
			else
				bw = WL_CHANSPEC_BW_20;

		}

	} else if (chan->band == IEEE80211_BAND_2GHZ)
		bw = WL_CHANSPEC_BW_20;
set_channel:
	chspec = wf_channel2chspec(_chan, bw);
	if (wf_chspec_valid(chspec)) {
		fw_chspec = wl_chspec_host_to_driver(chspec);
		if (fw_chspec != INVCHANSPEC) {
			if ((err = wldev_iovar_setint(dev, "chanspec",
				fw_chspec)) == BCME_BADCHAN) {
				if (bw == WL_CHANSPEC_BW_80)
					goto change_bw;
				err = wldev_ioctl(dev, WLC_SET_CHANNEL,
					&_chan, sizeof(_chan), true);
				if (err < 0) {
					WL_ERR(("WLC_SET_CHANNEL error %d"
					"chip may not be supporting this channel\n", err));
				}
			} else if (err) {
				WL_ERR(("failed to set chanspec error %d\n", err));
			}
		} else {
			WL_ERR(("failed to convert host chanspec to fw chanspec\n"));
			err = BCME_ERROR;
		}
	} else {
change_bw:
		if (bw == WL_CHANSPEC_BW_80)
			bw = WL_CHANSPEC_BW_40;
		else if (bw == WL_CHANSPEC_BW_40)
			bw = WL_CHANSPEC_BW_20;
		else
			bw = 0;
		if (bw)
			goto set_channel;
		WL_ERR(("Invalid chanspec 0x%x\n", chspec));
		err = BCME_ERROR;
	}
#ifdef CUSTOM_SET_CPUCORE
	if (dhd->op_mode == DHD_FLAG_HOSTAP_MODE) {
		WL_DBG(("SoftAP mode do not need to set cpucore\n"));
	} else if ((dev == wl_to_p2p_bss_ndev(cfg, P2PAPI_BSSCFG_CONNECTION)) &&
		(chspec & WL_CHANSPEC_BW_80)) {
		/* If GO is vht80 */
		dhd->chan_isvht80 |= DHD_FLAG_P2P_MODE;
		dhd_set_cpucore(dhd, TRUE);
	}
#endif
	return err;
}

#ifdef WL_CFG80211_VSDB_PRIORITIZE_SCAN_REQUEST
struct net_device *
wl_cfg80211_get_remain_on_channel_ndev(struct bcm_cfg80211 *cfg)
{
	struct net_info *_net_info, *next;
	list_for_each_entry_safe(_net_info, next, &cfg->net_list, list) {
		if (_net_info->ndev &&
			test_bit(WL_STATUS_REMAINING_ON_CHANNEL, &_net_info->sme_state))
			return _net_info->ndev;
	}
	return NULL;
}
#endif /* WL_CFG80211_VSDB_PRIORITIZE_SCAN_REQUEST */

static s32
wl_validate_opensecurity(struct net_device *dev, s32 bssidx)
{
	s32 err = BCME_OK;

	/* set auth */
	err = wldev_iovar_setint_bsscfg(dev, "auth", 0, bssidx);
	if (err < 0) {
		WL_ERR(("auth error %d\n", err));
		return BCME_ERROR;
	}
	/* set wsec */
	err = wldev_iovar_setint_bsscfg(dev, "wsec", 0, bssidx);
	if (err < 0) {
		WL_ERR(("wsec error %d\n", err));
		return BCME_ERROR;
	}

	/* set upper-layer auth */
	err = wldev_iovar_setint_bsscfg(dev, "wpa_auth", WPA_AUTH_NONE, bssidx);
	if (err < 0) {
		WL_ERR(("wpa_auth error %d\n", err));
		return BCME_ERROR;
	}

	return 0;
}

static s32
wl_validate_wpa2ie(struct net_device *dev, bcm_tlv_t *wpa2ie, s32 bssidx)
{
	s32 len = 0;
	s32 err = BCME_OK;
	u16 auth = 0; /* d11 open authentication */
	u32 wsec;
	u32 pval = 0;
	u32 gval = 0;
	u32 wpa_auth = 0;
	wpa_suite_mcast_t *mcast;
	wpa_suite_ucast_t *ucast;
	wpa_suite_auth_key_mgmt_t *mgmt;
	int cnt = 0;

	u16 suite_count;
	u8 rsn_cap[2];
	u32 wme_bss_disable;

	if (wpa2ie == NULL)
		goto exit;

	WL_DBG(("Enter \n"));
	len =  wpa2ie->len;
	/* check the mcast cipher */
	mcast = (wpa_suite_mcast_t *)&wpa2ie->data[WPA2_VERSION_LEN];
	switch (mcast->type) {
		case WPA_CIPHER_NONE:
			gval = 0;
			break;
		case WPA_CIPHER_WEP_40:
		case WPA_CIPHER_WEP_104:
			gval = WEP_ENABLED;
			break;
		case WPA_CIPHER_TKIP:
			gval = TKIP_ENABLED;
			break;
		case WPA_CIPHER_AES_CCM:
			gval = AES_ENABLED;
			break;
		default:
			WL_ERR(("No Security Info\n"));
			break;
	}
	if ((len -= WPA_SUITE_LEN) <= 0)
		return BCME_BADLEN;

	/* check the unicast cipher */
	ucast = (wpa_suite_ucast_t *)&mcast[1];
	suite_count = ltoh16_ua(&ucast->count);
	switch (ucast->list[0].type) {
		case WPA_CIPHER_NONE:
			pval = 0;
			break;
		case WPA_CIPHER_WEP_40:
		case WPA_CIPHER_WEP_104:
			pval = WEP_ENABLED;
			break;
		case WPA_CIPHER_TKIP:
			pval = TKIP_ENABLED;
			break;
		case WPA_CIPHER_AES_CCM:
			pval = AES_ENABLED;
			break;
		default:
			WL_ERR(("No Security Info\n"));
	}
	if ((len -= (WPA_IE_SUITE_COUNT_LEN + (WPA_SUITE_LEN * suite_count))) <= 0)
		return BCME_BADLEN;

	/* FOR WPS , set SEC_OW_ENABLED */
	wsec = (pval | gval | SES_OW_ENABLED);
	/* check the AKM */
	mgmt = (wpa_suite_auth_key_mgmt_t *)&ucast->list[suite_count];
	suite_count = cnt = ltoh16_ua(&mgmt->count);
	while (cnt--) {
		switch (mgmt->list[cnt].type) {
		case RSN_AKM_NONE:
				wpa_auth |= WPA_AUTH_NONE;
			break;
		case RSN_AKM_UNSPECIFIED:
				wpa_auth |= WPA2_AUTH_UNSPECIFIED;
			break;
		case RSN_AKM_PSK:
				wpa_auth |= WPA2_AUTH_PSK;
			break;
		default:
			WL_ERR(("No Key Mgmt Info\n"));
	}
	}

	if ((len -= (WPA_IE_SUITE_COUNT_LEN + (WPA_SUITE_LEN * suite_count))) >= RSN_CAP_LEN) {
		rsn_cap[0] = *(u8 *)&mgmt->list[suite_count];
		rsn_cap[1] = *((u8 *)&mgmt->list[suite_count] + 1);

		if (rsn_cap[0] & (RSN_CAP_16_REPLAY_CNTRS << RSN_CAP_PTK_REPLAY_CNTR_SHIFT)) {
			wme_bss_disable = 0;
		} else {
			wme_bss_disable = 1;
		}


		/* set wme_bss_disable to sync RSN Capabilities */
		err = wldev_iovar_setint_bsscfg(dev, "wme_bss_disable", wme_bss_disable, bssidx);
		if (err < 0) {
			WL_ERR(("wme_bss_disable error %d\n", err));
			return BCME_ERROR;
		}
	} else {
		WL_DBG(("There is no RSN Capabilities. remained len %d\n", len));
	}

	/* set auth */
	err = wldev_iovar_setint_bsscfg(dev, "auth", auth, bssidx);
	if (err < 0) {
		WL_ERR(("auth error %d\n", err));
		return BCME_ERROR;
	}

	/* set wsec */
	err = wldev_iovar_setint_bsscfg(dev, "wsec", wsec, bssidx);
	if (err < 0) {
		WL_ERR(("wsec error %d\n", err));
		return BCME_ERROR;
	}


	/* set upper-layer auth */
	err = wldev_iovar_setint_bsscfg(dev, "wpa_auth", wpa_auth, bssidx);
	if (err < 0) {
		WL_ERR(("wpa_auth error %d\n", err));
		return BCME_ERROR;
	}
exit:
	return 0;
}

static s32
wl_validate_wpaie(struct net_device *dev, wpa_ie_fixed_t *wpaie, s32 bssidx)
{
	wpa_suite_mcast_t *mcast;
	wpa_suite_ucast_t *ucast;
	wpa_suite_auth_key_mgmt_t *mgmt;
	u16 auth = 0; /* d11 open authentication */
	u16 count;
	s32 err = BCME_OK;
	s32 len = 0;
	u32 i;
	u32 wsec;
	u32 pval = 0;
	u32 gval = 0;
	u32 wpa_auth = 0;
	u32 tmp = 0;

	if (wpaie == NULL)
		goto exit;
	WL_DBG(("Enter \n"));
	len = wpaie->length;    /* value length */
	len -= WPA_IE_TAG_FIXED_LEN;
	/* check for multicast cipher suite */
	if (len < WPA_SUITE_LEN) {
		WL_INFO(("no multicast cipher suite\n"));
		goto exit;
	}

	/* pick up multicast cipher */
	mcast = (wpa_suite_mcast_t *)&wpaie[1];
	len -= WPA_SUITE_LEN;
	if (!bcmp(mcast->oui, WPA_OUI, WPA_OUI_LEN)) {
		if (IS_WPA_CIPHER(mcast->type)) {
			tmp = 0;
			switch (mcast->type) {
				case WPA_CIPHER_NONE:
					tmp = 0;
					break;
				case WPA_CIPHER_WEP_40:
				case WPA_CIPHER_WEP_104:
					tmp = WEP_ENABLED;
					break;
				case WPA_CIPHER_TKIP:
					tmp = TKIP_ENABLED;
					break;
				case WPA_CIPHER_AES_CCM:
					tmp = AES_ENABLED;
					break;
				default:
					WL_ERR(("No Security Info\n"));
			}
			gval |= tmp;
		}
	}
	/* Check for unicast suite(s) */
	if (len < WPA_IE_SUITE_COUNT_LEN) {
		WL_INFO(("no unicast suite\n"));
		goto exit;
	}
	/* walk thru unicast cipher list and pick up what we recognize */
	ucast = (wpa_suite_ucast_t *)&mcast[1];
	count = ltoh16_ua(&ucast->count);
	len -= WPA_IE_SUITE_COUNT_LEN;
	for (i = 0; i < count && len >= WPA_SUITE_LEN;
		i++, len -= WPA_SUITE_LEN) {
		if (!bcmp(ucast->list[i].oui, WPA_OUI, WPA_OUI_LEN)) {
			if (IS_WPA_CIPHER(ucast->list[i].type)) {
				tmp = 0;
				switch (ucast->list[i].type) {
					case WPA_CIPHER_NONE:
						tmp = 0;
						break;
					case WPA_CIPHER_WEP_40:
					case WPA_CIPHER_WEP_104:
						tmp = WEP_ENABLED;
						break;
					case WPA_CIPHER_TKIP:
						tmp = TKIP_ENABLED;
						break;
					case WPA_CIPHER_AES_CCM:
						tmp = AES_ENABLED;
						break;
					default:
						WL_ERR(("No Security Info\n"));
				}
				pval |= tmp;
			}
		}
	}
	len -= (count - i) * WPA_SUITE_LEN;
	/* Check for auth key management suite(s) */
	if (len < WPA_IE_SUITE_COUNT_LEN) {
		WL_INFO((" no auth key mgmt suite\n"));
		goto exit;
	}
	/* walk thru auth management suite list and pick up what we recognize */
	mgmt = (wpa_suite_auth_key_mgmt_t *)&ucast->list[count];
	count = ltoh16_ua(&mgmt->count);
	len -= WPA_IE_SUITE_COUNT_LEN;
	for (i = 0; i < count && len >= WPA_SUITE_LEN;
		i++, len -= WPA_SUITE_LEN) {
		if (!bcmp(mgmt->list[i].oui, WPA_OUI, WPA_OUI_LEN)) {
			if (IS_WPA_AKM(mgmt->list[i].type)) {
				tmp = 0;
				switch (mgmt->list[i].type) {
					case RSN_AKM_NONE:
						tmp = WPA_AUTH_NONE;
						break;
					case RSN_AKM_UNSPECIFIED:
						tmp = WPA_AUTH_UNSPECIFIED;
						break;
					case RSN_AKM_PSK:
						tmp = WPA_AUTH_PSK;
						break;
					default:
						WL_ERR(("No Key Mgmt Info\n"));
				}
				wpa_auth |= tmp;
			}
		}

	}
	/* FOR WPS , set SEC_OW_ENABLED */
	wsec = (pval | gval | SES_OW_ENABLED);
	/* set auth */
	err = wldev_iovar_setint_bsscfg(dev, "auth", auth, bssidx);
	if (err < 0) {
		WL_ERR(("auth error %d\n", err));
		return BCME_ERROR;
	}
	/* set wsec */
	err = wldev_iovar_setint_bsscfg(dev, "wsec", wsec, bssidx);
	if (err < 0) {
		WL_ERR(("wsec error %d\n", err));
		return BCME_ERROR;
	}
	/* set upper-layer auth */
	err = wldev_iovar_setint_bsscfg(dev, "wpa_auth", wpa_auth, bssidx);
	if (err < 0) {
		WL_ERR(("wpa_auth error %d\n", err));
		return BCME_ERROR;
	}
exit:
	return 0;
}


static s32
wl_cfg80211_bcn_validate_sec(
	struct net_device *dev,
	struct parsed_ies *ies,
	u32 dev_role,
	s32 bssidx)
{
	struct bcm_cfg80211 *cfg = g_bcm_cfg;

	if (dev_role == NL80211_IFTYPE_P2P_GO && (ies->wpa2_ie)) {
		/* For P2P GO, the sec type is WPA2-PSK */
		WL_DBG(("P2P GO: validating wpa2_ie"));
		if (wl_validate_wpa2ie(dev, ies->wpa2_ie, bssidx)  < 0)
			return BCME_ERROR;

	} else if (dev_role == NL80211_IFTYPE_AP) {

		WL_DBG(("SoftAP: validating security"));
		/* If wpa2_ie or wpa_ie is present validate it */

		if ((ies->wpa2_ie || ies->wpa_ie) &&
			((wl_validate_wpa2ie(dev, ies->wpa2_ie, bssidx)  < 0 ||
			wl_validate_wpaie(dev, ies->wpa_ie, bssidx) < 0))) {
			cfg->ap_info->security_mode = false;
			return BCME_ERROR;
		}

		cfg->ap_info->security_mode = true;
		if (cfg->ap_info->rsn_ie) {
			kfree(cfg->ap_info->rsn_ie);
			cfg->ap_info->rsn_ie = NULL;
		}
		if (cfg->ap_info->wpa_ie) {
			kfree(cfg->ap_info->wpa_ie);
			cfg->ap_info->wpa_ie = NULL;
		}
		if (cfg->ap_info->wps_ie) {
			kfree(cfg->ap_info->wps_ie);
			cfg->ap_info->wps_ie = NULL;
		}
		if (ies->wpa_ie != NULL) {
			/* WPAIE */
			cfg->ap_info->rsn_ie = NULL;
			cfg->ap_info->wpa_ie = kmemdup(ies->wpa_ie,
				ies->wpa_ie->length + WPA_RSN_IE_TAG_FIXED_LEN,
				GFP_KERNEL);
		} else if (ies->wpa2_ie != NULL) {
			/* RSNIE */
			cfg->ap_info->wpa_ie = NULL;
			cfg->ap_info->rsn_ie = kmemdup(ies->wpa2_ie,
				ies->wpa2_ie->len + WPA_RSN_IE_TAG_FIXED_LEN,
				GFP_KERNEL);
		}
		if (!ies->wpa2_ie && !ies->wpa_ie) {
			wl_validate_opensecurity(dev, bssidx);
			cfg->ap_info->security_mode = false;
		}

		if (ies->wps_ie) {
			cfg->ap_info->wps_ie = kmemdup(ies->wps_ie, ies->wps_ie_len, GFP_KERNEL);
		}
	}

	return 0;

}

#if (LINUX_VERSION_CODE >= KERNEL_VERSION(3, 4, 0))
static s32 wl_cfg80211_bcn_set_params(
	struct cfg80211_ap_settings *info,
	struct net_device *dev,
	u32 dev_role, s32 bssidx)
{
	struct bcm_cfg80211 *cfg = g_bcm_cfg;
	s32 err = BCME_OK;

	WL_DBG(("interval (%d) \ndtim_period (%d) \n",
		info->beacon_interval, info->dtim_period));

	if (info->beacon_interval) {
		if ((err = wldev_ioctl(dev, WLC_SET_BCNPRD,
			&info->beacon_interval, sizeof(s32), true)) < 0) {
			WL_ERR(("Beacon Interval Set Error, %d\n", err));
			return err;
		}
	}

	if (info->dtim_period) {
		if ((err = wldev_ioctl(dev, WLC_SET_DTIMPRD,
			&info->dtim_period, sizeof(s32), true)) < 0) {
			WL_ERR(("DTIM Interval Set Error, %d\n", err));
			return err;
		}
	}

	if ((info->ssid) && (info->ssid_len > 0) &&
		(info->ssid_len <= 32)) {
		WL_DBG(("SSID (%s) len:%zd \n", info->ssid, info->ssid_len));
		if (dev_role == NL80211_IFTYPE_AP) {
			/* Store the hostapd SSID */
			memset(cfg->hostapd_ssid.SSID, 0x00, 32);
			memcpy(cfg->hostapd_ssid.SSID, info->ssid, info->ssid_len);
			cfg->hostapd_ssid.SSID_len = info->ssid_len;
		} else {
				/* P2P GO */
			memset(cfg->p2p->ssid.SSID, 0x00, 32);
			memcpy(cfg->p2p->ssid.SSID, info->ssid, info->ssid_len);
			cfg->p2p->ssid.SSID_len = info->ssid_len;
		}
	}

	if (info->hidden_ssid) {
		if ((err = wldev_iovar_setint(dev, "closednet", 1)) < 0)
			WL_ERR(("failed to set hidden : %d\n", err));
		WL_DBG(("hidden_ssid_enum_val: %d \n", info->hidden_ssid));
	}

	return err;
}
#endif 

static s32
wl_cfg80211_parse_ies(u8 *ptr, u32 len, struct parsed_ies *ies)
{
	s32 err = BCME_OK;

	memset(ies, 0, sizeof(struct parsed_ies));

	/* find the WPSIE */
	if ((ies->wps_ie = wl_cfgp2p_find_wpsie(ptr, len)) != NULL) {
		WL_DBG(("WPSIE in beacon \n"));
		ies->wps_ie_len = ies->wps_ie->length + WPA_RSN_IE_TAG_FIXED_LEN;
	} else {
		WL_ERR(("No WPSIE in beacon \n"));
	}

	/* find the RSN_IE */
	if ((ies->wpa2_ie = bcm_parse_tlvs(ptr, len,
		DOT11_MNG_RSN_ID)) != NULL) {
		WL_DBG((" WPA2 IE found\n"));
		ies->wpa2_ie_len = ies->wpa2_ie->len;
	}

	/* find the WPA_IE */
	if ((ies->wpa_ie = wl_cfgp2p_find_wpaie(ptr, len)) != NULL) {
		WL_DBG((" WPA found\n"));
		ies->wpa_ie_len = ies->wpa_ie->length;
	}

	return err;

}

static s32
wl_cfg80211_bcn_bringup_ap(
	struct net_device *dev,
	struct parsed_ies *ies,
	u32 dev_role, s32 bssidx)
{
	struct bcm_cfg80211 *cfg = g_bcm_cfg;
	struct wl_join_params join_params;
	bool is_bssup = false;
	s32 infra = 1;
	s32 join_params_size = 0;
	s32 ap = 1;
	s32 err = BCME_OK;

	WL_DBG(("Enter dev_role: %d\n", dev_role));

	/* Common code for SoftAP and P2P GO */
	wldev_iovar_setint(dev, "mpc", 0);

	if (dev_role == NL80211_IFTYPE_P2P_GO) {
		is_bssup = wl_cfgp2p_bss_isup(dev, bssidx);
		if (!is_bssup && (ies->wpa2_ie != NULL)) {

			err = wldev_ioctl(dev, WLC_SET_INFRA, &infra, sizeof(s32), true);
			if (err < 0) {
				WL_ERR(("SET INFRA error %d\n", err));
				goto exit;
			}

			err = wldev_iovar_setbuf_bsscfg(dev, "ssid", &cfg->p2p->ssid,
				sizeof(cfg->p2p->ssid), cfg->ioctl_buf, WLC_IOCTL_MAXLEN,
				bssidx, &cfg->ioctl_buf_sync);
			if (err < 0) {
				WL_ERR(("GO SSID setting error %d\n", err));
				goto exit;
			}

			/* Do abort scan before creating GO */
			wl_cfg80211_scan_abort(cfg);

			if ((err = wl_cfgp2p_bss(cfg, dev, bssidx, 1)) < 0) {
				WL_ERR(("GO Bring up error %d\n", err));
				goto exit;
			}
		} else
			WL_DBG(("Bss is already up\n"));
	} else if ((dev_role == NL80211_IFTYPE_AP) &&
		(wl_get_drv_status(cfg, AP_CREATING, dev))) {
		/* Device role SoftAP */
		err = wldev_ioctl(dev, WLC_DOWN, &ap, sizeof(s32), true);
		if (err < 0) {
			WL_ERR(("WLC_DOWN error %d\n", err));
			goto exit;
		}
		err = wldev_ioctl(dev, WLC_SET_INFRA, &infra, sizeof(s32), true);
		if (err < 0) {
			WL_ERR(("SET INFRA error %d\n", err));
			goto exit;
		}
		if ((err = wldev_ioctl(dev, WLC_SET_AP, &ap, sizeof(s32), true)) < 0) {
			WL_ERR(("setting AP mode failed %d \n", err));
			goto exit;
		}

		err = wldev_ioctl(dev, WLC_UP, &ap, sizeof(s32), true);
		if (unlikely(err)) {
			WL_ERR(("WLC_UP error (%d)\n", err));
			goto exit;
		}

		memset(&join_params, 0, sizeof(join_params));
		/* join parameters starts with ssid */
		join_params_size = sizeof(join_params.ssid);
		memcpy(join_params.ssid.SSID, cfg->hostapd_ssid.SSID,
			cfg->hostapd_ssid.SSID_len);
		join_params.ssid.SSID_len = htod32(cfg->hostapd_ssid.SSID_len);

		/* create softap */
		if ((err = wldev_ioctl(dev, WLC_SET_SSID, &join_params,
			join_params_size, true)) == 0) {
			WL_DBG(("SoftAP set SSID (%s) success\n", join_params.ssid.SSID));
			wl_clr_drv_status(cfg, AP_CREATING, dev);
			wl_set_drv_status(cfg, AP_CREATED, dev);
		}
	}


exit:
	return err;
}

#if (LINUX_VERSION_CODE >= KERNEL_VERSION(3, 4, 0))
s32
wl_cfg80211_parse_ap_ies(
	struct net_device *dev,
	struct cfg80211_beacon_data *info,
	struct parsed_ies *ies)
{
	struct parsed_ies prb_ies;
	struct bcm_cfg80211 *cfg = g_bcm_cfg;
	dhd_pub_t *dhd = (dhd_pub_t *)(cfg->pub);
	u8 *vndr = NULL;
	u32 vndr_ie_len = 0;
	s32 err = BCME_OK;

	/* Parse Beacon IEs */
	if (wl_cfg80211_parse_ies((u8 *)info->tail,
		info->tail_len, ies) < 0) {
		WL_ERR(("Beacon get IEs failed \n"));
		err = -EINVAL;
		goto fail;
	}

	vndr = (u8 *)info->proberesp_ies;
	vndr_ie_len = info->proberesp_ies_len;

	if (dhd->op_mode & DHD_FLAG_HOSTAP_MODE) {
		/* SoftAP mode */
		struct ieee80211_mgmt *mgmt;
		mgmt = (struct ieee80211_mgmt *)info->probe_resp;
		if (mgmt != NULL) {
			vndr = (u8 *)&mgmt->u.probe_resp.variable;
			vndr_ie_len = info->probe_resp_len -
				offsetof(struct ieee80211_mgmt, u.probe_resp.variable);
		}
	}

	/* Parse Probe Response IEs */
	if (wl_cfg80211_parse_ies(vndr, vndr_ie_len, &prb_ies) < 0) {
		WL_ERR(("PROBE RESP get IEs failed \n"));
		err = -EINVAL;
	}

fail:

	return err;
}

s32
wl_cfg80211_set_ies(
	struct net_device *dev,
	struct cfg80211_beacon_data *info,
	s32 bssidx)
{
	struct bcm_cfg80211 *cfg = g_bcm_cfg;
	dhd_pub_t *dhd = (dhd_pub_t *)(cfg->pub);
	u8 *vndr = NULL;
	u32 vndr_ie_len = 0;
	s32 err = BCME_OK;

	/* Set Beacon IEs to FW */
	if ((err = wl_cfgp2p_set_management_ie(cfg, dev, bssidx,
		VNDR_IE_BEACON_FLAG, (u8 *)info->tail,
		info->tail_len)) < 0) {
		WL_ERR(("Set Beacon IE Failed \n"));
	} else {
		WL_DBG(("Applied Vndr IEs for Beacon \n"));
	}

	vndr = (u8 *)info->proberesp_ies;
	vndr_ie_len = info->proberesp_ies_len;

	if (dhd->op_mode & DHD_FLAG_HOSTAP_MODE) {
		/* SoftAP mode */
		struct ieee80211_mgmt *mgmt;
		mgmt = (struct ieee80211_mgmt *)info->probe_resp;
		if (mgmt != NULL) {
			vndr = (u8 *)&mgmt->u.probe_resp.variable;
			vndr_ie_len = info->probe_resp_len -
				offsetof(struct ieee80211_mgmt, u.probe_resp.variable);
		}
	}

	/* Set Probe Response IEs to FW */
	if ((err = wl_cfgp2p_set_management_ie(cfg, dev, bssidx,
		VNDR_IE_PRBRSP_FLAG, vndr, vndr_ie_len)) < 0) {
		WL_ERR(("Set Probe Resp IE Failed \n"));
	} else {
		WL_DBG(("Applied Vndr IEs for Probe Resp \n"));
	}

	return err;
}
#endif 

static s32 wl_cfg80211_hostapd_sec(
	struct net_device *dev,
	struct parsed_ies *ies,
	s32 bssidx)
{
	bool update_bss = 0;
	struct bcm_cfg80211 *cfg = g_bcm_cfg;


	if (ies->wps_ie) {
		if (cfg->ap_info->wps_ie &&
			memcmp(cfg->ap_info->wps_ie, ies->wps_ie, ies->wps_ie_len)) {
			WL_DBG((" WPS IE is changed\n"));
			kfree(cfg->ap_info->wps_ie);
			cfg->ap_info->wps_ie = kmemdup(ies->wps_ie, ies->wps_ie_len, GFP_KERNEL);
		} else if (cfg->ap_info->wps_ie == NULL) {
			WL_DBG((" WPS IE is added\n"));
			cfg->ap_info->wps_ie = kmemdup(ies->wps_ie, ies->wps_ie_len, GFP_KERNEL);
		}

		if ((ies->wpa_ie != NULL || ies->wpa2_ie != NULL)) {
			if (!cfg->ap_info->security_mode) {
				/* change from open mode to security mode */
				update_bss = true;
				if (ies->wpa_ie != NULL) {
					cfg->ap_info->wpa_ie = kmemdup(ies->wpa_ie,
					ies->wpa_ie->length + WPA_RSN_IE_TAG_FIXED_LEN,
					GFP_KERNEL);
				} else {
					cfg->ap_info->rsn_ie = kmemdup(ies->wpa2_ie,
					ies->wpa2_ie->len + WPA_RSN_IE_TAG_FIXED_LEN,
					GFP_KERNEL);
				}
			} else if (cfg->ap_info->wpa_ie) {
				/* change from WPA2 mode to WPA mode */
				if (ies->wpa_ie != NULL) {
					update_bss = true;
					kfree(cfg->ap_info->rsn_ie);
					cfg->ap_info->rsn_ie = NULL;
					cfg->ap_info->wpa_ie = kmemdup(ies->wpa_ie,
					ies->wpa_ie->length + WPA_RSN_IE_TAG_FIXED_LEN,
					GFP_KERNEL);
				} else if (memcmp(cfg->ap_info->rsn_ie,
					ies->wpa2_ie, ies->wpa2_ie->len
					+ WPA_RSN_IE_TAG_FIXED_LEN)) {
					update_bss = true;
					kfree(cfg->ap_info->rsn_ie);
					cfg->ap_info->rsn_ie = kmemdup(ies->wpa2_ie,
					ies->wpa2_ie->len + WPA_RSN_IE_TAG_FIXED_LEN,
					GFP_KERNEL);
					cfg->ap_info->wpa_ie = NULL;
				}
			}
			if (update_bss) {
				cfg->ap_info->security_mode = true;
				wl_cfgp2p_bss(cfg, dev, bssidx, 0);
				if (wl_validate_wpa2ie(dev, ies->wpa2_ie, bssidx)  < 0 ||
					wl_validate_wpaie(dev, ies->wpa_ie, bssidx) < 0) {
					return BCME_ERROR;
				}
				wl_cfgp2p_bss(cfg, dev, bssidx, 1);
			}
		}
	} else {
		WL_ERR(("No WPSIE in beacon \n"));
	}
	return 0;
}

#if defined(WL_SUPPORT_BACKPORTED_KPATCHES) || (LINUX_VERSION_CODE >= KERNEL_VERSION(3, \
	2, 0))
#if (LINUX_VERSION_CODE >= KERNEL_VERSION(3, 19, 0))
static s32 wl_cfg80211_del_station(
		struct wiphy *wiphy, struct net_device *ndev,
		struct station_del_parameters *params)
#elif (LINUX_VERSION_CODE >= KERNEL_VERSION(3, 16, 0))
static s32
wl_cfg80211_del_station(struct wiphy *wiphy,
	struct net_device *ndev, const u8* mac_addr)
#else
static s32
wl_cfg80211_del_station(struct wiphy *wiphy,
	struct net_device *ndev, u8* mac_addr)
#endif
{
	struct net_device *dev;
	struct bcm_cfg80211 *cfg = wiphy_priv(wiphy);
	scb_val_t scb_val;
	s8 eabuf[ETHER_ADDR_STR_LEN];
	int err;
	char mac_buf[MAX_NUM_OF_ASSOCIATED_DEV *
		sizeof(struct ether_addr) + sizeof(uint)] = {0};
	struct maclist *assoc_maclist = (struct maclist *)mac_buf;
	int num_associated = 0;

#if (LINUX_VERSION_CODE >= KERNEL_VERSION(3, 19, 0))
	const u8 *mac_addr = params->mac;
#endif /* (LINUX_VERSION_CODE >= KERNEL_VERSION(3, 19, 0)) */

	WL_DBG(("Entry\n"));
	if (mac_addr == NULL) {
		WL_DBG(("mac_addr is NULL ignore it\n"));
		return 0;
	}

	dev = ndev_to_wlc_ndev(ndev, cfg);

	if (p2p_is_on(cfg)) {
		/* Suspend P2P discovery search-listen to prevent it from changing the
		 * channel.
		 */
		if ((wl_cfgp2p_discover_enable_search(cfg, false)) < 0) {
			WL_ERR(("Can not disable discovery mode\n"));
			return -EFAULT;
		}
	}

	assoc_maclist->count = MAX_NUM_OF_ASSOCIATED_DEV;
	err = wldev_ioctl(ndev, WLC_GET_ASSOCLIST,
		assoc_maclist, sizeof(mac_buf), false);
	if (err < 0)
		WL_ERR(("WLC_GET_ASSOCLIST error %d\n", err));
	else
		num_associated = assoc_maclist->count;

	memcpy(scb_val.ea.octet, mac_addr, ETHER_ADDR_LEN);
	scb_val.val = DOT11_RC_DEAUTH_LEAVING;
	err = wldev_ioctl(dev, WLC_SCB_DEAUTHENTICATE_FOR_REASON, &scb_val,
		sizeof(scb_val_t), true);
	if (err < 0)
		WL_ERR(("WLC_SCB_DEAUTHENTICATE_FOR_REASON err %d\n", err));
	WL_ERR(("Disconnect STA : %s scb_val.val %d\n",
		bcm_ether_ntoa((const struct ether_addr *)mac_addr, eabuf),
		scb_val.val));

	if (num_associated > 0 && ETHER_ISBCAST(mac_addr))
		wl_delay(400);

	return 0;
}

#if (LINUX_VERSION_CODE >= KERNEL_VERSION(3, 16, 0))
static s32
wl_cfg80211_change_station(struct wiphy *wiphy,
	struct net_device *dev, const u8 *mac, struct station_parameters *params)
#else
static s32
wl_cfg80211_change_station(struct wiphy *wiphy,
	struct net_device *dev, u8 *mac, struct station_parameters *params)
#endif
{
	int err;
	struct bcm_cfg80211 *cfg = wiphy_priv(wiphy);
	struct net_device *primary_ndev = bcmcfg_to_prmry_ndev(cfg);

	/* Processing only authorize/de-authorize flag for now */
	if (!(params->sta_flags_mask & BIT(NL80211_STA_FLAG_AUTHORIZED)))
		return -ENOTSUPP;

	if (!(params->sta_flags_set & BIT(NL80211_STA_FLAG_AUTHORIZED))) {
#if (LINUX_VERSION_CODE >= KERNEL_VERSION(3, 16, 0))
	err = wldev_ioctl(primary_ndev, WLC_SCB_AUTHORIZE, (u8 *)mac, ETH_ALEN, true);
#else
	err = wldev_ioctl(primary_ndev, WLC_SCB_AUTHORIZE, mac, ETH_ALEN, true);
#endif
		if (err)
			WL_ERR(("WLC_SCB_DEAUTHORIZE error (%d)\n", err));
		return err;
	}

#if (LINUX_VERSION_CODE >= KERNEL_VERSION(3, 16, 0))
	err = wldev_ioctl(primary_ndev, WLC_SCB_AUTHORIZE, (u8 *)mac, ETH_ALEN, true);
#else
	err = wldev_ioctl(primary_ndev, WLC_SCB_AUTHORIZE, mac, ETH_ALEN, true);
#endif
	if (err)
		WL_ERR(("WLC_SCB_AUTHORIZE error (%d)\n", err));
	return err;
}
#endif /* WL_SUPPORT_BACKPORTED_KPATCHES || KERNEL_VER >= KERNEL_VERSION(3, 2, 0)) */

#if (LINUX_VERSION_CODE >= KERNEL_VERSION(3, 4, 0))
static s32
wl_cfg80211_start_ap(
	struct wiphy *wiphy,
	struct net_device *dev,
	struct cfg80211_ap_settings *info)
{
	struct bcm_cfg80211 *cfg = wiphy_priv(wiphy);
	s32 err = BCME_OK;
	struct parsed_ies ies;
	s32 bssidx = 0;
	u32 dev_role = 0;

	WL_DBG(("Enter \n"));
	if (dev == bcmcfg_to_prmry_ndev(cfg)) {
		WL_DBG(("Start AP req on primary iface: Softap\n"));
		dev_role = NL80211_IFTYPE_AP;
	}
#if defined(WL_ENABLE_P2P_IF)
	else if (dev == cfg->p2p_net) {
		/* Group Add request on p2p0 */
		WL_DBG(("Start AP req on P2P iface: GO\n"));
#ifndef  P2PONEINT
		dev = bcmcfg_to_prmry_ndev(cfg);
#endif
		dev_role = NL80211_IFTYPE_P2P_GO;
	}
#endif /* WL_ENABLE_P2P_IF */
	if (wl_cfgp2p_find_idx(cfg, dev, &bssidx) != BCME_OK) {
		WL_ERR(("Find p2p index from dev(%p) failed\n", dev));
		return BCME_ERROR;
	}
	if (p2p_is_on(cfg) &&
		(bssidx == wl_to_p2p_bss_bssidx(cfg,
		P2PAPI_BSSCFG_CONNECTION))) {
		dev_role = NL80211_IFTYPE_P2P_GO;
		WL_DBG(("Start AP req on P2P connection iface\n"));
	}

	if (!check_dev_role_integrity(cfg, dev_role))
		goto fail;

#if (LINUX_VERSION_CODE >= KERNEL_VERSION(3, 6, 0))
	if ((err = wl_cfg80211_set_channel(wiphy, dev,
		dev->ieee80211_ptr->preset_chandef.chan,
		NL80211_CHAN_HT20) < 0)) {
		WL_ERR(("Set channel failed \n"));
		goto fail;
	}
#endif 

	if ((err = wl_cfg80211_bcn_set_params(info, dev,
		dev_role, bssidx)) < 0) {
		WL_ERR(("Beacon params set failed \n"));
		goto fail;
	}

	/* Parse IEs */
	if ((err = wl_cfg80211_parse_ap_ies(dev, &info->beacon, &ies)) < 0) {
		WL_ERR(("Set IEs failed \n"));
		goto fail;
	}

	if ((wl_cfg80211_bcn_validate_sec(dev, &ies,
		dev_role, bssidx)) < 0)
	{
		WL_ERR(("Beacon set security failed \n"));
		goto fail;
	}

	if ((err = wl_cfg80211_bcn_bringup_ap(dev, &ies,
		dev_role, bssidx)) < 0) {
		WL_ERR(("Beacon bring up AP/GO failed \n"));
		goto fail;
	}

	WL_DBG(("** AP/GO Created **\n"));

#ifdef WL_CFG80211_ACL
	/* Enfoce Admission Control. */
	if ((err = wl_cfg80211_set_mac_acl(wiphy, dev, info->acl)) < 0) {
		WL_ERR(("Set ACL failed\n"));
	}
#endif /* WL_CFG80211_ACL */

	/* Set IEs to FW */
	if ((err = wl_cfg80211_set_ies(dev, &info->beacon, bssidx)) < 0)
		WL_ERR(("Set IEs failed \n"));

	/* Enable Probe Req filter, WPS-AP certification 4.2.13 */
	if ((dev_role == NL80211_IFTYPE_AP) && (ies.wps_ie != NULL)) {
		bool pbc = 0;
		wl_validate_wps_ie((char *) ies.wps_ie, ies.wps_ie_len, &pbc);
		if (pbc) {
			WL_DBG(("set WLC_E_PROBREQ_MSG\n"));
			wl_add_remove_eventmsg(dev, WLC_E_PROBREQ_MSG, true);
		}
	}

fail:
	if (err) {
		WL_ERR(("ADD/SET beacon failed\n"));
		wldev_iovar_setint(dev, "mpc", 1);
	}

	return err;
}

static s32
wl_cfg80211_stop_ap(
	struct wiphy *wiphy,
	struct net_device *dev)
{
	int err = 0;
	u32 dev_role = 0;
	int infra = 0;
	int ap = 0;
	s32 bssidx = 0;
	struct bcm_cfg80211 *cfg = wiphy_priv(wiphy);

	WL_DBG(("Enter \n"));
	if (dev == bcmcfg_to_prmry_ndev(cfg)) {
		dev_role = NL80211_IFTYPE_AP;
	}
#if defined(WL_ENABLE_P2P_IF)
	else if (dev == cfg->p2p_net) {
		/* Group Add request on p2p0 */
#ifndef  P2PONEINT
		dev = bcmcfg_to_prmry_ndev(cfg);
#endif
		dev_role = NL80211_IFTYPE_P2P_GO;
	}
#endif /* WL_ENABLE_P2P_IF */
	if (wl_cfgp2p_find_idx(cfg, dev, &bssidx) != BCME_OK) {
		WL_ERR(("Find p2p index from dev(%p) failed\n", dev));
		return BCME_ERROR;
	}
	if (p2p_is_on(cfg) &&
		(bssidx == wl_to_p2p_bss_bssidx(cfg,
		P2PAPI_BSSCFG_CONNECTION))) {
		dev_role = NL80211_IFTYPE_P2P_GO;
	}

	if (!check_dev_role_integrity(cfg, dev_role))
		goto exit;

	if (dev_role == NL80211_IFTYPE_AP) {
		/* SoftAp on primary Interface.
		 * Shut down AP and turn on MPC
		 */
		if ((err = wldev_ioctl(dev, WLC_SET_AP, &ap, sizeof(s32), true)) < 0) {
			WL_ERR(("setting AP mode failed %d \n", err));
			err = -ENOTSUPP;
			goto exit;
		}
		err = wldev_ioctl(dev, WLC_SET_INFRA, &infra, sizeof(s32), true);
		if (err < 0) {
			WL_ERR(("SET INFRA error %d\n", err));
			err = -ENOTSUPP;
			goto exit;
		}

		err = wldev_ioctl(dev, WLC_UP, &ap, sizeof(s32), true);
		if (unlikely(err)) {
			WL_ERR(("WLC_UP error (%d)\n", err));
			err = -EINVAL;
			goto exit;
		}

		wl_clr_drv_status(cfg, AP_CREATED, dev);
		/* Turn on the MPC */
		wldev_iovar_setint(dev, "mpc", 1);
		if (cfg->ap_info) {
			kfree(cfg->ap_info->wpa_ie);
			kfree(cfg->ap_info->rsn_ie);
			kfree(cfg->ap_info->wps_ie);
			kfree(cfg->ap_info);
			cfg->ap_info = NULL;
		}
	} else {
		WL_DBG(("Stopping P2P GO \n"));
		DHD_OS_WAKE_LOCK_CTRL_TIMEOUT_ENABLE((dhd_pub_t *)(cfg->pub),
			DHD_EVENT_TIMEOUT_MS*3);
		DHD_OS_WAKE_LOCK_TIMEOUT((dhd_pub_t *)(cfg->pub));
	}

exit:
	return err;
}

static s32
wl_cfg80211_change_beacon(
	struct wiphy *wiphy,
	struct net_device *dev,
	struct cfg80211_beacon_data *info)
{
	s32 err = BCME_OK;
	struct bcm_cfg80211 *cfg = wiphy_priv(wiphy);
	struct parsed_ies ies;
	u32 dev_role = 0;
	s32 bssidx = 0;
	bool pbc = 0;

	WL_DBG(("Enter \n"));

	if (dev == bcmcfg_to_prmry_ndev(cfg)) {
		dev_role = NL80211_IFTYPE_AP;
	}
#if defined(WL_ENABLE_P2P_IF)
	else if (dev == cfg->p2p_net) {
		/* Group Add request on p2p0 */
#ifndef  P2PONEINT
		dev = bcmcfg_to_prmry_ndev(cfg);
#endif
		dev_role = NL80211_IFTYPE_P2P_GO;
	}
#endif /* WL_ENABLE_P2P_IF */
	if (wl_cfgp2p_find_idx(cfg, dev, &bssidx) != BCME_OK) {
		WL_ERR(("Find p2p index from dev(%p) failed\n", dev));
		return BCME_ERROR;
	}
	if (p2p_is_on(cfg) &&
		(bssidx == wl_to_p2p_bss_bssidx(cfg,
		P2PAPI_BSSCFG_CONNECTION))) {
		dev_role = NL80211_IFTYPE_P2P_GO;
	}

	if (!check_dev_role_integrity(cfg, dev_role))
		goto fail;

	/* Parse IEs */
	if ((err = wl_cfg80211_parse_ap_ies(dev, info, &ies)) < 0) {
		WL_ERR(("Parse IEs failed \n"));
		goto fail;
	}

	/* Set IEs to FW */
	if ((err = wl_cfg80211_set_ies(dev, info, bssidx)) < 0) {
		WL_ERR(("Set IEs failed \n"));
		goto fail;
	}

	if (dev_role == NL80211_IFTYPE_AP) {
		if (wl_cfg80211_hostapd_sec(dev, &ies, bssidx) < 0) {
			WL_ERR(("Hostapd update sec failed \n"));
			err = -EINVAL;
			goto fail;
		}
		/* Enable Probe Req filter, WPS-AP certification 4.2.13 */
		if ((dev_role == NL80211_IFTYPE_AP) && (ies.wps_ie != NULL)) {
			wl_validate_wps_ie((char *) ies.wps_ie, ies.wps_ie_len, &pbc);
			WL_DBG((" WPS AP, wps_ie is exists pbc=%d\n", pbc));
			if (pbc)
				wl_add_remove_eventmsg(dev, WLC_E_PROBREQ_MSG, true);
			else
				wl_add_remove_eventmsg(dev, WLC_E_PROBREQ_MSG, false);
		}
	}

fail:
	return err;
}
#else
static s32
wl_cfg80211_add_set_beacon(struct wiphy *wiphy, struct net_device *dev,
	struct beacon_parameters *info)
{
	s32 err = BCME_OK;
	struct bcm_cfg80211 *cfg = wiphy_priv(wiphy);
	s32 ie_offset = 0;
	s32 bssidx = 0;
	u32 dev_role = NL80211_IFTYPE_AP;
	struct parsed_ies ies;
	bcm_tlv_t *ssid_ie;
	bool pbc = 0;
	WL_DBG(("interval (%d) dtim_period (%d) head_len (%d) tail_len (%d)\n",
		info->interval, info->dtim_period, info->head_len, info->tail_len));

	if (dev == bcmcfg_to_prmry_ndev(cfg)) {
		dev_role = NL80211_IFTYPE_AP;
	}
#if defined(WL_ENABLE_P2P_IF)
	else if (dev == cfg->p2p_net) {
		/* Group Add request on p2p0 */
#ifndef  P2PONEINT
		dev = bcmcfg_to_prmry_ndev(cfg);
#endif
		dev_role = NL80211_IFTYPE_P2P_GO;
	}
#endif /* WL_ENABLE_P2P_IF */
	if (wl_cfgp2p_find_idx(cfg, dev, &bssidx) != BCME_OK) {
		WL_ERR(("Find p2p index from dev(%p) failed\n", dev));
		return BCME_ERROR;
	}
	if (p2p_is_on(cfg) &&
		(bssidx == wl_to_p2p_bss_bssidx(cfg,
		P2PAPI_BSSCFG_CONNECTION))) {
		dev_role = NL80211_IFTYPE_P2P_GO;
	}

	if (!check_dev_role_integrity(cfg, dev_role))
		goto fail;

	ie_offset = DOT11_MGMT_HDR_LEN + DOT11_BCN_PRB_FIXED_LEN;
	/* find the SSID */
	if ((ssid_ie = bcm_parse_tlvs((u8 *)&info->head[ie_offset],
		info->head_len - ie_offset,
		DOT11_MNG_SSID_ID)) != NULL) {
		if (dev_role == NL80211_IFTYPE_AP) {
			/* Store the hostapd SSID */
			memset(&cfg->hostapd_ssid.SSID[0], 0x00, 32);
			memcpy(&cfg->hostapd_ssid.SSID[0], ssid_ie->data, ssid_ie->len);
			cfg->hostapd_ssid.SSID_len = ssid_ie->len;
		} else {
				/* P2P GO */
			memset(&cfg->p2p->ssid.SSID[0], 0x00, 32);
			memcpy(cfg->p2p->ssid.SSID, ssid_ie->data, ssid_ie->len);
			cfg->p2p->ssid.SSID_len = ssid_ie->len;
		}
	}

	if (wl_cfg80211_parse_ies((u8 *)info->tail,
		info->tail_len, &ies) < 0) {
		WL_ERR(("Beacon get IEs failed \n"));
		err = -EINVAL;
		goto fail;
	}

	if (wl_cfgp2p_set_management_ie(cfg, dev, bssidx,
		VNDR_IE_BEACON_FLAG, (u8 *)info->tail,
		info->tail_len) < 0) {
		WL_ERR(("Beacon set IEs failed \n"));
		goto fail;
	} else {
		WL_DBG(("Applied Vndr IEs for Beacon \n"));
	}
	if (!wl_cfgp2p_bss_isup(dev, bssidx) &&
		(wl_cfg80211_bcn_validate_sec(dev, &ies, dev_role, bssidx) < 0))
	{
		WL_ERR(("Beacon set security failed \n"));
		goto fail;
	}

	/* Set BI and DTIM period */
	if (info->interval) {
		if ((err = wldev_ioctl(dev, WLC_SET_BCNPRD,
			&info->interval, sizeof(s32), true)) < 0) {
			WL_ERR(("Beacon Interval Set Error, %d\n", err));
			return err;
		}
	}
	if (info->dtim_period) {
		if ((err = wldev_ioctl(dev, WLC_SET_DTIMPRD,
			&info->dtim_period, sizeof(s32), true)) < 0) {
			WL_ERR(("DTIM Interval Set Error, %d\n", err));
			return err;
		}
	}

	if (wl_cfg80211_bcn_bringup_ap(dev, &ies, dev_role, bssidx) < 0) {
		WL_ERR(("Beacon bring up AP/GO failed \n"));
		goto fail;
	}

	if (wl_get_drv_status(cfg, AP_CREATED, dev)) {
		/* Soft AP already running. Update changed params */
		if (wl_cfg80211_hostapd_sec(dev, &ies, bssidx) < 0) {
			WL_ERR(("Hostapd update sec failed \n"));
			err = -EINVAL;
			goto fail;
		}
	}

	/* Enable Probe Req filter */
	if (((dev_role == NL80211_IFTYPE_P2P_GO) ||
		(dev_role == NL80211_IFTYPE_AP)) && (ies.wps_ie != NULL)) {
		wl_validate_wps_ie((char *) ies.wps_ie, ies.wps_ie_len, &pbc);
		if (pbc)
			wl_add_remove_eventmsg(dev, WLC_E_PROBREQ_MSG, true);
	}

	WL_DBG(("** ADD/SET beacon done **\n"));

fail:
	if (err) {
		WL_ERR(("ADD/SET beacon failed\n"));
		wldev_iovar_setint(dev, "mpc", 1);
	}
	return err;

}
#endif 

#ifdef WL_SCHED_SCAN
#define PNO_TIME		30
#define PNO_REPEAT		4
#define PNO_FREQ_EXPO_MAX	2
static int
wl_cfg80211_sched_scan_start(struct wiphy *wiphy,
                             struct net_device *dev,
                             struct cfg80211_sched_scan_request *request)
{
	ushort pno_time = PNO_TIME;
	int pno_repeat = PNO_REPEAT;
	int pno_freq_expo_max = PNO_FREQ_EXPO_MAX;
	wlc_ssid_t ssids_local[MAX_PFN_LIST_COUNT];
	struct bcm_cfg80211 *cfg = wiphy_priv(wiphy);
	struct cfg80211_ssid *ssid = NULL;
	int ssid_count = 0;
	int i;
	int ret = 0;

	if (!request) {
		WL_ERR(("Sched scan request was NULL\n"));
		return -EINVAL;
	}

	WL_DBG(("Enter \n"));
	WL_PNO((">>> SCHED SCAN START\n"));
	WL_PNO(("Enter n_match_sets:%d   n_ssids:%d \n",
		request->n_match_sets, request->n_ssids));
	WL_PNO(("ssids:%d pno_time:%d pno_repeat:%d pno_freq:%d \n",
		request->n_ssids, pno_time, pno_repeat, pno_freq_expo_max));


	if (!request->n_ssids || !request->n_match_sets) {
		WL_ERR(("Invalid sched scan req!! n_ssids:%d \n", request->n_ssids));
		return -EINVAL;
	}

	memset(&ssids_local, 0, sizeof(ssids_local));

	if (request->n_match_sets > 0) {
		for (i = 0; i < request->n_match_sets; i++) {
			ssid = &request->match_sets[i].ssid;
			memcpy(ssids_local[i].SSID, ssid->ssid, ssid->ssid_len);
			ssids_local[i].SSID_len = ssid->ssid_len;
			WL_PNO((">>> PNO filter set for ssid (%s) \n", ssid->ssid));
			ssid_count++;
		}
	}

	if (request->n_ssids > 0) {
		for (i = 0; i < request->n_ssids; i++) {
			/* Active scan req for ssids */
			WL_PNO((">>> Active scan req for ssid (%s) \n", request->ssids[i].ssid));

			/* match_set ssids is a supert set of n_ssid list, so we need
			 * not add these set seperately
			 */
		}
	}

	if (ssid_count) {
		if ((ret = dhd_dev_pno_set_for_ssid(dev, ssids_local, request->n_match_sets,
			pno_time, pno_repeat, pno_freq_expo_max, NULL, 0)) < 0) {
			WL_ERR(("PNO setup failed!! ret=%d \n", ret));
			return -EINVAL;
		}
		cfg->sched_scan_req = request;
	} else {
		return -EINVAL;
	}

	return 0;
}

static int
wl_cfg80211_sched_scan_stop(struct wiphy *wiphy, struct net_device *dev)
{
	struct bcm_cfg80211 *cfg = wiphy_priv(wiphy);

	WL_DBG(("Enter \n"));
	WL_PNO((">>> SCHED SCAN STOP\n"));

	if (dhd_dev_pno_stop_for_ssid(dev) < 0)
		WL_ERR(("PNO Stop for SSID failed"));

	if (cfg->scan_request && cfg->sched_scan_running) {
		WL_PNO((">>> Sched scan running. Aborting it..\n"));
		wl_notify_escan_complete(cfg, dev, true, true);
	}

	 cfg->sched_scan_req = NULL;
	 cfg->sched_scan_running = FALSE;

	return 0;
}
#endif /* WL_SCHED_SCAN */

#ifdef WL_SUPPORT_ACS
/*
 * Currently the dump_obss IOVAR is returning string as output so we need to
 * parse the output buffer in an unoptimized way. Going forward if we get the
 * IOVAR output in binary format this method can be optimized
 */
static int wl_parse_dump_obss(char *buf, struct wl_dump_survey *survey)
{
	int i;
	char *token;
	char delim[] = " \n";

	token = strsep(&buf, delim);
	while (token != NULL) {
		if (!strcmp(token, "OBSS")) {
			for (i = 0; i < OBSS_TOKEN_IDX; i++)
				token = strsep(&buf, delim);
			survey->obss = simple_strtoul(token, NULL, 10);
		}

		if (!strcmp(token, "IBSS")) {
			for (i = 0; i < IBSS_TOKEN_IDX; i++)
				token = strsep(&buf, delim);
			survey->ibss = simple_strtoul(token, NULL, 10);
		}

		if (!strcmp(token, "TXDur")) {
			for (i = 0; i < TX_TOKEN_IDX; i++)
				token = strsep(&buf, delim);
			survey->tx = simple_strtoul(token, NULL, 10);
		}

		if (!strcmp(token, "Category")) {
			for (i = 0; i < CTG_TOKEN_IDX; i++)
				token = strsep(&buf, delim);
			survey->no_ctg = simple_strtoul(token, NULL, 10);
		}

		if (!strcmp(token, "Packet")) {
			for (i = 0; i < PKT_TOKEN_IDX; i++)
				token = strsep(&buf, delim);
			survey->no_pckt = simple_strtoul(token, NULL, 10);
		}

		if (!strcmp(token, "Opp(time):")) {
			for (i = 0; i < IDLE_TOKEN_IDX; i++)
				token = strsep(&buf, delim);
			survey->idle = simple_strtoul(token, NULL, 10);
		}

		token = strsep(&buf, delim);
	}

	return 0;
}

static int wl_dump_obss(struct net_device *ndev, cca_msrmnt_query req,
	struct wl_dump_survey *survey)
{
	cca_stats_n_flags *results;
	char *buf;
	int retry, err;

	buf = kzalloc(sizeof(char) * WLC_IOCTL_MAXLEN, GFP_KERNEL);
	if (unlikely(!buf)) {
		WL_ERR(("%s: buf alloc failed\n", __func__));
		return -ENOMEM;
	}

	retry = IOCTL_RETRY_COUNT;
	while (retry--) {
		err = wldev_iovar_getbuf(ndev, "dump_obss", &req, sizeof(req),
			buf, WLC_IOCTL_MAXLEN, NULL);
		if (err >=  0) {
			break;
		}
		WL_DBG(("attempt = %d, err = %d, \n",
			(IOCTL_RETRY_COUNT - retry), err));
	}

	if (retry <= 0)	{
		WL_ERR(("failure, dump_obss IOVAR failed\n"));
		err = -EINVAL;
		goto exit;
	}

	results = (cca_stats_n_flags *)(buf);
	wl_parse_dump_obss(results->buf, survey);
	kfree(buf);

	return 0;
exit:
	kfree(buf);
	return err;
}

static int wl_cfg80211_dump_survey(struct wiphy *wiphy, struct net_device *ndev,
	int idx, struct survey_info *info)
{
	struct bcm_cfg80211 *cfg = wiphy_priv(wiphy);
	struct wl_dump_survey *survey;
	struct ieee80211_supported_band *band;
	struct ieee80211_channel*chan;
	cca_msrmnt_query req;
	int val, err, noise, retry;
	uint8 cache_idx;

	dhd_pub_t *dhd = (dhd_pub_t *)(cfg->pub);
	if (!(dhd->op_mode & DHD_FLAG_HOSTAP_MODE)) {
		return -ENOENT;
	}
	band = wiphy->bands[IEEE80211_BAND_2GHZ];
	if (band && idx >= band->n_channels) {
		idx -= band->n_channels;
		band = NULL;
	}

	if (!band || idx >= band->n_channels) {
		/* Move to 5G band */
		band = wiphy->bands[IEEE80211_BAND_5GHZ];
		if (idx >= band->n_channels) {
			return -ENOENT;
		}
	}

	chan = &band->channels[idx];
	/*
	 * Avoid unnecessary time spent on getting obss on channels
	 * which are not used by hostapd in current mode.
	 */
	for (cache_idx = 0; cache_idx < g_hostap_chan_count; cache_idx++) {
		if (g_hostap_chan_cache[cache_idx] == chan->center_freq)
			break;
	}
	if (cache_idx == g_hostap_chan_count)
	{
		WL_DBG(("%s channel %d is ignored & dummy value is passed \n",
			__func__, ieee80211_frequency_to_channel(chan->center_freq)));
		info->channel = chan;
		info->noise = 0;
		info->channel_time = 0;
		info->channel_time_busy = 0;
		info->channel_time_rx = 0;
		info->channel_time_tx = 0;
		info->filled = SURVEY_INFO_NOISE_DBM |SURVEY_INFO_CHANNEL_TIME |
			SURVEY_INFO_CHANNEL_TIME_BUSY | SURVEY_INFO_CHANNEL_TIME_RX |
			SURVEY_INFO_CHANNEL_TIME_TX;
		return 0;
	}

	/* Setting current channel to the requested channel */
	if ((err = wl_cfg80211_set_channel(wiphy, ndev, chan,
		NL80211_CHAN_HT20) < 0)) {
		WL_ERR(("Set channel failed \n"));
	}

	if (!idx) {
		/* Disable mpc */
		val = 0;
		err = wldev_iovar_setbuf_bsscfg(ndev, "mpc", (void *)&val,
			sizeof(val), cfg->ioctl_buf, WLC_IOCTL_SMLEN, 0,
			&cfg->ioctl_buf_sync);
		if (err < 0) {
			WL_ERR(("set 'mpc' failed, error = %d\n", err));
		}

		/* Set interface up, explicitly. */
		val = 1;
		err = wldev_ioctl(ndev, WLC_UP, (void *)&val, sizeof(val), true);
		if (err < 0) {
			WL_ERR(("set interface up failed, error = %d\n", err));
		}
	}

	/* Get noise value */
	retry = IOCTL_RETRY_COUNT;
	while (retry--) {
		err = wldev_ioctl(ndev, WLC_GET_PHY_NOISE, &noise,
			sizeof(noise), false);
		if (err >=  0) {
			break;
		}
		WL_DBG(("attempt = %d, err = %d, \n",
			(IOCTL_RETRY_COUNT - retry), err));
	}

	if (retry <= 0)	{
		WL_ERR(("Get Phy Noise failed, error = %d\n", err));
		noise = CHAN_NOISE_DUMMY;
	}

	survey = (struct wl_dump_survey *) kzalloc(sizeof(struct wl_dump_survey),
		GFP_KERNEL);
	if (unlikely(!survey)) {
		WL_ERR(("%s: alloc failed\n", __func__));
		return -ENOMEM;
	}

	/* Start Measurement for obss stats on current channel */
	req.msrmnt_query = 0;
	req.time_req = ACS_MSRMNT_DELAY;
	if ((err = wl_dump_obss(ndev, req, survey)) < 0) {
		goto exit;
	}

	/*
	 * Wait for the meaurement to complete, adding a buffer value of 10 to take
	 * into consideration any delay in IOVAR completion
	 */
	msleep(ACS_MSRMNT_DELAY + 10);

	/* Issue IOVAR to collect measurement results */
	req.msrmnt_query = 1;
	if ((err = wl_dump_obss(ndev, req, survey)) < 0) {
		goto exit;
	}

	info->channel = chan;
	info->noise = noise;
	info->channel_time = ACS_MSRMNT_DELAY;
	info->channel_time_busy = ACS_MSRMNT_DELAY - survey->idle;
	info->channel_time_rx = survey->obss + survey->ibss + survey->no_ctg +
		survey->no_pckt;
	info->channel_time_tx = survey->tx;
	info->filled = SURVEY_INFO_NOISE_DBM |SURVEY_INFO_CHANNEL_TIME |
		SURVEY_INFO_CHANNEL_TIME_BUSY |	SURVEY_INFO_CHANNEL_TIME_RX |
		SURVEY_INFO_CHANNEL_TIME_TX;
	kfree(survey);

	return 0;
exit:
	kfree(survey);
	return err;
}
#endif /* WL_SUPPORT_ACS */

static struct cfg80211_ops wl_cfg80211_ops = {
	.add_virtual_intf = wl_cfg80211_add_virtual_iface,
	.del_virtual_intf = wl_cfg80211_del_virtual_iface,
	.change_virtual_intf = wl_cfg80211_change_virtual_iface,
#if defined(WL_CFG80211_P2P_DEV_IF)
	.start_p2p_device = wl_cfgp2p_start_p2p_device,
	.stop_p2p_device = wl_cfgp2p_stop_p2p_device,
#endif /* WL_CFG80211_P2P_DEV_IF */
	.scan = wl_cfg80211_scan,
	.set_wiphy_params = wl_cfg80211_set_wiphy_params,
	.join_ibss = wl_cfg80211_join_ibss,
	.leave_ibss = wl_cfg80211_leave_ibss,
	.get_station = wl_cfg80211_get_station,
	.set_tx_power = wl_cfg80211_set_tx_power,
	.get_tx_power = wl_cfg80211_get_tx_power,
	.add_key = wl_cfg80211_add_key,
	.del_key = wl_cfg80211_del_key,
	.get_key = wl_cfg80211_get_key,
	.set_default_key = wl_cfg80211_config_default_key,
	.set_default_mgmt_key = wl_cfg80211_config_default_mgmt_key,
	.set_power_mgmt = wl_cfg80211_set_power_mgmt,
	.connect = wl_cfg80211_connect,
	.disconnect = wl_cfg80211_disconnect,
	.suspend = wl_cfg80211_suspend,
	.resume = wl_cfg80211_resume,
	.set_pmksa = wl_cfg80211_set_pmksa,
	.del_pmksa = wl_cfg80211_del_pmksa,
	.flush_pmksa = wl_cfg80211_flush_pmksa,
	.remain_on_channel = wl_cfg80211_remain_on_channel,
	.cancel_remain_on_channel = wl_cfg80211_cancel_remain_on_channel,
	.mgmt_tx = wl_cfg80211_mgmt_tx,
	.mgmt_frame_register = wl_cfg80211_mgmt_frame_register,
	.change_bss = wl_cfg80211_change_bss,
#if (LINUX_VERSION_CODE < KERNEL_VERSION(3, 6, 0))
	.set_channel = wl_cfg80211_set_channel,
#endif 
#if (LINUX_VERSION_CODE < KERNEL_VERSION(3, 4, 0))
	.set_beacon = wl_cfg80211_add_set_beacon,
	.add_beacon = wl_cfg80211_add_set_beacon,
#else
	.change_beacon = wl_cfg80211_change_beacon,
	.start_ap = wl_cfg80211_start_ap,
	.stop_ap = wl_cfg80211_stop_ap,
#endif 
#ifdef WL_SCHED_SCAN
	.sched_scan_start = wl_cfg80211_sched_scan_start,
	.sched_scan_stop = wl_cfg80211_sched_scan_stop,
#endif /* WL_SCHED_SCAN */
#if defined(WL_SUPPORT_BACKPORTED_KPATCHES) || (LINUX_VERSION_CODE >= KERNEL_VERSION(3, \
	2, 0))
	.del_station = wl_cfg80211_del_station,
	.change_station = wl_cfg80211_change_station,
	.mgmt_tx_cancel_wait = wl_cfg80211_mgmt_tx_cancel_wait,
#endif /* WL_SUPPORT_BACKPORTED_KPATCHES || KERNEL_VERSION >= (3,2,0) */
#if (LINUX_VERSION_CODE > KERNEL_VERSION(3, 2, 0))
	.tdls_mgmt = wl_cfg80211_tdls_mgmt,
	.tdls_oper = wl_cfg80211_tdls_oper,
#endif 
#ifdef WL_SUPPORT_ACS
	.dump_survey = wl_cfg80211_dump_survey,
#endif /* WL_SUPPORT_ACS */
#ifdef WL_CFG80211_ACL
	.set_mac_acl = wl_cfg80211_set_mac_acl,
#endif /* WL_CFG80211_ACL */
	CFG80211_TESTMODE_CMD(dhd_cfg80211_testmode_cmd)
};

s32 wl_mode_to_nl80211_iftype(s32 mode)
{
	s32 err = 0;

	switch (mode) {
	case WL_MODE_BSS:
		return NL80211_IFTYPE_STATION;
	case WL_MODE_IBSS:
		return NL80211_IFTYPE_ADHOC;
	case WL_MODE_AP:
		return NL80211_IFTYPE_AP;
	default:
		return NL80211_IFTYPE_UNSPECIFIED;
	}

	return err;
}

#ifdef CONFIG_CFG80211_INTERNAL_REGDB
static int
wl_cfg80211_reg_notifier(
	struct wiphy *wiphy,
	struct regulatory_request *request)
{
	struct bcm_cfg80211 *cfg = (struct bcm_cfg80211 *)wiphy_priv(wiphy);
	int ret = 0;

	if (!request || !cfg) {
		WL_ERR(("Invalid arg\n"));
		return -EINVAL;
	}

	WL_DBG(("ccode: %c%c Initiator: %d\n",
		request->alpha2[0], request->alpha2[1], request->initiator));

	/* We support only REGDOM_SET_BY_USER as of now */
	if ((request->initiator != NL80211_REGDOM_SET_BY_USER) &&
		(request->initiator != NL80211_REGDOM_SET_BY_COUNTRY_IE)) {
		WL_ERR(("reg_notifier for intiator:%d not supported : set default\n",
			request->initiator));
		/* in case of no supported country by regdb
		     lets driver setup platform default Locale
		*/
	}

	WL_ERR(("Set country code %c%c from %s\n",
		request->alpha2[0], request->alpha2[1],
		((request->initiator == NL80211_REGDOM_SET_BY_COUNTRY_IE) ? " 11d AP" : "User")));

	if ((ret = wldev_set_country(bcmcfg_to_prmry_ndev(cfg), request->alpha2,
		false, (request->initiator == NL80211_REGDOM_SET_BY_USER ? true : false))) < 0) {
		WL_ERR(("set country Failed :%d\n", ret));
	}

	return ret;
}
#endif /* CONFIG_CFG80211_INTERNAL_REGDB */

#ifdef CONFIG_PM
#if (LINUX_VERSION_CODE >= KERNEL_VERSION(3, 6, 0))
static const struct wiphy_wowlan_support brcm_wowlan_support = {
	.flags = WIPHY_WOWLAN_ANY,
	.n_patterns = WL_WOWLAN_MAX_PATTERNS,
	.pattern_min_len = WL_WOWLAN_MIN_PATTERN_LEN,
	.pattern_max_len = WL_WOWLAN_MAX_PATTERN_LEN,
#if (LINUX_VERSION_CODE >= KERNEL_VERSION(3, 9, 0))
	.max_pkt_offset = WL_WOWLAN_MAX_PATTERN_LEN,
#endif /* LINUX_VERSION_CODE >= KERNEL_VERSION(3, 9, 0) */
};
#endif /* LINUX_VERSION_CODE >= KERNEL_VERSION(3, 6, 0) */
#endif /* CONFIG_PM */

static s32 wl_setup_wiphy(struct wireless_dev *wdev, struct device *sdiofunc_dev, void *context)
{
	s32 err = 0;
#ifdef CONFIG_PM
#if (LINUX_VERSION_CODE >= KERNEL_VERSION(3, 11, 0))
	struct cfg80211_wowlan *brcm_wowlan_config = NULL;
#endif /* LINUX_VERSION_CODE >= KERNEL_VERSION(3, 11, 0) */
#endif /* CONFIG_PM */

#if (LINUX_VERSION_CODE >= KERNEL_VERSION(3, 4, 0))
	dhd_pub_t *dhd = (dhd_pub_t *)context;
	BCM_REFERENCE(dhd);

	if (!dhd) {
		WL_ERR(("DHD is NULL!!"));
		err = -ENODEV;
		return err;
	}
#endif 

	wdev->wiphy =
	    wiphy_new(&wl_cfg80211_ops, sizeof(struct bcm_cfg80211));
	if (unlikely(!wdev->wiphy)) {
		WL_ERR(("Couldn not allocate wiphy device\n"));
		err = -ENOMEM;
		return err;
	}
	set_wiphy_dev(wdev->wiphy, sdiofunc_dev);
	wdev->wiphy->max_scan_ie_len = WL_SCAN_IE_LEN_MAX;
	/* Report  how many SSIDs Driver can support per Scan request */
	wdev->wiphy->max_scan_ssids = WL_SCAN_PARAMS_SSID_MAX;
	wdev->wiphy->max_num_pmkids = WL_NUM_PMKIDS_MAX;
#ifdef WL_SCHED_SCAN
	wdev->wiphy->max_sched_scan_ssids = MAX_PFN_LIST_COUNT;
	wdev->wiphy->max_match_sets = MAX_PFN_LIST_COUNT;
	wdev->wiphy->max_sched_scan_ie_len = WL_SCAN_IE_LEN_MAX;
	wdev->wiphy->flags |= WIPHY_FLAG_SUPPORTS_SCHED_SCAN;
#endif /* WL_SCHED_SCAN */
	wdev->wiphy->interface_modes =
		BIT(NL80211_IFTYPE_STATION)
		| BIT(NL80211_IFTYPE_ADHOC)
#if !defined(WL_ENABLE_P2P_IF) && !defined(WL_CFG80211_P2P_DEV_IF)
		| BIT(NL80211_IFTYPE_MONITOR)
#endif /* !WL_ENABLE_P2P_IF && !WL_CFG80211_P2P_DEV_IF */
#if defined(WL_IFACE_COMB_NUM_CHANNELS) || defined(WL_CFG80211_P2P_DEV_IF)
		| BIT(NL80211_IFTYPE_P2P_CLIENT)
		| BIT(NL80211_IFTYPE_P2P_GO)
#endif /* WL_IFACE_COMB_NUM_CHANNELS || WL_CFG80211_P2P_DEV_IF */
#if defined(WL_CFG80211_P2P_DEV_IF)
		| BIT(NL80211_IFTYPE_P2P_DEVICE)
#endif /* WL_CFG80211_P2P_DEV_IF */
		| BIT(NL80211_IFTYPE_AP);

#if (LINUX_VERSION_CODE >= KERNEL_VERSION(3, 0, 0)) && \
	(defined(WL_IFACE_COMB_NUM_CHANNELS) || defined(WL_CFG80211_P2P_DEV_IF))
	WL_DBG(("Setting interface combinations for common mode\n"));
	wdev->wiphy->iface_combinations = common_iface_combinations;
	wdev->wiphy->n_iface_combinations =
		ARRAY_SIZE(common_iface_combinations);
#endif /* LINUX_VER >= 3.0 && (WL_IFACE_COMB_NUM_CHANNELS || WL_CFG80211_P2P_DEV_IF) */

	wdev->wiphy->bands[IEEE80211_BAND_2GHZ] = &__wl_band_2ghz;

	wdev->wiphy->signal_type = CFG80211_SIGNAL_TYPE_MBM;
	wdev->wiphy->cipher_suites = __wl_cipher_suites;
	wdev->wiphy->n_cipher_suites = ARRAY_SIZE(__wl_cipher_suites);
	wdev->wiphy->max_remain_on_channel_duration = 5000;
	wdev->wiphy->mgmt_stypes = wl_cfg80211_default_mgmt_stypes;
#ifndef WL_POWERSAVE_DISABLED
	wdev->wiphy->flags |= WIPHY_FLAG_PS_ON_BY_DEFAULT;
#else
	wdev->wiphy->flags &= ~WIPHY_FLAG_PS_ON_BY_DEFAULT;
#endif				/* !WL_POWERSAVE_DISABLED */
	wdev->wiphy->flags |= WIPHY_FLAG_NETNS_OK |
		WIPHY_FLAG_4ADDR_AP |
#if (LINUX_VERSION_CODE <= KERNEL_VERSION(2, 6, 39))
		WIPHY_FLAG_SUPPORTS_SEPARATE_DEFAULT_KEYS |
#endif
		WIPHY_FLAG_4ADDR_STATION;
#if (defined(ROAM_ENABLE) || defined(BCMFW_ROAM_ENABLE)) && (LINUX_VERSION_CODE >= \
	KERNEL_VERSION(3, 2, 0))
	/* Please use supplicant ver >= 76 if FW_ROAM is enabled
	 * If driver advertises FW_ROAM, older supplicant wouldn't
	 * send the BSSID & Freq in the connect req command. This
	 * will delay the ASSOC as the FW need to do a full scan
	 * before attempting to connect. Supplicant >=76 has patch
	 * to allow bssid & freq to be sent down to driver even if
	 * FW ROAM is advertised.
	 */
	wdev->wiphy->flags |= WIPHY_FLAG_SUPPORTS_FW_ROAM;
#endif 
#if (LINUX_VERSION_CODE >= KERNEL_VERSION(3, 3, 0))
	wdev->wiphy->flags |= WIPHY_FLAG_HAS_REMAIN_ON_CHANNEL |
		WIPHY_FLAG_OFFCHAN_TX;
#endif
#if defined(WL_SUPPORT_BACKPORTED_KPATCHES) || (LINUX_VERSION_CODE >= KERNEL_VERSION(3, \
	4, 0))
	/* From 3.4 kernel ownards AP_SME flag can be advertised
	 * to remove the patch from supplicant
	 */
	wdev->wiphy->flags |= WIPHY_FLAG_HAVE_AP_SME;

#ifdef WL_CFG80211_ACL
	/* Configure ACL capabilities. */
	wdev->wiphy->max_acl_mac_addrs = MAX_NUM_MAC_FILT;
#endif

#if (LINUX_VERSION_CODE >= KERNEL_VERSION(3, 4, 0))
	/* Supplicant distinguish between the SoftAP mode and other
	 * modes (e.g. P2P, WPS, HS2.0) when it builds the probe
	 * response frame from Supplicant MR1 and Kernel 3.4.0 or
	 * later version. To add Vendor specific IE into the
	 * probe response frame in case of SoftAP mode,
	 * AP_PROBE_RESP_OFFLOAD flag is set to wiphy->flags variable.
	 */
	if (dhd_get_fw_mode(dhd->info) == DHD_FLAG_HOSTAP_MODE) {
		wdev->wiphy->flags |= WIPHY_FLAG_AP_PROBE_RESP_OFFLOAD;
		wdev->wiphy->probe_resp_offload = 0;
	}
#endif 
#endif /* WL_SUPPORT_BACKPORTED_KPATCHES) || (LINUX_VERSION_CODE >= KERNEL_VERSION(3, 4, 0)) */

#ifdef CONFIG_CFG80211_INTERNAL_REGDB
	wdev->wiphy->reg_notifier = wl_cfg80211_reg_notifier;
#endif /* CONFIG_CFG80211_INTERNAL_REGDB */

#if (LINUX_VERSION_CODE > KERNEL_VERSION(3, 2, 0))
	wdev->wiphy->flags |= WIPHY_FLAG_SUPPORTS_TDLS;
#endif

#if defined(CONFIG_PM) && defined(WL_CFG80211_P2P_DEV_IF)
	/*
	 * From linux-3.10 kernel, wowlan packet filter is mandated to avoid the
	 * disconnection of connected network before suspend. So a dummy wowlan
	 * filter is configured for kernels linux-3.8 and above.
	 */
#if (LINUX_VERSION_CODE >= KERNEL_VERSION(3, 11, 0))
	wdev->wiphy->wowlan = &brcm_wowlan_support;

	/* If this is not provided cfg stack will get disconnect
	* during suspend.
	*/
	brcm_wowlan_config = kmalloc(sizeof(struct cfg80211_wowlan), GFP_KERNEL);
	if (brcm_wowlan_config) {
		brcm_wowlan_config->disconnect = true;
		brcm_wowlan_config->gtk_rekey_failure = true;
		brcm_wowlan_config->eap_identity_req = true;
		brcm_wowlan_config->four_way_handshake = true;
		brcm_wowlan_config->patterns = NULL;
		brcm_wowlan_config->n_patterns = 0;
		brcm_wowlan_config->tcp = NULL;
		brcm_wowlan_config->nd_config = NULL;
	} else {
		WL_ERR(("Can not allocate memory for brcm_wowlan_config,"
			" So wiphy->wowlan_config is set to NULL\n"));
	}
	wdev->wiphy->wowlan_config = brcm_wowlan_config;
#else
	wdev->wiphy->wowlan.flags = WIPHY_WOWLAN_ANY;
	wdev->wiphy->wowlan.n_patterns = WL_WOWLAN_MAX_PATTERNS;
	wdev->wiphy->wowlan.pattern_min_len = WL_WOWLAN_MIN_PATTERN_LEN;
	wdev->wiphy->wowlan.pattern_max_len = WL_WOWLAN_MAX_PATTERN_LEN;
#if (LINUX_VERSION_CODE >= KERNEL_VERSION(3, 9, 0))
	wdev->wiphy->wowlan.max_pkt_offset = WL_WOWLAN_MAX_PATTERN_LEN;
#endif /* LINUX_VERSION_CODE >= KERNEL_VERSION(3, 9, 0) */
#endif /* LINUX_VERSION_CODE >= KERNEL_VERSION(3, 11, 0) */
#endif /* CONFIG_PM && WL_CFG80211_P2P_DEV_IF */

	WL_DBG(("Registering custom regulatory)\n"));
#if (LINUX_VERSION_CODE >= KERNEL_VERSION(3, 14, 0))
	wdev->wiphy->regulatory_flags |= REGULATORY_CUSTOM_REG;
#else
	wdev->wiphy->flags |= WIPHY_FLAG_CUSTOM_REGULATORY;
#endif
	wiphy_apply_custom_regulatory(wdev->wiphy, &brcm_regdom);

#if (LINUX_VERSION_CODE > KERNEL_VERSION(3, 13, 0)) || defined(WL_VENDOR_EXT_SUPPORT)
	WL_ERR(("Registering Vendor80211)\n"));
	err = wl_cfgvendor_attach(wdev->wiphy);
	if (unlikely(err < 0)) {
		WL_ERR(("Couldn not attach vendor commands (%d)\n", err));
	}
#endif /* (LINUX_VERSION_CODE > KERNEL_VERSION(3, 13, 0)) || defined(WL_VENDOR_EXT_SUPPORT) */


	/* Now we can register wiphy with cfg80211 module */
	err = wiphy_register(wdev->wiphy);
	if (unlikely(err < 0)) {
		WL_ERR(("Couldn not register wiphy device (%d)\n", err));
		wiphy_free(wdev->wiphy);
	}

#if ((LINUX_VERSION_CODE >= KERNEL_VERSION(3, 0, 0)) && (LINUX_VERSION_CODE <= \
	KERNEL_VERSION(3, 3, 0))) && defined(WL_IFACE_COMB_NUM_CHANNELS)
	wdev->wiphy->flags &= ~WIPHY_FLAG_ENFORCE_COMBINATIONS;
#endif

	return err;
}

static void wl_free_wdev(struct bcm_cfg80211 *cfg)
{
	struct wireless_dev *wdev = cfg->wdev;
	struct wiphy *wiphy = NULL;
	if (!wdev) {
		WL_ERR(("wdev is invalid\n"));
		return;
	}
	if (wdev->wiphy) {
		wiphy = wdev->wiphy;
#if (LINUX_VERSION_CODE > KERNEL_VERSION(3, 13, 0)) || defined(WL_VENDOR_EXT_SUPPORT)
		wl_cfgvendor_detach(wdev->wiphy);
		wdev->wiphy->wowlan = NULL;
#endif /* if (LINUX_VERSION_CODE > KERNEL_VERSION(3, 13, 0)) || defined(WL_VENDOR_EXT_SUPPORT) */
		wiphy_unregister(wdev->wiphy);
		wdev->wiphy->dev.parent = NULL;
		wdev->wiphy = NULL;
	}

	wl_delete_all_netinfo(cfg);
	if (wiphy)
		wiphy_free(wiphy);
	/* PLEASE do NOT call any function after wiphy_free, the driver's private structure "cfg",
	 * which is the private part of wiphy, has been freed in wiphy_free !!!!!!!!!!!
	 */
}

static s32 wl_inform_bss(struct bcm_cfg80211 *cfg)
{
	struct wl_scan_results *bss_list;
	struct wl_bss_info *bi = NULL;	/* must be initialized */
	s32 err = 0;
	s32 i;

	bss_list = cfg->bss_list;
	WL_DBG(("scanned AP count (%d)\n", bss_list->count));
	bi = next_bss(bss_list, bi);
	for_each_bss(bss_list, bi, i) {
		err = wl_inform_single_bss(cfg, bi, false);
		if (unlikely(err))
			break;
	}
	return err;
}

static s32 wl_inform_single_bss(struct bcm_cfg80211 *cfg, struct wl_bss_info *bi, bool roam)
{
	struct wiphy *wiphy = bcmcfg_to_wiphy(cfg);
	struct ieee80211_mgmt *mgmt;
	struct ieee80211_channel *channel;
	struct ieee80211_supported_band *band;
	struct wl_cfg80211_bss_info *notif_bss_info;
	struct wl_scan_req *sr = wl_to_sr(cfg);
	struct beacon_proberesp *beacon_proberesp;
	struct cfg80211_bss *cbss = NULL;
	s32 mgmt_type;
	s32 signal;
	u32 freq;
	s32 err = 0;
	gfp_t aflags;

	if (unlikely(dtoh32(bi->length) > WL_BSS_INFO_MAX)) {
		WL_DBG(("Beacon is larger than buffer. Discarding\n"));
		return err;
	}
	aflags = (in_atomic()) ? GFP_ATOMIC : GFP_KERNEL;
	notif_bss_info = kzalloc(sizeof(*notif_bss_info) + sizeof(*mgmt)
		- sizeof(u8) + WL_BSS_INFO_MAX, aflags);
	if (unlikely(!notif_bss_info)) {
		WL_ERR(("notif_bss_info alloc failed\n"));
		return -ENOMEM;
	}
	mgmt = (struct ieee80211_mgmt *)notif_bss_info->frame_buf;
	notif_bss_info->channel =
		bi->ctl_ch ? bi->ctl_ch : wf_chspec_ctlchan(wl_chspec_driver_to_host(bi->chanspec));

	if (notif_bss_info->channel <= CH_MAX_2G_CHANNEL)
		band = wiphy->bands[IEEE80211_BAND_2GHZ];
	else
		band = wiphy->bands[IEEE80211_BAND_5GHZ];
	if (!band) {
		WL_ERR(("No valid band"));
		kfree(notif_bss_info);
		return -EINVAL;
	}
	notif_bss_info->rssi = wl_rssi_offset(dtoh16(bi->RSSI));
	memcpy(mgmt->bssid, &bi->BSSID, ETHER_ADDR_LEN);
	mgmt_type = cfg->active_scan ?
		IEEE80211_STYPE_PROBE_RESP : IEEE80211_STYPE_BEACON;
	if (!memcmp(bi->SSID, sr->ssid.SSID, bi->SSID_len)) {
	    mgmt->frame_control = cpu_to_le16(IEEE80211_FTYPE_MGMT | mgmt_type);
	}
	beacon_proberesp = cfg->active_scan ?
		(struct beacon_proberesp *)&mgmt->u.probe_resp :
		(struct beacon_proberesp *)&mgmt->u.beacon;
	beacon_proberesp->timestamp = 0;
	beacon_proberesp->beacon_int = cpu_to_le16(bi->beacon_period);
	beacon_proberesp->capab_info = cpu_to_le16(bi->capability);
	wl_rst_ie(cfg);
	wl_update_hidden_ap_ie(bi, ((u8 *) bi) + bi->ie_offset, &bi->ie_length, roam);
	wl_mrg_ie(cfg, ((u8 *) bi) + bi->ie_offset, bi->ie_length);
	wl_cp_ie(cfg, beacon_proberesp->variable, WL_BSS_INFO_MAX -
		offsetof(struct wl_cfg80211_bss_info, frame_buf));
	notif_bss_info->frame_len = offsetof(struct ieee80211_mgmt,
		u.beacon.variable) + wl_get_ielen(cfg);
#if LINUX_VERSION_CODE == KERNEL_VERSION(2, 6, 38)
	freq = ieee80211_channel_to_frequency(notif_bss_info->channel);
	(void)band->band;
#else
	freq = ieee80211_channel_to_frequency(notif_bss_info->channel, band->band);
#endif
	if (freq == 0) {
		WL_ERR(("Invalid channel, fail to chcnage channel to freq\n"));
		kfree(notif_bss_info);
		return -EINVAL;
	}
	channel = ieee80211_get_channel(wiphy, freq);
	if (unlikely(!channel)) {
		WL_ERR(("ieee80211_get_channel error\n"));
		kfree(notif_bss_info);
		return -EINVAL;
	}
	WL_DBG(("SSID : \"%s\", rssi %d, channel %d, capability : 0x04%x, bssid %pM"
			"mgmt_type %d frame_len %d\n", bi->SSID,
			notif_bss_info->rssi, notif_bss_info->channel,
			mgmt->u.beacon.capab_info, &bi->BSSID, mgmt_type,
			notif_bss_info->frame_len));

	signal = notif_bss_info->rssi * 100;
	if (!mgmt->u.probe_resp.timestamp) {
#if (LINUX_VERSION_CODE >= KERNEL_VERSION(2, 6, 39))
		struct timespec ts;
		get_monotonic_boottime(&ts);
		mgmt->u.probe_resp.timestamp = ((u64)ts.tv_sec*1000000)
				+ ts.tv_nsec / 1000;
#else
		struct timeval tv;
		do_gettimeofday(&tv);
		mgmt->u.probe_resp.timestamp = ((u64)tv.tv_sec*1000000)
				+ tv.tv_usec;
#endif
	}


	cbss = cfg80211_inform_bss_frame(wiphy, channel, mgmt,
		le16_to_cpu(notif_bss_info->frame_len), signal, aflags);
	if (unlikely(!cbss)) {
		WL_ERR(("cfg80211_inform_bss_frame error\n"));
		kfree(notif_bss_info);
		return -EINVAL;
	}

#if (LINUX_VERSION_CODE >= KERNEL_VERSION(3, 9, 0))
	cfg80211_put_bss(wiphy, cbss);
#else
	cfg80211_put_bss(cbss);
#endif /* (LINUX_VERSION_CODE >= KERNEL_VERSION(3, 9, 0) */
	kfree(notif_bss_info);
	return err;
}

static bool wl_is_linkup(struct bcm_cfg80211 *cfg, const wl_event_msg_t *e, struct net_device *ndev)
{
	u32 event = ntoh32(e->event_type);
	u32 status =  ntoh32(e->status);
	u16 flags = ntoh16(e->flags);

	WL_DBG(("event %d, status %d flags %x\n", event, status, flags));
	if (event == WLC_E_SET_SSID) {
		if (status == WLC_E_STATUS_SUCCESS) {
			if (!wl_is_ibssmode(cfg, ndev))
				return true;
		}
	} else if (event == WLC_E_LINK) {
		if (flags & WLC_EVENT_MSG_LINK)
			return true;
	}

	WL_DBG(("wl_is_linkup false\n"));
	return false;
}

static bool wl_is_linkdown(struct bcm_cfg80211 *cfg, const wl_event_msg_t *e)
{
	u32 event = ntoh32(e->event_type);
	u16 flags = ntoh16(e->flags);

	if (event == WLC_E_DEAUTH_IND ||
	event == WLC_E_DISASSOC_IND ||
	event == WLC_E_DISASSOC ||
	event == WLC_E_DEAUTH) {
#if (WL_DBG_LEVEL > 0)
	WL_ERR(("Link down Reason : WLC_E_%s\n", wl_dbg_estr[event]));
#endif /* (WL_DBG_LEVEL > 0) */
		return true;
	} else if (event == WLC_E_LINK) {
		if (!(flags & WLC_EVENT_MSG_LINK)) {
#if (WL_DBG_LEVEL > 0)
	WL_ERR(("Link down Reason : WLC_E_%s\n", wl_dbg_estr[event]));
#endif /* (WL_DBG_LEVEL > 0) */
			return true;
		}
	}

	return false;
}

static bool wl_is_nonetwork(struct bcm_cfg80211 *cfg, const wl_event_msg_t *e)
{
	u32 event = ntoh32(e->event_type);
	u32 status = ntoh32(e->status);

	if (event == WLC_E_LINK && status == WLC_E_STATUS_NO_NETWORKS)
		return true;
	if (event == WLC_E_SET_SSID && status != WLC_E_STATUS_SUCCESS)
		return true;

	return false;
}

/* The mainline kernel >= 3.2.0 has support for indicating new/del station
 * to AP/P2P GO via events. If this change is backported to kernel for which
 * this driver is being built, then define WL_CFG80211_STA_EVENT. You
 * should use this new/del sta event mechanism for BRCM supplicant >= 22.
 */
static s32
wl_notify_connect_status_ap(struct bcm_cfg80211 *cfg, struct net_device *ndev,
	const wl_event_msg_t *e, void *data)
{
	s32 err = 0;
	u32 event = ntoh32(e->event_type);
	u32 reason = ntoh32(e->reason);
	u32 len = ntoh32(e->datalen);

#if (LINUX_VERSION_CODE < KERNEL_VERSION(3, 2, 0)) && !defined(WL_CFG80211_STA_EVENT)
	bool isfree = false;
	u8 *mgmt_frame;
	u8 bsscfgidx = e->bsscfgidx;
	s32 freq;
	s32 channel;
	u8 *body = NULL;
	u16 fc = 0;

	struct ieee80211_supported_band *band;
	struct ether_addr da;
	struct ether_addr bssid;
	struct wiphy *wiphy = bcmcfg_to_wiphy(cfg);
	channel_info_t ci;
#else
	struct station_info sinfo;
#endif 

	WL_DBG(("event %d status %d reason %d\n", event, ntoh32(e->status), reason));
	/* if link down, bsscfg is disabled. */
	if (event == WLC_E_LINK && reason == WLC_E_LINK_BSSCFG_DIS &&
		wl_get_p2p_status(cfg, IF_DELETING) && (ndev != bcmcfg_to_prmry_ndev(cfg))) {
		wl_add_remove_eventmsg(ndev, WLC_E_PROBREQ_MSG, false);
		WL_INFO(("AP mode link down !! \n"));
		complete(&cfg->iface_disable);
		return 0;
	}

	if (event == WLC_E_DISASSOC_IND || event == WLC_E_DEAUTH_IND || event == WLC_E_DEAUTH) {
		WL_ERR(("event %s(%d) status %d reason %d\n",
		bcmevent_names[event].name, event, ntoh32(e->status), reason));
	}

#if (LINUX_VERSION_CODE < KERNEL_VERSION(3, 2, 0)) && !defined(WL_CFG80211_STA_EVENT)
	WL_DBG(("Enter \n"));
	if (!len && (event == WLC_E_DEAUTH)) {
		len = 2; /* reason code field */
		data = &reason;
	}
	if (len) {
		body = kzalloc(len, GFP_KERNEL);

		if (body == NULL) {
			WL_ERR(("wl_notify_connect_status: Failed to allocate body\n"));
			return WL_INVALID;
		}
	}
	memset(&bssid, 0, ETHER_ADDR_LEN);
	WL_DBG(("Enter event %d ndev %p\n", event, ndev));
	if (wl_get_mode_by_netdev(cfg, ndev) == WL_INVALID) {
		kfree(body);
		return WL_INVALID;
	}
	if (len)
		memcpy(body, data, len);

	wldev_iovar_getbuf_bsscfg(ndev, "cur_etheraddr",
		NULL, 0, cfg->ioctl_buf, WLC_IOCTL_SMLEN, bsscfgidx, &cfg->ioctl_buf_sync);
	memcpy(da.octet, cfg->ioctl_buf, ETHER_ADDR_LEN);
	err = wldev_ioctl(ndev, WLC_GET_BSSID, &bssid, ETHER_ADDR_LEN, false);
	switch (event) {
		case WLC_E_ASSOC_IND:
			fc = FC_ASSOC_REQ;
			break;
		case WLC_E_REASSOC_IND:
			fc = FC_REASSOC_REQ;
			break;
		case WLC_E_DISASSOC_IND:
			fc = FC_DISASSOC;
			break;
		case WLC_E_DEAUTH_IND:
			fc = FC_DISASSOC;
			break;
		case WLC_E_DEAUTH:
			fc = FC_DISASSOC;
			break;
		default:
			fc = 0;
			goto exit;
	}
	if ((err = wldev_ioctl(ndev, WLC_GET_CHANNEL, &ci, sizeof(ci), false))) {
		kfree(body);
		return err;
	}

	channel = dtoh32(ci.hw_channel);
	if (channel <= CH_MAX_2G_CHANNEL)
		band = wiphy->bands[IEEE80211_BAND_2GHZ];
	else
		band = wiphy->bands[IEEE80211_BAND_5GHZ];
	if (!band) {
		WL_ERR(("No valid band"));
		if (body)
			kfree(body);
		return -EINVAL;
	}
#if LINUX_VERSION_CODE == KERNEL_VERSION(2, 6, 38)
	freq = ieee80211_channel_to_frequency(channel);
	(void)band->band;
#else
	freq = ieee80211_channel_to_frequency(channel, band->band);
#endif

	err = wl_frame_get_mgmt(fc, &da, &e->addr, &bssid,
		&mgmt_frame, &len, body);
	if (err < 0)
		goto exit;
	isfree = true;

	if ((event == WLC_E_ASSOC_IND && reason == DOT11_SC_SUCCESS) ||
	 (event == WLC_E_DISASSOC_IND) ||
	((event == WLC_E_DEAUTH_IND) || (event == WLC_E_DEAUTH))) {
#if (LINUX_VERSION_CODE >= KERNEL_VERSION(3, 18, 0))
		cfg80211_rx_mgmt(ndev, freq, 0, mgmt_frame, len, 0);
#elif (LINUX_VERSION_CODE >= KERNEL_VERSION(3, 12, 0))
		cfg80211_rx_mgmt(ndev, freq, 0, mgmt_frame, len, 0, GFP_ATOMIC);
#elif (LINUX_VERSION_CODE >= KERNEL_VERSION(3, 4, 0)) || \
		defined(WL_COMPAT_WIRELESS)
		cfg80211_rx_mgmt(ndev, freq, 0, mgmt_frame, len, GFP_ATOMIC);
#else
		cfg80211_rx_mgmt(ndev, freq, mgmt_frame, len, GFP_ATOMIC);
#endif 
	} else if (event == WLC_E_DISASSOC_IND) {
#if (LINUX_VERSION_CODE >= KERNEL_VERSION(3, 18, 0))
		cfg80211_rx_mgmt(ndev, freq, 0, mgmt_frame, len, 0);
#elif (LINUX_VERSION_CODE >= KERNEL_VERSION(3, 12, 0))
		cfg80211_rx_mgmt(ndev, freq, 0, mgmt_frame, len, 0, GFP_ATOMIC);
#elif (LINUX_VERSION_CODE >= KERNEL_VERSION(3, 4, 0))
		cfg80211_rx_mgmt(ndev, freq, 0, mgmt_frame, len, GFP_ATOMIC);
#else
		cfg80211_rx_mgmt(ndev, freq, mgmt_frame, len, GFP_ATOMIC);
#endif 
	} else if ((event == WLC_E_DEAUTH_IND) || (event == WLC_E_DEAUTH)) {
#if (LINUX_VERSION_CODE >= KERNEL_VERSION(3, 18, 0))
		cfg80211_rx_mgmt(ndev, freq, 0, mgmt_frame, len, 0);
#elif (LINUX_VERSION_CODE >= KERNEL_VERSION(3, 12, 0))
		cfg80211_rx_mgmt(ndev, freq, 0, mgmt_frame, len, 0, GFP_ATOMIC);
#elif (LINUX_VERSION_CODE >= KERNEL_VERSION(3, 4, 0))
		cfg80211_rx_mgmt(ndev, freq, 0, mgmt_frame, len, GFP_ATOMIC);
#else
		cfg80211_rx_mgmt(ndev, freq, mgmt_frame, len, GFP_ATOMIC);
#endif 
	}
exit:
	if (isfree)
		kfree(mgmt_frame);
	if (body)
		kfree(body);
#else /* LINUX_VERSION < VERSION(3,2,0) && !WL_CFG80211_STA_EVENT && !WL_COMPAT_WIRELESS */
	sinfo.filled = 0;
	if (((event == WLC_E_ASSOC_IND) || (event == WLC_E_REASSOC_IND)) &&
		reason == DOT11_SC_SUCCESS) {
#if (LINUX_VERSION_CODE < KERNEL_VERSION(4, 0, 0))
		sinfo.filled = STA_INFO_BIT(INFO_ASSOC_REQ_IES);
#endif /*  (LINUX_VERSION_CODE >= KERNEL_VERSION(4, 0, 0)) */
		if (!data) {
			WL_ERR(("No IEs present in ASSOC/REASSOC_IND"));
			return -EINVAL;
		}
		sinfo.assoc_req_ies = data;
		sinfo.assoc_req_ies_len = len;
		cfg80211_new_sta(ndev, e->addr.octet, &sinfo, GFP_ATOMIC);
	} else if (event == WLC_E_DISASSOC_IND) {
		cfg80211_del_sta(ndev, e->addr.octet, GFP_ATOMIC);
	} else if ((event == WLC_E_DEAUTH_IND) || (event == WLC_E_DEAUTH)) {
		cfg80211_del_sta(ndev, e->addr.octet, GFP_ATOMIC);
	}
#endif 
	return err;
}

static s32
wl_get_auth_assoc_status(struct bcm_cfg80211 *cfg, struct net_device *ndev,
	const wl_event_msg_t *e)
{
	u32 reason = ntoh32(e->reason);
	u32 event = ntoh32(e->event_type);
	struct wl_security *sec = wl_read_prof(cfg, ndev, WL_PROF_SEC);
	WL_DBG(("event type : %d, reason : %d\n", event, reason));
	if (sec) {
		switch (event) {
		case WLC_E_ASSOC:
		case WLC_E_AUTH:
				sec->auth_assoc_res_status = reason;
		default:
			break;
		}
	} else
		WL_ERR(("sec is NULL\n"));
	return 0;
}

static s32
wl_notify_connect_status_ibss(struct bcm_cfg80211 *cfg, struct net_device *ndev,
	const wl_event_msg_t *e, void *data)
{
	s32 err = 0;
	u32 event = ntoh32(e->event_type);
	u16 flags = ntoh16(e->flags);
	u32 status =  ntoh32(e->status);
	bool active;
	struct ieee80211_channel *channel = NULL;
	struct wiphy *wiphy = bcmcfg_to_wiphy(cfg);
	u32 chanspec, chan;
	u32 freq, band;

	if (event == WLC_E_JOIN) {
		WL_DBG(("joined in IBSS network\n"));
	}
	if (event == WLC_E_START) {
		WL_DBG(("started IBSS network\n"));
	}
	if (event == WLC_E_JOIN || event == WLC_E_START ||
		(event == WLC_E_LINK && (flags == WLC_EVENT_MSG_LINK))) {
		err = wldev_iovar_getint(ndev, "chanspec", (s32 *)&chanspec);
		if (unlikely(err)) {
			WL_ERR(("Could not get chanspec %d\n", err));
			return err;
		}
		chan = wf_chspec_ctlchan(wl_chspec_driver_to_host(chanspec));
		band = (chan <= CH_MAX_2G_CHANNEL) ? IEEE80211_BAND_2GHZ : IEEE80211_BAND_5GHZ;
		freq = ieee80211_channel_to_frequency(chan, band);
		channel = ieee80211_get_channel(wiphy, freq);
		if (wl_get_drv_status(cfg, CONNECTED, ndev)) {
			/* ROAM or Redundant */
			u8 *cur_bssid = wl_read_prof(cfg, ndev, WL_PROF_BSSID);
			if (memcmp(cur_bssid, &e->addr, ETHER_ADDR_LEN) == 0) {
				WL_DBG(("IBSS connected event from same BSSID("
					MACDBG "), ignore it\n", MAC2STRDBG(cur_bssid)));
				return err;
			}
			WL_INFO(("IBSS BSSID is changed from " MACDBG " to " MACDBG "\n",
				MAC2STRDBG(cur_bssid), MAC2STRDBG((u8 *)&e->addr)));
			wl_get_assoc_ies(cfg, ndev);
			wl_update_prof(cfg, ndev, NULL, (void *)&e->addr, WL_PROF_BSSID);
			wl_update_bss_info(cfg, ndev, false);
			cfg80211_ibss_joined(ndev, (s8 *)&e->addr, channel, GFP_KERNEL);
		}
		else {
			/* New connection */
			WL_INFO(("IBSS connected to " MACDBG "\n", MAC2STRDBG((u8 *)&e->addr)));
			wl_link_up(cfg);
			wl_get_assoc_ies(cfg, ndev);
			wl_update_prof(cfg, ndev, NULL, (void *)&e->addr, WL_PROF_BSSID);
			wl_update_bss_info(cfg, ndev, false);
			cfg80211_ibss_joined(ndev, (s8 *)&e->addr, channel, GFP_KERNEL);
			wl_set_drv_status(cfg, CONNECTED, ndev);
			active = true;
			wl_update_prof(cfg, ndev, NULL, (void *)&active, WL_PROF_ACT);
		}
	} else if ((event == WLC_E_LINK && !(flags & WLC_EVENT_MSG_LINK)) ||
		event == WLC_E_DEAUTH_IND || event == WLC_E_DISASSOC_IND) {
		wl_clr_drv_status(cfg, CONNECTED, ndev);
		wl_clr_drv_status(cfg, DISCONNECTING, ndev);
		wl_link_down(cfg);
		wl_init_prof(cfg, ndev);
	}
	else if (event == WLC_E_SET_SSID && status == WLC_E_STATUS_NO_NETWORKS) {
		WL_DBG(("no action - join fail (IBSS mode)\n"));
	}
	else {
		WL_DBG(("no action (IBSS mode)\n"));
}
	return err;
}

static s32
wl_notify_connect_status(struct bcm_cfg80211 *cfg, bcm_struct_cfgdev *cfgdev,
	const wl_event_msg_t *e, void *data)
{
	bool act;
	struct net_device *ndev = NULL;
	s32 err = 0;
	u32 event = ntoh32(e->event_type);
	struct wiphy *wiphy = NULL;
	struct cfg80211_bss *bss = NULL;
	struct wlc_ssid *ssid = NULL;
	u8 *bssid = 0;

	ndev = cfgdev_to_wlc_ndev(cfgdev, cfg);

	if (wl_get_mode_by_netdev(cfg, ndev) == WL_MODE_AP) {
		err = wl_notify_connect_status_ap(cfg, ndev, e, data);
	} else if (wl_get_mode_by_netdev(cfg, ndev) == WL_MODE_IBSS) {
		err = wl_notify_connect_status_ibss(cfg, ndev, e, data);
	} else if (wl_get_mode_by_netdev(cfg, ndev) == WL_MODE_BSS) {
		WL_DBG(("wl_notify_connect_status : event %d status : %d ndev %p\n",
			ntoh32(e->event_type), ntoh32(e->status), ndev));
		if (event == WLC_E_ASSOC || event == WLC_E_AUTH) {
			wl_get_auth_assoc_status(cfg, ndev, e);
			return 0;
		}
		if (wl_is_linkup(cfg, e, ndev)) {
			wl_link_up(cfg);
			act = true;
			if (!wl_get_drv_status(cfg, DISCONNECTING, ndev)) {
					printk("wl_bss_connect_done succeeded with " MACDBG "\n",
						MAC2STRDBG((u8*)(&e->addr)));
					wl_bss_connect_done(cfg, ndev, e, data, true);
					WL_DBG(("joined in BSS network \"%s\"\n",
					((struct wlc_ssid *)
					 wl_read_prof(cfg, ndev, WL_PROF_SSID))->SSID));
				}
			wl_update_prof(cfg, ndev, e, &act, WL_PROF_ACT);
			wl_update_prof(cfg, ndev, NULL, (void *)&e->addr, WL_PROF_BSSID);

		} else if (wl_is_linkdown(cfg, e)) {
			if (cfg->scan_request)
				wl_notify_escan_complete(cfg, ndev, true, true);
			/* Explicitly calling unlink to remove BSS in CFG */
			wiphy = bcmcfg_to_wiphy(cfg);
			ssid = (struct wlc_ssid *)wl_read_prof(cfg, ndev, WL_PROF_SSID);
			bssid = (u8 *)wl_read_prof(cfg, ndev, WL_PROF_BSSID);
			if (ssid && bssid) {
				bss = cfg80211_get_bss(wiphy, NULL, bssid,
						ssid->SSID, ssid->SSID_len, WLAN_CAPABILITY_ESS,
						WLAN_CAPABILITY_ESS);
				if (bss) {
					cfg80211_unlink_bss(wiphy, bss);
				}
			}
			if (wl_get_drv_status(cfg, CONNECTED, ndev)) {
				scb_val_t scbval;
				u8 *curbssid = wl_read_prof(cfg, ndev, WL_PROF_BSSID);
				s32 reason = 0;
				if (event == WLC_E_DEAUTH_IND || event == WLC_E_DISASSOC_IND)
					reason = ntoh32(e->reason);
				/* WLAN_REASON_UNSPECIFIED is used for hang up event in Android */
				reason = (reason == WLAN_REASON_UNSPECIFIED)? 0 : reason;

				printk("link down if %s may call cfg80211_disconnected. "
					"event : %d, reason=%d from " MACDBG "\n",
					ndev->name, event, ntoh32(e->reason),
					MAC2STRDBG((u8*)(&e->addr)));
				if (!cfg->roam_offload &&
					memcmp(curbssid, &e->addr, ETHER_ADDR_LEN) != 0) {
					WL_ERR(("BSSID of event is not the connected BSSID"
						"(ignore it) cur: " MACDBG " event: " MACDBG"\n",
						MAC2STRDBG(curbssid), MAC2STRDBG((u8*)(&e->addr))));
					return 0;
				}
<<<<<<< HEAD

=======
>>>>>>> 590d8cde
				wl_clr_drv_status(cfg, CONNECTED, ndev);

				if (! wl_get_drv_status(cfg, DISCONNECTING, ndev)) {
					/* To make sure disconnect, explictly send dissassoc
					*  for BSSID 00:00:00:00:00:00 issue
					*/
					scbval.val = WLAN_REASON_DEAUTH_LEAVING;

					memcpy(&scbval.ea, curbssid, ETHER_ADDR_LEN);
					scbval.val = htod32(scbval.val);
					err = wldev_ioctl(ndev, WLC_DISASSOC, &scbval,
						sizeof(scb_val_t), true);
					if (err < 0) {
						WL_ERR(("WLC_DISASSOC error %d\n", err));
						err = 0;
					}
					cfg80211_disconnected(ndev, reason, NULL, 0, GFP_KERNEL);
					wl_link_down(cfg);
					wl_init_prof(cfg, ndev);
					memset(&cfg->last_roamed_addr, 0, ETHER_ADDR_LEN);
				}
			}
			else if (wl_get_drv_status(cfg, CONNECTING, ndev)) {
				printk("link down, during connecting\n");
#ifdef ESCAN_RESULT_PATCH
				if ((memcmp(connect_req_bssid, broad_bssid, ETHER_ADDR_LEN) == 0) ||
					(memcmp(&e->addr, broad_bssid, ETHER_ADDR_LEN) == 0) ||
					(memcmp(&e->addr, connect_req_bssid, ETHER_ADDR_LEN) == 0))
					/* In case this event comes while associating another AP */
#endif /* ESCAN_RESULT_PATCH */
					wl_bss_connect_done(cfg, ndev, e, data, false);
			}
			wl_clr_drv_status(cfg, DISCONNECTING, ndev);

			/* if link down, bsscfg is diabled */
			if (ndev != bcmcfg_to_prmry_ndev(cfg))
				complete(&cfg->iface_disable);

		} else if (wl_is_nonetwork(cfg, e)) {
			printk("connect failed event=%d e->status %d e->reason %d \n",
				event, (int)ntoh32(e->status), (int)ntoh32(e->reason));
			/* Clean up any pending scan request */
			if (cfg->scan_request)
				wl_notify_escan_complete(cfg, ndev, true, true);
			if (wl_get_drv_status(cfg, CONNECTING, ndev))
				wl_bss_connect_done(cfg, ndev, e, data, false);
		} else {
			WL_DBG(("%s nothing\n", __FUNCTION__));
		}
	}
		else {
		WL_ERR(("Invalid ndev status %d\n", wl_get_mode_by_netdev(cfg, ndev)));
	}
	return err;
}

#ifdef WL_RELMCAST
void wl_cfg80211_set_rmc_pid(int pid)
{
	struct bcm_cfg80211 *cfg = g_bcm_cfg;
	if (pid > 0)
		cfg->rmc_event_pid = pid;
	WL_DBG(("set pid for rmc event : pid=%d\n", pid));
}
#endif /* WL_RELMCAST */


#ifdef WL_RELMCAST
static s32
wl_notify_rmc_status(struct bcm_cfg80211 *cfg, bcm_struct_cfgdev *cfgdev,
	const wl_event_msg_t *e, void *data)
{
	u32 evt = ntoh32(e->event_type);
	u32 reason = ntoh32(e->reason);
	int ret = -1;

	switch (reason) {
		case WLC_E_REASON_RMC_AR_LOST:
		case WLC_E_REASON_RMC_AR_NO_ACK:
			if (cfg->rmc_event_pid != 0) {
				ret = wl_netlink_send_msg(cfg->rmc_event_pid,
					RMC_EVENT_LEADER_CHECK_FAIL,
					cfg->rmc_event_seq++, NULL, 0);
			}
			break;
		default:
			break;
	}
	WL_DBG(("rmcevent : evt=%d, pid=%d, ret=%d\n", evt, cfg->rmc_event_pid, ret));
	return ret;
}
#endif /* WL_RELMCAST */

static s32
wl_notify_roaming_status(struct bcm_cfg80211 *cfg, bcm_struct_cfgdev *cfgdev,
	const wl_event_msg_t *e, void *data)
{
	bool act;
	struct net_device *ndev = NULL;
	s32 err = 0;
	u32 event = be32_to_cpu(e->event_type);
	u32 status = be32_to_cpu(e->status);
	WL_DBG(("Enter \n"));

	ndev = cfgdev_to_wlc_ndev(cfgdev, cfg);

	if ((!cfg->disable_roam_event) && (event == WLC_E_BSSID)) {
		wl_add_remove_eventmsg(ndev, WLC_E_ROAM, false);
		cfg->disable_roam_event = TRUE;
	}

	if ((cfg->disable_roam_event) && (event == WLC_E_ROAM))
		return err;

	if ((event == WLC_E_ROAM || event == WLC_E_BSSID) && status == WLC_E_STATUS_SUCCESS) {
		if (wl_get_drv_status(cfg, CONNECTED, ndev)) {
			if (cfg->roam_offload &&
				memcmp(&cfg->last_roamed_addr, &e->addr, ETHER_ADDR_LEN) == 0) {
				WL_INFO(("BSSID already updated\n"));
				return err;
			}
			wl_bss_roaming_done(cfg, ndev, e, data);
			memcpy(&cfg->last_roamed_addr, (void *)&e->addr, ETHER_ADDR_LEN);
		} else {
			wl_bss_connect_done(cfg, ndev, e, data, true);
		}
		act = true;
		wl_update_prof(cfg, ndev, e, &act, WL_PROF_ACT);
		wl_update_prof(cfg, ndev, NULL, (void *)&e->addr, WL_PROF_BSSID);
	}
	return err;
}

static s32 wl_get_assoc_ies(struct bcm_cfg80211 *cfg, struct net_device *ndev)
{
	wl_assoc_info_t assoc_info;
	struct wl_connect_info *conn_info = wl_to_conn(cfg);
	s32 err = 0;

	WL_DBG(("Enter \n"));
	err = wldev_iovar_getbuf(ndev, "assoc_info", NULL, 0, cfg->extra_buf,
		WL_ASSOC_INFO_MAX, NULL);
	if (unlikely(err)) {
		WL_ERR(("could not get assoc info (%d)\n", err));
		return err;
	}
	memcpy(&assoc_info, cfg->extra_buf, sizeof(wl_assoc_info_t));
	assoc_info.req_len = htod32(assoc_info.req_len);
	assoc_info.resp_len = htod32(assoc_info.resp_len);
	assoc_info.flags = htod32(assoc_info.flags);
	if (conn_info->req_ie_len) {
		conn_info->req_ie_len = 0;
		bzero(conn_info->req_ie, sizeof(conn_info->req_ie));
	}
	if (conn_info->resp_ie_len) {
		conn_info->resp_ie_len = 0;
		bzero(conn_info->resp_ie, sizeof(conn_info->resp_ie));
	}
	if (assoc_info.req_len) {
		err = wldev_iovar_getbuf(ndev, "assoc_req_ies", NULL, 0, cfg->extra_buf,
			WL_ASSOC_INFO_MAX, NULL);
		if (unlikely(err)) {
			WL_ERR(("could not get assoc req (%d)\n", err));
			return err;
		}
		conn_info->req_ie_len = assoc_info.req_len - sizeof(struct dot11_assoc_req);
		if (assoc_info.flags & WLC_ASSOC_REQ_IS_REASSOC) {
			conn_info->req_ie_len -= ETHER_ADDR_LEN;
		}
		if (conn_info->req_ie_len <= MAX_REQ_LINE)
			memcpy(conn_info->req_ie, cfg->extra_buf, conn_info->req_ie_len);
		else {
			WL_ERR(("IE size %d above max %d size \n",
				conn_info->req_ie_len, MAX_REQ_LINE));
			return err;
		}
	} else {
		conn_info->req_ie_len = 0;
	}
	if (assoc_info.resp_len) {
		err = wldev_iovar_getbuf(ndev, "assoc_resp_ies", NULL, 0, cfg->extra_buf,
			WL_ASSOC_INFO_MAX, NULL);
		if (unlikely(err)) {
			WL_ERR(("could not get assoc resp (%d)\n", err));
			return err;
		}
		conn_info->resp_ie_len = assoc_info.resp_len -sizeof(struct dot11_assoc_resp);
		if (conn_info->resp_ie_len <= MAX_REQ_LINE)
			memcpy(conn_info->resp_ie, cfg->extra_buf, conn_info->resp_ie_len);
		else {
			WL_ERR(("IE size %d above max %d size \n",
				conn_info->resp_ie_len, MAX_REQ_LINE));
			return err;
		}
	} else {
		conn_info->resp_ie_len = 0;
	}
	WL_DBG(("req len (%d) resp len (%d)\n", conn_info->req_ie_len,
		conn_info->resp_ie_len));

	return err;
}

static void wl_ch_to_chanspec(int ch, struct wl_join_params *join_params,
        size_t *join_params_size)
{
	chanspec_t chanspec = 0;
	if (ch != 0) {
		join_params->params.chanspec_num = 1;
		join_params->params.chanspec_list[0] = ch;

		if (join_params->params.chanspec_list[0] <= CH_MAX_2G_CHANNEL)
			chanspec |= WL_CHANSPEC_BAND_2G;
		else
			chanspec |= WL_CHANSPEC_BAND_5G;

		chanspec |= WL_CHANSPEC_BW_20;
		chanspec |= WL_CHANSPEC_CTL_SB_NONE;

		*join_params_size += WL_ASSOC_PARAMS_FIXED_SIZE +
			join_params->params.chanspec_num * sizeof(chanspec_t);

		join_params->params.chanspec_list[0]  &= WL_CHANSPEC_CHAN_MASK;
		join_params->params.chanspec_list[0] |= chanspec;
		join_params->params.chanspec_list[0] =
			wl_chspec_host_to_driver(join_params->params.chanspec_list[0]);

		join_params->params.chanspec_num =
			htod32(join_params->params.chanspec_num);
		WL_DBG(("join_params->params.chanspec_list[0]= %X, %d channels\n",
			join_params->params.chanspec_list[0],
			join_params->params.chanspec_num));
	}
}

static s32 wl_update_bss_info(struct bcm_cfg80211 *cfg, struct net_device *ndev, bool roam)
{
	struct cfg80211_bss *bss;
	struct wl_bss_info *bi;
	struct wlc_ssid *ssid;
	struct bcm_tlv *tim;
	s32 beacon_interval;
	s32 dtim_period;
	size_t ie_len;
	u8 *ie;
	u8 *curbssid;
	s32 err = 0;
	struct wiphy *wiphy;
	u32 channel;

	wiphy = bcmcfg_to_wiphy(cfg);

	ssid = (struct wlc_ssid *)wl_read_prof(cfg, ndev, WL_PROF_SSID);
	curbssid = wl_read_prof(cfg, ndev, WL_PROF_BSSID);
	bss = cfg80211_get_bss(wiphy, NULL, curbssid,
		ssid->SSID, ssid->SSID_len, WLAN_CAPABILITY_ESS,
		WLAN_CAPABILITY_ESS);

	mutex_lock(&cfg->usr_sync);

	*(u32 *) cfg->extra_buf = htod32(WL_EXTRA_BUF_MAX);
	err = wldev_ioctl(ndev, WLC_GET_BSS_INFO,
		cfg->extra_buf, WL_EXTRA_BUF_MAX, false);
	if (unlikely(err)) {
		WL_ERR(("Could not get bss info %d\n", err));
		goto update_bss_info_out;
	}
	bi = (struct wl_bss_info *)(cfg->extra_buf + 4);
	channel = bi->ctl_ch ? bi->ctl_ch :
		CHSPEC_CHANNEL(wl_chspec_driver_to_host(bi->chanspec));
	wl_update_prof(cfg, ndev, NULL, &channel, WL_PROF_CHAN);

	if (!bss) {
		WL_DBG(("Could not find the AP\n"));
		if (memcmp(bi->BSSID.octet, curbssid, ETHER_ADDR_LEN)) {
			WL_ERR(("Bssid doesn't match\n"));
			err = -EIO;
			goto update_bss_info_out;
		}
		err = wl_inform_single_bss(cfg, bi, roam);
		if (unlikely(err))
			goto update_bss_info_out;

		ie = ((u8 *)bi) + bi->ie_offset;
		ie_len = bi->ie_length;
		beacon_interval = cpu_to_le16(bi->beacon_period);
	} else {
		WL_DBG(("Found the AP in the list - BSSID %pM\n", bss->bssid));
#if defined(WL_CFG80211_P2P_DEV_IF)
		ie = (u8 *)bss->ies->data;
		ie_len = bss->ies->len;
#else
		ie = bss->information_elements;
		ie_len = bss->len_information_elements;
#endif /* WL_CFG80211_P2P_DEV_IF */
		beacon_interval = bss->beacon_interval;
#if (LINUX_VERSION_CODE >= KERNEL_VERSION(3, 9, 0))
		cfg80211_put_bss(wiphy, bss);
#else
		cfg80211_put_bss(bss);
#endif /* (LINUX_VERSION_CODE >= KERNEL_VERSION(3, 9, 0) */
	}

	tim = bcm_parse_tlvs(ie, ie_len, WLAN_EID_TIM);
	if (tim) {
		dtim_period = tim->data[1];
	} else {
		/*
		* active scan was done so we could not get dtim
		* information out of probe response.
		* so we speficially query dtim information.
		*/
		err = wldev_ioctl(ndev, WLC_GET_DTIMPRD,
			&dtim_period, sizeof(dtim_period), false);
		if (unlikely(err)) {
			WL_ERR(("WLC_GET_DTIMPRD error (%d)\n", err));
			goto update_bss_info_out;
		}
	}

	wl_update_prof(cfg, ndev, NULL, &beacon_interval, WL_PROF_BEACONINT);
	wl_update_prof(cfg, ndev, NULL, &dtim_period, WL_PROF_DTIMPERIOD);

update_bss_info_out:
	if (unlikely(err)) {
		WL_ERR(("Failed with error %d\n", err));
	}
	mutex_unlock(&cfg->usr_sync);
	return err;
}

static s32
wl_bss_roaming_done(struct bcm_cfg80211 *cfg, struct net_device *ndev,
	const wl_event_msg_t *e, void *data)
{
	struct wl_connect_info *conn_info = wl_to_conn(cfg);
	s32 err = 0;
	u8 *curbssid;
#if (LINUX_VERSION_CODE > KERNEL_VERSION(2, 6, 39))
	struct wiphy *wiphy = bcmcfg_to_wiphy(cfg);
	struct ieee80211_supported_band *band;
	struct ieee80211_channel *notify_channel = NULL;
	u32 *channel;
	u32 freq;
#endif 


	wl_get_assoc_ies(cfg, ndev);
	wl_update_prof(cfg, ndev, NULL, (void *)(e->addr.octet), WL_PROF_BSSID);
	curbssid = wl_read_prof(cfg, ndev, WL_PROF_BSSID);
	wl_update_bss_info(cfg, ndev, true);
	wl_update_pmklist(ndev, cfg->pmk_list, err);

#if (LINUX_VERSION_CODE > KERNEL_VERSION(2, 6, 39))
	/* channel info for cfg80211_roamed introduced in 2.6.39-rc1 */
	channel = (u32 *)wl_read_prof(cfg, ndev, WL_PROF_CHAN);
	if (*channel <= CH_MAX_2G_CHANNEL)
		band = wiphy->bands[IEEE80211_BAND_2GHZ];
	else
		band = wiphy->bands[IEEE80211_BAND_5GHZ];
	freq = ieee80211_channel_to_frequency(*channel, band->band);
	notify_channel = ieee80211_get_channel(wiphy, freq);
#endif 
	printk("wl_bss_roaming_done succeeded to " MACDBG "\n",
		MAC2STRDBG((u8*)(&e->addr)));

	cfg80211_roamed(ndev,
#if (LINUX_VERSION_CODE > KERNEL_VERSION(2, 6, 39))
		notify_channel,
#endif
		curbssid,
		conn_info->req_ie, conn_info->req_ie_len,
		conn_info->resp_ie, conn_info->resp_ie_len, GFP_KERNEL);
	WL_DBG(("Report roaming result\n"));

	wl_set_drv_status(cfg, CONNECTED, ndev);

	return err;
}

static s32
wl_bss_connect_done(struct bcm_cfg80211 *cfg, struct net_device *ndev,
	const wl_event_msg_t *e, void *data, bool completed)
{
	struct wl_connect_info *conn_info = wl_to_conn(cfg);
	struct wl_security *sec = wl_read_prof(cfg, ndev, WL_PROF_SEC);
#if (defined(ROAM_ENABLE) && defined(ROAM_AP_ENV_DETECTION)) || \
	defined(CUSTOM_SET_CPUCORE)
	dhd_pub_t *dhd = (dhd_pub_t *)(cfg->pub);
#endif /* (ROAM_ENABLE && ROAM_AP_ENV_DETECTION) || CUSTOM_SET_CPUCORE */
	s32 err = 0;
	u8 *curbssid = wl_read_prof(cfg, ndev, WL_PROF_BSSID);
	if (!sec) {
		WL_ERR(("sec is NULL\n"));
		return -ENODEV;
	}
	WL_DBG((" enter\n"));
#ifdef ESCAN_RESULT_PATCH
	if (wl_get_drv_status(cfg, CONNECTED, ndev)) {
		if (memcmp(curbssid, connect_req_bssid, ETHER_ADDR_LEN) == 0) {
			WL_DBG((" Connected event of connected device e=%d s=%d, ignore it\n",
				ntoh32(e->event_type), ntoh32(e->status)));
			return err;
		}
	}
	if (memcmp(curbssid, broad_bssid, ETHER_ADDR_LEN) == 0 &&
		memcmp(broad_bssid, connect_req_bssid, ETHER_ADDR_LEN) != 0) {
		WL_DBG(("copy bssid\n"));
		memcpy(curbssid, connect_req_bssid, ETHER_ADDR_LEN);
	}

#else
	if (cfg->scan_request) {
		wl_notify_escan_complete(cfg, ndev, true, true);
	}
#endif /* ESCAN_RESULT_PATCH */
	if (wl_get_drv_status(cfg, CONNECTING, ndev)) {
		wl_cfg80211_scan_abort(cfg);
		wl_clr_drv_status(cfg, CONNECTING, ndev);
		if (completed) {
			wl_get_assoc_ies(cfg, ndev);
			wl_update_prof(cfg, ndev, NULL, (void *)(e->addr.octet), WL_PROF_BSSID);
			curbssid = wl_read_prof(cfg, ndev, WL_PROF_BSSID);
			wl_update_bss_info(cfg, ndev, false);
			wl_update_pmklist(ndev, cfg->pmk_list, err);
			wl_set_drv_status(cfg, CONNECTED, ndev);
#if defined(ROAM_ENABLE) && defined(ROAM_AP_ENV_DETECTION)
			if (dhd->roam_env_detection)
				wldev_iovar_setint(ndev, "roam_env_detection",
					AP_ENV_INDETERMINATE);
#endif /* ROAM_AP_ENV_DETECTION */
			if (ndev != bcmcfg_to_prmry_ndev(cfg)) {
#if LINUX_VERSION_CODE >= KERNEL_VERSION(3, 13, 0)
				init_completion(&cfg->iface_disable);
#else
				/* reinitialize completion to clear previous count */
				INIT_COMPLETION(cfg->iface_disable);
#endif
			}
#ifdef CUSTOM_SET_CPUCORE
			if (wl_get_chan_isvht80(ndev, dhd)) {
				if (ndev == bcmcfg_to_prmry_ndev(cfg))
					dhd->chan_isvht80 |= DHD_FLAG_STA_MODE; /* STA mode */
				else if (ndev == wl_to_p2p_bss_ndev(cfg, P2PAPI_BSSCFG_CONNECTION))
					dhd->chan_isvht80 |= DHD_FLAG_P2P_MODE; /* p2p mode */
				dhd_set_cpucore(dhd, TRUE);
			}
#endif /* CUSTOM_SET_CPUCORE */

		}
		cfg80211_connect_result(ndev,
			curbssid,
			conn_info->req_ie,
			conn_info->req_ie_len,
			conn_info->resp_ie,
			conn_info->resp_ie_len,
			completed ? WLAN_STATUS_SUCCESS :
			(sec->auth_assoc_res_status) ?
			sec->auth_assoc_res_status :
			WLAN_STATUS_UNSPECIFIED_FAILURE,
			GFP_KERNEL);
		if (completed)
			WL_INFO(("Report connect result - connection succeeded\n"));
		else
			WL_ERR(("Report connect result - connection failed\n"));
	}
#ifdef CONFIG_TCPACK_FASTTX
	if (wl_get_chan_isvht80(ndev, dhd))
		wldev_iovar_setint(ndev, "tcpack_fast_tx", 0);
	else
		wldev_iovar_setint(ndev, "tcpack_fast_tx", 1);
#endif /* CONFIG_TCPACK_FASTTX */

	return err;
}

static s32
wl_notify_mic_status(struct bcm_cfg80211 *cfg, bcm_struct_cfgdev *cfgdev,
	const wl_event_msg_t *e, void *data)
{
	struct net_device *ndev = NULL;
	u16 flags = ntoh16(e->flags);
	enum nl80211_key_type key_type;

	ndev = cfgdev_to_wlc_ndev(cfgdev, cfg);

	mutex_lock(&cfg->usr_sync);
	if (flags & WLC_EVENT_MSG_GROUP)
		key_type = NL80211_KEYTYPE_GROUP;
	else
		key_type = NL80211_KEYTYPE_PAIRWISE;

	cfg80211_michael_mic_failure(ndev, (u8 *)&e->addr, key_type, -1,
		NULL, GFP_KERNEL);
	mutex_unlock(&cfg->usr_sync);

	return 0;
}

#ifdef PNO_SUPPORT
static s32
wl_notify_pfn_status(struct bcm_cfg80211 *cfg, bcm_struct_cfgdev *cfgdev,
	const wl_event_msg_t *e, void *data)
{
	struct net_device *ndev = NULL;

	WL_ERR((">>> PNO Event\n"));

	ndev = cfgdev_to_wlc_ndev(cfgdev, cfg);

#ifndef WL_SCHED_SCAN
	mutex_lock(&cfg->usr_sync);
	/* TODO: Use cfg80211_sched_scan_results(wiphy); */
	cfg80211_disconnected(ndev, 0, NULL, 0, GFP_KERNEL);
	mutex_unlock(&cfg->usr_sync);
#else
	/* If cfg80211 scheduled scan is supported, report the pno results via sched
	 * scan results
	 */
	wl_notify_sched_scan_results(cfg, ndev, e, data);
#endif /* WL_SCHED_SCAN */
	return 0;
}
#endif /* PNO_SUPPORT */

static s32
wl_notify_scan_status(struct bcm_cfg80211 *cfg, bcm_struct_cfgdev *cfgdev,
	const wl_event_msg_t *e, void *data)
{
	struct channel_info channel_inform;
	struct wl_scan_results *bss_list;
	struct net_device *ndev = NULL;
	u32 len = WL_SCAN_BUF_MAX;
	s32 err = 0;
	unsigned long flags;

	WL_DBG(("Enter \n"));
	if (!wl_get_drv_status(cfg, SCANNING, ndev)) {
		WL_ERR(("scan is not ready \n"));
		return err;
	}
	ndev = cfgdev_to_wlc_ndev(cfgdev, cfg);

	mutex_lock(&cfg->usr_sync);
	wl_clr_drv_status(cfg, SCANNING, ndev);
	err = wldev_ioctl(ndev, WLC_GET_CHANNEL, &channel_inform,
		sizeof(channel_inform), false);
	if (unlikely(err)) {
		WL_ERR(("scan busy (%d)\n", err));
		goto scan_done_out;
	}
	channel_inform.scan_channel = dtoh32(channel_inform.scan_channel);
	if (unlikely(channel_inform.scan_channel)) {

		WL_DBG(("channel_inform.scan_channel (%d)\n",
			channel_inform.scan_channel));
	}
	cfg->bss_list = cfg->scan_results;
	bss_list = cfg->bss_list;
	memset(bss_list, 0, len);
	bss_list->buflen = htod32(len);
	err = wldev_ioctl(ndev, WLC_SCAN_RESULTS, bss_list, len, false);
	if (unlikely(err) && unlikely(!cfg->scan_suppressed)) {
		WL_ERR(("%s Scan_results error (%d)\n", ndev->name, err));
		err = -EINVAL;
		goto scan_done_out;
	}
	bss_list->buflen = dtoh32(bss_list->buflen);
	bss_list->version = dtoh32(bss_list->version);
	bss_list->count = dtoh32(bss_list->count);

	err = wl_inform_bss(cfg);

scan_done_out:
	del_timer_sync(&cfg->scan_timeout);
	spin_lock_irqsave(&cfg->cfgdrv_lock, flags);
	if (cfg->scan_request) {
		cfg80211_scan_done(cfg->scan_request, false);
		cfg->scan_request = NULL;
	}
	spin_unlock_irqrestore(&cfg->cfgdrv_lock, flags);
	WL_DBG(("cfg80211_scan_done\n"));
	mutex_unlock(&cfg->usr_sync);
	return err;
}

static s32
wl_frame_get_mgmt(u16 fc, const struct ether_addr *da,
	const struct ether_addr *sa, const struct ether_addr *bssid,
	u8 **pheader, u32 *body_len, u8 *pbody)
{
	struct dot11_management_header *hdr;
	u32 totlen = 0;
	s32 err = 0;
	u8 *offset;
	u32 prebody_len = *body_len;
	switch (fc) {
		case FC_ASSOC_REQ:
			/* capability , listen interval */
			totlen = DOT11_ASSOC_REQ_FIXED_LEN;
			*body_len += DOT11_ASSOC_REQ_FIXED_LEN;
			break;

		case FC_REASSOC_REQ:
			/* capability, listen inteval, ap address */
			totlen = DOT11_REASSOC_REQ_FIXED_LEN;
			*body_len += DOT11_REASSOC_REQ_FIXED_LEN;
			break;
	}
	totlen += DOT11_MGMT_HDR_LEN + prebody_len;
	*pheader = kzalloc(totlen, GFP_KERNEL);
	if (*pheader == NULL) {
		WL_ERR(("memory alloc failed \n"));
		return -ENOMEM;
	}
	hdr = (struct dot11_management_header *) (*pheader);
	hdr->fc = htol16(fc);
	hdr->durid = 0;
	hdr->seq = 0;
	offset = (u8*)(hdr + 1) + (totlen - DOT11_MGMT_HDR_LEN - prebody_len);
	bcopy((const char*)da, (u8*)&hdr->da, ETHER_ADDR_LEN);
	bcopy((const char*)sa, (u8*)&hdr->sa, ETHER_ADDR_LEN);
	bcopy((const char*)bssid, (u8*)&hdr->bssid, ETHER_ADDR_LEN);
	if ((pbody != NULL) && prebody_len)
		bcopy((const char*)pbody, offset, prebody_len);
	*body_len = totlen;
	return err;
}


void
wl_stop_wait_next_action_frame(struct bcm_cfg80211 *cfg, struct net_device *ndev)
{
	if (wl_get_drv_status_all(cfg, FINDING_COMMON_CHANNEL)) {
		if (timer_pending(&cfg->p2p->listen_timer)) {
			del_timer_sync(&cfg->p2p->listen_timer);
		}
		if (cfg->afx_hdl != NULL) {
			if (cfg->afx_hdl->dev != NULL) {
				wl_clr_drv_status(cfg, SCANNING, cfg->afx_hdl->dev);
				wl_clr_drv_status(cfg, FINDING_COMMON_CHANNEL, cfg->afx_hdl->dev);
			}
			cfg->afx_hdl->peer_chan = WL_INVALID;
		}
		complete(&cfg->act_frm_scan);
		WL_DBG(("*** Wake UP ** Working afx searching is cleared\n"));
	} else if (wl_get_drv_status_all(cfg, SENDING_ACT_FRM)) {
		if (!(wl_get_p2p_status(cfg, ACTION_TX_COMPLETED) ||
			wl_get_p2p_status(cfg, ACTION_TX_NOACK)))
			wl_set_p2p_status(cfg, ACTION_TX_COMPLETED);

		WL_DBG(("*** Wake UP ** abort actframe iovar\n"));
		/* if channel is not zero, "actfame" uses off channel scan.
		 * So abort scan for off channel completion.
		 */
		if (cfg->af_sent_channel)
			wl_cfg80211_scan_abort(cfg);
	}
#ifdef WL_CFG80211_SYNC_GON
	else if (wl_get_drv_status_all(cfg, WAITING_NEXT_ACT_FRM_LISTEN)) {
		WL_DBG(("*** Wake UP ** abort listen for next af frame\n"));
		/* So abort scan to cancel listen */
		wl_cfg80211_scan_abort(cfg);
	}
#endif /* WL_CFG80211_SYNC_GON */
}


int wl_cfg80211_get_ioctl_version(void)
{
	return ioctl_version;
}

static s32
wl_notify_rx_mgmt_frame(struct bcm_cfg80211 *cfg, bcm_struct_cfgdev *cfgdev,
	const wl_event_msg_t *e, void *data)
{
	struct ieee80211_supported_band *band;
	struct wiphy *wiphy = bcmcfg_to_wiphy(cfg);
	struct ether_addr da;
	struct ether_addr bssid;
	bool isfree = false;
	s32 err = 0;
	s32 freq;
	struct net_device *ndev = NULL;
	wifi_p2p_pub_act_frame_t *act_frm = NULL;
	wifi_p2p_action_frame_t *p2p_act_frm = NULL;
	wifi_p2psd_gas_pub_act_frame_t *sd_act_frm = NULL;
	wl_event_rx_frame_data_t *rxframe =
		(wl_event_rx_frame_data_t*)data;
	u32 event = ntoh32(e->event_type);
	u8 *mgmt_frame;
	u8 bsscfgidx = e->bsscfgidx;
	u32 mgmt_frame_len = ntoh32(e->datalen) - sizeof(wl_event_rx_frame_data_t);
	u16 channel = ((ntoh16(rxframe->channel) & WL_CHANSPEC_CHAN_MASK));
	bool retval;

	memset(&bssid, 0, ETHER_ADDR_LEN);

	ndev = cfgdev_to_wlc_ndev(cfgdev, cfg);
#ifdef P2PONEINT
	WL_DBG((" device name is ndev %s \n", ndev->name));
#endif

	if (channel <= CH_MAX_2G_CHANNEL)
		band = wiphy->bands[IEEE80211_BAND_2GHZ];
	else
		band = wiphy->bands[IEEE80211_BAND_5GHZ];
	if (!band) {
		WL_ERR(("No valid band"));
		return -EINVAL;
	}
#if LINUX_VERSION_CODE == KERNEL_VERSION(2, 6, 38)
	freq = ieee80211_channel_to_frequency(channel);
	(void)band->band;
#else
	freq = ieee80211_channel_to_frequency(channel, band->band);
#endif
	if (event == WLC_E_ACTION_FRAME_RX) {
		wldev_iovar_getbuf_bsscfg(ndev, "cur_etheraddr",
			NULL, 0, cfg->ioctl_buf, WLC_IOCTL_SMLEN, bsscfgidx, &cfg->ioctl_buf_sync);

		err = wldev_ioctl(ndev, WLC_GET_BSSID, &bssid, ETHER_ADDR_LEN, false);
		if (err < 0)
			 WL_ERR(("WLC_GET_BSSID error %d\n", err));
		memcpy(da.octet, cfg->ioctl_buf, ETHER_ADDR_LEN);
		err = wl_frame_get_mgmt(FC_ACTION, &da, &e->addr, &bssid,
			&mgmt_frame, &mgmt_frame_len,
			(u8 *)((wl_event_rx_frame_data_t *)rxframe + 1));
		if (err < 0) {
			WL_ERR(("Error in receiving action frame len %d channel %d freq %d\n",
				mgmt_frame_len, channel, freq));
			goto exit;
		}
		isfree = true;
		if (wl_cfgp2p_is_pub_action(&mgmt_frame[DOT11_MGMT_HDR_LEN],
			mgmt_frame_len - DOT11_MGMT_HDR_LEN)) {
			act_frm = (wifi_p2p_pub_act_frame_t *)
					(&mgmt_frame[DOT11_MGMT_HDR_LEN]);
		} else if (wl_cfgp2p_is_p2p_action(&mgmt_frame[DOT11_MGMT_HDR_LEN],
			mgmt_frame_len - DOT11_MGMT_HDR_LEN)) {
			p2p_act_frm = (wifi_p2p_action_frame_t *)
					(&mgmt_frame[DOT11_MGMT_HDR_LEN]);
			(void) p2p_act_frm;
		} else if (wl_cfgp2p_is_gas_action(&mgmt_frame[DOT11_MGMT_HDR_LEN],
			mgmt_frame_len - DOT11_MGMT_HDR_LEN)) {

			sd_act_frm = (wifi_p2psd_gas_pub_act_frame_t *)
					(&mgmt_frame[DOT11_MGMT_HDR_LEN]);
			if (sd_act_frm && wl_get_drv_status_all(cfg, WAITING_NEXT_ACT_FRM)) {
				if (cfg->next_af_subtype == sd_act_frm->action) {
					WL_DBG(("We got a right next frame of SD!(%d)\n",
						sd_act_frm->action));
					wl_clr_drv_status(cfg, WAITING_NEXT_ACT_FRM, ndev);

					/* Stop waiting for next AF. */
					wl_stop_wait_next_action_frame(cfg, ndev);
				}
			}
			(void) sd_act_frm;
#ifdef WLTDLS
		} else if (mgmt_frame[DOT11_MGMT_HDR_LEN] == TDLS_AF_CATEGORY) {
			WL_DBG((" TDLS Action Frame Received type = %d \n",
				mgmt_frame[DOT11_MGMT_HDR_LEN + 1]));

			if (mgmt_frame[DOT11_MGMT_HDR_LEN + 1] == TDLS_ACTION_SETUP_RESP) {
				cfg->tdls_mgmt_frame = mgmt_frame;
				cfg->tdls_mgmt_frame_len = mgmt_frame_len;
				cfg->tdls_mgmt_freq = freq;
				return 0;
			}

		} else if (mgmt_frame[DOT11_MGMT_HDR_LEN] == TDLS_VENDOR_SPECIFIC) {
			WL_DBG((" TDLS Vendor Specific Received type \n"));
#endif
		} else {

			if (cfg->next_af_subtype != P2P_PAF_SUBTYPE_INVALID) {
				u8 action = 0;
				if (wl_get_public_action(&mgmt_frame[DOT11_MGMT_HDR_LEN],
					mgmt_frame_len - DOT11_MGMT_HDR_LEN, &action) != BCME_OK) {
					WL_DBG(("Recived action is not public action frame\n"));
				} else if (cfg->next_af_subtype == action) {
					WL_DBG(("Recived action is the waiting action(%d)\n",
						action));
					wl_clr_drv_status(cfg, WAITING_NEXT_ACT_FRM, ndev);

					/* Stop waiting for next AF. */
					wl_stop_wait_next_action_frame(cfg, ndev);
				}
			}
		}

		if (act_frm) {

			if (wl_get_drv_status_all(cfg, WAITING_NEXT_ACT_FRM)) {
				if (cfg->next_af_subtype == act_frm->subtype) {
					WL_DBG(("We got a right next frame!(%d)\n",
						act_frm->subtype));
					wl_clr_drv_status(cfg, WAITING_NEXT_ACT_FRM, ndev);

					if (cfg->next_af_subtype == P2P_PAF_GON_CONF) {
						OSL_SLEEP(20);
					}

					/* Stop waiting for next AF. */
					wl_stop_wait_next_action_frame(cfg, ndev);
				}
			}
		}

		wl_cfgp2p_print_actframe(false, &mgmt_frame[DOT11_MGMT_HDR_LEN],
			mgmt_frame_len - DOT11_MGMT_HDR_LEN, channel);
		/*
		 * After complete GO Negotiation, roll back to mpc mode
		 */
		if (act_frm && ((act_frm->subtype == P2P_PAF_GON_CONF) ||
			(act_frm->subtype == P2P_PAF_PROVDIS_RSP))) {
			wldev_iovar_setint(ndev, "mpc", 1);
		}
		if (act_frm && (act_frm->subtype == P2P_PAF_GON_CONF)) {
			WL_DBG(("P2P: GO_NEG_PHASE status cleared \n"));
			wl_clr_p2p_status(cfg, GO_NEG_PHASE);
		}
	} else if (event == WLC_E_PROBREQ_MSG) {

		/* Handle probe reqs frame
		 * WPS-AP certification 4.2.13
		 */
		struct parsed_ies prbreq_ies;
		u32 prbreq_ie_len = 0;
		bool pbc = 0;

		WL_DBG((" Event WLC_E_PROBREQ_MSG received\n"));
		mgmt_frame = (u8 *)(data);
		mgmt_frame_len = ntoh32(e->datalen);

		prbreq_ie_len = mgmt_frame_len - DOT11_MGMT_HDR_LEN;

		/* Parse prob_req IEs */
		if (wl_cfg80211_parse_ies(&mgmt_frame[DOT11_MGMT_HDR_LEN],
			prbreq_ie_len, &prbreq_ies) < 0) {
			WL_ERR(("Prob req get IEs failed\n"));
			return 0;
		}
		if (prbreq_ies.wps_ie != NULL) {
			wl_validate_wps_ie((char *)prbreq_ies.wps_ie, prbreq_ies.wps_ie_len, &pbc);
			WL_DBG((" wps_ie exist pbc = %d\n", pbc));
			/* if pbc method, send prob_req mgmt frame to upper layer */
			if (!pbc)
				return 0;
		} else
			return 0;
	} else {
		mgmt_frame = (u8 *)((wl_event_rx_frame_data_t *)rxframe + 1);

		/* wpa supplicant use probe request event for restarting another GON Req.
		 * but it makes GON Req repetition.
		 * so if src addr of prb req is same as my target device,
		 * do not send probe request event during sending action frame.
		 */
		if (event == WLC_E_P2P_PROBREQ_MSG) {
			WL_DBG((" Event %s\n", (event == WLC_E_P2P_PROBREQ_MSG) ?
				"WLC_E_P2P_PROBREQ_MSG":"WLC_E_PROBREQ_MSG"));


			/* Filter any P2P probe reqs arriving during the
			 * GO-NEG Phase
			 */
			if (cfg->p2p &&
				wl_get_p2p_status(cfg, GO_NEG_PHASE)) {
				WL_DBG(("Filtering P2P probe_req while "
					"being in GO-Neg state\n"));
				return 0;
			}
		}
	}

#ifdef P2PONEINT
	if (ndev == cfg->p2p_net && ndev->ieee80211_ptr->iftype == NL80211_IFTYPE_P2P_GO) {
		ndev = bcmcfg_to_prmry_ndev(cfg);
		cfgdev = ndev_to_cfgdev(ndev);
	}
	WL_DBG((" device name is ndev %s \n", ndev->name));
#endif

#if (LINUX_VERSION_CODE >= KERNEL_VERSION(3, 18, 0))
	retval = cfg80211_rx_mgmt(cfgdev, freq, 0,  mgmt_frame, mgmt_frame_len, 0);
#elif (LINUX_VERSION_CODE >= KERNEL_VERSION(3, 12, 0))
	retval = cfg80211_rx_mgmt(cfgdev, freq, 0,  mgmt_frame, mgmt_frame_len, 0, GFP_ATOMIC);
#elif (LINUX_VERSION_CODE >= KERNEL_VERSION(3, 4, 0)) || \
	defined(WL_COMPAT_WIRELESS)
	retval = cfg80211_rx_mgmt(cfgdev, freq, 0, mgmt_frame, mgmt_frame_len, GFP_ATOMIC);
#else
	retval = cfg80211_rx_mgmt(cfgdev, freq, mgmt_frame, mgmt_frame_len, GFP_ATOMIC);
#endif /* LINUX_VERSION >= VERSION(3, 18, 0) */

	WL_DBG(("mgmt_frame_len (%d) , e->datalen (%d), channel (%d), freq (%d) retval (%d)\n",
	mgmt_frame_len, ntoh32(e->datalen), channel, freq, retval));
exit:
	if (isfree)
		kfree(mgmt_frame);
	return 0;
}

#ifdef WL_SCHED_SCAN
/* If target scan is not reliable, set the below define to "1" to do a
 * full escan
 */
#define FULL_ESCAN_ON_PFN_NET_FOUND		0
static s32
wl_notify_sched_scan_results(struct bcm_cfg80211 *cfg, struct net_device *ndev,
	const wl_event_msg_t *e, void *data)
{
	wl_pfn_net_info_t *netinfo, *pnetinfo;
	struct wiphy *wiphy	= bcmcfg_to_wiphy(cfg);
	int err = 0;
	struct cfg80211_scan_request *request = NULL;
	struct cfg80211_ssid ssid[MAX_PFN_LIST_COUNT];
	struct ieee80211_channel *channel = NULL;
	int channel_req = 0;
	int band = 0;
	struct wl_pfn_scanresults *pfn_result = (struct wl_pfn_scanresults *)data;
	int n_pfn_results = pfn_result->count;

	WL_DBG(("Enter\n"));

	if (e->event_type == WLC_E_PFN_NET_LOST) {
		WL_PNO(("PFN NET LOST event. Do Nothing \n"));
		return 0;
	}
	WL_PNO((">>> PFN NET FOUND event. count:%d \n", n_pfn_results));
	if (n_pfn_results > 0) {
		int i;

		if (n_pfn_results > MAX_PFN_LIST_COUNT)
			n_pfn_results = MAX_PFN_LIST_COUNT;
		pnetinfo = (wl_pfn_net_info_t *)(data + sizeof(wl_pfn_scanresults_t)
				- sizeof(wl_pfn_net_info_t));

		memset(&ssid, 0x00, sizeof(ssid));

		request = kzalloc(sizeof(*request)
			+ sizeof(*request->channels) * n_pfn_results,
			GFP_KERNEL);
		channel = (struct ieee80211_channel *)kzalloc(
			(sizeof(struct ieee80211_channel) * n_pfn_results),
			GFP_KERNEL);
		if (!request || !channel) {
			WL_ERR(("No memory"));
			err = -ENOMEM;
			goto out_err;
		}

		request->wiphy = wiphy;

		for (i = 0; i < n_pfn_results; i++) {
			netinfo = &pnetinfo[i];
			if (!netinfo) {
				WL_ERR(("Invalid netinfo ptr. index:%d", i));
				err = -EINVAL;
				goto out_err;
			}
			WL_PNO((">>> SSID:%s Channel:%d \n",
				netinfo->pfnsubnet.SSID, netinfo->pfnsubnet.channel));
			/* PFN result doesn't have all the info which are required by the supplicant
			 * (For e.g IEs) Do a target Escan so that sched scan results are reported
			 * via wl_inform_single_bss in the required format. Escan does require the
			 * scan request in the form of cfg80211_scan_request. For timebeing, create
			 * cfg80211_scan_request one out of the received PNO event.
			 */
			memcpy(ssid[i].ssid, netinfo->pfnsubnet.SSID,
				netinfo->pfnsubnet.SSID_len);
			ssid[i].ssid_len = netinfo->pfnsubnet.SSID_len;
			request->n_ssids++;

			channel_req = netinfo->pfnsubnet.channel;
			band = (channel_req <= CH_MAX_2G_CHANNEL) ? NL80211_BAND_2GHZ
				: NL80211_BAND_5GHZ;
			channel[i].center_freq = ieee80211_channel_to_frequency(channel_req, band);
			channel[i].band = band;
			channel[i].flags |= IEEE80211_CHAN_NO_HT40;
			request->channels[i] = &channel[i];
			request->n_channels++;
		}

		/* assign parsed ssid array */
		if (request->n_ssids)
			request->ssids = &ssid[0];

		if (wl_get_drv_status_all(cfg, SCANNING)) {
			/* Abort any on-going scan */
			wl_notify_escan_complete(cfg, ndev, true, true);
		}

		if (wl_get_p2p_status(cfg, DISCOVERY_ON)) {
			WL_PNO((">>> P2P discovery was ON. Disabling it\n"));
			err = wl_cfgp2p_discover_enable_search(cfg, false);
			if (unlikely(err)) {
				wl_clr_drv_status(cfg, SCANNING, ndev);
				goto out_err;
			}
			p2p_scan(cfg) = false;
		}

		wl_set_drv_status(cfg, SCANNING, ndev);
#if FULL_ESCAN_ON_PFN_NET_FOUND
		WL_PNO((">>> Doing Full ESCAN on PNO event\n"));
		err = wl_do_escan(cfg, wiphy, ndev, NULL);
#else
		WL_PNO((">>> Doing targeted ESCAN on PNO event\n"));
		err = wl_do_escan(cfg, wiphy, ndev, request);
#endif
		if (err) {
			wl_clr_drv_status(cfg, SCANNING, ndev);
			goto out_err;
		}
		cfg->sched_scan_running = TRUE;
	}
	else {
		WL_ERR(("FALSE PNO Event. (pfn_count == 0) \n"));
	}
out_err:
	if (request)
		kfree(request);
	if (channel)
		kfree(channel);
	return err;
}
#endif /* WL_SCHED_SCAN */

static void wl_init_conf(struct wl_conf *conf)
{
	WL_DBG(("Enter \n"));
	conf->frag_threshold = (u32)-1;
	conf->rts_threshold = (u32)-1;
	conf->retry_short = (u32)-1;
	conf->retry_long = (u32)-1;
	conf->tx_power = -1;
}

static void wl_init_prof(struct bcm_cfg80211 *cfg, struct net_device *ndev)
{
	unsigned long flags;
	struct wl_profile *profile = wl_get_profile_by_netdev(cfg, ndev);

	spin_lock_irqsave(&cfg->cfgdrv_lock, flags);
	memset(profile, 0, sizeof(struct wl_profile));
	spin_unlock_irqrestore(&cfg->cfgdrv_lock, flags);
}

static void wl_init_event_handler(struct bcm_cfg80211 *cfg)
{
	memset(cfg->evt_handler, 0, sizeof(cfg->evt_handler));

	cfg->evt_handler[WLC_E_SCAN_COMPLETE] = wl_notify_scan_status;
	cfg->evt_handler[WLC_E_AUTH] = wl_notify_connect_status;
	cfg->evt_handler[WLC_E_ASSOC] = wl_notify_connect_status;
	cfg->evt_handler[WLC_E_LINK] = wl_notify_connect_status;
	cfg->evt_handler[WLC_E_DEAUTH_IND] = wl_notify_connect_status;
	cfg->evt_handler[WLC_E_DEAUTH] = wl_notify_connect_status;
	cfg->evt_handler[WLC_E_DISASSOC_IND] = wl_notify_connect_status;
	cfg->evt_handler[WLC_E_ASSOC_IND] = wl_notify_connect_status;
	cfg->evt_handler[WLC_E_REASSOC_IND] = wl_notify_connect_status;
	cfg->evt_handler[WLC_E_ROAM] = wl_notify_roaming_status;
	cfg->evt_handler[WLC_E_MIC_ERROR] = wl_notify_mic_status;
	cfg->evt_handler[WLC_E_SET_SSID] = wl_notify_connect_status;
	cfg->evt_handler[WLC_E_ACTION_FRAME_RX] = wl_notify_rx_mgmt_frame;
	cfg->evt_handler[WLC_E_PROBREQ_MSG] = wl_notify_rx_mgmt_frame;
	cfg->evt_handler[WLC_E_P2P_PROBREQ_MSG] = wl_notify_rx_mgmt_frame;
	cfg->evt_handler[WLC_E_P2P_DISC_LISTEN_COMPLETE] = wl_cfgp2p_listen_complete;
	cfg->evt_handler[WLC_E_ACTION_FRAME_COMPLETE] = wl_cfgp2p_action_tx_complete;
	cfg->evt_handler[WLC_E_ACTION_FRAME_OFF_CHAN_COMPLETE] = wl_cfgp2p_action_tx_complete;
	cfg->evt_handler[WLC_E_JOIN] = wl_notify_connect_status;
	cfg->evt_handler[WLC_E_START] = wl_notify_connect_status;
#ifdef PNO_SUPPORT
	cfg->evt_handler[WLC_E_PFN_NET_FOUND] = wl_notify_pfn_status;
#endif /* PNO_SUPPORT */
#ifdef WLTDLS
	cfg->evt_handler[WLC_E_TDLS_PEER_EVENT] = wl_tdls_event_handler;
#endif /* WLTDLS */
	cfg->evt_handler[WLC_E_BSSID] = wl_notify_roaming_status;
#ifdef WL_RELMCAST
	cfg->evt_handler[WLC_E_RMC_EVENT] = wl_notify_rmc_status;
#endif /* WL_RELMCAST */
#ifdef WL_NAN
	cfg->evt_handler[WLC_E_NAN] = wl_cfgnan_notify_nan_status;
	cfg->evt_handler[WLC_E_PROXD] = wl_cfgnan_notify_proxd_status;
#endif /* WL_NAN */

	cfg->evt_handler[WLC_E_CSA_COMPLETE_IND] = wl_csa_complete_ind;
}

#if defined(STATIC_WL_PRIV_STRUCT)
static int
wl_init_escan_result_buf(struct bcm_cfg80211 *cfg)
{
	cfg->escan_info.escan_buf = DHD_OS_PREALLOC(cfg->pub,
		DHD_PREALLOC_WIPHY_ESCAN0, ESCAN_BUF_SIZE);
	if (cfg->escan_info.escan_buf == NULL) {
		WL_ERR(("Failed to alloc ESCAN_BUF\n"));
		return -ENOMEM;
	}
	bzero(cfg->escan_info.escan_buf, ESCAN_BUF_SIZE);

	return 0;
}

static void
wl_deinit_escan_result_buf(struct bcm_cfg80211 *cfg)
{
	if (cfg->escan_info.escan_buf != NULL) {
		DHD_OS_PREFREE(cfg->pub, DHD_PREALLOC_WIPHY_ESCAN0,
			cfg->escan_info.escan_buf, ESCAN_BUF_SIZE);
		cfg->escan_info.escan_buf = NULL;
	}
}
#endif /* STATIC_WL_PRIV_STRUCT */

static s32 wl_init_priv_mem(struct bcm_cfg80211 *cfg)
{
	WL_DBG(("Enter \n"));
	cfg->scan_results = (void *)kzalloc(WL_SCAN_BUF_MAX, GFP_KERNEL);
	if (unlikely(!cfg->scan_results)) {
		WL_ERR(("Scan results alloc failed\n"));
		goto init_priv_mem_out;
	}
	cfg->conf = (void *)kzalloc(sizeof(*cfg->conf), GFP_KERNEL);
	if (unlikely(!cfg->conf)) {
		WL_ERR(("wl_conf alloc failed\n"));
		goto init_priv_mem_out;
	}
	cfg->scan_req_int =
	    (void *)kzalloc(sizeof(*cfg->scan_req_int), GFP_KERNEL);
	if (unlikely(!cfg->scan_req_int)) {
		WL_ERR(("Scan req alloc failed\n"));
		goto init_priv_mem_out;
	}
	cfg->ioctl_buf = (void *)kzalloc(WLC_IOCTL_MAXLEN, GFP_KERNEL);
	if (unlikely(!cfg->ioctl_buf)) {
		WL_ERR(("Ioctl buf alloc failed\n"));
		goto init_priv_mem_out;
	}
	cfg->escan_ioctl_buf = (void *)kzalloc(WLC_IOCTL_MAXLEN, GFP_KERNEL);
	if (unlikely(!cfg->escan_ioctl_buf)) {
		WL_ERR(("Ioctl buf alloc failed\n"));
		goto init_priv_mem_out;
	}
	cfg->extra_buf = (void *)kzalloc(WL_EXTRA_BUF_MAX, GFP_KERNEL);
	if (unlikely(!cfg->extra_buf)) {
		WL_ERR(("Extra buf alloc failed\n"));
		goto init_priv_mem_out;
	}
	cfg->pmk_list = (void *)kzalloc(sizeof(*cfg->pmk_list), GFP_KERNEL);
	if (unlikely(!cfg->pmk_list)) {
		WL_ERR(("pmk list alloc failed\n"));
		goto init_priv_mem_out;
	}
	cfg->sta_info = (void *)kzalloc(sizeof(*cfg->sta_info), GFP_KERNEL);
	if (unlikely(!cfg->sta_info)) {
		WL_ERR(("sta info  alloc failed\n"));
		goto init_priv_mem_out;
	}

#if defined(STATIC_WL_PRIV_STRUCT)
	cfg->conn_info = (void *)kzalloc(sizeof(*cfg->conn_info), GFP_KERNEL);
	if (unlikely(!cfg->conn_info)) {
		WL_ERR(("cfg->conn_info  alloc failed\n"));
		goto init_priv_mem_out;
	}
	cfg->ie = (void *)kzalloc(sizeof(*cfg->ie), GFP_KERNEL);
	if (unlikely(!cfg->ie)) {
		WL_ERR(("cfg->ie  alloc failed\n"));
		goto init_priv_mem_out;
	}
	if (unlikely(wl_init_escan_result_buf(cfg))) {
		WL_ERR(("Failed to init escan result buf\n"));
		goto init_priv_mem_out;
	}
#endif /* STATIC_WL_PRIV_STRUCT */
	cfg->afx_hdl = (void *)kzalloc(sizeof(*cfg->afx_hdl), GFP_KERNEL);
	if (unlikely(!cfg->afx_hdl)) {
		WL_ERR(("afx hdl  alloc failed\n"));
		goto init_priv_mem_out;
	} else {
		init_completion(&cfg->act_frm_scan);
		init_completion(&cfg->wait_next_af);

		INIT_WORK(&cfg->afx_hdl->work, wl_cfg80211_afx_handler);
	}
	return 0;

init_priv_mem_out:
	wl_deinit_priv_mem(cfg);

	return -ENOMEM;
}

static void wl_deinit_priv_mem(struct bcm_cfg80211 *cfg)
{
	kfree(cfg->scan_results);
	cfg->scan_results = NULL;
	kfree(cfg->conf);
	cfg->conf = NULL;
	kfree(cfg->scan_req_int);
	cfg->scan_req_int = NULL;
	kfree(cfg->ioctl_buf);
	cfg->ioctl_buf = NULL;
	kfree(cfg->escan_ioctl_buf);
	cfg->escan_ioctl_buf = NULL;
	kfree(cfg->extra_buf);
	cfg->extra_buf = NULL;
	kfree(cfg->pmk_list);
	cfg->pmk_list = NULL;
	kfree(cfg->sta_info);
	cfg->sta_info = NULL;
#if defined(STATIC_WL_PRIV_STRUCT)
	kfree(cfg->conn_info);
	cfg->conn_info = NULL;
	kfree(cfg->ie);
	cfg->ie = NULL;
	wl_deinit_escan_result_buf(cfg);
#endif /* STATIC_WL_PRIV_STRUCT */
	if (cfg->afx_hdl) {
		cancel_work_sync(&cfg->afx_hdl->work);
		kfree(cfg->afx_hdl);
		cfg->afx_hdl = NULL;
	}

	if (cfg->ap_info) {
		kfree(cfg->ap_info->wpa_ie);
		kfree(cfg->ap_info->rsn_ie);
		kfree(cfg->ap_info->wps_ie);
		kfree(cfg->ap_info);
		cfg->ap_info = NULL;
	}
#ifdef WLTDLS
	if (cfg->tdls_mgmt_frame) {
		kfree(cfg->tdls_mgmt_frame);
		cfg->tdls_mgmt_frame = NULL;
	}
#endif /* WLTDLS */
}

static s32 wl_create_event_handler(struct bcm_cfg80211 *cfg)
{
	int ret = 0;
	WL_DBG(("Enter \n"));

	/* Do not use DHD in cfg driver */
	cfg->event_tsk.thr_pid = -1;

	PROC_START(wl_event_handler, cfg, &cfg->event_tsk, 0, "wl_event_handler");
	if (cfg->event_tsk.thr_pid < 0)
		ret = -ENOMEM;
	return ret;
}

static void wl_destroy_event_handler(struct bcm_cfg80211 *cfg)
{
	if (cfg->event_tsk.thr_pid >= 0)
		PROC_STOP(&cfg->event_tsk);
}

void wl_terminate_event_handler(void)
{
	struct bcm_cfg80211 *cfg = g_bcm_cfg;

	if (cfg) {
		wl_destroy_event_handler(cfg);
	}
}

static void wl_scan_timeout(unsigned long data)
{
	wl_event_msg_t msg;
	struct bcm_cfg80211 *cfg = (struct bcm_cfg80211 *)data;

	if (!(cfg->scan_request)) {
		WL_ERR(("timer expired but no scan request\n"));
		return;
	}
	bzero(&msg, sizeof(wl_event_msg_t));
	WL_ERR(("timer expired\n"));
	msg.event_type = hton32(WLC_E_ESCAN_RESULT);
	msg.status = hton32(WLC_E_STATUS_TIMEOUT);
	msg.reason = 0xFFFFFFFF;
	wl_cfg80211_event(bcmcfg_to_prmry_ndev(cfg), &msg, NULL);
}

static s32
wl_cfg80211_netdev_notifier_call(struct notifier_block * nb,
	unsigned long state,
	void *ptr)
{
#if (LINUX_VERSION_CODE < KERNEL_VERSION(3, 11, 0))
	struct net_device *dev = ptr;
#else
	struct net_device *dev = netdev_notifier_info_to_dev(ptr);
<<<<<<< HEAD
#endif

	struct wireless_dev *wdev = dev->ieee80211_ptr;
=======
#endif /* LINUX_VERSION < VERSION(3, 11, 0) */
	struct wireless_dev *wdev = ndev_to_wdev(dev);
>>>>>>> 590d8cde
	struct bcm_cfg80211 *cfg = g_bcm_cfg;

	WL_DBG(("Enter \n"));

	if (!wdev || !cfg || dev == bcmcfg_to_prmry_ndev(cfg))
		return NOTIFY_DONE;

	switch (state) {
		case NETDEV_DOWN:
		{
#if (LINUX_VERSION_CODE < KERNEL_VERSION(3, 14, 0))
			int max_wait_timeout = 2;
			int max_wait_count = 100;
			int refcnt = 0;
			unsigned long limit = jiffies + max_wait_timeout * HZ;
			while (work_pending(&wdev->cleanup_work)) {
				if (refcnt%5 == 0) {
					WL_ERR(("[NETDEV_DOWN] wait for "
						"complete of cleanup_work"
						" (%d th)\n", refcnt));
				}
				if (!time_before(jiffies, limit)) {
					WL_ERR(("[NETDEV_DOWN] cleanup_work"
						" of CFG80211 is not"
						" completed in %d sec\n",
						max_wait_timeout));
					break;
				}
				if (refcnt >= max_wait_count) {
					WL_ERR(("[NETDEV_DOWN] cleanup_work"
						" of CFG80211 is not"
						" completed in %d loop\n",
						max_wait_count));
					break;
				}
				set_current_state(TASK_INTERRUPTIBLE);
				schedule_timeout(100);
				set_current_state(TASK_RUNNING);
				refcnt++;
			}
#endif /* LINUX_VERSION <  VERSION(3, 14, 0) */
			break;
		}

		case NETDEV_UNREGISTER:
			/* after calling list_del_rcu(&wdev->list) */
			wl_dealloc_netinfo(cfg, dev);
			break;
		case NETDEV_GOING_DOWN:
			/* At NETDEV_DOWN state, wdev_cleanup_work work will be called.
			*  In front of door, the function checks
			*  whether current scan is working or not.
			*  If the scanning is still working, wdev_cleanup_work call WARN_ON and
			*  make the scan done forcibly.
			*/
			if (wl_get_drv_status(cfg, SCANNING, dev))
				wl_notify_escan_complete(cfg, dev, true, true);
			break;
	}
	return NOTIFY_DONE;
}
static struct notifier_block wl_cfg80211_netdev_notifier = {
	.notifier_call = wl_cfg80211_netdev_notifier_call,
};
/* to make sure we won't register the same notifier twice, otherwise a loop is likely to be
 * created in kernel notifier link list (with 'next' pointing to itself)
 */
static bool wl_cfg80211_netdev_notifier_registered = FALSE;

#ifdef  P2PONEINT
void wl_cfg80211_scan_abort(struct bcm_cfg80211 *cfg)
#else
static void wl_cfg80211_scan_abort(struct bcm_cfg80211 *cfg)
#endif
{
	wl_scan_params_t *params = NULL;
	s32 params_size = 0;
	s32 err = BCME_OK;
	struct net_device *dev = bcmcfg_to_prmry_ndev(cfg);
	if (!in_atomic()) {
		/* Our scan params only need space for 1 channel and 0 ssids */
		params = wl_cfg80211_scan_alloc_params(-1, 0, &params_size);
		if (params == NULL) {
			WL_ERR(("scan params allocation failed \n"));
			err = -ENOMEM;
		} else {
			/* Do a scan abort to stop the driver's scan engine */
			err = wldev_ioctl(dev, WLC_SCAN, params, params_size, true);
			if (err < 0) {
				WL_ERR(("scan abort  failed \n"));
			}
			kfree(params);
		}
	}
}

static s32 wl_notify_escan_complete(struct bcm_cfg80211 *cfg,
	struct net_device *ndev,
	bool aborted, bool fw_abort)
{
	s32 err = BCME_OK;
	unsigned long flags;
	struct net_device *dev;

	WL_DBG(("Enter \n"));
	if (!ndev) {
		WL_ERR(("ndev is null\n"));
		err = BCME_ERROR;
		return err;
	}

	if (cfg->escan_info.ndev != ndev) {
		WL_ERR(("ndev is different %p %p\n", cfg->escan_info.ndev, ndev));
		err = BCME_ERROR;
		return err;
	}

	if (cfg->scan_request) {
		dev = bcmcfg_to_prmry_ndev(cfg);
#if defined(WL_ENABLE_P2P_IF)
		if (cfg->scan_request->dev != cfg->p2p_net)
			dev = cfg->scan_request->dev;
#endif /* WL_ENABLE_P2P_IF */
	}
	else {
		WL_DBG(("cfg->scan_request is NULL may be internal scan."
			"doing scan_abort for ndev %p primary %p",
				ndev, bcmcfg_to_prmry_ndev(cfg)));
		dev = ndev;
	}
	if (fw_abort && !in_atomic())
		wl_cfg80211_scan_abort(cfg);
	if (timer_pending(&cfg->scan_timeout))
		del_timer_sync(&cfg->scan_timeout);
#if defined(ESCAN_RESULT_PATCH)
	if (likely(cfg->scan_request)) {
		cfg->bss_list = wl_escan_get_buf(cfg, aborted);
		wl_inform_bss(cfg);
	}
#endif /* ESCAN_RESULT_PATCH */
	spin_lock_irqsave(&cfg->cfgdrv_lock, flags);
#ifdef WL_SCHED_SCAN
	if (cfg->sched_scan_req && !cfg->scan_request) {
		WL_PNO((">>> REPORTING SCHED SCAN RESULTS \n"));
		if (!aborted)
			cfg80211_sched_scan_results(cfg->sched_scan_req->wiphy);
		cfg->sched_scan_running = FALSE;
		cfg->sched_scan_req = NULL;
	}
#endif /* WL_SCHED_SCAN */
	if (likely(cfg->scan_request)) {
		cfg80211_scan_done(cfg->scan_request, aborted);
		cfg->scan_request = NULL;
	}
	if (p2p_is_on(cfg))
		wl_clr_p2p_status(cfg, SCANNING);
	wl_clr_drv_status(cfg, SCANNING, dev);
	spin_unlock_irqrestore(&cfg->cfgdrv_lock, flags);

	return err;
}

#ifdef ESCAN_BUF_OVERFLOW_MGMT
static void
wl_cfg80211_find_removal_candidate(wl_bss_info_t *bss, removal_element_t *candidate)
{
	int idx;
	for (idx = 0; idx < BUF_OVERFLOW_MGMT_COUNT; idx++) {
		int len = BUF_OVERFLOW_MGMT_COUNT - idx - 1;
		if (bss->RSSI < candidate[idx].RSSI) {
			if (len)
				memcpy(&candidate[idx + 1], &candidate[idx],
					sizeof(removal_element_t) * len);
			candidate[idx].RSSI = bss->RSSI;
			candidate[idx].length = bss->length;
			memcpy(&candidate[idx].BSSID, &bss->BSSID, ETHER_ADDR_LEN);
			return;
		}
	}
}

static void
wl_cfg80211_remove_lowRSSI_info(wl_scan_results_t *list, removal_element_t *candidate,
	wl_bss_info_t *bi)
{
	int idx1, idx2;
	int total_delete_len = 0;
	for (idx1 = 0; idx1 < BUF_OVERFLOW_MGMT_COUNT; idx1++) {
		int cur_len = WL_SCAN_RESULTS_FIXED_SIZE;
		wl_bss_info_t *bss = NULL;
		if (candidate[idx1].RSSI >= bi->RSSI)
			continue;
		for (idx2 = 0; idx2 < list->count; idx2++) {
			bss = bss ? (wl_bss_info_t *)((uintptr)bss + dtoh32(bss->length)) :
				list->bss_info;
			if (!bcmp(&candidate[idx1].BSSID, &bss->BSSID, ETHER_ADDR_LEN) &&
				candidate[idx1].RSSI == bss->RSSI &&
				candidate[idx1].length == dtoh32(bss->length)) {
				u32 delete_len = dtoh32(bss->length);
				WL_DBG(("delete scan info of " MACDBG " to add new AP\n",
					MAC2STRDBG(bss->BSSID.octet)));
				if (idx2 < list->count -1) {
					memmove((u8 *)bss, (u8 *)bss + delete_len,
						list->buflen - cur_len - delete_len);
				}
				list->buflen -= delete_len;
				list->count--;
				total_delete_len += delete_len;
				/* if delete_len is greater than or equal to result length */
				if (total_delete_len >= bi->length) {
					return;
				}
				break;
			}
			cur_len += dtoh32(bss->length);
		}
	}
}
#endif /* ESCAN_BUF_OVERFLOW_MGMT */

static s32 wl_escan_handler(struct bcm_cfg80211 *cfg, bcm_struct_cfgdev *cfgdev,
	const wl_event_msg_t *e, void *data)
{
	s32 err = BCME_OK;
	s32 status = ntoh32(e->status);
	wl_bss_info_t *bi;
	wl_escan_result_t *escan_result;
	wl_bss_info_t *bss = NULL;
	wl_scan_results_t *list;
	wifi_p2p_ie_t * p2p_ie;
	struct net_device *ndev = NULL;
	u32 bi_length;
	u32 i;
	u8 *p2p_dev_addr = NULL;

	WL_DBG((" enter event type : %d, status : %d \n",
		ntoh32(e->event_type), ntoh32(e->status)));

	ndev = cfgdev_to_wlc_ndev(cfgdev, cfg);

	mutex_lock(&cfg->usr_sync);
	/* P2P SCAN is coming from primary interface */
	if (wl_get_p2p_status(cfg, SCANNING)) {
		if (wl_get_drv_status_all(cfg, SENDING_ACT_FRM))
			ndev = cfg->afx_hdl->dev;
		else
			ndev = cfg->escan_info.ndev;

	}
	if (!ndev || (!wl_get_drv_status(cfg, SCANNING, ndev) && !cfg->sched_scan_running)) {
		WL_ERR(("escan is not ready ndev %p drv_status 0x%x e_type %d e_states %d\n",
			ndev, wl_get_drv_status(cfg, SCANNING, ndev),
			ntoh32(e->event_type), ntoh32(e->status)));
		goto exit;
	}
	escan_result = (wl_escan_result_t *)data;

	if (status == WLC_E_STATUS_PARTIAL) {
		WL_INFO(("WLC_E_STATUS_PARTIAL \n"));
		if (!escan_result) {
			WL_ERR(("Invalid escan result (NULL pointer)\n"));
			goto exit;
		}
		if (dtoh16(escan_result->bss_count) != 1) {
			WL_ERR(("Invalid bss_count %d: ignoring\n", escan_result->bss_count));
			goto exit;
		}
		bi = escan_result->bss_info;
		if (!bi) {
			WL_ERR(("Invalid escan bss info (NULL pointer)\n"));
			goto exit;
		}
		bi_length = dtoh32(bi->length);
		if (bi_length != (dtoh32(escan_result->buflen) - WL_ESCAN_RESULTS_FIXED_SIZE)) {
			WL_ERR(("Invalid bss_info length %d: ignoring\n", bi_length));
			goto exit;
		}
		if (wl_escan_check_sync_id(status, escan_result->sync_id,
			cfg->escan_info.cur_sync_id) < 0)
			goto exit;

		if (!(bcmcfg_to_wiphy(cfg)->interface_modes & BIT(NL80211_IFTYPE_ADHOC))) {
			if (dtoh16(bi->capability) & DOT11_CAP_IBSS) {
				WL_DBG(("Ignoring IBSS result\n"));
				goto exit;
			}
		}

		if (wl_get_drv_status_all(cfg, FINDING_COMMON_CHANNEL)) {
			p2p_dev_addr = wl_cfgp2p_retreive_p2p_dev_addr(bi, bi_length);
			if (p2p_dev_addr && !memcmp(p2p_dev_addr,
				cfg->afx_hdl->tx_dst_addr.octet, ETHER_ADDR_LEN)) {
				s32 channel = wf_chspec_ctlchan(
					wl_chspec_driver_to_host(bi->chanspec));

				if ((channel > MAXCHANNEL) || (channel <= 0))
					channel = WL_INVALID;
				else
					WL_ERR(("ACTION FRAME SCAN : Peer " MACDBG " found,"
						" channel : %d\n",
						MAC2STRDBG(cfg->afx_hdl->tx_dst_addr.octet),
						channel));

				wl_clr_p2p_status(cfg, SCANNING);
				cfg->afx_hdl->peer_chan = channel;
				complete(&cfg->act_frm_scan);
				goto exit;
			}

		} else {
			int cur_len = WL_SCAN_RESULTS_FIXED_SIZE;
#ifdef ESCAN_BUF_OVERFLOW_MGMT
			removal_element_t candidate[BUF_OVERFLOW_MGMT_COUNT];
			int remove_lower_rssi = FALSE;

			bzero(candidate, sizeof(removal_element_t)*BUF_OVERFLOW_MGMT_COUNT);
#endif /* ESCAN_BUF_OVERFLOW_MGMT */

			list = wl_escan_get_buf(cfg, FALSE);
			if (scan_req_match(cfg)) {
				/* p2p scan && allow only probe response */
				if ((cfg->p2p->search_state != WL_P2P_DISC_ST_SCAN) &&
					(bi->flags & WL_BSS_FLAGS_FROM_BEACON))
					goto exit;
				if ((p2p_ie = wl_cfgp2p_find_p2pie(((u8 *) bi) + bi->ie_offset,
					bi->ie_length)) == NULL) {
						WL_ERR(("Couldn't find P2PIE in probe"
							" response/beacon\n"));
						goto exit;
				}
			}
#ifdef ESCAN_BUF_OVERFLOW_MGMT
			if (bi_length > ESCAN_BUF_SIZE - list->buflen)
				remove_lower_rssi = TRUE;
#endif /* ESCAN_BUF_OVERFLOW_MGMT */

			for (i = 0; i < list->count; i++) {
				bss = bss ? (wl_bss_info_t *)((uintptr)bss + dtoh32(bss->length))
					: list->bss_info;
#ifdef ESCAN_BUF_OVERFLOW_MGMT
				WL_TRACE(("%s("MACDBG"), i=%d bss: RSSI %d list->count %d\n",
					bss->SSID, MAC2STRDBG(bss->BSSID.octet),
					i, bss->RSSI, list->count));

				if (remove_lower_rssi)
					wl_cfg80211_find_removal_candidate(bss, candidate);
#endif /* ESCAN_BUF_OVERFLOW_MGMT */

				if (!bcmp(&bi->BSSID, &bss->BSSID, ETHER_ADDR_LEN) &&
					(CHSPEC_BAND(wl_chspec_driver_to_host(bi->chanspec))
					== CHSPEC_BAND(wl_chspec_driver_to_host(bss->chanspec))) &&
					bi->SSID_len == bss->SSID_len &&
					!bcmp(bi->SSID, bss->SSID, bi->SSID_len)) {

					/* do not allow beacon data to update
					*the data recd from a probe response
					*/
					if (!(bss->flags & WL_BSS_FLAGS_FROM_BEACON) &&
						(bi->flags & WL_BSS_FLAGS_FROM_BEACON))
						goto exit;

					WL_DBG(("%s("MACDBG"), i=%d prev: RSSI %d"
						" flags 0x%x, new: RSSI %d flags 0x%x\n",
						bss->SSID, MAC2STRDBG(bi->BSSID.octet), i,
						bss->RSSI, bss->flags, bi->RSSI, bi->flags));

					if ((bss->flags & WL_BSS_FLAGS_RSSI_ONCHANNEL) ==
						(bi->flags & WL_BSS_FLAGS_RSSI_ONCHANNEL)) {
						/* preserve max RSSI if the measurements are
						* both on-channel or both off-channel
						*/
						WL_SCAN(("%s("MACDBG"), same onchan"
						", RSSI: prev %d new %d\n",
						bss->SSID, MAC2STRDBG(bi->BSSID.octet),
						bss->RSSI, bi->RSSI));
						bi->RSSI = MAX(bss->RSSI, bi->RSSI);
					} else if ((bss->flags & WL_BSS_FLAGS_RSSI_ONCHANNEL) &&
						(bi->flags & WL_BSS_FLAGS_RSSI_ONCHANNEL) == 0) {
						/* preserve the on-channel rssi measurement
						* if the new measurement is off channel
						*/
						WL_SCAN(("%s("MACDBG"), prev onchan"
						", RSSI: prev %d new %d\n",
						bss->SSID, MAC2STRDBG(bi->BSSID.octet),
						bss->RSSI, bi->RSSI));
						bi->RSSI = bss->RSSI;
						bi->flags |= WL_BSS_FLAGS_RSSI_ONCHANNEL;
					}
					if (dtoh32(bss->length) != bi_length) {
						u32 prev_len = dtoh32(bss->length);

						WL_SCAN(("bss info replacement"
							" is occured(bcast:%d->probresp%d)\n",
							bss->ie_length, bi->ie_length));
						WL_DBG(("%s("MACDBG"), replacement!(%d -> %d)\n",
						bss->SSID, MAC2STRDBG(bi->BSSID.octet),
						prev_len, bi_length));

						if (list->buflen - prev_len + bi_length
							> ESCAN_BUF_SIZE) {
							WL_ERR(("Buffer is too small: keep the"
								" previous result of this AP\n"));
							/* Only update RSSI */
							bss->RSSI = bi->RSSI;
							bss->flags |= (bi->flags
								& WL_BSS_FLAGS_RSSI_ONCHANNEL);
							goto exit;
						}

						if (i < list->count - 1) {
							/* memory copy required by this case only */
							memmove((u8 *)bss + bi_length,
								(u8 *)bss + prev_len,
								list->buflen - cur_len - prev_len);
						}
						list->buflen -= prev_len;
						list->buflen += bi_length;
					}
					list->version = dtoh32(bi->version);
					memcpy((u8 *)bss, (u8 *)bi, bi_length);
					goto exit;
				}
				cur_len += dtoh32(bss->length);
			}
			if (bi_length > ESCAN_BUF_SIZE - list->buflen) {
#ifdef ESCAN_BUF_OVERFLOW_MGMT
				wl_cfg80211_remove_lowRSSI_info(list, candidate, bi);
				if (bi_length > ESCAN_BUF_SIZE - list->buflen) {
					WL_DBG(("RSSI(" MACDBG ") is too low(%d) to add Buffer\n",
						MAC2STRDBG(bi->BSSID.octet), bi->RSSI));
					goto exit;
				}
#else
				WL_ERR(("Buffer is too small: ignoring\n"));
				goto exit;
#endif /* ESCAN_BUF_OVERFLOW_MGMT */
			}

			memcpy(&(((char *)list)[list->buflen]), bi, bi_length);
			list->version = dtoh32(bi->version);
			list->buflen += bi_length;
			list->count++;

			/*
			 * !Broadcast && number of ssid = 1 && number of channels =1
			 * means specific scan to association
			 */
			if (wl_cfgp2p_is_p2p_specific_scan(cfg->scan_request)) {
				WL_ERR(("P2P assoc scan fast aborted.\n"));
				wl_notify_escan_complete(cfg, cfg->escan_info.ndev, false, true);
				goto exit;
			}
		}

	}
	else if (status == WLC_E_STATUS_SUCCESS) {
		cfg->escan_info.escan_state = WL_ESCAN_STATE_IDLE;
		wl_escan_print_sync_id(status, cfg->escan_info.cur_sync_id,
			escan_result->sync_id);

		if (wl_get_drv_status_all(cfg, FINDING_COMMON_CHANNEL)) {
			WL_INFO(("ACTION FRAME SCAN DONE\n"));
			wl_clr_p2p_status(cfg, SCANNING);
			wl_clr_drv_status(cfg, SCANNING, cfg->afx_hdl->dev);
			if (cfg->afx_hdl->peer_chan == WL_INVALID)
				complete(&cfg->act_frm_scan);
		} else if ((likely(cfg->scan_request)) || (cfg->sched_scan_running)) {
			WL_INFO(("ESCAN COMPLETED\n"));
			cfg->bss_list = wl_escan_get_buf(cfg, FALSE);
			if (!scan_req_match(cfg)) {
				WL_TRACE_HW4(("SCAN COMPLETED: scanned AP count=%d\n",
					cfg->bss_list->count));
			}
			wl_inform_bss(cfg);
			wl_notify_escan_complete(cfg, ndev, false, false);
		}
		wl_escan_increment_sync_id(cfg, SCAN_BUF_NEXT);
	}
	else if (status == WLC_E_STATUS_ABORT) {
		cfg->escan_info.escan_state = WL_ESCAN_STATE_IDLE;
		wl_escan_print_sync_id(status, escan_result->sync_id,
			cfg->escan_info.cur_sync_id);
		if (wl_get_drv_status_all(cfg, FINDING_COMMON_CHANNEL)) {
			WL_INFO(("ACTION FRAME SCAN DONE\n"));
			wl_clr_drv_status(cfg, SCANNING, cfg->afx_hdl->dev);
			wl_clr_p2p_status(cfg, SCANNING);
			if (cfg->afx_hdl->peer_chan == WL_INVALID)
				complete(&cfg->act_frm_scan);
		} else if ((likely(cfg->scan_request)) || (cfg->sched_scan_running)) {
			WL_INFO(("ESCAN ABORTED\n"));
			cfg->bss_list = wl_escan_get_buf(cfg, TRUE);
			if (!scan_req_match(cfg)) {
				WL_TRACE_HW4(("SCAN ABORTED: scanned AP count=%d\n",
					cfg->bss_list->count));
			}
			wl_inform_bss(cfg);
			wl_notify_escan_complete(cfg, ndev, true, false);
		}
		wl_escan_increment_sync_id(cfg, SCAN_BUF_CNT);
	} else if (status == WLC_E_STATUS_NEWSCAN) {
		WL_ERR(("WLC_E_STATUS_NEWSCAN : scan_request[%p]\n", cfg->scan_request));
		WL_ERR(("sync_id[%d], bss_count[%d]\n", escan_result->sync_id,
			escan_result->bss_count));
	} else if (status == WLC_E_STATUS_TIMEOUT) {
		WL_ERR(("WLC_E_STATUS_TIMEOUT : scan_request[%p]\n", cfg->scan_request));
		WL_ERR(("reason[0x%x]\n", e->reason));
		if (e->reason == 0xFFFFFFFF) {
			wl_notify_escan_complete(cfg, cfg->escan_info.ndev, true, true);
		}
	} else {
		WL_ERR(("unexpected Escan Event %d : abort\n", status));
		cfg->escan_info.escan_state = WL_ESCAN_STATE_IDLE;
		wl_escan_print_sync_id(status, escan_result->sync_id,
			cfg->escan_info.cur_sync_id);
		if (wl_get_drv_status_all(cfg, FINDING_COMMON_CHANNEL)) {
			WL_INFO(("ACTION FRAME SCAN DONE\n"));
			wl_clr_p2p_status(cfg, SCANNING);
			wl_clr_drv_status(cfg, SCANNING, cfg->afx_hdl->dev);
			if (cfg->afx_hdl->peer_chan == WL_INVALID)
				complete(&cfg->act_frm_scan);
		} else if ((likely(cfg->scan_request)) || (cfg->sched_scan_running)) {
			cfg->bss_list = wl_escan_get_buf(cfg, TRUE);
			if (!scan_req_match(cfg)) {
				WL_TRACE_HW4(("SCAN ABORTED(UNEXPECTED): "
					"scanned AP count=%d\n",
					cfg->bss_list->count));
			}
			wl_inform_bss(cfg);
			wl_notify_escan_complete(cfg, ndev, true, false);
		}
		wl_escan_increment_sync_id(cfg, 2);
	}
exit:
	mutex_unlock(&cfg->usr_sync);
	return err;
}

static void wl_cfg80211_concurrent_roam(struct bcm_cfg80211 *cfg, int enable)
{
	u32 connected_cnt  = wl_get_drv_status_all(cfg, CONNECTED);
	struct net_info *iter, *next;
	int err;

	if (!cfg->roamoff_on_concurrent)
		return;
	if (enable && connected_cnt > 1) {
		for_each_ndev(cfg, iter, next) {
			/* Save the current roam setting */
			if ((err = wldev_iovar_getint(iter->ndev, "roam_off",
				(s32 *)&iter->roam_off)) != BCME_OK) {
				WL_ERR(("%s:Failed to get current roam setting err %d\n",
					iter->ndev->name, err));
				continue;
			}
			if ((err = wldev_iovar_setint(iter->ndev, "roam_off", 1)) != BCME_OK) {
				WL_ERR((" %s:failed to set roam_off : %d\n",
					iter->ndev->name, err));
			}
		}
	}
	else if (!enable) {
		for_each_ndev(cfg, iter, next) {
			if (iter->roam_off != WL_INVALID) {
				if ((err = wldev_iovar_setint(iter->ndev, "roam_off",
					iter->roam_off)) == BCME_OK)
					iter->roam_off = WL_INVALID;
				else {
					WL_ERR((" %s:failed to set roam_off : %d\n",
						iter->ndev->name, err));
				}
			}
		}
	}
	return;
}

static void wl_cfg80211_determine_vsdb_mode(struct bcm_cfg80211 *cfg)
{
	struct net_info *iter, *next;
	u32 ctl_chan = 0;
	u32 chanspec = 0;
	u32 pre_ctl_chan = 0;
	u32 connected_cnt  = wl_get_drv_status_all(cfg, CONNECTED);
	cfg->vsdb_mode = false;

	if (connected_cnt <= 1)  {
		return;
	}
	for_each_ndev(cfg, iter, next) {
		chanspec = 0;
		ctl_chan = 0;
		if (wl_get_drv_status(cfg, CONNECTED, iter->ndev)) {
			if (wldev_iovar_getint(iter->ndev, "chanspec",
				(s32 *)&chanspec) == BCME_OK) {
				chanspec = wl_chspec_driver_to_host(chanspec);
				ctl_chan = wf_chspec_ctlchan(chanspec);
				wl_update_prof(cfg, iter->ndev, NULL,
					&ctl_chan, WL_PROF_CHAN);
			}
			if (!cfg->vsdb_mode) {
				if (!pre_ctl_chan && ctl_chan)
					pre_ctl_chan = ctl_chan;
				else if (pre_ctl_chan && (pre_ctl_chan != ctl_chan)) {
					cfg->vsdb_mode = true;
				}
			}
		}
	}
	WL_ERR(("%s concurrency is enabled\n", cfg->vsdb_mode ? "Multi Channel" : "Same Channel"));
	return;
}

static s32 wl_notifier_change_state(struct bcm_cfg80211 *cfg, struct net_info *_net_info,
	enum wl_status state, bool set)
{
	s32 pm = PM_FAST;
	s32 err = BCME_OK;
	u32 mode;
	u32 chan = 0;
	struct net_info *iter, *next;
	struct net_device *primary_dev = bcmcfg_to_prmry_ndev(cfg);
	WL_DBG(("Enter state %d set %d _net_info->pm_restore %d iface %s\n",
		state, set, _net_info->pm_restore, _net_info->ndev->name));

	if (state != WL_STATUS_CONNECTED)
		return 0;
	mode = wl_get_mode_by_netdev(cfg, _net_info->ndev);
	if (set) {
		wl_cfg80211_concurrent_roam(cfg, 1);

		if (mode == WL_MODE_AP) {

			if (wl_add_remove_eventmsg(primary_dev, WLC_E_P2P_PROBREQ_MSG, false))
				WL_ERR((" failed to unset WLC_E_P2P_PROPREQ_MSG\n"));
		}
		wl_cfg80211_determine_vsdb_mode(cfg);
		if (cfg->vsdb_mode || _net_info->pm_block) {
			/* Delete pm_enable_work */
			wl_add_remove_pm_enable_work(cfg, FALSE, WL_HANDLER_MAINTAIN);
			/* save PM_FAST in _net_info to restore this
			 * if _net_info->pm_block is false
			 */
			if (!_net_info->pm_block && (mode == WL_MODE_BSS)) {
				_net_info->pm = PM_FAST;
				_net_info->pm_restore = true;
			}
			pm = PM_OFF;
			for_each_ndev(cfg, iter, next) {
				if (iter->pm_restore)
					continue;
				/* Save the current power mode */
				err = wldev_ioctl(iter->ndev, WLC_GET_PM, &iter->pm,
					sizeof(iter->pm), false);
				WL_DBG(("%s:power save %s\n", iter->ndev->name,
					iter->pm ? "enabled" : "disabled"));
				if (!err && iter->pm) {
					iter->pm_restore = true;
				}

			}
			for_each_ndev(cfg, iter, next) {
				if (!wl_get_drv_status(cfg, CONNECTED, iter->ndev))
					continue;
				if ((err = wldev_ioctl(iter->ndev, WLC_SET_PM, &pm,
					sizeof(pm), true)) != 0) {
					if (err == -ENODEV)
						WL_DBG(("%s:netdev not ready\n", iter->ndev->name));
					else
						WL_ERR(("%s:error (%d)\n", iter->ndev->name, err));
					wl_cfg80211_update_power_mode(iter->ndev);
				}
			}
		} else {
			/* add PM Enable timer to go to power save mode
			 * if supplicant control pm mode, it will be cleared or
			 * updated by wl_cfg80211_set_power_mgmt() if not - for static IP & HW4 P2P,
			 * PM will be configured when timer expired
			 */

			/*
			 * before calling pm_enable_timer, we need to set PM -1 for all ndev
			 */
			pm = PM_OFF;
			if (!_net_info->pm_block) {
				for_each_ndev(cfg, iter, next) {
					if (iter->pm_restore)
						continue;
					/* Save the current power mode */
					err = wldev_ioctl(iter->ndev, WLC_GET_PM, &iter->pm,
						sizeof(iter->pm), false);
					WL_DBG(("%s:power save %s\n", iter->ndev->name,
						iter->pm ? "enabled" : "disabled"));
					if (!err && iter->pm) {
						iter->pm_restore = true;
					}
				}
			}
			for_each_ndev(cfg, iter, next) {
				if (!wl_get_drv_status(cfg, CONNECTED, iter->ndev))
					continue;
				if ((err = wldev_ioctl(iter->ndev, WLC_SET_PM, &pm,
					sizeof(pm), true)) != 0) {
					if (err == -ENODEV)
						WL_DBG(("%s:netdev not ready\n", iter->ndev->name));
					else
						WL_ERR(("%s:error (%d)\n", iter->ndev->name, err));
				}
			}

			if (cfg->pm_enable_work_on) {
				wl_add_remove_pm_enable_work(cfg, FALSE, WL_HANDLER_DEL);
			}

			cfg->pm_enable_work_on = true;
			wl_add_remove_pm_enable_work(cfg, TRUE, WL_HANDLER_NOTUSE);
		}
#if defined(WLTDLS)
#if defined(DISABLE_TDLS_IN_P2P)
		if (cfg->vsdb_mode || p2p_is_on(cfg))
#else
		if (cfg->vsdb_mode)
#endif /* defined(DISABLE_TDLS_IN_P2P) */
		{

			err = wldev_iovar_setint(primary_dev, "tdls_enable", 0);
		}
#endif /* defined(WLTDLS) */
	}
	 else { /* clear */
		chan = 0;
		/* clear chan information when the net device is disconnected */
		wl_update_prof(cfg, _net_info->ndev, NULL, &chan, WL_PROF_CHAN);
		wl_cfg80211_determine_vsdb_mode(cfg);
		for_each_ndev(cfg, iter, next) {
			if (iter->pm_restore && iter->pm) {
				WL_DBG(("%s:restoring power save %s\n",
					iter->ndev->name, (iter->pm ? "enabled" : "disabled")));
				err = wldev_ioctl(iter->ndev,
					WLC_SET_PM, &iter->pm, sizeof(iter->pm), true);
				if (unlikely(err)) {
					if (err == -ENODEV)
						WL_DBG(("%s:netdev not ready\n", iter->ndev->name));
					else
						WL_ERR(("%s:error(%d)\n", iter->ndev->name, err));
					break;
				}
				iter->pm_restore = 0;
				wl_cfg80211_update_power_mode(iter->ndev);
			}
		}
		wl_cfg80211_concurrent_roam(cfg, 0);
#if defined(WLTDLS)
		if (!cfg->vsdb_mode) {
			err = wldev_iovar_setint(primary_dev, "tdls_enable", 1);
		}
#endif /* defined(WLTDLS) */
	}
	return err;
}
static s32 wl_init_scan(struct bcm_cfg80211 *cfg)
{
	int err = 0;

	cfg->evt_handler[WLC_E_ESCAN_RESULT] = wl_escan_handler;
	cfg->escan_info.escan_state = WL_ESCAN_STATE_IDLE;
	wl_escan_init_sync_id(cfg);

	/* Init scan_timeout timer */
	init_timer(&cfg->scan_timeout);
	cfg->scan_timeout.data = (unsigned long) cfg;
	cfg->scan_timeout.function = wl_scan_timeout;

	return err;
}

static s32 wl_init_priv(struct bcm_cfg80211 *cfg)
{
	struct wiphy *wiphy = bcmcfg_to_wiphy(cfg);
	struct net_device *ndev = bcmcfg_to_prmry_ndev(cfg);
	s32 err = 0;

	cfg->scan_request = NULL;
	cfg->pwr_save = !!(wiphy->flags & WIPHY_FLAG_PS_ON_BY_DEFAULT);
	cfg->roam_on = false;
	cfg->active_scan = true;
	cfg->rf_blocked = false;
	cfg->vsdb_mode = false;
#if defined(BCMSDIO)
	cfg->wlfc_on = false;
#endif 
	cfg->roamoff_on_concurrent = true;
	cfg->disable_roam_event = false;
	/* register interested state */
	set_bit(WL_STATUS_CONNECTED, &cfg->interrested_state);
	spin_lock_init(&cfg->cfgdrv_lock);
	mutex_init(&cfg->ioctl_buf_sync);
	init_waitqueue_head(&cfg->netif_change_event);
	init_completion(&cfg->send_af_done);
	init_completion(&cfg->iface_disable);
	wl_init_eq(cfg);
	err = wl_init_priv_mem(cfg);
	if (err)
		return err;
	if (wl_create_event_handler(cfg))
		return -ENOMEM;
	wl_init_event_handler(cfg);
	mutex_init(&cfg->usr_sync);
	mutex_init(&cfg->event_sync);
	err = wl_init_scan(cfg);
	if (err)
		return err;
	wl_init_conf(cfg->conf);
	wl_init_prof(cfg, ndev);
	wl_link_down(cfg);
	DNGL_FUNC(dhd_cfg80211_init, (cfg));

	return err;
}

static void wl_deinit_priv(struct bcm_cfg80211 *cfg)
{
	DNGL_FUNC(dhd_cfg80211_deinit, (cfg));
	wl_destroy_event_handler(cfg);
	wl_flush_eq(cfg);
	wl_link_down(cfg);
	del_timer_sync(&cfg->scan_timeout);
	wl_deinit_priv_mem(cfg);
	if (wl_cfg80211_netdev_notifier_registered) {
		wl_cfg80211_netdev_notifier_registered = FALSE;
		unregister_netdevice_notifier(&wl_cfg80211_netdev_notifier);
	}
}

#if defined(WL_ENABLE_P2P_IF) || defined(P2PONEINT)
static s32 wl_cfg80211_attach_p2p(void)
{
	struct bcm_cfg80211 *cfg = g_bcm_cfg;

	WL_TRACE(("Enter \n"));

	if (wl_cfgp2p_register_ndev(cfg) < 0) {
		WL_ERR(("P2P attach failed. \n"));
		return -ENODEV;
	}

	return 0;
}
#endif

#if defined(WL_ENABLE_P2P_IF)
static s32  wl_cfg80211_detach_p2p(void)
{
	struct bcm_cfg80211 *cfg = g_bcm_cfg;
	struct wireless_dev *wdev;

	WL_DBG(("Enter \n"));
	if (!cfg) {
		WL_ERR(("Invalid Ptr\n"));
		return -EINVAL;
	} else
		wdev = cfg->p2p_wdev;

	if (!wdev) {
		WL_ERR(("Invalid Ptr\n"));
		return -EINVAL;
	}

	wl_cfgp2p_unregister_ndev(cfg);

	cfg->p2p_wdev = NULL;
	cfg->p2p_net = NULL;
	WL_DBG(("Freeing 0x%08x \n", (unsigned int)wdev));
	kfree(wdev);

	return 0;
}
#endif 

s32 wl_cfg80211_attach_post(struct net_device *ndev)
{
	struct bcm_cfg80211 * cfg = NULL;
	s32 err = 0;
	s32 ret = 0;
	WL_TRACE(("In\n"));
	if (unlikely(!ndev)) {
		WL_ERR(("ndev is invaild\n"));
		return -ENODEV;
	}
	cfg = g_bcm_cfg;
	if (unlikely(!cfg)) {
		WL_ERR(("cfg is invaild\n"));
		return -EINVAL;
	}
	if (!wl_get_drv_status(cfg, READY, ndev)) {
		if (cfg->wdev) {
			ret = wl_cfgp2p_supported(cfg, ndev);
			if (ret > 0) {
#if !defined(WL_ENABLE_P2P_IF)
				cfg->wdev->wiphy->interface_modes |=
					(BIT(NL80211_IFTYPE_P2P_CLIENT)|
					BIT(NL80211_IFTYPE_P2P_GO));
#endif /* !WL_ENABLE_P2P_IF */
				if ((err = wl_cfgp2p_init_priv(cfg)) != 0)
					goto fail;

#ifdef P2PONEINT
				if (!cfg->p2p_net) {
					cfg->p2p_supported = true;

					err = wl_cfg80211_attach_p2p();
					if (err)
						goto fail;

					cfg->p2p_supported = true;
				}
#endif
#if defined(WL_ENABLE_P2P_IF) || defined(P2PONEINT)
				if (cfg->p2p_net) {
					/* Update MAC addr for p2p0 interface here. */
					memcpy(cfg->p2p_net->dev_addr, ndev->dev_addr, ETH_ALEN);
					cfg->p2p_net->dev_addr[0] |= 0x02;
					WL_ERR(("%s: p2p_dev_addr="MACDBG "\n",
						cfg->p2p_net->name,
						MAC2STRDBG(cfg->p2p_net->dev_addr)));
				} else {
					WL_ERR(("p2p_net not yet populated."
					" Couldn't update the MAC Address for p2p0 \n"));
					return -ENODEV;
				}
#endif /* WL_ENABLE_P2P_IF */
#ifndef  P2PONEINT
				cfg->p2p_supported = true;
#endif
			} else if (ret == 0) {
				if ((err = wl_cfgp2p_init_priv(cfg)) != 0)
					goto fail;
			} else {
				/* SDIO bus timeout */
				err = -ENODEV;
				goto fail;
			}
		}
	}
	wl_set_drv_status(cfg, READY, ndev);
fail:
	return err;
}

s32 wl_cfg80211_attach(struct net_device *ndev, void *context)
{
	struct wireless_dev *wdev;
	struct bcm_cfg80211 *cfg;
	s32 err = 0;
	struct device *dev;

	WL_TRACE(("In\n"));
	if (!ndev) {
		WL_ERR(("ndev is invaild\n"));
		return -ENODEV;
	}
	WL_DBG(("func %p\n", wl_cfg80211_get_parent_dev()));
	dev = wl_cfg80211_get_parent_dev();

	wdev = kzalloc(sizeof(*wdev), GFP_KERNEL);
	if (unlikely(!wdev)) {
		WL_ERR(("Could not allocate wireless device\n"));
		return -ENOMEM;
	}
	err = wl_setup_wiphy(wdev, dev, context);
	if (unlikely(err)) {
		kfree(wdev);
		return -ENOMEM;
	}
	wdev->iftype = wl_mode_to_nl80211_iftype(WL_MODE_BSS);
	cfg = (struct bcm_cfg80211 *)wiphy_priv(wdev->wiphy);
	cfg->wdev = wdev;
	cfg->pub = context;
	INIT_LIST_HEAD(&cfg->net_list);
	ndev->ieee80211_ptr = wdev;
	SET_NETDEV_DEV(ndev, wiphy_dev(wdev->wiphy));
	wdev->netdev = ndev;
	cfg->state_notifier = wl_notifier_change_state;
	err = wl_alloc_netinfo(cfg, ndev, wdev, WL_MODE_BSS, PM_ENABLE);
	if (err) {
		WL_ERR(("Failed to alloc net_info (%d)\n", err));
		goto cfg80211_attach_out;
	}
	err = wl_init_priv(cfg);
	if (err) {
		WL_ERR(("Failed to init iwm_priv (%d)\n", err));
		goto cfg80211_attach_out;
	}

	err = wl_setup_rfkill(cfg, TRUE);
	if (err) {
		WL_ERR(("Failed to setup rfkill %d\n", err));
		goto cfg80211_attach_out;
	}
#ifdef DEBUGFS_CFG80211
	err = wl_setup_debugfs(cfg);
	if (err) {
		WL_ERR(("Failed to setup debugfs %d\n", err));
		goto cfg80211_attach_out;
	}
#endif
	if (!wl_cfg80211_netdev_notifier_registered) {
		wl_cfg80211_netdev_notifier_registered = TRUE;
		err = register_netdevice_notifier(&wl_cfg80211_netdev_notifier);
		if (err) {
			wl_cfg80211_netdev_notifier_registered = FALSE;
			WL_ERR(("Failed to register notifierl %d\n", err));
			goto cfg80211_attach_out;
		}
	}
#if defined(COEX_DHCP)
	cfg->btcoex_info = wl_cfg80211_btcoex_init(cfg->wdev->netdev);
	if (!cfg->btcoex_info)
		goto cfg80211_attach_out;
#endif 

	g_bcm_cfg = cfg;

#if defined(WL_ENABLE_P2P_IF)
#ifndef  P2PONEINT
	err = wl_cfg80211_attach_p2p();
	if (err)
		goto cfg80211_attach_out;
#endif
#endif 

	return err;

cfg80211_attach_out:
	wl_setup_rfkill(cfg, FALSE);
	wl_free_wdev(cfg);
	return err;
}

void wl_cfg80211_detach(void *para)
{
	struct bcm_cfg80211 *cfg;

	(void)para;
	cfg = g_bcm_cfg;

	WL_TRACE(("In\n"));

	wl_add_remove_pm_enable_work(cfg, FALSE, WL_HANDLER_DEL);

#if defined(COEX_DHCP)
	wl_cfg80211_btcoex_deinit();
	cfg->btcoex_info = NULL;
#endif 

	wl_setup_rfkill(cfg, FALSE);
#ifdef DEBUGFS_CFG80211
	wl_free_debugfs(cfg);
#endif
	if (cfg->p2p_supported) {
		if (timer_pending(&cfg->p2p->listen_timer))
			del_timer_sync(&cfg->p2p->listen_timer);
		wl_cfgp2p_deinit_priv(cfg);
	}

	if (timer_pending(&cfg->scan_timeout))
		del_timer_sync(&cfg->scan_timeout);

#if defined(WL_CFG80211_P2P_DEV_IF)
	wl_cfgp2p_del_p2p_disc_if(cfg->p2p_wdev, cfg);
#endif /* WL_CFG80211_P2P_DEV_IF  */
#if defined(WL_ENABLE_P2P_IF)
	wl_cfg80211_detach_p2p();
#endif 

	wl_cfg80211_ibss_vsie_free(cfg);
	wl_deinit_priv(cfg);
	g_bcm_cfg = NULL;
	wl_cfg80211_clear_parent_dev();
	wl_free_wdev(cfg);
	/* PLEASE do NOT call any function after wl_free_wdev, the driver's private
	 * structure "cfg", which is the private part of wiphy, has been freed in
	 * wl_free_wdev !!!!!!!!!!!
	 */
}

static void wl_wakeup_event(struct bcm_cfg80211 *cfg)
{
	if (cfg->event_tsk.thr_pid >= 0) {
		DHD_OS_WAKE_LOCK(cfg->pub);
		up(&cfg->event_tsk.sema);
	}
}

#if defined(P2PONEINT)
static int wl_is_p2p_event(struct wl_event_q *e)
{
	struct bcm_cfg80211 *cfg = g_bcm_cfg;

	switch (e->etype) {
		case WLC_E_IF:
			WL_TRACE(("P2P event(%d) on interface(ifidx:%d)\n",
				e->etype, e->emsg.ifidx));

			(void)schedule_timeout(20);

			if (wl_get_p2p_status(cfg, IF_ADDING) ||
				wl_get_p2p_status(cfg, IF_DELETING) ||
				wl_get_p2p_status(cfg, IF_CHANGING) ||
				wl_get_p2p_status(cfg, IF_CHANGED)) {
				WL_TRACE(("P2P Event on Primary I/F (ifidx:%d)."
					" Sent it to p2p0 \n", e->emsg.ifidx));
				return TRUE;
			} else {
				WL_TRACE(("Event is Not p2p event return False \n"));
				return FALSE;
			}

		case WLC_E_P2P_PROBREQ_MSG:
		case WLC_E_P2P_DISC_LISTEN_COMPLETE:
		case WLC_E_ACTION_FRAME_RX:
		case WLC_E_ACTION_FRAME_OFF_CHAN_COMPLETE:
		case WLC_E_ACTION_FRAME_COMPLETE:

			if (e->emsg.ifidx != 0) {
				WL_TRACE(("P2P event(%d) on virtual interface(ifidx:%d)\n",
					e->etype, e->emsg.ifidx));
				return FALSE;
			} else {
				WL_TRACE(("P2P event(%d) on interface(ifidx:%d)\n",
					e->etype, e->emsg.ifidx));
				return TRUE;
			}
			break;

		default:
			WL_TRACE(("NON-P2P event(%d) on interface(ifidx:%d)\n",
				e->etype, e->emsg.ifidx));
			return FALSE;
	}
}
#endif 

static s32 wl_event_handler(void *data)
{
	struct bcm_cfg80211 *cfg = NULL;
	struct wl_event_q *e;
	tsk_ctl_t *tsk = (tsk_ctl_t *)data;
	bcm_struct_cfgdev *cfgdev = NULL;

	cfg = (struct bcm_cfg80211 *)tsk->parent;

	WL_ERR(("tsk Enter, tsk = 0x%p\n", tsk));

	while (down_interruptible (&tsk->sema) == 0) {
		SMP_RD_BARRIER_DEPENDS();
		if (tsk->terminated) {
			DHD_OS_WAKE_UNLOCK(cfg->pub);
			break;
		}
		while ((e = wl_deq_event(cfg))) {
			WL_DBG(("event type (%d), if idx: %d\n", e->etype, e->emsg.ifidx));
			/* All P2P device address related events comes on primary interface since
			 * there is no corresponding bsscfg for P2P interface. Map it to p2p0
			 * interface.
			 */
#if defined(WL_CFG80211_P2P_DEV_IF)
#ifdef P2PONEINT
			if ((wl_is_p2p_event(e) == TRUE) && (cfg->p2p_wdev)) {
#else
			if (WL_IS_P2P_DEV_EVENT(e) && (cfg->p2p_wdev)) {
#endif
				cfgdev = bcmcfg_to_p2p_wdev(cfg);
			} else {
				struct net_device *ndev = NULL;

				ndev = dhd_idx2net((struct dhd_pub *)(cfg->pub), e->emsg.ifidx);
				if (ndev)
					cfgdev = ndev_to_wdev(ndev);
#ifdef P2PONEINT
				else if (e->etype == WLC_E_IF) {
					wl_put_event(e);
					DHD_OS_WAKE_UNLOCK(cfg->pub);
					continue;
				}

				if (cfgdev == NULL) {
					if (e->etype == WLC_E_IF)
						cfgdev = bcmcfg_to_prmry_wdev(cfg);
					else {
						cfgdev = ndev_to_wdev(wl_to_p2p_bss_ndev(cfg,
							P2PAPI_BSSCFG_CONNECTION));
					}
				}
#endif
			}
#elif defined(WL_ENABLE_P2P_IF)
			if (WL_IS_P2P_DEV_EVENT(e) && (cfg->p2p_net)) {
				cfgdev = cfg->p2p_net;
			} else {
				cfgdev = dhd_idx2net((struct dhd_pub *)(cfg->pub),
					e->emsg.ifidx);
			}
#endif /* WL_CFG80211_P2P_DEV_IF */

			if (!cfgdev) {
#if defined(WL_CFG80211_P2P_DEV_IF)
				cfgdev = bcmcfg_to_prmry_wdev(cfg);
#elif defined(WL_ENABLE_P2P_IF)
				cfgdev = bcmcfg_to_prmry_ndev(cfg);
#endif /* WL_CFG80211_P2P_DEV_IF */
			}
			if (e->etype < WLC_E_LAST && cfg->evt_handler[e->etype]) {
				dhd_pub_t *dhd = (struct dhd_pub *)(cfg->pub);
				if (dhd->busstate == DHD_BUS_DOWN) {
					WL_ERR((": BUS is DOWN.\n"));
				} else
					cfg->evt_handler[e->etype](cfg, cfgdev, &e->emsg, e->edata);
			} else {
				WL_DBG(("Unknown Event (%d): ignoring\n", e->etype));
			}
			wl_put_event(e);
		}
		DHD_OS_WAKE_UNLOCK(cfg->pub);
	}
	WL_ERR(("was terminated\n"));
	complete_and_exit(&tsk->completed, 0);
	return 0;
}

void
wl_cfg80211_event(struct net_device *ndev, const wl_event_msg_t * e, void *data)
{
	u32 event_type = ntoh32(e->event_type);
	struct bcm_cfg80211 *cfg = g_bcm_cfg;

#if (WL_DBG_LEVEL > 0)
	s8 *estr = (event_type <= sizeof(wl_dbg_estr) / WL_DBG_ESTR_MAX - 1) ?
	    wl_dbg_estr[event_type] : (s8 *) "Unknown";
	WL_DBG(("event_type (%d):" "WLC_E_" "%s\n", event_type, estr));
#endif /* (WL_DBG_LEVEL > 0) */

	if (wl_get_p2p_status(cfg, IF_CHANGING) || wl_get_p2p_status(cfg, IF_ADDING)) {
		WL_ERR(("during IF change, ignore event %d\n", event_type));
		return;
	}

	if (ndev != bcmcfg_to_prmry_ndev(cfg) && cfg->p2p_supported) {
		if (ndev != wl_to_p2p_bss_ndev(cfg, P2PAPI_BSSCFG_CONNECTION) &&
#if defined(WL_ENABLE_P2P_IF)
			(ndev != (cfg->p2p_net ? cfg->p2p_net :
			wl_to_p2p_bss_ndev(cfg, P2PAPI_BSSCFG_DEVICE))) &&
#else
			(ndev != wl_to_p2p_bss_ndev(cfg, P2PAPI_BSSCFG_DEVICE)) &&
#endif /* WL_ENABLE_P2P_IF */
			TRUE) {
			WL_ERR(("ignore event %d, not interested\n", event_type));
			return;
		}
	}

	if (event_type == WLC_E_PFN_NET_FOUND) {
		WL_DBG((" PNOEVENT: PNO_NET_FOUND\n"));
	}
	else if (event_type == WLC_E_PFN_NET_LOST) {
		WL_DBG((" PNOEVENT: PNO_NET_LOST\n"));
	}

	if (likely(!wl_enq_event(cfg, ndev, event_type, e, data)))
		wl_wakeup_event(cfg);
}

static void wl_init_eq(struct bcm_cfg80211 *cfg)
{
	wl_init_eq_lock(cfg);
	INIT_LIST_HEAD(&cfg->eq_list);
}

static void wl_flush_eq(struct bcm_cfg80211 *cfg)
{
	struct wl_event_q *e;
	unsigned long flags;

	flags = wl_lock_eq(cfg);
	while (!list_empty(&cfg->eq_list)) {
		e = list_first_entry(&cfg->eq_list, struct wl_event_q, eq_list);
		list_del(&e->eq_list);
		kfree(e);
	}
	wl_unlock_eq(cfg, flags);
}

/*
* retrieve first queued event from head
*/

static struct wl_event_q *wl_deq_event(struct bcm_cfg80211 *cfg)
{
	struct wl_event_q *e = NULL;
	unsigned long flags;

	flags = wl_lock_eq(cfg);
	if (likely(!list_empty(&cfg->eq_list))) {
		e = list_first_entry(&cfg->eq_list, struct wl_event_q, eq_list);
		list_del(&e->eq_list);
	}
	wl_unlock_eq(cfg, flags);

	return e;
}

/*
 * push event to tail of the queue
 */

static s32
wl_enq_event(struct bcm_cfg80211 *cfg, struct net_device *ndev, u32 event,
	const wl_event_msg_t *msg, void *data)
{
	struct wl_event_q *e;
	s32 err = 0;
	uint32 evtq_size;
	uint32 data_len;
	unsigned long flags;
	gfp_t aflags;

	data_len = 0;
	if (data)
		data_len = ntoh32(msg->datalen);
	evtq_size = sizeof(struct wl_event_q) + data_len;
	aflags = (in_atomic()) ? GFP_ATOMIC : GFP_KERNEL;
	e = kzalloc(evtq_size, aflags);
	if (unlikely(!e)) {
		WL_ERR(("event alloc failed\n"));
		return -ENOMEM;
	}
	e->etype = event;
	memcpy(&e->emsg, msg, sizeof(wl_event_msg_t));
	if (data)
		memcpy(e->edata, data, data_len);
	flags = wl_lock_eq(cfg);
	list_add_tail(&e->eq_list, &cfg->eq_list);
	wl_unlock_eq(cfg, flags);

	return err;
}

static void wl_put_event(struct wl_event_q *e)
{
	kfree(e);
}

static s32 wl_config_ifmode(struct bcm_cfg80211 *cfg, struct net_device *ndev, s32 iftype)
{
	s32 infra = 0;
	s32 err = 0;
	s32 mode = 0;
	switch (iftype) {
	case NL80211_IFTYPE_MONITOR:
	case NL80211_IFTYPE_WDS:
		WL_ERR(("type (%d) : currently we do not support this mode\n",
			iftype));
		err = -EINVAL;
		return err;
	case NL80211_IFTYPE_ADHOC:
		mode = WL_MODE_IBSS;
		break;
	case NL80211_IFTYPE_STATION:
	case NL80211_IFTYPE_P2P_CLIENT:
		mode = WL_MODE_BSS;
		infra = 1;
		break;
	case NL80211_IFTYPE_AP:
	case NL80211_IFTYPE_P2P_GO:
		mode = WL_MODE_AP;
		infra = 1;
		break;
	default:
		err = -EINVAL;
		WL_ERR(("invalid type (%d)\n", iftype));
		return err;
	}
	infra = htod32(infra);
	err = wldev_ioctl(ndev, WLC_SET_INFRA, &infra, sizeof(infra), true);
	if (unlikely(err)) {
		WL_ERR(("WLC_SET_INFRA error (%d)\n", err));
		return err;
	}

	wl_set_mode_by_netdev(cfg, ndev, mode);

	return 0;
}

void wl_cfg80211_add_to_eventbuffer(struct wl_eventmsg_buf *ev, u16 event, bool set)
{
	if (!ev || (event > WLC_E_LAST))
		return;

	if (ev->num < MAX_EVENT_BUF_NUM) {
		ev->event[ev->num].type = event;
		ev->event[ev->num].set = set;
		ev->num++;
	} else {
		WL_ERR(("evenbuffer doesn't support > %u events. Update"
			" the define MAX_EVENT_BUF_NUM \n", MAX_EVENT_BUF_NUM));
		ASSERT(0);
	}
}

s32 wl_cfg80211_apply_eventbuffer(
	struct net_device *ndev,
	struct bcm_cfg80211 *cfg,
	wl_eventmsg_buf_t *ev)
{
	char eventmask[WL_EVENTING_MASK_LEN];
	int i, ret = 0;
	s8 iovbuf[WL_EVENTING_MASK_LEN + 12];

	if (!ev || (!ev->num))
		return -EINVAL;

	mutex_lock(&cfg->event_sync);

	/* Read event_msgs mask */
	bcm_mkiovar("event_msgs", NULL, 0, iovbuf,
		sizeof(iovbuf));
	ret = wldev_ioctl(ndev, WLC_GET_VAR, iovbuf, sizeof(iovbuf), false);
	if (unlikely(ret)) {
		WL_ERR(("Get event_msgs error (%d)\n", ret));
		goto exit;
	}
	memcpy(eventmask, iovbuf, WL_EVENTING_MASK_LEN);

	/* apply the set bits */
	for (i = 0; i < ev->num; i++) {
		if (ev->event[i].set)
			setbit(eventmask, ev->event[i].type);
		else
			clrbit(eventmask, ev->event[i].type);
	}

	/* Write updated Event mask */
	bcm_mkiovar("event_msgs", eventmask, WL_EVENTING_MASK_LEN, iovbuf,
		sizeof(iovbuf));
	ret = wldev_ioctl(ndev, WLC_SET_VAR, iovbuf, sizeof(iovbuf), true);
	if (unlikely(ret)) {
		WL_ERR(("Set event_msgs error (%d)\n", ret));
	}

exit:
	mutex_unlock(&cfg->event_sync);
	return ret;
}

s32 wl_add_remove_eventmsg(struct net_device *ndev, u16 event, bool add)
{
	s8 iovbuf[WL_EVENTING_MASK_LEN + 12];
	s8 eventmask[WL_EVENTING_MASK_LEN];
	s32 err = 0;
	struct bcm_cfg80211 *cfg = g_bcm_cfg;

	if (!ndev || !cfg)
		return -ENODEV;

	mutex_lock(&cfg->event_sync);

	/* Setup event_msgs */
	bcm_mkiovar("event_msgs", NULL, 0, iovbuf,
		sizeof(iovbuf));
	err = wldev_ioctl(ndev, WLC_GET_VAR, iovbuf, sizeof(iovbuf), false);
	if (unlikely(err)) {
		WL_ERR(("Get event_msgs error (%d)\n", err));
		goto eventmsg_out;
	}
	memcpy(eventmask, iovbuf, WL_EVENTING_MASK_LEN);
	if (add) {
		setbit(eventmask, event);
	} else {
		clrbit(eventmask, event);
	}
	bcm_mkiovar("event_msgs", eventmask, WL_EVENTING_MASK_LEN, iovbuf,
		sizeof(iovbuf));
	err = wldev_ioctl(ndev, WLC_SET_VAR, iovbuf, sizeof(iovbuf), true);
	if (unlikely(err)) {
		WL_ERR(("Set event_msgs error (%d)\n", err));
		goto eventmsg_out;
	}

eventmsg_out:
	mutex_unlock(&cfg->event_sync);
	return err;
}

static int wl_construct_reginfo(struct bcm_cfg80211 *cfg, s32 bw_cap)
{
	struct net_device *dev = bcmcfg_to_prmry_ndev(cfg);
	struct ieee80211_channel *band_chan_arr = NULL;
	wl_uint32_list_t *list;
	u32 i, j, index, n_2g, n_5g, band, channel, array_size;
	u32 *n_cnt = NULL;
	chanspec_t c = 0;
	s32 err = BCME_OK;
	bool update;
	bool ht40_allowed;
	u8 *pbuf = NULL;
	bool dfs_radar_disabled = FALSE;

#define LOCAL_BUF_LEN 1024
	pbuf = kzalloc(LOCAL_BUF_LEN, GFP_KERNEL);

	if (pbuf == NULL) {
		WL_ERR(("failed to allocate local buf\n"));
		return -ENOMEM;
	}
	list = (wl_uint32_list_t *)(void *)pbuf;
	list->count = htod32(WL_NUMCHANSPECS);


	err = wldev_iovar_getbuf_bsscfg(dev, "chanspecs", NULL,
		0, pbuf, LOCAL_BUF_LEN, 0, &cfg->ioctl_buf_sync);
	if (err != 0) {
		WL_ERR(("get chanspecs failed with %d\n", err));
		kfree(pbuf);
		return err;
	}
#undef LOCAL_BUF_LEN

	list = (wl_uint32_list_t *)(void *)pbuf;
	band = array_size = n_2g = n_5g = 0;
	for (i = 0; i < dtoh32(list->count); i++) {
		index = 0;
		update = false;
		ht40_allowed = false;
		c = (chanspec_t)dtoh32(list->element[i]);
		c = wl_chspec_driver_to_host(c);
		channel = CHSPEC_CHANNEL(c);
		if (CHSPEC_IS40(c)) {
			if (CHSPEC_SB_UPPER(c))
				channel += CH_10MHZ_APART;
			else
				channel -= CH_10MHZ_APART;
		} else if (CHSPEC_IS80(c)) {
			WL_DBG(("HT80 center channel : %d\n", channel));
			continue;
		}
		if (CHSPEC_IS2G(c) && (channel >= CH_MIN_2G_CHANNEL) &&
			(channel <= CH_MAX_2G_CHANNEL)) {
			band_chan_arr = __wl_2ghz_channels;
			array_size = ARRAYSIZE(__wl_2ghz_channels);
			n_cnt = &n_2g;
			band = IEEE80211_BAND_2GHZ;
			ht40_allowed = (bw_cap  == WLC_N_BW_40ALL)? true : false;
		} else if (CHSPEC_IS5G(c) && channel >= CH_MIN_5G_CHANNEL) {
			band_chan_arr = __wl_5ghz_a_channels;
			array_size = ARRAYSIZE(__wl_5ghz_a_channels);
			n_cnt = &n_5g;
			band = IEEE80211_BAND_5GHZ;
			ht40_allowed = (bw_cap  == WLC_N_BW_20ALL)? false : true;
		} else {
			WL_ERR(("Invalid channel Sepc. 0x%x.\n", c));
			continue;
		}
		if (!ht40_allowed && CHSPEC_IS40(c))
			continue;
		for (j = 0; (j < *n_cnt && (*n_cnt < array_size)); j++) {
			if (band_chan_arr[j].hw_value == channel) {
				update = true;
				break;
			}
		}
		if (update)
			index = j;
		else
			index = *n_cnt;
		if (index <  array_size) {
#if LINUX_VERSION_CODE == KERNEL_VERSION(2, 6, 38)
			band_chan_arr[index].center_freq =
				ieee80211_channel_to_frequency(channel);
#else
			band_chan_arr[index].center_freq =
				ieee80211_channel_to_frequency(channel, band);
#endif
			band_chan_arr[index].hw_value = channel;

			if (CHSPEC_IS40(c) && ht40_allowed) {
				/* assuming the order is HT20, HT40 Upper,
				 *  HT40 lower from chanspecs
				 */
				u32 ht40_flag = band_chan_arr[index].flags & IEEE80211_CHAN_NO_HT40;
				if (CHSPEC_SB_UPPER(c)) {
					if (ht40_flag == IEEE80211_CHAN_NO_HT40)
						band_chan_arr[index].flags &=
							~IEEE80211_CHAN_NO_HT40;
					band_chan_arr[index].flags |= IEEE80211_CHAN_NO_HT40PLUS;
				} else {
					/* It should be one of
					 * IEEE80211_CHAN_NO_HT40 or IEEE80211_CHAN_NO_HT40PLUS
					 */
					band_chan_arr[index].flags &= ~IEEE80211_CHAN_NO_HT40;
					if (ht40_flag == IEEE80211_CHAN_NO_HT40)
						band_chan_arr[index].flags |=
							IEEE80211_CHAN_NO_HT40MINUS;
				}
			} else {
				band_chan_arr[index].flags = IEEE80211_CHAN_NO_HT40;
				if (!dfs_radar_disabled) {
					if (band == IEEE80211_BAND_2GHZ)
						channel |= WL_CHANSPEC_BAND_2G;
					else
						channel |= WL_CHANSPEC_BAND_5G;
					channel |= WL_CHANSPEC_BW_20;
					channel = wl_chspec_host_to_driver(channel);
					err = wldev_iovar_getint(dev, "per_chan_info", &channel);
					if (!err) {
						if (channel & WL_CHAN_RADAR) {
#if (LINUX_VERSION_CODE < KERNEL_VERSION(3, 14, 0))
							band_chan_arr[index].flags |=
								(IEEE80211_CHAN_RADAR
								| IEEE80211_CHAN_NO_IBSS);
#else
							band_chan_arr[index].flags |=
								IEEE80211_CHAN_RADAR;
#endif
						}

						if (channel & WL_CHAN_PASSIVE)
#if (LINUX_VERSION_CODE < KERNEL_VERSION(3, 14, 0))
							band_chan_arr[index].flags |=
								IEEE80211_CHAN_PASSIVE_SCAN;
#else
							band_chan_arr[index].flags |=
								IEEE80211_CHAN_NO_IR;
#endif
					} else if (err == BCME_UNSUPPORTED) {
						dfs_radar_disabled = TRUE;
						WL_ERR(("does not support per_chan_info\n"));
					}
				}
			}
			if (!update)
				(*n_cnt)++;
		}

	}
	__wl_band_2ghz.n_channels = n_2g;
	__wl_band_5ghz_a.n_channels = n_5g;
	kfree(pbuf);
	return err;
}

s32 wl_update_wiphybands(struct bcm_cfg80211 *cfg, bool notify)
{
	struct wiphy *wiphy;
	struct net_device *dev;
	u32 bandlist[3];
	u32 nband = 0;
	u32 i = 0;
	s32 err = 0;
	s32 index = 0;
	s32 nmode = 0;
#if (LINUX_VERSION_CODE >= KERNEL_VERSION(3, 6, 0))
	u32 j = 0;
	s32 vhtmode = 0;
	s32 txstreams = 0;
	s32 rxstreams = 0;
	s32 ldpc_cap = 0;
	s32 stbc_rx = 0;
	s32 stbc_tx = 0;
	s32 txbf_bfe_cap = 0;
	s32 txbf_bfr_cap = 0;
#endif 
	bool rollback_lock = false;
	s32 bw_cap = 0;
	s32 cur_band = -1;
	struct ieee80211_supported_band *bands[IEEE80211_NUM_BANDS] = {NULL, };

	if (cfg == NULL) {
		cfg = g_bcm_cfg;
		mutex_lock(&cfg->usr_sync);
		rollback_lock = true;
	}
	dev = bcmcfg_to_prmry_ndev(cfg);

	memset(bandlist, 0, sizeof(bandlist));
	err = wldev_ioctl(dev, WLC_GET_BANDLIST, bandlist,
		sizeof(bandlist), false);
	if (unlikely(err)) {
		WL_ERR(("error read bandlist (%d)\n", err));
		goto end_bands;
	}
	err = wldev_ioctl(dev, WLC_GET_BAND, &cur_band,
		sizeof(s32), false);
	if (unlikely(err)) {
		WL_ERR(("error (%d)\n", err));
		goto end_bands;
	}

	err = wldev_iovar_getint(dev, "nmode", &nmode);
	if (unlikely(err)) {
		WL_ERR(("error reading nmode (%d)\n", err));
	}

#if (LINUX_VERSION_CODE >= KERNEL_VERSION(3, 6, 0))
	err = wldev_iovar_getint(dev, "vhtmode", &vhtmode);
	if (unlikely(err)) {
		WL_ERR(("error reading vhtmode (%d)\n", err));
	}

	if (vhtmode) {
		err = wldev_iovar_getint(dev, "txstreams", &txstreams);
		if (unlikely(err)) {
			WL_ERR(("error reading txstreams (%d)\n", err));
		}

		err = wldev_iovar_getint(dev, "rxstreams", &rxstreams);
		if (unlikely(err)) {
			WL_ERR(("error reading rxstreams (%d)\n", err));
		}

		err = wldev_iovar_getint(dev, "ldpc_cap", &ldpc_cap);
		if (unlikely(err)) {
			WL_ERR(("error reading ldpc_cap (%d)\n", err));
		}

		err = wldev_iovar_getint(dev, "stbc_rx", &stbc_rx);
		if (unlikely(err)) {
			WL_ERR(("error reading stbc_rx (%d)\n", err));
		}

		err = wldev_iovar_getint(dev, "stbc_tx", &stbc_tx);
		if (unlikely(err)) {
			WL_ERR(("error reading stbc_tx (%d)\n", err));
		}

		err = wldev_iovar_getint(dev, "txbf_bfe_cap", &txbf_bfe_cap);
		if (unlikely(err)) {
			WL_ERR(("error reading txbf_bfe_cap (%d)\n", err));
		}

		err = wldev_iovar_getint(dev, "txbf_bfr_cap", &txbf_bfr_cap);
		if (unlikely(err)) {
			WL_ERR(("error reading txbf_bfr_cap (%d)\n", err));
		}
	}
#endif 

	/* For nmode and vhtmode   check bw cap */
	if (nmode ||
#if (LINUX_VERSION_CODE >= KERNEL_VERSION(3, 6, 0))
		vhtmode ||
#endif 
		0) {
		err = wldev_iovar_getint(dev, "mimo_bw_cap", &bw_cap);
		if (unlikely(err)) {
			WL_ERR(("error get mimo_bw_cap (%d)\n", err));
		}
	}

	err = wl_construct_reginfo(cfg, bw_cap);
	if (err) {
		WL_ERR(("wl_construct_reginfo() fails err=%d\n", err));
		if (err != BCME_UNSUPPORTED)
			goto end_bands;
		err = 0;
	}
	wiphy = bcmcfg_to_wiphy(cfg);
	nband = bandlist[0];

	for (i = 1; i <= nband && i < ARRAYSIZE(bandlist); i++) {
		index = -1;
		if (bandlist[i] == WLC_BAND_5G && __wl_band_5ghz_a.n_channels > 0) {
			bands[IEEE80211_BAND_5GHZ] =
				&__wl_band_5ghz_a;
			index = IEEE80211_BAND_5GHZ;
			if (nmode && (bw_cap == WLC_N_BW_40ALL || bw_cap == WLC_N_BW_20IN2G_40IN5G))
				bands[index]->ht_cap.cap |= IEEE80211_HT_CAP_SGI_40;

#if (LINUX_VERSION_CODE >= KERNEL_VERSION(3, 6, 0))
			/* VHT capabilities. */
			if (vhtmode) {
				/* Supported */
				bands[index]->vht_cap.vht_supported = TRUE;

				for (j = 1; j <= VHT_CAP_MCS_MAP_NSS_MAX; j++) {
					/* TX stream rates. */
					if (j <= txstreams) {
						VHT_MCS_MAP_SET_MCS_PER_SS(j, VHT_CAP_MCS_MAP_0_9,
							bands[index]->vht_cap.vht_mcs.tx_mcs_map);
					} else {
						VHT_MCS_MAP_SET_MCS_PER_SS(j, VHT_CAP_MCS_MAP_NONE,
							bands[index]->vht_cap.vht_mcs.tx_mcs_map);
					}

					/* RX stream rates. */
					if (j <= rxstreams) {
						VHT_MCS_MAP_SET_MCS_PER_SS(j, VHT_CAP_MCS_MAP_0_9,
							bands[index]->vht_cap.vht_mcs.rx_mcs_map);
					} else {
						VHT_MCS_MAP_SET_MCS_PER_SS(j, VHT_CAP_MCS_MAP_NONE,
							bands[index]->vht_cap.vht_mcs.rx_mcs_map);
					}
				}


				/* Capabilities */
				/* 80 MHz is mandatory */
				bands[index]->vht_cap.cap |=
					IEEE80211_VHT_CAP_SHORT_GI_80;

				if (WL_BW_CAP_160MHZ(bw_cap)) {
					bands[index]->vht_cap.cap |=
						IEEE80211_VHT_CAP_SUPP_CHAN_WIDTH_160MHZ;
					bands[index]->vht_cap.cap |=
						IEEE80211_VHT_CAP_SHORT_GI_160;
				}

				bands[index]->vht_cap.cap |=
					IEEE80211_VHT_CAP_MAX_MPDU_LENGTH_11454;

				if (ldpc_cap)
					bands[index]->vht_cap.cap |=
						IEEE80211_VHT_CAP_RXLDPC;

				if (stbc_tx)
					bands[index]->vht_cap.cap |=
						IEEE80211_VHT_CAP_TXSTBC;

				if (stbc_rx)
					bands[index]->vht_cap.cap |=
						(stbc_rx << VHT_CAP_INFO_RX_STBC_SHIFT);

				if (txbf_bfe_cap)
					bands[index]->vht_cap.cap |=
						IEEE80211_VHT_CAP_SU_BEAMFORMEE_CAPABLE;

				if (txbf_bfr_cap) {
					bands[index]->vht_cap.cap |=
						IEEE80211_VHT_CAP_SU_BEAMFORMER_CAPABLE;
				}

				if (txbf_bfe_cap || txbf_bfr_cap) {
					bands[index]->vht_cap.cap |=
						(2 << VHT_CAP_INFO_NUM_BMFMR_ANT_SHIFT);
					bands[index]->vht_cap.cap |=
						((txstreams - 1) <<
							VHT_CAP_INFO_NUM_SOUNDING_DIM_SHIFT);
					bands[index]->vht_cap.cap |=
						IEEE80211_VHT_CAP_VHT_LINK_ADAPTATION_VHT_MRQ_MFB;
				}

				/* AMPDU length limit, support max 1MB (2 ^ (13 + 7)) */
				bands[index]->vht_cap.cap |=
					(7 << VHT_CAP_INFO_AMPDU_MAXLEN_EXP_SHIFT);
				WL_INFO(("%s band[%d] vht_enab=%d vht_cap=%08x "
					"vht_rx_mcs_map=%04x vht_tx_mcs_map=%04x\n",
					__FUNCTION__, index,
					bands[index]->vht_cap.vht_supported,
					bands[index]->vht_cap.cap,
					bands[index]->vht_cap.vht_mcs.rx_mcs_map,
					bands[index]->vht_cap.vht_mcs.tx_mcs_map));
			}
#endif 
		}
		else if (bandlist[i] == WLC_BAND_2G && __wl_band_2ghz.n_channels > 0) {
			bands[IEEE80211_BAND_2GHZ] =
				&__wl_band_2ghz;
			index = IEEE80211_BAND_2GHZ;
			if (bw_cap == WLC_N_BW_40ALL)
				bands[index]->ht_cap.cap |= IEEE80211_HT_CAP_SGI_40;
		}

		if ((index >= 0) && nmode) {
			bands[index]->ht_cap.cap |=
				(IEEE80211_HT_CAP_SGI_20 | IEEE80211_HT_CAP_DSSSCCK40);
			bands[index]->ht_cap.ht_supported = TRUE;
			bands[index]->ht_cap.ampdu_factor = IEEE80211_HT_MAX_AMPDU_64K;
			bands[index]->ht_cap.ampdu_density = IEEE80211_HT_MPDU_DENSITY_16;
			/* An HT shall support all EQM rates for one spatial stream */
			bands[index]->ht_cap.mcs.rx_mask[0] = 0xff;
		}

	}

	wiphy->bands[IEEE80211_BAND_2GHZ] = bands[IEEE80211_BAND_2GHZ];
	wiphy->bands[IEEE80211_BAND_5GHZ] = bands[IEEE80211_BAND_5GHZ];

	/* check if any bands populated otherwise makes 2Ghz as default */
	if (wiphy->bands[IEEE80211_BAND_2GHZ] == NULL &&
		wiphy->bands[IEEE80211_BAND_5GHZ] == NULL) {
		/* Setup 2Ghz band as default */
		wiphy->bands[IEEE80211_BAND_2GHZ] = &__wl_band_2ghz;
	}

	if (notify) {
		struct ieee80211_supported_band *sband;
		enum ieee80211_band wiphy_band;
		struct ieee80211_channel *chan;
		for (wiphy_band = 0; wiphy_band < IEEE80211_NUM_BANDS;
		wiphy_band++) {
			sband = wiphy->bands[wiphy_band];
			if (!sband)
				continue;
			for (i = 0; i < sband->n_channels; i++) {
				chan = &sband->channels[i];
				chan->beacon_found = false;
			}
		}
		wiphy_apply_custom_regulatory(wiphy, &brcm_regdom);
	}

	end_bands:
		if (rollback_lock)
			mutex_unlock(&cfg->usr_sync);
	return err;
}

static s32 __wl_cfg80211_up(struct bcm_cfg80211 *cfg)
{
	s32 err = 0;
	struct net_device *ndev = bcmcfg_to_prmry_ndev(cfg);
	struct wireless_dev *wdev = ndev->ieee80211_ptr;

	WL_DBG(("In\n"));

	err = dhd_config_dongle(cfg);
	if (unlikely(err))
		return err;

	err = wl_config_ifmode(cfg, ndev, wdev->iftype);
	if (unlikely(err && err != -EINPROGRESS)) {
		WL_ERR(("wl_config_ifmode failed\n"));
		if (err == -1) {
			WL_ERR(("return error %d\n", err));
			return err;
		}
	}
	err = wl_update_wiphybands(cfg, true);
	if (unlikely(err)) {
		WL_ERR(("wl_update_wiphybands failed\n"));
		if (err == -1) {
			WL_ERR(("return error %d\n", err));
			return err;
		}
	}
	if (!dhd_download_fw_on_driverload) {
		err = wl_create_event_handler(cfg);
		if (err) {
			WL_ERR(("wl_create_event_handler failed\n"));
			return err;
		}
		wl_init_event_handler(cfg);
	}

	err = wl_init_scan(cfg);
	if (err) {
		WL_ERR(("wl_init_scan failed\n"));
		return err;
	}

	err = dhd_monitor_init(cfg->pub);

	INIT_DELAYED_WORK(&cfg->pm_enable_work, wl_cfg80211_work_handler);
	wl_set_drv_status(cfg, READY, ndev);
	return err;
}

static s32 __wl_cfg80211_down(struct bcm_cfg80211 *cfg)
{
	s32 err = 0;
	unsigned long flags;
	struct net_info *iter, *next;
	struct net_device *ndev = bcmcfg_to_prmry_ndev(cfg);
#if defined(WL_CFG80211) && defined(WL_ENABLE_P2P_IF) && !defined(PLATFORM_SLP)
	struct net_device *p2p_net = cfg->p2p_net;
#endif 
	u32 bssidx = 0;
#ifdef PROP_TXSTATUS_VSDB
#if defined(BCMSDIO)
	dhd_pub_t *dhd =  (dhd_pub_t *)(cfg->pub);
#endif 
#endif /* PROP_TXSTATUS_VSDB */
	WL_DBG(("In\n"));
	/* Delete pm_enable_work */
	wl_add_remove_pm_enable_work(cfg, FALSE, WL_HANDLER_DEL);

#ifdef WL_NAN
	wl_cfgnan_stop_handler(ndev, g_bcm_cfg, NULL, NULL);
#endif /* WL_NAN */

	if (cfg->p2p_supported) {
		wl_clr_p2p_status(cfg, GO_NEG_PHASE);
#ifdef PROP_TXSTATUS_VSDB
#if defined(BCMSDIO)
		if (cfg->p2p->vif_created) {
			bool enabled = false;
			dhd_wlfc_get_enable(dhd, &enabled);
			if (enabled && cfg->wlfc_on && dhd->op_mode != DHD_FLAG_HOSTAP_MODE &&
				dhd->op_mode != DHD_FLAG_IBSS_MODE) {
				dhd_wlfc_deinit(dhd);
				cfg->wlfc_on = false;
			}
		}
#endif 
#endif /* PROP_TXSTATUS_VSDB */
	}

	/* Check if cfg80211 interface is already down */
	if (!wl_get_drv_status(cfg, READY, ndev)) {
		WL_DBG(("cfg80211 interface is already down"));
		return err;     /* it is even not ready */
	}


	/* If primary BSS is operational (for e.g SoftAP), bring it down */
	if (!(wl_cfgp2p_find_idx(cfg, ndev, &bssidx)) &&
		wl_cfgp2p_bss_isup(ndev, bssidx)) {
		if (wl_cfgp2p_bss(cfg, ndev, bssidx, 0) < 0)
			WL_ERR(("BSS down failed \n"));
	}

	for_each_ndev(cfg, iter, next)
		wl_set_drv_status(cfg, SCAN_ABORTING, iter->ndev);


	spin_lock_irqsave(&cfg->cfgdrv_lock, flags);
	if (cfg->scan_request) {
		cfg80211_scan_done(cfg->scan_request, true);
		cfg->scan_request = NULL;
	}
	spin_unlock_irqrestore(&cfg->cfgdrv_lock, flags);

	for_each_ndev(cfg, iter, next) {
#if (LINUX_VERSION_CODE >= KERNEL_VERSION(3, 14, 0))
		if (wl_get_drv_status(cfg, CONNECTED, iter->ndev)) {
			cfg80211_disconnected(iter->ndev, 0, NULL, 0, GFP_KERNEL);
		}
#endif /* (LINUX_VERSION_CODE >= KERNEL_VERSION(3, 14, 0)) */
		wl_clr_drv_status(cfg, READY, iter->ndev);
		wl_clr_drv_status(cfg, SCANNING, iter->ndev);
		wl_clr_drv_status(cfg, SCAN_ABORTING, iter->ndev);
		wl_clr_drv_status(cfg, CONNECTING, iter->ndev);
		wl_clr_drv_status(cfg, CONNECTED, iter->ndev);
		wl_clr_drv_status(cfg, DISCONNECTING, iter->ndev);
		wl_clr_drv_status(cfg, AP_CREATED, iter->ndev);
		wl_clr_drv_status(cfg, AP_CREATING, iter->ndev);
	}
	bcmcfg_to_prmry_ndev(cfg)->ieee80211_ptr->iftype =
		NL80211_IFTYPE_STATION;
#if defined(WL_CFG80211) && defined(WL_ENABLE_P2P_IF) && !defined(PLATFORM_SLP)
		if (p2p_net)
			dev_close(p2p_net);
#endif 
	DNGL_FUNC(dhd_cfg80211_down, (cfg));

	/* Avoid deadlock from wl_cfg80211_down */
	if (!dhd_download_fw_on_driverload) {
		mutex_unlock(&cfg->usr_sync);
		wl_destroy_event_handler(cfg);
		mutex_lock(&cfg->usr_sync);
	}
	wl_flush_eq(cfg);
	wl_link_down(cfg);
	if (cfg->p2p_supported) {
		if (timer_pending(&cfg->p2p->listen_timer))
			del_timer_sync(&cfg->p2p->listen_timer);
		wl_cfgp2p_down(cfg);
	}

	if (timer_pending(&cfg->scan_timeout)) {
		del_timer_sync(&cfg->scan_timeout);
	}

	if (cfg->ap_info) {
		kfree(cfg->ap_info->wpa_ie);
		kfree(cfg->ap_info->rsn_ie);
		kfree(cfg->ap_info->wps_ie);
		kfree(cfg->ap_info);
		cfg->ap_info = NULL;
	}
	dhd_monitor_uninit();

#ifdef WL11U
	/* Clear interworking element. */
	if (cfg->wl11u) {
		cfg->wl11u = FALSE;
		cfg->iw_ie_len = 0;
		memset(cfg->iw_ie, 0, IW_IES_MAX_BUF_LEN);
	}
#endif /* WL11U */

	return err;
}

s32 wl_cfg80211_up(void *para)
{
	struct bcm_cfg80211 *cfg;
	s32 err = 0;
	int val = 1;
	dhd_pub_t *dhd;
	(void)para;
	WL_DBG(("In\n"));
	cfg = g_bcm_cfg;

	if ((err = wldev_ioctl(bcmcfg_to_prmry_ndev(cfg), WLC_GET_VERSION, &val,
		sizeof(int), false) < 0)) {
		WL_ERR(("WLC_GET_VERSION failed, err=%d\n", err));
		return err;
	}
	val = dtoh32(val);
	if (val != WLC_IOCTL_VERSION && val != 1) {
		WL_ERR(("Version mismatch, please upgrade. Got %d, expected %d or 1\n",
			val, WLC_IOCTL_VERSION));
		return BCME_VERSION;
	}
	ioctl_version = val;
	WL_TRACE(("WLC_GET_VERSION=%d\n", ioctl_version));

	mutex_lock(&cfg->usr_sync);
	dhd = (dhd_pub_t *)(cfg->pub);
	if (!(dhd->op_mode & DHD_FLAG_HOSTAP_MODE)) {
		err = wl_cfg80211_attach_post(bcmcfg_to_prmry_ndev(cfg));
		if (unlikely(err))
			return err;
	}
	err = __wl_cfg80211_up(cfg);
	if (unlikely(err))
		WL_ERR(("__wl_cfg80211_up failed\n"));


	mutex_unlock(&cfg->usr_sync);
	return err;
}

/* Private Event to Supplicant with indication that chip hangs */
int wl_cfg80211_hang(struct net_device *dev, u16 reason)
{
	struct bcm_cfg80211 *cfg;
#if defined(SOFTAP_SEND_HANGEVT)
	/* specifc mac address used for hang event */
	uint8 hang_mac[ETHER_ADDR_LEN] = {0x11, 0x11, 0x11, 0x11, 0x11, 0x11};
	dhd_pub_t *dhd;
#endif /* SOFTAP_SEND_HANGEVT */
	if (!g_bcm_cfg) {
		return BCME_ERROR;
	}
	cfg = g_bcm_cfg;

	WL_ERR(("In : chip crash eventing\n"));
	wl_add_remove_pm_enable_work(cfg, FALSE, WL_HANDLER_DEL);
#if defined(SOFTAP_SEND_HANGEVT)
	dhd = (dhd_pub_t *)(cfg->pub);
	if (dhd->op_mode & DHD_FLAG_HOSTAP_MODE) {
		cfg80211_del_sta(dev, hang_mac, GFP_ATOMIC);
	} else
#endif /* SOFTAP_SEND_HANGEVT */
	{
		cfg80211_disconnected(dev, reason, NULL, 0, GFP_KERNEL);
	}
	if (cfg != NULL) {
		wl_link_down(cfg);
	}
	return 0;
}

s32 wl_cfg80211_down(void *para)
{
	struct bcm_cfg80211 *cfg;
	s32 err = 0;

	(void)para;
	WL_DBG(("In\n"));
	cfg = g_bcm_cfg;
	mutex_lock(&cfg->usr_sync);
	err = __wl_cfg80211_down(cfg);
	mutex_unlock(&cfg->usr_sync);

	return err;
}

static void *wl_read_prof(struct bcm_cfg80211 *cfg, struct net_device *ndev, s32 item)
{
	unsigned long flags;
	void *rptr = NULL;
	struct wl_profile *profile = wl_get_profile_by_netdev(cfg, ndev);

	if (!profile)
		return NULL;
	spin_lock_irqsave(&cfg->cfgdrv_lock, flags);
	switch (item) {
	case WL_PROF_SEC:
		rptr = &profile->sec;
		break;
	case WL_PROF_ACT:
		rptr = &profile->active;
		break;
	case WL_PROF_BSSID:
		rptr = profile->bssid;
		break;
	case WL_PROF_SSID:
		rptr = &profile->ssid;
		break;
	case WL_PROF_CHAN:
		rptr = &profile->channel;
		break;
	}
	spin_unlock_irqrestore(&cfg->cfgdrv_lock, flags);
	if (!rptr)
		WL_ERR(("invalid item (%d)\n", item));
	return rptr;
}

static s32
wl_update_prof(struct bcm_cfg80211 *cfg, struct net_device *ndev,
	const wl_event_msg_t *e, void *data, s32 item)
{
	s32 err = 0;
	struct wlc_ssid *ssid;
	unsigned long flags;
	struct wl_profile *profile = wl_get_profile_by_netdev(cfg, ndev);

	if (!profile)
		return WL_INVALID;
	spin_lock_irqsave(&cfg->cfgdrv_lock, flags);
	switch (item) {
	case WL_PROF_SSID:
		ssid = (wlc_ssid_t *) data;
		memset(profile->ssid.SSID, 0,
			sizeof(profile->ssid.SSID));
		memcpy(profile->ssid.SSID, ssid->SSID, ssid->SSID_len);
		profile->ssid.SSID_len = ssid->SSID_len;
		break;
	case WL_PROF_BSSID:
		if (data)
			memcpy(profile->bssid, data, ETHER_ADDR_LEN);
		else
			memset(profile->bssid, 0, ETHER_ADDR_LEN);
		break;
	case WL_PROF_SEC:
		memcpy(&profile->sec, data, sizeof(profile->sec));
		break;
	case WL_PROF_ACT:
		profile->active = *(bool *)data;
		break;
	case WL_PROF_BEACONINT:
		profile->beacon_interval = *(u16 *)data;
		break;
	case WL_PROF_DTIMPERIOD:
		profile->dtim_period = *(u8 *)data;
		break;
	case WL_PROF_CHAN:
		profile->channel = *(u32*)data;
		break;
	default:
		err = -EOPNOTSUPP;
		break;
	}
	spin_unlock_irqrestore(&cfg->cfgdrv_lock, flags);

	if (err == -EOPNOTSUPP)
		WL_ERR(("unsupported item (%d)\n", item));

	return err;
}

void wl_cfg80211_dbg_level(u32 level)
{
	/*
	* prohibit to change debug level
	* by insmod parameter.
	* eventually debug level will be configured
	* in compile time by using CONFIG_XXX
	*/
	/* wl_dbg_level = level; */
}

static bool wl_is_ibssmode(struct bcm_cfg80211 *cfg, struct net_device *ndev)
{
	return wl_get_mode_by_netdev(cfg, ndev) == WL_MODE_IBSS;
}

static __used bool wl_is_ibssstarter(struct bcm_cfg80211 *cfg)
{
	return cfg->ibss_starter;
}

static void wl_rst_ie(struct bcm_cfg80211 *cfg)
{
	struct wl_ie *ie = wl_to_ie(cfg);

	ie->offset = 0;
}

static __used s32 wl_add_ie(struct bcm_cfg80211 *cfg, u8 t, u8 l, u8 *v)
{
	struct wl_ie *ie = wl_to_ie(cfg);
	s32 err = 0;

	if (unlikely(ie->offset + l + 2 > WL_TLV_INFO_MAX)) {
		WL_ERR(("ei crosses buffer boundary\n"));
		return -ENOSPC;
	}
	ie->buf[ie->offset] = t;
	ie->buf[ie->offset + 1] = l;
	memcpy(&ie->buf[ie->offset + 2], v, l);
	ie->offset += l + 2;

	return err;
}

static void wl_update_hidden_ap_ie(struct wl_bss_info *bi, u8 *ie_stream, u32 *ie_size, bool roam)
{
	u8 *ssidie;
	ssidie = (u8 *)cfg80211_find_ie(WLAN_EID_SSID, ie_stream, *ie_size);
	if (!ssidie)
		return;
	if (ssidie[1] != bi->SSID_len) {
		if (ssidie[1]) {
			WL_ERR(("%s: Wrong SSID len: %d != %d\n",
				__FUNCTION__, ssidie[1], bi->SSID_len));
		}
		if (roam) {
			WL_ERR(("Changing the SSID Info.\n"));
			memmove(ssidie + bi->SSID_len + 2,
				(ssidie + 2) + ssidie[1],
				*ie_size - (ssidie + 2 + ssidie[1] - ie_stream));
			memcpy(ssidie + 2, bi->SSID, bi->SSID_len);
			*ie_size = *ie_size + bi->SSID_len - ssidie[1];
			ssidie[1] = bi->SSID_len;
		}
		return;
	}
	if (*(ssidie + 2) == '\0')
		 memcpy(ssidie + 2, bi->SSID, bi->SSID_len);
	return;
}

static s32 wl_mrg_ie(struct bcm_cfg80211 *cfg, u8 *ie_stream, u16 ie_size)
{
	struct wl_ie *ie = wl_to_ie(cfg);
	s32 err = 0;

	if (unlikely(ie->offset + ie_size > WL_TLV_INFO_MAX)) {
		WL_ERR(("ei_stream crosses buffer boundary\n"));
		return -ENOSPC;
	}
	memcpy(&ie->buf[ie->offset], ie_stream, ie_size);
	ie->offset += ie_size;

	return err;
}

static s32 wl_cp_ie(struct bcm_cfg80211 *cfg, u8 *dst, u16 dst_size)
{
	struct wl_ie *ie = wl_to_ie(cfg);
	s32 err = 0;

	if (unlikely(ie->offset > dst_size)) {
		WL_ERR(("dst_size is not enough\n"));
		return -ENOSPC;
	}
	memcpy(dst, &ie->buf[0], ie->offset);

	return err;
}

static u32 wl_get_ielen(struct bcm_cfg80211 *cfg)
{
	struct wl_ie *ie = wl_to_ie(cfg);

	return ie->offset;
}

static void wl_link_up(struct bcm_cfg80211 *cfg)
{
	cfg->link_up = true;
}

static void wl_link_down(struct bcm_cfg80211 *cfg)
{
	struct wl_connect_info *conn_info = wl_to_conn(cfg);

	WL_DBG(("In\n"));
	cfg->link_up = false;
	conn_info->req_ie_len = 0;
	conn_info->resp_ie_len = 0;
}

static unsigned long wl_lock_eq(struct bcm_cfg80211 *cfg)
{
	unsigned long flags;

	spin_lock_irqsave(&cfg->eq_lock, flags);
	return flags;
}

static void wl_unlock_eq(struct bcm_cfg80211 *cfg, unsigned long flags)
{
	spin_unlock_irqrestore(&cfg->eq_lock, flags);
}

static void wl_init_eq_lock(struct bcm_cfg80211 *cfg)
{
	spin_lock_init(&cfg->eq_lock);
}

static void wl_delay(u32 ms)
{
	if (in_atomic() || (ms < jiffies_to_msecs(1))) {
		OSL_DELAY(ms*1000);
	} else {
		OSL_SLEEP(ms);
	}
}

s32 wl_cfg80211_get_p2p_dev_addr(struct net_device *net, struct ether_addr *p2pdev_addr)
{
	struct bcm_cfg80211 *cfg = g_bcm_cfg;
	struct ether_addr p2pif_addr;
	struct ether_addr primary_mac;
	if (!cfg->p2p)
		return -1;
	if (!p2p_is_on(cfg)) {
		get_primary_mac(cfg, &primary_mac);
		wl_cfgp2p_generate_bss_mac(&primary_mac, p2pdev_addr, &p2pif_addr);
	} else {
		memcpy(p2pdev_addr->octet,
			cfg->p2p->dev_addr.octet, ETHER_ADDR_LEN);
	}


	return 0;
}
s32 wl_cfg80211_set_p2p_noa(struct net_device *net, char* buf, int len)
{
	struct bcm_cfg80211 *cfg;

	cfg = g_bcm_cfg;

	return wl_cfgp2p_set_p2p_noa(cfg, net, buf, len);
}

s32 wl_cfg80211_get_p2p_noa(struct net_device *net, char* buf, int len)
{
	struct bcm_cfg80211 *cfg;
	cfg = g_bcm_cfg;

	return wl_cfgp2p_get_p2p_noa(cfg, net, buf, len);
}

s32 wl_cfg80211_set_p2p_ps(struct net_device *net, char* buf, int len)
{
	struct bcm_cfg80211 *cfg;
	cfg = g_bcm_cfg;

	return wl_cfgp2p_set_p2p_ps(cfg, net, buf, len);
}

s32 wl_cfg80211_channel_to_freq(u32 channel)
{
	int freq = 0;

#if LINUX_VERSION_CODE == KERNEL_VERSION(2, 6, 38)
	freq = ieee80211_channel_to_frequency(channel);
#else
	{
		u16 band = 0;
		if (channel <= CH_MAX_2G_CHANNEL)
			band = IEEE80211_BAND_2GHZ;
		else
			band = IEEE80211_BAND_5GHZ;
		freq = ieee80211_channel_to_frequency(channel, band);
	}
#endif
	return freq;
}


#ifdef WLTDLS
static s32
wl_tdls_event_handler(struct bcm_cfg80211 *cfg, bcm_struct_cfgdev *cfgdev,
	const wl_event_msg_t *e, void *data) {

	struct net_device *ndev = NULL;
	u32 reason = ntoh32(e->reason);
	s8 *msg = NULL;

	ndev = cfgdev_to_wlc_ndev(cfgdev, cfg);

	switch (reason) {
	case WLC_E_TDLS_PEER_DISCOVERED :
		msg = " TDLS PEER DISCOVERD ";
		break;
	case WLC_E_TDLS_PEER_CONNECTED :
		if (cfg->tdls_mgmt_frame) {
#if (LINUX_VERSION_CODE >= KERNEL_VERSION(3, 18, 0))
			cfg80211_rx_mgmt(cfgdev, cfg->tdls_mgmt_freq, 0,
					cfg->tdls_mgmt_frame, cfg->tdls_mgmt_frame_len, 0);
#elif (LINUX_VERSION_CODE >= KERNEL_VERSION(3, 12, 0))
			cfg80211_rx_mgmt(cfgdev, cfg->tdls_mgmt_freq, 0,
					cfg->tdls_mgmt_frame, cfg->tdls_mgmt_frame_len,	0,
					GFP_ATOMIC);
#elif (LINUX_VERSION_CODE >= KERNEL_VERSION(3, 4, 0)) || \
			defined(WL_COMPAT_WIRELESS)
			cfg80211_rx_mgmt(cfgdev, cfg->tdls_mgmt_freq, 0,
					cfg->tdls_mgmt_frame, cfg->tdls_mgmt_frame_len,
					GFP_ATOMIC);
#else
			cfg80211_rx_mgmt(cfgdev, cfg->tdls_mgmt_freq,
				cfg->tdls_mgmt_frame, cfg->tdls_mgmt_frame_len, GFP_ATOMIC);

#endif 
		}
		msg = " TDLS PEER CONNECTED ";
		break;
	case WLC_E_TDLS_PEER_DISCONNECTED :
		if (cfg->tdls_mgmt_frame) {
			kfree(cfg->tdls_mgmt_frame);
			cfg->tdls_mgmt_frame = NULL;
			cfg->tdls_mgmt_freq = 0;
		}
		msg = "TDLS PEER DISCONNECTED ";
		break;
	}
	if (msg) {
		WL_ERR(("%s: " MACDBG " on %s ndev\n", msg, MAC2STRDBG((u8*)(&e->addr)),
			(bcmcfg_to_prmry_ndev(cfg) == ndev) ? "primary" : "secondary"));
	}
	return 0;

}
#endif  /* WLTDLS */

#if (LINUX_VERSION_CODE > KERNEL_VERSION(3, 2, 0))
#if (LINUX_VERSION_CODE >= KERNEL_VERSION(3, 17, 0))
static s32
wl_cfg80211_tdls_mgmt(struct wiphy *wiphy, struct net_device *dev,
        const u8 *peer, u8 action_code, u8 dialog_token, u16 status_code,
        u32 peer_capability, bool initiator, const u8 *data, size_t len)
#else
static s32
#if defined(CONFIG_ARCH_MSM) && defined(TDLS_MGMT_VERSION2)
wl_cfg80211_tdls_mgmt(struct wiphy *wiphy, struct net_device *dev,
        u8 *peer, u8 action_code, u8 dialog_token, u16 status_code,
        u32 peer_capability, const u8 *data, size_t len)
#else
wl_cfg80211_tdls_mgmt(struct wiphy *wiphy, struct net_device *dev,
	u8 *peer, u8 action_code, u8 dialog_token, u16 status_code, const u8 *data,
	size_t len)
#endif  /* CONFIG_ARCH_MSM && TDLS_MGMT_VERSION2 */
#endif  /* LINUX_VERSION_CODE >= KERNEL_VERSION(3, 17, 0)) */
{
	s32 ret = 0;
#ifdef WLTDLS
	struct bcm_cfg80211 *cfg;
	tdls_wfd_ie_iovar_t info;
	memset(&info, 0, sizeof(tdls_wfd_ie_iovar_t));
	cfg = g_bcm_cfg;

#if defined(CONFIG_ARCH_MSM) && defined(TDLS_MGMT_VERSION2)
	/* Some customer platform back ported this feature from kernel 3.15 to kernel 3.10
	* and that cuases build error
	*/
	BCM_REFERENCE(peer_capability);
#endif  /* CONFIG_ARCH_MSM && TDLS_MGMT_VERSION2 */

	switch (action_code) {
	/* We need to set TDLS Wifi Display IE to firmware
	 * using tdls_wfd_ie iovar
	 */
	case WLAN_TDLS_SET_PROBE_WFD_IE:
		info.mode = TDLS_WFD_PROBE_IE_TX;
		memcpy(&info.data, data, len);
		info.length = len;
		break;
	case WLAN_TDLS_SET_SETUP_WFD_IE:
		info.mode = TDLS_WFD_IE_TX;
		memcpy(&info.data, data, len);
		info.length = len;
		break;
	default:
		WL_ERR(("Unsupported action code : %d\n", action_code));
		goto out;
	}

	ret = wldev_iovar_setbuf(dev, "tdls_wfd_ie", &info, sizeof(info),
		cfg->ioctl_buf, WLC_IOCTL_MAXLEN, &cfg->ioctl_buf_sync);

	if (ret) {
		WL_ERR(("tdls_wfd_ie error %d\n", ret));
	}
out:
#endif /* WLTDLS */
	return ret;
}

#if (LINUX_VERSION_CODE >= KERNEL_VERSION(3, 16, 0))
static s32
wl_cfg80211_tdls_oper(struct wiphy *wiphy, struct net_device *dev,
	const u8 *peer, enum nl80211_tdls_operation oper)
#else
static s32
wl_cfg80211_tdls_oper(struct wiphy *wiphy, struct net_device *dev,
	u8 *peer, enum nl80211_tdls_operation oper)
#endif
{
	s32 ret = 0;
#ifdef WLTDLS
	struct bcm_cfg80211 *cfg;
	tdls_iovar_t info;
	cfg = g_bcm_cfg;
	memset(&info, 0, sizeof(tdls_iovar_t));
	if (peer) {
		memcpy(&info.ea, peer, ETHER_ADDR_LEN);
	} else {
		return -1;
	}
	switch (oper) {
	case NL80211_TDLS_DISCOVERY_REQ:
		/* turn on TDLS */
		ret = dhd_tdls_enable(dev, true, false, NULL);
		if (ret < 0)
			return ret;
		/* If the discovery request is broadcast then we need to set
		 * info.mode to Tunneled Probe Request
		 */
		if (memcmp(peer, (const uint8 *)BSSID_BROADCAST, ETHER_ADDR_LEN) == 0) {
			info.mode = TDLS_MANUAL_EP_WFD_TPQ;
		}
		else {
			info.mode = TDLS_MANUAL_EP_DISCOVERY;
		}
		break;
	case NL80211_TDLS_SETUP:
		/* auto mode on */
		ret = dhd_tdls_enable(dev, true, true, (struct ether_addr *)peer);
		if (ret < 0)
			return ret;
		break;
	case NL80211_TDLS_TEARDOWN:
		info.mode = TDLS_MANUAL_EP_DELETE;
		/* auto mode off */
		ret = dhd_tdls_enable(dev, true, false, (struct ether_addr *)peer);
		if (ret < 0)
			return ret;
		break;
	default:
		WL_ERR(("Unsupported operation : %d\n", oper));
		goto out;
	}
	if (info.mode) {
		ret = wldev_iovar_setbuf(dev, "tdls_endpoint", &info, sizeof(info),
			cfg->ioctl_buf, WLC_IOCTL_MAXLEN, &cfg->ioctl_buf_sync);
		if (ret) {
			WL_ERR(("tdls_endpoint error %d\n", ret));
		}
	}
out:
#endif /* WLTDLS */
	return ret;
}
#endif 

s32 wl_cfg80211_set_wps_p2p_ie(struct net_device *net, char *buf, int len,
	enum wl_management_type type)
{
	struct bcm_cfg80211 *cfg;
	struct net_device *ndev = NULL;
	struct ether_addr primary_mac;
	s32 ret = 0;
	s32 bssidx = 0;
	s32 pktflag = 0;
	cfg = g_bcm_cfg;

	if (wl_get_drv_status(cfg, AP_CREATING, net)) {
		/* Vendor IEs should be set to FW
		 * after SoftAP interface is brought up
		 */
		goto exit;
	} else if (wl_get_drv_status(cfg, AP_CREATED, net)) {
		ndev = net;
		bssidx = 0;
	} else if (cfg->p2p) {
		net = ndev_to_wlc_ndev(net, cfg);
		if (!cfg->p2p->on) {
			get_primary_mac(cfg, &primary_mac);
			wl_cfgp2p_generate_bss_mac(&primary_mac, &cfg->p2p->dev_addr,
				&cfg->p2p->int_addr);
			/* In case of p2p_listen command, supplicant send remain_on_channel
			* without turning on P2P
			*/

			p2p_on(cfg) = true;
			ret = wl_cfgp2p_enable_discovery(cfg, net, NULL, 0);

			if (unlikely(ret)) {
				goto exit;
			}
		}
		if (net  != bcmcfg_to_prmry_ndev(cfg)) {
			if (wl_get_mode_by_netdev(cfg, net) == WL_MODE_AP) {
				ndev = wl_to_p2p_bss_ndev(cfg, P2PAPI_BSSCFG_CONNECTION);
				bssidx = wl_to_p2p_bss_bssidx(cfg, P2PAPI_BSSCFG_CONNECTION);
			}
		} else {
				ndev = wl_to_p2p_bss_ndev(cfg, P2PAPI_BSSCFG_PRIMARY);
				bssidx = wl_to_p2p_bss_bssidx(cfg, P2PAPI_BSSCFG_DEVICE);
		}
	}
	if (ndev != NULL) {
		switch (type) {
			case WL_BEACON:
				pktflag = VNDR_IE_BEACON_FLAG;
				break;
			case WL_PROBE_RESP:
				pktflag = VNDR_IE_PRBRSP_FLAG;
				break;
			case WL_ASSOC_RESP:
				pktflag = VNDR_IE_ASSOCRSP_FLAG;
				break;
		}
		if (pktflag)
			ret = wl_cfgp2p_set_management_ie(cfg, ndev, bssidx, pktflag, buf, len);
	}
exit:
	return ret;
}

#ifdef WL_SUPPORT_AUTO_CHANNEL
static s32
wl_cfg80211_set_auto_channel_scan_state(struct net_device *ndev)
{
	u32 val = 0;
	s32 ret = BCME_ERROR;
	struct bcm_cfg80211 *cfg = g_bcm_cfg;

	/* Disable mpc, to avoid automatic interface down. */
	val = 0;

	ret = wldev_iovar_setbuf_bsscfg(ndev, "mpc", (void *)&val,
		sizeof(val), cfg->ioctl_buf, WLC_IOCTL_SMLEN, 0,
		&cfg->ioctl_buf_sync);
	if (ret < 0) {
		WL_ERR(("set 'mpc' failed, error = %d\n", ret));
		goto done;
	}

	/* Set interface up, explicitly. */
	val = 1;

	ret = wldev_ioctl(ndev, WLC_UP, (void *)&val, sizeof(val), true);
	if (ret < 0) {
		WL_ERR(("set interface up failed, error = %d\n", ret));
		goto done;
	}

	/* Stop all scan explicitly, till auto channel selection complete. */
	wl_set_drv_status(cfg, SCANNING, ndev);
	if (cfg->escan_info.ndev == NULL) {
		ret = BCME_OK;
		goto done;
	}
	ret = wl_notify_escan_complete(cfg, ndev, true, true);
	if (ret < 0) {
		WL_ERR(("set scan abort failed, error = %d\n", ret));
		goto done;
	}

done:
	return ret;
}

static bool
wl_cfg80211_valid_chanspec_p2p(chanspec_t chanspec)
{
	bool valid = false;

	if (ioctl_version != 1) {
		if ((chanspec = wl_chspec_to_legacy(chanspec)) == INVCHANSPEC) {
			return valid;
		}
	}

	/* channel 1 to 14 */
	if ((chanspec >= 0x2b01) && (chanspec <= 0x2b0e)) {
		valid = true;
	}
	/* channel 36 to 48 */
	else if ((chanspec >= 0x1b24) && (chanspec <= 0x1b30)) {
		valid = true;
	}
	/* channel 149 to 161 */
	else if ((chanspec >= 0x1b95) && (chanspec <= 0x1ba1)) {
		valid = true;
	}
	else {
		valid = false;
		WL_INFO(("invalid P2P chanspec, channel = %d, chanspec = %04x\n",
			CHSPEC_CHANNEL(chanspec), chanspec));
	}

	return valid;
}

static s32
wl_cfg80211_get_chanspecs_2g(struct net_device *ndev, void *buf, s32 buflen)
{
	s32 ret = BCME_ERROR;
	struct bcm_cfg80211 *cfg = NULL;
	wl_uint32_list_t *list = NULL;
	chanspec_t chanspec = 0;

	memset(buf, 0, buflen);

	cfg = g_bcm_cfg;
	list = (wl_uint32_list_t *)buf;
	list->count = htod32(WL_NUMCHANSPECS);

	/* Restrict channels to 2.4GHz, 20MHz BW, no SB. */
	chanspec |= (WL_CHANSPEC_BAND_2G | WL_CHANSPEC_BW_20 |
		WL_CHANSPEC_CTL_SB_NONE);
	chanspec = wl_chspec_host_to_driver(chanspec);

	ret = wldev_iovar_getbuf_bsscfg(ndev, "chanspecs", (void *)&chanspec,
		sizeof(chanspec), buf, buflen, 0, &cfg->ioctl_buf_sync);
	if (ret < 0) {
		WL_ERR(("get 'chanspecs' failed, error = %d\n", ret));
	}

	return ret;
}

static s32
wl_cfg80211_get_chanspecs_5g(struct net_device *ndev, void *buf, s32 buflen)
{
	u32 channel = 0;
	s32 ret = BCME_ERROR;
	s32 i = 0;
	s32 j = 0;
	struct bcm_cfg80211 *cfg = NULL;
	wl_uint32_list_t *list = NULL;
	chanspec_t chanspec = 0;

	memset(buf, 0, buflen);

	cfg = g_bcm_cfg;
	list = (wl_uint32_list_t *)buf;
	list->count = htod32(WL_NUMCHANSPECS);

	/* Restrict channels to 5GHz, 20MHz BW, no SB. */
	chanspec |= (WL_CHANSPEC_BAND_5G | WL_CHANSPEC_BW_20 |
		WL_CHANSPEC_CTL_SB_NONE);
	chanspec = wl_chspec_host_to_driver(chanspec);

	ret = wldev_iovar_getbuf_bsscfg(ndev, "chanspecs", (void *)&chanspec,
		sizeof(chanspec), buf, buflen, 0, &cfg->ioctl_buf_sync);
	if (ret < 0) {
		WL_ERR(("get 'chanspecs' failed, error = %d\n", ret));
		goto done;
	}

	/* Skip DFS and inavlid P2P channel. */
	for (i = 0, j = 0; i < dtoh32(list->count); i++) {
		chanspec = (chanspec_t) dtoh32(list->element[i]);
		channel = CHSPEC_CHANNEL(chanspec);

		ret = wldev_iovar_getint(ndev, "per_chan_info", &channel);
		if (ret < 0) {
			WL_ERR(("get 'per_chan_info' failed, error = %d\n", ret));
			goto done;
		}

		if (CHANNEL_IS_RADAR(channel) ||
			!(wl_cfg80211_valid_chanspec_p2p(chanspec))) {
			continue;
		} else {
			list->element[j] = list->element[i];
		}

		j++;
	}

	list->count = j;

done:
	return ret;
}

static s32
wl_cfg80211_get_best_channel(struct net_device *ndev, void *buf, int buflen,
	int *channel)
{
	s32 ret = BCME_ERROR;
	int chosen = 0;
	int retry = 0;

	/* Start auto channel selection scan. */
	ret = wldev_ioctl(ndev, WLC_START_CHANNEL_SEL, buf, buflen, true);
	if (ret < 0) {
		WL_ERR(("can't start auto channel scan, error = %d\n", ret));
		*channel = 0;
		goto done;
	}

	/* Wait for auto channel selection, worst case possible delay is 5250ms. */
	retry = CHAN_SEL_RETRY_COUNT;

	while (retry--) {
		OSL_SLEEP(CHAN_SEL_IOCTL_DELAY);

		ret = wldev_ioctl(ndev, WLC_GET_CHANNEL_SEL, &chosen, sizeof(chosen),
			false);
		if ((ret == 0) && (dtoh32(chosen) != 0)) {
			*channel = (u16)(chosen & 0x00FF);
			WL_INFO(("selected channel = %d\n", *channel));
			break;
		}
		WL_INFO(("attempt = %d, ret = %d, chosen = %d\n",
			(CHAN_SEL_RETRY_COUNT - retry), ret, dtoh32(chosen)));
	}

	if (retry <= 0)	{
		WL_ERR(("failure, auto channel selection timed out\n"));
		*channel = 0;
		ret = BCME_ERROR;
	}

done:
	return ret;
}

static s32
wl_cfg80211_restore_auto_channel_scan_state(struct net_device *ndev)
{
	u32 val = 0;
	s32 ret = BCME_ERROR;
	struct bcm_cfg80211 *cfg = g_bcm_cfg;

	/* Clear scan stop driver status. */
	wl_clr_drv_status(cfg, SCANNING, ndev);

	/* Enable mpc back to 1, irrespective of initial state. */
	val = 1;

	ret = wldev_iovar_setbuf_bsscfg(ndev, "mpc", (void *)&val,
		sizeof(val), cfg->ioctl_buf, WLC_IOCTL_SMLEN, 0,
		&cfg->ioctl_buf_sync);
	if (ret < 0) {
		WL_ERR(("set 'mpc' failed, error = %d\n", ret));
	}

	return ret;
}

s32
wl_cfg80211_get_best_channels(struct net_device *dev, char* cmd, int total_len)
{
	int channel = 0;
	s32 ret = BCME_ERROR;
	u8 *buf = NULL;
	char *pos = cmd;
	struct bcm_cfg80211 *cfg = NULL;
	struct net_device *ndev = NULL;

	memset(cmd, 0, total_len);

	buf = kmalloc(CHANSPEC_BUF_SIZE, GFP_KERNEL);
	if (buf == NULL) {
		WL_ERR(("failed to allocate chanspec buffer\n"));
		return -ENOMEM;
	}

	/*
	 * Always use primary interface, irrespective of interface on which
	 * command came.
	 */
	cfg = g_bcm_cfg;
	ndev = bcmcfg_to_prmry_ndev(cfg);

	/*
	 * Make sure that FW and driver are in right state to do auto channel
	 * selection scan.
	 */
	ret = wl_cfg80211_set_auto_channel_scan_state(ndev);
	if (ret < 0) {
		WL_ERR(("can't set auto channel scan state, error = %d\n", ret));
		goto done;
	}

	/* Best channel selection in 2.4GHz band. */
	ret = wl_cfg80211_get_chanspecs_2g(ndev, (void *)buf, CHANSPEC_BUF_SIZE);
	if (ret < 0) {
		WL_ERR(("can't get chanspecs in 2.4GHz, error = %d\n", ret));
		goto done;
	}

	ret = wl_cfg80211_get_best_channel(ndev, (void *)buf, CHANSPEC_BUF_SIZE,
		&channel);
	if (ret < 0) {
		WL_ERR(("can't select best channel scan in 2.4GHz, error = %d\n", ret));
		goto done;
	}

	if (CHANNEL_IS_2G(channel)) {
		channel = ieee80211_channel_to_frequency(channel, IEEE80211_BAND_2GHZ);
	} else {
		WL_ERR(("invalid 2.4GHz channel, channel = %d\n", channel));
		channel = 0;
	}

	sprintf(pos, "%04d ", channel);
	pos += 5;

	/* Best channel selection in 5GHz band. */
	ret = wl_cfg80211_get_chanspecs_5g(ndev, (void *)buf, CHANSPEC_BUF_SIZE);
	if (ret < 0) {
		WL_ERR(("can't get chanspecs in 5GHz, error = %d\n", ret));
		goto done;
	}

	ret = wl_cfg80211_get_best_channel(ndev, (void *)buf, CHANSPEC_BUF_SIZE,
		&channel);
	if (ret < 0) {
		WL_ERR(("can't select best channel scan in 5GHz, error = %d\n", ret));
		goto done;
	}

	if (CHANNEL_IS_5G(channel)) {
		channel = ieee80211_channel_to_frequency(channel, IEEE80211_BAND_5GHZ);
	} else {
		WL_ERR(("invalid 5GHz channel, channel = %d\n", channel));
		channel = 0;
	}

	sprintf(pos, "%04d ", channel);
	pos += 5;

	/* Set overall best channel same as 5GHz best channel. */
	sprintf(pos, "%04d ", channel);
	pos += 5;

done:
	if (NULL != buf) {
		kfree(buf);
	}

	/* Restore FW and driver back to normal state. */
	ret = wl_cfg80211_restore_auto_channel_scan_state(ndev);
	if (ret < 0) {
		WL_ERR(("can't restore auto channel scan state, error = %d\n", ret));
	}

	return (pos - cmd);
}
#endif /* WL_SUPPORT_AUTO_CHANNEL */

static const struct rfkill_ops wl_rfkill_ops = {
	.set_block = wl_rfkill_set
};

static int wl_rfkill_set(void *data, bool blocked)
{
	struct bcm_cfg80211 *cfg = (struct bcm_cfg80211 *)data;

	WL_DBG(("Enter \n"));
	WL_DBG(("RF %s\n", blocked ? "blocked" : "unblocked"));

	if (!cfg)
		return -EINVAL;

	cfg->rf_blocked = blocked;

	return 0;
}

static int wl_setup_rfkill(struct bcm_cfg80211 *cfg, bool setup)
{
	s32 err = 0;

	WL_DBG(("Enter \n"));
	if (!cfg)
		return -EINVAL;
	if (setup) {
		cfg->rfkill = rfkill_alloc("brcmfmac-wifi",
			wl_cfg80211_get_parent_dev(),
			RFKILL_TYPE_WLAN, &wl_rfkill_ops, (void *)cfg);

		if (!cfg->rfkill) {
			err = -ENOMEM;
			goto err_out;
		}

		err = rfkill_register(cfg->rfkill);

		if (err)
			rfkill_destroy(cfg->rfkill);
	} else {
		if (!cfg->rfkill) {
			err = -ENOMEM;
			goto err_out;
		}

		rfkill_unregister(cfg->rfkill);
		rfkill_destroy(cfg->rfkill);
	}

err_out:
	return err;
}

#ifdef DEBUGFS_CFG80211
/**
* Format : echo "SCAN:1 DBG:1" > /sys/kernel/debug/dhd/debug_level
* to turn on SCAN and DBG log.
* To turn off SCAN partially, echo "SCAN:0" > /sys/kernel/debug/dhd/debug_level
* To see current setting of debug level,
* cat /sys/kernel/debug/dhd/debug_level
*/
static ssize_t
wl_debuglevel_write(struct file *file, const char __user *userbuf,
	size_t count, loff_t *ppos)
{
	char tbuf[S_SUBLOGLEVEL * ARRAYSIZE(sublogname_map)], sublog[S_SUBLOGLEVEL];
	char *params, *token, *colon;
	uint i, tokens, log_on = 0;
	memset(tbuf, 0, sizeof(tbuf));
	memset(sublog, 0, sizeof(sublog));
	if (copy_from_user(&tbuf, userbuf, min_t(size_t, sizeof(tbuf), count)))
		return -EFAULT;

	params = &tbuf[0];
	colon = strchr(params, '\n');
	if (colon != NULL)
		*colon = '\0';
	while ((token = strsep(&params, " ")) != NULL) {
		memset(sublog, 0, sizeof(sublog));
		if (token == NULL || !*token)
			break;
		if (*token == '\0')
			continue;
		colon = strchr(token, ':');
		if (colon != NULL) {
			*colon = ' ';
		}
		tokens = sscanf(token, "%s %u", sublog, &log_on);
		if (colon != NULL)
			*colon = ':';

		if (tokens == 2) {
				for (i = 0; i < ARRAYSIZE(sublogname_map); i++) {
					if (!strncmp(sublog, sublogname_map[i].sublogname,
						strlen(sublogname_map[i].sublogname))) {
						if (log_on)
							wl_dbg_level |=
							(sublogname_map[i].log_level);
						else
							wl_dbg_level &=
							~(sublogname_map[i].log_level);
					}
				}
		} else
			WL_ERR(("%s: can't parse '%s' as a "
			       "SUBMODULE:LEVEL (%d tokens)\n",
			       tbuf, token, tokens));


	}
	return count;
}

static ssize_t
wl_debuglevel_read(struct file *file, char __user *user_buf,
	size_t count, loff_t *ppos)
{
	char *param;
	char tbuf[S_SUBLOGLEVEL * ARRAYSIZE(sublogname_map)];
	uint i;
	memset(tbuf, 0, sizeof(tbuf));
	param = &tbuf[0];
	for (i = 0; i < ARRAYSIZE(sublogname_map); i++) {
		param += snprintf(param, sizeof(tbuf) - 1, "%s:%d ",
			sublogname_map[i].sublogname,
			(wl_dbg_level & sublogname_map[i].log_level) ? 1 : 0);
	}
	*param = '\n';
	return simple_read_from_buffer(user_buf, count, ppos, tbuf, strlen(&tbuf[0]));

}
static const struct file_operations fops_debuglevel = {
	.open = NULL,
	.write = wl_debuglevel_write,
	.read = wl_debuglevel_read,
	.owner = THIS_MODULE,
	.llseek = NULL,
};

static s32 wl_setup_debugfs(struct bcm_cfg80211 *cfg)
{
	s32 err = 0;
	struct dentry *_dentry;
	if (!cfg)
		return -EINVAL;
	cfg->debugfs = debugfs_create_dir(KBUILD_MODNAME, NULL);
	if (!cfg->debugfs || IS_ERR(cfg->debugfs)) {
		if (cfg->debugfs == ERR_PTR(-ENODEV))
			WL_ERR(("Debugfs is not enabled on this kernel\n"));
		else
			WL_ERR(("Can not create debugfs directory\n"));
		cfg->debugfs = NULL;
		goto exit;

	}
	_dentry = debugfs_create_file("debug_level", S_IRUSR | S_IWUSR,
		cfg->debugfs, cfg, &fops_debuglevel);
	if (!_dentry || IS_ERR(_dentry)) {
		WL_ERR(("failed to create debug_level debug file\n"));
		wl_free_debugfs(cfg);
	}
exit:
	return err;
}
static s32 wl_free_debugfs(struct bcm_cfg80211 *cfg)
{
	if (!cfg)
		return -EINVAL;
	if (cfg->debugfs)
		debugfs_remove_recursive(cfg->debugfs);
	cfg->debugfs = NULL;
	return 0;
}
#endif /* DEBUGFS_CFG80211 */

struct device *wl_cfg80211_get_parent_dev(void)
{
	return cfg80211_parent_dev;
}

void wl_cfg80211_set_parent_dev(void *dev)
{
	cfg80211_parent_dev = dev;
}

static void wl_cfg80211_clear_parent_dev(void)
{
	cfg80211_parent_dev = NULL;
}

void get_primary_mac(struct bcm_cfg80211 *cfg, struct ether_addr *mac)
{
	wldev_iovar_getbuf_bsscfg(bcmcfg_to_prmry_ndev(cfg), "cur_etheraddr", NULL,
		0, cfg->ioctl_buf, WLC_IOCTL_SMLEN, 0, &cfg->ioctl_buf_sync);
	memcpy(mac->octet, cfg->ioctl_buf, ETHER_ADDR_LEN);
}
static bool check_dev_role_integrity(struct bcm_cfg80211 *cfg, u32 dev_role)
{
	dhd_pub_t *dhd = (dhd_pub_t *)(cfg->pub);
	if (((dev_role == NL80211_IFTYPE_AP) &&
		!(dhd->op_mode & DHD_FLAG_HOSTAP_MODE)) ||
		((dev_role == NL80211_IFTYPE_P2P_GO) &&
		!(dhd->op_mode & DHD_FLAG_P2P_GO_MODE)))
	{
		WL_ERR(("device role select failed\n"));
		return false;
	}
	return true;
}

int wl_cfg80211_do_driver_init(struct net_device *net)
{
	struct bcm_cfg80211 *cfg = *(struct bcm_cfg80211 **)netdev_priv(net);

	if (!cfg || !cfg->wdev)
		return -EINVAL;

#if !defined(P2PONEINT)
	if (dhd_do_driver_init(cfg->wdev->netdev) < 0)
		return -1;
#endif /* BCMDONGLEHOST */

	return 0;
}

void wl_cfg80211_enable_trace(bool set, u32 level)
{
	if (set)
		wl_dbg_level = level & WL_DBG_LEVEL;
	else
		wl_dbg_level |= (WL_DBG_LEVEL & level);
}
#if defined(WL_SUPPORT_BACKPORTED_KPATCHES) || (LINUX_VERSION_CODE >= KERNEL_VERSION(3, \
	2, 0))
static s32
wl_cfg80211_mgmt_tx_cancel_wait(struct wiphy *wiphy,
	bcm_struct_cfgdev *cfgdev, u64 cookie)
{
	/* CFG80211 checks for tx_cancel_wait callback when ATTR_DURATION
	 * is passed with CMD_FRAME. This callback is supposed to cancel
	 * the OFFCHANNEL Wait. Since we are already taking care of that
	 *  with the tx_mgmt logic, do nothing here.
	 */

	return 0;
}
#endif /* WL_SUPPORT_BACKPORTED_PATCHES || KERNEL >= 3.2.0 */

#ifdef WL11U
bcm_tlv_t *
wl_cfg80211_find_interworking_ie(u8 *parse, u32 len)
{
	bcm_tlv_t *ie;

	while ((ie = bcm_parse_tlvs(parse, (u32)len, DOT11_MNG_INTERWORKING_ID))) {
			return (bcm_tlv_t *)ie;
	}
	return NULL;
}


static s32
wl_cfg80211_add_iw_ie(struct bcm_cfg80211 *cfg, struct net_device *ndev, s32 bssidx, s32 pktflag,
            uint8 ie_id, uint8 *data, uint8 data_len)
{
	s32 err = BCME_OK;
	s32 buf_len;
	s32 iecount;
	ie_setbuf_t *ie_setbuf;

	if (ie_id != DOT11_MNG_INTERWORKING_ID)
		return BCME_UNSUPPORTED;

	/* Validate the pktflag parameter */
	if ((pktflag & ~(VNDR_IE_BEACON_FLAG | VNDR_IE_PRBRSP_FLAG |
	            VNDR_IE_ASSOCRSP_FLAG | VNDR_IE_AUTHRSP_FLAG |
	            VNDR_IE_PRBREQ_FLAG | VNDR_IE_ASSOCREQ_FLAG|
	            VNDR_IE_CUSTOM_FLAG))) {
		WL_ERR(("cfg80211 Add IE: Invalid packet flag 0x%x\n", pktflag));
		return -1;
	}

	/* use VNDR_IE_CUSTOM_FLAG flags for none vendor IE . currently fixed value */
	pktflag = htod32(pktflag);

	buf_len = sizeof(ie_setbuf_t) + data_len - 1;
	ie_setbuf = (ie_setbuf_t *) kzalloc(buf_len, GFP_KERNEL);

	if (!ie_setbuf) {
		WL_ERR(("Error allocating buffer for IE\n"));
		return -ENOMEM;
	}

	if (cfg->iw_ie_len == data_len && !memcmp(cfg->iw_ie, data, data_len)) {
		WL_ERR(("Previous IW IE is equals to current IE\n"));
		err = BCME_OK;
		goto exit;
	}

	strncpy(ie_setbuf->cmd, "add", VNDR_IE_CMD_LEN - 1);
	ie_setbuf->cmd[VNDR_IE_CMD_LEN - 1] = '\0';

	/* Buffer contains only 1 IE */
	iecount = htod32(1);
	memcpy((void *)&ie_setbuf->ie_buffer.iecount, &iecount, sizeof(int));
	memcpy((void *)&ie_setbuf->ie_buffer.ie_list[0].pktflag, &pktflag, sizeof(uint32));

	/* Now, add the IE to the buffer */
	ie_setbuf->ie_buffer.ie_list[0].ie_data.id = ie_id;

	/* if already set with previous values, delete it first */
	if (cfg->iw_ie_len != 0) {
		WL_DBG(("Different IW_IE was already set. clear first\n"));

		ie_setbuf->ie_buffer.ie_list[0].ie_data.len = 0;

		err = wldev_iovar_setbuf_bsscfg(ndev, "ie", ie_setbuf, buf_len,
			cfg->ioctl_buf, WLC_IOCTL_MAXLEN, bssidx, &cfg->ioctl_buf_sync);

		if (err != BCME_OK)
			goto exit;
	}

	ie_setbuf->ie_buffer.ie_list[0].ie_data.len = data_len;
	memcpy((uchar *)&ie_setbuf->ie_buffer.ie_list[0].ie_data.data[0], data, data_len);

	err = wldev_iovar_setbuf_bsscfg(ndev, "ie", ie_setbuf, buf_len,
		cfg->ioctl_buf, WLC_IOCTL_MAXLEN, bssidx, &cfg->ioctl_buf_sync);

	if (err == BCME_OK) {
		memcpy(cfg->iw_ie, data, data_len);
		cfg->iw_ie_len = data_len;
		cfg->wl11u = TRUE;

		err = wldev_iovar_setint_bsscfg(ndev, "grat_arp", 1, bssidx);
	}

exit:
	if (ie_setbuf)
		kfree(ie_setbuf);
	return err;
}
#endif /* WL11U */



int wl_cfg80211_scan_stop(bcm_struct_cfgdev *cfgdev)
{
	struct bcm_cfg80211 *cfg = NULL;
	struct net_device *ndev = NULL;
	unsigned long flags;
	int clear_flag = 0;
	int ret = 0;

	WL_TRACE(("Enter\n"));

	cfg = g_bcm_cfg;
	if (!cfg)
		return -EINVAL;

	ndev = cfgdev_to_wlc_ndev(cfgdev, cfg);

	spin_lock_irqsave(&cfg->cfgdrv_lock, flags);
#ifdef WL_CFG80211_P2P_DEV_IF
	if (cfg->scan_request && cfg->scan_request->wdev == cfgdev) {
#else
	if (cfg->scan_request && cfg->scan_request->dev == cfgdev) {
#endif
		cfg80211_scan_done(cfg->scan_request, true);
		cfg->scan_request = NULL;
		clear_flag = 1;
	}
	spin_unlock_irqrestore(&cfg->cfgdrv_lock, flags);

	if (clear_flag)
		wl_clr_drv_status(cfg, SCANNING, ndev);

	return ret;
}

bool wl_cfg80211_is_vsdb_mode(void)
{
	return (g_bcm_cfg && g_bcm_cfg->vsdb_mode);
}

void* wl_cfg80211_get_dhdp()
{
	struct bcm_cfg80211 *cfg = g_bcm_cfg;

	return cfg->pub;
}

bool wl_cfg80211_is_p2p_active(void)
{
	return (g_bcm_cfg && g_bcm_cfg->p2p);
}

static void wl_cfg80211_work_handler(struct work_struct * work)
{
	struct bcm_cfg80211 *cfg = NULL;
	struct net_info *iter, *next;
	s32 err = BCME_OK;
	s32 pm = PM_FAST;

	cfg = container_of(work, struct bcm_cfg80211, pm_enable_work.work);
	WL_DBG(("Enter \n"));
	if (cfg->pm_enable_work_on) {
		cfg->pm_enable_work_on = false;
		for_each_ndev(cfg, iter, next) {
			if (!wl_get_drv_status(cfg, CONNECTED, iter->ndev) ||
				(wl_get_mode_by_netdev(cfg, iter->ndev) != WL_MODE_BSS &&
				wl_get_mode_by_netdev(cfg, iter->ndev) != WL_MODE_IBSS))
				continue;
			if (iter->ndev) {
				if ((err = wldev_ioctl(iter->ndev, WLC_SET_PM,
					&pm, sizeof(pm), true)) != 0) {
					if (err == -ENODEV)
						WL_DBG(("%s:netdev not ready\n", iter->ndev->name));
					else
						WL_ERR(("%s:error (%d)\n", iter->ndev->name, err));
				} else
					wl_cfg80211_update_power_mode(iter->ndev);
			}
		}
	}
}

u8
wl_get_action_category(void *frame, u32 frame_len)
{
	u8 category;
	u8 *ptr = (u8 *)frame;
	if (frame == NULL)
		return DOT11_ACTION_CAT_ERR_MASK;
	if (frame_len < DOT11_ACTION_HDR_LEN)
		return DOT11_ACTION_CAT_ERR_MASK;
	category = ptr[DOT11_ACTION_CAT_OFF];
	WL_INFO(("Action Category: %d\n", category));
	return category;
}

int
wl_get_public_action(void *frame, u32 frame_len, u8 *ret_action)
{
	u8 *ptr = (u8 *)frame;
	if (frame == NULL || ret_action == NULL)
		return BCME_ERROR;
	if (frame_len < DOT11_ACTION_HDR_LEN)
		return BCME_ERROR;
	if (DOT11_ACTION_CAT_PUBLIC != wl_get_action_category(frame, frame_len))
		return BCME_ERROR;
	*ret_action = ptr[DOT11_ACTION_ACT_OFF];
	WL_INFO(("Public Action : %d\n", *ret_action));
	return BCME_OK;
}

static int
wl_cfg80211_delayed_roam(struct bcm_cfg80211 *cfg, struct net_device *ndev,
	const struct ether_addr *bssid)
{
	s32 err;
	wl_event_msg_t e;

	bzero(&e, sizeof(e));
	e.event_type = cpu_to_be32(WLC_E_ROAM);
	memcpy(&e.addr, bssid, ETHER_ADDR_LEN);
	/* trigger the roam event handler */
	WL_INFO(("Delayed roam to " MACDBG "\n", MAC2STRDBG((u8*)(bssid))));
	err = wl_notify_roaming_status(cfg, ndev_to_cfgdev(ndev), &e, NULL);

	return err;
}


#ifdef WL_CFG80211_ACL
static int
wl_cfg80211_set_mac_acl(struct wiphy *wiphy, bcm_struct_cfgdev *cfgdev,
	const struct cfg80211_acl_data *acl)
{
	int i;
	int ret = 0;
	int macnum = 0;
	int macmode = MACLIST_MODE_DISABLED;
	struct maclist *list;

	/* get the MAC filter mode */
	if (acl && acl->acl_policy == NL80211_ACL_POLICY_DENY_UNLESS_LISTED) {
		macmode = MACLIST_MODE_ALLOW;
	} else if (acl && acl->acl_policy == NL80211_ACL_POLICY_ACCEPT_UNLESS_LISTED &&
	acl->n_acl_entries) {
		macmode = MACLIST_MODE_DENY;
	}

	/* if acl == NULL, macmode is still disabled.. */
	if (macmode == MACLIST_MODE_DISABLED) {
		if ((ret = wl_android_set_ap_mac_list(cfgdev, macmode, NULL)) != 0)
			WL_ERR(("%s : Setting MAC list failed error=%d\n", __FUNCTION__, ret));

		return ret;
	}

	macnum = acl->n_acl_entries;
	if (macnum < 0 || macnum > MAX_NUM_MAC_FILT) {
		WL_ERR(("%s : invalid number of MAC address entries %d\n",
			__FUNCTION__, macnum));
		return -1;
	}

	/* allocate memory for the MAC list */
	list = (struct maclist*)kmalloc(sizeof(int) +
		sizeof(struct ether_addr) * macnum, GFP_KERNEL);
	if (!list) {
		WL_ERR(("%s : failed to allocate memory\n", __FUNCTION__));
		return -1;
	}

	/* prepare the MAC list */
	list->count = htod32(macnum);
	for (i = 0; i < macnum; i++) {
		memcpy(&list->ea[i], &acl->mac_addrs[i], ETHER_ADDR_LEN);
	}
	/* set the list */
	if ((ret = wl_android_set_ap_mac_list(cfgdev, macmode, list)) != 0)
		WL_ERR(("%s : Setting MAC list failed error=%d\n", __FUNCTION__, ret));

	kfree(list);

	return ret;
}
#endif /* WL_CFG80211_ACL */
#if (LINUX_VERSION_CODE >= KERNEL_VERSION(3, 5, 0))
int wl_chspec_chandef(chanspec_t chanspec,
#if (LINUX_VERSION_CODE >= KERNEL_VERSION(3, 8, 0))
struct cfg80211_chan_def *chandef,
#elif (LINUX_VERSION_CODE >= KERNEL_VERSION (3, 5, 0) && (LINUX_VERSION_CODE <= (3, 7, \
	\
	0)))
struct chan_info *chaninfo,
#endif /* (LINUX_VERSION_CODE >= KERNEL_VERSION(3, 5, 0)) */
struct wiphy *wiphy)
{
	uint16 freq = 0;
	int chan_type;
	int channel = 0;

	if (!chandef) {
		return -1;
	}
	channel = CHSPEC_CHANNEL(chanspec);

	switch (CHSPEC_BW(chanspec)) {
		case WL_CHANSPEC_BW_20:
			chan_type = NL80211_CHAN_HT20;
			break;
		case WL_CHANSPEC_BW_40:
		{
			if (CHSPEC_SB_UPPER(chanspec)) {
				channel += CH_10MHZ_APART;
			} else {
				channel -= CH_10MHZ_APART;
			}
		}
			chan_type = NL80211_CHAN_HT40PLUS;
			break;

#if (LINUX_VERSION_CODE >= KERNEL_VERSION (3, 8, 0))
		case WL_CHANSPEC_BW_80:
		case WL_CHANSPEC_BW_8080:
		{
			uint16 sb = CHSPEC_CTL_SB(chanspec);

			if (sb == WL_CHANSPEC_CTL_SB_LL) {
				channel -= (CH_10MHZ_APART + CH_20MHZ_APART);
			} else if (sb == WL_CHANSPEC_CTL_SB_LU) {
				channel -= CH_10MHZ_APART;
			} else if (sb == WL_CHANSPEC_CTL_SB_UL) {
				channel += CH_10MHZ_APART;
			} else {
				/* WL_CHANSPEC_CTL_SB_UU */
				channel += (CH_10MHZ_APART + CH_20MHZ_APART);
			}
		}

			chan_type = NL80211_CHAN_WIDTH_80P80;
			break;
#endif /* (LINUX_VERSION_CODE >= KERNEL_VERSION (3, 8, 0)) */
		default:
			chan_type = NL80211_CHAN_HT20;
			break;

	}

	if (CHSPEC_IS5G(chanspec))
		freq = ieee80211_channel_to_frequency(channel, NL80211_BAND_5GHZ);
	else
		freq = ieee80211_channel_to_frequency(channel, NL80211_BAND_2GHZ);

#if (LINUX_VERSION_CODE >= KERNEL_VERSION (3, 8, 0))
	cfg80211_chandef_create(chandef, ieee80211_get_channel(wiphy, freq), chan_type);
#elif (LINUX_VERSION_CODE >= KERNEL_VERSION (3, 5, 0) && (LINUX_VERSION_CODE <= (3, 7, \
	\
	0)))
	chaninfo->freq = freq;
	chaninfo->chan_type = chan_type;
#endif /* (LINUX_VERSION_CODE >= KERNEL_VERSION (3, 8, 0)) */
	return 0;
}

void
wl_cfg80211_ch_switch_notify(struct net_device *dev, uint16 chanspec, struct wiphy *wiphy)
{
#if (LINUX_VERSION_CODE >= KERNEL_VERSION (3, 8, 0))
	struct cfg80211_chan_def chandef;
#elif (LINUX_VERSION_CODE >= KERNEL_VERSION (3, 5, 0) && (LINUX_VERSION_CODE <= (3, 7, \
	\
	0)))
	struct chan_info chaninfo;
#endif /* (LINUX_VERSION_CODE >= KERNEL_VERSION (3, 8, 0)) */

	if (!wiphy) {
		printk("wiphy is null\n");
		return;
	}
#if (LINUX_VERSION_CODE >= KERNEL_VERSION (3, 8, 0))
	if (wl_chspec_chandef(chanspec, &chandef, wiphy)) {
#elif (LINUX_VERSION_CODE >= KERNEL_VERSION (3, 5, 0) && (LINUX_VERSION_CODE <= (3, 7, \
	\
	0)))
	if (wl_chspec_chandef(chanspec, &chaninfo, wiphy)) {
#endif /* (LINUX_VERSION_CODE >= KERNEL_VERSION (3, 8, 0)) */

		WL_ERR(("%s:chspec_chandef failed\n", __FUNCTION__));
		return;
	}
#if (LINUX_VERSION_CODE >= KERNEL_VERSION (3, 8, 0))
	cfg80211_ch_switch_notify(dev, &chandef);
#elif (LINUX_VERSION_CODE >= KERNEL_VERSION (3, 5, 0) && (LINUX_VERSION_CODE <= (3, 7, \
	\
	0)))
	cfg80211_ch_switch_notify(dev, chan_info.freq, chan_info.chan_type);
#endif /* (LINUX_VERSION_CODE >= KERNEL_VERSION (3, 8, 0)) */
	return;
}

static s32
wl_csa_complete_ind(struct bcm_cfg80211 *cfg, bcm_struct_cfgdev *cfgdev,
const wl_event_msg_t *e, void *data)
{
	int error = 0;
	int chsp = 0;
	struct net_device *ndev = NULL;
	struct wiphy *wiphy = NULL;
	chanspec_t chanspec;

	WL_ERR(("%s\n", __FUNCTION__));
	if (e->status)
		return -1;
	if (cfgdev) {
		ndev = cfgdev_to_wlc_ndev(cfgdev, cfg);
		wiphy = bcmcfg_to_wiphy(cfg);
		error = wldev_iovar_getint(ndev, "chanspec", &chsp);
		if (error)
			return -1;
		chanspec = wl_chspec_driver_to_host(chsp);
		wl_cfg80211_ch_switch_notify(ndev, chanspec, wiphy);
	} else {
		WL_ERR(("%s:cfgdev is null\n", __FUNCTION__));
		return -1;
	}


	return 0;
}
#else
static s32
wl_csa_complete_ind(struct bcm_cfg80211 *cfg, bcm_struct_cfgdev *cfgdev,
const wl_event_msg_t *e, void *data)
{
	WL_ERR(("%s:Not sup for kernel < 3.5\n", __FUNCTION__));
	return 0;
}
#endif /* LINUX_VERSION_CODE >= (3, 5, 0) */

#ifdef WL_NAN
int
wl_cfg80211_nan_cmd_handler(struct net_device *ndev, char *cmd, int cmd_len)
{
	return wl_cfgnan_cmd_handler(ndev, g_bcm_cfg, cmd, cmd_len);
}
#endif /* WL_NAN */<|MERGE_RESOLUTION|>--- conflicted
+++ resolved
@@ -8270,12 +8270,8 @@
 						MAC2STRDBG(curbssid), MAC2STRDBG((u8*)(&e->addr))));
 					return 0;
 				}
-<<<<<<< HEAD
-
-=======
->>>>>>> 590d8cde
+
 				wl_clr_drv_status(cfg, CONNECTED, ndev);
-
 				if (! wl_get_drv_status(cfg, DISCONNECTING, ndev)) {
 					/* To make sure disconnect, explictly send dissassoc
 					*  for BSSID 00:00:00:00:00:00 issue
@@ -9573,14 +9569,9 @@
 	struct net_device *dev = ptr;
 #else
 	struct net_device *dev = netdev_notifier_info_to_dev(ptr);
-<<<<<<< HEAD
 #endif
 
 	struct wireless_dev *wdev = dev->ieee80211_ptr;
-=======
-#endif /* LINUX_VERSION < VERSION(3, 11, 0) */
-	struct wireless_dev *wdev = ndev_to_wdev(dev);
->>>>>>> 590d8cde
 	struct bcm_cfg80211 *cfg = g_bcm_cfg;
 
 	WL_DBG(("Enter \n"));
