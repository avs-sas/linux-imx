// SPDX-License-Identifier: ISC
/* Copyright (C) 2020 MediaTek Inc. */

#include <linux/firmware.h>
#include <linux/fs.h>
#include "mt7921.h"
#include "mt7921_trace.h"
#include "mcu.h"
#include "mac.h"

struct mt7921_patch_hdr {
	char build_date[16];
	char platform[4];
	__be32 hw_sw_ver;
	__be32 patch_ver;
	__be16 checksum;
	u16 reserved;
	struct {
		__be32 patch_ver;
		__be32 subsys;
		__be32 feature;
		__be32 n_region;
		__be32 crc;
		u32 reserved[11];
	} desc;
} __packed;

struct mt7921_patch_sec {
	__be32 type;
	__be32 offs;
	__be32 size;
	union {
		__be32 spec[13];
		struct {
			__be32 addr;
			__be32 len;
			__be32 sec_key_idx;
			__be32 align_len;
			u32 reserved[9];
		} info;
	};
} __packed;

struct mt7921_fw_trailer {
	u8 chip_id;
	u8 eco_code;
	u8 n_region;
	u8 format_ver;
	u8 format_flag;
	u8 reserved[2];
	char fw_ver[10];
	char build_date[15];
	u32 crc;
} __packed;

struct mt7921_fw_region {
	__le32 decomp_crc;
	__le32 decomp_len;
	__le32 decomp_blk_sz;
	u8 reserved[4];
	__le32 addr;
	__le32 len;
	u8 feature_set;
	u8 reserved1[15];
} __packed;

#define MT_STA_BFER			BIT(0)
#define MT_STA_BFEE			BIT(1)

#define FW_FEATURE_SET_ENCRYPT		BIT(0)
#define FW_FEATURE_SET_KEY_IDX		GENMASK(2, 1)
#define FW_FEATURE_ENCRY_MODE		BIT(4)
#define FW_FEATURE_OVERRIDE_ADDR	BIT(5)

#define DL_MODE_ENCRYPT			BIT(0)
#define DL_MODE_KEY_IDX			GENMASK(2, 1)
#define DL_MODE_RESET_SEC_IV		BIT(3)
#define DL_MODE_WORKING_PDA_CR4		BIT(4)
#define DL_CONFIG_ENCRY_MODE_SEL	BIT(6)
#define DL_MODE_NEED_RSP		BIT(31)

#define FW_START_OVERRIDE		BIT(0)
#define FW_START_WORKING_PDA_CR4	BIT(2)

#define PATCH_SEC_NOT_SUPPORT		GENMASK(31, 0)
#define PATCH_SEC_TYPE_MASK		GENMASK(15, 0)
#define PATCH_SEC_TYPE_INFO		0x2

#define PATCH_SEC_ENC_TYPE_MASK		GENMASK(31, 24)
#define PATCH_SEC_ENC_TYPE_PLAIN		0x00
#define PATCH_SEC_ENC_TYPE_AES			0x01
#define PATCH_SEC_ENC_TYPE_SCRAMBLE		0x02
#define PATCH_SEC_ENC_SCRAMBLE_INFO_MASK	GENMASK(15, 0)
#define PATCH_SEC_ENC_AES_KEY_MASK		GENMASK(7, 0)

#define to_wcid_lo(id)			FIELD_GET(GENMASK(7, 0), (u16)id)
#define to_wcid_hi(id)			FIELD_GET(GENMASK(9, 8), (u16)id)

static enum mcu_cipher_type
mt7921_mcu_get_cipher(int cipher)
{
	switch (cipher) {
	case WLAN_CIPHER_SUITE_WEP40:
		return MCU_CIPHER_WEP40;
	case WLAN_CIPHER_SUITE_WEP104:
		return MCU_CIPHER_WEP104;
	case WLAN_CIPHER_SUITE_TKIP:
		return MCU_CIPHER_TKIP;
	case WLAN_CIPHER_SUITE_AES_CMAC:
		return MCU_CIPHER_BIP_CMAC_128;
	case WLAN_CIPHER_SUITE_CCMP:
		return MCU_CIPHER_AES_CCMP;
	case WLAN_CIPHER_SUITE_CCMP_256:
		return MCU_CIPHER_CCMP_256;
	case WLAN_CIPHER_SUITE_GCMP:
		return MCU_CIPHER_GCMP;
	case WLAN_CIPHER_SUITE_GCMP_256:
		return MCU_CIPHER_GCMP_256;
	case WLAN_CIPHER_SUITE_SMS4:
		return MCU_CIPHER_WAPI;
	default:
		return MCU_CIPHER_NONE;
	}
}

static u8 mt7921_mcu_chan_bw(struct cfg80211_chan_def *chandef)
{
	static const u8 width_to_bw[] = {
		[NL80211_CHAN_WIDTH_40] = CMD_CBW_40MHZ,
		[NL80211_CHAN_WIDTH_80] = CMD_CBW_80MHZ,
		[NL80211_CHAN_WIDTH_80P80] = CMD_CBW_8080MHZ,
		[NL80211_CHAN_WIDTH_160] = CMD_CBW_160MHZ,
		[NL80211_CHAN_WIDTH_5] = CMD_CBW_5MHZ,
		[NL80211_CHAN_WIDTH_10] = CMD_CBW_10MHZ,
		[NL80211_CHAN_WIDTH_20] = CMD_CBW_20MHZ,
		[NL80211_CHAN_WIDTH_20_NOHT] = CMD_CBW_20MHZ,
	};

	if (chandef->width >= ARRAY_SIZE(width_to_bw))
		return 0;

	return width_to_bw[chandef->width];
}

static int
mt7921_mcu_parse_eeprom(struct mt76_dev *dev, struct sk_buff *skb)
{
	struct mt7921_mcu_eeprom_info *res;
	u8 *buf;

	if (!skb)
		return -EINVAL;

	skb_pull(skb, sizeof(struct mt7921_mcu_rxd));

	res = (struct mt7921_mcu_eeprom_info *)skb->data;
	buf = dev->eeprom.data + le32_to_cpu(res->addr);
	memcpy(buf, res->data, 16);

	return 0;
}

int mt7921_mcu_parse_response(struct mt76_dev *mdev, int cmd,
			      struct sk_buff *skb, int seq)
{
	int mcu_cmd = FIELD_GET(__MCU_CMD_FIELD_ID, cmd);
	struct mt7921_mcu_rxd *rxd;
	int mcu_cmd = cmd & MCU_CMD_MASK;
	int ret = 0;

	if (!skb) {
		dev_err(mdev->dev, "Message %08x (seq %d) timeout\n",
			cmd, seq);
		mt7921_reset(mdev);

		return -ETIMEDOUT;
	}

	rxd = (struct mt7921_mcu_rxd *)skb->data;
	if (seq != rxd->seq)
		return -EAGAIN;

	if (cmd == MCU_CMD_PATCH_SEM_CONTROL) {
		skb_pull(skb, sizeof(*rxd) - 4);
		ret = *skb->data;
	} else if (cmd == MCU_EXT_CMD(THERMAL_CTRL)) {
		skb_pull(skb, sizeof(*rxd) + 4);
		ret = le32_to_cpu(*(__le32 *)skb->data);
	} else if (cmd == MCU_EXT_CMD(EFUSE_ACCESS)) {
		ret = mt7921_mcu_parse_eeprom(mdev, skb);
	} else if (cmd == MCU_UNI_CMD(DEV_INFO_UPDATE) ||
		   cmd == MCU_UNI_CMD(BSS_INFO_UPDATE) ||
		   cmd == MCU_UNI_CMD(STA_REC_UPDATE) ||
		   cmd == MCU_UNI_CMD(HIF_CTRL) ||
		   cmd == MCU_UNI_CMD(OFFLOAD) ||
		   cmd == MCU_UNI_CMD(SUSPEND)) {
		struct mt7921_mcu_uni_event *event;

		skb_pull(skb, sizeof(*rxd));
		event = (struct mt7921_mcu_uni_event *)skb->data;
		ret = le32_to_cpu(event->status);
		/* skip invalid event */
		if (mcu_cmd != event->cid)
			ret = -EAGAIN;
<<<<<<< HEAD
		break;
	}
	case MCU_CMD_REG_READ: {
=======
	} else if (cmd == MCU_CE_QUERY(REG_READ)) {
>>>>>>> 92b4b594
		struct mt7921_mcu_reg_event *event;

		skb_pull(skb, sizeof(*rxd));
		event = (struct mt7921_mcu_reg_event *)skb->data;
		ret = (int)le32_to_cpu(event->val);
	} else {
		skb_pull(skb, sizeof(struct mt7921_mcu_rxd));
	}

	return ret;
}
EXPORT_SYMBOL_GPL(mt7921_mcu_parse_response);

int mt7921_mcu_fill_message(struct mt76_dev *mdev, struct sk_buff *skb,
			    int cmd, int *wait_seq)
{
	struct mt7921_dev *dev = container_of(mdev, struct mt7921_dev, mt76);
	int txd_len, mcu_cmd = FIELD_GET(__MCU_CMD_FIELD_ID, cmd);
	struct mt7921_uni_txd *uni_txd;
	struct mt7921_mcu_txd *mcu_txd;
	__le32 *txd;
	u32 val;
	u8 seq;

	if (cmd == MCU_UNI_CMD(HIF_CTRL) ||
	    cmd == MCU_UNI_CMD(SUSPEND) ||
	    cmd == MCU_UNI_CMD(OFFLOAD))
		mdev->mcu.timeout = HZ;
	else
		mdev->mcu.timeout = 3 * HZ;

	seq = ++dev->mt76.mcu.msg_seq & 0xf;
	if (!seq)
		seq = ++dev->mt76.mcu.msg_seq & 0xf;

	if (cmd == MCU_CMD_FW_SCATTER)
		goto exit;

	txd_len = cmd & __MCU_CMD_FIELD_UNI ? sizeof(*uni_txd) : sizeof(*mcu_txd);
	txd = (__le32 *)skb_push(skb, txd_len);

	val = FIELD_PREP(MT_TXD0_TX_BYTES, skb->len) |
	      FIELD_PREP(MT_TXD0_PKT_FMT, MT_TX_TYPE_CMD) |
	      FIELD_PREP(MT_TXD0_Q_IDX, MT_TX_MCU_PORT_RX_Q0);
	txd[0] = cpu_to_le32(val);

	val = MT_TXD1_LONG_FORMAT |
	      FIELD_PREP(MT_TXD1_HDR_FORMAT, MT_HDR_FORMAT_CMD);
	txd[1] = cpu_to_le32(val);

	if (cmd & __MCU_CMD_FIELD_UNI) {
		uni_txd = (struct mt7921_uni_txd *)txd;
		uni_txd->len = cpu_to_le16(skb->len - sizeof(uni_txd->txd));
		uni_txd->option = MCU_CMD_UNI_EXT_ACK;
		uni_txd->cid = cpu_to_le16(mcu_cmd);
		uni_txd->s2d_index = MCU_S2D_H2N;
		uni_txd->pkt_type = MCU_PKT_ID;
		uni_txd->seq = seq;

		goto exit;
	}

	mcu_txd = (struct mt7921_mcu_txd *)txd;
	mcu_txd->len = cpu_to_le16(skb->len - sizeof(mcu_txd->txd));
	mcu_txd->pq_id = cpu_to_le16(MCU_PQ_ID(MT_TX_PORT_IDX_MCU,
					       MT_TX_MCU_PORT_RX_Q0));
	mcu_txd->pkt_type = MCU_PKT_ID;
	mcu_txd->seq = seq;
	mcu_txd->cid = mcu_cmd;
	mcu_txd->s2d_index = MCU_S2D_H2N;
	mcu_txd->ext_cid = FIELD_GET(__MCU_CMD_FIELD_EXT_ID, cmd);

	if (mcu_txd->ext_cid || (cmd & __MCU_CMD_FIELD_CE)) {
		if (cmd & __MCU_CMD_FIELD_QUERY)
			mcu_txd->set_query = MCU_Q_QUERY;
		else
			mcu_txd->set_query = MCU_Q_SET;
		mcu_txd->ext_cid_ack = !!mcu_txd->ext_cid;
	} else {
		mcu_txd->set_query = MCU_Q_NA;
	}

exit:
	if (wait_seq)
		*wait_seq = seq;

<<<<<<< HEAD
	return mt76_tx_queue_skb_raw(dev, mdev->q_mcu[txq], skb, 0);
}

static void
mt7921_mcu_tx_rate_parse(struct mt76_phy *mphy,
			 struct mt7921_mcu_peer_cap *peer,
			 struct rate_info *rate, u16 r)
{
	struct ieee80211_supported_band *sband;
	u16 flags = 0, rate_idx;
	u8 txmode = FIELD_GET(MT_WTBL_RATE_TX_MODE, r);
	u8 gi = 0;
	u8 bw = 0;
	bool cck = false;

	memset(rate, 0, sizeof(*rate));
	rate->mcs = FIELD_GET(MT_WTBL_RATE_MCS, r);
	rate->nss = FIELD_GET(MT_WTBL_RATE_NSS, r) + 1;

	switch (peer->bw) {
	case IEEE80211_STA_RX_BW_160:
		gi = peer->g16;
		break;
	case IEEE80211_STA_RX_BW_80:
		gi = peer->g8;
		break;
	case IEEE80211_STA_RX_BW_40:
		gi = peer->g4;
		break;
	default:
		gi = peer->g2;
		break;
	}

	gi = txmode >= MT_PHY_TYPE_HE_SU ?
		FIELD_GET(MT_WTBL_RATE_HE_GI, gi) :
		FIELD_GET(MT_WTBL_RATE_GI, gi);

	switch (txmode) {
	case MT_PHY_TYPE_CCK:
		cck = true;
		fallthrough;
	case MT_PHY_TYPE_OFDM:
		if (mphy->chandef.chan->band == NL80211_BAND_5GHZ)
			sband = &mphy->sband_5g.sband;
		else
			sband = &mphy->sband_2g.sband;

		rate_idx = FIELD_GET(MT_TX_RATE_IDX, r);
		rate_idx = mt76_get_rate(mphy->dev, sband, rate_idx,
					 cck);
		rate->legacy = sband->bitrates[rate_idx].bitrate;
		break;
	case MT_PHY_TYPE_HT:
	case MT_PHY_TYPE_HT_GF:
		flags |= RATE_INFO_FLAGS_MCS;

		if (gi)
			flags |= RATE_INFO_FLAGS_SHORT_GI;
		break;
	case MT_PHY_TYPE_VHT:
		flags |= RATE_INFO_FLAGS_VHT_MCS;

		if (gi)
			flags |= RATE_INFO_FLAGS_SHORT_GI;
		break;
	case MT_PHY_TYPE_HE_SU:
	case MT_PHY_TYPE_HE_EXT_SU:
	case MT_PHY_TYPE_HE_TB:
	case MT_PHY_TYPE_HE_MU:
		rate->he_gi = gi;
		rate->he_dcm = FIELD_GET(MT_RA_RATE_DCM_EN, r);

		flags |= RATE_INFO_FLAGS_HE_MCS;
		break;
	default:
		break;
	}
	rate->flags = flags;

	bw = mt7921_mcu_chan_bw(&mphy->chandef) - FIELD_GET(MT_RA_RATE_BW, r);

	switch (bw) {
	case IEEE80211_STA_RX_BW_160:
		rate->bw = RATE_INFO_BW_160;
		break;
	case IEEE80211_STA_RX_BW_80:
		rate->bw = RATE_INFO_BW_80;
		break;
	case IEEE80211_STA_RX_BW_40:
		rate->bw = RATE_INFO_BW_40;
		break;
	default:
		rate->bw = RATE_INFO_BW_20;
		break;
	}
=======
	return 0;
>>>>>>> 92b4b594
}
EXPORT_SYMBOL_GPL(mt7921_mcu_fill_message);

static void
mt7921_mcu_scan_event(struct mt7921_dev *dev, struct sk_buff *skb)
{
	struct mt76_phy *mphy = &dev->mt76.phy;
	struct mt7921_phy *phy = (struct mt7921_phy *)mphy->priv;

	spin_lock_bh(&dev->mt76.lock);
	__skb_queue_tail(&phy->scan_event_list, skb);
	spin_unlock_bh(&dev->mt76.lock);

	ieee80211_queue_delayed_work(mphy->hw, &phy->scan_work,
				     MT7921_HW_SCAN_TIMEOUT);
}

static void
mt7921_mcu_connection_loss_iter(void *priv, u8 *mac,
				struct ieee80211_vif *vif)
{
	struct mt76_vif *mvif = (struct mt76_vif *)vif->drv_priv;
	struct mt76_connac_beacon_loss_event *event = priv;

	if (mvif->idx != event->bss_idx)
		return;

	if (!(vif->driver_flags & IEEE80211_VIF_BEACON_FILTER))
		return;

	ieee80211_connection_loss(vif);
}

static void
mt7921_mcu_connection_loss_event(struct mt7921_dev *dev, struct sk_buff *skb)
{
	struct mt76_connac_beacon_loss_event *event;
	struct mt76_phy *mphy = &dev->mt76.phy;

	skb_pull(skb, sizeof(struct mt7921_mcu_rxd));
	event = (struct mt76_connac_beacon_loss_event *)skb->data;

	ieee80211_iterate_active_interfaces_atomic(mphy->hw,
					IEEE80211_IFACE_ITER_RESUME_ALL,
					mt7921_mcu_connection_loss_iter, event);
}

static void
mt7921_mcu_bss_event(struct mt7921_dev *dev, struct sk_buff *skb)
{
	struct mt76_phy *mphy = &dev->mt76.phy;
	struct mt76_connac_mcu_bss_event *event;

	skb_pull(skb, sizeof(struct mt7921_mcu_rxd));
	event = (struct mt76_connac_mcu_bss_event *)skb->data;
	if (event->is_absent)
		ieee80211_stop_queues(mphy->hw);
	else
		ieee80211_wake_queues(mphy->hw);
}

static void
mt7921_mcu_debug_msg_event(struct mt7921_dev *dev, struct sk_buff *skb)
{
	struct mt7921_debug_msg {
		__le16 id;
		u8 type;
		u8 flag;
		__le32 value;
		__le16 len;
		u8 content[512];
	} __packed * msg;

	skb_pull(skb, sizeof(struct mt7921_mcu_rxd));
	msg = (struct mt7921_debug_msg *)skb->data;

	if (msg->type == 3) { /* fw log */
		u16 len = min_t(u16, le16_to_cpu(msg->len), 512);
		int i;

		for (i = 0 ; i < len; i++) {
			if (!msg->content[i])
				msg->content[i] = ' ';
		}
		wiphy_info(mt76_hw(dev)->wiphy, "%.*s", len, msg->content);
	}
}

static void
mt7921_mcu_low_power_event(struct mt7921_dev *dev, struct sk_buff *skb)
{
	struct mt7921_mcu_lp_event {
		u8 state;
		u8 reserved[3];
	} __packed * event;

	skb_pull(skb, sizeof(struct mt7921_mcu_rxd));
	event = (struct mt7921_mcu_lp_event *)skb->data;

	trace_lp_event(dev, event->state);
}

static void
mt7921_mcu_tx_done_event(struct mt7921_dev *dev, struct sk_buff *skb)
{
	struct mt7921_mcu_tx_done_event *event;

	skb_pull(skb, sizeof(struct mt7921_mcu_rxd));
	event = (struct mt7921_mcu_tx_done_event *)skb->data;

<<<<<<< HEAD
	spin_lock_bh(&dev->sta_poll_lock);
	list_splice_init(&mphy->stats_list, &list);

	while (!list_empty(&list)) {
		msta = list_first_entry(&list, struct mt7921_sta, stats_list);
		list_del_init(&msta->stats_list);

		if (msta->wcid.idx != event->wlan_idx)
			continue;

		spin_unlock_bh(&dev->sta_poll_lock);

		sta = wcid_to_sta(&msta->wcid);

		/* peer config based on IEEE SPEC */
		memset(&peer, 0x0, sizeof(peer));
		peer.bw = event->bw;
		peer.g2 = !!(sta->ht_cap.cap & IEEE80211_HT_CAP_SGI_20);
		peer.g4 = !!(sta->ht_cap.cap & IEEE80211_HT_CAP_SGI_40);
		peer.g8 = !!(sta->vht_cap.cap & IEEE80211_VHT_CAP_SHORT_GI_80);
		peer.g16 = !!(sta->vht_cap.cap & IEEE80211_VHT_CAP_SHORT_GI_160);
		mt7921_mcu_tx_rate_parse(mphy->mt76, &peer,
					 &msta->stats.tx_rate,
					 le16_to_cpu(event->tx_rate));

		spin_lock_bh(&dev->sta_poll_lock);
		break;
	}
	spin_unlock_bh(&dev->sta_poll_lock);
=======
	mt7921_mac_add_txs(dev, event->txs);
>>>>>>> 92b4b594
}

static void
mt7921_mcu_rx_unsolicited_event(struct mt7921_dev *dev, struct sk_buff *skb)
{
	struct mt7921_mcu_rxd *rxd = (struct mt7921_mcu_rxd *)skb->data;

	switch (rxd->eid) {
	case MCU_EVENT_BSS_BEACON_LOSS:
		mt7921_mcu_connection_loss_event(dev, skb);
		break;
	case MCU_EVENT_SCHED_SCAN_DONE:
	case MCU_EVENT_SCAN_DONE:
		mt7921_mcu_scan_event(dev, skb);
		return;
	case MCU_EVENT_BSS_ABSENCE:
		mt7921_mcu_bss_event(dev, skb);
		break;
	case MCU_EVENT_DBG_MSG:
		mt7921_mcu_debug_msg_event(dev, skb);
		break;
	case MCU_EVENT_COREDUMP:
		dev->fw_assert = true;
		mt76_connac_mcu_coredump_event(&dev->mt76, skb,
					       &dev->coredump);
		return;
	case MCU_EVENT_LP_INFO:
		mt7921_mcu_low_power_event(dev, skb);
		break;
	case MCU_EVENT_TX_DONE:
		mt7921_mcu_tx_done_event(dev, skb);
		break;
	default:
		break;
	}
	dev_kfree_skb(skb);
}

void mt7921_mcu_rx_event(struct mt7921_dev *dev, struct sk_buff *skb)
{
	struct mt7921_mcu_rxd *rxd;

	if (skb_linearize(skb))
		return;

	rxd = (struct mt7921_mcu_rxd *)skb->data;

	if (rxd->eid == 0x6) {
		mt76_mcu_rx_event(&dev->mt76, skb);
		return;
	}

	if (rxd->ext_eid == MCU_EXT_EVENT_RATE_REPORT ||
	    rxd->eid == MCU_EVENT_BSS_BEACON_LOSS ||
	    rxd->eid == MCU_EVENT_SCHED_SCAN_DONE ||
	    rxd->eid == MCU_EVENT_BSS_ABSENCE ||
	    rxd->eid == MCU_EVENT_SCAN_DONE ||
	    rxd->eid == MCU_EVENT_TX_DONE ||
	    rxd->eid == MCU_EVENT_DBG_MSG ||
	    rxd->eid == MCU_EVENT_COREDUMP ||
	    rxd->eid == MCU_EVENT_LP_INFO ||
	    !rxd->seq)
		mt7921_mcu_rx_unsolicited_event(dev, skb);
	else
		mt76_mcu_rx_event(&dev->mt76, skb);
}

/** starec & wtbl **/
static int
mt7921_mcu_sta_key_tlv(struct mt7921_sta *msta, struct sk_buff *skb,
		       struct ieee80211_key_conf *key, enum set_key_cmd cmd)
{
	struct mt7921_sta_key_conf *bip = &msta->bip;
	struct sta_rec_sec *sec;
	struct tlv *tlv;
	u32 len = sizeof(*sec);

	tlv = mt76_connac_mcu_add_tlv(skb, STA_REC_KEY_V2, sizeof(*sec));

	sec = (struct sta_rec_sec *)tlv;
	sec->add = cmd;

	if (cmd == SET_KEY) {
		struct sec_key *sec_key;
		u8 cipher;

		cipher = mt7921_mcu_get_cipher(key->cipher);
		if (cipher == MCU_CIPHER_NONE)
			return -EOPNOTSUPP;

		sec_key = &sec->key[0];
		sec_key->cipher_len = sizeof(*sec_key);

		if (cipher == MCU_CIPHER_BIP_CMAC_128) {
			sec_key->cipher_id = MCU_CIPHER_AES_CCMP;
			sec_key->key_id = bip->keyidx;
			sec_key->key_len = 16;
			memcpy(sec_key->key, bip->key, 16);

			sec_key = &sec->key[1];
			sec_key->cipher_id = MCU_CIPHER_BIP_CMAC_128;
			sec_key->cipher_len = sizeof(*sec_key);
			sec_key->key_len = 16;
			memcpy(sec_key->key, key->key, 16);

			sec->n_cipher = 2;
		} else {
			sec_key->cipher_id = cipher;
			sec_key->key_id = key->keyidx;
			sec_key->key_len = key->keylen;
			memcpy(sec_key->key, key->key, key->keylen);

			if (cipher == MCU_CIPHER_TKIP) {
				/* Rx/Tx MIC keys are swapped */
				memcpy(sec_key->key + 16, key->key + 24, 8);
				memcpy(sec_key->key + 24, key->key + 16, 8);
			}

			/* store key_conf for BIP batch update */
			if (cipher == MCU_CIPHER_AES_CCMP) {
				memcpy(bip->key, key->key, key->keylen);
				bip->keyidx = key->keyidx;
			}

			len -= sizeof(*sec_key);
			sec->n_cipher = 1;
		}
	} else {
		len -= sizeof(sec->key);
		sec->n_cipher = 0;
	}
	sec->len = cpu_to_le16(len);

	return 0;
}

int mt7921_mcu_add_key(struct mt7921_dev *dev, struct ieee80211_vif *vif,
		       struct mt7921_sta *msta, struct ieee80211_key_conf *key,
		       enum set_key_cmd cmd)
{
	struct mt7921_vif *mvif = (struct mt7921_vif *)vif->drv_priv;
	struct sk_buff *skb;
	int ret;

	skb = mt76_connac_mcu_alloc_sta_req(&dev->mt76, &mvif->mt76,
					    &msta->wcid);
	if (IS_ERR(skb))
		return PTR_ERR(skb);

	ret = mt7921_mcu_sta_key_tlv(msta, skb, key, cmd);
	if (ret)
		return ret;

	return mt76_mcu_skb_send_msg(&dev->mt76, skb,
				     MCU_UNI_CMD(STA_REC_UPDATE), true);
}

int mt7921_mcu_uni_tx_ba(struct mt7921_dev *dev,
			 struct ieee80211_ampdu_params *params,
			 bool enable)
{
	struct mt7921_sta *msta = (struct mt7921_sta *)params->sta->drv_priv;

	if (enable && !params->amsdu)
		msta->wcid.amsdu = false;

	return mt76_connac_mcu_sta_ba(&dev->mt76, &msta->vif->mt76, params,
				      enable, true);
}

int mt7921_mcu_uni_rx_ba(struct mt7921_dev *dev,
			 struct ieee80211_ampdu_params *params,
			 bool enable)
{
	struct mt7921_sta *msta = (struct mt7921_sta *)params->sta->drv_priv;

	return mt76_connac_mcu_sta_ba(&dev->mt76, &msta->vif->mt76, params,
				      enable, false);
}

int mt7921_mcu_restart(struct mt76_dev *dev)
{
	struct {
		u8 power_mode;
		u8 rsv[3];
	} req = {
		.power_mode = 1,
	};

	return mt76_mcu_send_msg(dev, MCU_CMD_NIC_POWER_CTRL, &req,
				 sizeof(req), false);
}
EXPORT_SYMBOL_GPL(mt7921_mcu_restart);

static u32 mt7921_get_data_mode(struct mt7921_dev *dev, u32 info)
{
	u32 mode = DL_MODE_NEED_RSP;

	if (info == PATCH_SEC_NOT_SUPPORT)
		return mode;

	switch (FIELD_GET(PATCH_SEC_ENC_TYPE_MASK, info)) {
	case PATCH_SEC_ENC_TYPE_PLAIN:
		break;
	case PATCH_SEC_ENC_TYPE_AES:
		mode |= DL_MODE_ENCRYPT;
		mode |= FIELD_PREP(DL_MODE_KEY_IDX,
				(info & PATCH_SEC_ENC_AES_KEY_MASK)) & DL_MODE_KEY_IDX;
		mode |= DL_MODE_RESET_SEC_IV;
		break;
	case PATCH_SEC_ENC_TYPE_SCRAMBLE:
		mode |= DL_MODE_ENCRYPT;
		mode |= DL_CONFIG_ENCRY_MODE_SEL;
		mode |= DL_MODE_RESET_SEC_IV;
		break;
	default:
		dev_err(dev->mt76.dev, "Encryption type not support!\n");
	}

	return mode;
}

static char *mt7921_patch_name(struct mt7921_dev *dev)
{
	char *ret;

	if (is_mt7922(&dev->mt76))
		ret = MT7922_ROM_PATCH;
	else
		ret = MT7921_ROM_PATCH;

	return ret;
}

static int mt7921_load_patch(struct mt7921_dev *dev)
{
	const struct mt7921_patch_hdr *hdr;
	const struct firmware *fw = NULL;
	int i, ret, sem, max_len;

	max_len = mt76_is_sdio(&dev->mt76) ? 2048 : 4096;

	sem = mt76_connac_mcu_patch_sem_ctrl(&dev->mt76, true);
	switch (sem) {
	case PATCH_IS_DL:
		return 0;
	case PATCH_NOT_DL_SEM_SUCCESS:
		break;
	default:
		dev_err(dev->mt76.dev, "Failed to get patch semaphore\n");
		return -EAGAIN;
	}

	ret = request_firmware(&fw, mt7921_patch_name(dev), dev->mt76.dev);
	if (ret)
		goto out;

	if (!fw || !fw->data || fw->size < sizeof(*hdr)) {
		dev_err(dev->mt76.dev, "Invalid firmware\n");
		ret = -EINVAL;
		goto out;
	}

	hdr = (const struct mt7921_patch_hdr *)(fw->data);

	dev_info(dev->mt76.dev, "HW/SW Version: 0x%x, Build Time: %.16s\n",
		 be32_to_cpu(hdr->hw_sw_ver), hdr->build_date);

	for (i = 0; i < be32_to_cpu(hdr->desc.n_region); i++) {
		struct mt7921_patch_sec *sec;
		const u8 *dl;
		u32 len, addr, mode;
		u32 sec_info = 0;

		sec = (struct mt7921_patch_sec *)(fw->data + sizeof(*hdr) +
						  i * sizeof(*sec));
		if ((be32_to_cpu(sec->type) & PATCH_SEC_TYPE_MASK) !=
		    PATCH_SEC_TYPE_INFO) {
			ret = -EINVAL;
			goto out;
		}

		addr = be32_to_cpu(sec->info.addr);
		len = be32_to_cpu(sec->info.len);
		dl = fw->data + be32_to_cpu(sec->offs);
		sec_info = be32_to_cpu(sec->info.sec_key_idx);
		mode = mt7921_get_data_mode(dev, sec_info);

		ret = mt76_connac_mcu_init_download(&dev->mt76, addr, len,
						    mode);
		if (ret) {
			dev_err(dev->mt76.dev, "Download request failed\n");
			goto out;
		}

		ret = __mt76_mcu_send_firmware(&dev->mt76, MCU_CMD_FW_SCATTER,
					       dl, len, max_len);
		if (ret) {
			dev_err(dev->mt76.dev, "Failed to send patch\n");
			goto out;
		}
	}

	ret = mt76_connac_mcu_start_patch(&dev->mt76);
	if (ret)
		dev_err(dev->mt76.dev, "Failed to start patch\n");

out:
	sem = mt76_connac_mcu_patch_sem_ctrl(&dev->mt76, false);
	switch (sem) {
	case PATCH_REL_SEM_SUCCESS:
		break;
	default:
		ret = -EAGAIN;
		dev_err(dev->mt76.dev, "Failed to release patch semaphore\n");
		break;
	}
	release_firmware(fw);

	return ret;
}

static u32 mt7921_mcu_gen_dl_mode(u8 feature_set, bool is_wa)
{
	u32 ret = 0;

	ret |= (feature_set & FW_FEATURE_SET_ENCRYPT) ?
	       (DL_MODE_ENCRYPT | DL_MODE_RESET_SEC_IV) : 0;
	ret |= (feature_set & FW_FEATURE_ENCRY_MODE) ?
	       DL_CONFIG_ENCRY_MODE_SEL : 0;
	ret |= FIELD_PREP(DL_MODE_KEY_IDX,
			  FIELD_GET(FW_FEATURE_SET_KEY_IDX, feature_set));
	ret |= DL_MODE_NEED_RSP;
	ret |= is_wa ? DL_MODE_WORKING_PDA_CR4 : 0;

	return ret;
}

static int
mt7921_mcu_send_ram_firmware(struct mt7921_dev *dev,
			     const struct mt7921_fw_trailer *hdr,
			     const u8 *data, bool is_wa)
{
	int i, offset = 0, max_len;
	u32 override = 0, option = 0;

	max_len = mt76_is_sdio(&dev->mt76) ? 2048 : 4096;

	for (i = 0; i < hdr->n_region; i++) {
		const struct mt7921_fw_region *region;
		int err;
		u32 len, addr, mode;

		region = (const struct mt7921_fw_region *)((const u8 *)hdr -
			 (hdr->n_region - i) * sizeof(*region));
		mode = mt7921_mcu_gen_dl_mode(region->feature_set, is_wa);
		len = le32_to_cpu(region->len);
		addr = le32_to_cpu(region->addr);

		if (region->feature_set & FW_FEATURE_OVERRIDE_ADDR)
			override = addr;

		err = mt76_connac_mcu_init_download(&dev->mt76, addr, len,
						    mode);
		if (err) {
			dev_err(dev->mt76.dev, "Download request failed\n");
			return err;
		}

		err = __mt76_mcu_send_firmware(&dev->mt76, MCU_CMD_FW_SCATTER,
					       data + offset, len, max_len);
		if (err) {
			dev_err(dev->mt76.dev, "Failed to send firmware.\n");
			return err;
		}

		offset += len;
	}

	if (override)
		option |= FW_START_OVERRIDE;

	if (is_wa)
		option |= FW_START_WORKING_PDA_CR4;

	return mt76_connac_mcu_start_firmware(&dev->mt76, override, option);
}

static char *mt7921_ram_name(struct mt7921_dev *dev)
{
	char *ret;

	if (is_mt7922(&dev->mt76))
		ret = MT7922_FIRMWARE_WM;
	else
		ret = MT7921_FIRMWARE_WM;

	return ret;
}

static int mt7921_load_ram(struct mt7921_dev *dev)
{
	const struct mt7921_fw_trailer *hdr;
	const struct firmware *fw;
	int ret;

	ret = request_firmware(&fw, mt7921_ram_name(dev), dev->mt76.dev);
	if (ret)
		return ret;

	if (!fw || !fw->data || fw->size < sizeof(*hdr)) {
		dev_err(dev->mt76.dev, "Invalid firmware\n");
		ret = -EINVAL;
		goto out;
	}

	hdr = (const struct mt7921_fw_trailer *)(fw->data + fw->size -
					sizeof(*hdr));

	dev_info(dev->mt76.dev, "WM Firmware Version: %.10s, Build Time: %.15s\n",
		 hdr->fw_ver, hdr->build_date);

	ret = mt7921_mcu_send_ram_firmware(dev, hdr, fw->data, false);
	if (ret) {
		dev_err(dev->mt76.dev, "Failed to start WM firmware\n");
		goto out;
	}

	snprintf(dev->mt76.hw->wiphy->fw_version,
		 sizeof(dev->mt76.hw->wiphy->fw_version),
		 "%.10s-%.15s", hdr->fw_ver, hdr->build_date);

out:
	release_firmware(fw);

	return ret;
}

static int mt7921_load_firmware(struct mt7921_dev *dev)
{
	int ret;

	ret = mt76_get_field(dev, MT_CONN_ON_MISC, MT_TOP_MISC2_FW_N9_RDY);
	if (ret && mt76_is_mmio(&dev->mt76)) {
		dev_dbg(dev->mt76.dev, "Firmware is already download\n");
		goto fw_loaded;
	}

	ret = mt7921_load_patch(dev);
	if (ret)
		return ret;

	ret = mt7921_load_ram(dev);
	if (ret)
		return ret;

	if (!mt76_poll_msec(dev, MT_CONN_ON_MISC, MT_TOP_MISC2_FW_N9_RDY,
			    MT_TOP_MISC2_FW_N9_RDY, 1500)) {
		dev_err(dev->mt76.dev, "Timeout for initializing firmware\n");

		return -EIO;
	}

fw_loaded:

#ifdef CONFIG_PM
	dev->mt76.hw->wiphy->wowlan = &mt76_connac_wowlan_support;
#endif /* CONFIG_PM */

	dev_err(dev->mt76.dev, "Firmware init done\n");

	return 0;
}

int mt7921_mcu_fw_log_2_host(struct mt7921_dev *dev, u8 ctrl)
{
	struct {
		u8 ctrl_val;
		u8 pad[3];
	} data = {
		.ctrl_val = ctrl
	};

	return mt76_mcu_send_msg(&dev->mt76, MCU_CE_CMD(FWLOG_2_HOST),
				 &data, sizeof(data), false);
}

int mt7921_run_firmware(struct mt7921_dev *dev)
{
	int err;

	err = mt7921_load_firmware(dev);
	if (err)
		return err;

	err = mt76_connac_mcu_get_nic_capability(&dev->mphy);
	if (err)
		return err;

	set_bit(MT76_STATE_MCU_RUNNING, &dev->mphy.state);
	return mt7921_mcu_fw_log_2_host(dev, 1);
}
EXPORT_SYMBOL_GPL(mt7921_run_firmware);

void mt7921_mcu_exit(struct mt7921_dev *dev)
{
	skb_queue_purge(&dev->mt76.mcu.res_q);
}
EXPORT_SYMBOL_GPL(mt7921_mcu_exit);

int mt7921_mcu_set_tx(struct mt7921_dev *dev, struct ieee80211_vif *vif)
{
#define WMM_AIFS_SET		BIT(0)
#define WMM_CW_MIN_SET		BIT(1)
#define WMM_CW_MAX_SET		BIT(2)
#define WMM_TXOP_SET		BIT(3)
#define WMM_PARAM_SET		GENMASK(3, 0)
#define TX_CMD_MODE		1
	struct edca {
		u8 queue;
		u8 set;
		u8 aifs;
		u8 cw_min;
		__le16 cw_max;
		__le16 txop;
	};
	struct mt7921_mcu_tx {
		u8 total;
		u8 action;
		u8 valid;
		u8 mode;

		struct edca edca[IEEE80211_NUM_ACS];
	} __packed req = {
		.valid = true,
		.mode = TX_CMD_MODE,
		.total = IEEE80211_NUM_ACS,
	};
	struct mt7921_vif *mvif = (struct mt7921_vif *)vif->drv_priv;
	struct mu_edca {
		u8 cw_min;
		u8 cw_max;
		u8 aifsn;
		u8 acm;
		u8 timer;
		u8 padding[3];
	};
	struct mt7921_mcu_mu_tx {
		u8 ver;
		u8 pad0;
		__le16 len;
		u8 bss_idx;
		u8 qos;
		u8 wmm_idx;
		u8 pad1;
		struct mu_edca edca[IEEE80211_NUM_ACS];
		u8 pad3[32];
	} __packed req_mu = {
		.bss_idx = mvif->mt76.idx,
		.qos = vif->bss_conf.qos,
		.wmm_idx = mvif->mt76.wmm_idx,
	};
	int ac, ret;

	for (ac = 0; ac < IEEE80211_NUM_ACS; ac++) {
		struct ieee80211_tx_queue_params *q = &mvif->queue_params[ac];
		struct edca *e = &req.edca[ac];

		e->set = WMM_PARAM_SET;
		e->queue = ac + mvif->mt76.wmm_idx * MT7921_MAX_WMM_SETS;
		e->aifs = q->aifs;
		e->txop = cpu_to_le16(q->txop);

		if (q->cw_min)
			e->cw_min = fls(q->cw_min);
		else
			e->cw_min = 5;

		if (q->cw_max)
			e->cw_max = cpu_to_le16(fls(q->cw_max));
		else
			e->cw_max = cpu_to_le16(10);
	}

	ret = mt76_mcu_send_msg(&dev->mt76, MCU_EXT_CMD(EDCA_UPDATE),
				&req, sizeof(req), true);
	if (ret)
		return ret;

	if (!vif->bss_conf.he_support)
		return 0;

	for (ac = 0; ac < IEEE80211_NUM_ACS; ac++) {
		struct ieee80211_he_mu_edca_param_ac_rec *q;
		struct mu_edca *e;
		int to_aci[] = {1, 0, 2, 3};

		if (!mvif->queue_params[ac].mu_edca)
			break;

		q = &mvif->queue_params[ac].mu_edca_param_rec;
		e = &(req_mu.edca[to_aci[ac]]);

		e->cw_min = q->ecw_min_max & 0xf;
		e->cw_max = (q->ecw_min_max & 0xf0) >> 4;
		e->aifsn = q->aifsn;
		e->timer = q->mu_edca_timer;
	}

	return mt76_mcu_send_msg(&dev->mt76, MCU_CE_CMD(SET_MU_EDCA_PARMS),
				 &req_mu, sizeof(req_mu), false);
}

int mt7921_mcu_set_chan_info(struct mt7921_phy *phy, int cmd)
{
	struct mt7921_dev *dev = phy->dev;
	struct cfg80211_chan_def *chandef = &phy->mt76->chandef;
	int freq1 = chandef->center_freq1;
	struct {
		u8 control_ch;
		u8 center_ch;
		u8 bw;
		u8 tx_streams_num;
		u8 rx_streams;	/* mask or num */
		u8 switch_reason;
		u8 band_idx;
		u8 center_ch2;	/* for 80+80 only */
		__le16 cac_case;
		u8 channel_band;
		u8 rsv0;
		__le32 outband_freq;
		u8 txpower_drop;
		u8 ap_bw;
		u8 ap_center_ch;
		u8 rsv1[57];
	} __packed req = {
		.control_ch = chandef->chan->hw_value,
		.center_ch = ieee80211_frequency_to_channel(freq1),
		.bw = mt7921_mcu_chan_bw(chandef),
		.tx_streams_num = hweight8(phy->mt76->antenna_mask),
		.rx_streams = phy->mt76->antenna_mask,
		.band_idx = phy != &dev->phy,
	};

	if (chandef->chan->band == NL80211_BAND_6GHZ)
		req.channel_band = 2;
	else
		req.channel_band = chandef->chan->band;

	if (dev->mt76.hw->conf.flags & IEEE80211_CONF_OFFCHANNEL)
		req.switch_reason = CH_SWITCH_SCAN_BYPASS_DPD;
	else if ((chandef->chan->flags & IEEE80211_CHAN_RADAR) &&
		 chandef->chan->dfs_state != NL80211_DFS_AVAILABLE)
		req.switch_reason = CH_SWITCH_DFS;
	else
		req.switch_reason = CH_SWITCH_NORMAL;

	if (cmd == MCU_EXT_CMD(CHANNEL_SWITCH))
		req.rx_streams = hweight8(req.rx_streams);

	if (chandef->width == NL80211_CHAN_WIDTH_80P80) {
		int freq2 = chandef->center_freq2;

		req.center_ch2 = ieee80211_frequency_to_channel(freq2);
	}

	return mt76_mcu_send_msg(&dev->mt76, cmd, &req, sizeof(req), true);
}

int mt7921_mcu_set_eeprom(struct mt7921_dev *dev)
{
	struct req_hdr {
		u8 buffer_mode;
		u8 format;
		__le16 len;
	} __packed req = {
		.buffer_mode = EE_MODE_EFUSE,
		.format = EE_FORMAT_WHOLE,
	};

	return mt76_mcu_send_msg(&dev->mt76, MCU_EXT_CMD(EFUSE_BUFFER_MODE),
				 &req, sizeof(req), true);
}
EXPORT_SYMBOL_GPL(mt7921_mcu_set_eeprom);

int mt7921_mcu_get_eeprom(struct mt7921_dev *dev, u32 offset)
{
	struct mt7921_mcu_eeprom_info req = {
		.addr = cpu_to_le32(round_down(offset, 16)),
	};
	struct mt7921_mcu_eeprom_info *res;
	struct sk_buff *skb;
	int ret;
	u8 *buf;

	ret = mt76_mcu_send_and_get_msg(&dev->mt76,
					MCU_EXT_QUERY(EFUSE_ACCESS),
					&req, sizeof(req), true, &skb);
	if (ret)
		return ret;

	res = (struct mt7921_mcu_eeprom_info *)skb->data;
	buf = dev->mt76.eeprom.data + le32_to_cpu(res->addr);
	memcpy(buf, res->data, 16);
	dev_kfree_skb(skb);

	return 0;
}

int mt7921_mcu_uni_bss_ps(struct mt7921_dev *dev, struct ieee80211_vif *vif)
{
	struct mt7921_vif *mvif = (struct mt7921_vif *)vif->drv_priv;
	struct {
		struct {
			u8 bss_idx;
			u8 pad[3];
		} __packed hdr;
		struct ps_tlv {
			__le16 tag;
			__le16 len;
			u8 ps_state; /* 0: device awake
				      * 1: static power save
				      * 2: dynamic power saving
				      * 3: enter TWT power saving
				      * 4: leave TWT power saving
				      */
			u8 pad[3];
		} __packed ps;
	} __packed ps_req = {
		.hdr = {
			.bss_idx = mvif->mt76.idx,
		},
		.ps = {
			.tag = cpu_to_le16(UNI_BSS_INFO_PS),
			.len = cpu_to_le16(sizeof(struct ps_tlv)),
			.ps_state = vif->bss_conf.ps ? 2 : 0,
		},
	};

	if (vif->type != NL80211_IFTYPE_STATION)
		return -EOPNOTSUPP;

	return mt76_mcu_send_msg(&dev->mt76, MCU_UNI_CMD(BSS_INFO_UPDATE),
				 &ps_req, sizeof(ps_req), true);
}

static int
mt7921_mcu_uni_bss_bcnft(struct mt7921_dev *dev, struct ieee80211_vif *vif,
			 bool enable)
{
	struct mt7921_vif *mvif = (struct mt7921_vif *)vif->drv_priv;
	struct {
		struct {
			u8 bss_idx;
			u8 pad[3];
		} __packed hdr;
		struct bcnft_tlv {
			__le16 tag;
			__le16 len;
			__le16 bcn_interval;
			u8 dtim_period;
			u8 pad;
		} __packed bcnft;
	} __packed bcnft_req = {
		.hdr = {
			.bss_idx = mvif->mt76.idx,
		},
		.bcnft = {
			.tag = cpu_to_le16(UNI_BSS_INFO_BCNFT),
			.len = cpu_to_le16(sizeof(struct bcnft_tlv)),
			.bcn_interval = cpu_to_le16(vif->bss_conf.beacon_int),
			.dtim_period = vif->bss_conf.dtim_period,
		},
	};

	if (vif->type != NL80211_IFTYPE_STATION)
		return 0;

	return mt76_mcu_send_msg(&dev->mt76, MCU_UNI_CMD(BSS_INFO_UPDATE),
				 &bcnft_req, sizeof(bcnft_req), true);
}

static int
mt7921_mcu_set_bss_pm(struct mt7921_dev *dev, struct ieee80211_vif *vif,
		      bool enable)
{
	struct mt7921_vif *mvif = (struct mt7921_vif *)vif->drv_priv;
	struct {
		u8 bss_idx;
		u8 dtim_period;
		__le16 aid;
		__le16 bcn_interval;
		__le16 atim_window;
		u8 uapsd;
		u8 bmc_delivered_ac;
		u8 bmc_triggered_ac;
		u8 pad;
	} req = {
		.bss_idx = mvif->mt76.idx,
		.aid = cpu_to_le16(vif->bss_conf.aid),
		.dtim_period = vif->bss_conf.dtim_period,
		.bcn_interval = cpu_to_le16(vif->bss_conf.beacon_int),
	};
	struct {
		u8 bss_idx;
		u8 pad[3];
	} req_hdr = {
		.bss_idx = mvif->mt76.idx,
	};
	int err;

	if (vif->type != NL80211_IFTYPE_STATION)
		return 0;

	err = mt76_mcu_send_msg(&dev->mt76, MCU_CE_CMD(SET_BSS_ABORT),
				&req_hdr, sizeof(req_hdr), false);
	if (err < 0 || !enable)
		return err;

	return mt76_mcu_send_msg(&dev->mt76, MCU_CE_CMD(SET_BSS_CONNECTED),
				 &req, sizeof(req), false);
}

int mt7921_mcu_sta_update(struct mt7921_dev *dev, struct ieee80211_sta *sta,
			  struct ieee80211_vif *vif, bool enable,
			  enum mt76_sta_info_state state)
{
	struct mt7921_vif *mvif = (struct mt7921_vif *)vif->drv_priv;
	int rssi = -ewma_rssi_read(&mvif->rssi);
	struct mt76_sta_cmd_info info = {
		.sta = sta,
		.vif = vif,
		.enable = enable,
		.cmd = MCU_UNI_CMD(STA_REC_UPDATE),
		.state = state,
		.offload_fw = true,
		.rcpi = to_rcpi(rssi),
	};
	struct mt7921_sta *msta;

	msta = sta ? (struct mt7921_sta *)sta->drv_priv : NULL;
	info.wcid = msta ? &msta->wcid : &mvif->sta.wcid;
	info.newly = msta ? state != MT76_STA_INFO_STATE_ASSOC : true;

	return mt76_connac_mcu_sta_cmd(&dev->mphy, &info);
}

int mt7921_mcu_drv_pmctrl(struct mt7921_dev *dev)
{
	struct mt76_phy *mphy = &dev->mt76.phy;
	struct mt76_connac_pm *pm = &dev->pm;
	int err = 0;

	mutex_lock(&pm->mutex);

	if (!test_bit(MT76_STATE_PM, &mphy->state))
		goto out;

	err = __mt7921_mcu_drv_pmctrl(dev);
out:
	mutex_unlock(&pm->mutex);

	if (err)
		mt7921_reset(&dev->mt76);

	return err;
}
EXPORT_SYMBOL_GPL(mt7921_mcu_drv_pmctrl);

int mt7921_mcu_fw_pmctrl(struct mt7921_dev *dev)
{
	struct mt76_phy *mphy = &dev->mt76.phy;
	struct mt76_connac_pm *pm = &dev->pm;
	int err = 0;

	mutex_lock(&pm->mutex);

	if (mt76_connac_skip_fw_pmctrl(mphy, pm))
		goto out;

	err = __mt7921_mcu_fw_pmctrl(dev);
out:
	mutex_unlock(&pm->mutex);

	if (err)
		mt7921_reset(&dev->mt76);

	return err;
}
EXPORT_SYMBOL_GPL(mt7921_mcu_fw_pmctrl);

int mt7921_mcu_set_beacon_filter(struct mt7921_dev *dev,
				 struct ieee80211_vif *vif,
				 bool enable)
{
	struct ieee80211_hw *hw = mt76_hw(dev);
	int err;

	if (enable) {
		err = mt7921_mcu_uni_bss_bcnft(dev, vif, true);
		if (err)
			return err;

		vif->driver_flags |= IEEE80211_VIF_BEACON_FILTER;
		ieee80211_hw_set(hw, CONNECTION_MONITOR);
		mt76_set(dev, MT_WF_RFCR(0), MT_WF_RFCR_DROP_OTHER_BEACON);

		return 0;
	}

	err = mt7921_mcu_set_bss_pm(dev, vif, false);
	if (err)
		return err;

	vif->driver_flags &= ~IEEE80211_VIF_BEACON_FILTER;
	__clear_bit(IEEE80211_HW_CONNECTION_MONITOR, hw->flags);
	mt76_clear(dev, MT_WF_RFCR(0), MT_WF_RFCR_DROP_OTHER_BEACON);

	return 0;
}

int mt7921_get_txpwr_info(struct mt7921_dev *dev, struct mt7921_txpwr *txpwr)
{
	struct mt7921_txpwr_event *event;
	struct mt7921_txpwr_req req = {
		.dbdc_idx = 0,
	};
	struct sk_buff *skb;
	int ret;

	ret = mt76_mcu_send_and_get_msg(&dev->mt76, MCU_CE_CMD(GET_TXPWR),
					&req, sizeof(req), true, &skb);
	if (ret)
		return ret;

	event = (struct mt7921_txpwr_event *)skb->data;
	WARN_ON(skb->len != le16_to_cpu(event->len));
	memcpy(txpwr, &event->txpwr, sizeof(event->txpwr));

	dev_kfree_skb(skb);

	return 0;
}<|MERGE_RESOLUTION|>--- conflicted
+++ resolved
@@ -165,7 +165,6 @@
 {
 	int mcu_cmd = FIELD_GET(__MCU_CMD_FIELD_ID, cmd);
 	struct mt7921_mcu_rxd *rxd;
-	int mcu_cmd = cmd & MCU_CMD_MASK;
 	int ret = 0;
 
 	if (!skb) {
@@ -202,13 +201,7 @@
 		/* skip invalid event */
 		if (mcu_cmd != event->cid)
 			ret = -EAGAIN;
-<<<<<<< HEAD
-		break;
-	}
-	case MCU_CMD_REG_READ: {
-=======
 	} else if (cmd == MCU_CE_QUERY(REG_READ)) {
->>>>>>> 92b4b594
 		struct mt7921_mcu_reg_event *event;
 
 		skb_pull(skb, sizeof(*rxd));
@@ -295,106 +288,7 @@
 	if (wait_seq)
 		*wait_seq = seq;
 
-<<<<<<< HEAD
-	return mt76_tx_queue_skb_raw(dev, mdev->q_mcu[txq], skb, 0);
-}
-
-static void
-mt7921_mcu_tx_rate_parse(struct mt76_phy *mphy,
-			 struct mt7921_mcu_peer_cap *peer,
-			 struct rate_info *rate, u16 r)
-{
-	struct ieee80211_supported_band *sband;
-	u16 flags = 0, rate_idx;
-	u8 txmode = FIELD_GET(MT_WTBL_RATE_TX_MODE, r);
-	u8 gi = 0;
-	u8 bw = 0;
-	bool cck = false;
-
-	memset(rate, 0, sizeof(*rate));
-	rate->mcs = FIELD_GET(MT_WTBL_RATE_MCS, r);
-	rate->nss = FIELD_GET(MT_WTBL_RATE_NSS, r) + 1;
-
-	switch (peer->bw) {
-	case IEEE80211_STA_RX_BW_160:
-		gi = peer->g16;
-		break;
-	case IEEE80211_STA_RX_BW_80:
-		gi = peer->g8;
-		break;
-	case IEEE80211_STA_RX_BW_40:
-		gi = peer->g4;
-		break;
-	default:
-		gi = peer->g2;
-		break;
-	}
-
-	gi = txmode >= MT_PHY_TYPE_HE_SU ?
-		FIELD_GET(MT_WTBL_RATE_HE_GI, gi) :
-		FIELD_GET(MT_WTBL_RATE_GI, gi);
-
-	switch (txmode) {
-	case MT_PHY_TYPE_CCK:
-		cck = true;
-		fallthrough;
-	case MT_PHY_TYPE_OFDM:
-		if (mphy->chandef.chan->band == NL80211_BAND_5GHZ)
-			sband = &mphy->sband_5g.sband;
-		else
-			sband = &mphy->sband_2g.sband;
-
-		rate_idx = FIELD_GET(MT_TX_RATE_IDX, r);
-		rate_idx = mt76_get_rate(mphy->dev, sband, rate_idx,
-					 cck);
-		rate->legacy = sband->bitrates[rate_idx].bitrate;
-		break;
-	case MT_PHY_TYPE_HT:
-	case MT_PHY_TYPE_HT_GF:
-		flags |= RATE_INFO_FLAGS_MCS;
-
-		if (gi)
-			flags |= RATE_INFO_FLAGS_SHORT_GI;
-		break;
-	case MT_PHY_TYPE_VHT:
-		flags |= RATE_INFO_FLAGS_VHT_MCS;
-
-		if (gi)
-			flags |= RATE_INFO_FLAGS_SHORT_GI;
-		break;
-	case MT_PHY_TYPE_HE_SU:
-	case MT_PHY_TYPE_HE_EXT_SU:
-	case MT_PHY_TYPE_HE_TB:
-	case MT_PHY_TYPE_HE_MU:
-		rate->he_gi = gi;
-		rate->he_dcm = FIELD_GET(MT_RA_RATE_DCM_EN, r);
-
-		flags |= RATE_INFO_FLAGS_HE_MCS;
-		break;
-	default:
-		break;
-	}
-	rate->flags = flags;
-
-	bw = mt7921_mcu_chan_bw(&mphy->chandef) - FIELD_GET(MT_RA_RATE_BW, r);
-
-	switch (bw) {
-	case IEEE80211_STA_RX_BW_160:
-		rate->bw = RATE_INFO_BW_160;
-		break;
-	case IEEE80211_STA_RX_BW_80:
-		rate->bw = RATE_INFO_BW_80;
-		break;
-	case IEEE80211_STA_RX_BW_40:
-		rate->bw = RATE_INFO_BW_40;
-		break;
-	default:
-		rate->bw = RATE_INFO_BW_20;
-		break;
-	}
-=======
 	return 0;
->>>>>>> 92b4b594
 }
 EXPORT_SYMBOL_GPL(mt7921_mcu_fill_message);
 
@@ -505,39 +399,7 @@
 	skb_pull(skb, sizeof(struct mt7921_mcu_rxd));
 	event = (struct mt7921_mcu_tx_done_event *)skb->data;
 
-<<<<<<< HEAD
-	spin_lock_bh(&dev->sta_poll_lock);
-	list_splice_init(&mphy->stats_list, &list);
-
-	while (!list_empty(&list)) {
-		msta = list_first_entry(&list, struct mt7921_sta, stats_list);
-		list_del_init(&msta->stats_list);
-
-		if (msta->wcid.idx != event->wlan_idx)
-			continue;
-
-		spin_unlock_bh(&dev->sta_poll_lock);
-
-		sta = wcid_to_sta(&msta->wcid);
-
-		/* peer config based on IEEE SPEC */
-		memset(&peer, 0x0, sizeof(peer));
-		peer.bw = event->bw;
-		peer.g2 = !!(sta->ht_cap.cap & IEEE80211_HT_CAP_SGI_20);
-		peer.g4 = !!(sta->ht_cap.cap & IEEE80211_HT_CAP_SGI_40);
-		peer.g8 = !!(sta->vht_cap.cap & IEEE80211_VHT_CAP_SHORT_GI_80);
-		peer.g16 = !!(sta->vht_cap.cap & IEEE80211_VHT_CAP_SHORT_GI_160);
-		mt7921_mcu_tx_rate_parse(mphy->mt76, &peer,
-					 &msta->stats.tx_rate,
-					 le16_to_cpu(event->tx_rate));
-
-		spin_lock_bh(&dev->sta_poll_lock);
-		break;
-	}
-	spin_unlock_bh(&dev->sta_poll_lock);
-=======
 	mt7921_mac_add_txs(dev, event->txs);
->>>>>>> 92b4b594
 }
 
 static void
