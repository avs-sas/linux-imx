/** @file mlan_decl.h
 *
 *  @brief This file declares the generic data structures and APIs.
 *
 *
 *  Copyright 2014-2020 NXP
 *
 *  This software file (the File) is distributed by NXP
 *  under the terms of the GNU General Public License Version 2, June 1991
 *  (the License).  You may use, redistribute and/or modify the File in
 *  accordance with the terms and conditions of the License, a copy of which
 *  is available by writing to the Free Software Foundation, Inc.,
 *  51 Franklin Street, Fifth Floor, Boston, MA 02110-1301 USA or on the
 *  worldwide web at http://www.gnu.org/licenses/old-licenses/gpl-2.0.txt.
 *
 *  THE FILE IS DISTRIBUTED AS-IS, WITHOUT WARRANTY OF ANY KIND, AND THE
 *  IMPLIED WARRANTIES OF MERCHANTABILITY OR FITNESS FOR A PARTICULAR PURPOSE
 *  ARE EXPRESSLY DISCLAIMED.  The License provides additional details about
 *  this warranty disclaimer.
 *
 */

#ifndef _MLAN_DECL_H_
#define _MLAN_DECL_H_

/** MLAN release version */
<<<<<<< HEAD
#define MLAN_RELEASE_VERSION "186.p4"
=======
#define MLAN_RELEASE_VERSION "186.p6"
>>>>>>> 864a2e3c

/** Re-define generic data types for MLAN/MOAL */
/** Signed char (1-byte) */
typedef signed char t_s8, *t_ps8;
/** Unsigned char (1-byte) */
typedef unsigned char t_u8, *t_pu8;
/** Signed short (2-bytes) */
typedef short t_s16, *t_ps16;
/** Unsigned short (2-bytes) */
typedef unsigned short t_u16, *t_pu16;
/** Signed long (4-bytes) */
typedef int t_s32, *t_ps32;
/** Unsigned long (4-bytes) */
typedef unsigned int t_u32, *t_pu32;
/** Signed long long 8-bytes) */
typedef long long t_s64, *t_ps64;
/** Unsigned long long 8-bytes) */
typedef unsigned long long t_u64, *t_pu64;
/** Void pointer (4-bytes) */
typedef void t_void, *t_pvoid;
/** Size type */
typedef t_u32 t_size;
/** Boolean type */
typedef t_u8 t_bool;

#ifdef MLAN_64BIT
/** Pointer type (64-bit) */
typedef t_u64 t_ptr;
/** Signed value (64-bit) */
typedef t_s64 t_sval;
#else
/** Pointer type (32-bit) */
typedef t_u32 t_ptr;
/** Signed value (32-bit) */
typedef t_s32 t_sval;
#endif

/** Constants below */

#ifdef __GNUC__
/** Structure packing begins */
#define MLAN_PACK_START
/** Structure packeing end */
#define MLAN_PACK_END __attribute__((packed))
#else /* !__GNUC__ */
#ifdef PRAGMA_PACK
/** Structure packing begins */
#define MLAN_PACK_START
/** Structure packeing end */
#define MLAN_PACK_END
#else /* !PRAGMA_PACK */
/** Structure packing begins */
#define MLAN_PACK_START __packed
/** Structure packing end */
#define MLAN_PACK_END
#endif /* PRAGMA_PACK */
#endif /* __GNUC__ */

#ifndef INLINE
#ifdef __GNUC__
/** inline directive */
#define INLINE inline
#else
/** inline directive */
#define INLINE __inline
#endif
#endif

/** MLAN TRUE */
#define MTRUE (1)
/** MLAN FALSE */
#define MFALSE (0)

#ifndef MACSTR
/** MAC address security format */
#define MACSTR "%02x:XX:XX:XX:%02x:%02x"
#endif

#ifndef MAC2STR
/** MAC address security print arguments */
#define MAC2STR(a) (a)[0], (a)[4], (a)[5]
#endif

#ifndef FULL_MACSTR
#define FULL_MACSTR "%02x:%02x:%02x:%02x:%02x:%02x"
#endif
#ifndef FULL_MAC2STR
#define FULL_MAC2STR(a) (a)[0], (a)[1], (a)[2], (a)[3], (a)[4], (a)[5]
#endif

/** Macros for Data Alignment : size */
#define ALIGN_SZ(p, a) (((p) + ((a)-1)) & ~((a)-1))

/** Macros for Data Alignment : address */
#define ALIGN_ADDR(p, a)                                                       \
	((((t_ptr)(p)) + (((t_ptr)(a)) - 1)) & ~(((t_ptr)(a)) - 1))

/** Return the byte offset of a field in the given structure */
#define MLAN_FIELD_OFFSET(type, field) ((t_u32)(t_ptr) & (((type *)0)->field))
/** Return aligned offset */
#define OFFSET_ALIGN_ADDR(p, a) (t_u32)(ALIGN_ADDR(p, a) - (t_ptr)p)

#if defined(WIFI_DIRECT_SUPPORT)
/** Maximum BSS numbers */
#define MLAN_MAX_BSS_NUM (16)
#else
/** Maximum BSS numbers */
#define MLAN_MAX_BSS_NUM (2)
#endif

/** NET IP alignment */
#define MLAN_NET_IP_ALIGN 2

/** DMA alignment */
/* SDIO3.0 Inrevium Adapter require 32 bit DMA alignment */
#define DMA_ALIGNMENT 32

/** max size of TxPD */
#define MAX_TXPD_SIZE 32

/** Minimum data header length */
#define MLAN_MIN_DATA_HEADER_LEN (DMA_ALIGNMENT + MAX_TXPD_SIZE)

/** rx data header length */
#define MLAN_RX_HEADER_LEN MLAN_MIN_DATA_HEADER_LEN

/** This is current limit on Maximum Tx AMPDU allowed */
#define MLAN_MAX_TX_BASTREAM_SUPPORTED 16
#define MLAN_MAX_TX_BASTREAM_DEFAULT 2
/** This is current limit on Maximum Rx AMPDU allowed */
#define MLAN_MAX_RX_BASTREAM_SUPPORTED 16

#ifdef STA_SUPPORT
/** Default Win size attached during ADDBA request */
#define MLAN_STA_AMPDU_DEF_TXWINSIZE 64
/** Default Win size attached during ADDBA response */
#define MLAN_STA_AMPDU_DEF_RXWINSIZE 64
/** RX winsize for COEX */
#define MLAN_STA_COEX_AMPDU_DEF_RXWINSIZE 16
#endif /* STA_SUPPORT */
#ifdef UAP_SUPPORT
/** Default Win size attached during ADDBA request */
#define MLAN_UAP_AMPDU_DEF_TXWINSIZE 64
/** Default Win size attached during ADDBA response */
#define MLAN_UAP_AMPDU_DEF_RXWINSIZE 64
/** RX winsize for COEX */
#define MLAN_UAP_COEX_AMPDU_DEF_RXWINSIZE 16
#endif /* UAP_SUPPORT */

#ifdef WIFI_DIRECT_SUPPORT
/** WFD use the same window size for tx/rx */
#define MLAN_WFD_AMPDU_DEF_TXRXWINSIZE 64
/** RX winsize for COEX */
#define MLAN_WFD_COEX_AMPDU_DEF_RXWINSIZE 16
#endif

/** Block ack timeout value */
#define MLAN_DEFAULT_BLOCK_ACK_TIMEOUT 0xffff
/** Maximum Tx Win size configured for ADDBA request [10 bits] */
#define MLAN_AMPDU_MAX_TXWINSIZE 0x3ff
/** Maximum Rx Win size configured for ADDBA request [10 bits] */
#define MLAN_AMPDU_MAX_RXWINSIZE 0x3ff

/** Rate index for HR/DSSS 0 */
#define MLAN_RATE_INDEX_HRDSSS0 0
/** Rate index for HR/DSSS 3 */
#define MLAN_RATE_INDEX_HRDSSS3 3
/** Rate index for OFDM 0 */
#define MLAN_RATE_INDEX_OFDM0 4
/** Rate index for OFDM 7 */
#define MLAN_RATE_INDEX_OFDM7 11
/** Rate index for MCS 0 */
#define MLAN_RATE_INDEX_MCS0 0
/** Rate index for MCS 7 */
#define MLAN_RATE_INDEX_MCS7 7
/** Rate index for MCS 9 */
#define MLAN_RATE_INDEX_MCS9 9
/** Rate index for MCS11 */
#define MLAN_RATE_INDEX_MCS11 11
/** Rate index for MCS15 */
#define MLAN_RATE_INDEX_MCS15 15
/** Rate index for MCS 32 */
#define MLAN_RATE_INDEX_MCS32 32
/** Rate index for MCS 127 */
#define MLAN_RATE_INDEX_MCS127 127
#define MLAN_RATE_NSS1 1
#define MLAN_RATE_NSS2 2

/** Rate bitmap for OFDM 0 */
#define MLAN_RATE_BITMAP_OFDM0 16
/** Rate bitmap for OFDM 7 */
#define MLAN_RATE_BITMAP_OFDM7 23
/** Rate bitmap for MCS 0 */
#define MLAN_RATE_BITMAP_MCS0 32
/** Rate bitmap for MCS 127 */
#define MLAN_RATE_BITMAP_MCS127 159
#define MLAN_RATE_BITMAP_NSS1_MCS0 160
#define MLAN_RATE_BITMAP_NSS1_MCS9 169
#define MLAN_RATE_BITMAP_NSS2_MCS0 176
#define MLAN_RATE_BITMAP_NSS2_MCS9 185

/** MU beamformer */
#define DEFALUT_11AC_CAP_BEAMFORMING_RESET_MASK (MBIT(19))

/** Size of rx data buffer 4096+256 */
#define MLAN_RX_DATA_BUF_SIZE 4352

/** Size of command buffer */
/** because cal_data_size 2.4 k */
#define MRVDRV_SIZE_OF_CMD_BUFFER (3 * 1024)
/** Size of rx command buffer */
#define MLAN_RX_CMD_BUF_SIZE MRVDRV_SIZE_OF_CMD_BUFFER
/** Upload size */
#define WLAN_UPLD_SIZE MRVDRV_SIZE_OF_CMD_BUFFER

#if defined(PCIE)
#define MLAN_SSU_MAX_PKT_SIZE (283 * 4)
#define MLAN_SSU_HEADER_SIZE 256
/**
 * Size of DMA buffer to collect 10ms SSU data:
 * 2500 spectral packets, plus header
 */
#define MLAN_SSU_BUF_SIZE_1MS (MLAN_SSU_MAX_PKT_SIZE * 250)
#define MLAN_SSU_BUF_SIZE (MLAN_SSU_HEADER_SIZE + MLAN_SSU_BUF_SIZE_1MS * 10)
#define MLAN_SSU_BUF_SIZE_HOST (MLAN_SSU_BUF_SIZE)
#endif

/** driver initial the fw reset */
#define FW_RELOAD_SDIO_INBAND_RESET 1
/** out band reset trigger reset, no interface re-emulation */
#define FW_RELOAD_NO_EMULATION 2
/** out band reset with interface re-emulation */
#define FW_RELOAD_WITH_EMULATION 3
#ifdef PCIE
/** pcie card reset */
#define FW_RELOAD_PCIE_RESET 4
#endif

#ifdef USB
#define MLAN_USB_BLOCK_SIZE (512)
#define MLAN_USB_AGGR_MODE_NUM (0)
#define MLAN_USB_AGGR_MODE_LEN (1)
#define MLAN_USB_AGGR_MODE_LEN_V2 (2)
#define MLAN_USB_TX_AGGR_MAX_LEN (16000)
#define MLAN_USB_TX_AGGR_MAX_NUM 10
#define MLAN_USB_TX_AGGR_V2_ALIGN 4
#define MLAN_USB_TX_AGGR_HEADER 4
#define MLAN_USB_MAX_PKT_SIZE (MLAN_USB_BLOCK_SIZE * 4)

#define MLAN_USB_RX_ALIGN_SIZE MLAN_USB_BLOCK_SIZE
#define MLAN_USB_RX_MAX_AGGR_NUM (8)
#define MLAN_USB_RX_DEAGGR_TIMEOUT_USEC (200)

#define MLAN_USB_TX_AGGR_ALIGN (MLAN_USB_BLOCK_SIZE * 4)
#define MLAN_USB_TX_MAX_AGGR_NUM (8)
#define MLAN_USB_TX_MAX_AGGR_SIZE                                              \
	(MLAN_USB_BLOCK_SIZE * 4 * MLAN_USB_TX_MAX_AGGR_NUM)
#define MLAN_USB_TX_MIN_AGGR_TIMEOUT (1)
#define MLAN_USB_TX_MAX_AGGR_TIMEOUT (4)
#define MLAN_USB_TX_AGGR_TIMEOUT_MSEC MLAN_USB_TX_MIN_AGGR_TIMEOUT
#define MLAN_USB_TX_AGGR_TIMEOUT_DYN (0xFFFF)
#endif /*USB*/

/** MLAN MAC Address Length */
#define MLAN_MAC_ADDR_LENGTH (6)
/** MLAN 802.11 MAC Address */
typedef t_u8 mlan_802_11_mac_addr[MLAN_MAC_ADDR_LENGTH];

/** MLAN Maximum SSID Length */
#define MLAN_MAX_SSID_LENGTH (32)

/** RTS/FRAG related defines */
/** Minimum RTS value */
#define MLAN_RTS_MIN_VALUE (0)
/** Maximum RTS value */
#define MLAN_RTS_MAX_VALUE (2347)
/** Minimum FRAG value */
#define MLAN_FRAG_MIN_VALUE (256)
/** Maximum FRAG value */
#define MLAN_FRAG_MAX_VALUE (2346)

/** Minimum tx retry count */
#define MLAN_TX_RETRY_MIN (0)
/** Maximum tx retry count */
#define MLAN_TX_RETRY_MAX (14)

/** max Wmm AC queues */
#define MAX_AC_QUEUES 4

#ifdef SDIO
/** define SDIO block size for data Tx/Rx */
/* We support up to 480-byte block size due to FW buffer limitation. */
#define MLAN_SDIO_BLOCK_SIZE 256

/** define SDIO block size for firmware download */
#define MLAN_SDIO_BLOCK_SIZE_FW_DNLD MLAN_SDIO_BLOCK_SIZE

/** define allocated buffer size */
#define ALLOC_BUF_SIZE MLAN_RX_DATA_BUF_SIZE
/** SDIO MP aggr pkt limit */
#define SDIO_MP_AGGR_DEF_PKT_LIMIT (16)
/** max SDIO MP aggr pkt limit */
#define SDIO_MP_AGGR_DEF_PKT_LIMIT_MAX (16)

/** SDIO IO Port mask */
#define MLAN_SDIO_IO_PORT_MASK 0xfffff
/** SDIO Block/Byte mode mask */
#define MLAN_SDIO_BYTE_MODE_MASK 0x80000000
#endif /* SDIO */

/** SD Interface */
#define INTF_SD MBIT(0)
#define IS_SD(ct) (ct & (INTF_SD << 8))
/** PCIE Interface */
#define INTF_PCIE MBIT(1)
#define IS_PCIE(ct) (ct & (INTF_PCIE << 8))
/** USB Interface */
#define INTF_USB MBIT(2)
#define IS_USB(ct) (ct & (INTF_USB << 8))

/** 8887 card type */
#define CARD_TYPE_8887 0x01
/** 8897 card type */
#define CARD_TYPE_8897 0x02
/** 8977 card type */
#define CARD_TYPE_8977 0x03
/** 8997 card type */
#define CARD_TYPE_8997 0x04
/** 8987 card type */
#define CARD_TYPE_8987 0x05
/** 9098 card type */
#define CARD_TYPE_9098 0x06
/** 9097 card type */
#define CARD_TYPE_9097 0x07
/** 8978 card type */
#define CARD_TYPE_8978 0x08

/** 9098 A0 reverion num */
#define CHIP_9098_REV_A0 1
#define CHIP_9098_REV_A1 2
/** 9097 CHIP REV */
#define CHIP_9097_REV_B0 1

#define INTF_MASK 0xff
#define CARD_TYPE_MASK 0xff

#ifdef SDIO
/** SD8887 card type */
#define CARD_TYPE_SD8887 (CARD_TYPE_8887 | (INTF_SD << 8))
/** SD8897 card type */
#define CARD_TYPE_SD8897 (CARD_TYPE_8897 | (INTF_SD << 8))
/** SD8977 card type */
#define CARD_TYPE_SD8977 (CARD_TYPE_8977 | (INTF_SD << 8))
/** SD8978 card type */
#define CARD_TYPE_SD8978 (CARD_TYPE_8978 | (INTF_SD << 8))
/** SD8997 card type */
#define CARD_TYPE_SD8997 (CARD_TYPE_8997 | (INTF_SD << 8))
/** SD8987 card type */
#define CARD_TYPE_SD8987 (CARD_TYPE_8987 | (INTF_SD << 8))
/** SD9097 card type */
#define CARD_TYPE_SD9097 (CARD_TYPE_9097 | (INTF_SD << 8))
/** SD9098 card type */
#define CARD_TYPE_SD9098 (CARD_TYPE_9098 | (INTF_SD << 8))

#define IS_SD8887(ct) (CARD_TYPE_SD8887 == (ct))
#define IS_SD8897(ct) (CARD_TYPE_SD8897 == (ct))
#define IS_SD8977(ct) (CARD_TYPE_SD8977 == (ct))
#define IS_SD8978(ct) (CARD_TYPE_SD8978 == (ct))
#define IS_SD8997(ct) (CARD_TYPE_SD8997 == (ct))
#define IS_SD8987(ct) (CARD_TYPE_SD8987 == (ct))
#define IS_SD9097(ct) (CARD_TYPE_SD9097 == (ct))
#define IS_SD9098(ct) (CARD_TYPE_SD9098 == (ct))

/** SD8887 Card */
#define CARD_SD8887 "SD8887"
/** SD8897 Card */
#define CARD_SD8897 "SD8897"
/** SD8977 Card */
#define CARD_SD8977 "SD8977"
/** SD8978 Card */
#define CARD_SD8978 "SD8978"
/** SD8997 Card */
#define CARD_SD8997 "SD8997"
/** SD8987 Card */
#define CARD_SD8987 "SD8987"
/** SD9097 Card */
#define CARD_SD9097 "SD9097"
/** SD9098 Card */
#define CARD_SD9098 "SD9098"
#endif

#ifdef PCIE
/** PCIE8897 card type */
#define CARD_TYPE_PCIE8897 (CARD_TYPE_8897 | (INTF_PCIE << 8))
/** PCIE8997 card type */
#define CARD_TYPE_PCIE8997 (CARD_TYPE_8997 | (INTF_PCIE << 8))
/** PCIE9097 card type */
#define CARD_TYPE_PCIE9097 (CARD_TYPE_9097 | (INTF_PCIE << 8))
/** PCIE9098 card type */
#define CARD_TYPE_PCIE9098 (CARD_TYPE_9098 | (INTF_PCIE << 8))

#define IS_PCIE8897(ct) (CARD_TYPE_PCIE8897 == (ct))
#define IS_PCIE8997(ct) (CARD_TYPE_PCIE8997 == (ct))
#define IS_PCIE9097(ct) (CARD_TYPE_PCIE9097 == (ct))
#define IS_PCIE9098(ct) (CARD_TYPE_PCIE9098 == (ct))

/** PCIE8897 Card */
#define CARD_PCIE8897 "PCIE8897"
/** PCIE8997 Card */
#define CARD_PCIE8997 "PCIE8997"
/** PCIE9097 Card */
#define CARD_PCIE9097 "PCIE9097"
/** PCIE9000S Card */
#define CARD_PCIE9000S "PCIE9000S"
/** PCIE9098 Card */
#define CARD_PCIE9098 "PCIE9098"
#endif

#ifdef USB
/** USB8897 card type */
#define CARD_TYPE_USB8897 (CARD_TYPE_8897 | (INTF_USB << 8))
/** USB8997 card type */
#define CARD_TYPE_USB8997 (CARD_TYPE_8997 | (INTF_USB << 8))
/** USB8978 card type */
#define CARD_TYPE_USB8978 (CARD_TYPE_8978 | (INTF_USB << 8))
/** USB9098 card type */
#define CARD_TYPE_USB9098 (CARD_TYPE_9098 | (INTF_USB << 8))
/** USB9097 card type */
#define CARD_TYPE_USB9097 (CARD_TYPE_9097 | (INTF_USB << 8))

#define IS_USB8897(ct) (CARD_TYPE_USB8897 == (ct))
#define IS_USB8997(ct) (CARD_TYPE_USB8997 == (ct))
#define IS_USB8978(ct) (CARD_TYPE_USB8978 == (ct))
#define IS_USB9098(ct) (CARD_TYPE_USB9098 == (ct))
#define IS_USB9097(ct) (CARD_TYPE_USB9097 == (ct))

/** USB8897 Card */
#define CARD_USB8897 "USB8897"
/** USB8997 Card */
#define CARD_USB8997 "USB8997"
/** USB8978 Card */
#define CARD_USB8978 "USB8978"
/** USB9098 Card */
#define CARD_USB9098 "USB9098"
/** USB9097 Card */
#define CARD_USB9097 "USB9097"
#endif

#define IS_CARD8887(ct) (CARD_TYPE_8887 == ((ct)&0xf))
#define IS_CARD8897(ct) (CARD_TYPE_8897 == ((ct)&0xf))
#define IS_CARD8977(ct) (CARD_TYPE_8977 == ((ct)&0xf))
#define IS_CARD8997(ct) (CARD_TYPE_8997 == ((ct)&0xf))
#define IS_CARD8987(ct) (CARD_TYPE_8987 == ((ct)&0xf))
#define IS_CARD9098(ct) (CARD_TYPE_9098 == ((ct)&0xf))
#define IS_CARD9097(ct) (CARD_TYPE_9097 == ((ct)&0xf))

typedef struct _card_type_entry {
	t_u16 card_type;
	t_u16 func_id;
	char *name;
} card_type_entry;

#if defined(SDIO) || defined(PCIE)
/** Max retry number of IO write */
#define MAX_WRITE_IOMEM_RETRY 2
#endif /* SDIO || PCIE */

#ifdef PCIE
typedef enum {
	PCIE_INT_MODE_LEGACY = 0,
	PCIE_INT_MODE_MSI,
	PCIE_INT_MODE_MSIX,
	PCIE_INT_MODE_MAX,
} PCIE_INT_MODE;
#endif /* PCIE */

/** IN parameter */
#define IN
/** OUT parameter */
#define OUT

/** BIT value */
#define MBIT(x) (((t_u32)1) << (x))

/** Buffer flag for requeued packet */
#define MLAN_BUF_FLAG_REQUEUED_PKT MBIT(0)
/** Buffer flag for transmit buf from moal */
#define MLAN_BUF_FLAG_MOAL_TX_BUF MBIT(1)
/** Buffer flag for malloc mlan_buffer */
#define MLAN_BUF_FLAG_MALLOC_BUF MBIT(2)

/** Buffer flag for bridge packet */
#define MLAN_BUF_FLAG_BRIDGE_BUF MBIT(3)

#ifdef USB
/** Buffer flag for deaggregated rx packet */
#define MLAN_BUF_FLAG_RX_DEAGGR MBIT(5)

/** Buffer flag for sleep confirm resp packet */
#define MLAN_BUF_FLAG_SLEEPCFM_RESP MBIT(6)

/** Buffer flag for USB TX AGGR */
#define MLAN_BUF_FLAG_USB_TX_AGGR MBIT(7)
#endif

/** Buffer flag for TCP_ACK */
#define MLAN_BUF_FLAG_TCP_ACK MBIT(9)

/** Buffer flag for TX_STATUS */
#define MLAN_BUF_FLAG_TX_STATUS MBIT(10)

/** Buffer flag for NULL data packet */
#define MLAN_BUF_FLAG_NULL_PKT MBIT(12)
/** Buffer flag for Diag pkt */
#define MLAN_BUF_FLAG_DIAG_BUF MBIT(13)

#define MLAN_BUF_FLAG_TX_CTRL MBIT(14)

#ifdef DEBUG_LEVEL1
/** Debug level bit definition */
#define MMSG MBIT(0)
#define MFATAL MBIT(1)
#define MERROR MBIT(2)
#define MDATA MBIT(3)
#define MCMND MBIT(4)
#define MEVENT MBIT(5)
#define MINTR MBIT(6)
#define MIOCTL MBIT(7)

#define MREG_D MBIT(9)

#define MLOG_D MBIT(10)

#define MMPA_D MBIT(15)
#define MDAT_D MBIT(16)
#define MCMD_D MBIT(17)
#define MEVT_D MBIT(18)
#define MFW_D MBIT(19)
#define MIF_D MBIT(20)

#define MENTRY MBIT(28)
#define MWARN MBIT(29)
#define MINFO MBIT(30)
#define MHEX_DUMP MBIT(31)
#endif /* DEBUG_LEVEL1 */

/** Memory allocation type: DMA */
#define MLAN_MEM_DMA MBIT(0)

/** Default memory allocation flag */
#define MLAN_MEM_DEF 0

/** mlan_status */
typedef enum _mlan_status {
	MLAN_STATUS_FAILURE = 0xffffffff,
	MLAN_STATUS_SUCCESS = 0,
	MLAN_STATUS_PENDING,
	MLAN_STATUS_RESOURCE,
#ifdef USB
	/* Status pending and no resource */
	MLAN_STATUS_PRESOURCE,
#endif
	MLAN_STATUS_COMPLETE,
	MLAN_STATUS_FILE_ERR,
} mlan_status;

/** mlan_error_code */
typedef enum _mlan_error_code {
	/** No error */
	MLAN_ERROR_NO_ERROR = 0,
	/** Firmware/device errors below (MSB=0) */
	MLAN_ERROR_FW_NOT_READY = 0x00000001,
	MLAN_ERROR_FW_BUSY = 0x00000002,
	MLAN_ERROR_FW_CMDRESP = 0x00000003,
	MLAN_ERROR_DATA_TX_FAIL = 0x00000004,
	MLAN_ERROR_DATA_RX_FAIL = 0x00000005,
	/** Driver errors below (MSB=1) */
	MLAN_ERROR_PKT_SIZE_INVALID = 0x80000001,
	MLAN_ERROR_PKT_TIMEOUT = 0x80000002,
	MLAN_ERROR_PKT_INVALID = 0x80000003,
	MLAN_ERROR_CMD_INVALID = 0x80000004,
	MLAN_ERROR_CMD_TIMEOUT = 0x80000005,
	MLAN_ERROR_CMD_DNLD_FAIL = 0x80000006,
	MLAN_ERROR_CMD_CANCEL = 0x80000007,
	MLAN_ERROR_CMD_RESP_FAIL = 0x80000008,
	MLAN_ERROR_CMD_ASSOC_FAIL = 0x80000009,
	MLAN_ERROR_CMD_SCAN_FAIL = 0x8000000A,
	MLAN_ERROR_IOCTL_INVALID = 0x8000000B,
	MLAN_ERROR_IOCTL_FAIL = 0x8000000C,
	MLAN_ERROR_EVENT_UNKNOWN = 0x8000000D,
	MLAN_ERROR_INVALID_PARAMETER = 0x8000000E,
	MLAN_ERROR_NO_MEM = 0x8000000F,
	/** More to add */
} mlan_error_code;

/** mlan_buf_type */
typedef enum _mlan_buf_type {
	MLAN_BUF_TYPE_CMD = 1,
	MLAN_BUF_TYPE_DATA,
	MLAN_BUF_TYPE_EVENT,
	MLAN_BUF_TYPE_RAW_DATA,
#ifdef SDIO
	MLAN_BUF_TYPE_SPA_DATA,
#endif
} mlan_buf_type;

#ifdef USB
/** mlan_usb_ep */
typedef enum _mlan_usb_ep {
	MLAN_USB_EP_CTRL = 0,
	MLAN_USB_EP_CMD_EVENT = 1,
	MLAN_USB_EP_DATA = 2,
	MLAN_USB_EP_DATA_CH2 = 3,
	MLAN_USB_EP_CMD_EVENT_IF2 = 4,
	MLAN_USB_EP_DATA_IF2 = 5,
	MLAN_USB_EP_DATA_CH2_IF2 = 6,
} mlan_usb_ep;

/** Timeout in milliseconds for usb_bulk_msg function */
#define MLAN_USB_BULK_MSG_TIMEOUT 100
#endif /* USB */

/** MLAN BSS type */
typedef enum _mlan_bss_type {
	MLAN_BSS_TYPE_STA = 0,
	MLAN_BSS_TYPE_UAP = 1,
#ifdef WIFI_DIRECT_SUPPORT
	MLAN_BSS_TYPE_WIFIDIRECT = 2,
#endif
	MLAN_BSS_TYPE_ANY = 0xff,
} mlan_bss_type;

/** MLAN BSS role */
typedef enum _mlan_bss_role {
	MLAN_BSS_ROLE_STA = 0,
	MLAN_BSS_ROLE_UAP = 1,
	MLAN_BSS_ROLE_ANY = 0xff,
} mlan_bss_role;

/** BSS role mask */
#define BSS_ROLE_MASK (MBIT(0) | MBIT(1))

/** Get BSS role */
#define GET_BSS_ROLE(priv) ((priv)->bss_role & BSS_ROLE_MASK)

/** mlan_data_frame_type */
typedef enum _mlan_data_frame_type {
	MLAN_DATA_FRAME_TYPE_ETH_II = 0,
	MLAN_DATA_FRAME_TYPE_802_11,
} mlan_data_frame_type;

/** mlan_event_id */
typedef enum _mlan_event_id {
	/* Event generated by firmware (MSB=0) */
	MLAN_EVENT_ID_FW_UNKNOWN = 0x00000001,
	MLAN_EVENT_ID_FW_ADHOC_LINK_SENSED = 0x00000002,
	MLAN_EVENT_ID_FW_ADHOC_LINK_LOST = 0x00000003,
	MLAN_EVENT_ID_FW_DISCONNECTED = 0x00000004,
	MLAN_EVENT_ID_FW_MIC_ERR_UNI = 0x00000005,
	MLAN_EVENT_ID_FW_MIC_ERR_MUL = 0x00000006,
	MLAN_EVENT_ID_FW_BCN_RSSI_LOW = 0x00000007,
	MLAN_EVENT_ID_FW_BCN_RSSI_HIGH = 0x00000008,
	MLAN_EVENT_ID_FW_BCN_SNR_LOW = 0x00000009,
	MLAN_EVENT_ID_FW_BCN_SNR_HIGH = 0x0000000A,
	MLAN_EVENT_ID_FW_MAX_FAIL = 0x0000000B,
	MLAN_EVENT_ID_FW_DATA_RSSI_LOW = 0x0000000C,
	MLAN_EVENT_ID_FW_DATA_RSSI_HIGH = 0x0000000D,
	MLAN_EVENT_ID_FW_DATA_SNR_LOW = 0x0000000E,
	MLAN_EVENT_ID_FW_DATA_SNR_HIGH = 0x0000000F,
	MLAN_EVENT_ID_FW_LINK_QUALITY = 0x00000010,
	MLAN_EVENT_ID_FW_PORT_RELEASE = 0x00000011,
	MLAN_EVENT_ID_FW_PRE_BCN_LOST = 0x00000012,
	MLAN_EVENT_ID_FW_DEBUG_INFO = 0x00000013,
	MLAN_EVENT_ID_FW_WMM_CONFIG_CHANGE = 0x0000001A,
	MLAN_EVENT_ID_FW_HS_WAKEUP = 0x0000001B,
	MLAN_EVENT_ID_FW_BG_SCAN = 0x0000001D,
	MLAN_EVENT_ID_FW_BG_SCAN_STOPPED = 0x0000001E,
	MLAN_EVENT_ID_FW_WEP_ICV_ERR = 0x00000020,
	MLAN_EVENT_ID_FW_STOP_TX = 0x00000021,
	MLAN_EVENT_ID_FW_START_TX = 0x00000022,
	MLAN_EVENT_ID_FW_CHANNEL_SWITCH_ANN = 0x00000023,
	MLAN_EVENT_ID_FW_RADAR_DETECTED = 0x00000024,
	MLAN_EVENT_ID_FW_CHANNEL_REPORT_RDY = 0x00000025,
	MLAN_EVENT_ID_FW_BW_CHANGED = 0x00000026,
	MLAN_EVENT_ID_FW_REMAIN_ON_CHAN_EXPIRED = 0x0000002B,

#ifdef UAP_SUPPORT
	MLAN_EVENT_ID_UAP_FW_BSS_START = 0x0000002C,
	MLAN_EVENT_ID_UAP_FW_BSS_ACTIVE = 0x0000002D,
	MLAN_EVENT_ID_UAP_FW_BSS_IDLE = 0x0000002E,
	MLAN_EVENT_ID_UAP_FW_MIC_COUNTERMEASURES = 0x0000002F,
	MLAN_EVENT_ID_UAP_FW_STA_CONNECT = 0x00000030,
	MLAN_EVENT_ID_UAP_FW_STA_DISCONNECT = 0x00000031,
#endif

	MLAN_EVENT_ID_FW_DUMP_INFO = 0x00000033,

	MLAN_EVENT_ID_FW_TX_STATUS = 0x00000034,
	MLAN_EVENT_ID_FW_CHAN_SWITCH_COMPLETE = 0x00000036,
#if defined(PCIE)
	MLAN_EVENT_ID_SSU_DUMP_FILE = 0x00000039,
#endif /* SSU_SUPPORT */
	/* Event generated by MLAN driver (MSB=1) */
	MLAN_EVENT_ID_DRV_CONNECTED = 0x80000001,
	MLAN_EVENT_ID_DRV_DEFER_HANDLING = 0x80000002,
	MLAN_EVENT_ID_DRV_HS_ACTIVATED = 0x80000003,
	MLAN_EVENT_ID_DRV_HS_DEACTIVATED = 0x80000004,
	MLAN_EVENT_ID_DRV_MGMT_FRAME = 0x80000005,
	MLAN_EVENT_ID_DRV_OBSS_SCAN_PARAM = 0x80000006,
	MLAN_EVENT_ID_DRV_PASSTHRU = 0x80000007,
	MLAN_EVENT_ID_DRV_SCAN_REPORT = 0x80000009,
	MLAN_EVENT_ID_DRV_MEAS_REPORT = 0x8000000A,
	MLAN_EVENT_ID_DRV_ASSOC_FAILURE_REPORT = 0x8000000B,
	MLAN_EVENT_ID_DRV_REPORT_STRING = 0x8000000F,
	MLAN_EVENT_ID_DRV_DBG_DUMP = 0x80000012,
	MLAN_EVENT_ID_DRV_BGSCAN_RESULT = 0x80000013,
	MLAN_EVENT_ID_DRV_FLUSH_RX_WORK = 0x80000015,
	MLAN_EVENT_ID_DRV_DEFER_RX_WORK = 0x80000016,
	MLAN_EVENT_ID_DRV_FT_RESPONSE = 0x80000018,
	MLAN_EVENT_ID_DRV_FLUSH_MAIN_WORK = 0x80000019,
#ifdef UAP_SUPPORT
	MLAN_EVENT_ID_DRV_UAP_CHAN_INFO = 0x80000020,
#endif
	MLAN_EVENT_ID_DRV_ASSOC_FAILURE_LOGGER = 0x80000026,
	MLAN_EVENT_ID_DRV_ASSOC_SUCC_LOGGER = 0x80000027,
	MLAN_EVENT_ID_DRV_DISCONNECT_LOGGER = 0x80000028,
} mlan_event_id;

/** Data Structures */
/** mlan_image data structure */
typedef struct _mlan_fw_image {
	/** Firmware image buffer pointer */
	t_u8 *pfw_buf;
	/** Firmware image length */
	t_u32 fw_len;
	/** Firmware reload flag */
	t_u8 fw_reload;
} mlan_fw_image, *pmlan_fw_image;

/** MrvlIEtypesHeader_t */
typedef MLAN_PACK_START struct _MrvlIEtypesHeader {
	/** Header type */
	t_u16 type;
	/** Header length */
	t_u16 len;
} MLAN_PACK_END MrvlIEtypesHeader_t;

/** MrvlIEtypes_Data_t */
typedef MLAN_PACK_START struct _MrvlIEtypes_Data_t {
	/** Header */
	MrvlIEtypesHeader_t header;
	/** Data */
	t_u8 data[1];
} MLAN_PACK_END MrvlIEtypes_Data_t;

#define OID_TYPE_CAL 0x2
#define OID_TYPE_DPD 0xa

/** Custom data structure */
typedef struct _mlan_init_param {
	/** DPD data buffer pointer */
	t_u8 *pdpd_data_buf;
	/** DPD data length */
	t_u32 dpd_data_len;
	/** region txpowerlimit cfg data buffer pointer */
	t_u8 *ptxpwr_data_buf;
	/** region txpowerlimit cfg data length */
	t_u32 txpwr_data_len;
	/** Cal data buffer pointer */
	t_u8 *pcal_data_buf;
	/** Cal data length */
	t_u32 cal_data_len;
	/** Other custom data */
} mlan_init_param, *pmlan_init_param;

/** channel type */
enum mlan_channel_type {
	CHAN_NO_HT,
	CHAN_HT20,
	CHAN_HT40MINUS,
	CHAN_HT40PLUS,
	CHAN_VHT80
};

/** channel band */
enum { BAND_2GHZ = 0,
       BAND_5GHZ = 1,
       BAND_4GHZ = 2,
};

/** channel offset */
enum { SEC_CHAN_NONE = 0,
       SEC_CHAN_ABOVE = 1,
       SEC_CHAN_5MHZ = 2,
       SEC_CHAN_BELOW = 3 };

/** channel bandwidth */
enum { CHAN_BW_20MHZ = 0,
       CHAN_BW_10MHZ,
       CHAN_BW_40MHZ,
       CHAN_BW_80MHZ,
};

/** scan mode */
enum { SCAN_MODE_MANUAL = 0,
       SCAN_MODE_ACS,
       SCAN_MODE_USER,
};

typedef enum _dfs_w53_cfg_t {
	/** DFS W53 Default Fw Value */
	DFS_W53_DEFAULT_FW = 0,
	/** DFS W53 New W53 Rules/Standard */
	DFS_W53_NEW = 1,
	/** DFS W53 Old W53 Rules/Standard */
	DFS_W53_OLD = 2
} dfs_w53_cfg_t;

/** Band_Config_t */
typedef MLAN_PACK_START struct _Band_Config_t {
#ifdef BIG_ENDIAN_SUPPORT
	/** Channel Selection Mode - (00)=manual, (01)=ACS,  (02)=user*/
	t_u8 scanMode : 2;
	/** Secondary Channel Offset - (00)=None, (01)=Above, (11)=Below */
	t_u8 chan2Offset : 2;
	/** Channel Width - (00)=20MHz, (10)=40MHz, (11)=80MHz */
	t_u8 chanWidth : 2;
	/** Band Info - (00)=2.4GHz, (01)=5GHz */
	t_u8 chanBand : 2;
#else
	/** Band Info - (00)=2.4GHz, (01)=5GHz */
	t_u8 chanBand : 2;
	/** Channel Width - (00)=20MHz, (10)=40MHz, (11)=80MHz */
	t_u8 chanWidth : 2;
	/** Secondary Channel Offset - (00)=None, (01)=Above, (11)=Below */
	t_u8 chan2Offset : 2;
	/** Channel Selection Mode - (00)=manual, (01)=ACS, (02)=Adoption mode*/
	t_u8 scanMode : 2;
#endif
} MLAN_PACK_END Band_Config_t;

/** channel_band_t */
typedef MLAN_PACK_START struct _chan_band_info {
	/** Band Configuration */
	Band_Config_t bandcfg;
	/** channel */
	t_u8 channel;
	/** 11n flag */
	t_u8 is_11n_enabled;
	/** center channel */
	t_u8 center_chan;
	/** dfs channel flag */
	t_u8 is_dfs_chan;
} MLAN_PACK_END chan_band_info, *pchan_band_info;

/** Channel usability flags */
#define NXP_CHANNEL_NO_OFDM MBIT(9)
#define NXP_CHANNEL_NO_CCK MBIT(8)
#define NXP_CHANNEL_DISABLED MBIT(7)
/* BIT 5/6 resevered for FW */
#define NXP_CHANNEL_NOHT160 MBIT(4)
#define NXP_CHANNEL_NOHT80 MBIT(3)
#define NXP_CHANNEL_NOHT40 MBIT(2)
#define NXP_CHANNEL_DFS MBIT(1)
#define NXP_CHANNEL_PASSIVE MBIT(0)

/** CFP dynamic (non-const) elements */
typedef struct _cfp_dyn_t {
	/** extra flags to specify channel usability
	 *  bit 9 : if set, channel is non-OFDM
	 *  bit 8 : if set, channel is non-CCK
	 *  bit 7 : if set, channel is disabled
	 *  bit  5/6 resevered for FW
	 *  bit 4 : if set, 160MHz on channel is disabled
	 *  bit 3 : if set, 80MHz on channel is disabled
	 *  bit 2 : if set, 40MHz on channel is disabled
	 *  bit 1 : if set, channel is DFS channel
	 *  bit 0 : if set, channel is passive
	 */
	t_u16 flags;
	/** TRUE: Channel is blacklisted (do not use) */
	t_bool blacklist;
} cfp_dyn_t;

/** Chan-Freq-TxPower mapping table*/
typedef struct _chan_freq_power_t {
	/** Channel Number */
	t_u16 channel;
	/** Frequency of this Channel */
	t_u32 freq;
	/** Max allowed Tx power level */
	t_u16 max_tx_power;
	/** TRUE:radar detect required for BAND A or passive scan for BAND B/G;
	 * FALSE:radar detect not required for BAND A or active scan for BAND
	 * B/G*/
	t_bool passive_scan_or_radar_detect;
	/** Elements associated to cfp that change at run-time */
	cfp_dyn_t dynamic;
} chan_freq_power_t;

/** mlan_event data structure */
typedef struct _mlan_event {
	/** BSS index number for multiple BSS support */
	t_u32 bss_index;
	/** Event ID */
	mlan_event_id event_id;
	/** Event length */
	t_u32 event_len;
	/** Event buffer */
	t_u8 event_buf[];
} mlan_event, *pmlan_event;

/** csi event data structure */

/** mlan_ioctl_req data structure */
typedef struct _mlan_ioctl_req {
	/** Pointer to previous mlan_ioctl_req */
	struct _mlan_ioctl_req *pprev;
	/** Pointer to next mlan_ioctl_req */
	struct _mlan_ioctl_req *pnext;
	/** Status code from firmware/driver */
	t_u32 status_code;
	/** BSS index number for multiple BSS support */
	t_u32 bss_index;
	/** Request id */
	t_u32 req_id;
	/** Action: set or get */
	t_u32 action;
	/** Pointer to buffer */
	t_u8 *pbuf;
	/** Length of buffer */
	t_u32 buf_len;
	/** Length of the data read/written in buffer */
	t_u32 data_read_written;
	/** Length of buffer needed */
	t_u32 buf_len_needed;
	/** Reserved for MOAL module */
	t_ptr reserved_1;
} mlan_ioctl_req, *pmlan_ioctl_req;

/** txpower structure */
typedef MLAN_PACK_START struct {
#ifdef BIG_ENDIAN_SUPPORT
	/** Host tx power ctrl:
	     0x0: use fw setting for TX power
	     0x1: value specified in bit[6] and bit[5:0] are valid */
	t_u8 hostctl : 1;
	/** Sign of the power specified in bit[5:0] */
	t_u8 sign : 1;
	/** Power to be used for transmission(in dBm) */
	t_u8 abs_val : 6;
#else
	/** Power to be used for transmission(in dBm) */
	t_u8 abs_val : 6;
	/** Sign of the power specified in bit[5:0] */
	t_u8 sign : 1;
	/** Host tx power ctrl:
	     0x0: use fw setting for TX power
	     0x1: value specified in bit[6] and bit[5:0] are valid */
	t_u8 hostctl : 1;
#endif
} MLAN_PACK_END tx_power_t;
/* pkt_txctrl */
typedef MLAN_PACK_START struct _pkt_txctrl {
	/**Data rate in unit of 0.5Mbps */
	t_u16 data_rate;
	/*Channel number to transmit the frame */
	t_u8 channel;
	/** Bandwidth to transmit the frame*/
	t_u8 bw;
	/** Power to be used for transmission*/
	union {
		tx_power_t tp;
		t_u8 val;
	} tx_power;
	/** Retry time of tx transmission*/
	t_u8 retry_limit;
} MLAN_PACK_END pkt_txctrl, *ppkt_txctrl;

/** pkt_rxinfo */
typedef MLAN_PACK_START struct _pkt_rxinfo {
	/** Data rate of received paccket*/
	t_u16 data_rate;
	/** Channel on which packet was received*/
	t_u8 channel;
	/** Rx antenna*/
	t_u8 antenna;
	/** Rx Rssi*/
	t_u8 rssi;
} MLAN_PACK_END pkt_rxinfo, *ppkt_rxinfo;

/** mlan_buffer data structure */
typedef struct _mlan_buffer {
	/** Pointer to previous mlan_buffer */
	struct _mlan_buffer *pprev;
	/** Pointer to next mlan_buffer */
	struct _mlan_buffer *pnext;
	/** Status code from firmware/driver */
	t_u32 status_code;
	/** Flags for this buffer */
	t_u32 flags;
	/** BSS index number for multiple BSS support */
	t_u32 bss_index;
	/** Buffer descriptor, e.g. skb in Linux */
	t_void *pdesc;
	/** Pointer to buffer */
	t_u8 *pbuf;
#ifdef PCIE
	/** Physical address of the pbuf pointer */
	t_u64 buf_pa;
	t_u32 total_pcie_buf_len;
#endif
	/** Offset to data */
	t_u32 data_offset;
	/** Data length */
	t_u32 data_len;
	/** Buffer type: data, cmd, event etc. */
	mlan_buf_type buf_type;

	/** Fields below are valid for data packet only */
	/** QoS priority */
	t_u32 priority;
	/** Time stamp when packet is received (seconds) */
	t_u32 in_ts_sec;
	/** Time stamp when packet is received (micro seconds) */
	t_u32 in_ts_usec;
	/** Time stamp when packet is processed (seconds) */
	t_u32 out_ts_sec;
	/** Time stamp when packet is processed (micro seconds) */
	t_u32 out_ts_usec;
	/** tx_seq_num */
	t_u32 tx_seq_num;

	/** Fields below are valid for MLAN module only */
	/** Pointer to parent mlan_buffer */
	struct _mlan_buffer *pparent;
	/** Use count for this buffer */
	t_u32 use_count;
	union {
		pkt_txctrl tx_info;
		pkt_rxinfo rx_info;
	} u;
} mlan_buffer, *pmlan_buffer, **ppmlan_buffer;

/** mlan_fw_info data structure */
typedef struct _mlan_hw_info {
	t_u32 fw_cap;
} mlan_hw_info, *pmlan_hw_info;

/** mlan_bss_attr data structure */
typedef struct _mlan_bss_attr {
	/** BSS type */
	t_u32 bss_type;
	/** Data frame type: Ethernet II, 802.11, etc. */
	t_u32 frame_type;
	/** The BSS is active (non-0) or not (0). */
	t_u32 active;
	/** BSS Priority */
	t_u32 bss_priority;
	/** BSS number */
	t_u32 bss_num;
	/** The BSS is virtual */
	t_u32 bss_virtual;
} mlan_bss_attr, *pmlan_bss_attr;

/** bss tbl data structure */
typedef struct _mlan_bss_tbl {
	/** BSS Attributes */
	mlan_bss_attr bss_attr[MLAN_MAX_BSS_NUM];
} mlan_bss_tbl, *pmlan_bss_tbl;

#ifdef PRAGMA_PACK
#pragma pack(push, 1)
#endif

/** Type enumeration for the command result */
typedef MLAN_PACK_START enum _mlan_cmd_result_e {
	MLAN_CMD_RESULT_SUCCESS = 0,
	MLAN_CMD_RESULT_FAILURE = 1,
	MLAN_CMD_RESULT_TIMEOUT = 2,
	MLAN_CMD_RESULT_INVALID_DATA = 3
} MLAN_PACK_END mlan_cmd_result_e;

/** Type enumeration of WMM AC_QUEUES */
typedef MLAN_PACK_START enum _mlan_wmm_ac_e {
	WMM_AC_BK,
	WMM_AC_BE,
	WMM_AC_VI,
	WMM_AC_VO
} MLAN_PACK_END mlan_wmm_ac_e;

/** Type enumeration for the action field in the Queue Config command */
typedef MLAN_PACK_START enum _mlan_wmm_queue_config_action_e {
	MLAN_WMM_QUEUE_CONFIG_ACTION_GET = 0,
	MLAN_WMM_QUEUE_CONFIG_ACTION_SET = 1,
	MLAN_WMM_QUEUE_CONFIG_ACTION_DEFAULT = 2,
	MLAN_WMM_QUEUE_CONFIG_ACTION_MAX
} MLAN_PACK_END mlan_wmm_queue_config_action_e;

/** Type enumeration for the action field in the queue stats command */
typedef MLAN_PACK_START enum _mlan_wmm_queue_stats_action_e {
	MLAN_WMM_STATS_ACTION_START = 0,
	MLAN_WMM_STATS_ACTION_STOP = 1,
	MLAN_WMM_STATS_ACTION_GET_CLR = 2,
	MLAN_WMM_STATS_ACTION_SET_CFG = 3, /* Not currently used */
	MLAN_WMM_STATS_ACTION_GET_CFG = 4, /* Not currently used */
	MLAN_WMM_STATS_ACTION_MAX
} MLAN_PACK_END mlan_wmm_queue_stats_action_e;

/**
 *  @brief IOCTL structure for a Traffic stream status.
 *
 */
typedef MLAN_PACK_START struct {
	/** TSID: Range: 0->7 */
	t_u8 tid;
	/** TSID specified is valid */
	t_u8 valid;
	/** AC TSID is active on */
	t_u8 access_category;
	/** UP specified for the TSID */
	t_u8 user_priority;
	/** Power save mode for TSID: 0 (legacy), 1 (UAPSD) */
	t_u8 psb;
	/** Upstream(0), Downlink(1), Bidirectional(3) */
	t_u8 flow_dir;
	/** Medium time granted for the TSID */
	t_u16 medium_time;
} MLAN_PACK_END wlan_ioctl_wmm_ts_status_t,
	/** Type definition of mlan_ds_wmm_ts_status for
	   MLAN_OID_WMM_CFG_TS_STATUS */
	mlan_ds_wmm_ts_status, *pmlan_ds_wmm_ts_status;

/** Max Ie length */
#define MAX_IE_SIZE 256

/** custom IE */
typedef MLAN_PACK_START struct _custom_ie {
	/** IE Index */
	t_u16 ie_index;
	/** Mgmt Subtype Mask */
	t_u16 mgmt_subtype_mask;
	/** IE Length */
	t_u16 ie_length;
	/** IE buffer */
	t_u8 ie_buffer[MAX_IE_SIZE];
} MLAN_PACK_END custom_ie;

/** Max IE index to FW */
#define MAX_MGMT_IE_INDEX_TO_FW 4
/** Max IE index per BSS */
#define MAX_MGMT_IE_INDEX 26

/** custom IE info */
typedef MLAN_PACK_START struct _custom_ie_info {
	/** size of buffer */
	t_u16 buf_size;
	/** no of buffers of buf_size */
	t_u16 buf_count;
} MLAN_PACK_END custom_ie_info;

/** TLV buffer : Max Mgmt IE */
typedef MLAN_PACK_START struct _tlvbuf_max_mgmt_ie {
	/** Type */
	t_u16 type;
	/** Length */
	t_u16 len;
	/** No of tuples */
	t_u16 count;
	/** custom IE info tuples */
	custom_ie_info info[MAX_MGMT_IE_INDEX];
} MLAN_PACK_END tlvbuf_max_mgmt_ie;

/** TLV buffer : custom IE */
typedef MLAN_PACK_START struct _tlvbuf_custom_ie {
	/** Type */
	t_u16 type;
	/** Length */
	t_u16 len;
	/** IE data */
	custom_ie ie_data_list[MAX_MGMT_IE_INDEX_TO_FW];
	/** Max mgmt IE TLV */
	tlvbuf_max_mgmt_ie max_mgmt_ie;
} MLAN_PACK_END mlan_ds_misc_custom_ie;

/** channel width */
typedef enum wifi_channel_width {
	WIFI_CHAN_WIDTH_20 = 0,
	WIFI_CHAN_WIDTH_40 = 1,
	WIFI_CHAN_WIDTH_80 = 2,
	WIFI_CHAN_WIDTH_160 = 3,
	WIFI_CHAN_WIDTH_80P80 = 4,
	WIFI_CHAN_WIDTH_5 = 5,
	WIFI_CHAN_WIDTH_10 = 6,
	WIFI_CHAN_WIDTH_INVALID = -1
} wifi_channel_width_t;

/** channel information */
typedef struct {
	/** channel width (20, 40, 80, 80+80, 160) */
	wifi_channel_width_t width;
	/** primary 20 MHz channel */
	int center_freq;
	/** center frequency (MHz) first segment */
	int center_freq0;
	/** center frequency (MHz) second segment */
	int center_freq1;
} wifi_channel_info;

/** wifi rate */
typedef struct {
	/** 0: OFDM, 1:CCK, 2:HT 3:VHT 4..7 reserved */
	t_u32 preamble : 3;
	/** 0:1x1, 1:2x2, 3:3x3, 4:4x4 */
	t_u32 nss : 2;
	/** 0:20MHz, 1:40Mhz, 2:80Mhz, 3:160Mhz */
	t_u32 bw : 3;
	/** OFDM/CCK rate code would be as per ieee std in the units of 0.5mbps
	 */
	/** HT/VHT it would be mcs index */
	t_u32 rateMcsIdx : 8;
	/** reserved */
	t_u32 reserved : 16;
	/** units of 100 Kbps */
	t_u32 bitrate;
} wifi_rate;

/** wifi Preamble type */
typedef enum {
	WIFI_PREAMBLE_LEGACY = 0x1,
	WIFI_PREAMBLE_HT = 0x2,
	WIFI_PREAMBLE_VHT = 0x4
} wifi_preamble;

#define MAX_NUM_RATE 32
#define MAX_RADIO 2
#define MAX_NUM_CHAN 1
#define VHT_NUM_SUPPORT_MCS 10
#define MCS_NUM_SUPP 16

#define BUF_MAXLEN 4096
/** connection state */
typedef enum {
	WIFI_DISCONNECTED = 0,
	WIFI_AUTHENTICATING = 1,
	WIFI_ASSOCIATING = 2,
	WIFI_ASSOCIATED = 3,
	/** if done by firmware/driver */
	WIFI_EAPOL_STARTED = 4,
	/** if done by firmware/driver */
	WIFI_EAPOL_COMPLETED = 5,
} wifi_connection_state;
/** roam state */
typedef enum {
	WIFI_ROAMING_IDLE = 0,
	WIFI_ROAMING_ACTIVE = 1,
} wifi_roam_state;
/** interface mode */
typedef enum {
	WIFI_INTERFACE_STA = 0,
	WIFI_INTERFACE_SOFTAP = 1,
	WIFI_INTERFACE_IBSS = 2,
	WIFI_INTERFACE_P2P_CLIENT = 3,
	WIFI_INTERFACE_P2P_GO = 4,
	WIFI_INTERFACE_NAN = 5,
	WIFI_INTERFACE_MESH = 6,
} wifi_interface_mode;

/** set for QOS association */
#define WIFI_CAPABILITY_QOS 0x00000001
/** set for protected association (802.11 beacon frame control protected bit
 * set) */
#define WIFI_CAPABILITY_PROTECTED 0x00000002
/** set if 802.11 Extended Capabilities element interworking bit is set */
#define WIFI_CAPABILITY_INTERWORKING 0x00000004
/** set for HS20 association */
#define WIFI_CAPABILITY_HS20 0x00000008
/** set is 802.11 Extended Capabilities element UTF-8 SSID bit is set */
#define WIFI_CAPABILITY_SSID_UTF8 0x00000010
/** set is 802.11 Country Element is present */
#define WIFI_CAPABILITY_COUNTRY 0x00000020

/** link layer status */
typedef struct {
	/** interface mode */
	wifi_interface_mode mode;
	/** interface mac address (self) */
	t_u8 mac_addr[6];
	/** connection state (valid for STA, CLI only) */
	wifi_connection_state state;
	/** roaming state */
	wifi_roam_state roaming;
	/** WIFI_CAPABILITY_XXX (self) */
	t_u32 capabilities;
	/** null terminated SSID */
	t_u8 ssid[33];
	/** bssid */
	t_u8 bssid[6];
	/** country string advertised by AP */
	t_u8 ap_country_str[3];
	/** country string for this association */
	t_u8 country_str[3];
} wifi_interface_link_layer_info, *wifi_interface_handle;

/** channel statistics */
typedef struct {
	/** channel */
	wifi_channel_info channel;
	/** msecs the radio is awake (32 bits number accruing over time) */
	t_u32 on_time;
	/** msecs the CCA register is busy (32 bits number accruing over time)
	 */
	t_u32 cca_busy_time;
} wifi_channel_stat;

/** timeval */
typedef struct {
	/** Time (seconds) */
	t_u32 time_sec;
	/** Time (micro seconds) */
	t_u32 time_usec;
} wifi_timeval;

#define timeval_to_msec(timeval)                                               \
	(t_u64)((t_u64)(timeval.time_sec) * 1000 +                             \
		(t_u64)(timeval.time_usec) / 1000)
#define timeval_to_usec(timeval)                                               \
	(t_u64)((t_u64)(timeval.time_sec) * 1000 * 1000 +                      \
		(t_u64)(timeval.time_usec))
#define is_zero_timeval(timeval)                                               \
	((timeval.time_sec == 0) && (timeval.time_usec == 0))

/** radio statistics */
typedef struct {
	/** wifi radio (if multiple radio supported) */
	int radio;
	/** msecs the radio is awake (32 bits number accruing over time) */
	t_u32 on_time;
	/** msecs the radio is transmitting (32 bits number accruing over time)
	 */
	t_u32 tx_time;
	/**  TBD: num_tx_levels: number of radio transmit power levels */
	t_u32 reserved0;
	/** TBD: tx_time_per_levels: pointer to an array of radio transmit per
	 * power levels in msecs accured over time */
	/* t_u32 *reserved1;*/
	/** msecs the radio is in active receive (32 bits number accruing over
	 * time) */
	t_u32 rx_time;
	/** msecs the radio is awake due to all scan (32 bits number accruing
	 * over time) */
	t_u32 on_time_scan;
	/** msecs the radio is awake due to NAN (32 bits number accruing over
	 * time) */
	t_u32 on_time_nbd;
	/** msecs the radio is awake due to G?scan (32 bits number accruing over
	 * time) */
	t_u32 on_time_gscan;
	/** msecs the radio is awake due to roam?scan (32 bits number accruing
	 * over time) */
	t_u32 on_time_roam_scan;
	/** msecs the radio is awake due to PNO scan (32 bits number accruing
	 * over time) */
	t_u32 on_time_pno_scan;
	/** msecs the radio is awake due to HS2.0 scans and GAS exchange (32
	 * bits number accruing over time) */
	t_u32 on_time_hs20;
	/** number of channels */
	t_u32 num_channels;
	/** channel statistics */
	wifi_channel_stat channels[MAX_NUM_CHAN];
} wifi_radio_stat;

/** per rate statistics */
typedef struct {
	/** rate information */
	wifi_rate rate;
	/** number of successfully transmitted data pkts (ACK rcvd) */
	t_u32 tx_mpdu;
	/** number of received data pkts */
	t_u32 rx_mpdu;
	/** number of data packet losses (no ACK) */
	t_u32 mpdu_lost;
	/** total number of data pkt retries */
	t_u32 retries;
	/** number of short data pkt retries */
	t_u32 retries_short;
	/** number of long data pkt retries */
	t_u32 retries_long;
} wifi_rate_stat;

/** wifi peer type */
typedef enum {
	WIFI_PEER_STA,
	WIFI_PEER_AP,
	WIFI_PEER_P2P_GO,
	WIFI_PEER_P2P_CLIENT,
	WIFI_PEER_NAN,
	WIFI_PEER_TDLS,
	WIFI_PEER_INVALID,
} wifi_peer_type;

/** per peer statistics */
typedef struct {
	/** peer type (AP, TDLS, GO etc.) */
	wifi_peer_type type;
	/** mac address */
	t_u8 peer_mac_address[6];
	/** peer WIFI_CAPABILITY_XXX */
	t_u32 capabilities;
	/** number of rates */
	t_u32 num_rate;
	/** per rate statistics, number of entries  = num_rate */
	wifi_rate_stat rate_stats[];
} wifi_peer_info;

/** per access category statistics */
typedef struct {
	/** access category (VI, VO, BE, BK) */
	mlan_wmm_ac_e ac;
	/** number of successfully transmitted unicast data pkts (ACK rcvd) */
	t_u32 tx_mpdu;
	/** number of received unicast mpdus */
	t_u32 rx_mpdu;
	/** number of succesfully transmitted multicast data packets */
	/** STA case: implies ACK received from AP for the unicast packet in
	 * which mcast pkt was sent */
	t_u32 tx_mcast;
	/** number of received multicast data packets */
	t_u32 rx_mcast;
	/** number of received unicast a-mpdus */
	t_u32 rx_ampdu;
	/** number of transmitted unicast a-mpdus */
	t_u32 tx_ampdu;
	/** number of data pkt losses (no ACK) */
	t_u32 mpdu_lost;
	/** total number of data pkt retries */
	t_u32 retries;
	/** number of short data pkt retries */
	t_u32 retries_short;
	/** number of long data pkt retries */
	t_u32 retries_long;
	/** data pkt min contention time (usecs) */
	t_u32 contention_time_min;
	/** data pkt max contention time (usecs) */
	t_u32 contention_time_max;
	/** data pkt avg contention time (usecs) */
	t_u32 contention_time_avg;
	/** num of data pkts used for contention statistics */
	t_u32 contention_num_samples;
} wifi_wmm_ac_stat;

/** interface statistics */
typedef struct {
	/** wifi interface */
	/* wifi_interface_handle iface;*/
	/** current state of the interface */
	wifi_interface_link_layer_info info;
	/** access point beacon received count from connected AP */
	t_u32 beacon_rx;
	/** Average beacon offset encountered (beacon_TSF - TBTT)
	 *    the average_tsf_offset field is used so as to calculate the
	 *    typical beacon contention time on the channel as well may be
	 *    used to debug beacon synchronization and related power consumption
	 * issue
	 */
	t_u64 average_tsf_offset;
	/** indicate that this AP typically leaks packets beyond the driver
	 * guard time */
	t_u32 leaky_ap_detected;
	/** average number of frame leaked by AP after frame with PM bit set was
	 * ACK'ed by AP */
	t_u32 leaky_ap_avg_num_frames_leaked;
	/** Guard time currently in force (when implementing IEEE power
	 * management based on frame control PM bit), How long driver waits
	 * before shutting down the radio and after receiving an ACK for a data
	 * frame with PM bit set)
	 */
	t_u32 leaky_ap_guard_time;
	/** access point mgmt frames received count from connected AP (including
	 * Beacon) */
	t_u32 mgmt_rx;
	/** action frames received count */
	t_u32 mgmt_action_rx;
	/** action frames transmit count */
	t_u32 mgmt_action_tx;
	/** access Point Beacon and Management frames RSSI (averaged) */
	t_s32 rssi_mgmt;
	/** access Point Data Frames RSSI (averaged) from connected AP */
	t_s32 rssi_data;
	/** access Point ACK RSSI (averaged) from connected AP */
	t_s32 rssi_ack;
	/** per ac data packet statistics */
	wifi_wmm_ac_stat ac[MAX_AC_QUEUES];
	/** number of peers */
	t_u32 num_peers;
	/** per peer statistics */
	wifi_peer_info peer_info[];
} wifi_iface_stat;

/** link layer stat configuration params */
typedef struct {
	/** threshold to classify the pkts as short or long */
	t_u32 mpdu_size_threshold;
	/** wifi statistics bitmap */
	t_u32 aggressive_statistics_gathering;
} wifi_link_layer_params;

/** wifi statistics bitmap  */
#define WIFI_STATS_RADIO 0x00000001 /** all radio statistics */
#define WIFI_STATS_RADIO_CCA                                                   \
	0x00000002 /** cca_busy_time (within radio statistics) */
#define WIFI_STATS_RADIO_CHANNELS                                              \
	0x00000004 /** all channel statistics (within radio statistics) */
#define WIFI_STATS_RADIO_SCAN                                                  \
	0x00000008 /** all scan statistics (within radio statistics) */
#define WIFI_STATS_IFACE 0x00000010 /** all interface statistics */
#define WIFI_STATS_IFACE_TXRATE                                                \
	0x00000020 /** all tx rate statistics (within interface statistics) */
#define WIFI_STATS_IFACE_AC                                                    \
	0x00000040 /** all ac statistics (within interface statistics) */
#define WIFI_STATS_IFACE_CONTENTION                                            \
	0x00000080 /** all contention (min, max, avg) statistics (within ac    \
		      statisctics) */

/** station stats */
typedef struct _sta_stats {
	t_u64 last_rx_in_msec;
} sta_stats;

#ifdef PRAGMA_PACK
#pragma pack(pop)
#endif

/** mlan_callbacks data structure */
typedef struct _mlan_callbacks {
	/** moal_get_fw_data */
	mlan_status (*moal_get_fw_data)(t_void *pmoal_handle, t_u32 offset,
					t_u32 len, t_u8 *pbuf);
	mlan_status (*moal_get_vdll_data)(t_void *pmoal_handle, t_u32 len,
					  t_u8 *pbuf);
	/** moal_get_hw_spec_complete */
	mlan_status (*moal_get_hw_spec_complete)(t_void *pmoal_handle,
						 mlan_status status,
						 pmlan_hw_info phw,
						 pmlan_bss_tbl ptbl);
	/** moal_init_fw_complete */
	mlan_status (*moal_init_fw_complete)(t_void *pmoal_handle,
					     mlan_status status);
	/** moal_shutdown_fw_complete */
	mlan_status (*moal_shutdown_fw_complete)(t_void *pmoal_handle,
						 mlan_status status);
	/** moal_send_packet_complete */
	mlan_status (*moal_send_packet_complete)(t_void *pmoal_handle,
						 pmlan_buffer pmbuf,
						 mlan_status status);
	/** moal_recv_complete */
	mlan_status (*moal_recv_complete)(t_void *pmoal_handle,
					  pmlan_buffer pmbuf, t_u32 port,
					  mlan_status status);
	/** moal_recv_packet */
	mlan_status (*moal_recv_packet)(t_void *pmoal_handle,
					pmlan_buffer pmbuf);
	/** moal_recv_event */
	mlan_status (*moal_recv_event)(t_void *pmoal_handle,
				       pmlan_event pmevent);
	/** moal_ioctl_complete */
	mlan_status (*moal_ioctl_complete)(t_void *pmoal_handle,
					   pmlan_ioctl_req pioctl_req,
					   mlan_status status);

	/** moal_alloc_mlan_buffer */
	mlan_status (*moal_alloc_mlan_buffer)(t_void *pmoal_handle, t_u32 size,
					      ppmlan_buffer pmbuf);
	/** moal_free_mlan_buffer */
	mlan_status (*moal_free_mlan_buffer)(t_void *pmoal_handle,
					     pmlan_buffer pmbuf);

#ifdef USB
	/** moal_write_data_async */
	mlan_status (*moal_write_data_async)(t_void *pmoal_handle,
					     pmlan_buffer pmbuf, t_u32 port);
#endif /* USB */
#if defined(SDIO) || defined(PCIE)
	/** moal_write_reg */
	mlan_status (*moal_write_reg)(t_void *pmoal_handle, t_u32 reg,
				      t_u32 data);
	/** moal_read_reg */
	mlan_status (*moal_read_reg)(t_void *pmoal_handle, t_u32 reg,
				     t_u32 *data);
#endif /* SDIO || PCIE */
	/** moal_write_data_sync */
	mlan_status (*moal_write_data_sync)(t_void *pmoal_handle,
					    pmlan_buffer pmbuf, t_u32 port,
					    t_u32 timeout);
	/** moal_read_data_sync */
	mlan_status (*moal_read_data_sync)(t_void *pmoal_handle,
					   pmlan_buffer pmbuf, t_u32 port,
					   t_u32 timeout);
	/** moal_malloc */
	mlan_status (*moal_malloc)(t_void *pmoal_handle, t_u32 size, t_u32 flag,
				   t_u8 **ppbuf);
	/** moal_mfree */
	mlan_status (*moal_mfree)(t_void *pmoal_handle, t_u8 *pbuf);
	/** moal_vmalloc */
	mlan_status (*moal_vmalloc)(t_void *pmoal_handle, t_u32 size,
				    t_u8 **ppbuf);
	/** moal_vfree */
	mlan_status (*moal_vfree)(t_void *pmoal_handle, t_u8 *pbuf);
#ifdef PCIE
	/** moal_malloc_consistent */
	mlan_status (*moal_malloc_consistent)(t_void *pmoal_handle, t_u32 size,
					      t_u8 **ppbuf, t_u64 *pbuf_pa);
	/** moal_mfree_consistent */
	mlan_status (*moal_mfree_consistent)(t_void *pmoal_handle, t_u32 size,
					     t_u8 *pbuf, t_u64 buf_pa);
	/** moal_map_memory */
	mlan_status (*moal_map_memory)(t_void *pmoal_handle, t_u8 *pbuf,
				       t_u64 *pbuf_pa, t_u32 size, t_u32 flag);
	/** moal_unmap_memory */
	mlan_status (*moal_unmap_memory)(t_void *pmoal_handle, t_u8 *pbuf,
					 t_u64 buf_pa, t_u32 size, t_u32 flag);
#endif /* PCIE */
	/** moal_memset */
	t_void *(*moal_memset)(t_void *pmoal_handle, t_void *pmem, t_u8 byte,
			       t_u32 num);
	/** moal_memcpy */
	t_void *(*moal_memcpy)(t_void *pmoal_handle, t_void *pdest,
			       const t_void *psrc, t_u32 num);
	/** moal_memcpy_ext */
	t_void *(*moal_memcpy_ext)(t_void *pmoal_handle, t_void *pdest,
				   const t_void *psrc, t_u32 num,
				   t_u32 dest_size);
	/** moal_memmove */
	t_void *(*moal_memmove)(t_void *pmoal_handle, t_void *pdest,
				const t_void *psrc, t_u32 num);
	/** moal_memcmp */
	t_s32 (*moal_memcmp)(t_void *pmoal_handle, const t_void *pmem1,
			     const t_void *pmem2, t_u32 num);
	/** moal_udelay */
	t_void (*moal_udelay)(t_void *pmoal_handle, t_u32 udelay);
	/** moal_get_boot_ktime */
	mlan_status (*moal_get_boot_ktime)(t_void *pmoal_handle, t_u64 *pnsec);
	/** moal_get_system_time */
	mlan_status (*moal_get_system_time)(t_void *pmoal_handle, t_u32 *psec,
					    t_u32 *pusec);
	/** moal_init_timer*/
	mlan_status (*moal_init_timer)(t_void *pmoal_handle, t_void **pptimer,
				       IN t_void (*callback)(t_void *pcontext),
				       t_void *pcontext);
	/** moal_free_timer */
	mlan_status (*moal_free_timer)(t_void *pmoal_handle, t_void *ptimer);
	/** moal_start_timer*/
	mlan_status (*moal_start_timer)(t_void *pmoal_handle, t_void *ptimer,
					t_u8 periodic, t_u32 msec);
	/** moal_stop_timer*/
	mlan_status (*moal_stop_timer)(t_void *pmoal_handle, t_void *ptimer);
	/** moal_init_lock */
	mlan_status (*moal_init_lock)(t_void *pmoal_handle, t_void **pplock);
	/** moal_free_lock */
	mlan_status (*moal_free_lock)(t_void *pmoal_handle, t_void *plock);
	/** moal_spin_lock */
	mlan_status (*moal_spin_lock)(t_void *pmoal_handle, t_void *plock);
	/** moal_spin_unlock */
	mlan_status (*moal_spin_unlock)(t_void *pmoal_handle, t_void *plock);
	/** moal_print */
	t_void (*moal_print)(t_void *pmoal_handle, t_u32 level, char *pformat,
			     IN...);
	/** moal_print_netintf */
	t_void (*moal_print_netintf)(t_void *pmoal_handle, t_u32 bss_index,
				     t_u32 level);
	/** moal_assert */
	t_void (*moal_assert)(t_void *pmoal_handle, t_u32 cond);

	/** moal_hist_data_add */
	t_void (*moal_hist_data_add)(t_void *pmoal_handle, t_u32 bss_index,
				     t_u16 rx_rate, t_s8 snr, t_s8 nflr,
				     t_u8 antenna);
#if defined(DRV_EMBEDDED_AUTHENTICATOR) || defined(DRV_EMBEDDED_SUPPLICANT)
	mlan_status (*moal_wait_hostcmd_complete)(t_void *pmoal_handle,
						  t_u32 bss_index);
	mlan_status (*moal_notify_hostcmd_complete)(t_void *pmoal_handle,
						    t_u32 bss_index);
#endif
} mlan_callbacks, *pmlan_callbacks;

/** Parameter unchanged, use MLAN default setting */
#define ROBUSTCOEX_GPIO_UNCHANGED 0
/** Parameter enabled, override MLAN default setting */
#define ROBUSTCOEX_GPIO_CFG 1

#if defined(SDIO)
/** Interrupt Mode SDIO */
#define INT_MODE_SDIO 0
/** Interrupt Mode GPIO */
#define INT_MODE_GPIO 1
/** New mode: GPIO-1 as a duplicated signal of interrupt as appear of SDIO_DAT1
 */
#define GPIO_INT_NEW_MODE 255
#endif

/** Parameter unchanged, use MLAN default setting */
#define MLAN_INIT_PARA_UNCHANGED 0
/** Parameter enabled, override MLAN default setting */
#define MLAN_INIT_PARA_ENABLED 1
/** Parameter disabled, override MLAN default setting */
#define MLAN_INIT_PARA_DISABLED 2

/** Control bit for stream 2X2 */
#define FEATURE_CTRL_STREAM_2X2 MBIT(0)
/** Control bit for DFS support */
#define FEATURE_CTRL_DFS_SUPPORT MBIT(1)
#ifdef USB
/** Control bit for winner check & not wait for FW ready event */
#define FEATURE_CTRL_USB_NEW_INIT MBIT(2)
#endif
/** Default feature control */
#define FEATURE_CTRL_DEFAULT 0xffffffff
/** Check if stream 2X2 enabled */
#define IS_STREAM_2X2(x) ((x)&FEATURE_CTRL_STREAM_2X2)
/** Check if DFS support enabled */
#define IS_DFS_SUPPORT(x) ((x)&FEATURE_CTRL_DFS_SUPPORT)
#ifdef USB
/** Check if winner check & not wait for FW ready event */
#define IS_USB_NEW_INIT(x) ((x)&FEATURE_CTRL_USB_NEW_INIT)
#endif

/*
#define DRV_MODE_NAN                 MBIT(4)
#define DRV_MODE_11P                 MBIT(5)
#define DRV_MODE_MAC80211            MBIT(6)
#define DRV_MODE_DFS                 MBIT(7)*/
#define DRV_MODE_MASK (MBIT(4) | MBIT(5) | MBIT(6) | MBIT(7))

/** mlan_device data structure */
typedef struct _mlan_device {
	/** MOAL Handle */
	t_void *pmoal_handle;
	/** BSS Attributes */
	mlan_bss_attr bss_attr[MLAN_MAX_BSS_NUM];
	/** Callbacks */
	mlan_callbacks callbacks;
#ifdef MFG_CMD_SUPPORT
	/** MFG mode */
	t_u32 mfg_mode;
#endif
#if defined(SDIO)
	/** SDIO interrupt mode (0: INT_MODE_SDIO, 1: INT_MODE_GPIO) */
	t_u32 int_mode;
	/** GPIO interrupt pin number */
	t_u32 gpio_pin;
#endif
#ifdef DEBUG_LEVEL1
	/** Driver debug bit masks */
	t_u32 drvdbg;
#endif
	/** allocate fixed buffer size for scan beacon buffer*/
	t_u32 fixed_beacon_buffer;
	/** SDIO MPA Tx */
	t_u32 mpa_tx_cfg;
	/** SDIO MPA Rx */
	t_u32 mpa_rx_cfg;
#ifdef SDIO
	/** SDIO Single port rx aggr */
	t_u8 sdio_rx_aggr_enable;
	/* see blk_queue_max_segment_size */
	t_u32 max_seg_size;
	/* see blk_queue_max_segments */
	t_u16 max_segs;
#endif
	/** Auto deep sleep */
	t_u32 auto_ds;
	/** IEEE PS mode */
	t_u32 ps_mode;
	/** Max Tx buffer size */
	t_u32 max_tx_buf;
#if defined(STA_SUPPORT)
	/** 802.11d configuration */
	t_u32 cfg_11d;
#endif
	/** Feature control bitmask */
	t_u32 feature_control;
	/** enable/disable rx work */
	t_u8 rx_work;
	/** dev cap mask */
	t_u32 dev_cap_mask;
	/** oob independent reset */
	t_u32 indrstcfg;
	/** dtim interval */
	t_u16 multi_dtim;
	/** IEEE ps inactivity timeout value */
	t_u16 inact_tmo;
	/** card type */
	t_u16 card_type;
	/** card rev */
	t_u8 card_rev;
	/** Host sleep wakeup interval */
	t_u32 hs_wake_interval;
	/** GPIO to indicate wakeup source */
	t_u8 indication_gpio;
	/** Dynamic MIMO-SISO switch for hscfg*/
	t_u8 hs_mimo_switch;
#ifdef USB
	/** Tx CMD endpoint address */
	t_u8 tx_cmd_ep;
	/** Rx CMD/EVT endpoint address */
	t_u8 rx_cmd_ep;

	/** Rx data endpoint address */
	t_u8 rx_data_ep;
	/** Tx data endpoint address */
	t_u8 tx_data_ep;
#endif
	/** fw region */
	t_bool fw_region;
	/** passive to active scan */
	t_u8 passive_to_active_scan;
	/** uap max supported station per chip */
	t_u8 uap_max_sta;
	/** drv mode */
	t_u32 drv_mode;
	/** dfs w53 cfg */
	t_u8 dfs53cfg;
} mlan_device, *pmlan_device;

/** MLAN API function prototype */
#define MLAN_API

/** Registration */
MLAN_API mlan_status mlan_register(pmlan_device pmdevice,
				   t_void **ppmlan_adapter);

/** Un-registration */
MLAN_API mlan_status mlan_unregister(t_void *pmlan_adapter);

/** Firmware Downloading */
MLAN_API mlan_status mlan_dnld_fw(t_void *pmlan_adapter, pmlan_fw_image pmfw);

/** Custom data pass API */
MLAN_API mlan_status mlan_set_init_param(t_void *pmlan_adapter,
					 pmlan_init_param pparam);

/** Firmware Initialization */
MLAN_API mlan_status mlan_init_fw(t_void *pmlan_adapter);

/** Firmware Shutdown */
MLAN_API mlan_status mlan_shutdown_fw(t_void *pmlan_adapter);

/** Main Process */
MLAN_API mlan_status mlan_main_process(t_void *pmlan_adapter);

/** Rx process */
mlan_status mlan_rx_process(t_void *pmlan_adapter, t_u8 *rx_pkts);

/** Packet Transmission */
MLAN_API mlan_status mlan_send_packet(t_void *pmlan_adapter,
				      pmlan_buffer pmbuf);

#ifdef USB
/** mlan_write_data_async_complete */
MLAN_API mlan_status mlan_write_data_async_complete(t_void *pmlan_adapter,
						    pmlan_buffer pmbuf,
						    t_u32 port,
						    mlan_status status);

/** Packet Reception */
MLAN_API mlan_status mlan_recv(t_void *pmlan_adapter, pmlan_buffer pmbuf,
			       t_u32 port);
#endif /* USB */

/** Packet Reception complete callback */
MLAN_API mlan_status mlan_recv_packet_complete(t_void *pmlan_adapter,
					       pmlan_buffer pmbuf,
					       mlan_status status);

#if defined(SDIO) || defined(PCIE)
/** interrupt handler */
MLAN_API mlan_status mlan_interrupt(t_u16 msg_id, t_void *pmlan_adapter);

#if defined(SYSKT)
/** GPIO IRQ callback function */
MLAN_API t_void mlan_hs_callback(t_void *pctx);
#endif /* SYSKT_MULTI || SYSKT */
#endif /* SDIO || PCIE */

MLAN_API t_void mlan_pm_wakeup_card(t_void *pmlan_adapter, t_u8 keep_wakeup);

MLAN_API t_u8 mlan_is_main_process_running(t_void *adapter);
#ifdef PCIE
MLAN_API t_void mlan_set_int_mode(t_void *adapter, t_u32 int_mode,
				  t_u8 func_num);
#endif
/** mlan ioctl */
MLAN_API mlan_status mlan_ioctl(t_void *pmlan_adapter,
				pmlan_ioctl_req pioctl_req);
/** mlan select wmm queue */
MLAN_API t_u8 mlan_select_wmm_queue(t_void *pmlan_adapter, t_u8 bss_num,
				    t_u8 tid);

#endif /* !_MLAN_DECL_H_ */<|MERGE_RESOLUTION|>--- conflicted
+++ resolved
@@ -24,11 +24,7 @@
 #define _MLAN_DECL_H_
 
 /** MLAN release version */
-<<<<<<< HEAD
-#define MLAN_RELEASE_VERSION "186.p4"
-=======
 #define MLAN_RELEASE_VERSION "186.p6"
->>>>>>> 864a2e3c
 
 /** Re-define generic data types for MLAN/MOAL */
 /** Signed char (1-byte) */
