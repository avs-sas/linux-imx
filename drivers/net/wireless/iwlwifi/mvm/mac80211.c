/******************************************************************************
 *
 * This file is provided under a dual BSD/GPLv2 license.  When using or
 * redistributing this file, you may do so under either license.
 *
 * GPL LICENSE SUMMARY
 *
 * Copyright(c) 2012 - 2014 Intel Corporation. All rights reserved.
 *
 * This program is free software; you can redistribute it and/or modify
 * it under the terms of version 2 of the GNU General Public License as
 * published by the Free Software Foundation.
 *
 * This program is distributed in the hope that it will be useful, but
 * WITHOUT ANY WARRANTY; without even the implied warranty of
 * MERCHANTABILITY or FITNESS FOR A PARTICULAR PURPOSE.  See the GNU
 * General Public License for more details.
 *
 * You should have received a copy of the GNU General Public License
 * along with this program; if not, write to the Free Software
 * Foundation, Inc., 51 Franklin Street, Fifth Floor, Boston, MA 02110,
 * USA
 *
 * The full GNU General Public License is included in this distribution
 * in the file called COPYING.
 *
 * Contact Information:
 *  Intel Linux Wireless <ilw@linux.intel.com>
 * Intel Corporation, 5200 N.E. Elam Young Parkway, Hillsboro, OR 97124-6497
 *
 * BSD LICENSE
 *
 * Copyright(c) 2012 - 2014 Intel Corporation. All rights reserved.
 * All rights reserved.
 *
 * Redistribution and use in source and binary forms, with or without
 * modification, are permitted provided that the following conditions
 * are met:
 *
 *  * Redistributions of source code must retain the above copyright
 *    notice, this list of conditions and the following disclaimer.
 *  * Redistributions in binary form must reproduce the above copyright
 *    notice, this list of conditions and the following disclaimer in
 *    the documentation and/or other materials provided with the
 *    distribution.
 *  * Neither the name Intel Corporation nor the names of its
 *    contributors may be used to endorse or promote products derived
 *    from this software without specific prior written permission.
 *
 * THIS SOFTWARE IS PROVIDED BY THE COPYRIGHT HOLDERS AND CONTRIBUTORS
 * "AS IS" AND ANY EXPRESS OR IMPLIED WARRANTIES, INCLUDING, BUT NOT
 * LIMITED TO, THE IMPLIED WARRANTIES OF MERCHANTABILITY AND FITNESS FOR
 * A PARTICULAR PURPOSE ARE DISCLAIMED. IN NO EVENT SHALL THE COPYRIGHT
 * OWNER OR CONTRIBUTORS BE LIABLE FOR ANY DIRECT, INDIRECT, INCIDENTAL,
 * SPECIAL, EXEMPLARY, OR CONSEQUENTIAL DAMAGES (INCLUDING, BUT NOT
 * LIMITED TO, PROCUREMENT OF SUBSTITUTE GOODS OR SERVICES; LOSS OF USE,
 * DATA, OR PROFITS; OR BUSINESS INTERRUPTION) HOWEVER CAUSED AND ON ANY
 * THEORY OF LIABILITY, WHETHER IN CONTRACT, STRICT LIABILITY, OR TORT
 * (INCLUDING NEGLIGENCE OR OTHERWISE) ARISING IN ANY WAY OUT OF THE USE
 * OF THIS SOFTWARE, EVEN IF ADVISED OF THE POSSIBILITY OF SUCH DAMAGE.
 *
 *****************************************************************************/
#include <linux/kernel.h>
#include <linux/slab.h>
#include <linux/skbuff.h>
#include <linux/netdevice.h>
#include <linux/etherdevice.h>
#include <linux/ip.h>
#include <linux/if_arp.h>
#include <net/mac80211.h>
#include <net/ieee80211_radiotap.h>
#include <net/tcp.h>

#include "iwl-op-mode.h"
#include "iwl-io.h"
#include "mvm.h"
#include "sta.h"
#include "time-event.h"
#include "iwl-eeprom-parse.h"
#include "fw-api-scan.h"
#include "iwl-phy-db.h"
#include "testmode.h"

static const struct ieee80211_iface_limit iwl_mvm_limits[] = {
	{
		.max = 1,
		.types = BIT(NL80211_IFTYPE_STATION),
	},
	{
		.max = 1,
		.types = BIT(NL80211_IFTYPE_AP) |
			BIT(NL80211_IFTYPE_P2P_CLIENT) |
			BIT(NL80211_IFTYPE_P2P_GO),
	},
	{
		.max = 1,
		.types = BIT(NL80211_IFTYPE_P2P_DEVICE),
	},
};

static const struct ieee80211_iface_combination iwl_mvm_iface_combinations[] = {
	{
		.num_different_channels = 1,
		.max_interfaces = 3,
		.limits = iwl_mvm_limits,
		.n_limits = ARRAY_SIZE(iwl_mvm_limits),
	},
};

#ifdef CONFIG_PM_SLEEP
static const struct nl80211_wowlan_tcp_data_token_feature
iwl_mvm_wowlan_tcp_token_feature = {
	.min_len = 0,
	.max_len = 255,
	.bufsize = IWL_WOWLAN_REMOTE_WAKE_MAX_TOKENS,
};

static const struct wiphy_wowlan_tcp_support iwl_mvm_wowlan_tcp_support = {
	.tok = &iwl_mvm_wowlan_tcp_token_feature,
	.data_payload_max = IWL_WOWLAN_TCP_MAX_PACKET_LEN -
			    sizeof(struct ethhdr) -
			    sizeof(struct iphdr) -
			    sizeof(struct tcphdr),
	.data_interval_max = 65535, /* __le16 in API */
	.wake_payload_max = IWL_WOWLAN_REMOTE_WAKE_MAX_PACKET_LEN -
			    sizeof(struct ethhdr) -
			    sizeof(struct iphdr) -
			    sizeof(struct tcphdr),
	.seq = true,
};
#endif

#ifdef CONFIG_IWLWIFI_BCAST_FILTERING
/*
 * Use the reserved field to indicate magic values.
 * these values will only be used internally by the driver,
 * and won't make it to the fw (reserved will be 0).
 * BC_FILTER_MAGIC_IP - configure the val of this attribute to
 *	be the vif's ip address. in case there is not a single
 *	ip address (0, or more than 1), this attribute will
 *	be skipped.
 * BC_FILTER_MAGIC_MAC - set the val of this attribute to
 *	the LSB bytes of the vif's mac address
 */
enum {
	BC_FILTER_MAGIC_NONE = 0,
	BC_FILTER_MAGIC_IP,
	BC_FILTER_MAGIC_MAC,
};

static const struct iwl_fw_bcast_filter iwl_mvm_default_bcast_filters[] = {
	{
		/* arp */
		.discard = 0,
		.frame_type = BCAST_FILTER_FRAME_TYPE_ALL,
		.attrs = {
			{
				/* frame type - arp, hw type - ethernet */
				.offset_type =
					BCAST_FILTER_OFFSET_PAYLOAD_START,
				.offset = sizeof(rfc1042_header),
				.val = cpu_to_be32(0x08060001),
				.mask = cpu_to_be32(0xffffffff),
			},
			{
				/* arp dest ip */
				.offset_type =
					BCAST_FILTER_OFFSET_PAYLOAD_START,
				.offset = sizeof(rfc1042_header) + 2 +
					  sizeof(struct arphdr) +
					  ETH_ALEN + sizeof(__be32) +
					  ETH_ALEN,
				.mask = cpu_to_be32(0xffffffff),
				/* mark it as special field */
				.reserved1 = cpu_to_le16(BC_FILTER_MAGIC_IP),
			},
		},
	},
	{
		/* dhcp offer bcast */
		.discard = 0,
		.frame_type = BCAST_FILTER_FRAME_TYPE_IPV4,
		.attrs = {
			{
				/* udp dest port - 68 (bootp client)*/
				.offset_type = BCAST_FILTER_OFFSET_IP_END,
				.offset = offsetof(struct udphdr, dest),
				.val = cpu_to_be32(0x00440000),
				.mask = cpu_to_be32(0xffff0000),
			},
			{
				/* dhcp - lsb bytes of client hw address */
				.offset_type = BCAST_FILTER_OFFSET_IP_END,
				.offset = 38,
				.mask = cpu_to_be32(0xffffffff),
				/* mark it as special field */
				.reserved1 = cpu_to_le16(BC_FILTER_MAGIC_MAC),
			},
		},
	},
	/* last filter must be empty */
	{},
};
#endif

void iwl_mvm_ref(struct iwl_mvm *mvm, enum iwl_mvm_ref_type ref_type)
{
	if (!iwl_mvm_is_d0i3_supported(mvm))
		return;

	IWL_DEBUG_RPM(mvm, "Take mvm reference - type %d\n", ref_type);
	WARN_ON(test_and_set_bit(ref_type, mvm->ref_bitmap));
	iwl_trans_ref(mvm->trans);
}

void iwl_mvm_unref(struct iwl_mvm *mvm, enum iwl_mvm_ref_type ref_type)
{
	if (!iwl_mvm_is_d0i3_supported(mvm))
		return;

	IWL_DEBUG_RPM(mvm, "Leave mvm reference - type %d\n", ref_type);
	WARN_ON(!test_and_clear_bit(ref_type, mvm->ref_bitmap));
	iwl_trans_unref(mvm->trans);
}

static void
iwl_mvm_unref_all_except(struct iwl_mvm *mvm, enum iwl_mvm_ref_type ref)
{
	int i;

	if (!iwl_mvm_is_d0i3_supported(mvm))
		return;

	for_each_set_bit(i, mvm->ref_bitmap, IWL_MVM_REF_COUNT) {
		if (ref == i)
			continue;

		IWL_DEBUG_RPM(mvm, "Cleanup: remove mvm ref type %d\n", i);
		clear_bit(i, mvm->ref_bitmap);
		iwl_trans_unref(mvm->trans);
	}
}

static void iwl_mvm_reset_phy_ctxts(struct iwl_mvm *mvm)
{
	int i;

	memset(mvm->phy_ctxts, 0, sizeof(mvm->phy_ctxts));
	for (i = 0; i < NUM_PHY_CTX; i++) {
		mvm->phy_ctxts[i].id = i;
		mvm->phy_ctxts[i].ref = 0;
	}
}

static int iwl_mvm_max_scan_ie_len(struct iwl_mvm *mvm)
{
	/* we create the 802.11 header and SSID element */
	if (mvm->fw->ucode_capa.flags & IWL_UCODE_TLV_FLAGS_NO_BASIC_SSID)
		return mvm->fw->ucode_capa.max_probe_length - 24 - 2;
	return mvm->fw->ucode_capa.max_probe_length - 24 - 34;
}

int iwl_mvm_mac_setup_register(struct iwl_mvm *mvm)
{
	struct ieee80211_hw *hw = mvm->hw;
	int num_mac, ret, i;

	/* Tell mac80211 our characteristics */
	hw->flags = IEEE80211_HW_SIGNAL_DBM |
		    IEEE80211_HW_SPECTRUM_MGMT |
		    IEEE80211_HW_REPORTS_TX_ACK_STATUS |
		    IEEE80211_HW_QUEUE_CONTROL |
		    IEEE80211_HW_WANT_MONITOR_VIF |
		    IEEE80211_HW_SUPPORTS_PS |
		    IEEE80211_HW_SUPPORTS_DYNAMIC_PS |
		    IEEE80211_HW_AMPDU_AGGREGATION |
		    IEEE80211_HW_TIMING_BEACON_ONLY |
		    IEEE80211_HW_CONNECTION_MONITOR |
		    IEEE80211_HW_SUPPORTS_DYNAMIC_SMPS |
		    IEEE80211_HW_SUPPORTS_STATIC_SMPS;

	hw->queues = mvm->first_agg_queue;
	hw->offchannel_tx_hw_queue = IWL_MVM_OFFCHANNEL_QUEUE;
	hw->radiotap_mcs_details |= IEEE80211_RADIOTAP_MCS_HAVE_FEC |
				    IEEE80211_RADIOTAP_MCS_HAVE_STBC;
	hw->radiotap_vht_details |= IEEE80211_RADIOTAP_VHT_KNOWN_STBC;
	hw->rate_control_algorithm = "iwl-mvm-rs";

	/*
	 * Enable 11w if advertised by firmware and software crypto
	 * is not enabled (as the firmware will interpret some mgmt
	 * packets, so enabling it with software crypto isn't safe)
	 */
	if (mvm->fw->ucode_capa.flags & IWL_UCODE_TLV_FLAGS_MFP &&
	    !iwlwifi_mod_params.sw_crypto)
		hw->flags |= IEEE80211_HW_MFP_CAPABLE;

	if (mvm->fw->ucode_capa.flags & IWL_UCODE_TLV_FLAGS_UAPSD_SUPPORT &&
	    IWL_UCODE_API(mvm->fw->ucode_ver) >= 9 &&
	    !iwlwifi_mod_params.uapsd_disable) {
		hw->flags |= IEEE80211_HW_SUPPORTS_UAPSD;
		hw->uapsd_queues = IWL_UAPSD_AC_INFO;
		hw->uapsd_max_sp_len = IWL_UAPSD_MAX_SP;
	}

	hw->sta_data_size = sizeof(struct iwl_mvm_sta);
	hw->vif_data_size = sizeof(struct iwl_mvm_vif);
	hw->chanctx_data_size = sizeof(u16);

	hw->wiphy->interface_modes = BIT(NL80211_IFTYPE_STATION) |
		BIT(NL80211_IFTYPE_P2P_CLIENT) |
		BIT(NL80211_IFTYPE_AP) |
		BIT(NL80211_IFTYPE_P2P_GO) |
		BIT(NL80211_IFTYPE_P2P_DEVICE) |
		BIT(NL80211_IFTYPE_ADHOC);

	hw->wiphy->flags |= WIPHY_FLAG_IBSS_RSN;
	hw->wiphy->regulatory_flags |= REGULATORY_CUSTOM_REG |
				       REGULATORY_DISABLE_BEACON_HINTS;

	if (mvm->fw->ucode_capa.flags & IWL_UCODE_TLV_FLAGS_GO_UAPSD)
		hw->wiphy->flags |= WIPHY_FLAG_AP_UAPSD;

	if (mvm->fw->ucode_capa.api[0] & IWL_UCODE_TLV_API_CSA_FLOW)
		hw->wiphy->flags |= WIPHY_FLAG_HAS_CHANNEL_SWITCH;

	hw->wiphy->iface_combinations = iwl_mvm_iface_combinations;
	hw->wiphy->n_iface_combinations =
		ARRAY_SIZE(iwl_mvm_iface_combinations);

	hw->wiphy->max_remain_on_channel_duration = 10000;
	hw->max_listen_interval = IWL_CONN_MAX_LISTEN_INTERVAL;

	/* Extract MAC address */
	memcpy(mvm->addresses[0].addr, mvm->nvm_data->hw_addr, ETH_ALEN);
	hw->wiphy->addresses = mvm->addresses;
	hw->wiphy->n_addresses = 1;

	/* Extract additional MAC addresses if available */
	num_mac = (mvm->nvm_data->n_hw_addrs > 1) ?
		min(IWL_MVM_MAX_ADDRESSES, mvm->nvm_data->n_hw_addrs) : 1;

	for (i = 1; i < num_mac; i++) {
		memcpy(mvm->addresses[i].addr, mvm->addresses[i-1].addr,
		       ETH_ALEN);
		mvm->addresses[i].addr[5]++;
		hw->wiphy->n_addresses++;
	}

	iwl_mvm_reset_phy_ctxts(mvm);

	hw->wiphy->max_scan_ie_len = iwl_mvm_max_scan_ie_len(mvm);

	hw->wiphy->max_scan_ssids = PROBE_OPTION_MAX;

	if (mvm->nvm_data->bands[IEEE80211_BAND_2GHZ].n_channels)
		hw->wiphy->bands[IEEE80211_BAND_2GHZ] =
			&mvm->nvm_data->bands[IEEE80211_BAND_2GHZ];
	if (mvm->nvm_data->bands[IEEE80211_BAND_5GHZ].n_channels)
		hw->wiphy->bands[IEEE80211_BAND_5GHZ] =
			&mvm->nvm_data->bands[IEEE80211_BAND_5GHZ];

	hw->wiphy->hw_version = mvm->trans->hw_id;

	if (iwlmvm_mod_params.power_scheme != IWL_POWER_SCHEME_CAM)
		hw->wiphy->flags |= WIPHY_FLAG_PS_ON_BY_DEFAULT;
	else
		hw->wiphy->flags &= ~WIPHY_FLAG_PS_ON_BY_DEFAULT;

	hw->wiphy->flags |= WIPHY_FLAG_SUPPORTS_SCHED_SCAN;
	hw->wiphy->max_sched_scan_ssids = PROBE_OPTION_MAX;
	hw->wiphy->max_match_sets = IWL_SCAN_MAX_PROFILES;
	/* we create the 802.11 header and zero length SSID IE. */
	hw->wiphy->max_sched_scan_ie_len = SCAN_OFFLOAD_PROBE_REQ_SIZE - 24 - 2;

	hw->wiphy->features |= NL80211_FEATURE_P2P_GO_CTWIN |
			       NL80211_FEATURE_P2P_GO_OPPPS;

	mvm->rts_threshold = IEEE80211_MAX_RTS_THRESHOLD;

	/* currently FW API supports only one optional cipher scheme */
	if (mvm->fw->cs[0].cipher) {
		mvm->hw->n_cipher_schemes = 1;
		mvm->hw->cipher_schemes = &mvm->fw->cs[0];
	}

#ifdef CONFIG_PM_SLEEP
	if (iwl_mvm_is_d0i3_supported(mvm) &&
	    device_can_wakeup(mvm->trans->dev)) {
		mvm->wowlan.flags = WIPHY_WOWLAN_ANY;
		hw->wiphy->wowlan = &mvm->wowlan;
	} else if (mvm->fw->img[IWL_UCODE_WOWLAN].sec[0].len &&
	    mvm->trans->ops->d3_suspend &&
	    mvm->trans->ops->d3_resume &&
	    device_can_wakeup(mvm->trans->dev)) {
		mvm->wowlan.flags = WIPHY_WOWLAN_MAGIC_PKT |
				    WIPHY_WOWLAN_DISCONNECT |
				    WIPHY_WOWLAN_EAP_IDENTITY_REQ |
				    WIPHY_WOWLAN_RFKILL_RELEASE;
		if (!iwlwifi_mod_params.sw_crypto)
			mvm->wowlan.flags |= WIPHY_WOWLAN_SUPPORTS_GTK_REKEY |
					     WIPHY_WOWLAN_GTK_REKEY_FAILURE |
					     WIPHY_WOWLAN_4WAY_HANDSHAKE;

		mvm->wowlan.n_patterns = IWL_WOWLAN_MAX_PATTERNS;
		mvm->wowlan.pattern_min_len = IWL_WOWLAN_MIN_PATTERN_LEN;
		mvm->wowlan.pattern_max_len = IWL_WOWLAN_MAX_PATTERN_LEN;
		mvm->wowlan.tcp = &iwl_mvm_wowlan_tcp_support;
		hw->wiphy->wowlan = &mvm->wowlan;
	}
#endif

#ifdef CONFIG_IWLWIFI_BCAST_FILTERING
	/* assign default bcast filtering configuration */
	mvm->bcast_filters = iwl_mvm_default_bcast_filters;
#endif

	ret = iwl_mvm_leds_init(mvm);
	if (ret)
		return ret;

	ret = ieee80211_register_hw(mvm->hw);
	if (ret)
		iwl_mvm_leds_exit(mvm);

	return ret;
}

static bool iwl_mvm_defer_tx(struct iwl_mvm *mvm,
			     struct ieee80211_sta *sta,
			     struct sk_buff *skb)
{
	struct iwl_mvm_sta *mvmsta;
	bool defer = false;

	/*
	 * double check the IN_D0I3 flag both before and after
	 * taking the spinlock, in order to prevent taking
	 * the spinlock when not needed.
	 */
	if (likely(!test_bit(IWL_MVM_STATUS_IN_D0I3, &mvm->status)))
		return false;

	spin_lock(&mvm->d0i3_tx_lock);
	/*
	 * testing the flag again ensures the skb dequeue
	 * loop (on d0i3 exit) hasn't run yet.
	 */
	if (!test_bit(IWL_MVM_STATUS_IN_D0I3, &mvm->status))
		goto out;

	mvmsta = iwl_mvm_sta_from_mac80211(sta);
	if (mvmsta->sta_id == IWL_MVM_STATION_COUNT ||
	    mvmsta->sta_id != mvm->d0i3_ap_sta_id)
		goto out;

	__skb_queue_tail(&mvm->d0i3_tx, skb);
	ieee80211_stop_queues(mvm->hw);

	/* trigger wakeup */
	iwl_mvm_ref(mvm, IWL_MVM_REF_TX);
	iwl_mvm_unref(mvm, IWL_MVM_REF_TX);

	defer = true;
out:
	spin_unlock(&mvm->d0i3_tx_lock);
	return defer;
}

static void iwl_mvm_mac_tx(struct ieee80211_hw *hw,
			   struct ieee80211_tx_control *control,
			   struct sk_buff *skb)
{
	struct iwl_mvm *mvm = IWL_MAC80211_GET_MVM(hw);
	struct ieee80211_sta *sta = control->sta;
	struct ieee80211_tx_info *info = IEEE80211_SKB_CB(skb);
	struct ieee80211_hdr *hdr = (void *)skb->data;

	if (iwl_mvm_is_radio_killed(mvm)) {
		IWL_DEBUG_DROP(mvm, "Dropping - RF/CT KILL\n");
		goto drop;
	}

	if (IEEE80211_SKB_CB(skb)->hw_queue == IWL_MVM_OFFCHANNEL_QUEUE &&
	    !test_bit(IWL_MVM_STATUS_ROC_RUNNING, &mvm->status))
		goto drop;

	/* treat non-bufferable MMPDUs as broadcast if sta is sleeping */
	if (unlikely(info->flags & IEEE80211_TX_CTL_NO_PS_BUFFER &&
		     ieee80211_is_mgmt(hdr->frame_control) &&
		     !ieee80211_is_deauth(hdr->frame_control) &&
		     !ieee80211_is_disassoc(hdr->frame_control) &&
		     !ieee80211_is_action(hdr->frame_control)))
		sta = NULL;

	if (sta) {
		if (iwl_mvm_defer_tx(mvm, sta, skb))
			return;
		if (iwl_mvm_tx_skb(mvm, skb, sta))
			goto drop;
		return;
	}

	if (iwl_mvm_tx_skb_non_sta(mvm, skb))
		goto drop;
	return;
 drop:
	ieee80211_free_txskb(hw, skb);
}

static inline bool iwl_enable_rx_ampdu(const struct iwl_cfg *cfg)
{
	if (iwlwifi_mod_params.disable_11n & IWL_DISABLE_HT_RXAGG)
		return false;
	return true;
}

static inline bool iwl_enable_tx_ampdu(const struct iwl_cfg *cfg)
{
	if (iwlwifi_mod_params.disable_11n & IWL_DISABLE_HT_TXAGG)
		return false;
	if (iwlwifi_mod_params.disable_11n & IWL_ENABLE_HT_TXAGG)
		return true;

	/* enabled by default */
	return true;
}

static int iwl_mvm_mac_ampdu_action(struct ieee80211_hw *hw,
				    struct ieee80211_vif *vif,
				    enum ieee80211_ampdu_mlme_action action,
				    struct ieee80211_sta *sta, u16 tid,
				    u16 *ssn, u8 buf_size)
{
	struct iwl_mvm *mvm = IWL_MAC80211_GET_MVM(hw);
	int ret;
	bool tx_agg_ref = false;

	IWL_DEBUG_HT(mvm, "A-MPDU action on addr %pM tid %d: action %d\n",
		     sta->addr, tid, action);

	if (!(mvm->nvm_data->sku_cap_11n_enable))
		return -EACCES;

	/* return from D0i3 before starting a new Tx aggregation */
	switch (action) {
	case IEEE80211_AMPDU_TX_START:
	case IEEE80211_AMPDU_TX_STOP_CONT:
	case IEEE80211_AMPDU_TX_STOP_FLUSH:
	case IEEE80211_AMPDU_TX_STOP_FLUSH_CONT:
	case IEEE80211_AMPDU_TX_OPERATIONAL:
		iwl_mvm_ref(mvm, IWL_MVM_REF_TX_AGG);
		tx_agg_ref = true;

		/*
		 * for tx start, wait synchronously until D0i3 exit to
		 * get the correct sequence number for the tid.
		 * additionally, some other ampdu actions use direct
		 * target access, which is not handled automatically
		 * by the trans layer (unlike commands), so wait for
		 * d0i3 exit in these cases as well.
		 */
		if (!wait_event_timeout(mvm->d0i3_exit_waitq,
			  !test_bit(IWL_MVM_STATUS_IN_D0I3, &mvm->status), HZ)) {
			WARN_ON_ONCE(1);
			iwl_mvm_unref(mvm, IWL_MVM_REF_TX_AGG);
			return -EIO;
		}
		break;
	default:
		break;
	}

	mutex_lock(&mvm->mutex);

	switch (action) {
	case IEEE80211_AMPDU_RX_START:
		if (!iwl_enable_rx_ampdu(mvm->cfg)) {
			ret = -EINVAL;
			break;
		}
		ret = iwl_mvm_sta_rx_agg(mvm, sta, tid, *ssn, true);
		break;
	case IEEE80211_AMPDU_RX_STOP:
		ret = iwl_mvm_sta_rx_agg(mvm, sta, tid, 0, false);
		break;
	case IEEE80211_AMPDU_TX_START:
		if (!iwl_enable_tx_ampdu(mvm->cfg)) {
			ret = -EINVAL;
			break;
		}
		ret = iwl_mvm_sta_tx_agg_start(mvm, vif, sta, tid, ssn);
		break;
	case IEEE80211_AMPDU_TX_STOP_CONT:
		ret = iwl_mvm_sta_tx_agg_stop(mvm, vif, sta, tid);
		break;
	case IEEE80211_AMPDU_TX_STOP_FLUSH:
	case IEEE80211_AMPDU_TX_STOP_FLUSH_CONT:
		ret = iwl_mvm_sta_tx_agg_flush(mvm, vif, sta, tid);
		break;
	case IEEE80211_AMPDU_TX_OPERATIONAL:
		ret = iwl_mvm_sta_tx_agg_oper(mvm, vif, sta, tid, buf_size);
		break;
	default:
		WARN_ON_ONCE(1);
		ret = -EINVAL;
		break;
	}
	mutex_unlock(&mvm->mutex);

	/*
	 * If the tid is marked as started, we won't use it for offloaded
	 * traffic on the next D0i3 entry. It's safe to unref.
	 */
	if (tx_agg_ref)
		iwl_mvm_unref(mvm, IWL_MVM_REF_TX_AGG);

	return ret;
}

static void iwl_mvm_cleanup_iterator(void *data, u8 *mac,
				     struct ieee80211_vif *vif)
{
	struct iwl_mvm *mvm = data;
	struct iwl_mvm_vif *mvmvif = iwl_mvm_vif_from_mac80211(vif);

	mvmvif->uploaded = false;
	mvmvif->ap_sta_id = IWL_MVM_STATION_COUNT;

	/* does this make sense at all? */
	mvmvif->color++;

	spin_lock_bh(&mvm->time_event_lock);
	iwl_mvm_te_clear_data(mvm, &mvmvif->time_event_data);
	spin_unlock_bh(&mvm->time_event_lock);

	mvmvif->phy_ctxt = NULL;
}

static void iwl_mvm_restart_cleanup(struct iwl_mvm *mvm)
{
#ifdef CONFIG_IWLWIFI_DEBUGFS
	static char *env[] = { "DRIVER=iwlwifi", "EVENT=error_dump", NULL };

	iwl_mvm_fw_error_dump(mvm);

	/* notify the userspace about the error we had */
	kobject_uevent_env(&mvm->hw->wiphy->dev.kobj, KOBJ_CHANGE, env);
#endif

	iwl_trans_stop_device(mvm->trans);

	mvm->scan_status = IWL_MVM_SCAN_NONE;

	/* just in case one was running */
	ieee80211_remain_on_channel_expired(mvm->hw);

	ieee80211_iterate_active_interfaces_atomic(
		mvm->hw, IEEE80211_IFACE_ITER_RESUME_ALL,
		iwl_mvm_cleanup_iterator, mvm);

	mvm->p2p_device_vif = NULL;
	mvm->d0i3_ap_sta_id = IWL_MVM_STATION_COUNT;

	iwl_mvm_reset_phy_ctxts(mvm);
	memset(mvm->fw_key_table, 0, sizeof(mvm->fw_key_table));
	memset(mvm->sta_drained, 0, sizeof(mvm->sta_drained));

	ieee80211_wake_queues(mvm->hw);

	/* cleanup all stale references (scan, roc), but keep the
	 * ucode_down ref until reconfig is complete */
	iwl_mvm_unref_all_except(mvm, IWL_MVM_REF_UCODE_DOWN);

	mvm->vif_count = 0;
	mvm->rx_ba_sessions = 0;
}

static int iwl_mvm_mac_start(struct ieee80211_hw *hw)
{
	struct iwl_mvm *mvm = IWL_MAC80211_GET_MVM(hw);
	int ret;

	mutex_lock(&mvm->mutex);

	/* Clean up some internal and mac80211 state on restart */
	if (test_bit(IWL_MVM_STATUS_IN_HW_RESTART, &mvm->status))
		iwl_mvm_restart_cleanup(mvm);

	ret = iwl_mvm_up(mvm);
	mutex_unlock(&mvm->mutex);

	return ret;
}

static void iwl_mvm_mac_restart_complete(struct ieee80211_hw *hw)
{
	struct iwl_mvm *mvm = IWL_MAC80211_GET_MVM(hw);
	int ret;

	mutex_lock(&mvm->mutex);

	clear_bit(IWL_MVM_STATUS_IN_HW_RESTART, &mvm->status);
	iwl_mvm_d0i3_enable_tx(mvm, NULL);
	ret = iwl_mvm_update_quotas(mvm, NULL);
	if (ret)
		IWL_ERR(mvm, "Failed to update quotas after restart (%d)\n",
			ret);

	/* allow transport/FW low power modes */
	iwl_mvm_unref(mvm, IWL_MVM_REF_UCODE_DOWN);

	mutex_unlock(&mvm->mutex);
}

static void iwl_mvm_mac_stop(struct ieee80211_hw *hw)
{
	struct iwl_mvm *mvm = IWL_MAC80211_GET_MVM(hw);

	flush_work(&mvm->d0i3_exit_work);
	flush_work(&mvm->async_handlers_wk);

	mutex_lock(&mvm->mutex);

	/* disallow low power states when the FW is down */
	iwl_mvm_ref(mvm, IWL_MVM_REF_UCODE_DOWN);

	/* async_handlers_wk is now blocked */

	/*
	 * The work item could be running or queued if the
	 * ROC time event stops just as we get here.
	 */
	cancel_work_sync(&mvm->roc_done_wk);

	iwl_trans_stop_device(mvm->trans);

	iwl_mvm_async_handlers_purge(mvm);
	/* async_handlers_list is empty and will stay empty: HW is stopped */

	/* the fw is stopped, the aux sta is dead: clean up driver state */
	iwl_mvm_dealloc_int_sta(mvm, &mvm->aux_sta);

	mutex_unlock(&mvm->mutex);

	/*
	 * The worker might have been waiting for the mutex, let it run and
	 * discover that its list is now empty.
	 */
	cancel_work_sync(&mvm->async_handlers_wk);
}

static struct iwl_mvm_phy_ctxt *iwl_mvm_get_free_phy_ctxt(struct iwl_mvm *mvm)
{
	u16 i;

	lockdep_assert_held(&mvm->mutex);

	for (i = 0; i < NUM_PHY_CTX; i++)
		if (!mvm->phy_ctxts[i].ref)
			return &mvm->phy_ctxts[i];

	IWL_ERR(mvm, "No available PHY context\n");
	return NULL;
}

static int iwl_mvm_set_tx_power(struct iwl_mvm *mvm, struct ieee80211_vif *vif,
				s8 tx_power)
{
	/* FW is in charge of regulatory enforcement */
	struct iwl_reduce_tx_power_cmd reduce_txpwr_cmd = {
		.mac_context_id = iwl_mvm_vif_from_mac80211(vif)->id,
		.pwr_restriction = cpu_to_le16(tx_power),
	};

	return iwl_mvm_send_cmd_pdu(mvm, REDUCE_TX_POWER_CMD, 0,
				    sizeof(reduce_txpwr_cmd),
				    &reduce_txpwr_cmd);
}

static int iwl_mvm_mac_add_interface(struct ieee80211_hw *hw,
				     struct ieee80211_vif *vif)
{
	struct iwl_mvm *mvm = IWL_MAC80211_GET_MVM(hw);
	struct iwl_mvm_vif *mvmvif = iwl_mvm_vif_from_mac80211(vif);
	int ret;

	/*
	 * Not much to do here. The stack will not allow interface
	 * types or combinations that we didn't advertise, so we
	 * don't really have to check the types.
	 */

	mutex_lock(&mvm->mutex);

	/* Allocate resources for the MAC context, and add it to the fw  */
	ret = iwl_mvm_mac_ctxt_init(mvm, vif);
	if (ret)
		goto out_unlock;

	/* Counting number of interfaces is needed for legacy PM */
	if (vif->type != NL80211_IFTYPE_P2P_DEVICE)
		mvm->vif_count++;

	/*
	 * The AP binding flow can be done only after the beacon
	 * template is configured (which happens only in the mac80211
	 * start_ap() flow), and adding the broadcast station can happen
	 * only after the binding.
	 * In addition, since modifying the MAC before adding a bcast
	 * station is not allowed by the FW, delay the adding of MAC context to
	 * the point where we can also add the bcast station.
	 * In short: there's not much we can do at this point, other than
	 * allocating resources :)
	 */
	if (vif->type == NL80211_IFTYPE_AP ||
	    vif->type == NL80211_IFTYPE_ADHOC) {
		u32 qmask = iwl_mvm_mac_get_queues_mask(mvm, vif);
		ret = iwl_mvm_allocate_int_sta(mvm, &mvmvif->bcast_sta,
					       qmask,
					       ieee80211_vif_type_p2p(vif));
		if (ret) {
			IWL_ERR(mvm, "Failed to allocate bcast sta\n");
			goto out_release;
		}

		iwl_mvm_vif_dbgfs_register(mvm, vif);
		goto out_unlock;
	}

	ret = iwl_mvm_mac_ctxt_add(mvm, vif);
	if (ret)
		goto out_release;

	ret = iwl_mvm_power_update_mac(mvm, vif);
	if (ret)
		goto out_release;

	/* beacon filtering */
	ret = iwl_mvm_disable_beacon_filter(mvm, vif, 0);
	if (ret)
		goto out_remove_mac;

<<<<<<< HEAD
	if (!mvm->bf_allowed_vif &&
	    vif->type == NL80211_IFTYPE_STATION && !vif->p2p) {
=======
	if (!mvm->bf_allowed_vif && false &&
	    vif->type == NL80211_IFTYPE_STATION && !vif->p2p &&
	    mvm->fw->ucode_capa.flags & IWL_UCODE_TLV_FLAGS_BF_UPDATED){
>>>>>>> 7bacc782
		mvm->bf_allowed_vif = mvmvif;
		vif->driver_flags |= IEEE80211_VIF_BEACON_FILTER |
				     IEEE80211_VIF_SUPPORTS_CQM_RSSI;
	}

	/*
	 * P2P_DEVICE interface does not have a channel context assigned to it,
	 * so a dedicated PHY context is allocated to it and the corresponding
	 * MAC context is bound to it at this stage.
	 */
	if (vif->type == NL80211_IFTYPE_P2P_DEVICE) {

		mvmvif->phy_ctxt = iwl_mvm_get_free_phy_ctxt(mvm);
		if (!mvmvif->phy_ctxt) {
			ret = -ENOSPC;
			goto out_free_bf;
		}

		iwl_mvm_phy_ctxt_ref(mvm, mvmvif->phy_ctxt);
		ret = iwl_mvm_binding_add_vif(mvm, vif);
		if (ret)
			goto out_unref_phy;

		ret = iwl_mvm_add_bcast_sta(mvm, vif, &mvmvif->bcast_sta);
		if (ret)
			goto out_unbind;

		/* Save a pointer to p2p device vif, so it can later be used to
		 * update the p2p device MAC when a GO is started/stopped */
		mvm->p2p_device_vif = vif;
	}

	iwl_mvm_vif_dbgfs_register(mvm, vif);
	goto out_unlock;

 out_unbind:
	iwl_mvm_binding_remove_vif(mvm, vif);
 out_unref_phy:
	iwl_mvm_phy_ctxt_unref(mvm, mvmvif->phy_ctxt);
 out_free_bf:
	if (mvm->bf_allowed_vif == mvmvif) {
		mvm->bf_allowed_vif = NULL;
		vif->driver_flags &= ~(IEEE80211_VIF_BEACON_FILTER |
				       IEEE80211_VIF_SUPPORTS_CQM_RSSI);
	}
 out_remove_mac:
	mvmvif->phy_ctxt = NULL;
	iwl_mvm_mac_ctxt_remove(mvm, vif);
 out_release:
	if (vif->type != NL80211_IFTYPE_P2P_DEVICE)
		mvm->vif_count--;

	iwl_mvm_mac_ctxt_release(mvm, vif);
 out_unlock:
	mutex_unlock(&mvm->mutex);

	return ret;
}

static void iwl_mvm_prepare_mac_removal(struct iwl_mvm *mvm,
					struct ieee80211_vif *vif)
{
	u32 tfd_msk = 0, ac;

	for (ac = 0; ac < IEEE80211_NUM_ACS; ac++)
		if (vif->hw_queue[ac] != IEEE80211_INVAL_HW_QUEUE)
			tfd_msk |= BIT(vif->hw_queue[ac]);

	if (vif->cab_queue != IEEE80211_INVAL_HW_QUEUE)
		tfd_msk |= BIT(vif->cab_queue);

	if (tfd_msk) {
		mutex_lock(&mvm->mutex);
		iwl_mvm_flush_tx_path(mvm, tfd_msk, true);
		mutex_unlock(&mvm->mutex);
	}

	if (vif->type == NL80211_IFTYPE_P2P_DEVICE) {
		/*
		 * Flush the ROC worker which will flush the OFFCHANNEL queue.
		 * We assume here that all the packets sent to the OFFCHANNEL
		 * queue are sent in ROC session.
		 */
		flush_work(&mvm->roc_done_wk);
	} else {
		/*
		 * By now, all the AC queues are empty. The AGG queues are
		 * empty too. We already got all the Tx responses for all the
		 * packets in the queues. The drain work can have been
		 * triggered. Flush it.
		 */
		flush_work(&mvm->sta_drained_wk);
	}
}

static void iwl_mvm_mac_remove_interface(struct ieee80211_hw *hw,
					 struct ieee80211_vif *vif)
{
	struct iwl_mvm *mvm = IWL_MAC80211_GET_MVM(hw);
	struct iwl_mvm_vif *mvmvif = iwl_mvm_vif_from_mac80211(vif);

	iwl_mvm_prepare_mac_removal(mvm, vif);

	mutex_lock(&mvm->mutex);

	if (mvm->bf_allowed_vif == mvmvif) {
		mvm->bf_allowed_vif = NULL;
		vif->driver_flags &= ~(IEEE80211_VIF_BEACON_FILTER |
				       IEEE80211_VIF_SUPPORTS_CQM_RSSI);
	}

	iwl_mvm_vif_dbgfs_clean(mvm, vif);

	/*
	 * For AP/GO interface, the tear down of the resources allocated to the
	 * interface is be handled as part of the stop_ap flow.
	 */
	if (vif->type == NL80211_IFTYPE_AP ||
	    vif->type == NL80211_IFTYPE_ADHOC) {
#ifdef CONFIG_NL80211_TESTMODE
		if (vif == mvm->noa_vif) {
			mvm->noa_vif = NULL;
			mvm->noa_duration = 0;
		}
#endif
		iwl_mvm_dealloc_int_sta(mvm, &mvmvif->bcast_sta);
		goto out_release;
	}

	if (vif->type == NL80211_IFTYPE_P2P_DEVICE) {
		mvm->p2p_device_vif = NULL;
		iwl_mvm_rm_bcast_sta(mvm, &mvmvif->bcast_sta);
		iwl_mvm_binding_remove_vif(mvm, vif);
		iwl_mvm_phy_ctxt_unref(mvm, mvmvif->phy_ctxt);
		mvmvif->phy_ctxt = NULL;
	}

	if (mvm->vif_count && vif->type != NL80211_IFTYPE_P2P_DEVICE)
		mvm->vif_count--;

	iwl_mvm_power_update_mac(mvm, vif);
	iwl_mvm_mac_ctxt_remove(mvm, vif);

out_release:
	iwl_mvm_mac_ctxt_release(mvm, vif);
	mutex_unlock(&mvm->mutex);
}

static int iwl_mvm_mac_config(struct ieee80211_hw *hw, u32 changed)
{
	return 0;
}

struct iwl_mvm_mc_iter_data {
	struct iwl_mvm *mvm;
	int port_id;
};

static void iwl_mvm_mc_iface_iterator(void *_data, u8 *mac,
				      struct ieee80211_vif *vif)
{
	struct iwl_mvm_mc_iter_data *data = _data;
	struct iwl_mvm *mvm = data->mvm;
	struct iwl_mcast_filter_cmd *cmd = mvm->mcast_filter_cmd;
	int ret, len;

	/* if we don't have free ports, mcast frames will be dropped */
	if (WARN_ON_ONCE(data->port_id >= MAX_PORT_ID_NUM))
		return;

	if (vif->type != NL80211_IFTYPE_STATION ||
	    !vif->bss_conf.assoc)
		return;

	cmd->port_id = data->port_id++;
	memcpy(cmd->bssid, vif->bss_conf.bssid, ETH_ALEN);
	len = roundup(sizeof(*cmd) + cmd->count * ETH_ALEN, 4);

	ret = iwl_mvm_send_cmd_pdu(mvm, MCAST_FILTER_CMD, CMD_ASYNC, len, cmd);
	if (ret)
		IWL_ERR(mvm, "mcast filter cmd error. ret=%d\n", ret);
}

static void iwl_mvm_recalc_multicast(struct iwl_mvm *mvm)
{
	struct iwl_mvm_mc_iter_data iter_data = {
		.mvm = mvm,
	};

	lockdep_assert_held(&mvm->mutex);

	if (WARN_ON_ONCE(!mvm->mcast_filter_cmd))
		return;

	ieee80211_iterate_active_interfaces_atomic(
		mvm->hw, IEEE80211_IFACE_ITER_NORMAL,
		iwl_mvm_mc_iface_iterator, &iter_data);
}

static u64 iwl_mvm_prepare_multicast(struct ieee80211_hw *hw,
				     struct netdev_hw_addr_list *mc_list)
{
	struct iwl_mvm *mvm = IWL_MAC80211_GET_MVM(hw);
	struct iwl_mcast_filter_cmd *cmd;
	struct netdev_hw_addr *addr;
	int addr_count = netdev_hw_addr_list_count(mc_list);
	bool pass_all = false;
	int len;

	if (addr_count > MAX_MCAST_FILTERING_ADDRESSES) {
		pass_all = true;
		addr_count = 0;
	}

	len = roundup(sizeof(*cmd) + addr_count * ETH_ALEN, 4);
	cmd = kzalloc(len, GFP_ATOMIC);
	if (!cmd)
		return 0;

	if (pass_all) {
		cmd->pass_all = 1;
		return (u64)(unsigned long)cmd;
	}

	netdev_hw_addr_list_for_each(addr, mc_list) {
		IWL_DEBUG_MAC80211(mvm, "mcast addr (%d): %pM\n",
				   cmd->count, addr->addr);
		memcpy(&cmd->addr_list[cmd->count * ETH_ALEN],
		       addr->addr, ETH_ALEN);
		cmd->count++;
	}

	return (u64)(unsigned long)cmd;
}

static void iwl_mvm_configure_filter(struct ieee80211_hw *hw,
				     unsigned int changed_flags,
				     unsigned int *total_flags,
				     u64 multicast)
{
	struct iwl_mvm *mvm = IWL_MAC80211_GET_MVM(hw);
	struct iwl_mcast_filter_cmd *cmd = (void *)(unsigned long)multicast;

	mutex_lock(&mvm->mutex);

	/* replace previous configuration */
	kfree(mvm->mcast_filter_cmd);
	mvm->mcast_filter_cmd = cmd;

	if (!cmd)
		goto out;

	iwl_mvm_recalc_multicast(mvm);
out:
	mutex_unlock(&mvm->mutex);
	*total_flags = 0;
}

#ifdef CONFIG_IWLWIFI_BCAST_FILTERING
struct iwl_bcast_iter_data {
	struct iwl_mvm *mvm;
	struct iwl_bcast_filter_cmd *cmd;
	u8 current_filter;
};

static void
iwl_mvm_set_bcast_filter(struct ieee80211_vif *vif,
			 const struct iwl_fw_bcast_filter *in_filter,
			 struct iwl_fw_bcast_filter *out_filter)
{
	struct iwl_fw_bcast_filter_attr *attr;
	int i;

	memcpy(out_filter, in_filter, sizeof(*out_filter));

	for (i = 0; i < ARRAY_SIZE(out_filter->attrs); i++) {
		attr = &out_filter->attrs[i];

		if (!attr->mask)
			break;

		switch (attr->reserved1) {
		case cpu_to_le16(BC_FILTER_MAGIC_IP):
			if (vif->bss_conf.arp_addr_cnt != 1) {
				attr->mask = 0;
				continue;
			}

			attr->val = vif->bss_conf.arp_addr_list[0];
			break;
		case cpu_to_le16(BC_FILTER_MAGIC_MAC):
			attr->val = *(__be32 *)&vif->addr[2];
			break;
		default:
			break;
		}
		attr->reserved1 = 0;
		out_filter->num_attrs++;
	}
}

static void iwl_mvm_bcast_filter_iterator(void *_data, u8 *mac,
					  struct ieee80211_vif *vif)
{
	struct iwl_bcast_iter_data *data = _data;
	struct iwl_mvm *mvm = data->mvm;
	struct iwl_bcast_filter_cmd *cmd = data->cmd;
	struct iwl_mvm_vif *mvmvif = iwl_mvm_vif_from_mac80211(vif);
	struct iwl_fw_bcast_mac *bcast_mac;
	int i;

	if (WARN_ON(mvmvif->id >= ARRAY_SIZE(cmd->macs)))
		return;

	bcast_mac = &cmd->macs[mvmvif->id];

	/* enable filtering only for associated stations */
	if (vif->type != NL80211_IFTYPE_STATION || !vif->bss_conf.assoc)
		return;

	bcast_mac->default_discard = 1;

	/* copy all configured filters */
	for (i = 0; mvm->bcast_filters[i].attrs[0].mask; i++) {
		/*
		 * Make sure we don't exceed our filters limit.
		 * if there is still a valid filter to be configured,
		 * be on the safe side and just allow bcast for this mac.
		 */
		if (WARN_ON_ONCE(data->current_filter >=
				 ARRAY_SIZE(cmd->filters))) {
			bcast_mac->default_discard = 0;
			bcast_mac->attached_filters = 0;
			break;
		}

		iwl_mvm_set_bcast_filter(vif,
					 &mvm->bcast_filters[i],
					 &cmd->filters[data->current_filter]);

		/* skip current filter if it contains no attributes */
		if (!cmd->filters[data->current_filter].num_attrs)
			continue;

		/* attach the filter to current mac */
		bcast_mac->attached_filters |=
				cpu_to_le16(BIT(data->current_filter));

		data->current_filter++;
	}
}

bool iwl_mvm_bcast_filter_build_cmd(struct iwl_mvm *mvm,
				    struct iwl_bcast_filter_cmd *cmd)
{
	struct iwl_bcast_iter_data iter_data = {
		.mvm = mvm,
		.cmd = cmd,
	};

	memset(cmd, 0, sizeof(*cmd));
	cmd->max_bcast_filters = ARRAY_SIZE(cmd->filters);
	cmd->max_macs = ARRAY_SIZE(cmd->macs);

#ifdef CONFIG_IWLWIFI_DEBUGFS
	/* use debugfs filters/macs if override is configured */
	if (mvm->dbgfs_bcast_filtering.override) {
		memcpy(cmd->filters, &mvm->dbgfs_bcast_filtering.cmd.filters,
		       sizeof(cmd->filters));
		memcpy(cmd->macs, &mvm->dbgfs_bcast_filtering.cmd.macs,
		       sizeof(cmd->macs));
		return true;
	}
#endif

	/* if no filters are configured, do nothing */
	if (!mvm->bcast_filters)
		return false;

	/* configure and attach these filters for each associated sta vif */
	ieee80211_iterate_active_interfaces(
		mvm->hw, IEEE80211_IFACE_ITER_NORMAL,
		iwl_mvm_bcast_filter_iterator, &iter_data);

	return true;
}
static int iwl_mvm_configure_bcast_filter(struct iwl_mvm *mvm,
					  struct ieee80211_vif *vif)
{
	struct iwl_bcast_filter_cmd cmd;

	if (!(mvm->fw->ucode_capa.flags & IWL_UCODE_TLV_FLAGS_BCAST_FILTERING))
		return 0;

	/* bcast filtering isn't supported for P2P client */
	if (vif->p2p)
		return 0;

	if (!iwl_mvm_bcast_filter_build_cmd(mvm, &cmd))
		return 0;

	return iwl_mvm_send_cmd_pdu(mvm, BCAST_FILTER_CMD, 0,
				    sizeof(cmd), &cmd);
}
#else
static inline int iwl_mvm_configure_bcast_filter(struct iwl_mvm *mvm,
						 struct ieee80211_vif *vif)
{
	return 0;
}
#endif

static void iwl_mvm_bss_info_changed_station(struct iwl_mvm *mvm,
					     struct ieee80211_vif *vif,
					     struct ieee80211_bss_conf *bss_conf,
					     u32 changes)
{
	struct iwl_mvm_vif *mvmvif = iwl_mvm_vif_from_mac80211(vif);
	int ret;

	/*
	 * Re-calculate the tsf id, as the master-slave relations depend on the
	 * beacon interval, which was not known when the station interface was
	 * added.
	 */
	if (changes & BSS_CHANGED_ASSOC && bss_conf->assoc)
		iwl_mvm_mac_ctxt_recalc_tsf_id(mvm, vif);

	ret = iwl_mvm_mac_ctxt_changed(mvm, vif);
	if (ret)
		IWL_ERR(mvm, "failed to update MAC %pM\n", vif->addr);

	if (changes & BSS_CHANGED_ASSOC) {
		if (bss_conf->assoc) {
			/* add quota for this interface */
			ret = iwl_mvm_update_quotas(mvm, vif);
			if (ret) {
				IWL_ERR(mvm, "failed to update quotas\n");
				return;
			}

			if (test_bit(IWL_MVM_STATUS_IN_HW_RESTART,
				     &mvm->status)) {
				/*
				 * If we're restarting then the firmware will
				 * obviously have lost synchronisation with
				 * the AP. It will attempt to synchronise by
				 * itself, but we can make it more reliable by
				 * scheduling a session protection time event.
				 *
				 * The firmware needs to receive a beacon to
				 * catch up with synchronisation, use 110% of
				 * the beacon interval.
				 *
				 * Set a large maximum delay to allow for more
				 * than a single interface.
				 */
				u32 dur = (11 * vif->bss_conf.beacon_int) / 10;
				iwl_mvm_protect_session(mvm, vif, dur, dur,
							5 * dur);
			}

			iwl_mvm_sf_update(mvm, vif, false);
			iwl_mvm_power_vif_assoc(mvm, vif);
			if (vif->p2p)
				iwl_mvm_ref(mvm, IWL_MVM_REF_P2P_CLIENT);
		} else if (mvmvif->ap_sta_id != IWL_MVM_STATION_COUNT) {
			/*
			 * If update fails - SF might be running in associated
			 * mode while disassociated - which is forbidden.
			 */
			WARN_ONCE(iwl_mvm_sf_update(mvm, vif, false),
				  "Failed to update SF upon disassociation\n");

			/* remove AP station now that the MAC is unassoc */
			ret = iwl_mvm_rm_sta_id(mvm, vif, mvmvif->ap_sta_id);
			if (ret)
				IWL_ERR(mvm, "failed to remove AP station\n");

			if (mvm->d0i3_ap_sta_id == mvmvif->ap_sta_id)
				mvm->d0i3_ap_sta_id = IWL_MVM_STATION_COUNT;
			mvmvif->ap_sta_id = IWL_MVM_STATION_COUNT;
			/* remove quota for this interface */
			ret = iwl_mvm_update_quotas(mvm, NULL);
			if (ret)
				IWL_ERR(mvm, "failed to update quotas\n");

			if (vif->p2p)
				iwl_mvm_unref(mvm, IWL_MVM_REF_P2P_CLIENT);
		}

		iwl_mvm_recalc_multicast(mvm);
		iwl_mvm_configure_bcast_filter(mvm, vif);

		/* reset rssi values */
		mvmvif->bf_data.ave_beacon_signal = 0;

		iwl_mvm_bt_coex_vif_change(mvm);
		iwl_mvm_update_smps(mvm, vif, IWL_MVM_SMPS_REQ_TT,
				    IEEE80211_SMPS_AUTOMATIC);
	} else if (changes & BSS_CHANGED_BEACON_INFO) {
		/*
		 * We received a beacon _after_ association so
		 * remove the session protection.
		 */
		iwl_mvm_remove_time_event(mvm, mvmvif,
					  &mvmvif->time_event_data);
		iwl_mvm_sf_update(mvm, vif, false);
		WARN_ON(iwl_mvm_enable_beacon_filter(mvm, vif, 0));
	} else if (changes & (BSS_CHANGED_PS | BSS_CHANGED_P2P_PS |
			      BSS_CHANGED_QOS)) {
		ret = iwl_mvm_power_update_mac(mvm, vif);
		if (ret)
			IWL_ERR(mvm, "failed to update power mode\n");
	}
	if (changes & BSS_CHANGED_TXPOWER) {
		IWL_DEBUG_CALIB(mvm, "Changing TX Power to %d\n",
				bss_conf->txpower);
		iwl_mvm_set_tx_power(mvm, vif, bss_conf->txpower);
	}

	if (changes & BSS_CHANGED_CQM) {
		IWL_DEBUG_MAC80211(mvm, "cqm info_changed\n");
		/* reset cqm events tracking */
		mvmvif->bf_data.last_cqm_event = 0;
		ret = iwl_mvm_update_beacon_filter(mvm, vif, false, 0);
		if (ret)
			IWL_ERR(mvm, "failed to update CQM thresholds\n");
	}

	if (changes & BSS_CHANGED_ARP_FILTER) {
		IWL_DEBUG_MAC80211(mvm, "arp filter changed\n");
		iwl_mvm_configure_bcast_filter(mvm, vif);
	}
}

static int iwl_mvm_start_ap_ibss(struct ieee80211_hw *hw,
				 struct ieee80211_vif *vif)
{
	struct iwl_mvm *mvm = IWL_MAC80211_GET_MVM(hw);
	struct iwl_mvm_vif *mvmvif = iwl_mvm_vif_from_mac80211(vif);
	int ret;

	mutex_lock(&mvm->mutex);

	/* Send the beacon template */
	ret = iwl_mvm_mac_ctxt_beacon_changed(mvm, vif);
	if (ret)
		goto out_unlock;

	/*
	 * Re-calculate the tsf id, as the master-slave relations depend on the
	 * beacon interval, which was not known when the AP interface was added.
	 */
	if (vif->type == NL80211_IFTYPE_AP)
		iwl_mvm_mac_ctxt_recalc_tsf_id(mvm, vif);

	/* Add the mac context */
	ret = iwl_mvm_mac_ctxt_add(mvm, vif);
	if (ret)
		goto out_unlock;

	/* Perform the binding */
	ret = iwl_mvm_binding_add_vif(mvm, vif);
	if (ret)
		goto out_remove;

	/* Send the bcast station. At this stage the TBTT and DTIM time events
	 * are added and applied to the scheduler */
	ret = iwl_mvm_send_bcast_sta(mvm, vif, &mvmvif->bcast_sta);
	if (ret)
		goto out_unbind;

	/* must be set before quota calculations */
	mvmvif->ap_ibss_active = true;

	/* power updated needs to be done before quotas */
	iwl_mvm_power_update_mac(mvm, vif);

	ret = iwl_mvm_update_quotas(mvm, vif);
	if (ret)
		goto out_quota_failed;

	/* Need to update the P2P Device MAC (only GO, IBSS is single vif) */
	if (vif->p2p && mvm->p2p_device_vif)
		iwl_mvm_mac_ctxt_changed(mvm, mvm->p2p_device_vif);

	iwl_mvm_ref(mvm, IWL_MVM_REF_AP_IBSS);

	iwl_mvm_bt_coex_vif_change(mvm);

	mutex_unlock(&mvm->mutex);
	return 0;

out_quota_failed:
	iwl_mvm_power_update_mac(mvm, vif);
	mvmvif->ap_ibss_active = false;
	iwl_mvm_send_rm_bcast_sta(mvm, &mvmvif->bcast_sta);
out_unbind:
	iwl_mvm_binding_remove_vif(mvm, vif);
out_remove:
	iwl_mvm_mac_ctxt_remove(mvm, vif);
out_unlock:
	mutex_unlock(&mvm->mutex);
	return ret;
}

static void iwl_mvm_stop_ap_ibss(struct ieee80211_hw *hw,
				 struct ieee80211_vif *vif)
{
	struct iwl_mvm *mvm = IWL_MAC80211_GET_MVM(hw);
	struct iwl_mvm_vif *mvmvif = iwl_mvm_vif_from_mac80211(vif);

	iwl_mvm_prepare_mac_removal(mvm, vif);

	mutex_lock(&mvm->mutex);

	mvmvif->ap_ibss_active = false;

	iwl_mvm_bt_coex_vif_change(mvm);

	iwl_mvm_unref(mvm, IWL_MVM_REF_AP_IBSS);

	/* Need to update the P2P Device MAC (only GO, IBSS is single vif) */
	if (vif->p2p && mvm->p2p_device_vif)
		iwl_mvm_mac_ctxt_changed(mvm, mvm->p2p_device_vif);

	iwl_mvm_update_quotas(mvm, NULL);
	iwl_mvm_send_rm_bcast_sta(mvm, &mvmvif->bcast_sta);
	iwl_mvm_binding_remove_vif(mvm, vif);

	iwl_mvm_power_update_mac(mvm, vif);

	iwl_mvm_mac_ctxt_remove(mvm, vif);

	mutex_unlock(&mvm->mutex);
}

static void
iwl_mvm_bss_info_changed_ap_ibss(struct iwl_mvm *mvm,
				 struct ieee80211_vif *vif,
				 struct ieee80211_bss_conf *bss_conf,
				 u32 changes)
{
	struct iwl_mvm_vif *mvmvif = iwl_mvm_vif_from_mac80211(vif);

	/* Changes will be applied when the AP/IBSS is started */
	if (!mvmvif->ap_ibss_active)
		return;

	if (changes & (BSS_CHANGED_ERP_CTS_PROT | BSS_CHANGED_HT |
		       BSS_CHANGED_BANDWIDTH) &&
	    iwl_mvm_mac_ctxt_changed(mvm, vif))
		IWL_ERR(mvm, "failed to update MAC %pM\n", vif->addr);

	/* Need to send a new beacon template to the FW */
	if (changes & BSS_CHANGED_BEACON &&
	    iwl_mvm_mac_ctxt_beacon_changed(mvm, vif))
		IWL_WARN(mvm, "Failed updating beacon data\n");
}

static void iwl_mvm_bss_info_changed(struct ieee80211_hw *hw,
				     struct ieee80211_vif *vif,
				     struct ieee80211_bss_conf *bss_conf,
				     u32 changes)
{
	struct iwl_mvm *mvm = IWL_MAC80211_GET_MVM(hw);

	mutex_lock(&mvm->mutex);

	if (changes & BSS_CHANGED_IDLE && !bss_conf->idle)
		iwl_mvm_sched_scan_stop(mvm, true);

	switch (vif->type) {
	case NL80211_IFTYPE_STATION:
		iwl_mvm_bss_info_changed_station(mvm, vif, bss_conf, changes);
		break;
	case NL80211_IFTYPE_AP:
	case NL80211_IFTYPE_ADHOC:
		iwl_mvm_bss_info_changed_ap_ibss(mvm, vif, bss_conf, changes);
		break;
	default:
		/* shouldn't happen */
		WARN_ON_ONCE(1);
	}

	mutex_unlock(&mvm->mutex);
}

static int iwl_mvm_mac_hw_scan(struct ieee80211_hw *hw,
			       struct ieee80211_vif *vif,
			       struct cfg80211_scan_request *req)
{
	struct iwl_mvm *mvm = IWL_MAC80211_GET_MVM(hw);
	int ret;

	if (req->n_channels == 0 || req->n_channels > MAX_NUM_SCAN_CHANNELS)
		return -EINVAL;

	mutex_lock(&mvm->mutex);

	switch (mvm->scan_status) {
	case IWL_MVM_SCAN_SCHED:
		ret = iwl_mvm_sched_scan_stop(mvm, true);
		if (ret) {
			ret = -EBUSY;
			goto out;
		}
		break;
	case IWL_MVM_SCAN_NONE:
		break;
	default:
		ret = -EBUSY;
		goto out;
	}

	iwl_mvm_ref(mvm, IWL_MVM_REF_SCAN);

	ret = iwl_mvm_scan_request(mvm, vif, req);
	if (ret)
		iwl_mvm_unref(mvm, IWL_MVM_REF_SCAN);
out:
	mutex_unlock(&mvm->mutex);
	/* make sure to flush the Rx handler before the next scan arrives */
	iwl_mvm_wait_for_async_handlers(mvm);
	return ret;
}

static void iwl_mvm_mac_cancel_hw_scan(struct ieee80211_hw *hw,
				       struct ieee80211_vif *vif)
{
	struct iwl_mvm *mvm = IWL_MAC80211_GET_MVM(hw);

	mutex_lock(&mvm->mutex);

	iwl_mvm_cancel_scan(mvm);

	mutex_unlock(&mvm->mutex);
}

static void
iwl_mvm_mac_allow_buffered_frames(struct ieee80211_hw *hw,
				  struct ieee80211_sta *sta, u16 tids,
				  int num_frames,
				  enum ieee80211_frame_release_type reason,
				  bool more_data)
{
	struct iwl_mvm *mvm = IWL_MAC80211_GET_MVM(hw);

	/* Called when we need to transmit (a) frame(s) from mac80211 */

	iwl_mvm_sta_modify_sleep_tx_count(mvm, sta, reason, num_frames,
					  tids, more_data, false);
}

static void
iwl_mvm_mac_release_buffered_frames(struct ieee80211_hw *hw,
				    struct ieee80211_sta *sta, u16 tids,
				    int num_frames,
				    enum ieee80211_frame_release_type reason,
				    bool more_data)
{
	struct iwl_mvm *mvm = IWL_MAC80211_GET_MVM(hw);

	/* Called when we need to transmit (a) frame(s) from agg queue */

	iwl_mvm_sta_modify_sleep_tx_count(mvm, sta, reason, num_frames,
					  tids, more_data, true);
}

static void iwl_mvm_mac_sta_notify(struct ieee80211_hw *hw,
				   struct ieee80211_vif *vif,
				   enum sta_notify_cmd cmd,
				   struct ieee80211_sta *sta)
{
	struct iwl_mvm *mvm = IWL_MAC80211_GET_MVM(hw);
	struct iwl_mvm_sta *mvmsta = iwl_mvm_sta_from_mac80211(sta);
	int tid;

	switch (cmd) {
	case STA_NOTIFY_SLEEP:
		if (atomic_read(&mvm->pending_frames[mvmsta->sta_id]) > 0)
			ieee80211_sta_block_awake(hw, sta, true);
		spin_lock_bh(&mvmsta->lock);
		for (tid = 0; tid < IWL_MAX_TID_COUNT; tid++) {
			struct iwl_mvm_tid_data *tid_data;

			tid_data = &mvmsta->tid_data[tid];
			if (tid_data->state != IWL_AGG_ON &&
			    tid_data->state != IWL_EMPTYING_HW_QUEUE_DELBA)
				continue;
			if (iwl_mvm_tid_queued(tid_data) == 0)
				continue;
			ieee80211_sta_set_buffered(sta, tid, true);
		}
		spin_unlock_bh(&mvmsta->lock);
		/*
		 * The fw updates the STA to be asleep. Tx packets on the Tx
		 * queues to this station will not be transmitted. The fw will
		 * send a Tx response with TX_STATUS_FAIL_DEST_PS.
		 */
		break;
	case STA_NOTIFY_AWAKE:
		if (WARN_ON(mvmsta->sta_id == IWL_MVM_STATION_COUNT))
			break;
		iwl_mvm_sta_modify_ps_wake(mvm, sta);
		break;
	default:
		break;
	}
}

static void iwl_mvm_sta_pre_rcu_remove(struct ieee80211_hw *hw,
				       struct ieee80211_vif *vif,
				       struct ieee80211_sta *sta)
{
	struct iwl_mvm *mvm = IWL_MAC80211_GET_MVM(hw);
	struct iwl_mvm_sta *mvm_sta = (void *)sta->drv_priv;

	/*
	 * This is called before mac80211 does RCU synchronisation,
	 * so here we already invalidate our internal RCU-protected
	 * station pointer. The rest of the code will thus no longer
	 * be able to find the station this way, and we don't rely
	 * on further RCU synchronisation after the sta_state()
	 * callback deleted the station.
	 */
	mutex_lock(&mvm->mutex);
	if (sta == rcu_access_pointer(mvm->fw_id_to_mac_id[mvm_sta->sta_id]))
		rcu_assign_pointer(mvm->fw_id_to_mac_id[mvm_sta->sta_id],
				   ERR_PTR(-ENOENT));
	mutex_unlock(&mvm->mutex);
}

static int iwl_mvm_mac_sta_state(struct ieee80211_hw *hw,
				 struct ieee80211_vif *vif,
				 struct ieee80211_sta *sta,
				 enum ieee80211_sta_state old_state,
				 enum ieee80211_sta_state new_state)
{
	struct iwl_mvm *mvm = IWL_MAC80211_GET_MVM(hw);
	struct iwl_mvm_vif *mvmvif = iwl_mvm_vif_from_mac80211(vif);
	int ret;

	IWL_DEBUG_MAC80211(mvm, "station %pM state change %d->%d\n",
			   sta->addr, old_state, new_state);

	/* this would be a mac80211 bug ... but don't crash */
	if (WARN_ON_ONCE(!mvmvif->phy_ctxt))
		return -EINVAL;

	/* if a STA is being removed, reuse its ID */
	flush_work(&mvm->sta_drained_wk);

	mutex_lock(&mvm->mutex);
	if (old_state == IEEE80211_STA_NOTEXIST &&
	    new_state == IEEE80211_STA_NONE) {
		/*
		 * Firmware bug - it'll crash if the beacon interval is less
		 * than 16. We can't avoid connecting at all, so refuse the
		 * station state change, this will cause mac80211 to abandon
		 * attempts to connect to this AP, and eventually wpa_s will
		 * blacklist the AP...
		 */
		if (vif->type == NL80211_IFTYPE_STATION &&
		    vif->bss_conf.beacon_int < 16) {
			IWL_ERR(mvm,
				"AP %pM beacon interval is %d, refusing due to firmware bug!\n",
				sta->addr, vif->bss_conf.beacon_int);
			ret = -EINVAL;
			goto out_unlock;
		}
		ret = iwl_mvm_add_sta(mvm, vif, sta);
	} else if (old_state == IEEE80211_STA_NONE &&
		   new_state == IEEE80211_STA_AUTH) {
		/*
		 * EBS may be disabled due to previous failures reported by FW.
		 * Reset EBS status here assuming environment has been changed.
		 */
		mvm->last_ebs_successful = true;
		ret = 0;
	} else if (old_state == IEEE80211_STA_AUTH &&
		   new_state == IEEE80211_STA_ASSOC) {
		ret = iwl_mvm_update_sta(mvm, vif, sta);
		if (ret == 0)
			iwl_mvm_rs_rate_init(mvm, sta,
					     mvmvif->phy_ctxt->channel->band,
					     true);
	} else if (old_state == IEEE80211_STA_ASSOC &&
		   new_state == IEEE80211_STA_AUTHORIZED) {
		/* enable beacon filtering */
		if (vif->bss_conf.dtim_period)
			WARN_ON(iwl_mvm_enable_beacon_filter(mvm, vif, 0));
		ret = 0;
	} else if (old_state == IEEE80211_STA_AUTHORIZED &&
		   new_state == IEEE80211_STA_ASSOC) {
		/* disable beacon filtering */
		WARN_ON(iwl_mvm_disable_beacon_filter(mvm, vif, 0));
		ret = 0;
	} else if (old_state == IEEE80211_STA_ASSOC &&
		   new_state == IEEE80211_STA_AUTH) {
		ret = 0;
	} else if (old_state == IEEE80211_STA_AUTH &&
		   new_state == IEEE80211_STA_NONE) {
		ret = 0;
	} else if (old_state == IEEE80211_STA_NONE &&
		   new_state == IEEE80211_STA_NOTEXIST) {
		ret = iwl_mvm_rm_sta(mvm, vif, sta);
	} else {
		ret = -EIO;
	}
 out_unlock:
	mutex_unlock(&mvm->mutex);

	return ret;
}

static int iwl_mvm_mac_set_rts_threshold(struct ieee80211_hw *hw, u32 value)
{
	struct iwl_mvm *mvm = IWL_MAC80211_GET_MVM(hw);

	mvm->rts_threshold = value;

	return 0;
}

static void iwl_mvm_sta_rc_update(struct ieee80211_hw *hw,
				  struct ieee80211_vif *vif,
				  struct ieee80211_sta *sta, u32 changed)
{
	struct iwl_mvm *mvm = IWL_MAC80211_GET_MVM(hw);

	if (vif->type == NL80211_IFTYPE_STATION &&
	    changed & IEEE80211_RC_NSS_CHANGED)
		iwl_mvm_sf_update(mvm, vif, false);
}

static int iwl_mvm_mac_conf_tx(struct ieee80211_hw *hw,
			       struct ieee80211_vif *vif, u16 ac,
			       const struct ieee80211_tx_queue_params *params)
{
	struct iwl_mvm *mvm = IWL_MAC80211_GET_MVM(hw);
	struct iwl_mvm_vif *mvmvif = iwl_mvm_vif_from_mac80211(vif);

	mvmvif->queue_params[ac] = *params;

	/*
	 * No need to update right away, we'll get BSS_CHANGED_QOS
	 * The exception is P2P_DEVICE interface which needs immediate update.
	 */
	if (vif->type == NL80211_IFTYPE_P2P_DEVICE) {
		int ret;

		mutex_lock(&mvm->mutex);
		ret = iwl_mvm_mac_ctxt_changed(mvm, vif);
		mutex_unlock(&mvm->mutex);
		return ret;
	}
	return 0;
}

static void iwl_mvm_mac_mgd_prepare_tx(struct ieee80211_hw *hw,
				      struct ieee80211_vif *vif)
{
	struct iwl_mvm *mvm = IWL_MAC80211_GET_MVM(hw);
	u32 duration = min(IWL_MVM_TE_SESSION_PROTECTION_MAX_TIME_MS,
			   200 + vif->bss_conf.beacon_int);
	u32 min_duration = min(IWL_MVM_TE_SESSION_PROTECTION_MIN_TIME_MS,
			       100 + vif->bss_conf.beacon_int);

	if (WARN_ON_ONCE(vif->bss_conf.assoc))
		return;

	mutex_lock(&mvm->mutex);
	/* Try really hard to protect the session and hear a beacon */
	iwl_mvm_protect_session(mvm, vif, duration, min_duration, 500);
	mutex_unlock(&mvm->mutex);
}

static int iwl_mvm_mac_sched_scan_start(struct ieee80211_hw *hw,
					struct ieee80211_vif *vif,
					struct cfg80211_sched_scan_request *req,
					struct ieee80211_sched_scan_ies *ies)
{
	struct iwl_mvm *mvm = IWL_MAC80211_GET_MVM(hw);
	int ret;

	mutex_lock(&mvm->mutex);

	if (!iwl_mvm_is_idle(mvm)) {
		ret = -EBUSY;
		goto out;
	}

	switch (mvm->scan_status) {
	case IWL_MVM_SCAN_OS:
		IWL_DEBUG_SCAN(mvm, "Stopping previous scan for sched_scan\n");
		ret = iwl_mvm_cancel_scan(mvm);
		if (ret) {
			ret = -EBUSY;
			goto out;
		}

		/*
		 * iwl_mvm_rx_scan_complete() will be called soon but will
		 * not reset the scan status as it won't be IWL_MVM_SCAN_OS
		 * any more since we queue the next scan immediately (below).
		 * We make sure it is called before the next scan starts by
		 * flushing the async-handlers work.
		 */
		break;
	case IWL_MVM_SCAN_NONE:
		break;
	default:
		ret = -EBUSY;
		goto out;
	}

	mvm->scan_status = IWL_MVM_SCAN_SCHED;

	ret = iwl_mvm_config_sched_scan(mvm, vif, req, ies);
	if (ret)
		goto err;

	ret = iwl_mvm_config_sched_scan_profiles(mvm, req);
	if (ret)
		goto err;

	ret = iwl_mvm_sched_scan_start(mvm, req);
	if (!ret)
		goto out;
err:
	mvm->scan_status = IWL_MVM_SCAN_NONE;
out:
	mutex_unlock(&mvm->mutex);
	/* make sure to flush the Rx handler before the next scan arrives */
	iwl_mvm_wait_for_async_handlers(mvm);
	return ret;
}

static int iwl_mvm_mac_sched_scan_stop(struct ieee80211_hw *hw,
				       struct ieee80211_vif *vif)
{
	struct iwl_mvm *mvm = IWL_MAC80211_GET_MVM(hw);
	int ret;

	mutex_lock(&mvm->mutex);
	ret = iwl_mvm_sched_scan_stop(mvm, false);
	mutex_unlock(&mvm->mutex);
	iwl_mvm_wait_for_async_handlers(mvm);

	return ret;
}

static int iwl_mvm_mac_set_key(struct ieee80211_hw *hw,
			       enum set_key_cmd cmd,
			       struct ieee80211_vif *vif,
			       struct ieee80211_sta *sta,
			       struct ieee80211_key_conf *key)
{
	struct iwl_mvm *mvm = IWL_MAC80211_GET_MVM(hw);
	int ret;

	if (iwlwifi_mod_params.sw_crypto) {
		IWL_DEBUG_MAC80211(mvm, "leave - hwcrypto disabled\n");
		return -EOPNOTSUPP;
	}

	switch (key->cipher) {
	case WLAN_CIPHER_SUITE_TKIP:
		key->flags |= IEEE80211_KEY_FLAG_GENERATE_MMIC;
		/* fall-through */
	case WLAN_CIPHER_SUITE_CCMP:
		key->flags |= IEEE80211_KEY_FLAG_GENERATE_IV;
		break;
	case WLAN_CIPHER_SUITE_AES_CMAC:
		WARN_ON_ONCE(!(hw->flags & IEEE80211_HW_MFP_CAPABLE));
		break;
	case WLAN_CIPHER_SUITE_WEP40:
	case WLAN_CIPHER_SUITE_WEP104:
		/*
		 * Support for TX only, at least for now, so accept
		 * the key and do nothing else. Then mac80211 will
		 * pass it for TX but we don't have to use it for RX.
		 */
		return 0;
	default:
		/* currently FW supports only one optional cipher scheme */
		if (hw->n_cipher_schemes &&
		    hw->cipher_schemes->cipher == key->cipher)
			key->flags |= IEEE80211_KEY_FLAG_PUT_IV_SPACE;
		else
			return -EOPNOTSUPP;
	}

	mutex_lock(&mvm->mutex);

	switch (cmd) {
	case SET_KEY:
		if ((vif->type == NL80211_IFTYPE_ADHOC ||
		     vif->type == NL80211_IFTYPE_AP) && !sta) {
			/*
			 * GTK on AP interface is a TX-only key, return 0;
			 * on IBSS they're per-station and because we're lazy
			 * we don't support them for RX, so do the same.
			 */
			ret = 0;
			key->hw_key_idx = STA_KEY_IDX_INVALID;
			break;
		}

		IWL_DEBUG_MAC80211(mvm, "set hwcrypto key\n");
		ret = iwl_mvm_set_sta_key(mvm, vif, sta, key, false);
		if (ret) {
			IWL_WARN(mvm, "set key failed\n");
			/*
			 * can't add key for RX, but we don't need it
			 * in the device for TX so still return 0
			 */
			key->hw_key_idx = STA_KEY_IDX_INVALID;
			ret = 0;
		}

		break;
	case DISABLE_KEY:
		if (key->hw_key_idx == STA_KEY_IDX_INVALID) {
			ret = 0;
			break;
		}

		IWL_DEBUG_MAC80211(mvm, "disable hwcrypto key\n");
		ret = iwl_mvm_remove_sta_key(mvm, vif, sta, key);
		break;
	default:
		ret = -EINVAL;
	}

	mutex_unlock(&mvm->mutex);
	return ret;
}

static void iwl_mvm_mac_update_tkip_key(struct ieee80211_hw *hw,
					struct ieee80211_vif *vif,
					struct ieee80211_key_conf *keyconf,
					struct ieee80211_sta *sta,
					u32 iv32, u16 *phase1key)
{
	struct iwl_mvm *mvm = IWL_MAC80211_GET_MVM(hw);

	if (keyconf->hw_key_idx == STA_KEY_IDX_INVALID)
		return;

	iwl_mvm_update_tkip_key(mvm, vif, keyconf, sta, iv32, phase1key);
}


static int iwl_mvm_roc(struct ieee80211_hw *hw,
		       struct ieee80211_vif *vif,
		       struct ieee80211_channel *channel,
		       int duration,
		       enum ieee80211_roc_type type)
{
	struct iwl_mvm *mvm = IWL_MAC80211_GET_MVM(hw);
	struct iwl_mvm_vif *mvmvif = iwl_mvm_vif_from_mac80211(vif);
	struct cfg80211_chan_def chandef;
	struct iwl_mvm_phy_ctxt *phy_ctxt;
	int ret, i;

	IWL_DEBUG_MAC80211(mvm, "enter (%d, %d, %d)\n", channel->hw_value,
			   duration, type);

	if (vif->type != NL80211_IFTYPE_P2P_DEVICE) {
		IWL_ERR(mvm, "vif isn't a P2P_DEVICE: %d\n", vif->type);
		return -EINVAL;
	}

	mutex_lock(&mvm->mutex);

	for (i = 0; i < NUM_PHY_CTX; i++) {
		phy_ctxt = &mvm->phy_ctxts[i];
		if (phy_ctxt->ref == 0 || mvmvif->phy_ctxt == phy_ctxt)
			continue;

		if (phy_ctxt->ref && channel == phy_ctxt->channel) {
			/*
			 * Unbind the P2P_DEVICE from the current PHY context,
			 * and if the PHY context is not used remove it.
			 */
			ret = iwl_mvm_binding_remove_vif(mvm, vif);
			if (WARN(ret, "Failed unbinding P2P_DEVICE\n"))
				goto out_unlock;

			iwl_mvm_phy_ctxt_unref(mvm, mvmvif->phy_ctxt);

			/* Bind the P2P_DEVICE to the current PHY Context */
			mvmvif->phy_ctxt = phy_ctxt;

			ret = iwl_mvm_binding_add_vif(mvm, vif);
			if (WARN(ret, "Failed binding P2P_DEVICE\n"))
				goto out_unlock;

			iwl_mvm_phy_ctxt_ref(mvm, mvmvif->phy_ctxt);
			goto schedule_time_event;
		}
	}

	/* Need to update the PHY context only if the ROC channel changed */
	if (channel == mvmvif->phy_ctxt->channel)
		goto schedule_time_event;

	cfg80211_chandef_create(&chandef, channel, NL80211_CHAN_NO_HT);

	/*
	 * Change the PHY context configuration as it is currently referenced
	 * only by the P2P Device MAC
	 */
	if (mvmvif->phy_ctxt->ref == 1) {
		ret = iwl_mvm_phy_ctxt_changed(mvm, mvmvif->phy_ctxt,
					       &chandef, 1, 1);
		if (ret)
			goto out_unlock;
	} else {
		/*
		 * The PHY context is shared with other MACs. Need to remove the
		 * P2P Device from the binding, allocate an new PHY context and
		 * create a new binding
		 */
		phy_ctxt = iwl_mvm_get_free_phy_ctxt(mvm);
		if (!phy_ctxt) {
			ret = -ENOSPC;
			goto out_unlock;
		}

		ret = iwl_mvm_phy_ctxt_changed(mvm, phy_ctxt, &chandef,
					       1, 1);
		if (ret) {
			IWL_ERR(mvm, "Failed to change PHY context\n");
			goto out_unlock;
		}

		/* Unbind the P2P_DEVICE from the current PHY context */
		ret = iwl_mvm_binding_remove_vif(mvm, vif);
		if (WARN(ret, "Failed unbinding P2P_DEVICE\n"))
			goto out_unlock;

		iwl_mvm_phy_ctxt_unref(mvm, mvmvif->phy_ctxt);

		/* Bind the P2P_DEVICE to the new allocated PHY context */
		mvmvif->phy_ctxt = phy_ctxt;

		ret = iwl_mvm_binding_add_vif(mvm, vif);
		if (WARN(ret, "Failed binding P2P_DEVICE\n"))
			goto out_unlock;

		iwl_mvm_phy_ctxt_ref(mvm, mvmvif->phy_ctxt);
	}

schedule_time_event:
	/* Schedule the time events */
	ret = iwl_mvm_start_p2p_roc(mvm, vif, duration, type);

out_unlock:
	mutex_unlock(&mvm->mutex);
	IWL_DEBUG_MAC80211(mvm, "leave\n");
	return ret;
}

static int iwl_mvm_cancel_roc(struct ieee80211_hw *hw)
{
	struct iwl_mvm *mvm = IWL_MAC80211_GET_MVM(hw);

	IWL_DEBUG_MAC80211(mvm, "enter\n");

	mutex_lock(&mvm->mutex);
	iwl_mvm_stop_p2p_roc(mvm);
	mutex_unlock(&mvm->mutex);

	IWL_DEBUG_MAC80211(mvm, "leave\n");
	return 0;
}

static int iwl_mvm_add_chanctx(struct ieee80211_hw *hw,
			       struct ieee80211_chanctx_conf *ctx)
{
	struct iwl_mvm *mvm = IWL_MAC80211_GET_MVM(hw);
	u16 *phy_ctxt_id = (u16 *)ctx->drv_priv;
	struct iwl_mvm_phy_ctxt *phy_ctxt;
	int ret;

	IWL_DEBUG_MAC80211(mvm, "Add channel context\n");

	mutex_lock(&mvm->mutex);
	phy_ctxt = iwl_mvm_get_free_phy_ctxt(mvm);
	if (!phy_ctxt) {
		ret = -ENOSPC;
		goto out;
	}

	ret = iwl_mvm_phy_ctxt_changed(mvm, phy_ctxt, &ctx->min_def,
				       ctx->rx_chains_static,
				       ctx->rx_chains_dynamic);
	if (ret) {
		IWL_ERR(mvm, "Failed to add PHY context\n");
		goto out;
	}

	iwl_mvm_phy_ctxt_ref(mvm, phy_ctxt);
	*phy_ctxt_id = phy_ctxt->id;
out:
	mutex_unlock(&mvm->mutex);
	return ret;
}

static void iwl_mvm_remove_chanctx(struct ieee80211_hw *hw,
				   struct ieee80211_chanctx_conf *ctx)
{
	struct iwl_mvm *mvm = IWL_MAC80211_GET_MVM(hw);
	u16 *phy_ctxt_id = (u16 *)ctx->drv_priv;
	struct iwl_mvm_phy_ctxt *phy_ctxt = &mvm->phy_ctxts[*phy_ctxt_id];

	mutex_lock(&mvm->mutex);
	iwl_mvm_phy_ctxt_unref(mvm, phy_ctxt);
	mutex_unlock(&mvm->mutex);
}

static void iwl_mvm_change_chanctx(struct ieee80211_hw *hw,
				   struct ieee80211_chanctx_conf *ctx,
				   u32 changed)
{
	struct iwl_mvm *mvm = IWL_MAC80211_GET_MVM(hw);
	u16 *phy_ctxt_id = (u16 *)ctx->drv_priv;
	struct iwl_mvm_phy_ctxt *phy_ctxt = &mvm->phy_ctxts[*phy_ctxt_id];

	if (WARN_ONCE((phy_ctxt->ref > 1) &&
		      (changed & ~(IEEE80211_CHANCTX_CHANGE_WIDTH |
				   IEEE80211_CHANCTX_CHANGE_RX_CHAINS |
				   IEEE80211_CHANCTX_CHANGE_RADAR |
				   IEEE80211_CHANCTX_CHANGE_MIN_WIDTH)),
		      "Cannot change PHY. Ref=%d, changed=0x%X\n",
		      phy_ctxt->ref, changed))
		return;

	mutex_lock(&mvm->mutex);
	iwl_mvm_bt_coex_vif_change(mvm);
	iwl_mvm_phy_ctxt_changed(mvm, phy_ctxt, &ctx->min_def,
				 ctx->rx_chains_static,
				 ctx->rx_chains_dynamic);
	mutex_unlock(&mvm->mutex);
}

static int iwl_mvm_assign_vif_chanctx(struct ieee80211_hw *hw,
				      struct ieee80211_vif *vif,
				      struct ieee80211_chanctx_conf *ctx)
{
	struct iwl_mvm *mvm = IWL_MAC80211_GET_MVM(hw);
	u16 *phy_ctxt_id = (u16 *)ctx->drv_priv;
	struct iwl_mvm_phy_ctxt *phy_ctxt = &mvm->phy_ctxts[*phy_ctxt_id];
	struct iwl_mvm_vif *mvmvif = iwl_mvm_vif_from_mac80211(vif);
	int ret;

	mutex_lock(&mvm->mutex);

	mvmvif->phy_ctxt = phy_ctxt;

	switch (vif->type) {
	case NL80211_IFTYPE_AP:
		/* Unless it's a CSA flow we have nothing to do here */
		if (vif->csa_active) {
			mvmvif->ap_ibss_active = true;
			break;
		}
	case NL80211_IFTYPE_ADHOC:
		/*
		 * The AP binding flow is handled as part of the start_ap flow
		 * (in bss_info_changed), similarly for IBSS.
		 */
		ret = 0;
		goto out_unlock;
	case NL80211_IFTYPE_STATION:
	case NL80211_IFTYPE_MONITOR:
		break;
	default:
		ret = -EINVAL;
		goto out_unlock;
	}

	ret = iwl_mvm_binding_add_vif(mvm, vif);
	if (ret)
		goto out_unlock;

	/*
	 * Power state must be updated before quotas,
	 * otherwise fw will complain.
	 */
	iwl_mvm_power_update_mac(mvm, vif);

	/* Setting the quota at this stage is only required for monitor
	 * interfaces. For the other types, the bss_info changed flow
	 * will handle quota settings.
	 */
	if (vif->type == NL80211_IFTYPE_MONITOR) {
		mvmvif->monitor_active = true;
		ret = iwl_mvm_update_quotas(mvm, vif);
		if (ret)
			goto out_remove_binding;
	}

	/* Handle binding during CSA */
	if (vif->type == NL80211_IFTYPE_AP) {
		iwl_mvm_update_quotas(mvm, vif);
		iwl_mvm_mac_ctxt_changed(mvm, vif);
	}

	goto out_unlock;

 out_remove_binding:
	iwl_mvm_binding_remove_vif(mvm, vif);
	iwl_mvm_power_update_mac(mvm, vif);
 out_unlock:
	mutex_unlock(&mvm->mutex);
	if (ret)
		mvmvif->phy_ctxt = NULL;
	return ret;
}

static void iwl_mvm_unassign_vif_chanctx(struct ieee80211_hw *hw,
					 struct ieee80211_vif *vif,
					 struct ieee80211_chanctx_conf *ctx)
{
	struct iwl_mvm *mvm = IWL_MAC80211_GET_MVM(hw);
	struct iwl_mvm_vif *mvmvif = iwl_mvm_vif_from_mac80211(vif);

	mutex_lock(&mvm->mutex);

	iwl_mvm_remove_time_event(mvm, mvmvif, &mvmvif->time_event_data);

	switch (vif->type) {
	case NL80211_IFTYPE_ADHOC:
		goto out_unlock;
	case NL80211_IFTYPE_MONITOR:
		mvmvif->monitor_active = false;
		iwl_mvm_update_quotas(mvm, NULL);
		break;
	case NL80211_IFTYPE_AP:
		/* This part is triggered only during CSA */
		if (!vif->csa_active || !mvmvif->ap_ibss_active)
			goto out_unlock;

		mvmvif->ap_ibss_active = false;
		iwl_mvm_update_quotas(mvm, NULL);
		/*TODO: bt_coex notification here? */
	default:
		break;
	}

	iwl_mvm_binding_remove_vif(mvm, vif);

out_unlock:
	mvmvif->phy_ctxt = NULL;
	iwl_mvm_power_update_mac(mvm, vif);
	mutex_unlock(&mvm->mutex);
}

static int iwl_mvm_set_tim(struct ieee80211_hw *hw,
			   struct ieee80211_sta *sta,
			   bool set)
{
	struct iwl_mvm *mvm = IWL_MAC80211_GET_MVM(hw);
	struct iwl_mvm_sta *mvm_sta = (void *)sta->drv_priv;

	if (!mvm_sta || !mvm_sta->vif) {
		IWL_ERR(mvm, "Station is not associated to a vif\n");
		return -EINVAL;
	}

	return iwl_mvm_mac_ctxt_beacon_changed(mvm, mvm_sta->vif);
}

#ifdef CONFIG_NL80211_TESTMODE
static const struct nla_policy iwl_mvm_tm_policy[IWL_MVM_TM_ATTR_MAX + 1] = {
	[IWL_MVM_TM_ATTR_CMD] = { .type = NLA_U32 },
	[IWL_MVM_TM_ATTR_NOA_DURATION] = { .type = NLA_U32 },
	[IWL_MVM_TM_ATTR_BEACON_FILTER_STATE] = { .type = NLA_U32 },
};

static int __iwl_mvm_mac_testmode_cmd(struct iwl_mvm *mvm,
				      struct ieee80211_vif *vif,
				      void *data, int len)
{
	struct nlattr *tb[IWL_MVM_TM_ATTR_MAX + 1];
	int err;
	u32 noa_duration;

	err = nla_parse(tb, IWL_MVM_TM_ATTR_MAX, data, len, iwl_mvm_tm_policy);
	if (err)
		return err;

	if (!tb[IWL_MVM_TM_ATTR_CMD])
		return -EINVAL;

	switch (nla_get_u32(tb[IWL_MVM_TM_ATTR_CMD])) {
	case IWL_MVM_TM_CMD_SET_NOA:
		if (!vif || vif->type != NL80211_IFTYPE_AP || !vif->p2p ||
		    !vif->bss_conf.enable_beacon ||
		    !tb[IWL_MVM_TM_ATTR_NOA_DURATION])
			return -EINVAL;

		noa_duration = nla_get_u32(tb[IWL_MVM_TM_ATTR_NOA_DURATION]);
		if (noa_duration >= vif->bss_conf.beacon_int)
			return -EINVAL;

		mvm->noa_duration = noa_duration;
		mvm->noa_vif = vif;

		return iwl_mvm_update_quotas(mvm, NULL);
	case IWL_MVM_TM_CMD_SET_BEACON_FILTER:
		/* must be associated client vif - ignore authorized */
		if (!vif || vif->type != NL80211_IFTYPE_STATION ||
		    !vif->bss_conf.assoc || !vif->bss_conf.dtim_period ||
		    !tb[IWL_MVM_TM_ATTR_BEACON_FILTER_STATE])
			return -EINVAL;

		if (nla_get_u32(tb[IWL_MVM_TM_ATTR_BEACON_FILTER_STATE]))
			return iwl_mvm_enable_beacon_filter(mvm, vif, 0);
		return iwl_mvm_disable_beacon_filter(mvm, vif, 0);
	}

	return -EOPNOTSUPP;
}

static int iwl_mvm_mac_testmode_cmd(struct ieee80211_hw *hw,
				    struct ieee80211_vif *vif,
				    void *data, int len)
{
	struct iwl_mvm *mvm = IWL_MAC80211_GET_MVM(hw);
	int err;

	mutex_lock(&mvm->mutex);
	err = __iwl_mvm_mac_testmode_cmd(mvm, vif, data, len);
	mutex_unlock(&mvm->mutex);

	return err;
}
#endif

static void iwl_mvm_channel_switch_beacon(struct ieee80211_hw *hw,
					  struct ieee80211_vif *vif,
					  struct cfg80211_chan_def *chandef)
{
	struct iwl_mvm *mvm = IWL_MAC80211_GET_MVM(hw);

	mutex_lock(&mvm->mutex);
	if (WARN(mvm->csa_vif && mvm->csa_vif->csa_active,
		 "Another CSA is already in progress"))
		goto out_unlock;

	IWL_DEBUG_MAC80211(mvm, "CSA started to freq %d\n",
			   chandef->center_freq1);
	mvm->csa_vif = vif;

out_unlock:
	mutex_unlock(&mvm->mutex);
}

static void iwl_mvm_mac_flush(struct ieee80211_hw *hw,
			      struct ieee80211_vif *vif, u32 queues, bool drop)
{
	struct iwl_mvm *mvm = IWL_MAC80211_GET_MVM(hw);
	struct iwl_mvm_vif *mvmvif;
	struct iwl_mvm_sta *mvmsta;

	if (!vif || vif->type != NL80211_IFTYPE_STATION)
		return;

	mutex_lock(&mvm->mutex);
	mvmvif = iwl_mvm_vif_from_mac80211(vif);
	mvmsta = iwl_mvm_sta_from_staid_protected(mvm, mvmvif->ap_sta_id);

	if (WARN_ON_ONCE(!mvmsta))
		goto done;

	if (drop) {
		if (iwl_mvm_flush_tx_path(mvm, mvmsta->tfd_queue_msk, true))
			IWL_ERR(mvm, "flush request fail\n");
	} else {
		iwl_trans_wait_tx_queue_empty(mvm->trans,
					      mvmsta->tfd_queue_msk);
	}
done:
	mutex_unlock(&mvm->mutex);
}

const struct ieee80211_ops iwl_mvm_hw_ops = {
	.tx = iwl_mvm_mac_tx,
	.ampdu_action = iwl_mvm_mac_ampdu_action,
	.start = iwl_mvm_mac_start,
	.restart_complete = iwl_mvm_mac_restart_complete,
	.stop = iwl_mvm_mac_stop,
	.add_interface = iwl_mvm_mac_add_interface,
	.remove_interface = iwl_mvm_mac_remove_interface,
	.config = iwl_mvm_mac_config,
	.prepare_multicast = iwl_mvm_prepare_multicast,
	.configure_filter = iwl_mvm_configure_filter,
	.bss_info_changed = iwl_mvm_bss_info_changed,
	.hw_scan = iwl_mvm_mac_hw_scan,
	.cancel_hw_scan = iwl_mvm_mac_cancel_hw_scan,
	.sta_pre_rcu_remove = iwl_mvm_sta_pre_rcu_remove,
	.sta_state = iwl_mvm_mac_sta_state,
	.sta_notify = iwl_mvm_mac_sta_notify,
	.allow_buffered_frames = iwl_mvm_mac_allow_buffered_frames,
	.release_buffered_frames = iwl_mvm_mac_release_buffered_frames,
	.set_rts_threshold = iwl_mvm_mac_set_rts_threshold,
	.sta_rc_update = iwl_mvm_sta_rc_update,
	.conf_tx = iwl_mvm_mac_conf_tx,
	.mgd_prepare_tx = iwl_mvm_mac_mgd_prepare_tx,
	.flush = iwl_mvm_mac_flush,
	.sched_scan_start = iwl_mvm_mac_sched_scan_start,
	.sched_scan_stop = iwl_mvm_mac_sched_scan_stop,
	.set_key = iwl_mvm_mac_set_key,
	.update_tkip_key = iwl_mvm_mac_update_tkip_key,
	.remain_on_channel = iwl_mvm_roc,
	.cancel_remain_on_channel = iwl_mvm_cancel_roc,
	.add_chanctx = iwl_mvm_add_chanctx,
	.remove_chanctx = iwl_mvm_remove_chanctx,
	.change_chanctx = iwl_mvm_change_chanctx,
	.assign_vif_chanctx = iwl_mvm_assign_vif_chanctx,
	.unassign_vif_chanctx = iwl_mvm_unassign_vif_chanctx,

	.start_ap = iwl_mvm_start_ap_ibss,
	.stop_ap = iwl_mvm_stop_ap_ibss,
	.join_ibss = iwl_mvm_start_ap_ibss,
	.leave_ibss = iwl_mvm_stop_ap_ibss,

	.set_tim = iwl_mvm_set_tim,

	.channel_switch_beacon = iwl_mvm_channel_switch_beacon,

	CFG80211_TESTMODE_CMD(iwl_mvm_mac_testmode_cmd)

#ifdef CONFIG_PM_SLEEP
	/* look at d3.c */
	.suspend = iwl_mvm_suspend,
	.resume = iwl_mvm_resume,
	.set_wakeup = iwl_mvm_set_wakeup,
	.set_rekey_data = iwl_mvm_set_rekey_data,
#if IS_ENABLED(CONFIG_IPV6)
	.ipv6_addr_change = iwl_mvm_ipv6_addr_change,
#endif
	.set_default_unicast_key = iwl_mvm_set_default_unicast_key,
#endif
};<|MERGE_RESOLUTION|>--- conflicted
+++ resolved
@@ -841,14 +841,8 @@
 	if (ret)
 		goto out_remove_mac;
 
-<<<<<<< HEAD
 	if (!mvm->bf_allowed_vif &&
 	    vif->type == NL80211_IFTYPE_STATION && !vif->p2p) {
-=======
-	if (!mvm->bf_allowed_vif && false &&
-	    vif->type == NL80211_IFTYPE_STATION && !vif->p2p &&
-	    mvm->fw->ucode_capa.flags & IWL_UCODE_TLV_FLAGS_BF_UPDATED){
->>>>>>> 7bacc782
 		mvm->bf_allowed_vif = mvmvif;
 		vif->driver_flags |= IEEE80211_VIF_BEACON_FILTER |
 				     IEEE80211_VIF_SUPPORTS_CQM_RSSI;
