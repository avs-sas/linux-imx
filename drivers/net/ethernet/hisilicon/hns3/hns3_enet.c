// SPDX-License-Identifier: GPL-2.0+
// Copyright (c) 2016-2017 Hisilicon Limited.

#include <linux/dma-mapping.h>
#include <linux/etherdevice.h>
#include <linux/interrupt.h>
#ifdef CONFIG_RFS_ACCEL
#include <linux/cpu_rmap.h>
#endif
#include <linux/if_vlan.h>
#include <linux/irq.h>
#include <linux/ip.h>
#include <linux/ipv6.h>
#include <linux/module.h>
#include <linux/pci.h>
#include <linux/aer.h>
#include <linux/skbuff.h>
#include <linux/sctp.h>
#include <net/gre.h>
#include <net/ip6_checksum.h>
#include <net/pkt_cls.h>
#include <net/tcp.h>
#include <net/vxlan.h>
#include <net/geneve.h>

#include "hnae3.h"
#include "hns3_enet.h"
/* All hns3 tracepoints are defined by the include below, which
 * must be included exactly once across the whole kernel with
 * CREATE_TRACE_POINTS defined
 */
#define CREATE_TRACE_POINTS
#include "hns3_trace.h"

#define hns3_set_field(origin, shift, val)	((origin) |= (val) << (shift))
#define hns3_tx_bd_count(S)	DIV_ROUND_UP(S, HNS3_MAX_BD_SIZE)

#define hns3_rl_err(fmt, ...)						\
	do {								\
		if (net_ratelimit())					\
			netdev_err(fmt, ##__VA_ARGS__);			\
	} while (0)

static void hns3_clear_all_ring(struct hnae3_handle *h, bool force);

static const char hns3_driver_name[] = "hns3";
static const char hns3_driver_string[] =
			"Hisilicon Ethernet Network Driver for Hip08 Family";
static const char hns3_copyright[] = "Copyright (c) 2017 Huawei Corporation.";
static struct hnae3_client client;

static int debug = -1;
module_param(debug, int, 0);
MODULE_PARM_DESC(debug, " Network interface message level setting");

static unsigned int tx_spare_buf_size;
module_param(tx_spare_buf_size, uint, 0400);
MODULE_PARM_DESC(tx_spare_buf_size, "Size used to allocate tx spare buffer");

static unsigned int tx_sgl = 1;
module_param(tx_sgl, uint, 0600);
MODULE_PARM_DESC(tx_sgl, "Minimum number of frags when using dma_map_sg() to optimize the IOMMU mapping");

static bool page_pool_enabled = true;
module_param(page_pool_enabled, bool, 0400);

#define HNS3_SGL_SIZE(nfrag)	(sizeof(struct scatterlist) * (nfrag) +	\
				 sizeof(struct sg_table))
#define HNS3_MAX_SGL_SIZE	ALIGN(HNS3_SGL_SIZE(HNS3_MAX_TSO_BD_NUM), \
				      dma_get_cache_alignment())

#define DEFAULT_MSG_LEVEL (NETIF_MSG_PROBE | NETIF_MSG_LINK | \
			   NETIF_MSG_IFDOWN | NETIF_MSG_IFUP)

#define HNS3_INNER_VLAN_TAG	1
#define HNS3_OUTER_VLAN_TAG	2

#define HNS3_MIN_TX_LEN		33U
#define HNS3_MIN_TUN_PKT_LEN	65U

/* hns3_pci_tbl - PCI Device ID Table
 *
 * Last entry must be all 0s
 *
 * { Vendor ID, Device ID, SubVendor ID, SubDevice ID,
 *   Class, Class Mask, private data (not used) }
 */
static const struct pci_device_id hns3_pci_tbl[] = {
	{PCI_VDEVICE(HUAWEI, HNAE3_DEV_ID_GE), 0},
	{PCI_VDEVICE(HUAWEI, HNAE3_DEV_ID_25GE), 0},
	{PCI_VDEVICE(HUAWEI, HNAE3_DEV_ID_25GE_RDMA),
	 HNAE3_DEV_SUPPORT_ROCE_DCB_BITS},
	{PCI_VDEVICE(HUAWEI, HNAE3_DEV_ID_25GE_RDMA_MACSEC),
	 HNAE3_DEV_SUPPORT_ROCE_DCB_BITS},
	{PCI_VDEVICE(HUAWEI, HNAE3_DEV_ID_50GE_RDMA),
	 HNAE3_DEV_SUPPORT_ROCE_DCB_BITS},
	{PCI_VDEVICE(HUAWEI, HNAE3_DEV_ID_50GE_RDMA_MACSEC),
	 HNAE3_DEV_SUPPORT_ROCE_DCB_BITS},
	{PCI_VDEVICE(HUAWEI, HNAE3_DEV_ID_100G_RDMA_MACSEC),
	 HNAE3_DEV_SUPPORT_ROCE_DCB_BITS},
	{PCI_VDEVICE(HUAWEI, HNAE3_DEV_ID_200G_RDMA),
	 HNAE3_DEV_SUPPORT_ROCE_DCB_BITS},
	{PCI_VDEVICE(HUAWEI, HNAE3_DEV_ID_VF), 0},
	{PCI_VDEVICE(HUAWEI, HNAE3_DEV_ID_RDMA_DCB_PFC_VF),
	 HNAE3_DEV_SUPPORT_ROCE_DCB_BITS},
	/* required last entry */
	{0,}
};
MODULE_DEVICE_TABLE(pci, hns3_pci_tbl);

#define HNS3_RX_PTYPE_ENTRY(ptype, l, s, t) \
	{	ptype, \
		l, \
		CHECKSUM_##s, \
		HNS3_L3_TYPE_##t, \
		1 }

#define HNS3_RX_PTYPE_UNUSED_ENTRY(ptype) \
		{ ptype, 0, CHECKSUM_NONE, HNS3_L3_TYPE_PARSE_FAIL, 0 }

static const struct hns3_rx_ptype hns3_rx_ptype_tbl[] = {
	HNS3_RX_PTYPE_UNUSED_ENTRY(0),
	HNS3_RX_PTYPE_ENTRY(1, 0, COMPLETE, ARP),
	HNS3_RX_PTYPE_ENTRY(2, 0, COMPLETE, RARP),
	HNS3_RX_PTYPE_ENTRY(3, 0, COMPLETE, LLDP),
	HNS3_RX_PTYPE_ENTRY(4, 0, COMPLETE, PARSE_FAIL),
	HNS3_RX_PTYPE_ENTRY(5, 0, COMPLETE, PARSE_FAIL),
	HNS3_RX_PTYPE_ENTRY(6, 0, COMPLETE, PARSE_FAIL),
	HNS3_RX_PTYPE_ENTRY(7, 0, COMPLETE, CNM),
	HNS3_RX_PTYPE_ENTRY(8, 0, NONE, PARSE_FAIL),
	HNS3_RX_PTYPE_UNUSED_ENTRY(9),
	HNS3_RX_PTYPE_UNUSED_ENTRY(10),
	HNS3_RX_PTYPE_UNUSED_ENTRY(11),
	HNS3_RX_PTYPE_UNUSED_ENTRY(12),
	HNS3_RX_PTYPE_UNUSED_ENTRY(13),
	HNS3_RX_PTYPE_UNUSED_ENTRY(14),
	HNS3_RX_PTYPE_UNUSED_ENTRY(15),
	HNS3_RX_PTYPE_ENTRY(16, 0, COMPLETE, PARSE_FAIL),
	HNS3_RX_PTYPE_ENTRY(17, 0, COMPLETE, IPV4),
	HNS3_RX_PTYPE_ENTRY(18, 0, COMPLETE, IPV4),
	HNS3_RX_PTYPE_ENTRY(19, 0, UNNECESSARY, IPV4),
	HNS3_RX_PTYPE_ENTRY(20, 0, UNNECESSARY, IPV4),
	HNS3_RX_PTYPE_ENTRY(21, 0, NONE, IPV4),
	HNS3_RX_PTYPE_ENTRY(22, 0, UNNECESSARY, IPV4),
	HNS3_RX_PTYPE_ENTRY(23, 0, NONE, IPV4),
	HNS3_RX_PTYPE_ENTRY(24, 0, NONE, IPV4),
	HNS3_RX_PTYPE_ENTRY(25, 0, UNNECESSARY, IPV4),
	HNS3_RX_PTYPE_UNUSED_ENTRY(26),
	HNS3_RX_PTYPE_UNUSED_ENTRY(27),
	HNS3_RX_PTYPE_UNUSED_ENTRY(28),
	HNS3_RX_PTYPE_ENTRY(29, 0, COMPLETE, PARSE_FAIL),
	HNS3_RX_PTYPE_ENTRY(30, 0, COMPLETE, PARSE_FAIL),
	HNS3_RX_PTYPE_ENTRY(31, 0, COMPLETE, IPV4),
	HNS3_RX_PTYPE_ENTRY(32, 0, COMPLETE, IPV4),
	HNS3_RX_PTYPE_ENTRY(33, 1, UNNECESSARY, IPV4),
	HNS3_RX_PTYPE_ENTRY(34, 1, UNNECESSARY, IPV4),
	HNS3_RX_PTYPE_ENTRY(35, 1, UNNECESSARY, IPV4),
	HNS3_RX_PTYPE_ENTRY(36, 0, COMPLETE, IPV4),
	HNS3_RX_PTYPE_ENTRY(37, 0, COMPLETE, IPV4),
	HNS3_RX_PTYPE_UNUSED_ENTRY(38),
	HNS3_RX_PTYPE_ENTRY(39, 0, COMPLETE, IPV6),
	HNS3_RX_PTYPE_ENTRY(40, 0, COMPLETE, IPV6),
	HNS3_RX_PTYPE_ENTRY(41, 1, UNNECESSARY, IPV6),
	HNS3_RX_PTYPE_ENTRY(42, 1, UNNECESSARY, IPV6),
	HNS3_RX_PTYPE_ENTRY(43, 1, UNNECESSARY, IPV6),
	HNS3_RX_PTYPE_ENTRY(44, 0, COMPLETE, IPV6),
	HNS3_RX_PTYPE_ENTRY(45, 0, COMPLETE, IPV6),
	HNS3_RX_PTYPE_UNUSED_ENTRY(46),
	HNS3_RX_PTYPE_UNUSED_ENTRY(47),
	HNS3_RX_PTYPE_UNUSED_ENTRY(48),
	HNS3_RX_PTYPE_UNUSED_ENTRY(49),
	HNS3_RX_PTYPE_UNUSED_ENTRY(50),
	HNS3_RX_PTYPE_UNUSED_ENTRY(51),
	HNS3_RX_PTYPE_UNUSED_ENTRY(52),
	HNS3_RX_PTYPE_UNUSED_ENTRY(53),
	HNS3_RX_PTYPE_UNUSED_ENTRY(54),
	HNS3_RX_PTYPE_UNUSED_ENTRY(55),
	HNS3_RX_PTYPE_UNUSED_ENTRY(56),
	HNS3_RX_PTYPE_UNUSED_ENTRY(57),
	HNS3_RX_PTYPE_UNUSED_ENTRY(58),
	HNS3_RX_PTYPE_UNUSED_ENTRY(59),
	HNS3_RX_PTYPE_UNUSED_ENTRY(60),
	HNS3_RX_PTYPE_UNUSED_ENTRY(61),
	HNS3_RX_PTYPE_UNUSED_ENTRY(62),
	HNS3_RX_PTYPE_UNUSED_ENTRY(63),
	HNS3_RX_PTYPE_UNUSED_ENTRY(64),
	HNS3_RX_PTYPE_UNUSED_ENTRY(65),
	HNS3_RX_PTYPE_UNUSED_ENTRY(66),
	HNS3_RX_PTYPE_UNUSED_ENTRY(67),
	HNS3_RX_PTYPE_UNUSED_ENTRY(68),
	HNS3_RX_PTYPE_UNUSED_ENTRY(69),
	HNS3_RX_PTYPE_UNUSED_ENTRY(70),
	HNS3_RX_PTYPE_UNUSED_ENTRY(71),
	HNS3_RX_PTYPE_UNUSED_ENTRY(72),
	HNS3_RX_PTYPE_UNUSED_ENTRY(73),
	HNS3_RX_PTYPE_UNUSED_ENTRY(74),
	HNS3_RX_PTYPE_UNUSED_ENTRY(75),
	HNS3_RX_PTYPE_UNUSED_ENTRY(76),
	HNS3_RX_PTYPE_UNUSED_ENTRY(77),
	HNS3_RX_PTYPE_UNUSED_ENTRY(78),
	HNS3_RX_PTYPE_UNUSED_ENTRY(79),
	HNS3_RX_PTYPE_UNUSED_ENTRY(80),
	HNS3_RX_PTYPE_UNUSED_ENTRY(81),
	HNS3_RX_PTYPE_UNUSED_ENTRY(82),
	HNS3_RX_PTYPE_UNUSED_ENTRY(83),
	HNS3_RX_PTYPE_UNUSED_ENTRY(84),
	HNS3_RX_PTYPE_UNUSED_ENTRY(85),
	HNS3_RX_PTYPE_UNUSED_ENTRY(86),
	HNS3_RX_PTYPE_UNUSED_ENTRY(87),
	HNS3_RX_PTYPE_UNUSED_ENTRY(88),
	HNS3_RX_PTYPE_UNUSED_ENTRY(89),
	HNS3_RX_PTYPE_UNUSED_ENTRY(90),
	HNS3_RX_PTYPE_UNUSED_ENTRY(91),
	HNS3_RX_PTYPE_UNUSED_ENTRY(92),
	HNS3_RX_PTYPE_UNUSED_ENTRY(93),
	HNS3_RX_PTYPE_UNUSED_ENTRY(94),
	HNS3_RX_PTYPE_UNUSED_ENTRY(95),
	HNS3_RX_PTYPE_UNUSED_ENTRY(96),
	HNS3_RX_PTYPE_UNUSED_ENTRY(97),
	HNS3_RX_PTYPE_UNUSED_ENTRY(98),
	HNS3_RX_PTYPE_UNUSED_ENTRY(99),
	HNS3_RX_PTYPE_UNUSED_ENTRY(100),
	HNS3_RX_PTYPE_UNUSED_ENTRY(101),
	HNS3_RX_PTYPE_UNUSED_ENTRY(102),
	HNS3_RX_PTYPE_UNUSED_ENTRY(103),
	HNS3_RX_PTYPE_UNUSED_ENTRY(104),
	HNS3_RX_PTYPE_UNUSED_ENTRY(105),
	HNS3_RX_PTYPE_UNUSED_ENTRY(106),
	HNS3_RX_PTYPE_UNUSED_ENTRY(107),
	HNS3_RX_PTYPE_UNUSED_ENTRY(108),
	HNS3_RX_PTYPE_UNUSED_ENTRY(109),
	HNS3_RX_PTYPE_UNUSED_ENTRY(110),
	HNS3_RX_PTYPE_ENTRY(111, 0, COMPLETE, IPV6),
	HNS3_RX_PTYPE_ENTRY(112, 0, COMPLETE, IPV6),
	HNS3_RX_PTYPE_ENTRY(113, 0, UNNECESSARY, IPV6),
	HNS3_RX_PTYPE_ENTRY(114, 0, UNNECESSARY, IPV6),
	HNS3_RX_PTYPE_ENTRY(115, 0, NONE, IPV6),
	HNS3_RX_PTYPE_ENTRY(116, 0, UNNECESSARY, IPV6),
	HNS3_RX_PTYPE_ENTRY(117, 0, NONE, IPV6),
	HNS3_RX_PTYPE_ENTRY(118, 0, NONE, IPV6),
	HNS3_RX_PTYPE_ENTRY(119, 0, UNNECESSARY, IPV6),
	HNS3_RX_PTYPE_UNUSED_ENTRY(120),
	HNS3_RX_PTYPE_UNUSED_ENTRY(121),
	HNS3_RX_PTYPE_UNUSED_ENTRY(122),
	HNS3_RX_PTYPE_ENTRY(123, 0, COMPLETE, PARSE_FAIL),
	HNS3_RX_PTYPE_ENTRY(124, 0, COMPLETE, PARSE_FAIL),
	HNS3_RX_PTYPE_ENTRY(125, 0, COMPLETE, IPV4),
	HNS3_RX_PTYPE_ENTRY(126, 0, COMPLETE, IPV4),
	HNS3_RX_PTYPE_ENTRY(127, 1, UNNECESSARY, IPV4),
	HNS3_RX_PTYPE_ENTRY(128, 1, UNNECESSARY, IPV4),
	HNS3_RX_PTYPE_ENTRY(129, 1, UNNECESSARY, IPV4),
	HNS3_RX_PTYPE_ENTRY(130, 0, COMPLETE, IPV4),
	HNS3_RX_PTYPE_ENTRY(131, 0, COMPLETE, IPV4),
	HNS3_RX_PTYPE_UNUSED_ENTRY(132),
	HNS3_RX_PTYPE_ENTRY(133, 0, COMPLETE, IPV6),
	HNS3_RX_PTYPE_ENTRY(134, 0, COMPLETE, IPV6),
	HNS3_RX_PTYPE_ENTRY(135, 1, UNNECESSARY, IPV6),
	HNS3_RX_PTYPE_ENTRY(136, 1, UNNECESSARY, IPV6),
	HNS3_RX_PTYPE_ENTRY(137, 1, UNNECESSARY, IPV6),
	HNS3_RX_PTYPE_ENTRY(138, 0, COMPLETE, IPV6),
	HNS3_RX_PTYPE_ENTRY(139, 0, COMPLETE, IPV6),
	HNS3_RX_PTYPE_UNUSED_ENTRY(140),
	HNS3_RX_PTYPE_UNUSED_ENTRY(141),
	HNS3_RX_PTYPE_UNUSED_ENTRY(142),
	HNS3_RX_PTYPE_UNUSED_ENTRY(143),
	HNS3_RX_PTYPE_UNUSED_ENTRY(144),
	HNS3_RX_PTYPE_UNUSED_ENTRY(145),
	HNS3_RX_PTYPE_UNUSED_ENTRY(146),
	HNS3_RX_PTYPE_UNUSED_ENTRY(147),
	HNS3_RX_PTYPE_UNUSED_ENTRY(148),
	HNS3_RX_PTYPE_UNUSED_ENTRY(149),
	HNS3_RX_PTYPE_UNUSED_ENTRY(150),
	HNS3_RX_PTYPE_UNUSED_ENTRY(151),
	HNS3_RX_PTYPE_UNUSED_ENTRY(152),
	HNS3_RX_PTYPE_UNUSED_ENTRY(153),
	HNS3_RX_PTYPE_UNUSED_ENTRY(154),
	HNS3_RX_PTYPE_UNUSED_ENTRY(155),
	HNS3_RX_PTYPE_UNUSED_ENTRY(156),
	HNS3_RX_PTYPE_UNUSED_ENTRY(157),
	HNS3_RX_PTYPE_UNUSED_ENTRY(158),
	HNS3_RX_PTYPE_UNUSED_ENTRY(159),
	HNS3_RX_PTYPE_UNUSED_ENTRY(160),
	HNS3_RX_PTYPE_UNUSED_ENTRY(161),
	HNS3_RX_PTYPE_UNUSED_ENTRY(162),
	HNS3_RX_PTYPE_UNUSED_ENTRY(163),
	HNS3_RX_PTYPE_UNUSED_ENTRY(164),
	HNS3_RX_PTYPE_UNUSED_ENTRY(165),
	HNS3_RX_PTYPE_UNUSED_ENTRY(166),
	HNS3_RX_PTYPE_UNUSED_ENTRY(167),
	HNS3_RX_PTYPE_UNUSED_ENTRY(168),
	HNS3_RX_PTYPE_UNUSED_ENTRY(169),
	HNS3_RX_PTYPE_UNUSED_ENTRY(170),
	HNS3_RX_PTYPE_UNUSED_ENTRY(171),
	HNS3_RX_PTYPE_UNUSED_ENTRY(172),
	HNS3_RX_PTYPE_UNUSED_ENTRY(173),
	HNS3_RX_PTYPE_UNUSED_ENTRY(174),
	HNS3_RX_PTYPE_UNUSED_ENTRY(175),
	HNS3_RX_PTYPE_UNUSED_ENTRY(176),
	HNS3_RX_PTYPE_UNUSED_ENTRY(177),
	HNS3_RX_PTYPE_UNUSED_ENTRY(178),
	HNS3_RX_PTYPE_UNUSED_ENTRY(179),
	HNS3_RX_PTYPE_UNUSED_ENTRY(180),
	HNS3_RX_PTYPE_UNUSED_ENTRY(181),
	HNS3_RX_PTYPE_UNUSED_ENTRY(182),
	HNS3_RX_PTYPE_UNUSED_ENTRY(183),
	HNS3_RX_PTYPE_UNUSED_ENTRY(184),
	HNS3_RX_PTYPE_UNUSED_ENTRY(185),
	HNS3_RX_PTYPE_UNUSED_ENTRY(186),
	HNS3_RX_PTYPE_UNUSED_ENTRY(187),
	HNS3_RX_PTYPE_UNUSED_ENTRY(188),
	HNS3_RX_PTYPE_UNUSED_ENTRY(189),
	HNS3_RX_PTYPE_UNUSED_ENTRY(190),
	HNS3_RX_PTYPE_UNUSED_ENTRY(191),
	HNS3_RX_PTYPE_UNUSED_ENTRY(192),
	HNS3_RX_PTYPE_UNUSED_ENTRY(193),
	HNS3_RX_PTYPE_UNUSED_ENTRY(194),
	HNS3_RX_PTYPE_UNUSED_ENTRY(195),
	HNS3_RX_PTYPE_UNUSED_ENTRY(196),
	HNS3_RX_PTYPE_UNUSED_ENTRY(197),
	HNS3_RX_PTYPE_UNUSED_ENTRY(198),
	HNS3_RX_PTYPE_UNUSED_ENTRY(199),
	HNS3_RX_PTYPE_UNUSED_ENTRY(200),
	HNS3_RX_PTYPE_UNUSED_ENTRY(201),
	HNS3_RX_PTYPE_UNUSED_ENTRY(202),
	HNS3_RX_PTYPE_UNUSED_ENTRY(203),
	HNS3_RX_PTYPE_UNUSED_ENTRY(204),
	HNS3_RX_PTYPE_UNUSED_ENTRY(205),
	HNS3_RX_PTYPE_UNUSED_ENTRY(206),
	HNS3_RX_PTYPE_UNUSED_ENTRY(207),
	HNS3_RX_PTYPE_UNUSED_ENTRY(208),
	HNS3_RX_PTYPE_UNUSED_ENTRY(209),
	HNS3_RX_PTYPE_UNUSED_ENTRY(210),
	HNS3_RX_PTYPE_UNUSED_ENTRY(211),
	HNS3_RX_PTYPE_UNUSED_ENTRY(212),
	HNS3_RX_PTYPE_UNUSED_ENTRY(213),
	HNS3_RX_PTYPE_UNUSED_ENTRY(214),
	HNS3_RX_PTYPE_UNUSED_ENTRY(215),
	HNS3_RX_PTYPE_UNUSED_ENTRY(216),
	HNS3_RX_PTYPE_UNUSED_ENTRY(217),
	HNS3_RX_PTYPE_UNUSED_ENTRY(218),
	HNS3_RX_PTYPE_UNUSED_ENTRY(219),
	HNS3_RX_PTYPE_UNUSED_ENTRY(220),
	HNS3_RX_PTYPE_UNUSED_ENTRY(221),
	HNS3_RX_PTYPE_UNUSED_ENTRY(222),
	HNS3_RX_PTYPE_UNUSED_ENTRY(223),
	HNS3_RX_PTYPE_UNUSED_ENTRY(224),
	HNS3_RX_PTYPE_UNUSED_ENTRY(225),
	HNS3_RX_PTYPE_UNUSED_ENTRY(226),
	HNS3_RX_PTYPE_UNUSED_ENTRY(227),
	HNS3_RX_PTYPE_UNUSED_ENTRY(228),
	HNS3_RX_PTYPE_UNUSED_ENTRY(229),
	HNS3_RX_PTYPE_UNUSED_ENTRY(230),
	HNS3_RX_PTYPE_UNUSED_ENTRY(231),
	HNS3_RX_PTYPE_UNUSED_ENTRY(232),
	HNS3_RX_PTYPE_UNUSED_ENTRY(233),
	HNS3_RX_PTYPE_UNUSED_ENTRY(234),
	HNS3_RX_PTYPE_UNUSED_ENTRY(235),
	HNS3_RX_PTYPE_UNUSED_ENTRY(236),
	HNS3_RX_PTYPE_UNUSED_ENTRY(237),
	HNS3_RX_PTYPE_UNUSED_ENTRY(238),
	HNS3_RX_PTYPE_UNUSED_ENTRY(239),
	HNS3_RX_PTYPE_UNUSED_ENTRY(240),
	HNS3_RX_PTYPE_UNUSED_ENTRY(241),
	HNS3_RX_PTYPE_UNUSED_ENTRY(242),
	HNS3_RX_PTYPE_UNUSED_ENTRY(243),
	HNS3_RX_PTYPE_UNUSED_ENTRY(244),
	HNS3_RX_PTYPE_UNUSED_ENTRY(245),
	HNS3_RX_PTYPE_UNUSED_ENTRY(246),
	HNS3_RX_PTYPE_UNUSED_ENTRY(247),
	HNS3_RX_PTYPE_UNUSED_ENTRY(248),
	HNS3_RX_PTYPE_UNUSED_ENTRY(249),
	HNS3_RX_PTYPE_UNUSED_ENTRY(250),
	HNS3_RX_PTYPE_UNUSED_ENTRY(251),
	HNS3_RX_PTYPE_UNUSED_ENTRY(252),
	HNS3_RX_PTYPE_UNUSED_ENTRY(253),
	HNS3_RX_PTYPE_UNUSED_ENTRY(254),
	HNS3_RX_PTYPE_UNUSED_ENTRY(255),
};

#define HNS3_INVALID_PTYPE \
		ARRAY_SIZE(hns3_rx_ptype_tbl)

static irqreturn_t hns3_irq_handle(int irq, void *vector)
{
	struct hns3_enet_tqp_vector *tqp_vector = vector;

	napi_schedule_irqoff(&tqp_vector->napi);
	tqp_vector->event_cnt++;

	return IRQ_HANDLED;
}

static void hns3_nic_uninit_irq(struct hns3_nic_priv *priv)
{
	struct hns3_enet_tqp_vector *tqp_vectors;
	unsigned int i;

	for (i = 0; i < priv->vector_num; i++) {
		tqp_vectors = &priv->tqp_vector[i];

		if (tqp_vectors->irq_init_flag != HNS3_VECTOR_INITED)
			continue;

		/* clear the affinity mask */
		irq_set_affinity_hint(tqp_vectors->vector_irq, NULL);

		/* release the irq resource */
		free_irq(tqp_vectors->vector_irq, tqp_vectors);
		tqp_vectors->irq_init_flag = HNS3_VECTOR_NOT_INITED;
	}
}

static int hns3_nic_init_irq(struct hns3_nic_priv *priv)
{
	struct hns3_enet_tqp_vector *tqp_vectors;
	int txrx_int_idx = 0;
	int rx_int_idx = 0;
	int tx_int_idx = 0;
	unsigned int i;
	int ret;

	for (i = 0; i < priv->vector_num; i++) {
		tqp_vectors = &priv->tqp_vector[i];

		if (tqp_vectors->irq_init_flag == HNS3_VECTOR_INITED)
			continue;

		if (tqp_vectors->tx_group.ring && tqp_vectors->rx_group.ring) {
			snprintf(tqp_vectors->name, HNAE3_INT_NAME_LEN,
				 "%s-%s-%s-%d", hns3_driver_name,
				 pci_name(priv->ae_handle->pdev),
				 "TxRx", txrx_int_idx++);
			txrx_int_idx++;
		} else if (tqp_vectors->rx_group.ring) {
			snprintf(tqp_vectors->name, HNAE3_INT_NAME_LEN,
				 "%s-%s-%s-%d", hns3_driver_name,
				 pci_name(priv->ae_handle->pdev),
				 "Rx", rx_int_idx++);
		} else if (tqp_vectors->tx_group.ring) {
			snprintf(tqp_vectors->name, HNAE3_INT_NAME_LEN,
				 "%s-%s-%s-%d", hns3_driver_name,
				 pci_name(priv->ae_handle->pdev),
				 "Tx", tx_int_idx++);
		} else {
			/* Skip this unused q_vector */
			continue;
		}

		tqp_vectors->name[HNAE3_INT_NAME_LEN - 1] = '\0';

		irq_set_status_flags(tqp_vectors->vector_irq, IRQ_NOAUTOEN);
		ret = request_irq(tqp_vectors->vector_irq, hns3_irq_handle, 0,
				  tqp_vectors->name, tqp_vectors);
		if (ret) {
			netdev_err(priv->netdev, "request irq(%d) fail\n",
				   tqp_vectors->vector_irq);
			hns3_nic_uninit_irq(priv);
			return ret;
		}

		irq_set_affinity_hint(tqp_vectors->vector_irq,
				      &tqp_vectors->affinity_mask);

		tqp_vectors->irq_init_flag = HNS3_VECTOR_INITED;
	}

	return 0;
}

static void hns3_mask_vector_irq(struct hns3_enet_tqp_vector *tqp_vector,
				 u32 mask_en)
{
	writel(mask_en, tqp_vector->mask_addr);
}

static void hns3_vector_enable(struct hns3_enet_tqp_vector *tqp_vector)
{
	napi_enable(&tqp_vector->napi);
	enable_irq(tqp_vector->vector_irq);

	/* enable vector */
	hns3_mask_vector_irq(tqp_vector, 1);
}

static void hns3_vector_disable(struct hns3_enet_tqp_vector *tqp_vector)
{
	/* disable vector */
	hns3_mask_vector_irq(tqp_vector, 0);

	disable_irq(tqp_vector->vector_irq);
	napi_disable(&tqp_vector->napi);
	cancel_work_sync(&tqp_vector->rx_group.dim.work);
	cancel_work_sync(&tqp_vector->tx_group.dim.work);
}

void hns3_set_vector_coalesce_rl(struct hns3_enet_tqp_vector *tqp_vector,
				 u32 rl_value)
{
	u32 rl_reg = hns3_rl_usec_to_reg(rl_value);

	/* this defines the configuration for RL (Interrupt Rate Limiter).
	 * Rl defines rate of interrupts i.e. number of interrupts-per-second
	 * GL and RL(Rate Limiter) are 2 ways to acheive interrupt coalescing
	 */
	if (rl_reg > 0 && !tqp_vector->tx_group.coal.adapt_enable &&
	    !tqp_vector->rx_group.coal.adapt_enable)
		/* According to the hardware, the range of rl_reg is
		 * 0-59 and the unit is 4.
		 */
		rl_reg |=  HNS3_INT_RL_ENABLE_MASK;

	writel(rl_reg, tqp_vector->mask_addr + HNS3_VECTOR_RL_OFFSET);
}

void hns3_set_vector_coalesce_rx_gl(struct hns3_enet_tqp_vector *tqp_vector,
				    u32 gl_value)
{
	u32 new_val;

	if (tqp_vector->rx_group.coal.unit_1us)
		new_val = gl_value | HNS3_INT_GL_1US;
	else
		new_val = hns3_gl_usec_to_reg(gl_value);

	writel(new_val, tqp_vector->mask_addr + HNS3_VECTOR_GL0_OFFSET);
}

void hns3_set_vector_coalesce_tx_gl(struct hns3_enet_tqp_vector *tqp_vector,
				    u32 gl_value)
{
	u32 new_val;

	if (tqp_vector->tx_group.coal.unit_1us)
		new_val = gl_value | HNS3_INT_GL_1US;
	else
		new_val = hns3_gl_usec_to_reg(gl_value);

	writel(new_val, tqp_vector->mask_addr + HNS3_VECTOR_GL1_OFFSET);
}

void hns3_set_vector_coalesce_tx_ql(struct hns3_enet_tqp_vector *tqp_vector,
				    u32 ql_value)
{
	writel(ql_value, tqp_vector->mask_addr + HNS3_VECTOR_TX_QL_OFFSET);
}

void hns3_set_vector_coalesce_rx_ql(struct hns3_enet_tqp_vector *tqp_vector,
				    u32 ql_value)
{
	writel(ql_value, tqp_vector->mask_addr + HNS3_VECTOR_RX_QL_OFFSET);
}

static void hns3_vector_coalesce_init(struct hns3_enet_tqp_vector *tqp_vector,
				      struct hns3_nic_priv *priv)
{
	struct hnae3_ae_dev *ae_dev = pci_get_drvdata(priv->ae_handle->pdev);
	struct hns3_enet_coalesce *tx_coal = &tqp_vector->tx_group.coal;
	struct hns3_enet_coalesce *rx_coal = &tqp_vector->rx_group.coal;
	struct hns3_enet_coalesce *ptx_coal = &priv->tx_coal;
	struct hns3_enet_coalesce *prx_coal = &priv->rx_coal;

	tx_coal->adapt_enable = ptx_coal->adapt_enable;
	rx_coal->adapt_enable = prx_coal->adapt_enable;

	tx_coal->int_gl = ptx_coal->int_gl;
	rx_coal->int_gl = prx_coal->int_gl;

	rx_coal->flow_level = prx_coal->flow_level;
	tx_coal->flow_level = ptx_coal->flow_level;

	/* device version above V3(include V3), GL can configure 1us
	 * unit, so uses 1us unit.
	 */
	if (ae_dev->dev_version >= HNAE3_DEVICE_VERSION_V3) {
		tx_coal->unit_1us = 1;
		rx_coal->unit_1us = 1;
	}

	if (ae_dev->dev_specs.int_ql_max) {
		tx_coal->ql_enable = 1;
		rx_coal->ql_enable = 1;
		tx_coal->int_ql_max = ae_dev->dev_specs.int_ql_max;
		rx_coal->int_ql_max = ae_dev->dev_specs.int_ql_max;
		tx_coal->int_ql = ptx_coal->int_ql;
		rx_coal->int_ql = prx_coal->int_ql;
	}
}

static void
hns3_vector_coalesce_init_hw(struct hns3_enet_tqp_vector *tqp_vector,
			     struct hns3_nic_priv *priv)
{
	struct hns3_enet_coalesce *tx_coal = &tqp_vector->tx_group.coal;
	struct hns3_enet_coalesce *rx_coal = &tqp_vector->rx_group.coal;
	struct hnae3_handle *h = priv->ae_handle;

	hns3_set_vector_coalesce_tx_gl(tqp_vector, tx_coal->int_gl);
	hns3_set_vector_coalesce_rx_gl(tqp_vector, rx_coal->int_gl);
	hns3_set_vector_coalesce_rl(tqp_vector, h->kinfo.int_rl_setting);

	if (tx_coal->ql_enable)
		hns3_set_vector_coalesce_tx_ql(tqp_vector, tx_coal->int_ql);

	if (rx_coal->ql_enable)
		hns3_set_vector_coalesce_rx_ql(tqp_vector, rx_coal->int_ql);
}

static int hns3_nic_set_real_num_queue(struct net_device *netdev)
{
	struct hnae3_handle *h = hns3_get_handle(netdev);
	struct hnae3_knic_private_info *kinfo = &h->kinfo;
	struct hnae3_tc_info *tc_info = &kinfo->tc_info;
	unsigned int queue_size = kinfo->num_tqps;
	int i, ret;

	if (tc_info->num_tc <= 1 && !tc_info->mqprio_active) {
		netdev_reset_tc(netdev);
	} else {
		ret = netdev_set_num_tc(netdev, tc_info->num_tc);
		if (ret) {
			netdev_err(netdev,
				   "netdev_set_num_tc fail, ret=%d!\n", ret);
			return ret;
		}

		for (i = 0; i < tc_info->num_tc; i++)
			netdev_set_tc_queue(netdev, i, tc_info->tqp_count[i],
					    tc_info->tqp_offset[i]);
	}

	ret = netif_set_real_num_tx_queues(netdev, queue_size);
	if (ret) {
		netdev_err(netdev,
			   "netif_set_real_num_tx_queues fail, ret=%d!\n", ret);
		return ret;
	}

	ret = netif_set_real_num_rx_queues(netdev, queue_size);
	if (ret) {
		netdev_err(netdev,
			   "netif_set_real_num_rx_queues fail, ret=%d!\n", ret);
		return ret;
	}

	return 0;
}

u16 hns3_get_max_available_channels(struct hnae3_handle *h)
{
	u16 alloc_tqps, max_rss_size, rss_size;

	h->ae_algo->ops->get_tqps_and_rss_info(h, &alloc_tqps, &max_rss_size);
	rss_size = alloc_tqps / h->kinfo.tc_info.num_tc;

	return min_t(u16, rss_size, max_rss_size);
}

static void hns3_tqp_enable(struct hnae3_queue *tqp)
{
	u32 rcb_reg;

	rcb_reg = hns3_read_dev(tqp, HNS3_RING_EN_REG);
	rcb_reg |= BIT(HNS3_RING_EN_B);
	hns3_write_dev(tqp, HNS3_RING_EN_REG, rcb_reg);
}

static void hns3_tqp_disable(struct hnae3_queue *tqp)
{
	u32 rcb_reg;

	rcb_reg = hns3_read_dev(tqp, HNS3_RING_EN_REG);
	rcb_reg &= ~BIT(HNS3_RING_EN_B);
	hns3_write_dev(tqp, HNS3_RING_EN_REG, rcb_reg);
}

static void hns3_free_rx_cpu_rmap(struct net_device *netdev)
{
#ifdef CONFIG_RFS_ACCEL
	free_irq_cpu_rmap(netdev->rx_cpu_rmap);
	netdev->rx_cpu_rmap = NULL;
#endif
}

static int hns3_set_rx_cpu_rmap(struct net_device *netdev)
{
#ifdef CONFIG_RFS_ACCEL
	struct hns3_nic_priv *priv = netdev_priv(netdev);
	struct hns3_enet_tqp_vector *tqp_vector;
	int i, ret;

	if (!netdev->rx_cpu_rmap) {
		netdev->rx_cpu_rmap = alloc_irq_cpu_rmap(priv->vector_num);
		if (!netdev->rx_cpu_rmap)
			return -ENOMEM;
	}

	for (i = 0; i < priv->vector_num; i++) {
		tqp_vector = &priv->tqp_vector[i];
		ret = irq_cpu_rmap_add(netdev->rx_cpu_rmap,
				       tqp_vector->vector_irq);
		if (ret) {
			hns3_free_rx_cpu_rmap(netdev);
			return ret;
		}
	}
#endif
	return 0;
}

static int hns3_nic_net_up(struct net_device *netdev)
{
	struct hns3_nic_priv *priv = netdev_priv(netdev);
	struct hnae3_handle *h = priv->ae_handle;
	int i, j;
	int ret;

	ret = hns3_nic_reset_all_ring(h);
	if (ret)
		return ret;

	clear_bit(HNS3_NIC_STATE_DOWN, &priv->state);

	/* enable the vectors */
	for (i = 0; i < priv->vector_num; i++)
		hns3_vector_enable(&priv->tqp_vector[i]);

	/* enable rcb */
	for (j = 0; j < h->kinfo.num_tqps; j++)
		hns3_tqp_enable(h->kinfo.tqp[j]);

	/* start the ae_dev */
	ret = h->ae_algo->ops->start ? h->ae_algo->ops->start(h) : 0;
	if (ret) {
		set_bit(HNS3_NIC_STATE_DOWN, &priv->state);
		while (j--)
			hns3_tqp_disable(h->kinfo.tqp[j]);

		for (j = i - 1; j >= 0; j--)
			hns3_vector_disable(&priv->tqp_vector[j]);
	}

	return ret;
}

static void hns3_config_xps(struct hns3_nic_priv *priv)
{
	int i;

	for (i = 0; i < priv->vector_num; i++) {
		struct hns3_enet_tqp_vector *tqp_vector = &priv->tqp_vector[i];
		struct hns3_enet_ring *ring = tqp_vector->tx_group.ring;

		while (ring) {
			int ret;

			ret = netif_set_xps_queue(priv->netdev,
						  &tqp_vector->affinity_mask,
						  ring->tqp->tqp_index);
			if (ret)
				netdev_warn(priv->netdev,
					    "set xps queue failed: %d", ret);

			ring = ring->next;
		}
	}
}

static int hns3_nic_net_open(struct net_device *netdev)
{
	struct hns3_nic_priv *priv = netdev_priv(netdev);
	struct hnae3_handle *h = hns3_get_handle(netdev);
	struct hnae3_knic_private_info *kinfo;
	int i, ret;

	if (hns3_nic_resetting(netdev))
		return -EBUSY;

	if (!test_bit(HNS3_NIC_STATE_DOWN, &priv->state)) {
		netdev_warn(netdev, "net open repeatedly!\n");
		return 0;
	}

	netif_carrier_off(netdev);

	ret = hns3_nic_set_real_num_queue(netdev);
	if (ret)
		return ret;

	ret = hns3_nic_net_up(netdev);
	if (ret) {
		netdev_err(netdev, "net up fail, ret=%d!\n", ret);
		return ret;
	}

	kinfo = &h->kinfo;
	for (i = 0; i < HNAE3_MAX_USER_PRIO; i++)
		netdev_set_prio_tc_map(netdev, i, kinfo->tc_info.prio_tc[i]);

	if (h->ae_algo->ops->set_timer_task)
		h->ae_algo->ops->set_timer_task(priv->ae_handle, true);

	hns3_config_xps(priv);

	netif_dbg(h, drv, netdev, "net open\n");

	return 0;
}

static void hns3_reset_tx_queue(struct hnae3_handle *h)
{
	struct net_device *ndev = h->kinfo.netdev;
	struct hns3_nic_priv *priv = netdev_priv(ndev);
	struct netdev_queue *dev_queue;
	u32 i;

	for (i = 0; i < h->kinfo.num_tqps; i++) {
		dev_queue = netdev_get_tx_queue(ndev,
						priv->ring[i].queue_index);
		netdev_tx_reset_queue(dev_queue);
	}
}

static void hns3_nic_net_down(struct net_device *netdev)
{
	struct hns3_nic_priv *priv = netdev_priv(netdev);
	struct hnae3_handle *h = hns3_get_handle(netdev);
	const struct hnae3_ae_ops *ops;
	int i;

	/* disable vectors */
	for (i = 0; i < priv->vector_num; i++)
		hns3_vector_disable(&priv->tqp_vector[i]);

	/* disable rcb */
	for (i = 0; i < h->kinfo.num_tqps; i++)
		hns3_tqp_disable(h->kinfo.tqp[i]);

	/* stop ae_dev */
	ops = priv->ae_handle->ae_algo->ops;
	if (ops->stop)
		ops->stop(priv->ae_handle);

	/* delay ring buffer clearing to hns3_reset_notify_uninit_enet
	 * during reset process, because driver may not be able
	 * to disable the ring through firmware when downing the netdev.
	 */
	if (!hns3_nic_resetting(netdev))
		hns3_clear_all_ring(priv->ae_handle, false);

	hns3_reset_tx_queue(priv->ae_handle);
}

static int hns3_nic_net_stop(struct net_device *netdev)
{
	struct hns3_nic_priv *priv = netdev_priv(netdev);
	struct hnae3_handle *h = hns3_get_handle(netdev);

	if (test_and_set_bit(HNS3_NIC_STATE_DOWN, &priv->state))
		return 0;

	netif_dbg(h, drv, netdev, "net stop\n");

	if (h->ae_algo->ops->set_timer_task)
		h->ae_algo->ops->set_timer_task(priv->ae_handle, false);

	netif_carrier_off(netdev);
	netif_tx_disable(netdev);

	hns3_nic_net_down(netdev);

	return 0;
}

static int hns3_nic_uc_sync(struct net_device *netdev,
			    const unsigned char *addr)
{
	struct hnae3_handle *h = hns3_get_handle(netdev);

	if (h->ae_algo->ops->add_uc_addr)
		return h->ae_algo->ops->add_uc_addr(h, addr);

	return 0;
}

static int hns3_nic_uc_unsync(struct net_device *netdev,
			      const unsigned char *addr)
{
	struct hnae3_handle *h = hns3_get_handle(netdev);

	/* need ignore the request of removing device address, because
	 * we store the device address and other addresses of uc list
	 * in the function's mac filter list.
	 */
	if (ether_addr_equal(addr, netdev->dev_addr))
		return 0;

	if (h->ae_algo->ops->rm_uc_addr)
		return h->ae_algo->ops->rm_uc_addr(h, addr);

	return 0;
}

static int hns3_nic_mc_sync(struct net_device *netdev,
			    const unsigned char *addr)
{
	struct hnae3_handle *h = hns3_get_handle(netdev);

	if (h->ae_algo->ops->add_mc_addr)
		return h->ae_algo->ops->add_mc_addr(h, addr);

	return 0;
}

static int hns3_nic_mc_unsync(struct net_device *netdev,
			      const unsigned char *addr)
{
	struct hnae3_handle *h = hns3_get_handle(netdev);

	if (h->ae_algo->ops->rm_mc_addr)
		return h->ae_algo->ops->rm_mc_addr(h, addr);

	return 0;
}

static u8 hns3_get_netdev_flags(struct net_device *netdev)
{
	u8 flags = 0;

	if (netdev->flags & IFF_PROMISC)
		flags = HNAE3_USER_UPE | HNAE3_USER_MPE | HNAE3_BPE;
	else if (netdev->flags & IFF_ALLMULTI)
		flags = HNAE3_USER_MPE;

	return flags;
}

static void hns3_nic_set_rx_mode(struct net_device *netdev)
{
	struct hnae3_handle *h = hns3_get_handle(netdev);
	u8 new_flags;

	new_flags = hns3_get_netdev_flags(netdev);

	__dev_uc_sync(netdev, hns3_nic_uc_sync, hns3_nic_uc_unsync);
	__dev_mc_sync(netdev, hns3_nic_mc_sync, hns3_nic_mc_unsync);

	/* User mode Promisc mode enable and vlan filtering is disabled to
	 * let all packets in.
	 */
	h->netdev_flags = new_flags;
	hns3_request_update_promisc_mode(h);
}

void hns3_request_update_promisc_mode(struct hnae3_handle *handle)
{
	const struct hnae3_ae_ops *ops = handle->ae_algo->ops;

	if (ops->request_update_promisc_mode)
		ops->request_update_promisc_mode(handle);
}

static u32 hns3_tx_spare_space(struct hns3_enet_ring *ring)
{
	struct hns3_tx_spare *tx_spare = ring->tx_spare;
	u32 ntc, ntu;

	/* This smp_load_acquire() pairs with smp_store_release() in
	 * hns3_tx_spare_update() called in tx desc cleaning process.
	 */
	ntc = smp_load_acquire(&tx_spare->last_to_clean);
	ntu = tx_spare->next_to_use;

	if (ntc > ntu)
		return ntc - ntu - 1;

	/* The free tx buffer is divided into two part, so pick the
	 * larger one.
	 */
	return max(ntc, tx_spare->len - ntu) - 1;
}

static void hns3_tx_spare_update(struct hns3_enet_ring *ring)
{
	struct hns3_tx_spare *tx_spare = ring->tx_spare;

	if (!tx_spare ||
	    tx_spare->last_to_clean == tx_spare->next_to_clean)
		return;

	/* This smp_store_release() pairs with smp_load_acquire() in
	 * hns3_tx_spare_space() called in xmit process.
	 */
	smp_store_release(&tx_spare->last_to_clean,
			  tx_spare->next_to_clean);
}

static bool hns3_can_use_tx_bounce(struct hns3_enet_ring *ring,
				   struct sk_buff *skb,
				   u32 space)
{
	u32 len = skb->len <= ring->tx_copybreak ? skb->len :
				skb_headlen(skb);

	if (len > ring->tx_copybreak)
		return false;

	if (ALIGN(len, dma_get_cache_alignment()) > space) {
		u64_stats_update_begin(&ring->syncp);
		ring->stats.tx_spare_full++;
		u64_stats_update_end(&ring->syncp);
		return false;
	}

	return true;
}

static bool hns3_can_use_tx_sgl(struct hns3_enet_ring *ring,
				struct sk_buff *skb,
				u32 space)
{
	if (skb->len <= ring->tx_copybreak || !tx_sgl ||
	    (!skb_has_frag_list(skb) &&
	     skb_shinfo(skb)->nr_frags < tx_sgl))
		return false;

	if (space < HNS3_MAX_SGL_SIZE) {
		u64_stats_update_begin(&ring->syncp);
		ring->stats.tx_spare_full++;
		u64_stats_update_end(&ring->syncp);
		return false;
	}

	return true;
}

static void hns3_init_tx_spare_buffer(struct hns3_enet_ring *ring)
{
	struct hns3_tx_spare *tx_spare;
	struct page *page;
	u32 alloc_size;
	dma_addr_t dma;
	int order;

	alloc_size = tx_spare_buf_size ? tx_spare_buf_size :
		     ring->tqp->handle->kinfo.tx_spare_buf_size;
	if (!alloc_size)
		return;

	order = get_order(alloc_size);
	tx_spare = devm_kzalloc(ring_to_dev(ring), sizeof(*tx_spare),
				GFP_KERNEL);
	if (!tx_spare) {
		/* The driver still work without the tx spare buffer */
		dev_warn(ring_to_dev(ring), "failed to allocate hns3_tx_spare\n");
		return;
	}

	page = alloc_pages_node(dev_to_node(ring_to_dev(ring)),
				GFP_KERNEL, order);
	if (!page) {
		dev_warn(ring_to_dev(ring), "failed to allocate tx spare pages\n");
		devm_kfree(ring_to_dev(ring), tx_spare);
		return;
	}

	dma = dma_map_page(ring_to_dev(ring), page, 0,
			   PAGE_SIZE << order, DMA_TO_DEVICE);
	if (dma_mapping_error(ring_to_dev(ring), dma)) {
		dev_warn(ring_to_dev(ring), "failed to map pages for tx spare\n");
		put_page(page);
		devm_kfree(ring_to_dev(ring), tx_spare);
		return;
	}

	tx_spare->dma = dma;
	tx_spare->buf = page_address(page);
	tx_spare->len = PAGE_SIZE << order;
	ring->tx_spare = tx_spare;
}

/* Use hns3_tx_spare_space() to make sure there is enough buffer
 * before calling below function to allocate tx buffer.
 */
static void *hns3_tx_spare_alloc(struct hns3_enet_ring *ring,
				 unsigned int size, dma_addr_t *dma,
				 u32 *cb_len)
{
	struct hns3_tx_spare *tx_spare = ring->tx_spare;
	u32 ntu = tx_spare->next_to_use;

	size = ALIGN(size, dma_get_cache_alignment());
	*cb_len = size;

	/* Tx spare buffer wraps back here because the end of
	 * freed tx buffer is not enough.
	 */
	if (ntu + size > tx_spare->len) {
		*cb_len += (tx_spare->len - ntu);
		ntu = 0;
	}

	tx_spare->next_to_use = ntu + size;
	if (tx_spare->next_to_use == tx_spare->len)
		tx_spare->next_to_use = 0;

	*dma = tx_spare->dma + ntu;

	return tx_spare->buf + ntu;
}

static void hns3_tx_spare_rollback(struct hns3_enet_ring *ring, u32 len)
{
	struct hns3_tx_spare *tx_spare = ring->tx_spare;

	if (len > tx_spare->next_to_use) {
		len -= tx_spare->next_to_use;
		tx_spare->next_to_use = tx_spare->len - len;
	} else {
		tx_spare->next_to_use -= len;
	}
}

static void hns3_tx_spare_reclaim_cb(struct hns3_enet_ring *ring,
				     struct hns3_desc_cb *cb)
{
	struct hns3_tx_spare *tx_spare = ring->tx_spare;
	u32 ntc = tx_spare->next_to_clean;
	u32 len = cb->length;

	tx_spare->next_to_clean += len;

	if (tx_spare->next_to_clean >= tx_spare->len) {
		tx_spare->next_to_clean -= tx_spare->len;

		if (tx_spare->next_to_clean) {
			ntc = 0;
			len = tx_spare->next_to_clean;
		}
	}

	/* This tx spare buffer is only really reclaimed after calling
	 * hns3_tx_spare_update(), so it is still safe to use the info in
	 * the tx buffer to do the dma sync or sg unmapping after
	 * tx_spare->next_to_clean is moved forword.
	 */
	if (cb->type & (DESC_TYPE_BOUNCE_HEAD | DESC_TYPE_BOUNCE_ALL)) {
		dma_addr_t dma = tx_spare->dma + ntc;

		dma_sync_single_for_cpu(ring_to_dev(ring), dma, len,
					DMA_TO_DEVICE);
	} else {
		struct sg_table *sgt = tx_spare->buf + ntc;

		dma_unmap_sg(ring_to_dev(ring), sgt->sgl, sgt->orig_nents,
			     DMA_TO_DEVICE);
	}
}

static int hns3_set_tso(struct sk_buff *skb, u32 *paylen_fdop_ol4cs,
			u16 *mss, u32 *type_cs_vlan_tso, u32 *send_bytes)
{
	u32 l4_offset, hdr_len;
	union l3_hdr_info l3;
	union l4_hdr_info l4;
	u32 l4_paylen;
	int ret;

	if (!skb_is_gso(skb))
		return 0;

	ret = skb_cow_head(skb, 0);
	if (unlikely(ret < 0))
		return ret;

	l3.hdr = skb_network_header(skb);
	l4.hdr = skb_transport_header(skb);

	/* Software should clear the IPv4's checksum field when tso is
	 * needed.
	 */
	if (l3.v4->version == 4)
		l3.v4->check = 0;

	/* tunnel packet */
	if (skb_shinfo(skb)->gso_type & (SKB_GSO_GRE |
					 SKB_GSO_GRE_CSUM |
					 SKB_GSO_UDP_TUNNEL |
					 SKB_GSO_UDP_TUNNEL_CSUM)) {
		/* reset l3&l4 pointers from outer to inner headers */
		l3.hdr = skb_inner_network_header(skb);
		l4.hdr = skb_inner_transport_header(skb);

		/* Software should clear the IPv4's checksum field when
		 * tso is needed.
		 */
		if (l3.v4->version == 4)
			l3.v4->check = 0;
	}

	/* normal or tunnel packet */
	l4_offset = l4.hdr - skb->data;

	/* remove payload length from inner pseudo checksum when tso */
	l4_paylen = skb->len - l4_offset;

	if (skb_shinfo(skb)->gso_type & SKB_GSO_UDP_L4) {
		hdr_len = sizeof(*l4.udp) + l4_offset;
		csum_replace_by_diff(&l4.udp->check,
				     (__force __wsum)htonl(l4_paylen));
	} else {
		hdr_len = (l4.tcp->doff << 2) + l4_offset;
		csum_replace_by_diff(&l4.tcp->check,
				     (__force __wsum)htonl(l4_paylen));
	}

	*send_bytes = (skb_shinfo(skb)->gso_segs - 1) * hdr_len + skb->len;

	/* find the txbd field values */
	*paylen_fdop_ol4cs = skb->len - hdr_len;
	hns3_set_field(*type_cs_vlan_tso, HNS3_TXD_TSO_B, 1);

	/* offload outer UDP header checksum */
	if (skb_shinfo(skb)->gso_type & SKB_GSO_UDP_TUNNEL_CSUM)
		hns3_set_field(*paylen_fdop_ol4cs, HNS3_TXD_OL4CS_B, 1);

	/* get MSS for TSO */
	*mss = skb_shinfo(skb)->gso_size;

	trace_hns3_tso(skb);

	return 0;
}

static int hns3_get_l4_protocol(struct sk_buff *skb, u8 *ol4_proto,
				u8 *il4_proto)
{
	union l3_hdr_info l3;
	unsigned char *l4_hdr;
	unsigned char *exthdr;
	u8 l4_proto_tmp;
	__be16 frag_off;

	/* find outer header point */
	l3.hdr = skb_network_header(skb);
	l4_hdr = skb_transport_header(skb);

	if (skb->protocol == htons(ETH_P_IPV6)) {
		exthdr = l3.hdr + sizeof(*l3.v6);
		l4_proto_tmp = l3.v6->nexthdr;
		if (l4_hdr != exthdr)
			ipv6_skip_exthdr(skb, exthdr - skb->data,
					 &l4_proto_tmp, &frag_off);
	} else if (skb->protocol == htons(ETH_P_IP)) {
		l4_proto_tmp = l3.v4->protocol;
	} else {
		return -EINVAL;
	}

	*ol4_proto = l4_proto_tmp;

	/* tunnel packet */
	if (!skb->encapsulation) {
		*il4_proto = 0;
		return 0;
	}

	/* find inner header point */
	l3.hdr = skb_inner_network_header(skb);
	l4_hdr = skb_inner_transport_header(skb);

	if (l3.v6->version == 6) {
		exthdr = l3.hdr + sizeof(*l3.v6);
		l4_proto_tmp = l3.v6->nexthdr;
		if (l4_hdr != exthdr)
			ipv6_skip_exthdr(skb, exthdr - skb->data,
					 &l4_proto_tmp, &frag_off);
	} else if (l3.v4->version == 4) {
		l4_proto_tmp = l3.v4->protocol;
	}

	*il4_proto = l4_proto_tmp;

	return 0;
}

/* when skb->encapsulation is 0, skb->ip_summed is CHECKSUM_PARTIAL
 * and it is udp packet, which has a dest port as the IANA assigned.
 * the hardware is expected to do the checksum offload, but the
 * hardware will not do the checksum offload when udp dest port is
 * 4789, 4790 or 6081.
 */
static bool hns3_tunnel_csum_bug(struct sk_buff *skb)
{
	struct hns3_nic_priv *priv = netdev_priv(skb->dev);
	struct hnae3_ae_dev *ae_dev = pci_get_drvdata(priv->ae_handle->pdev);
	union l4_hdr_info l4;

	/* device version above V3(include V3), the hardware can
	 * do this checksum offload.
	 */
	if (ae_dev->dev_version >= HNAE3_DEVICE_VERSION_V3)
		return false;

	l4.hdr = skb_transport_header(skb);

	if (!(!skb->encapsulation &&
	      (l4.udp->dest == htons(IANA_VXLAN_UDP_PORT) ||
	      l4.udp->dest == htons(GENEVE_UDP_PORT) ||
	      l4.udp->dest == htons(4790))))
		return false;

	return true;
}

static void hns3_set_outer_l2l3l4(struct sk_buff *skb, u8 ol4_proto,
				  u32 *ol_type_vlan_len_msec)
{
	u32 l2_len, l3_len, l4_len;
	unsigned char *il2_hdr;
	union l3_hdr_info l3;
	union l4_hdr_info l4;

	l3.hdr = skb_network_header(skb);
	l4.hdr = skb_transport_header(skb);

	/* compute OL2 header size, defined in 2 Bytes */
	l2_len = l3.hdr - skb->data;
	hns3_set_field(*ol_type_vlan_len_msec, HNS3_TXD_L2LEN_S, l2_len >> 1);

	/* compute OL3 header size, defined in 4 Bytes */
	l3_len = l4.hdr - l3.hdr;
	hns3_set_field(*ol_type_vlan_len_msec, HNS3_TXD_L3LEN_S, l3_len >> 2);

	il2_hdr = skb_inner_mac_header(skb);
	/* compute OL4 header size, defined in 4 Bytes */
	l4_len = il2_hdr - l4.hdr;
	hns3_set_field(*ol_type_vlan_len_msec, HNS3_TXD_L4LEN_S, l4_len >> 2);

	/* define outer network header type */
	if (skb->protocol == htons(ETH_P_IP)) {
		if (skb_is_gso(skb))
			hns3_set_field(*ol_type_vlan_len_msec,
				       HNS3_TXD_OL3T_S,
				       HNS3_OL3T_IPV4_CSUM);
		else
			hns3_set_field(*ol_type_vlan_len_msec,
				       HNS3_TXD_OL3T_S,
				       HNS3_OL3T_IPV4_NO_CSUM);
	} else if (skb->protocol == htons(ETH_P_IPV6)) {
		hns3_set_field(*ol_type_vlan_len_msec, HNS3_TXD_OL3T_S,
			       HNS3_OL3T_IPV6);
	}

	if (ol4_proto == IPPROTO_UDP)
		hns3_set_field(*ol_type_vlan_len_msec, HNS3_TXD_TUNTYPE_S,
			       HNS3_TUN_MAC_IN_UDP);
	else if (ol4_proto == IPPROTO_GRE)
		hns3_set_field(*ol_type_vlan_len_msec, HNS3_TXD_TUNTYPE_S,
			       HNS3_TUN_NVGRE);
}

static int hns3_set_l2l3l4(struct sk_buff *skb, u8 ol4_proto,
			   u8 il4_proto, u32 *type_cs_vlan_tso,
			   u32 *ol_type_vlan_len_msec)
{
	unsigned char *l2_hdr = skb->data;
	u32 l4_proto = ol4_proto;
	union l4_hdr_info l4;
	union l3_hdr_info l3;
	u32 l2_len, l3_len;

	l4.hdr = skb_transport_header(skb);
	l3.hdr = skb_network_header(skb);

	/* handle encapsulation skb */
	if (skb->encapsulation) {
		/* If this is a not UDP/GRE encapsulation skb */
		if (!(ol4_proto == IPPROTO_UDP || ol4_proto == IPPROTO_GRE)) {
			/* drop the skb tunnel packet if hardware don't support,
			 * because hardware can't calculate csum when TSO.
			 */
			if (skb_is_gso(skb))
				return -EDOM;

			/* the stack computes the IP header already,
			 * driver calculate l4 checksum when not TSO.
			 */
			return skb_checksum_help(skb);
		}

		hns3_set_outer_l2l3l4(skb, ol4_proto, ol_type_vlan_len_msec);

		/* switch to inner header */
		l2_hdr = skb_inner_mac_header(skb);
		l3.hdr = skb_inner_network_header(skb);
		l4.hdr = skb_inner_transport_header(skb);
		l4_proto = il4_proto;
	}

	if (l3.v4->version == 4) {
		hns3_set_field(*type_cs_vlan_tso, HNS3_TXD_L3T_S,
			       HNS3_L3T_IPV4);

		/* the stack computes the IP header already, the only time we
		 * need the hardware to recompute it is in the case of TSO.
		 */
		if (skb_is_gso(skb))
			hns3_set_field(*type_cs_vlan_tso, HNS3_TXD_L3CS_B, 1);
	} else if (l3.v6->version == 6) {
		hns3_set_field(*type_cs_vlan_tso, HNS3_TXD_L3T_S,
			       HNS3_L3T_IPV6);
	}

	/* compute inner(/normal) L2 header size, defined in 2 Bytes */
	l2_len = l3.hdr - l2_hdr;
	hns3_set_field(*type_cs_vlan_tso, HNS3_TXD_L2LEN_S, l2_len >> 1);

	/* compute inner(/normal) L3 header size, defined in 4 Bytes */
	l3_len = l4.hdr - l3.hdr;
	hns3_set_field(*type_cs_vlan_tso, HNS3_TXD_L3LEN_S, l3_len >> 2);

	/* compute inner(/normal) L4 header size, defined in 4 Bytes */
	switch (l4_proto) {
	case IPPROTO_TCP:
		hns3_set_field(*type_cs_vlan_tso, HNS3_TXD_L4CS_B, 1);
		hns3_set_field(*type_cs_vlan_tso, HNS3_TXD_L4T_S,
			       HNS3_L4T_TCP);
		hns3_set_field(*type_cs_vlan_tso, HNS3_TXD_L4LEN_S,
			       l4.tcp->doff);
		break;
	case IPPROTO_UDP:
		if (hns3_tunnel_csum_bug(skb)) {
			int ret = skb_put_padto(skb, HNS3_MIN_TUN_PKT_LEN);

			return ret ? ret : skb_checksum_help(skb);
		}

		hns3_set_field(*type_cs_vlan_tso, HNS3_TXD_L4CS_B, 1);
		hns3_set_field(*type_cs_vlan_tso, HNS3_TXD_L4T_S,
			       HNS3_L4T_UDP);
		hns3_set_field(*type_cs_vlan_tso, HNS3_TXD_L4LEN_S,
			       (sizeof(struct udphdr) >> 2));
		break;
	case IPPROTO_SCTP:
		hns3_set_field(*type_cs_vlan_tso, HNS3_TXD_L4CS_B, 1);
		hns3_set_field(*type_cs_vlan_tso, HNS3_TXD_L4T_S,
			       HNS3_L4T_SCTP);
		hns3_set_field(*type_cs_vlan_tso, HNS3_TXD_L4LEN_S,
			       (sizeof(struct sctphdr) >> 2));
		break;
	default:
		/* drop the skb tunnel packet if hardware don't support,
		 * because hardware can't calculate csum when TSO.
		 */
		if (skb_is_gso(skb))
			return -EDOM;

		/* the stack computes the IP header already,
		 * driver calculate l4 checksum when not TSO.
		 */
		return skb_checksum_help(skb);
	}

	return 0;
}

static int hns3_handle_vtags(struct hns3_enet_ring *tx_ring,
			     struct sk_buff *skb)
{
	struct hnae3_handle *handle = tx_ring->tqp->handle;
	struct hnae3_ae_dev *ae_dev;
	struct vlan_ethhdr *vhdr;
	int rc;

	if (!(skb->protocol == htons(ETH_P_8021Q) ||
	      skb_vlan_tag_present(skb)))
		return 0;

	/* For HW limitation on HNAE3_DEVICE_VERSION_V2, if port based insert
	 * VLAN enabled, only one VLAN header is allowed in skb, otherwise it
	 * will cause RAS error.
	 */
	ae_dev = pci_get_drvdata(handle->pdev);
	if (unlikely(skb_vlan_tagged_multi(skb) &&
		     ae_dev->dev_version <= HNAE3_DEVICE_VERSION_V2 &&
		     handle->port_base_vlan_state ==
		     HNAE3_PORT_BASE_VLAN_ENABLE))
		return -EINVAL;

	if (skb->protocol == htons(ETH_P_8021Q) &&
	    !(handle->kinfo.netdev->features & NETIF_F_HW_VLAN_CTAG_TX)) {
		/* When HW VLAN acceleration is turned off, and the stack
		 * sets the protocol to 802.1q, the driver just need to
		 * set the protocol to the encapsulated ethertype.
		 */
		skb->protocol = vlan_get_protocol(skb);
		return 0;
	}

	if (skb_vlan_tag_present(skb)) {
		/* Based on hw strategy, use out_vtag in two layer tag case,
		 * and use inner_vtag in one tag case.
		 */
		if (skb->protocol == htons(ETH_P_8021Q) &&
		    handle->port_base_vlan_state ==
		    HNAE3_PORT_BASE_VLAN_DISABLE)
			rc = HNS3_OUTER_VLAN_TAG;
		else
			rc = HNS3_INNER_VLAN_TAG;

		skb->protocol = vlan_get_protocol(skb);
		return rc;
	}

	rc = skb_cow_head(skb, 0);
	if (unlikely(rc < 0))
		return rc;

	vhdr = (struct vlan_ethhdr *)skb->data;
	vhdr->h_vlan_TCI |= cpu_to_be16((skb->priority << VLAN_PRIO_SHIFT)
					 & VLAN_PRIO_MASK);

	skb->protocol = vlan_get_protocol(skb);
	return 0;
}

/* check if the hardware is capable of checksum offloading */
static bool hns3_check_hw_tx_csum(struct sk_buff *skb)
{
	struct hns3_nic_priv *priv = netdev_priv(skb->dev);

	/* Kindly note, due to backward compatibility of the TX descriptor,
	 * HW checksum of the non-IP packets and GSO packets is handled at
	 * different place in the following code
	 */
	if (skb_csum_is_sctp(skb) || skb_is_gso(skb) ||
	    !test_bit(HNS3_NIC_STATE_HW_TX_CSUM_ENABLE, &priv->state))
		return false;

	return true;
}

static int hns3_fill_skb_desc(struct hns3_enet_ring *ring,
			      struct sk_buff *skb, struct hns3_desc *desc,
			      struct hns3_desc_cb *desc_cb)
{
	u32 ol_type_vlan_len_msec = 0;
	u32 paylen_ol4cs = skb->len;
	u32 type_cs_vlan_tso = 0;
	u16 mss_hw_csum = 0;
	u16 inner_vtag = 0;
	u16 out_vtag = 0;
	int ret;

	ret = hns3_handle_vtags(ring, skb);
	if (unlikely(ret < 0)) {
		u64_stats_update_begin(&ring->syncp);
		ring->stats.tx_vlan_err++;
		u64_stats_update_end(&ring->syncp);
		return ret;
	} else if (ret == HNS3_INNER_VLAN_TAG) {
		inner_vtag = skb_vlan_tag_get(skb);
		inner_vtag |= (skb->priority << VLAN_PRIO_SHIFT) &
				VLAN_PRIO_MASK;
		hns3_set_field(type_cs_vlan_tso, HNS3_TXD_VLAN_B, 1);
	} else if (ret == HNS3_OUTER_VLAN_TAG) {
		out_vtag = skb_vlan_tag_get(skb);
		out_vtag |= (skb->priority << VLAN_PRIO_SHIFT) &
				VLAN_PRIO_MASK;
		hns3_set_field(ol_type_vlan_len_msec, HNS3_TXD_OVLAN_B,
			       1);
	}

	desc_cb->send_bytes = skb->len;

	if (skb->ip_summed == CHECKSUM_PARTIAL) {
		u8 ol4_proto, il4_proto;

		if (hns3_check_hw_tx_csum(skb)) {
			/* set checksum start and offset, defined in 2 Bytes */
			hns3_set_field(type_cs_vlan_tso, HNS3_TXD_CSUM_START_S,
				       skb_checksum_start_offset(skb) >> 1);
			hns3_set_field(ol_type_vlan_len_msec,
				       HNS3_TXD_CSUM_OFFSET_S,
				       skb->csum_offset >> 1);
			mss_hw_csum |= BIT(HNS3_TXD_HW_CS_B);
			goto out_hw_tx_csum;
		}

		skb_reset_mac_len(skb);

		ret = hns3_get_l4_protocol(skb, &ol4_proto, &il4_proto);
		if (unlikely(ret < 0)) {
			u64_stats_update_begin(&ring->syncp);
			ring->stats.tx_l4_proto_err++;
			u64_stats_update_end(&ring->syncp);
			return ret;
		}

		ret = hns3_set_l2l3l4(skb, ol4_proto, il4_proto,
				      &type_cs_vlan_tso,
				      &ol_type_vlan_len_msec);
		if (unlikely(ret < 0)) {
			u64_stats_update_begin(&ring->syncp);
			ring->stats.tx_l2l3l4_err++;
			u64_stats_update_end(&ring->syncp);
			return ret;
		}

		ret = hns3_set_tso(skb, &paylen_ol4cs, &mss_hw_csum,
				   &type_cs_vlan_tso, &desc_cb->send_bytes);
		if (unlikely(ret < 0)) {
			u64_stats_update_begin(&ring->syncp);
			ring->stats.tx_tso_err++;
			u64_stats_update_end(&ring->syncp);
			return ret;
		}
	}

out_hw_tx_csum:
	/* Set txbd */
	desc->tx.ol_type_vlan_len_msec =
		cpu_to_le32(ol_type_vlan_len_msec);
	desc->tx.type_cs_vlan_tso_len = cpu_to_le32(type_cs_vlan_tso);
	desc->tx.paylen_ol4cs = cpu_to_le32(paylen_ol4cs);
	desc->tx.mss_hw_csum = cpu_to_le16(mss_hw_csum);
	desc->tx.vlan_tag = cpu_to_le16(inner_vtag);
	desc->tx.outer_vlan_tag = cpu_to_le16(out_vtag);

	return 0;
}

static int hns3_fill_desc(struct hns3_enet_ring *ring, dma_addr_t dma,
			  unsigned int size)
{
#define HNS3_LIKELY_BD_NUM	1

	struct hns3_desc *desc = &ring->desc[ring->next_to_use];
	unsigned int frag_buf_num;
	int k, sizeoflast;

	if (likely(size <= HNS3_MAX_BD_SIZE)) {
		desc->addr = cpu_to_le64(dma);
		desc->tx.send_size = cpu_to_le16(size);
		desc->tx.bdtp_fe_sc_vld_ra_ri =
			cpu_to_le16(BIT(HNS3_TXD_VLD_B));

		trace_hns3_tx_desc(ring, ring->next_to_use);
		ring_ptr_move_fw(ring, next_to_use);
		return HNS3_LIKELY_BD_NUM;
	}

	frag_buf_num = hns3_tx_bd_count(size);
	sizeoflast = size % HNS3_MAX_BD_SIZE;
	sizeoflast = sizeoflast ? sizeoflast : HNS3_MAX_BD_SIZE;

	/* When frag size is bigger than hardware limit, split this frag */
	for (k = 0; k < frag_buf_num; k++) {
		/* now, fill the descriptor */
		desc->addr = cpu_to_le64(dma + HNS3_MAX_BD_SIZE * k);
		desc->tx.send_size = cpu_to_le16((k == frag_buf_num - 1) ?
				     (u16)sizeoflast : (u16)HNS3_MAX_BD_SIZE);
		desc->tx.bdtp_fe_sc_vld_ra_ri =
				cpu_to_le16(BIT(HNS3_TXD_VLD_B));

		trace_hns3_tx_desc(ring, ring->next_to_use);
		/* move ring pointer to next */
		ring_ptr_move_fw(ring, next_to_use);

		desc = &ring->desc[ring->next_to_use];
	}

	return frag_buf_num;
}

static int hns3_map_and_fill_desc(struct hns3_enet_ring *ring, void *priv,
				  unsigned int type)
{
	struct hns3_desc_cb *desc_cb = &ring->desc_cb[ring->next_to_use];
	struct device *dev = ring_to_dev(ring);
	unsigned int size;
	dma_addr_t dma;

	if (type & (DESC_TYPE_FRAGLIST_SKB | DESC_TYPE_SKB)) {
		struct sk_buff *skb = (struct sk_buff *)priv;

		size = skb_headlen(skb);
		if (!size)
			return 0;

		dma = dma_map_single(dev, skb->data, size, DMA_TO_DEVICE);
	} else if (type & DESC_TYPE_BOUNCE_HEAD) {
		/* Head data has been filled in hns3_handle_tx_bounce(),
		 * just return 0 here.
		 */
		return 0;
	} else {
		skb_frag_t *frag = (skb_frag_t *)priv;

		size = skb_frag_size(frag);
		if (!size)
			return 0;

		dma = skb_frag_dma_map(dev, frag, 0, size, DMA_TO_DEVICE);
	}

	if (unlikely(dma_mapping_error(dev, dma))) {
		u64_stats_update_begin(&ring->syncp);
		ring->stats.sw_err_cnt++;
		u64_stats_update_end(&ring->syncp);
		return -ENOMEM;
	}

	desc_cb->priv = priv;
	desc_cb->length = size;
	desc_cb->dma = dma;
	desc_cb->type = type;

	return hns3_fill_desc(ring, dma, size);
}

static unsigned int hns3_skb_bd_num(struct sk_buff *skb, unsigned int *bd_size,
				    unsigned int bd_num)
{
	unsigned int size;
	int i;

	size = skb_headlen(skb);
	while (size > HNS3_MAX_BD_SIZE) {
		bd_size[bd_num++] = HNS3_MAX_BD_SIZE;
		size -= HNS3_MAX_BD_SIZE;

		if (bd_num > HNS3_MAX_TSO_BD_NUM)
			return bd_num;
	}

	if (size) {
		bd_size[bd_num++] = size;
		if (bd_num > HNS3_MAX_TSO_BD_NUM)
			return bd_num;
	}

	for (i = 0; i < skb_shinfo(skb)->nr_frags; i++) {
		skb_frag_t *frag = &skb_shinfo(skb)->frags[i];
		size = skb_frag_size(frag);
		if (!size)
			continue;

		while (size > HNS3_MAX_BD_SIZE) {
			bd_size[bd_num++] = HNS3_MAX_BD_SIZE;
			size -= HNS3_MAX_BD_SIZE;

			if (bd_num > HNS3_MAX_TSO_BD_NUM)
				return bd_num;
		}

		bd_size[bd_num++] = size;
		if (bd_num > HNS3_MAX_TSO_BD_NUM)
			return bd_num;
	}

	return bd_num;
}

static unsigned int hns3_tx_bd_num(struct sk_buff *skb, unsigned int *bd_size,
				   u8 max_non_tso_bd_num, unsigned int bd_num,
				   unsigned int recursion_level)
{
#define HNS3_MAX_RECURSION_LEVEL	24

	struct sk_buff *frag_skb;

	/* If the total len is within the max bd limit */
	if (likely(skb->len <= HNS3_MAX_BD_SIZE && !recursion_level &&
		   !skb_has_frag_list(skb) &&
		   skb_shinfo(skb)->nr_frags < max_non_tso_bd_num))
		return skb_shinfo(skb)->nr_frags + 1U;

	if (unlikely(recursion_level >= HNS3_MAX_RECURSION_LEVEL))
		return UINT_MAX;

	bd_num = hns3_skb_bd_num(skb, bd_size, bd_num);
	if (!skb_has_frag_list(skb) || bd_num > HNS3_MAX_TSO_BD_NUM)
		return bd_num;

	skb_walk_frags(skb, frag_skb) {
		bd_num = hns3_tx_bd_num(frag_skb, bd_size, max_non_tso_bd_num,
					bd_num, recursion_level + 1);
		if (bd_num > HNS3_MAX_TSO_BD_NUM)
			return bd_num;
	}

	return bd_num;
}

static unsigned int hns3_gso_hdr_len(struct sk_buff *skb)
{
	if (!skb->encapsulation)
		return skb_transport_offset(skb) + tcp_hdrlen(skb);

	return skb_inner_transport_offset(skb) + inner_tcp_hdrlen(skb);
}

/* HW need every continuous max_non_tso_bd_num buffer data to be larger
 * than MSS, we simplify it by ensuring skb_headlen + the first continuous
 * max_non_tso_bd_num - 1 frags to be larger than gso header len + mss,
 * and the remaining continuous max_non_tso_bd_num - 1 frags to be larger
 * than MSS except the last max_non_tso_bd_num - 1 frags.
 */
static bool hns3_skb_need_linearized(struct sk_buff *skb, unsigned int *bd_size,
				     unsigned int bd_num, u8 max_non_tso_bd_num)
{
	unsigned int tot_len = 0;
	int i;

	for (i = 0; i < max_non_tso_bd_num - 1U; i++)
		tot_len += bd_size[i];

	/* ensure the first max_non_tso_bd_num frags is greater than
	 * mss + header
	 */
	if (tot_len + bd_size[max_non_tso_bd_num - 1U] <
	    skb_shinfo(skb)->gso_size + hns3_gso_hdr_len(skb))
		return true;

	/* ensure every continuous max_non_tso_bd_num - 1 buffer is greater
	 * than mss except the last one.
	 */
	for (i = 0; i < bd_num - max_non_tso_bd_num; i++) {
		tot_len -= bd_size[i];
		tot_len += bd_size[i + max_non_tso_bd_num - 1U];

		if (tot_len < skb_shinfo(skb)->gso_size)
			return true;
	}

	return false;
}

void hns3_shinfo_pack(struct skb_shared_info *shinfo, __u32 *size)
{
	int i;

	for (i = 0; i < MAX_SKB_FRAGS; i++)
		size[i] = skb_frag_size(&shinfo->frags[i]);
}

static int hns3_skb_linearize(struct hns3_enet_ring *ring,
			      struct sk_buff *skb,
			      unsigned int bd_num)
{
	/* 'bd_num == UINT_MAX' means the skb' fraglist has a
	 * recursion level of over HNS3_MAX_RECURSION_LEVEL.
	 */
	if (bd_num == UINT_MAX) {
		u64_stats_update_begin(&ring->syncp);
		ring->stats.over_max_recursion++;
		u64_stats_update_end(&ring->syncp);
		return -ENOMEM;
	}

	/* The skb->len has exceeded the hw limitation, linearization
	 * will not help.
	 */
	if (skb->len > HNS3_MAX_TSO_SIZE ||
	    (!skb_is_gso(skb) && skb->len > HNS3_MAX_NON_TSO_SIZE)) {
		u64_stats_update_begin(&ring->syncp);
		ring->stats.hw_limitation++;
		u64_stats_update_end(&ring->syncp);
		return -ENOMEM;
	}

	if (__skb_linearize(skb)) {
		u64_stats_update_begin(&ring->syncp);
		ring->stats.sw_err_cnt++;
		u64_stats_update_end(&ring->syncp);
		return -ENOMEM;
	}

	return 0;
}

static int hns3_nic_maybe_stop_tx(struct hns3_enet_ring *ring,
				  struct net_device *netdev,
				  struct sk_buff *skb)
{
	struct hns3_nic_priv *priv = netdev_priv(netdev);
	u8 max_non_tso_bd_num = priv->max_non_tso_bd_num;
	unsigned int bd_size[HNS3_MAX_TSO_BD_NUM + 1U];
	unsigned int bd_num;

	bd_num = hns3_tx_bd_num(skb, bd_size, max_non_tso_bd_num, 0, 0);
	if (unlikely(bd_num > max_non_tso_bd_num)) {
		if (bd_num <= HNS3_MAX_TSO_BD_NUM && skb_is_gso(skb) &&
		    !hns3_skb_need_linearized(skb, bd_size, bd_num,
					      max_non_tso_bd_num)) {
			trace_hns3_over_max_bd(skb);
			goto out;
		}

		if (hns3_skb_linearize(ring, skb, bd_num))
			return -ENOMEM;

		bd_num = hns3_tx_bd_count(skb->len);

		u64_stats_update_begin(&ring->syncp);
		ring->stats.tx_copy++;
		u64_stats_update_end(&ring->syncp);
	}

out:
	if (likely(ring_space(ring) >= bd_num))
		return bd_num;

	netif_stop_subqueue(netdev, ring->queue_index);
	smp_mb(); /* Memory barrier before checking ring_space */

	/* Start queue in case hns3_clean_tx_ring has just made room
	 * available and has not seen the queue stopped state performed
	 * by netif_stop_subqueue above.
	 */
	if (ring_space(ring) >= bd_num && netif_carrier_ok(netdev) &&
	    !test_bit(HNS3_NIC_STATE_DOWN, &priv->state)) {
		netif_start_subqueue(netdev, ring->queue_index);
		return bd_num;
	}

	u64_stats_update_begin(&ring->syncp);
	ring->stats.tx_busy++;
	u64_stats_update_end(&ring->syncp);

	return -EBUSY;
}

static void hns3_clear_desc(struct hns3_enet_ring *ring, int next_to_use_orig)
{
	struct device *dev = ring_to_dev(ring);
	unsigned int i;

	for (i = 0; i < ring->desc_num; i++) {
		struct hns3_desc *desc = &ring->desc[ring->next_to_use];
		struct hns3_desc_cb *desc_cb;

		memset(desc, 0, sizeof(*desc));

		/* check if this is where we started */
		if (ring->next_to_use == next_to_use_orig)
			break;

		/* rollback one */
		ring_ptr_move_bw(ring, next_to_use);

		desc_cb = &ring->desc_cb[ring->next_to_use];

		if (!desc_cb->dma)
			continue;

		/* unmap the descriptor dma address */
		if (desc_cb->type & (DESC_TYPE_SKB | DESC_TYPE_FRAGLIST_SKB))
			dma_unmap_single(dev, desc_cb->dma, desc_cb->length,
					 DMA_TO_DEVICE);
		else if (desc_cb->type &
			 (DESC_TYPE_BOUNCE_HEAD | DESC_TYPE_BOUNCE_ALL))
			hns3_tx_spare_rollback(ring, desc_cb->length);
		else if (desc_cb->length)
			dma_unmap_page(dev, desc_cb->dma, desc_cb->length,
				       DMA_TO_DEVICE);

		desc_cb->length = 0;
		desc_cb->dma = 0;
		desc_cb->type = DESC_TYPE_UNKNOWN;
	}
}

static int hns3_fill_skb_to_desc(struct hns3_enet_ring *ring,
				 struct sk_buff *skb, unsigned int type)
{
<<<<<<< HEAD
	unsigned int size = skb_headlen(skb);
=======
>>>>>>> 3b17187f
	struct sk_buff *frag_skb;
	int i, ret, bd_num = 0;

	ret = hns3_map_and_fill_desc(ring, skb, type);
	if (unlikely(ret < 0))
		return ret;

	bd_num += ret;

	for (i = 0; i < skb_shinfo(skb)->nr_frags; i++) {
		skb_frag_t *frag = &skb_shinfo(skb)->frags[i];

		ret = hns3_map_and_fill_desc(ring, frag, DESC_TYPE_PAGE);
		if (unlikely(ret < 0))
			return ret;

		bd_num += ret;
	}

	skb_walk_frags(skb, frag_skb) {
		ret = hns3_fill_skb_to_desc(ring, frag_skb,
					    DESC_TYPE_FRAGLIST_SKB);
		if (unlikely(ret < 0))
			return ret;

		bd_num += ret;
	}

	skb_walk_frags(skb, frag_skb) {
		ret = hns3_fill_skb_to_desc(ring, frag_skb,
					    DESC_TYPE_FRAGLIST_SKB);
		if (unlikely(ret < 0))
			return ret;

		bd_num += ret;
	}

	return bd_num;
}

static void hns3_tx_doorbell(struct hns3_enet_ring *ring, int num,
			     bool doorbell)
{
	ring->pending_buf += num;

	if (!doorbell) {
		u64_stats_update_begin(&ring->syncp);
		ring->stats.tx_more++;
		u64_stats_update_end(&ring->syncp);
		return;
	}

	if (!ring->pending_buf)
		return;

	writel(ring->pending_buf,
	       ring->tqp->io_base + HNS3_RING_TX_RING_TAIL_REG);
	ring->pending_buf = 0;
	WRITE_ONCE(ring->last_to_use, ring->next_to_use);
}

static void hns3_tsyn(struct net_device *netdev, struct sk_buff *skb,
		      struct hns3_desc *desc)
{
	struct hnae3_handle *h = hns3_get_handle(netdev);

	if (!(h->ae_algo->ops->set_tx_hwts_info &&
	      h->ae_algo->ops->set_tx_hwts_info(h, skb)))
		return;

	desc->tx.bdtp_fe_sc_vld_ra_ri |= cpu_to_le16(BIT(HNS3_TXD_TSYN_B));
}

static int hns3_handle_tx_bounce(struct hns3_enet_ring *ring,
				 struct sk_buff *skb)
{
	struct hns3_desc_cb *desc_cb = &ring->desc_cb[ring->next_to_use];
	unsigned int type = DESC_TYPE_BOUNCE_HEAD;
	unsigned int size = skb_headlen(skb);
	dma_addr_t dma;
	int bd_num = 0;
	u32 cb_len;
	void *buf;
	int ret;

	if (skb->len <= ring->tx_copybreak) {
		size = skb->len;
		type = DESC_TYPE_BOUNCE_ALL;
	}

	/* hns3_can_use_tx_bounce() is called to ensure the below
	 * function can always return the tx buffer.
	 */
	buf = hns3_tx_spare_alloc(ring, size, &dma, &cb_len);

	ret = skb_copy_bits(skb, 0, buf, size);
	if (unlikely(ret < 0)) {
		hns3_tx_spare_rollback(ring, cb_len);
		u64_stats_update_begin(&ring->syncp);
		ring->stats.copy_bits_err++;
		u64_stats_update_end(&ring->syncp);
		return ret;
	}

	desc_cb->priv = skb;
	desc_cb->length = cb_len;
	desc_cb->dma = dma;
	desc_cb->type = type;

	bd_num += hns3_fill_desc(ring, dma, size);

	if (type == DESC_TYPE_BOUNCE_HEAD) {
		ret = hns3_fill_skb_to_desc(ring, skb,
					    DESC_TYPE_BOUNCE_HEAD);
		if (unlikely(ret < 0))
			return ret;

		bd_num += ret;
	}

	dma_sync_single_for_device(ring_to_dev(ring), dma, size,
				   DMA_TO_DEVICE);

	u64_stats_update_begin(&ring->syncp);
	ring->stats.tx_bounce++;
	u64_stats_update_end(&ring->syncp);
	return bd_num;
}

static int hns3_handle_tx_sgl(struct hns3_enet_ring *ring,
			      struct sk_buff *skb)
{
	struct hns3_desc_cb *desc_cb = &ring->desc_cb[ring->next_to_use];
	u32 nfrag = skb_shinfo(skb)->nr_frags + 1;
	struct sg_table *sgt;
	int i, bd_num = 0;
	dma_addr_t dma;
	u32 cb_len;
	int nents;

	if (skb_has_frag_list(skb))
		nfrag = HNS3_MAX_TSO_BD_NUM;

	/* hns3_can_use_tx_sgl() is called to ensure the below
	 * function can always return the tx buffer.
	 */
	sgt = hns3_tx_spare_alloc(ring, HNS3_SGL_SIZE(nfrag),
				  &dma, &cb_len);

	/* scatterlist follows by the sg table */
	sgt->sgl = (struct scatterlist *)(sgt + 1);
	sg_init_table(sgt->sgl, nfrag);
	nents = skb_to_sgvec(skb, sgt->sgl, 0, skb->len);
	if (unlikely(nents < 0)) {
		hns3_tx_spare_rollback(ring, cb_len);
		u64_stats_update_begin(&ring->syncp);
		ring->stats.skb2sgl_err++;
		u64_stats_update_end(&ring->syncp);
		return -ENOMEM;
	}

	sgt->orig_nents = nents;
	sgt->nents = dma_map_sg(ring_to_dev(ring), sgt->sgl, sgt->orig_nents,
				DMA_TO_DEVICE);
	if (unlikely(!sgt->nents)) {
		hns3_tx_spare_rollback(ring, cb_len);
		u64_stats_update_begin(&ring->syncp);
		ring->stats.map_sg_err++;
		u64_stats_update_end(&ring->syncp);
		return -ENOMEM;
	}

	desc_cb->priv = skb;
	desc_cb->length = cb_len;
	desc_cb->dma = dma;
	desc_cb->type = DESC_TYPE_SGL_SKB;

	for (i = 0; i < sgt->nents; i++)
		bd_num += hns3_fill_desc(ring, sg_dma_address(sgt->sgl + i),
					 sg_dma_len(sgt->sgl + i));

	u64_stats_update_begin(&ring->syncp);
	ring->stats.tx_sgl++;
	u64_stats_update_end(&ring->syncp);

	return bd_num;
}

static int hns3_handle_desc_filling(struct hns3_enet_ring *ring,
				    struct sk_buff *skb)
{
	u32 space;

	if (!ring->tx_spare)
		goto out;

	space = hns3_tx_spare_space(ring);

	if (hns3_can_use_tx_sgl(ring, skb, space))
		return hns3_handle_tx_sgl(ring, skb);

	if (hns3_can_use_tx_bounce(ring, skb, space))
		return hns3_handle_tx_bounce(ring, skb);

out:
	return hns3_fill_skb_to_desc(ring, skb, DESC_TYPE_SKB);
}

netdev_tx_t hns3_nic_net_xmit(struct sk_buff *skb, struct net_device *netdev)
{
	struct hns3_nic_priv *priv = netdev_priv(netdev);
	struct hns3_enet_ring *ring = &priv->ring[skb->queue_mapping];
	struct hns3_desc_cb *desc_cb = &ring->desc_cb[ring->next_to_use];
	struct netdev_queue *dev_queue;
	int pre_ntu, next_to_use_head;
	bool doorbell;
	int ret;

	/* Hardware can only handle short frames above 32 bytes */
	if (skb_put_padto(skb, HNS3_MIN_TX_LEN)) {
		hns3_tx_doorbell(ring, 0, !netdev_xmit_more());

		u64_stats_update_begin(&ring->syncp);
		ring->stats.sw_err_cnt++;
		u64_stats_update_end(&ring->syncp);

		return NETDEV_TX_OK;
	}

	/* Prefetch the data used later */
	prefetch(skb->data);

	ret = hns3_nic_maybe_stop_tx(ring, netdev, skb);
	if (unlikely(ret <= 0)) {
		if (ret == -EBUSY) {
			hns3_tx_doorbell(ring, 0, true);
			return NETDEV_TX_BUSY;
		}

		hns3_rl_err(netdev, "xmit error: %d!\n", ret);
		goto out_err_tx_ok;
	}

	next_to_use_head = ring->next_to_use;

	ret = hns3_fill_skb_desc(ring, skb, &ring->desc[ring->next_to_use],
				 desc_cb);
	if (unlikely(ret < 0))
		goto fill_err;

	/* 'ret < 0' means filling error, 'ret == 0' means skb->len is
	 * zero, which is unlikely, and 'ret > 0' means how many tx desc
	 * need to be notified to the hw.
	 */
<<<<<<< HEAD
	ret = hns3_fill_skb_to_desc(ring, skb, DESC_TYPE_SKB);
=======
	ret = hns3_handle_desc_filling(ring, skb);
>>>>>>> 3b17187f
	if (unlikely(ret <= 0))
		goto fill_err;

	pre_ntu = ring->next_to_use ? (ring->next_to_use - 1) :
					(ring->desc_num - 1);

	if (unlikely(skb_shinfo(skb)->tx_flags & SKBTX_HW_TSTAMP))
		hns3_tsyn(netdev, skb, &ring->desc[pre_ntu]);

	ring->desc[pre_ntu].tx.bdtp_fe_sc_vld_ra_ri |=
				cpu_to_le16(BIT(HNS3_TXD_FE_B));
	trace_hns3_tx_desc(ring, pre_ntu);

	skb_tx_timestamp(skb);

	/* Complete translate all packets */
	dev_queue = netdev_get_tx_queue(netdev, ring->queue_index);
	doorbell = __netdev_tx_sent_queue(dev_queue, desc_cb->send_bytes,
					  netdev_xmit_more());
	hns3_tx_doorbell(ring, ret, doorbell);

	return NETDEV_TX_OK;

fill_err:
	hns3_clear_desc(ring, next_to_use_head);

out_err_tx_ok:
	dev_kfree_skb_any(skb);
	hns3_tx_doorbell(ring, 0, !netdev_xmit_more());
	return NETDEV_TX_OK;
}

static int hns3_nic_net_set_mac_address(struct net_device *netdev, void *p)
{
	struct hnae3_handle *h = hns3_get_handle(netdev);
	struct sockaddr *mac_addr = p;
	int ret;

	if (!mac_addr || !is_valid_ether_addr((const u8 *)mac_addr->sa_data))
		return -EADDRNOTAVAIL;

	if (ether_addr_equal(netdev->dev_addr, mac_addr->sa_data)) {
		netdev_info(netdev, "already using mac address %pM\n",
			    mac_addr->sa_data);
		return 0;
	}

	/* For VF device, if there is a perm_addr, then the user will not
	 * be allowed to change the address.
	 */
	if (!hns3_is_phys_func(h->pdev) &&
	    !is_zero_ether_addr(netdev->perm_addr)) {
		netdev_err(netdev, "has permanent MAC %pM, user MAC %pM not allow\n",
			   netdev->perm_addr, mac_addr->sa_data);
		return -EPERM;
	}

	ret = h->ae_algo->ops->set_mac_addr(h, mac_addr->sa_data, false);
	if (ret) {
		netdev_err(netdev, "set_mac_address fail, ret=%d!\n", ret);
		return ret;
	}

	ether_addr_copy(netdev->dev_addr, mac_addr->sa_data);

	return 0;
}

static int hns3_nic_do_ioctl(struct net_device *netdev,
			     struct ifreq *ifr, int cmd)
{
	struct hnae3_handle *h = hns3_get_handle(netdev);

	if (!netif_running(netdev))
		return -EINVAL;

	if (!h->ae_algo->ops->do_ioctl)
		return -EOPNOTSUPP;

	return h->ae_algo->ops->do_ioctl(h, ifr, cmd);
}

static int hns3_nic_set_features(struct net_device *netdev,
				 netdev_features_t features)
{
	netdev_features_t changed = netdev->features ^ features;
	struct hns3_nic_priv *priv = netdev_priv(netdev);
	struct hnae3_handle *h = priv->ae_handle;
	bool enable;
	int ret;

	if (changed & (NETIF_F_GRO_HW) && h->ae_algo->ops->set_gro_en) {
		enable = !!(features & NETIF_F_GRO_HW);
		ret = h->ae_algo->ops->set_gro_en(h, enable);
		if (ret)
			return ret;
	}

	if ((changed & NETIF_F_HW_VLAN_CTAG_RX) &&
	    h->ae_algo->ops->enable_hw_strip_rxvtag) {
		enable = !!(features & NETIF_F_HW_VLAN_CTAG_RX);
		ret = h->ae_algo->ops->enable_hw_strip_rxvtag(h, enable);
		if (ret)
			return ret;
	}

	if ((changed & NETIF_F_NTUPLE) && h->ae_algo->ops->enable_fd) {
		enable = !!(features & NETIF_F_NTUPLE);
		h->ae_algo->ops->enable_fd(h, enable);
	}

	if ((netdev->features & NETIF_F_HW_TC) > (features & NETIF_F_HW_TC) &&
	    h->ae_algo->ops->cls_flower_active(h)) {
		netdev_err(netdev,
			   "there are offloaded TC filters active, cannot disable HW TC offload");
		return -EINVAL;
	}

	if ((changed & NETIF_F_HW_VLAN_CTAG_FILTER) &&
	    h->ae_algo->ops->enable_vlan_filter) {
		enable = !!(features & NETIF_F_HW_VLAN_CTAG_FILTER);
		ret = h->ae_algo->ops->enable_vlan_filter(h, enable);
		if (ret)
			return ret;
	}

	netdev->features = features;
	return 0;
}

static netdev_features_t hns3_features_check(struct sk_buff *skb,
					     struct net_device *dev,
					     netdev_features_t features)
{
#define HNS3_MAX_HDR_LEN	480U
#define HNS3_MAX_L4_HDR_LEN	60U

	size_t len;

	if (skb->ip_summed != CHECKSUM_PARTIAL)
		return features;

	if (skb->encapsulation)
		len = skb_inner_transport_header(skb) - skb->data;
	else
		len = skb_transport_header(skb) - skb->data;

	/* Assume L4 is 60 byte as TCP is the only protocol with a
	 * a flexible value, and it's max len is 60 bytes.
	 */
	len += HNS3_MAX_L4_HDR_LEN;

	/* Hardware only supports checksum on the skb with a max header
	 * len of 480 bytes.
	 */
	if (len > HNS3_MAX_HDR_LEN)
		features &= ~(NETIF_F_CSUM_MASK | NETIF_F_GSO_MASK);

	return features;
}

static void hns3_nic_get_stats64(struct net_device *netdev,
				 struct rtnl_link_stats64 *stats)
{
	struct hns3_nic_priv *priv = netdev_priv(netdev);
	int queue_num = priv->ae_handle->kinfo.num_tqps;
	struct hnae3_handle *handle = priv->ae_handle;
	struct hns3_enet_ring *ring;
	u64 rx_length_errors = 0;
	u64 rx_crc_errors = 0;
	u64 rx_multicast = 0;
	unsigned int start;
	u64 tx_errors = 0;
	u64 rx_errors = 0;
	unsigned int idx;
	u64 tx_bytes = 0;
	u64 rx_bytes = 0;
	u64 tx_pkts = 0;
	u64 rx_pkts = 0;
	u64 tx_drop = 0;
	u64 rx_drop = 0;

	if (test_bit(HNS3_NIC_STATE_DOWN, &priv->state))
		return;

	handle->ae_algo->ops->update_stats(handle, &netdev->stats);

	for (idx = 0; idx < queue_num; idx++) {
		/* fetch the tx stats */
		ring = &priv->ring[idx];
		do {
			start = u64_stats_fetch_begin_irq(&ring->syncp);
			tx_bytes += ring->stats.tx_bytes;
			tx_pkts += ring->stats.tx_pkts;
			tx_drop += ring->stats.sw_err_cnt;
			tx_drop += ring->stats.tx_vlan_err;
			tx_drop += ring->stats.tx_l4_proto_err;
			tx_drop += ring->stats.tx_l2l3l4_err;
			tx_drop += ring->stats.tx_tso_err;
			tx_drop += ring->stats.over_max_recursion;
			tx_drop += ring->stats.hw_limitation;
<<<<<<< HEAD
=======
			tx_drop += ring->stats.copy_bits_err;
			tx_drop += ring->stats.skb2sgl_err;
			tx_drop += ring->stats.map_sg_err;
>>>>>>> 3b17187f
			tx_errors += ring->stats.sw_err_cnt;
			tx_errors += ring->stats.tx_vlan_err;
			tx_errors += ring->stats.tx_l4_proto_err;
			tx_errors += ring->stats.tx_l2l3l4_err;
			tx_errors += ring->stats.tx_tso_err;
			tx_errors += ring->stats.over_max_recursion;
			tx_errors += ring->stats.hw_limitation;
<<<<<<< HEAD
=======
			tx_errors += ring->stats.copy_bits_err;
			tx_errors += ring->stats.skb2sgl_err;
			tx_errors += ring->stats.map_sg_err;
>>>>>>> 3b17187f
		} while (u64_stats_fetch_retry_irq(&ring->syncp, start));

		/* fetch the rx stats */
		ring = &priv->ring[idx + queue_num];
		do {
			start = u64_stats_fetch_begin_irq(&ring->syncp);
			rx_bytes += ring->stats.rx_bytes;
			rx_pkts += ring->stats.rx_pkts;
			rx_drop += ring->stats.l2_err;
			rx_errors += ring->stats.l2_err;
			rx_errors += ring->stats.l3l4_csum_err;
			rx_crc_errors += ring->stats.l2_err;
			rx_multicast += ring->stats.rx_multicast;
			rx_length_errors += ring->stats.err_pkt_len;
		} while (u64_stats_fetch_retry_irq(&ring->syncp, start));
	}

	stats->tx_bytes = tx_bytes;
	stats->tx_packets = tx_pkts;
	stats->rx_bytes = rx_bytes;
	stats->rx_packets = rx_pkts;

	stats->rx_errors = rx_errors;
	stats->multicast = rx_multicast;
	stats->rx_length_errors = rx_length_errors;
	stats->rx_crc_errors = rx_crc_errors;
	stats->rx_missed_errors = netdev->stats.rx_missed_errors;

	stats->tx_errors = tx_errors;
	stats->rx_dropped = rx_drop;
	stats->tx_dropped = tx_drop;
	stats->collisions = netdev->stats.collisions;
	stats->rx_over_errors = netdev->stats.rx_over_errors;
	stats->rx_frame_errors = netdev->stats.rx_frame_errors;
	stats->rx_fifo_errors = netdev->stats.rx_fifo_errors;
	stats->tx_aborted_errors = netdev->stats.tx_aborted_errors;
	stats->tx_carrier_errors = netdev->stats.tx_carrier_errors;
	stats->tx_fifo_errors = netdev->stats.tx_fifo_errors;
	stats->tx_heartbeat_errors = netdev->stats.tx_heartbeat_errors;
	stats->tx_window_errors = netdev->stats.tx_window_errors;
	stats->rx_compressed = netdev->stats.rx_compressed;
	stats->tx_compressed = netdev->stats.tx_compressed;
}

static int hns3_setup_tc(struct net_device *netdev, void *type_data)
{
	struct tc_mqprio_qopt_offload *mqprio_qopt = type_data;
	struct hnae3_knic_private_info *kinfo;
	u8 tc = mqprio_qopt->qopt.num_tc;
	u16 mode = mqprio_qopt->mode;
	u8 hw = mqprio_qopt->qopt.hw;
	struct hnae3_handle *h;

	if (!((hw == TC_MQPRIO_HW_OFFLOAD_TCS &&
	       mode == TC_MQPRIO_MODE_CHANNEL) || (!hw && tc == 0)))
		return -EOPNOTSUPP;

	if (tc > HNAE3_MAX_TC)
		return -EINVAL;

	if (!netdev)
		return -EINVAL;

	h = hns3_get_handle(netdev);
	kinfo = &h->kinfo;

	netif_dbg(h, drv, netdev, "setup tc: num_tc=%u\n", tc);

	return (kinfo->dcb_ops && kinfo->dcb_ops->setup_tc) ?
		kinfo->dcb_ops->setup_tc(h, mqprio_qopt) : -EOPNOTSUPP;
}

static int hns3_setup_tc_cls_flower(struct hns3_nic_priv *priv,
				    struct flow_cls_offload *flow)
{
	int tc = tc_classid_to_hwtc(priv->netdev, flow->classid);
	struct hnae3_handle *h = hns3_get_handle(priv->netdev);

	switch (flow->command) {
	case FLOW_CLS_REPLACE:
		if (h->ae_algo->ops->add_cls_flower)
			return h->ae_algo->ops->add_cls_flower(h, flow, tc);
		break;
	case FLOW_CLS_DESTROY:
		if (h->ae_algo->ops->del_cls_flower)
			return h->ae_algo->ops->del_cls_flower(h, flow);
		break;
	default:
		break;
	}

	return -EOPNOTSUPP;
}

static int hns3_setup_tc_block_cb(enum tc_setup_type type, void *type_data,
				  void *cb_priv)
{
	struct hns3_nic_priv *priv = cb_priv;

	if (!tc_cls_can_offload_and_chain0(priv->netdev, type_data))
		return -EOPNOTSUPP;

	switch (type) {
	case TC_SETUP_CLSFLOWER:
		return hns3_setup_tc_cls_flower(priv, type_data);
	default:
		return -EOPNOTSUPP;
	}
}

static LIST_HEAD(hns3_block_cb_list);

static int hns3_nic_setup_tc(struct net_device *dev, enum tc_setup_type type,
			     void *type_data)
{
	struct hns3_nic_priv *priv = netdev_priv(dev);
	int ret;

	switch (type) {
	case TC_SETUP_QDISC_MQPRIO:
		ret = hns3_setup_tc(dev, type_data);
		break;
	case TC_SETUP_BLOCK:
		ret = flow_block_cb_setup_simple(type_data,
						 &hns3_block_cb_list,
						 hns3_setup_tc_block_cb,
						 priv, priv, true);
		break;
	default:
		return -EOPNOTSUPP;
	}

	return ret;
}

static int hns3_vlan_rx_add_vid(struct net_device *netdev,
				__be16 proto, u16 vid)
{
	struct hnae3_handle *h = hns3_get_handle(netdev);
	int ret = -EIO;

	if (h->ae_algo->ops->set_vlan_filter)
		ret = h->ae_algo->ops->set_vlan_filter(h, proto, vid, false);

	return ret;
}

static int hns3_vlan_rx_kill_vid(struct net_device *netdev,
				 __be16 proto, u16 vid)
{
	struct hnae3_handle *h = hns3_get_handle(netdev);
	int ret = -EIO;

	if (h->ae_algo->ops->set_vlan_filter)
		ret = h->ae_algo->ops->set_vlan_filter(h, proto, vid, true);

	return ret;
}

static int hns3_ndo_set_vf_vlan(struct net_device *netdev, int vf, u16 vlan,
				u8 qos, __be16 vlan_proto)
{
	struct hnae3_handle *h = hns3_get_handle(netdev);
	int ret = -EIO;

	netif_dbg(h, drv, netdev,
		  "set vf vlan: vf=%d, vlan=%u, qos=%u, vlan_proto=0x%x\n",
		  vf, vlan, qos, ntohs(vlan_proto));

	if (h->ae_algo->ops->set_vf_vlan_filter)
		ret = h->ae_algo->ops->set_vf_vlan_filter(h, vf, vlan,
							  qos, vlan_proto);

	return ret;
}

static int hns3_set_vf_spoofchk(struct net_device *netdev, int vf, bool enable)
{
	struct hnae3_handle *handle = hns3_get_handle(netdev);

	if (hns3_nic_resetting(netdev))
		return -EBUSY;

	if (!handle->ae_algo->ops->set_vf_spoofchk)
		return -EOPNOTSUPP;

	return handle->ae_algo->ops->set_vf_spoofchk(handle, vf, enable);
}

static int hns3_set_vf_trust(struct net_device *netdev, int vf, bool enable)
{
	struct hnae3_handle *handle = hns3_get_handle(netdev);

	if (!handle->ae_algo->ops->set_vf_trust)
		return -EOPNOTSUPP;

	return handle->ae_algo->ops->set_vf_trust(handle, vf, enable);
}

static int hns3_nic_change_mtu(struct net_device *netdev, int new_mtu)
{
	struct hnae3_handle *h = hns3_get_handle(netdev);
	int ret;

	if (hns3_nic_resetting(netdev))
		return -EBUSY;

	if (!h->ae_algo->ops->set_mtu)
		return -EOPNOTSUPP;

	netif_dbg(h, drv, netdev,
		  "change mtu from %u to %d\n", netdev->mtu, new_mtu);

	ret = h->ae_algo->ops->set_mtu(h, new_mtu);
	if (ret)
		netdev_err(netdev, "failed to change MTU in hardware %d\n",
			   ret);
	else
		netdev->mtu = new_mtu;

	return ret;
}

static bool hns3_get_tx_timeo_queue_info(struct net_device *ndev)
{
	struct hns3_nic_priv *priv = netdev_priv(ndev);
	struct hnae3_handle *h = hns3_get_handle(ndev);
	struct hns3_enet_ring *tx_ring;
	struct napi_struct *napi;
	int timeout_queue = 0;
	int hw_head, hw_tail;
	int fbd_num, fbd_oft;
	int ebd_num, ebd_oft;
	int bd_num, bd_err;
	int ring_en, tc;
	int i;

	/* Find the stopped queue the same way the stack does */
	for (i = 0; i < ndev->num_tx_queues; i++) {
		struct netdev_queue *q;
		unsigned long trans_start;

		q = netdev_get_tx_queue(ndev, i);
		trans_start = q->trans_start;
		if (netif_xmit_stopped(q) &&
		    time_after(jiffies,
			       (trans_start + ndev->watchdog_timeo))) {
			timeout_queue = i;
			netdev_info(ndev, "queue state: 0x%lx, delta msecs: %u\n",
				    q->state,
				    jiffies_to_msecs(jiffies - trans_start));
			break;
		}
	}

	if (i == ndev->num_tx_queues) {
		netdev_info(ndev,
			    "no netdev TX timeout queue found, timeout count: %llu\n",
			    priv->tx_timeout_count);
		return false;
	}

	priv->tx_timeout_count++;

	tx_ring = &priv->ring[timeout_queue];
	napi = &tx_ring->tqp_vector->napi;

	netdev_info(ndev,
		    "tx_timeout count: %llu, queue id: %d, SW_NTU: 0x%x, SW_NTC: 0x%x, napi state: %lu\n",
		    priv->tx_timeout_count, timeout_queue, tx_ring->next_to_use,
		    tx_ring->next_to_clean, napi->state);

	netdev_info(ndev,
		    "tx_pkts: %llu, tx_bytes: %llu, sw_err_cnt: %llu, tx_pending: %d\n",
		    tx_ring->stats.tx_pkts, tx_ring->stats.tx_bytes,
		    tx_ring->stats.sw_err_cnt, tx_ring->pending_buf);

	netdev_info(ndev,
		    "seg_pkt_cnt: %llu, tx_more: %llu, restart_queue: %llu, tx_busy: %llu\n",
		    tx_ring->stats.seg_pkt_cnt, tx_ring->stats.tx_more,
		    tx_ring->stats.restart_queue, tx_ring->stats.tx_busy);

	/* When mac received many pause frames continuous, it's unable to send
	 * packets, which may cause tx timeout
	 */
	if (h->ae_algo->ops->get_mac_stats) {
		struct hns3_mac_stats mac_stats;

		h->ae_algo->ops->get_mac_stats(h, &mac_stats);
		netdev_info(ndev, "tx_pause_cnt: %llu, rx_pause_cnt: %llu\n",
			    mac_stats.tx_pause_cnt, mac_stats.rx_pause_cnt);
	}

	hw_head = readl_relaxed(tx_ring->tqp->io_base +
				HNS3_RING_TX_RING_HEAD_REG);
	hw_tail = readl_relaxed(tx_ring->tqp->io_base +
				HNS3_RING_TX_RING_TAIL_REG);
	fbd_num = readl_relaxed(tx_ring->tqp->io_base +
				HNS3_RING_TX_RING_FBDNUM_REG);
	fbd_oft = readl_relaxed(tx_ring->tqp->io_base +
				HNS3_RING_TX_RING_OFFSET_REG);
	ebd_num = readl_relaxed(tx_ring->tqp->io_base +
				HNS3_RING_TX_RING_EBDNUM_REG);
	ebd_oft = readl_relaxed(tx_ring->tqp->io_base +
				HNS3_RING_TX_RING_EBD_OFFSET_REG);
	bd_num = readl_relaxed(tx_ring->tqp->io_base +
			       HNS3_RING_TX_RING_BD_NUM_REG);
	bd_err = readl_relaxed(tx_ring->tqp->io_base +
			       HNS3_RING_TX_RING_BD_ERR_REG);
	ring_en = readl_relaxed(tx_ring->tqp->io_base + HNS3_RING_EN_REG);
	tc = readl_relaxed(tx_ring->tqp->io_base + HNS3_RING_TX_RING_TC_REG);

	netdev_info(ndev,
		    "BD_NUM: 0x%x HW_HEAD: 0x%x, HW_TAIL: 0x%x, BD_ERR: 0x%x, INT: 0x%x\n",
		    bd_num, hw_head, hw_tail, bd_err,
		    readl(tx_ring->tqp_vector->mask_addr));
	netdev_info(ndev,
		    "RING_EN: 0x%x, TC: 0x%x, FBD_NUM: 0x%x FBD_OFT: 0x%x, EBD_NUM: 0x%x, EBD_OFT: 0x%x\n",
		    ring_en, tc, fbd_num, fbd_oft, ebd_num, ebd_oft);

	return true;
}

static void hns3_nic_net_timeout(struct net_device *ndev, unsigned int txqueue)
{
	struct hns3_nic_priv *priv = netdev_priv(ndev);
	struct hnae3_handle *h = priv->ae_handle;

	if (!hns3_get_tx_timeo_queue_info(ndev))
		return;

	/* request the reset, and let the hclge to determine
	 * which reset level should be done
	 */
	if (h->ae_algo->ops->reset_event)
		h->ae_algo->ops->reset_event(h->pdev, h);
}

#ifdef CONFIG_RFS_ACCEL
static int hns3_rx_flow_steer(struct net_device *dev, const struct sk_buff *skb,
			      u16 rxq_index, u32 flow_id)
{
	struct hnae3_handle *h = hns3_get_handle(dev);
	struct flow_keys fkeys;

	if (!h->ae_algo->ops->add_arfs_entry)
		return -EOPNOTSUPP;

	if (skb->encapsulation)
		return -EPROTONOSUPPORT;

	if (!skb_flow_dissect_flow_keys(skb, &fkeys, 0))
		return -EPROTONOSUPPORT;

	if ((fkeys.basic.n_proto != htons(ETH_P_IP) &&
	     fkeys.basic.n_proto != htons(ETH_P_IPV6)) ||
	    (fkeys.basic.ip_proto != IPPROTO_TCP &&
	     fkeys.basic.ip_proto != IPPROTO_UDP))
		return -EPROTONOSUPPORT;

	return h->ae_algo->ops->add_arfs_entry(h, rxq_index, flow_id, &fkeys);
}
#endif

static int hns3_nic_get_vf_config(struct net_device *ndev, int vf,
				  struct ifla_vf_info *ivf)
{
	struct hnae3_handle *h = hns3_get_handle(ndev);

	if (!h->ae_algo->ops->get_vf_config)
		return -EOPNOTSUPP;

	return h->ae_algo->ops->get_vf_config(h, vf, ivf);
}

static int hns3_nic_set_vf_link_state(struct net_device *ndev, int vf,
				      int link_state)
{
	struct hnae3_handle *h = hns3_get_handle(ndev);

	if (!h->ae_algo->ops->set_vf_link_state)
		return -EOPNOTSUPP;

	return h->ae_algo->ops->set_vf_link_state(h, vf, link_state);
}

static int hns3_nic_set_vf_rate(struct net_device *ndev, int vf,
				int min_tx_rate, int max_tx_rate)
{
	struct hnae3_handle *h = hns3_get_handle(ndev);

	if (!h->ae_algo->ops->set_vf_rate)
		return -EOPNOTSUPP;

	return h->ae_algo->ops->set_vf_rate(h, vf, min_tx_rate, max_tx_rate,
					    false);
}

static int hns3_nic_set_vf_mac(struct net_device *netdev, int vf_id, u8 *mac)
{
	struct hnae3_handle *h = hns3_get_handle(netdev);

	if (!h->ae_algo->ops->set_vf_mac)
		return -EOPNOTSUPP;

	if (is_multicast_ether_addr(mac)) {
		netdev_err(netdev,
			   "Invalid MAC:%pM specified. Could not set MAC\n",
			   mac);
		return -EINVAL;
	}

	return h->ae_algo->ops->set_vf_mac(h, vf_id, mac);
}

static const struct net_device_ops hns3_nic_netdev_ops = {
	.ndo_open		= hns3_nic_net_open,
	.ndo_stop		= hns3_nic_net_stop,
	.ndo_start_xmit		= hns3_nic_net_xmit,
	.ndo_tx_timeout		= hns3_nic_net_timeout,
	.ndo_set_mac_address	= hns3_nic_net_set_mac_address,
	.ndo_eth_ioctl		= hns3_nic_do_ioctl,
	.ndo_change_mtu		= hns3_nic_change_mtu,
	.ndo_set_features	= hns3_nic_set_features,
	.ndo_features_check	= hns3_features_check,
	.ndo_get_stats64	= hns3_nic_get_stats64,
	.ndo_setup_tc		= hns3_nic_setup_tc,
	.ndo_set_rx_mode	= hns3_nic_set_rx_mode,
	.ndo_vlan_rx_add_vid	= hns3_vlan_rx_add_vid,
	.ndo_vlan_rx_kill_vid	= hns3_vlan_rx_kill_vid,
	.ndo_set_vf_vlan	= hns3_ndo_set_vf_vlan,
	.ndo_set_vf_spoofchk	= hns3_set_vf_spoofchk,
	.ndo_set_vf_trust	= hns3_set_vf_trust,
#ifdef CONFIG_RFS_ACCEL
	.ndo_rx_flow_steer	= hns3_rx_flow_steer,
#endif
	.ndo_get_vf_config	= hns3_nic_get_vf_config,
	.ndo_set_vf_link_state	= hns3_nic_set_vf_link_state,
	.ndo_set_vf_rate	= hns3_nic_set_vf_rate,
	.ndo_set_vf_mac		= hns3_nic_set_vf_mac,
};

bool hns3_is_phys_func(struct pci_dev *pdev)
{
	u32 dev_id = pdev->device;

	switch (dev_id) {
	case HNAE3_DEV_ID_GE:
	case HNAE3_DEV_ID_25GE:
	case HNAE3_DEV_ID_25GE_RDMA:
	case HNAE3_DEV_ID_25GE_RDMA_MACSEC:
	case HNAE3_DEV_ID_50GE_RDMA:
	case HNAE3_DEV_ID_50GE_RDMA_MACSEC:
	case HNAE3_DEV_ID_100G_RDMA_MACSEC:
	case HNAE3_DEV_ID_200G_RDMA:
		return true;
	case HNAE3_DEV_ID_VF:
	case HNAE3_DEV_ID_RDMA_DCB_PFC_VF:
		return false;
	default:
		dev_warn(&pdev->dev, "un-recognized pci device-id %u",
			 dev_id);
	}

	return false;
}

static void hns3_disable_sriov(struct pci_dev *pdev)
{
	/* If our VFs are assigned we cannot shut down SR-IOV
	 * without causing issues, so just leave the hardware
	 * available but disabled
	 */
	if (pci_vfs_assigned(pdev)) {
		dev_warn(&pdev->dev,
			 "disabling driver while VFs are assigned\n");
		return;
	}

	pci_disable_sriov(pdev);
}

/* hns3_probe - Device initialization routine
 * @pdev: PCI device information struct
 * @ent: entry in hns3_pci_tbl
 *
 * hns3_probe initializes a PF identified by a pci_dev structure.
 * The OS initialization, configuring of the PF private structure,
 * and a hardware reset occur.
 *
 * Returns 0 on success, negative on failure
 */
static int hns3_probe(struct pci_dev *pdev, const struct pci_device_id *ent)
{
	struct hnae3_ae_dev *ae_dev;
	int ret;

	ae_dev = devm_kzalloc(&pdev->dev, sizeof(*ae_dev), GFP_KERNEL);
	if (!ae_dev)
		return -ENOMEM;

	ae_dev->pdev = pdev;
	ae_dev->flag = ent->driver_data;
	pci_set_drvdata(pdev, ae_dev);

	ret = hnae3_register_ae_dev(ae_dev);
	if (ret)
		pci_set_drvdata(pdev, NULL);

	return ret;
}

/* hns3_remove - Device removal routine
 * @pdev: PCI device information struct
 */
static void hns3_remove(struct pci_dev *pdev)
{
	struct hnae3_ae_dev *ae_dev = pci_get_drvdata(pdev);

	if (hns3_is_phys_func(pdev) && IS_ENABLED(CONFIG_PCI_IOV))
		hns3_disable_sriov(pdev);

	hnae3_unregister_ae_dev(ae_dev);
	pci_set_drvdata(pdev, NULL);
}

/**
 * hns3_pci_sriov_configure
 * @pdev: pointer to a pci_dev structure
 * @num_vfs: number of VFs to allocate
 *
 * Enable or change the number of VFs. Called when the user updates the number
 * of VFs in sysfs.
 **/
static int hns3_pci_sriov_configure(struct pci_dev *pdev, int num_vfs)
{
	int ret;

	if (!(hns3_is_phys_func(pdev) && IS_ENABLED(CONFIG_PCI_IOV))) {
		dev_warn(&pdev->dev, "Can not config SRIOV\n");
		return -EINVAL;
	}

	if (num_vfs) {
		ret = pci_enable_sriov(pdev, num_vfs);
		if (ret)
			dev_err(&pdev->dev, "SRIOV enable failed %d\n", ret);
		else
			return num_vfs;
	} else if (!pci_vfs_assigned(pdev)) {
		pci_disable_sriov(pdev);
	} else {
		dev_warn(&pdev->dev,
			 "Unable to free VFs because some are assigned to VMs.\n");
	}

	return 0;
}

static void hns3_shutdown(struct pci_dev *pdev)
{
	struct hnae3_ae_dev *ae_dev = pci_get_drvdata(pdev);

	hnae3_unregister_ae_dev(ae_dev);
	pci_set_drvdata(pdev, NULL);

	if (system_state == SYSTEM_POWER_OFF)
		pci_set_power_state(pdev, PCI_D3hot);
}

static int __maybe_unused hns3_suspend(struct device *dev)
{
	struct hnae3_ae_dev *ae_dev = dev_get_drvdata(dev);

	if (ae_dev && hns3_is_phys_func(ae_dev->pdev)) {
		dev_info(dev, "Begin to suspend.\n");
		if (ae_dev->ops && ae_dev->ops->reset_prepare)
			ae_dev->ops->reset_prepare(ae_dev, HNAE3_FUNC_RESET);
	}

	return 0;
}

static int __maybe_unused hns3_resume(struct device *dev)
{
	struct hnae3_ae_dev *ae_dev = dev_get_drvdata(dev);

	if (ae_dev && hns3_is_phys_func(ae_dev->pdev)) {
		dev_info(dev, "Begin to resume.\n");
		if (ae_dev->ops && ae_dev->ops->reset_done)
			ae_dev->ops->reset_done(ae_dev);
	}

	return 0;
}

static pci_ers_result_t hns3_error_detected(struct pci_dev *pdev,
					    pci_channel_state_t state)
{
	struct hnae3_ae_dev *ae_dev = pci_get_drvdata(pdev);
	pci_ers_result_t ret;

	dev_info(&pdev->dev, "PCI error detected, state(=%u)!!\n", state);

	if (state == pci_channel_io_perm_failure)
		return PCI_ERS_RESULT_DISCONNECT;

	if (!ae_dev || !ae_dev->ops) {
		dev_err(&pdev->dev,
			"Can't recover - error happened before device initialized\n");
		return PCI_ERS_RESULT_NONE;
	}

	if (ae_dev->ops->handle_hw_ras_error)
		ret = ae_dev->ops->handle_hw_ras_error(ae_dev);
	else
		return PCI_ERS_RESULT_NONE;

	return ret;
}

static pci_ers_result_t hns3_slot_reset(struct pci_dev *pdev)
{
	struct hnae3_ae_dev *ae_dev = pci_get_drvdata(pdev);
	const struct hnae3_ae_ops *ops;
	enum hnae3_reset_type reset_type;
	struct device *dev = &pdev->dev;

	if (!ae_dev || !ae_dev->ops)
		return PCI_ERS_RESULT_NONE;

	ops = ae_dev->ops;
	/* request the reset */
	if (ops->reset_event && ops->get_reset_level &&
	    ops->set_default_reset_request) {
		if (ae_dev->hw_err_reset_req) {
			reset_type = ops->get_reset_level(ae_dev,
						&ae_dev->hw_err_reset_req);
			ops->set_default_reset_request(ae_dev, reset_type);
			dev_info(dev, "requesting reset due to PCI error\n");
			ops->reset_event(pdev, NULL);
		}

		return PCI_ERS_RESULT_RECOVERED;
	}

	return PCI_ERS_RESULT_DISCONNECT;
}

static void hns3_reset_prepare(struct pci_dev *pdev)
{
	struct hnae3_ae_dev *ae_dev = pci_get_drvdata(pdev);

	dev_info(&pdev->dev, "FLR prepare\n");
	if (ae_dev && ae_dev->ops && ae_dev->ops->reset_prepare)
		ae_dev->ops->reset_prepare(ae_dev, HNAE3_FLR_RESET);
}

static void hns3_reset_done(struct pci_dev *pdev)
{
	struct hnae3_ae_dev *ae_dev = pci_get_drvdata(pdev);

	dev_info(&pdev->dev, "FLR done\n");
	if (ae_dev && ae_dev->ops && ae_dev->ops->reset_done)
		ae_dev->ops->reset_done(ae_dev);
}

static const struct pci_error_handlers hns3_err_handler = {
	.error_detected = hns3_error_detected,
	.slot_reset     = hns3_slot_reset,
	.reset_prepare	= hns3_reset_prepare,
	.reset_done	= hns3_reset_done,
};

static SIMPLE_DEV_PM_OPS(hns3_pm_ops, hns3_suspend, hns3_resume);

static struct pci_driver hns3_driver = {
	.name     = hns3_driver_name,
	.id_table = hns3_pci_tbl,
	.probe    = hns3_probe,
	.remove   = hns3_remove,
	.shutdown = hns3_shutdown,
	.driver.pm  = &hns3_pm_ops,
	.sriov_configure = hns3_pci_sriov_configure,
	.err_handler    = &hns3_err_handler,
};

/* set default feature to hns3 */
static void hns3_set_default_feature(struct net_device *netdev)
{
	struct hnae3_handle *h = hns3_get_handle(netdev);
	struct pci_dev *pdev = h->pdev;
	struct hnae3_ae_dev *ae_dev = pci_get_drvdata(pdev);

	netdev->priv_flags |= IFF_UNICAST_FLT;

	netdev->gso_partial_features |= NETIF_F_GSO_GRE_CSUM;

	netdev->features |= NETIF_F_HW_VLAN_CTAG_FILTER |
		NETIF_F_HW_VLAN_CTAG_TX | NETIF_F_HW_VLAN_CTAG_RX |
		NETIF_F_RXCSUM | NETIF_F_SG | NETIF_F_GSO |
		NETIF_F_GRO | NETIF_F_TSO | NETIF_F_TSO6 | NETIF_F_GSO_GRE |
		NETIF_F_GSO_GRE_CSUM | NETIF_F_GSO_UDP_TUNNEL |
		NETIF_F_SCTP_CRC | NETIF_F_FRAGLIST;

	if (ae_dev->dev_version >= HNAE3_DEVICE_VERSION_V2) {
		netdev->features |= NETIF_F_GRO_HW;

		if (!(h->flags & HNAE3_SUPPORT_VF))
			netdev->features |= NETIF_F_NTUPLE;
	}

	if (test_bit(HNAE3_DEV_SUPPORT_UDP_GSO_B, ae_dev->caps))
		netdev->features |= NETIF_F_GSO_UDP_L4;

	if (test_bit(HNAE3_DEV_SUPPORT_HW_TX_CSUM_B, ae_dev->caps))
		netdev->features |= NETIF_F_HW_CSUM;
	else
		netdev->features |= NETIF_F_IP_CSUM | NETIF_F_IPV6_CSUM;

	if (test_bit(HNAE3_DEV_SUPPORT_UDP_TUNNEL_CSUM_B, ae_dev->caps))
		netdev->features |= NETIF_F_GSO_UDP_TUNNEL_CSUM;

	if (test_bit(HNAE3_DEV_SUPPORT_FD_FORWARD_TC_B, ae_dev->caps))
		netdev->features |= NETIF_F_HW_TC;

	netdev->hw_features |= netdev->features;
	if (!test_bit(HNAE3_DEV_SUPPORT_VLAN_FLTR_MDF_B, ae_dev->caps))
		netdev->hw_features &= ~NETIF_F_HW_VLAN_CTAG_FILTER;

	netdev->vlan_features |= netdev->features &
		~(NETIF_F_HW_VLAN_CTAG_FILTER | NETIF_F_HW_VLAN_CTAG_TX |
		  NETIF_F_HW_VLAN_CTAG_RX | NETIF_F_GRO_HW | NETIF_F_NTUPLE |
		  NETIF_F_HW_TC);

	netdev->hw_enc_features |= netdev->vlan_features | NETIF_F_TSO_MANGLEID;
}

static int hns3_alloc_buffer(struct hns3_enet_ring *ring,
			     struct hns3_desc_cb *cb)
{
	unsigned int order = hns3_page_order(ring);
	struct page *p;

	if (ring->page_pool) {
		p = page_pool_dev_alloc_frag(ring->page_pool,
					     &cb->page_offset,
					     hns3_buf_size(ring));
		if (unlikely(!p))
			return -ENOMEM;

		cb->priv = p;
		cb->buf = page_address(p);
		cb->dma = page_pool_get_dma_addr(p);
		cb->type = DESC_TYPE_PP_FRAG;
		cb->reuse_flag = 0;
		return 0;
	}

	p = dev_alloc_pages(order);
	if (!p)
		return -ENOMEM;

	cb->priv = p;
	cb->page_offset = 0;
	cb->reuse_flag = 0;
	cb->buf  = page_address(p);
	cb->length = hns3_page_size(ring);
	cb->type = DESC_TYPE_PAGE;
	page_ref_add(p, USHRT_MAX - 1);
	cb->pagecnt_bias = USHRT_MAX;

	return 0;
}

static void hns3_free_buffer(struct hns3_enet_ring *ring,
			     struct hns3_desc_cb *cb, int budget)
{
	if (cb->type & (DESC_TYPE_SKB | DESC_TYPE_BOUNCE_HEAD |
			DESC_TYPE_BOUNCE_ALL | DESC_TYPE_SGL_SKB))
		napi_consume_skb(cb->priv, budget);
	else if (!HNAE3_IS_TX_RING(ring)) {
		if (cb->type & DESC_TYPE_PAGE && cb->pagecnt_bias)
			__page_frag_cache_drain(cb->priv, cb->pagecnt_bias);
		else if (cb->type & DESC_TYPE_PP_FRAG)
			page_pool_put_full_page(ring->page_pool, cb->priv,
						false);
	}
	memset(cb, 0, sizeof(*cb));
}

static int hns3_map_buffer(struct hns3_enet_ring *ring, struct hns3_desc_cb *cb)
{
	cb->dma = dma_map_page(ring_to_dev(ring), cb->priv, 0,
			       cb->length, ring_to_dma_dir(ring));

	if (unlikely(dma_mapping_error(ring_to_dev(ring), cb->dma)))
		return -EIO;

	return 0;
}

static void hns3_unmap_buffer(struct hns3_enet_ring *ring,
			      struct hns3_desc_cb *cb)
{
	if (cb->type & (DESC_TYPE_SKB | DESC_TYPE_FRAGLIST_SKB))
		dma_unmap_single(ring_to_dev(ring), cb->dma, cb->length,
				 ring_to_dma_dir(ring));
	else if ((cb->type & DESC_TYPE_PAGE) && cb->length)
		dma_unmap_page(ring_to_dev(ring), cb->dma, cb->length,
			       ring_to_dma_dir(ring));
	else if (cb->type & (DESC_TYPE_BOUNCE_ALL | DESC_TYPE_BOUNCE_HEAD |
			     DESC_TYPE_SGL_SKB))
		hns3_tx_spare_reclaim_cb(ring, cb);
}

static void hns3_buffer_detach(struct hns3_enet_ring *ring, int i)
{
	hns3_unmap_buffer(ring, &ring->desc_cb[i]);
	ring->desc[i].addr = 0;
	ring->desc_cb[i].refill = 0;
}

static void hns3_free_buffer_detach(struct hns3_enet_ring *ring, int i,
				    int budget)
{
	struct hns3_desc_cb *cb = &ring->desc_cb[i];

	if (!ring->desc_cb[i].dma)
		return;

	hns3_buffer_detach(ring, i);
	hns3_free_buffer(ring, cb, budget);
}

static void hns3_free_buffers(struct hns3_enet_ring *ring)
{
	int i;

	for (i = 0; i < ring->desc_num; i++)
		hns3_free_buffer_detach(ring, i, 0);
}

/* free desc along with its attached buffer */
static void hns3_free_desc(struct hns3_enet_ring *ring)
{
	int size = ring->desc_num * sizeof(ring->desc[0]);

	hns3_free_buffers(ring);

	if (ring->desc) {
		dma_free_coherent(ring_to_dev(ring), size,
				  ring->desc, ring->desc_dma_addr);
		ring->desc = NULL;
	}
}

static int hns3_alloc_desc(struct hns3_enet_ring *ring)
{
	int size = ring->desc_num * sizeof(ring->desc[0]);

	ring->desc = dma_alloc_coherent(ring_to_dev(ring), size,
					&ring->desc_dma_addr, GFP_KERNEL);
	if (!ring->desc)
		return -ENOMEM;

	return 0;
}

static int hns3_alloc_and_map_buffer(struct hns3_enet_ring *ring,
				   struct hns3_desc_cb *cb)
{
	int ret;

	ret = hns3_alloc_buffer(ring, cb);
	if (ret || ring->page_pool)
		goto out;

	ret = hns3_map_buffer(ring, cb);
	if (ret)
		goto out_with_buf;

	return 0;

out_with_buf:
	hns3_free_buffer(ring, cb, 0);
out:
	return ret;
}

static int hns3_alloc_and_attach_buffer(struct hns3_enet_ring *ring, int i)
{
	int ret = hns3_alloc_and_map_buffer(ring, &ring->desc_cb[i]);

	if (ret)
		return ret;

<<<<<<< HEAD
	ring->desc[i].addr = cpu_to_le64(ring->desc_cb[i].dma);
=======
	ring->desc[i].addr = cpu_to_le64(ring->desc_cb[i].dma +
					 ring->desc_cb[i].page_offset);
>>>>>>> 3b17187f
	ring->desc_cb[i].refill = 1;

	return 0;
}

/* Allocate memory for raw pkg, and map with dma */
static int hns3_alloc_ring_buffers(struct hns3_enet_ring *ring)
{
	int i, j, ret;

	for (i = 0; i < ring->desc_num; i++) {
		ret = hns3_alloc_and_attach_buffer(ring, i);
		if (ret)
			goto out_buffer_fail;
	}

	return 0;

out_buffer_fail:
	for (j = i - 1; j >= 0; j--)
		hns3_free_buffer_detach(ring, j, 0);
	return ret;
}

/* detach a in-used buffer and replace with a reserved one */
static void hns3_replace_buffer(struct hns3_enet_ring *ring, int i,
				struct hns3_desc_cb *res_cb)
{
	hns3_unmap_buffer(ring, &ring->desc_cb[i]);
	ring->desc_cb[i] = *res_cb;
<<<<<<< HEAD
	ring->desc[i].addr = cpu_to_le64(ring->desc_cb[i].dma);
	ring->desc_cb[i].refill = 1;
=======
	ring->desc_cb[i].refill = 1;
	ring->desc[i].addr = cpu_to_le64(ring->desc_cb[i].dma +
					 ring->desc_cb[i].page_offset);
>>>>>>> 3b17187f
	ring->desc[i].rx.bd_base_info = 0;
}

static void hns3_reuse_buffer(struct hns3_enet_ring *ring, int i)
{
	ring->desc_cb[i].reuse_flag = 0;
	ring->desc_cb[i].refill = 1;
	ring->desc[i].addr = cpu_to_le64(ring->desc_cb[i].dma +
					 ring->desc_cb[i].page_offset);
	ring->desc[i].rx.bd_base_info = 0;

	dma_sync_single_for_device(ring_to_dev(ring),
			ring->desc_cb[i].dma + ring->desc_cb[i].page_offset,
			hns3_buf_size(ring),
			DMA_FROM_DEVICE);
}

static bool hns3_nic_reclaim_desc(struct hns3_enet_ring *ring,
				  int *bytes, int *pkts, int budget)
{
	/* pair with ring->last_to_use update in hns3_tx_doorbell(),
	 * smp_store_release() is not used in hns3_tx_doorbell() because
	 * the doorbell operation already have the needed barrier operation.
	 */
	int ltu = smp_load_acquire(&ring->last_to_use);
	int ntc = ring->next_to_clean;
	struct hns3_desc_cb *desc_cb;
	bool reclaimed = false;
	struct hns3_desc *desc;

	while (ltu != ntc) {
		desc = &ring->desc[ntc];

		if (le16_to_cpu(desc->tx.bdtp_fe_sc_vld_ra_ri) &
				BIT(HNS3_TXD_VLD_B))
			break;

		desc_cb = &ring->desc_cb[ntc];

		if (desc_cb->type & (DESC_TYPE_SKB | DESC_TYPE_BOUNCE_ALL |
				     DESC_TYPE_BOUNCE_HEAD |
				     DESC_TYPE_SGL_SKB)) {
			(*pkts)++;
			(*bytes) += desc_cb->send_bytes;
		}

		/* desc_cb will be cleaned, after hnae3_free_buffer_detach */
		hns3_free_buffer_detach(ring, ntc, budget);

		if (++ntc == ring->desc_num)
			ntc = 0;

		/* Issue prefetch for next Tx descriptor */
		prefetch(&ring->desc_cb[ntc]);
		reclaimed = true;
	}

	if (unlikely(!reclaimed))
		return false;

	/* This smp_store_release() pairs with smp_load_acquire() in
	 * ring_space called by hns3_nic_net_xmit.
	 */
	smp_store_release(&ring->next_to_clean, ntc);

	hns3_tx_spare_update(ring);

	return true;
}

void hns3_clean_tx_ring(struct hns3_enet_ring *ring, int budget)
{
	struct net_device *netdev = ring_to_netdev(ring);
	struct hns3_nic_priv *priv = netdev_priv(netdev);
	struct netdev_queue *dev_queue;
	int bytes, pkts;

	bytes = 0;
	pkts = 0;

	if (unlikely(!hns3_nic_reclaim_desc(ring, &bytes, &pkts, budget)))
		return;

	ring->tqp_vector->tx_group.total_bytes += bytes;
	ring->tqp_vector->tx_group.total_packets += pkts;

	u64_stats_update_begin(&ring->syncp);
	ring->stats.tx_bytes += bytes;
	ring->stats.tx_pkts += pkts;
	u64_stats_update_end(&ring->syncp);

	dev_queue = netdev_get_tx_queue(netdev, ring->tqp->tqp_index);
	netdev_tx_completed_queue(dev_queue, pkts, bytes);

	if (unlikely(netif_carrier_ok(netdev) &&
		     ring_space(ring) > HNS3_MAX_TSO_BD_NUM)) {
		/* Make sure that anybody stopping the queue after this
		 * sees the new next_to_clean.
		 */
		smp_mb();
		if (netif_tx_queue_stopped(dev_queue) &&
		    !test_bit(HNS3_NIC_STATE_DOWN, &priv->state)) {
			netif_tx_wake_queue(dev_queue);
			ring->stats.restart_queue++;
		}
	}
}

static int hns3_desc_unused(struct hns3_enet_ring *ring)
{
	int ntc = ring->next_to_clean;
	int ntu = ring->next_to_use;

	if (unlikely(ntc == ntu && !ring->desc_cb[ntc].refill))
		return ring->desc_num;

	return ((ntc >= ntu) ? 0 : ring->desc_num) + ntc - ntu;
}

/* Return true if there is any allocation failure */
static bool hns3_nic_alloc_rx_buffers(struct hns3_enet_ring *ring,
				      int cleand_count)
{
	struct hns3_desc_cb *desc_cb;
	struct hns3_desc_cb res_cbs;
	int i, ret;

	for (i = 0; i < cleand_count; i++) {
		desc_cb = &ring->desc_cb[ring->next_to_use];
		if (desc_cb->reuse_flag) {
			u64_stats_update_begin(&ring->syncp);
			ring->stats.reuse_pg_cnt++;
			u64_stats_update_end(&ring->syncp);

			hns3_reuse_buffer(ring, ring->next_to_use);
		} else {
			ret = hns3_alloc_and_map_buffer(ring, &res_cbs);
			if (ret) {
				u64_stats_update_begin(&ring->syncp);
				ring->stats.sw_err_cnt++;
				u64_stats_update_end(&ring->syncp);

				hns3_rl_err(ring_to_netdev(ring),
					    "alloc rx buffer failed: %d\n",
					    ret);

				writel(i, ring->tqp->io_base +
				       HNS3_RING_RX_RING_HEAD_REG);
				return true;
			}
			hns3_replace_buffer(ring, ring->next_to_use, &res_cbs);

			u64_stats_update_begin(&ring->syncp);
			ring->stats.non_reuse_pg++;
			u64_stats_update_end(&ring->syncp);
		}

		ring_ptr_move_fw(ring, next_to_use);
	}

	writel(i, ring->tqp->io_base + HNS3_RING_RX_RING_HEAD_REG);
	return false;
<<<<<<< HEAD
}

static bool hns3_page_is_reusable(struct page *page)
{
	return page_to_nid(page) == numa_mem_id() &&
		!page_is_pfmemalloc(page);
=======
>>>>>>> 3b17187f
}

static bool hns3_can_reuse_page(struct hns3_desc_cb *cb)
{
	return page_count(cb->priv) == cb->pagecnt_bias;
}

static void hns3_nic_reuse_page(struct sk_buff *skb, int i,
				struct hns3_enet_ring *ring, int pull_len,
				struct hns3_desc_cb *desc_cb)
{
	struct hns3_desc *desc = &ring->desc[ring->next_to_clean];
	u32 frag_offset = desc_cb->page_offset + pull_len;
	int size = le16_to_cpu(desc->rx.size);
	u32 truesize = hns3_buf_size(ring);
	u32 frag_size = size - pull_len;
	bool reused;

	if (ring->page_pool) {
		skb_add_rx_frag(skb, i, desc_cb->priv, frag_offset,
				frag_size, truesize);
		return;
	}

	/* Avoid re-using remote or pfmem page */
	if (unlikely(!dev_page_is_reusable(desc_cb->priv)))
		goto out;

	reused = hns3_can_reuse_page(desc_cb);

	/* Rx page can be reused when:
	 * 1. Rx page is only owned by the driver when page_offset
	 *    is zero, which means 0 @ truesize will be used by
	 *    stack after skb_add_rx_frag() is called, and the rest
	 *    of rx page can be reused by driver.
	 * Or
	 * 2. Rx page is only owned by the driver when page_offset
	 *    is non-zero, which means page_offset @ truesize will
	 *    be used by stack after skb_add_rx_frag() is called,
	 *    and 0 @ truesize can be reused by driver.
	 */
	if ((!desc_cb->page_offset && reused) ||
	    ((desc_cb->page_offset + truesize + truesize) <=
	     hns3_page_size(ring) && desc_cb->page_offset)) {
		desc_cb->page_offset += truesize;
		desc_cb->reuse_flag = 1;
	} else if (desc_cb->page_offset && reused) {
		desc_cb->page_offset = 0;
		desc_cb->reuse_flag = 1;
	} else if (frag_size <= ring->rx_copybreak) {
		void *frag = napi_alloc_frag(frag_size);

		if (unlikely(!frag)) {
			u64_stats_update_begin(&ring->syncp);
			ring->stats.frag_alloc_err++;
			u64_stats_update_end(&ring->syncp);

			hns3_rl_err(ring_to_netdev(ring),
				    "failed to allocate rx frag\n");
			goto out;
		}

		desc_cb->reuse_flag = 1;
		memcpy(frag, desc_cb->buf + frag_offset, frag_size);
		skb_add_rx_frag(skb, i, virt_to_page(frag),
				offset_in_page(frag), frag_size, frag_size);

		u64_stats_update_begin(&ring->syncp);
		ring->stats.frag_alloc++;
		u64_stats_update_end(&ring->syncp);
		return;
	}

out:
	desc_cb->pagecnt_bias--;

	if (unlikely(!desc_cb->pagecnt_bias)) {
		page_ref_add(desc_cb->priv, USHRT_MAX);
		desc_cb->pagecnt_bias = USHRT_MAX;
	}

	skb_add_rx_frag(skb, i, desc_cb->priv, frag_offset,
			frag_size, truesize);

	if (unlikely(!desc_cb->reuse_flag))
		__page_frag_cache_drain(desc_cb->priv, desc_cb->pagecnt_bias);
}

static int hns3_gro_complete(struct sk_buff *skb, u32 l234info)
{
	__be16 type = skb->protocol;
	struct tcphdr *th;
	int depth = 0;

	while (eth_type_vlan(type)) {
		struct vlan_hdr *vh;

		if ((depth + VLAN_HLEN) > skb_headlen(skb))
			return -EFAULT;

		vh = (struct vlan_hdr *)(skb->data + depth);
		type = vh->h_vlan_encapsulated_proto;
		depth += VLAN_HLEN;
	}

	skb_set_network_header(skb, depth);

	if (type == htons(ETH_P_IP)) {
		const struct iphdr *iph = ip_hdr(skb);

		depth += sizeof(struct iphdr);
		skb_set_transport_header(skb, depth);
		th = tcp_hdr(skb);
		th->check = ~tcp_v4_check(skb->len - depth, iph->saddr,
					  iph->daddr, 0);
	} else if (type == htons(ETH_P_IPV6)) {
		const struct ipv6hdr *iph = ipv6_hdr(skb);

		depth += sizeof(struct ipv6hdr);
		skb_set_transport_header(skb, depth);
		th = tcp_hdr(skb);
		th->check = ~tcp_v6_check(skb->len - depth, &iph->saddr,
					  &iph->daddr, 0);
	} else {
		hns3_rl_err(skb->dev,
			    "Error: FW GRO supports only IPv4/IPv6, not 0x%04x, depth: %d\n",
			    be16_to_cpu(type), depth);
		return -EFAULT;
	}

	skb_shinfo(skb)->gso_segs = NAPI_GRO_CB(skb)->count;
	if (th->cwr)
		skb_shinfo(skb)->gso_type |= SKB_GSO_TCP_ECN;

	if (l234info & BIT(HNS3_RXD_GRO_FIXID_B))
		skb_shinfo(skb)->gso_type |= SKB_GSO_TCP_FIXEDID;

	skb->csum_start = (unsigned char *)th - skb->head;
	skb->csum_offset = offsetof(struct tcphdr, check);
	skb->ip_summed = CHECKSUM_PARTIAL;

	trace_hns3_gro(skb);

	return 0;
}

static bool hns3_checksum_complete(struct hns3_enet_ring *ring,
				   struct sk_buff *skb, u32 ptype, u16 csum)
{
	if (ptype == HNS3_INVALID_PTYPE ||
	    hns3_rx_ptype_tbl[ptype].ip_summed != CHECKSUM_COMPLETE)
		return false;

	u64_stats_update_begin(&ring->syncp);
	ring->stats.csum_complete++;
	u64_stats_update_end(&ring->syncp);
	skb->ip_summed = CHECKSUM_COMPLETE;
	skb->csum = csum_unfold((__force __sum16)csum);

	return true;
}

static void hns3_rx_handle_csum(struct sk_buff *skb, u32 l234info,
				u32 ol_info, u32 ptype)
{
	int l3_type, l4_type;
	int ol4_type;

	if (ptype != HNS3_INVALID_PTYPE) {
		skb->csum_level = hns3_rx_ptype_tbl[ptype].csum_level;
		skb->ip_summed = hns3_rx_ptype_tbl[ptype].ip_summed;

		return;
	}

	ol4_type = hnae3_get_field(ol_info, HNS3_RXD_OL4ID_M,
				   HNS3_RXD_OL4ID_S);
	switch (ol4_type) {
	case HNS3_OL4_TYPE_MAC_IN_UDP:
	case HNS3_OL4_TYPE_NVGRE:
		skb->csum_level = 1;
		fallthrough;
	case HNS3_OL4_TYPE_NO_TUN:
		l3_type = hnae3_get_field(l234info, HNS3_RXD_L3ID_M,
					  HNS3_RXD_L3ID_S);
		l4_type = hnae3_get_field(l234info, HNS3_RXD_L4ID_M,
					  HNS3_RXD_L4ID_S);
		/* Can checksum ipv4 or ipv6 + UDP/TCP/SCTP packets */
		if ((l3_type == HNS3_L3_TYPE_IPV4 ||
		     l3_type == HNS3_L3_TYPE_IPV6) &&
		    (l4_type == HNS3_L4_TYPE_UDP ||
		     l4_type == HNS3_L4_TYPE_TCP ||
		     l4_type == HNS3_L4_TYPE_SCTP))
			skb->ip_summed = CHECKSUM_UNNECESSARY;
		break;
	default:
		break;
	}
}

static void hns3_rx_checksum(struct hns3_enet_ring *ring, struct sk_buff *skb,
			     u32 l234info, u32 bd_base_info, u32 ol_info,
			     u16 csum)
{
	struct net_device *netdev = ring_to_netdev(ring);
	struct hns3_nic_priv *priv = netdev_priv(netdev);
	u32 ptype = HNS3_INVALID_PTYPE;

	skb->ip_summed = CHECKSUM_NONE;

	skb_checksum_none_assert(skb);

	if (!(netdev->features & NETIF_F_RXCSUM))
		return;

	if (test_bit(HNS3_NIC_STATE_RXD_ADV_LAYOUT_ENABLE, &priv->state))
		ptype = hnae3_get_field(ol_info, HNS3_RXD_PTYPE_M,
					HNS3_RXD_PTYPE_S);

	if (hns3_checksum_complete(ring, skb, ptype, csum))
		return;

	/* check if hardware has done checksum */
	if (!(bd_base_info & BIT(HNS3_RXD_L3L4P_B)))
		return;

	if (unlikely(l234info & (BIT(HNS3_RXD_L3E_B) | BIT(HNS3_RXD_L4E_B) |
				 BIT(HNS3_RXD_OL3E_B) |
				 BIT(HNS3_RXD_OL4E_B)))) {
		u64_stats_update_begin(&ring->syncp);
		ring->stats.l3l4_csum_err++;
		u64_stats_update_end(&ring->syncp);

		return;
	}

	hns3_rx_handle_csum(skb, l234info, ol_info, ptype);
}

static void hns3_rx_skb(struct hns3_enet_ring *ring, struct sk_buff *skb)
{
	if (skb_has_frag_list(skb))
		napi_gro_flush(&ring->tqp_vector->napi, false);

	napi_gro_receive(&ring->tqp_vector->napi, skb);
}

static bool hns3_parse_vlan_tag(struct hns3_enet_ring *ring,
				struct hns3_desc *desc, u32 l234info,
				u16 *vlan_tag)
{
	struct hnae3_handle *handle = ring->tqp->handle;
	struct pci_dev *pdev = ring->tqp->handle->pdev;
	struct hnae3_ae_dev *ae_dev = pci_get_drvdata(pdev);

	if (unlikely(ae_dev->dev_version < HNAE3_DEVICE_VERSION_V2)) {
		*vlan_tag = le16_to_cpu(desc->rx.ot_vlan_tag);
		if (!(*vlan_tag & VLAN_VID_MASK))
			*vlan_tag = le16_to_cpu(desc->rx.vlan_tag);

		return (*vlan_tag != 0);
	}

#define HNS3_STRP_OUTER_VLAN	0x1
#define HNS3_STRP_INNER_VLAN	0x2
#define HNS3_STRP_BOTH		0x3

	/* Hardware always insert VLAN tag into RX descriptor when
	 * remove the tag from packet, driver needs to determine
	 * reporting which tag to stack.
	 */
	switch (hnae3_get_field(l234info, HNS3_RXD_STRP_TAGP_M,
				HNS3_RXD_STRP_TAGP_S)) {
	case HNS3_STRP_OUTER_VLAN:
		if (handle->port_base_vlan_state !=
				HNAE3_PORT_BASE_VLAN_DISABLE)
			return false;

		*vlan_tag = le16_to_cpu(desc->rx.ot_vlan_tag);
		return true;
	case HNS3_STRP_INNER_VLAN:
		if (handle->port_base_vlan_state !=
				HNAE3_PORT_BASE_VLAN_DISABLE)
			return false;

		*vlan_tag = le16_to_cpu(desc->rx.vlan_tag);
		return true;
	case HNS3_STRP_BOTH:
		if (handle->port_base_vlan_state ==
				HNAE3_PORT_BASE_VLAN_DISABLE)
			*vlan_tag = le16_to_cpu(desc->rx.ot_vlan_tag);
		else
			*vlan_tag = le16_to_cpu(desc->rx.vlan_tag);

		return true;
	default:
		return false;
	}
}

static void hns3_rx_ring_move_fw(struct hns3_enet_ring *ring)
{
	ring->desc[ring->next_to_clean].rx.bd_base_info &=
		cpu_to_le32(~BIT(HNS3_RXD_VLD_B));
	ring->desc_cb[ring->next_to_clean].refill = 0;
	ring->next_to_clean += 1;

	if (unlikely(ring->next_to_clean == ring->desc_num))
		ring->next_to_clean = 0;
}

static int hns3_alloc_skb(struct hns3_enet_ring *ring, unsigned int length,
			  unsigned char *va)
{
	struct hns3_desc_cb *desc_cb = &ring->desc_cb[ring->next_to_clean];
	struct net_device *netdev = ring_to_netdev(ring);
	struct sk_buff *skb;

	ring->skb = napi_alloc_skb(&ring->tqp_vector->napi, HNS3_RX_HEAD_SIZE);
	skb = ring->skb;
	if (unlikely(!skb)) {
		hns3_rl_err(netdev, "alloc rx skb fail\n");

		u64_stats_update_begin(&ring->syncp);
		ring->stats.sw_err_cnt++;
		u64_stats_update_end(&ring->syncp);

		return -ENOMEM;
	}

	trace_hns3_rx_desc(ring);
	prefetchw(skb->data);

	ring->pending_buf = 1;
	ring->frag_num = 0;
	ring->tail_skb = NULL;
	if (length <= HNS3_RX_HEAD_SIZE) {
		memcpy(__skb_put(skb, length), va, ALIGN(length, sizeof(long)));

		/* We can reuse buffer as-is, just make sure it is reusable */
		if (dev_page_is_reusable(desc_cb->priv))
			desc_cb->reuse_flag = 1;
		else if (desc_cb->type & DESC_TYPE_PP_FRAG)
			page_pool_put_full_page(ring->page_pool, desc_cb->priv,
						false);
		else /* This page cannot be reused so discard it */
			__page_frag_cache_drain(desc_cb->priv,
						desc_cb->pagecnt_bias);

		hns3_rx_ring_move_fw(ring);
		return 0;
	}

	if (ring->page_pool)
		skb_mark_for_recycle(skb);

	u64_stats_update_begin(&ring->syncp);
	ring->stats.seg_pkt_cnt++;
	u64_stats_update_end(&ring->syncp);

	ring->pull_len = eth_get_headlen(netdev, va, HNS3_RX_HEAD_SIZE);
	__skb_put(skb, ring->pull_len);
	hns3_nic_reuse_page(skb, ring->frag_num++, ring, ring->pull_len,
			    desc_cb);
	hns3_rx_ring_move_fw(ring);

	return 0;
}

static int hns3_add_frag(struct hns3_enet_ring *ring)
{
	struct sk_buff *skb = ring->skb;
	struct sk_buff *head_skb = skb;
	struct sk_buff *new_skb;
	struct hns3_desc_cb *desc_cb;
	struct hns3_desc *desc;
	u32 bd_base_info;

	do {
		desc = &ring->desc[ring->next_to_clean];
		desc_cb = &ring->desc_cb[ring->next_to_clean];
		bd_base_info = le32_to_cpu(desc->rx.bd_base_info);
		/* make sure HW write desc complete */
		dma_rmb();
		if (!(bd_base_info & BIT(HNS3_RXD_VLD_B)))
			return -ENXIO;

		if (unlikely(ring->frag_num >= MAX_SKB_FRAGS)) {
			new_skb = napi_alloc_skb(&ring->tqp_vector->napi, 0);
			if (unlikely(!new_skb)) {
				hns3_rl_err(ring_to_netdev(ring),
					    "alloc rx fraglist skb fail\n");
				return -ENXIO;
			}

			if (ring->page_pool)
				skb_mark_for_recycle(new_skb);

			ring->frag_num = 0;

			if (ring->tail_skb) {
				ring->tail_skb->next = new_skb;
				ring->tail_skb = new_skb;
			} else {
				skb_shinfo(skb)->frag_list = new_skb;
				ring->tail_skb = new_skb;
			}
		}

		if (ring->tail_skb) {
			head_skb->truesize += hns3_buf_size(ring);
			head_skb->data_len += le16_to_cpu(desc->rx.size);
			head_skb->len += le16_to_cpu(desc->rx.size);
			skb = ring->tail_skb;
		}

		dma_sync_single_for_cpu(ring_to_dev(ring),
				desc_cb->dma + desc_cb->page_offset,
				hns3_buf_size(ring),
				DMA_FROM_DEVICE);

		hns3_nic_reuse_page(skb, ring->frag_num++, ring, 0, desc_cb);
		trace_hns3_rx_desc(ring);
		hns3_rx_ring_move_fw(ring);
		ring->pending_buf++;
	} while (!(bd_base_info & BIT(HNS3_RXD_FE_B)));

	return 0;
}

static int hns3_set_gro_and_checksum(struct hns3_enet_ring *ring,
				     struct sk_buff *skb, u32 l234info,
				     u32 bd_base_info, u32 ol_info, u16 csum)
{
	struct net_device *netdev = ring_to_netdev(ring);
	struct hns3_nic_priv *priv = netdev_priv(netdev);
	u32 l3_type;

	skb_shinfo(skb)->gso_size = hnae3_get_field(bd_base_info,
						    HNS3_RXD_GRO_SIZE_M,
						    HNS3_RXD_GRO_SIZE_S);
	/* if there is no HW GRO, do not set gro params */
	if (!skb_shinfo(skb)->gso_size) {
		hns3_rx_checksum(ring, skb, l234info, bd_base_info, ol_info,
				 csum);
		return 0;
	}

	NAPI_GRO_CB(skb)->count = hnae3_get_field(l234info,
						  HNS3_RXD_GRO_COUNT_M,
						  HNS3_RXD_GRO_COUNT_S);

	if (test_bit(HNS3_NIC_STATE_RXD_ADV_LAYOUT_ENABLE, &priv->state)) {
		u32 ptype = hnae3_get_field(ol_info, HNS3_RXD_PTYPE_M,
					    HNS3_RXD_PTYPE_S);

		l3_type = hns3_rx_ptype_tbl[ptype].l3_type;
	} else {
		l3_type = hnae3_get_field(l234info, HNS3_RXD_L3ID_M,
					  HNS3_RXD_L3ID_S);
	}

	if (l3_type == HNS3_L3_TYPE_IPV4)
		skb_shinfo(skb)->gso_type = SKB_GSO_TCPV4;
	else if (l3_type == HNS3_L3_TYPE_IPV6)
		skb_shinfo(skb)->gso_type = SKB_GSO_TCPV6;
	else
		return -EFAULT;

	return  hns3_gro_complete(skb, l234info);
}

static void hns3_set_rx_skb_rss_type(struct hns3_enet_ring *ring,
				     struct sk_buff *skb, u32 rss_hash)
{
	struct hnae3_handle *handle = ring->tqp->handle;
	enum pkt_hash_types rss_type;

	if (rss_hash)
		rss_type = handle->kinfo.rss_type;
	else
		rss_type = PKT_HASH_TYPE_NONE;

	skb_set_hash(skb, rss_hash, rss_type);
}

static int hns3_handle_bdinfo(struct hns3_enet_ring *ring, struct sk_buff *skb)
{
	struct net_device *netdev = ring_to_netdev(ring);
	enum hns3_pkt_l2t_type l2_frame_type;
	u32 bd_base_info, l234info, ol_info;
	struct hns3_desc *desc;
	unsigned int len;
	int pre_ntc, ret;
	u16 csum;

	/* bdinfo handled below is only valid on the last BD of the
	 * current packet, and ring->next_to_clean indicates the first
	 * descriptor of next packet, so need - 1 below.
	 */
	pre_ntc = ring->next_to_clean ? (ring->next_to_clean - 1) :
					(ring->desc_num - 1);
	desc = &ring->desc[pre_ntc];
	bd_base_info = le32_to_cpu(desc->rx.bd_base_info);
	l234info = le32_to_cpu(desc->rx.l234_info);
	ol_info = le32_to_cpu(desc->rx.ol_info);
	csum = le16_to_cpu(desc->csum);

	if (unlikely(bd_base_info & BIT(HNS3_RXD_TS_VLD_B))) {
		struct hnae3_handle *h = hns3_get_handle(netdev);
		u32 nsec = le32_to_cpu(desc->ts_nsec);
		u32 sec = le32_to_cpu(desc->ts_sec);

		if (h->ae_algo->ops->get_rx_hwts)
			h->ae_algo->ops->get_rx_hwts(h, skb, nsec, sec);
	}

	/* Based on hw strategy, the tag offloaded will be stored at
	 * ot_vlan_tag in two layer tag case, and stored at vlan_tag
	 * in one layer tag case.
	 */
	if (netdev->features & NETIF_F_HW_VLAN_CTAG_RX) {
		u16 vlan_tag;

		if (hns3_parse_vlan_tag(ring, desc, l234info, &vlan_tag))
			__vlan_hwaccel_put_tag(skb, htons(ETH_P_8021Q),
					       vlan_tag);
	}

	if (unlikely(!desc->rx.pkt_len || (l234info & (BIT(HNS3_RXD_TRUNCAT_B) |
				  BIT(HNS3_RXD_L2E_B))))) {
		u64_stats_update_begin(&ring->syncp);
		if (l234info & BIT(HNS3_RXD_L2E_B))
			ring->stats.l2_err++;
		else
			ring->stats.err_pkt_len++;
		u64_stats_update_end(&ring->syncp);

		return -EFAULT;
	}

	len = skb->len;

	/* Do update ip stack process */
	skb->protocol = eth_type_trans(skb, netdev);

	/* This is needed in order to enable forwarding support */
	ret = hns3_set_gro_and_checksum(ring, skb, l234info,
					bd_base_info, ol_info, csum);
	if (unlikely(ret)) {
		u64_stats_update_begin(&ring->syncp);
		ring->stats.rx_err_cnt++;
		u64_stats_update_end(&ring->syncp);
		return ret;
	}

	l2_frame_type = hnae3_get_field(l234info, HNS3_RXD_DMAC_M,
					HNS3_RXD_DMAC_S);

	u64_stats_update_begin(&ring->syncp);
	ring->stats.rx_pkts++;
	ring->stats.rx_bytes += len;

	if (l2_frame_type == HNS3_L2_TYPE_MULTICAST)
		ring->stats.rx_multicast++;

	u64_stats_update_end(&ring->syncp);

	ring->tqp_vector->rx_group.total_bytes += len;

	hns3_set_rx_skb_rss_type(ring, skb, le32_to_cpu(desc->rx.rss_hash));
	return 0;
}

static int hns3_handle_rx_bd(struct hns3_enet_ring *ring)
{
	struct sk_buff *skb = ring->skb;
	struct hns3_desc_cb *desc_cb;
	struct hns3_desc *desc;
	unsigned int length;
	u32 bd_base_info;
	int ret;

	desc = &ring->desc[ring->next_to_clean];
	desc_cb = &ring->desc_cb[ring->next_to_clean];

	prefetch(desc);

	if (!skb) {
		bd_base_info = le32_to_cpu(desc->rx.bd_base_info);
		/* Check valid BD */
		if (unlikely(!(bd_base_info & BIT(HNS3_RXD_VLD_B))))
			return -ENXIO;

		dma_rmb();
		length = le16_to_cpu(desc->rx.size);

		ring->va = desc_cb->buf + desc_cb->page_offset;

		dma_sync_single_for_cpu(ring_to_dev(ring),
				desc_cb->dma + desc_cb->page_offset,
				hns3_buf_size(ring),
				DMA_FROM_DEVICE);

		/* Prefetch first cache line of first page.
		 * Idea is to cache few bytes of the header of the packet.
		 * Our L1 Cache line size is 64B so need to prefetch twice to make
		 * it 128B. But in actual we can have greater size of caches with
		 * 128B Level 1 cache lines. In such a case, single fetch would
		 * suffice to cache in the relevant part of the header.
		 */
		net_prefetch(ring->va);

		ret = hns3_alloc_skb(ring, length, ring->va);
		skb = ring->skb;

		if (ret < 0) /* alloc buffer fail */
			return ret;
		if (!(bd_base_info & BIT(HNS3_RXD_FE_B))) { /* need add frag */
			ret = hns3_add_frag(ring);
			if (ret)
				return ret;
		}
	} else {
		ret = hns3_add_frag(ring);
		if (ret)
			return ret;
	}

	/* As the head data may be changed when GRO enable, copy
	 * the head data in after other data rx completed
	 */
	if (skb->len > HNS3_RX_HEAD_SIZE)
		memcpy(skb->data, ring->va,
		       ALIGN(ring->pull_len, sizeof(long)));

	ret = hns3_handle_bdinfo(ring, skb);
	if (unlikely(ret)) {
		dev_kfree_skb_any(skb);
		return ret;
	}

	skb_record_rx_queue(skb, ring->tqp->tqp_index);
	return 0;
}

int hns3_clean_rx_ring(struct hns3_enet_ring *ring, int budget,
		       void (*rx_fn)(struct hns3_enet_ring *, struct sk_buff *))
{
#define RCB_NOF_ALLOC_RX_BUFF_ONCE 16
	int unused_count = hns3_desc_unused(ring);
	bool failure = false;
	int recv_pkts = 0;
	int err;

	unused_count -= ring->pending_buf;

	while (recv_pkts < budget) {
		/* Reuse or realloc buffers */
		if (unused_count >= RCB_NOF_ALLOC_RX_BUFF_ONCE) {
			failure = failure ||
				hns3_nic_alloc_rx_buffers(ring, unused_count);
			unused_count = 0;
		}

		/* Poll one pkt */
		err = hns3_handle_rx_bd(ring);
		/* Do not get FE for the packet or failed to alloc skb */
		if (unlikely(!ring->skb || err == -ENXIO)) {
			goto out;
		} else if (likely(!err)) {
			rx_fn(ring, ring->skb);
			recv_pkts++;
		}

		unused_count += ring->pending_buf;
		ring->skb = NULL;
		ring->pending_buf = 0;
	}

out:
	return failure ? budget : recv_pkts;
<<<<<<< HEAD
}

static bool hns3_get_new_flow_lvl(struct hns3_enet_ring_group *ring_group)
{
#define HNS3_RX_LOW_BYTE_RATE 10000
#define HNS3_RX_MID_BYTE_RATE 20000
#define HNS3_RX_ULTRA_PACKET_RATE 40

	enum hns3_flow_level_range new_flow_level;
	struct hns3_enet_tqp_vector *tqp_vector;
	int packets_per_msecs, bytes_per_msecs;
	u32 time_passed_ms;

	tqp_vector = ring_group->ring->tqp_vector;
	time_passed_ms =
		jiffies_to_msecs(jiffies - tqp_vector->last_jiffies);
	if (!time_passed_ms)
		return false;

	do_div(ring_group->total_packets, time_passed_ms);
	packets_per_msecs = ring_group->total_packets;

	do_div(ring_group->total_bytes, time_passed_ms);
	bytes_per_msecs = ring_group->total_bytes;

	new_flow_level = ring_group->coal.flow_level;

	/* Simple throttlerate management
	 * 0-10MB/s   lower     (50000 ints/s)
	 * 10-20MB/s   middle    (20000 ints/s)
	 * 20-1249MB/s high      (18000 ints/s)
	 * > 40000pps  ultra     (8000 ints/s)
	 */
	switch (new_flow_level) {
	case HNS3_FLOW_LOW:
		if (bytes_per_msecs > HNS3_RX_LOW_BYTE_RATE)
			new_flow_level = HNS3_FLOW_MID;
		break;
	case HNS3_FLOW_MID:
		if (bytes_per_msecs > HNS3_RX_MID_BYTE_RATE)
			new_flow_level = HNS3_FLOW_HIGH;
		else if (bytes_per_msecs <= HNS3_RX_LOW_BYTE_RATE)
			new_flow_level = HNS3_FLOW_LOW;
		break;
	case HNS3_FLOW_HIGH:
	case HNS3_FLOW_ULTRA:
	default:
		if (bytes_per_msecs <= HNS3_RX_MID_BYTE_RATE)
			new_flow_level = HNS3_FLOW_MID;
		break;
	}

	if (packets_per_msecs > HNS3_RX_ULTRA_PACKET_RATE &&
	    &tqp_vector->rx_group == ring_group)
		new_flow_level = HNS3_FLOW_ULTRA;

	ring_group->total_bytes = 0;
	ring_group->total_packets = 0;
	ring_group->coal.flow_level = new_flow_level;

	return true;
=======
>>>>>>> 3b17187f
}

static void hns3_update_rx_int_coalesce(struct hns3_enet_tqp_vector *tqp_vector)
{
	struct hns3_enet_ring_group *rx_group = &tqp_vector->rx_group;
	struct dim_sample sample = {};

	if (!rx_group->coal.adapt_enable)
		return;

	dim_update_sample(tqp_vector->event_cnt, rx_group->total_packets,
			  rx_group->total_bytes, &sample);
	net_dim(&rx_group->dim, sample);
}

static void hns3_update_tx_int_coalesce(struct hns3_enet_tqp_vector *tqp_vector)
{
	struct hns3_enet_ring_group *tx_group = &tqp_vector->tx_group;
	struct dim_sample sample = {};

	if (!tx_group->coal.adapt_enable)
		return;

	dim_update_sample(tqp_vector->event_cnt, tx_group->total_packets,
			  tx_group->total_bytes, &sample);
	net_dim(&tx_group->dim, sample);
}

static int hns3_nic_common_poll(struct napi_struct *napi, int budget)
{
	struct hns3_nic_priv *priv = netdev_priv(napi->dev);
	struct hns3_enet_ring *ring;
	int rx_pkt_total = 0;

	struct hns3_enet_tqp_vector *tqp_vector =
		container_of(napi, struct hns3_enet_tqp_vector, napi);
	bool clean_complete = true;
	int rx_budget = budget;

	if (unlikely(test_bit(HNS3_NIC_STATE_DOWN, &priv->state))) {
		napi_complete(napi);
		return 0;
	}

	/* Since the actual Tx work is minimal, we can give the Tx a larger
	 * budget and be more aggressive about cleaning up the Tx descriptors.
	 */
	hns3_for_each_ring(ring, tqp_vector->tx_group)
		hns3_clean_tx_ring(ring, budget);

	/* make sure rx ring budget not smaller than 1 */
	if (tqp_vector->num_tqps > 1)
		rx_budget = max(budget / tqp_vector->num_tqps, 1);

	hns3_for_each_ring(ring, tqp_vector->rx_group) {
		int rx_cleaned = hns3_clean_rx_ring(ring, rx_budget,
						    hns3_rx_skb);
		if (rx_cleaned >= rx_budget)
			clean_complete = false;

		rx_pkt_total += rx_cleaned;
	}

	tqp_vector->rx_group.total_packets += rx_pkt_total;

	if (!clean_complete)
		return budget;

	if (napi_complete(napi) &&
	    likely(!test_bit(HNS3_NIC_STATE_DOWN, &priv->state))) {
		hns3_update_rx_int_coalesce(tqp_vector);
		hns3_update_tx_int_coalesce(tqp_vector);

		hns3_mask_vector_irq(tqp_vector, 1);
	}

	return rx_pkt_total;
}

static int hns3_get_vector_ring_chain(struct hns3_enet_tqp_vector *tqp_vector,
				      struct hnae3_ring_chain_node *head)
{
	struct pci_dev *pdev = tqp_vector->handle->pdev;
	struct hnae3_ring_chain_node *cur_chain = head;
	struct hnae3_ring_chain_node *chain;
	struct hns3_enet_ring *tx_ring;
	struct hns3_enet_ring *rx_ring;

	tx_ring = tqp_vector->tx_group.ring;
	if (tx_ring) {
		cur_chain->tqp_index = tx_ring->tqp->tqp_index;
		hnae3_set_bit(cur_chain->flag, HNAE3_RING_TYPE_B,
			      HNAE3_RING_TYPE_TX);
		hnae3_set_field(cur_chain->int_gl_idx, HNAE3_RING_GL_IDX_M,
				HNAE3_RING_GL_IDX_S, HNAE3_RING_GL_TX);

		cur_chain->next = NULL;

		while (tx_ring->next) {
			tx_ring = tx_ring->next;

			chain = devm_kzalloc(&pdev->dev, sizeof(*chain),
					     GFP_KERNEL);
			if (!chain)
				goto err_free_chain;

			cur_chain->next = chain;
			chain->tqp_index = tx_ring->tqp->tqp_index;
			hnae3_set_bit(chain->flag, HNAE3_RING_TYPE_B,
				      HNAE3_RING_TYPE_TX);
			hnae3_set_field(chain->int_gl_idx,
					HNAE3_RING_GL_IDX_M,
					HNAE3_RING_GL_IDX_S,
					HNAE3_RING_GL_TX);

			cur_chain = chain;
		}
	}

	rx_ring = tqp_vector->rx_group.ring;
	if (!tx_ring && rx_ring) {
		cur_chain->next = NULL;
		cur_chain->tqp_index = rx_ring->tqp->tqp_index;
		hnae3_set_bit(cur_chain->flag, HNAE3_RING_TYPE_B,
			      HNAE3_RING_TYPE_RX);
		hnae3_set_field(cur_chain->int_gl_idx, HNAE3_RING_GL_IDX_M,
				HNAE3_RING_GL_IDX_S, HNAE3_RING_GL_RX);

		rx_ring = rx_ring->next;
	}

	while (rx_ring) {
		chain = devm_kzalloc(&pdev->dev, sizeof(*chain), GFP_KERNEL);
		if (!chain)
			goto err_free_chain;

		cur_chain->next = chain;
		chain->tqp_index = rx_ring->tqp->tqp_index;
		hnae3_set_bit(chain->flag, HNAE3_RING_TYPE_B,
			      HNAE3_RING_TYPE_RX);
		hnae3_set_field(chain->int_gl_idx, HNAE3_RING_GL_IDX_M,
				HNAE3_RING_GL_IDX_S, HNAE3_RING_GL_RX);

		cur_chain = chain;

		rx_ring = rx_ring->next;
	}

	return 0;

err_free_chain:
	cur_chain = head->next;
	while (cur_chain) {
		chain = cur_chain->next;
		devm_kfree(&pdev->dev, cur_chain);
		cur_chain = chain;
	}
	head->next = NULL;

	return -ENOMEM;
}

static void hns3_free_vector_ring_chain(struct hns3_enet_tqp_vector *tqp_vector,
					struct hnae3_ring_chain_node *head)
{
	struct pci_dev *pdev = tqp_vector->handle->pdev;
	struct hnae3_ring_chain_node *chain_tmp, *chain;

	chain = head->next;

	while (chain) {
		chain_tmp = chain->next;
		devm_kfree(&pdev->dev, chain);
		chain = chain_tmp;
	}
}

static void hns3_add_ring_to_group(struct hns3_enet_ring_group *group,
				   struct hns3_enet_ring *ring)
{
	ring->next = group->ring;
	group->ring = ring;

	group->count++;
}

static void hns3_nic_set_cpumask(struct hns3_nic_priv *priv)
{
	struct pci_dev *pdev = priv->ae_handle->pdev;
	struct hns3_enet_tqp_vector *tqp_vector;
	int num_vectors = priv->vector_num;
	int numa_node;
	int vector_i;

	numa_node = dev_to_node(&pdev->dev);

	for (vector_i = 0; vector_i < num_vectors; vector_i++) {
		tqp_vector = &priv->tqp_vector[vector_i];
		cpumask_set_cpu(cpumask_local_spread(vector_i, numa_node),
				&tqp_vector->affinity_mask);
	}
}

static void hns3_rx_dim_work(struct work_struct *work)
{
	struct dim *dim = container_of(work, struct dim, work);
	struct hns3_enet_ring_group *group = container_of(dim,
		struct hns3_enet_ring_group, dim);
	struct hns3_enet_tqp_vector *tqp_vector = group->ring->tqp_vector;
	struct dim_cq_moder cur_moder =
		net_dim_get_rx_moderation(dim->mode, dim->profile_ix);

	hns3_set_vector_coalesce_rx_gl(group->ring->tqp_vector, cur_moder.usec);
	tqp_vector->rx_group.coal.int_gl = cur_moder.usec;

	if (cur_moder.pkts < tqp_vector->rx_group.coal.int_ql_max) {
		hns3_set_vector_coalesce_rx_ql(tqp_vector, cur_moder.pkts);
		tqp_vector->rx_group.coal.int_ql = cur_moder.pkts;
	}

	dim->state = DIM_START_MEASURE;
}

static void hns3_tx_dim_work(struct work_struct *work)
{
	struct dim *dim = container_of(work, struct dim, work);
	struct hns3_enet_ring_group *group = container_of(dim,
		struct hns3_enet_ring_group, dim);
	struct hns3_enet_tqp_vector *tqp_vector = group->ring->tqp_vector;
	struct dim_cq_moder cur_moder =
		net_dim_get_tx_moderation(dim->mode, dim->profile_ix);

	hns3_set_vector_coalesce_tx_gl(tqp_vector, cur_moder.usec);
	tqp_vector->tx_group.coal.int_gl = cur_moder.usec;

	if (cur_moder.pkts < tqp_vector->tx_group.coal.int_ql_max) {
		hns3_set_vector_coalesce_tx_ql(tqp_vector, cur_moder.pkts);
		tqp_vector->tx_group.coal.int_ql = cur_moder.pkts;
	}

	dim->state = DIM_START_MEASURE;
}

static void hns3_nic_init_dim(struct hns3_enet_tqp_vector *tqp_vector)
{
	INIT_WORK(&tqp_vector->rx_group.dim.work, hns3_rx_dim_work);
	INIT_WORK(&tqp_vector->tx_group.dim.work, hns3_tx_dim_work);
}

static int hns3_nic_init_vector_data(struct hns3_nic_priv *priv)
{
	struct hnae3_handle *h = priv->ae_handle;
	struct hns3_enet_tqp_vector *tqp_vector;
	int ret;
	int i;

	hns3_nic_set_cpumask(priv);

	for (i = 0; i < priv->vector_num; i++) {
		tqp_vector = &priv->tqp_vector[i];
		hns3_vector_coalesce_init_hw(tqp_vector, priv);
		tqp_vector->num_tqps = 0;
		hns3_nic_init_dim(tqp_vector);
	}

	for (i = 0; i < h->kinfo.num_tqps; i++) {
		u16 vector_i = i % priv->vector_num;
		u16 tqp_num = h->kinfo.num_tqps;

		tqp_vector = &priv->tqp_vector[vector_i];

		hns3_add_ring_to_group(&tqp_vector->tx_group,
				       &priv->ring[i]);

		hns3_add_ring_to_group(&tqp_vector->rx_group,
				       &priv->ring[i + tqp_num]);

		priv->ring[i].tqp_vector = tqp_vector;
		priv->ring[i + tqp_num].tqp_vector = tqp_vector;
		tqp_vector->num_tqps++;
	}

	for (i = 0; i < priv->vector_num; i++) {
		struct hnae3_ring_chain_node vector_ring_chain;

		tqp_vector = &priv->tqp_vector[i];

		tqp_vector->rx_group.total_bytes = 0;
		tqp_vector->rx_group.total_packets = 0;
		tqp_vector->tx_group.total_bytes = 0;
		tqp_vector->tx_group.total_packets = 0;
		tqp_vector->handle = h;

		ret = hns3_get_vector_ring_chain(tqp_vector,
						 &vector_ring_chain);
		if (ret)
			goto map_ring_fail;

		ret = h->ae_algo->ops->map_ring_to_vector(h,
			tqp_vector->vector_irq, &vector_ring_chain);

		hns3_free_vector_ring_chain(tqp_vector, &vector_ring_chain);

		if (ret)
			goto map_ring_fail;

		netif_napi_add(priv->netdev, &tqp_vector->napi,
			       hns3_nic_common_poll, NAPI_POLL_WEIGHT);
	}

	return 0;

map_ring_fail:
	while (i--)
		netif_napi_del(&priv->tqp_vector[i].napi);

	return ret;
}

static void hns3_nic_init_coal_cfg(struct hns3_nic_priv *priv)
{
	struct hnae3_ae_dev *ae_dev = pci_get_drvdata(priv->ae_handle->pdev);
	struct hns3_enet_coalesce *tx_coal = &priv->tx_coal;
	struct hns3_enet_coalesce *rx_coal = &priv->rx_coal;

	/* initialize the configuration for interrupt coalescing.
	 * 1. GL (Interrupt Gap Limiter)
	 * 2. RL (Interrupt Rate Limiter)
	 * 3. QL (Interrupt Quantity Limiter)
	 *
	 * Default: enable interrupt coalescing self-adaptive and GL
	 */
	tx_coal->adapt_enable = 1;
	rx_coal->adapt_enable = 1;

	tx_coal->int_gl = HNS3_INT_GL_50K;
	rx_coal->int_gl = HNS3_INT_GL_50K;

	rx_coal->flow_level = HNS3_FLOW_LOW;
	tx_coal->flow_level = HNS3_FLOW_LOW;

	if (ae_dev->dev_specs.int_ql_max) {
		tx_coal->int_ql = HNS3_INT_QL_DEFAULT_CFG;
		rx_coal->int_ql = HNS3_INT_QL_DEFAULT_CFG;
	}
}

static int hns3_nic_alloc_vector_data(struct hns3_nic_priv *priv)
{
	struct hnae3_handle *h = priv->ae_handle;
	struct hns3_enet_tqp_vector *tqp_vector;
	struct hnae3_vector_info *vector;
	struct pci_dev *pdev = h->pdev;
	u16 tqp_num = h->kinfo.num_tqps;
	u16 vector_num;
	int ret = 0;
	u16 i;

	/* RSS size, cpu online and vector_num should be the same */
	/* Should consider 2p/4p later */
	vector_num = min_t(u16, num_online_cpus(), tqp_num);

	vector = devm_kcalloc(&pdev->dev, vector_num, sizeof(*vector),
			      GFP_KERNEL);
	if (!vector)
		return -ENOMEM;

	/* save the actual available vector number */
	vector_num = h->ae_algo->ops->get_vector(h, vector_num, vector);

	priv->vector_num = vector_num;
	priv->tqp_vector = (struct hns3_enet_tqp_vector *)
		devm_kcalloc(&pdev->dev, vector_num, sizeof(*priv->tqp_vector),
			     GFP_KERNEL);
	if (!priv->tqp_vector) {
		ret = -ENOMEM;
		goto out;
	}

	for (i = 0; i < priv->vector_num; i++) {
		tqp_vector = &priv->tqp_vector[i];
		tqp_vector->idx = i;
		tqp_vector->mask_addr = vector[i].io_addr;
		tqp_vector->vector_irq = vector[i].vector;
		hns3_vector_coalesce_init(tqp_vector, priv);
	}

out:
	devm_kfree(&pdev->dev, vector);
	return ret;
}

static void hns3_clear_ring_group(struct hns3_enet_ring_group *group)
{
	group->ring = NULL;
	group->count = 0;
}

static void hns3_nic_uninit_vector_data(struct hns3_nic_priv *priv)
{
	struct hnae3_ring_chain_node vector_ring_chain;
	struct hnae3_handle *h = priv->ae_handle;
	struct hns3_enet_tqp_vector *tqp_vector;
	int i;

	for (i = 0; i < priv->vector_num; i++) {
		tqp_vector = &priv->tqp_vector[i];

		if (!tqp_vector->rx_group.ring && !tqp_vector->tx_group.ring)
			continue;

		/* Since the mapping can be overwritten, when fail to get the
		 * chain between vector and ring, we should go on to deal with
		 * the remaining options.
		 */
		if (hns3_get_vector_ring_chain(tqp_vector, &vector_ring_chain))
			dev_warn(priv->dev, "failed to get ring chain\n");

		h->ae_algo->ops->unmap_ring_from_vector(h,
			tqp_vector->vector_irq, &vector_ring_chain);

		hns3_free_vector_ring_chain(tqp_vector, &vector_ring_chain);

		hns3_clear_ring_group(&tqp_vector->rx_group);
		hns3_clear_ring_group(&tqp_vector->tx_group);
		netif_napi_del(&priv->tqp_vector[i].napi);
	}
}

static void hns3_nic_dealloc_vector_data(struct hns3_nic_priv *priv)
{
	struct hnae3_handle *h = priv->ae_handle;
	struct pci_dev *pdev = h->pdev;
	int i, ret;

	for (i = 0; i < priv->vector_num; i++) {
		struct hns3_enet_tqp_vector *tqp_vector;

		tqp_vector = &priv->tqp_vector[i];
		ret = h->ae_algo->ops->put_vector(h, tqp_vector->vector_irq);
		if (ret)
			return;
	}

	devm_kfree(&pdev->dev, priv->tqp_vector);
}

static void hns3_ring_get_cfg(struct hnae3_queue *q, struct hns3_nic_priv *priv,
			      unsigned int ring_type)
{
	int queue_num = priv->ae_handle->kinfo.num_tqps;
	struct hns3_enet_ring *ring;
	int desc_num;

	if (ring_type == HNAE3_RING_TYPE_TX) {
		ring = &priv->ring[q->tqp_index];
		desc_num = priv->ae_handle->kinfo.num_tx_desc;
		ring->queue_index = q->tqp_index;
		ring->tx_copybreak = priv->tx_copybreak;
		ring->last_to_use = 0;
	} else {
		ring = &priv->ring[q->tqp_index + queue_num];
		desc_num = priv->ae_handle->kinfo.num_rx_desc;
		ring->queue_index = q->tqp_index;
		ring->rx_copybreak = priv->rx_copybreak;
	}

	hnae3_set_bit(ring->flag, HNAE3_RING_TYPE_B, ring_type);

	ring->tqp = q;
	ring->desc = NULL;
	ring->desc_cb = NULL;
	ring->dev = priv->dev;
	ring->desc_dma_addr = 0;
	ring->buf_size = q->buf_size;
	ring->desc_num = desc_num;
	ring->next_to_use = 0;
	ring->next_to_clean = 0;
}

static void hns3_queue_to_ring(struct hnae3_queue *tqp,
			       struct hns3_nic_priv *priv)
{
	hns3_ring_get_cfg(tqp, priv, HNAE3_RING_TYPE_TX);
	hns3_ring_get_cfg(tqp, priv, HNAE3_RING_TYPE_RX);
}

static int hns3_get_ring_config(struct hns3_nic_priv *priv)
{
	struct hnae3_handle *h = priv->ae_handle;
	struct pci_dev *pdev = h->pdev;
	int i;

	priv->ring = devm_kzalloc(&pdev->dev,
				  array3_size(h->kinfo.num_tqps,
					      sizeof(*priv->ring), 2),
				  GFP_KERNEL);
	if (!priv->ring)
		return -ENOMEM;

	for (i = 0; i < h->kinfo.num_tqps; i++)
		hns3_queue_to_ring(h->kinfo.tqp[i], priv);

	return 0;
}

static void hns3_put_ring_config(struct hns3_nic_priv *priv)
{
	if (!priv->ring)
		return;

	devm_kfree(priv->dev, priv->ring);
	priv->ring = NULL;
}

static void hns3_alloc_page_pool(struct hns3_enet_ring *ring)
{
	struct page_pool_params pp_params = {
		.flags = PP_FLAG_DMA_MAP | PP_FLAG_PAGE_FRAG |
				PP_FLAG_DMA_SYNC_DEV,
		.order = hns3_page_order(ring),
		.pool_size = ring->desc_num * hns3_buf_size(ring) /
				(PAGE_SIZE << hns3_page_order(ring)),
		.nid = dev_to_node(ring_to_dev(ring)),
		.dev = ring_to_dev(ring),
		.dma_dir = DMA_FROM_DEVICE,
		.offset = 0,
		.max_len = PAGE_SIZE << hns3_page_order(ring),
	};

	ring->page_pool = page_pool_create(&pp_params);
	if (IS_ERR(ring->page_pool)) {
		dev_warn(ring_to_dev(ring), "page pool creation failed: %ld\n",
			 PTR_ERR(ring->page_pool));
		ring->page_pool = NULL;
	}
}

static int hns3_alloc_ring_memory(struct hns3_enet_ring *ring)
{
	int ret;

	if (ring->desc_num <= 0 || ring->buf_size <= 0)
		return -EINVAL;

	ring->desc_cb = devm_kcalloc(ring_to_dev(ring), ring->desc_num,
				     sizeof(ring->desc_cb[0]), GFP_KERNEL);
	if (!ring->desc_cb) {
		ret = -ENOMEM;
		goto out;
	}

	ret = hns3_alloc_desc(ring);
	if (ret)
		goto out_with_desc_cb;

	if (!HNAE3_IS_TX_RING(ring)) {
		if (page_pool_enabled)
			hns3_alloc_page_pool(ring);

		ret = hns3_alloc_ring_buffers(ring);
		if (ret)
			goto out_with_desc;
	} else {
		hns3_init_tx_spare_buffer(ring);
	}

	return 0;

out_with_desc:
	hns3_free_desc(ring);
out_with_desc_cb:
	devm_kfree(ring_to_dev(ring), ring->desc_cb);
	ring->desc_cb = NULL;
out:
	return ret;
}

void hns3_fini_ring(struct hns3_enet_ring *ring)
{
	hns3_free_desc(ring);
	devm_kfree(ring_to_dev(ring), ring->desc_cb);
	ring->desc_cb = NULL;
	ring->next_to_clean = 0;
	ring->next_to_use = 0;
	ring->last_to_use = 0;
	ring->pending_buf = 0;
	if (!HNAE3_IS_TX_RING(ring) && ring->skb) {
		dev_kfree_skb_any(ring->skb);
		ring->skb = NULL;
	} else if (HNAE3_IS_TX_RING(ring) && ring->tx_spare) {
		struct hns3_tx_spare *tx_spare = ring->tx_spare;

		dma_unmap_page(ring_to_dev(ring), tx_spare->dma, tx_spare->len,
			       DMA_TO_DEVICE);
		free_pages((unsigned long)tx_spare->buf,
			   get_order(tx_spare->len));
		devm_kfree(ring_to_dev(ring), tx_spare);
		ring->tx_spare = NULL;
	}

	if (!HNAE3_IS_TX_RING(ring) && ring->page_pool) {
		page_pool_destroy(ring->page_pool);
		ring->page_pool = NULL;
	}
}

static int hns3_buf_size2type(u32 buf_size)
{
	int bd_size_type;

	switch (buf_size) {
	case 512:
		bd_size_type = HNS3_BD_SIZE_512_TYPE;
		break;
	case 1024:
		bd_size_type = HNS3_BD_SIZE_1024_TYPE;
		break;
	case 2048:
		bd_size_type = HNS3_BD_SIZE_2048_TYPE;
		break;
	case 4096:
		bd_size_type = HNS3_BD_SIZE_4096_TYPE;
		break;
	default:
		bd_size_type = HNS3_BD_SIZE_2048_TYPE;
	}

	return bd_size_type;
}

static void hns3_init_ring_hw(struct hns3_enet_ring *ring)
{
	dma_addr_t dma = ring->desc_dma_addr;
	struct hnae3_queue *q = ring->tqp;

	if (!HNAE3_IS_TX_RING(ring)) {
		hns3_write_dev(q, HNS3_RING_RX_RING_BASEADDR_L_REG, (u32)dma);
		hns3_write_dev(q, HNS3_RING_RX_RING_BASEADDR_H_REG,
			       (u32)((dma >> 31) >> 1));

		hns3_write_dev(q, HNS3_RING_RX_RING_BD_LEN_REG,
			       hns3_buf_size2type(ring->buf_size));
		hns3_write_dev(q, HNS3_RING_RX_RING_BD_NUM_REG,
			       ring->desc_num / 8 - 1);
	} else {
		hns3_write_dev(q, HNS3_RING_TX_RING_BASEADDR_L_REG,
			       (u32)dma);
		hns3_write_dev(q, HNS3_RING_TX_RING_BASEADDR_H_REG,
			       (u32)((dma >> 31) >> 1));

		hns3_write_dev(q, HNS3_RING_TX_RING_BD_NUM_REG,
			       ring->desc_num / 8 - 1);
	}
}

static void hns3_init_tx_ring_tc(struct hns3_nic_priv *priv)
{
	struct hnae3_knic_private_info *kinfo = &priv->ae_handle->kinfo;
	struct hnae3_tc_info *tc_info = &kinfo->tc_info;
	int i;

	for (i = 0; i < tc_info->num_tc; i++) {
		int j;

		for (j = 0; j < tc_info->tqp_count[i]; j++) {
			struct hnae3_queue *q;

			q = priv->ring[tc_info->tqp_offset[i] + j].tqp;
			hns3_write_dev(q, HNS3_RING_TX_RING_TC_REG, i);
		}
	}
}

int hns3_init_all_ring(struct hns3_nic_priv *priv)
{
	struct hnae3_handle *h = priv->ae_handle;
	int ring_num = h->kinfo.num_tqps * 2;
	int i, j;
	int ret;

	for (i = 0; i < ring_num; i++) {
		ret = hns3_alloc_ring_memory(&priv->ring[i]);
		if (ret) {
			dev_err(priv->dev,
				"Alloc ring memory fail! ret=%d\n", ret);
			goto out_when_alloc_ring_memory;
		}

		u64_stats_init(&priv->ring[i].syncp);
	}

	return 0;

out_when_alloc_ring_memory:
	for (j = i - 1; j >= 0; j--)
		hns3_fini_ring(&priv->ring[j]);

	return -ENOMEM;
}

static void hns3_uninit_all_ring(struct hns3_nic_priv *priv)
{
	struct hnae3_handle *h = priv->ae_handle;
	int i;

	for (i = 0; i < h->kinfo.num_tqps; i++) {
		hns3_fini_ring(&priv->ring[i]);
		hns3_fini_ring(&priv->ring[i + h->kinfo.num_tqps]);
	}
}

/* Set mac addr if it is configured. or leave it to the AE driver */
static int hns3_init_mac_addr(struct net_device *netdev)
{
	struct hns3_nic_priv *priv = netdev_priv(netdev);
	struct hnae3_handle *h = priv->ae_handle;
	u8 mac_addr_temp[ETH_ALEN];
	int ret = 0;

	if (h->ae_algo->ops->get_mac_addr)
		h->ae_algo->ops->get_mac_addr(h, mac_addr_temp);

	/* Check if the MAC address is valid, if not get a random one */
	if (!is_valid_ether_addr(mac_addr_temp)) {
		eth_hw_addr_random(netdev);
		dev_warn(priv->dev, "using random MAC address %pM\n",
			 netdev->dev_addr);
	} else if (!ether_addr_equal(netdev->dev_addr, mac_addr_temp)) {
		ether_addr_copy(netdev->dev_addr, mac_addr_temp);
		ether_addr_copy(netdev->perm_addr, mac_addr_temp);
	} else {
		return 0;
	}

	if (h->ae_algo->ops->set_mac_addr)
		ret = h->ae_algo->ops->set_mac_addr(h, netdev->dev_addr, true);

	return ret;
}

static int hns3_init_phy(struct net_device *netdev)
{
	struct hnae3_handle *h = hns3_get_handle(netdev);
	int ret = 0;

	if (h->ae_algo->ops->mac_connect_phy)
		ret = h->ae_algo->ops->mac_connect_phy(h);

	return ret;
}

static void hns3_uninit_phy(struct net_device *netdev)
{
	struct hnae3_handle *h = hns3_get_handle(netdev);

	if (h->ae_algo->ops->mac_disconnect_phy)
		h->ae_algo->ops->mac_disconnect_phy(h);
}

static int hns3_client_start(struct hnae3_handle *handle)
{
	if (!handle->ae_algo->ops->client_start)
		return 0;

	return handle->ae_algo->ops->client_start(handle);
}

static void hns3_client_stop(struct hnae3_handle *handle)
{
	if (!handle->ae_algo->ops->client_stop)
		return;

	handle->ae_algo->ops->client_stop(handle);
}

static void hns3_info_show(struct hns3_nic_priv *priv)
{
	struct hnae3_knic_private_info *kinfo = &priv->ae_handle->kinfo;

	dev_info(priv->dev, "MAC address: %pM\n", priv->netdev->dev_addr);
	dev_info(priv->dev, "Task queue pairs numbers: %u\n", kinfo->num_tqps);
	dev_info(priv->dev, "RSS size: %u\n", kinfo->rss_size);
	dev_info(priv->dev, "Allocated RSS size: %u\n", kinfo->req_rss_size);
	dev_info(priv->dev, "RX buffer length: %u\n", kinfo->rx_buf_len);
	dev_info(priv->dev, "Desc num per TX queue: %u\n", kinfo->num_tx_desc);
	dev_info(priv->dev, "Desc num per RX queue: %u\n", kinfo->num_rx_desc);
	dev_info(priv->dev, "Total number of enabled TCs: %u\n",
		 kinfo->tc_info.num_tc);
	dev_info(priv->dev, "Max mtu size: %u\n", priv->netdev->max_mtu);
}

static void hns3_set_cq_period_mode(struct hns3_nic_priv *priv,
				    enum dim_cq_period_mode mode, bool is_tx)
{
	struct hnae3_ae_dev *ae_dev = pci_get_drvdata(priv->ae_handle->pdev);
	struct hnae3_handle *handle = priv->ae_handle;
	int i;

	if (is_tx) {
		priv->tx_cqe_mode = mode;

		for (i = 0; i < priv->vector_num; i++)
			priv->tqp_vector[i].tx_group.dim.mode = mode;
	} else {
		priv->rx_cqe_mode = mode;

		for (i = 0; i < priv->vector_num; i++)
			priv->tqp_vector[i].rx_group.dim.mode = mode;
	}

	/* only device version above V3(include V3), GL can switch CQ/EQ
	 * period mode.
	 */
	if (ae_dev->dev_version >= HNAE3_DEVICE_VERSION_V3) {
		u32 new_mode;
		u64 reg;

		new_mode = (mode == DIM_CQ_PERIOD_MODE_START_FROM_CQE) ?
			HNS3_CQ_MODE_CQE : HNS3_CQ_MODE_EQE;
		reg = is_tx ? HNS3_GL1_CQ_MODE_REG : HNS3_GL0_CQ_MODE_REG;

		writel(new_mode, handle->kinfo.io_base + reg);
	}
}

void hns3_cq_period_mode_init(struct hns3_nic_priv *priv,
			      enum dim_cq_period_mode tx_mode,
			      enum dim_cq_period_mode rx_mode)
{
	hns3_set_cq_period_mode(priv, tx_mode, true);
	hns3_set_cq_period_mode(priv, rx_mode, false);
}

static void hns3_state_init(struct hnae3_handle *handle)
{
	struct hnae3_ae_dev *ae_dev = pci_get_drvdata(handle->pdev);
	struct net_device *netdev = handle->kinfo.netdev;
	struct hns3_nic_priv *priv = netdev_priv(netdev);

	set_bit(HNS3_NIC_STATE_INITED, &priv->state);

	if (ae_dev->dev_version >= HNAE3_DEVICE_VERSION_V3)
		set_bit(HNAE3_PFLAG_LIMIT_PROMISC, &handle->supported_pflags);

	if (test_bit(HNAE3_DEV_SUPPORT_HW_TX_CSUM_B, ae_dev->caps))
		set_bit(HNS3_NIC_STATE_HW_TX_CSUM_ENABLE, &priv->state);

	if (hnae3_ae_dev_rxd_adv_layout_supported(ae_dev))
		set_bit(HNS3_NIC_STATE_RXD_ADV_LAYOUT_ENABLE, &priv->state);
}

static int hns3_client_init(struct hnae3_handle *handle)
{
	struct pci_dev *pdev = handle->pdev;
	struct hnae3_ae_dev *ae_dev = pci_get_drvdata(pdev);
	u16 alloc_tqps, max_rss_size;
	struct hns3_nic_priv *priv;
	struct net_device *netdev;
	int ret;

	handle->ae_algo->ops->get_tqps_and_rss_info(handle, &alloc_tqps,
						    &max_rss_size);
	netdev = alloc_etherdev_mq(sizeof(struct hns3_nic_priv), alloc_tqps);
	if (!netdev)
		return -ENOMEM;

	priv = netdev_priv(netdev);
	priv->dev = &pdev->dev;
	priv->netdev = netdev;
	priv->ae_handle = handle;
	priv->tx_timeout_count = 0;
	priv->max_non_tso_bd_num = ae_dev->dev_specs.max_non_tso_bd_num;
	set_bit(HNS3_NIC_STATE_DOWN, &priv->state);

	handle->msg_enable = netif_msg_init(debug, DEFAULT_MSG_LEVEL);

	handle->kinfo.netdev = netdev;
	handle->priv = (void *)priv;

	hns3_init_mac_addr(netdev);

	hns3_set_default_feature(netdev);

	netdev->watchdog_timeo = HNS3_TX_TIMEOUT;
	netdev->priv_flags |= IFF_UNICAST_FLT;
	netdev->netdev_ops = &hns3_nic_netdev_ops;
	SET_NETDEV_DEV(netdev, &pdev->dev);
	hns3_ethtool_set_ops(netdev);

	/* Carrier off reporting is important to ethtool even BEFORE open */
	netif_carrier_off(netdev);

	ret = hns3_get_ring_config(priv);
	if (ret) {
		ret = -ENOMEM;
		goto out_get_ring_cfg;
	}

	hns3_nic_init_coal_cfg(priv);

	ret = hns3_nic_alloc_vector_data(priv);
	if (ret) {
		ret = -ENOMEM;
		goto out_alloc_vector_data;
	}

	ret = hns3_nic_init_vector_data(priv);
	if (ret) {
		ret = -ENOMEM;
		goto out_init_vector_data;
	}

	ret = hns3_init_all_ring(priv);
	if (ret) {
		ret = -ENOMEM;
		goto out_init_ring;
	}

	hns3_cq_period_mode_init(priv, DIM_CQ_PERIOD_MODE_START_FROM_EQE,
				 DIM_CQ_PERIOD_MODE_START_FROM_EQE);

	ret = hns3_init_phy(netdev);
	if (ret)
		goto out_init_phy;

	/* the device can work without cpu rmap, only aRFS needs it */
	ret = hns3_set_rx_cpu_rmap(netdev);
	if (ret)
		dev_warn(priv->dev, "set rx cpu rmap fail, ret=%d\n", ret);

	ret = hns3_nic_init_irq(priv);
	if (ret) {
		dev_err(priv->dev, "init irq failed! ret=%d\n", ret);
		hns3_free_rx_cpu_rmap(netdev);
		goto out_init_irq_fail;
	}

	ret = hns3_client_start(handle);
	if (ret) {
		dev_err(priv->dev, "hns3_client_start fail! ret=%d\n", ret);
		goto out_client_start;
	}

	hns3_dcbnl_setup(handle);

	ret = hns3_dbg_init(handle);
	if (ret) {
		dev_err(priv->dev, "failed to init debugfs, ret = %d\n",
			ret);
		goto out_client_start;
	}

	netdev->max_mtu = HNS3_MAX_MTU(ae_dev->dev_specs.max_frm_size);

	hns3_state_init(handle);

	ret = register_netdev(netdev);
	if (ret) {
		dev_err(priv->dev, "probe register netdev fail!\n");
		goto out_reg_netdev_fail;
	}

	ret = register_netdev(netdev);
	if (ret) {
		dev_err(priv->dev, "probe register netdev fail!\n");
		goto out_reg_netdev_fail;
	}

	if (netif_msg_drv(handle))
		hns3_info_show(priv);

	return ret;

out_reg_netdev_fail:
	hns3_dbg_uninit(handle);
out_client_start:
	hns3_free_rx_cpu_rmap(netdev);
	hns3_nic_uninit_irq(priv);
out_init_irq_fail:
	hns3_uninit_phy(netdev);
out_init_phy:
	hns3_uninit_all_ring(priv);
out_init_ring:
	hns3_nic_uninit_vector_data(priv);
out_init_vector_data:
	hns3_nic_dealloc_vector_data(priv);
out_alloc_vector_data:
	priv->ring = NULL;
out_get_ring_cfg:
	priv->ae_handle = NULL;
	free_netdev(netdev);
	return ret;
}

static void hns3_client_uninit(struct hnae3_handle *handle, bool reset)
{
	struct net_device *netdev = handle->kinfo.netdev;
	struct hns3_nic_priv *priv = netdev_priv(netdev);

	if (netdev->reg_state != NETREG_UNINITIALIZED)
		unregister_netdev(netdev);

	hns3_client_stop(handle);

	hns3_uninit_phy(netdev);

	if (!test_and_clear_bit(HNS3_NIC_STATE_INITED, &priv->state)) {
		netdev_warn(netdev, "already uninitialized\n");
		goto out_netdev_free;
	}

	hns3_free_rx_cpu_rmap(netdev);

	hns3_nic_uninit_irq(priv);

	hns3_clear_all_ring(handle, true);

	hns3_nic_uninit_vector_data(priv);

	hns3_nic_dealloc_vector_data(priv);

	hns3_uninit_all_ring(priv);

	hns3_put_ring_config(priv);

out_netdev_free:
	hns3_dbg_uninit(handle);
	free_netdev(netdev);
}

static void hns3_link_status_change(struct hnae3_handle *handle, bool linkup)
{
	struct net_device *netdev = handle->kinfo.netdev;

	if (!netdev)
		return;

	if (linkup) {
		netif_tx_wake_all_queues(netdev);
		netif_carrier_on(netdev);
		if (netif_msg_link(handle))
			netdev_info(netdev, "link up\n");
	} else {
		netif_carrier_off(netdev);
		netif_tx_stop_all_queues(netdev);
		if (netif_msg_link(handle))
			netdev_info(netdev, "link down\n");
	}
}

static void hns3_clear_tx_ring(struct hns3_enet_ring *ring)
{
	while (ring->next_to_clean != ring->next_to_use) {
		ring->desc[ring->next_to_clean].tx.bdtp_fe_sc_vld_ra_ri = 0;
		hns3_free_buffer_detach(ring, ring->next_to_clean, 0);
		ring_ptr_move_fw(ring, next_to_clean);
	}

	ring->pending_buf = 0;
}

static int hns3_clear_rx_ring(struct hns3_enet_ring *ring)
{
	struct hns3_desc_cb res_cbs;
	int ret;

	while (ring->next_to_use != ring->next_to_clean) {
		/* When a buffer is not reused, it's memory has been
		 * freed in hns3_handle_rx_bd or will be freed by
		 * stack, so we need to replace the buffer here.
		 */
		if (!ring->desc_cb[ring->next_to_use].reuse_flag) {
			ret = hns3_alloc_and_map_buffer(ring, &res_cbs);
			if (ret) {
				u64_stats_update_begin(&ring->syncp);
				ring->stats.sw_err_cnt++;
				u64_stats_update_end(&ring->syncp);
				/* if alloc new buffer fail, exit directly
				 * and reclear in up flow.
				 */
				netdev_warn(ring_to_netdev(ring),
					    "reserve buffer map failed, ret = %d\n",
					    ret);
				return ret;
			}
			hns3_replace_buffer(ring, ring->next_to_use, &res_cbs);
		}
		ring_ptr_move_fw(ring, next_to_use);
	}

	/* Free the pending skb in rx ring */
	if (ring->skb) {
		dev_kfree_skb_any(ring->skb);
		ring->skb = NULL;
		ring->pending_buf = 0;
	}

	return 0;
}

static void hns3_force_clear_rx_ring(struct hns3_enet_ring *ring)
{
	while (ring->next_to_use != ring->next_to_clean) {
		/* When a buffer is not reused, it's memory has been
		 * freed in hns3_handle_rx_bd or will be freed by
		 * stack, so only need to unmap the buffer here.
		 */
		if (!ring->desc_cb[ring->next_to_use].reuse_flag) {
			hns3_unmap_buffer(ring,
					  &ring->desc_cb[ring->next_to_use]);
			ring->desc_cb[ring->next_to_use].dma = 0;
		}

		ring_ptr_move_fw(ring, next_to_use);
	}
}

static void hns3_clear_all_ring(struct hnae3_handle *h, bool force)
{
	struct net_device *ndev = h->kinfo.netdev;
	struct hns3_nic_priv *priv = netdev_priv(ndev);
	u32 i;

	for (i = 0; i < h->kinfo.num_tqps; i++) {
		struct hns3_enet_ring *ring;

		ring = &priv->ring[i];
		hns3_clear_tx_ring(ring);

		ring = &priv->ring[i + h->kinfo.num_tqps];
		/* Continue to clear other rings even if clearing some
		 * rings failed.
		 */
		if (force)
			hns3_force_clear_rx_ring(ring);
		else
			hns3_clear_rx_ring(ring);
	}
}

int hns3_nic_reset_all_ring(struct hnae3_handle *h)
{
	struct net_device *ndev = h->kinfo.netdev;
	struct hns3_nic_priv *priv = netdev_priv(ndev);
	struct hns3_enet_ring *rx_ring;
	int i, j;
	int ret;

	ret = h->ae_algo->ops->reset_queue(h);
	if (ret)
		return ret;

	for (i = 0; i < h->kinfo.num_tqps; i++) {
		hns3_init_ring_hw(&priv->ring[i]);

		/* We need to clear tx ring here because self test will
		 * use the ring and will not run down before up
		 */
		hns3_clear_tx_ring(&priv->ring[i]);
		priv->ring[i].next_to_clean = 0;
		priv->ring[i].next_to_use = 0;
		priv->ring[i].last_to_use = 0;

		rx_ring = &priv->ring[i + h->kinfo.num_tqps];
		hns3_init_ring_hw(rx_ring);
		ret = hns3_clear_rx_ring(rx_ring);
		if (ret)
			return ret;

		/* We can not know the hardware head and tail when this
		 * function is called in reset flow, so we reuse all desc.
		 */
		for (j = 0; j < rx_ring->desc_num; j++)
			hns3_reuse_buffer(rx_ring, j);

		rx_ring->next_to_clean = 0;
		rx_ring->next_to_use = 0;
	}

	hns3_init_tx_ring_tc(priv);

	return 0;
}

static int hns3_reset_notify_down_enet(struct hnae3_handle *handle)
{
	struct hnae3_knic_private_info *kinfo = &handle->kinfo;
	struct net_device *ndev = kinfo->netdev;
	struct hns3_nic_priv *priv = netdev_priv(ndev);

	if (test_and_set_bit(HNS3_NIC_STATE_RESETTING, &priv->state))
		return 0;

	if (!netif_running(ndev))
		return 0;

	return hns3_nic_net_stop(ndev);
}

static int hns3_reset_notify_up_enet(struct hnae3_handle *handle)
{
	struct hnae3_knic_private_info *kinfo = &handle->kinfo;
	struct hns3_nic_priv *priv = netdev_priv(kinfo->netdev);
	int ret = 0;

	if (!test_bit(HNS3_NIC_STATE_INITED, &priv->state)) {
		netdev_err(kinfo->netdev, "device is not initialized yet\n");
		return -EFAULT;
	}

	clear_bit(HNS3_NIC_STATE_RESETTING, &priv->state);

	if (netif_running(kinfo->netdev)) {
		ret = hns3_nic_net_open(kinfo->netdev);
		if (ret) {
			set_bit(HNS3_NIC_STATE_RESETTING, &priv->state);
			netdev_err(kinfo->netdev,
				   "net up fail, ret=%d!\n", ret);
			return ret;
		}
	}

	return ret;
}

static int hns3_reset_notify_init_enet(struct hnae3_handle *handle)
{
	struct net_device *netdev = handle->kinfo.netdev;
	struct hns3_nic_priv *priv = netdev_priv(netdev);
	int ret;

	/* Carrier off reporting is important to ethtool even BEFORE open */
	netif_carrier_off(netdev);

	ret = hns3_get_ring_config(priv);
	if (ret)
		return ret;

	ret = hns3_nic_alloc_vector_data(priv);
	if (ret)
		goto err_put_ring;

	ret = hns3_nic_init_vector_data(priv);
	if (ret)
		goto err_dealloc_vector;

	ret = hns3_init_all_ring(priv);
	if (ret)
		goto err_uninit_vector;

	hns3_cq_period_mode_init(priv, priv->tx_cqe_mode, priv->rx_cqe_mode);

	/* the device can work without cpu rmap, only aRFS needs it */
	ret = hns3_set_rx_cpu_rmap(netdev);
	if (ret)
		dev_warn(priv->dev, "set rx cpu rmap fail, ret=%d\n", ret);

	ret = hns3_nic_init_irq(priv);
	if (ret) {
		dev_err(priv->dev, "init irq failed! ret=%d\n", ret);
		hns3_free_rx_cpu_rmap(netdev);
		goto err_init_irq_fail;
	}

	if (!hns3_is_phys_func(handle->pdev))
		hns3_init_mac_addr(netdev);

	ret = hns3_client_start(handle);
	if (ret) {
		dev_err(priv->dev, "hns3_client_start fail! ret=%d\n", ret);
		goto err_client_start_fail;
	}

	set_bit(HNS3_NIC_STATE_INITED, &priv->state);

	return ret;

err_client_start_fail:
	hns3_free_rx_cpu_rmap(netdev);
	hns3_nic_uninit_irq(priv);
err_init_irq_fail:
	hns3_uninit_all_ring(priv);
err_uninit_vector:
	hns3_nic_uninit_vector_data(priv);
err_dealloc_vector:
	hns3_nic_dealloc_vector_data(priv);
err_put_ring:
	hns3_put_ring_config(priv);

	return ret;
}

static int hns3_reset_notify_uninit_enet(struct hnae3_handle *handle)
{
	struct net_device *netdev = handle->kinfo.netdev;
	struct hns3_nic_priv *priv = netdev_priv(netdev);

	if (!test_and_clear_bit(HNS3_NIC_STATE_INITED, &priv->state)) {
		netdev_warn(netdev, "already uninitialized\n");
		return 0;
	}

	hns3_free_rx_cpu_rmap(netdev);
	hns3_nic_uninit_irq(priv);
	hns3_clear_all_ring(handle, true);
	hns3_reset_tx_queue(priv->ae_handle);

	hns3_nic_uninit_vector_data(priv);

	hns3_nic_dealloc_vector_data(priv);

	hns3_uninit_all_ring(priv);

	hns3_put_ring_config(priv);

	return 0;
}

static int hns3_reset_notify(struct hnae3_handle *handle,
			     enum hnae3_reset_notify_type type)
{
	int ret = 0;

	switch (type) {
	case HNAE3_UP_CLIENT:
		ret = hns3_reset_notify_up_enet(handle);
		break;
	case HNAE3_DOWN_CLIENT:
		ret = hns3_reset_notify_down_enet(handle);
		break;
	case HNAE3_INIT_CLIENT:
		ret = hns3_reset_notify_init_enet(handle);
		break;
	case HNAE3_UNINIT_CLIENT:
		ret = hns3_reset_notify_uninit_enet(handle);
		break;
	default:
		break;
	}

	return ret;
}

static int hns3_change_channels(struct hnae3_handle *handle, u32 new_tqp_num,
				bool rxfh_configured)
{
	int ret;

	ret = handle->ae_algo->ops->set_channels(handle, new_tqp_num,
						 rxfh_configured);
	if (ret) {
		dev_err(&handle->pdev->dev,
			"Change tqp num(%u) fail.\n", new_tqp_num);
		return ret;
	}

	ret = hns3_reset_notify(handle, HNAE3_INIT_CLIENT);
	if (ret)
		return ret;

	ret =  hns3_reset_notify(handle, HNAE3_UP_CLIENT);
	if (ret)
		hns3_reset_notify(handle, HNAE3_UNINIT_CLIENT);

	return ret;
}

int hns3_set_channels(struct net_device *netdev,
		      struct ethtool_channels *ch)
{
	struct hnae3_handle *h = hns3_get_handle(netdev);
	struct hnae3_knic_private_info *kinfo = &h->kinfo;
	bool rxfh_configured = netif_is_rxfh_configured(netdev);
	u32 new_tqp_num = ch->combined_count;
	u16 org_tqp_num;
	int ret;

	if (hns3_nic_resetting(netdev))
		return -EBUSY;

	if (ch->rx_count || ch->tx_count)
		return -EINVAL;

	if (kinfo->tc_info.mqprio_active) {
		dev_err(&netdev->dev,
			"it's not allowed to set channels via ethtool when MQPRIO mode is on\n");
		return -EINVAL;
	}

	if (new_tqp_num > hns3_get_max_available_channels(h) ||
	    new_tqp_num < 1) {
		dev_err(&netdev->dev,
			"Change tqps fail, the tqp range is from 1 to %u",
			hns3_get_max_available_channels(h));
		return -EINVAL;
	}

	if (kinfo->rss_size == new_tqp_num)
		return 0;

	netif_dbg(h, drv, netdev,
		  "set channels: tqp_num=%u, rxfh=%d\n",
		  new_tqp_num, rxfh_configured);

	ret = hns3_reset_notify(h, HNAE3_DOWN_CLIENT);
	if (ret)
		return ret;

	ret = hns3_reset_notify(h, HNAE3_UNINIT_CLIENT);
	if (ret)
		return ret;

	org_tqp_num = h->kinfo.num_tqps;
	ret = hns3_change_channels(h, new_tqp_num, rxfh_configured);
	if (ret) {
		int ret1;

		netdev_warn(netdev,
			    "Change channels fail, revert to old value\n");
		ret1 = hns3_change_channels(h, org_tqp_num, rxfh_configured);
		if (ret1) {
			netdev_err(netdev,
				   "revert to old channel fail\n");
			return ret1;
		}

		return ret;
	}

	return 0;
}

static const struct hns3_hw_error_info hns3_hw_err[] = {
	{ .type = HNAE3_PPU_POISON_ERROR,
	  .msg = "PPU poison" },
	{ .type = HNAE3_CMDQ_ECC_ERROR,
	  .msg = "IMP CMDQ error" },
	{ .type = HNAE3_IMP_RD_POISON_ERROR,
	  .msg = "IMP RD poison" },
	{ .type = HNAE3_ROCEE_AXI_RESP_ERROR,
	  .msg = "ROCEE AXI RESP error" },
};

static void hns3_process_hw_error(struct hnae3_handle *handle,
				  enum hnae3_hw_error_type type)
{
	int i;

	for (i = 0; i < ARRAY_SIZE(hns3_hw_err); i++) {
		if (hns3_hw_err[i].type == type) {
			dev_err(&handle->pdev->dev, "Detected %s!\n",
				hns3_hw_err[i].msg);
			break;
		}
	}
}

static const struct hnae3_client_ops client_ops = {
	.init_instance = hns3_client_init,
	.uninit_instance = hns3_client_uninit,
	.link_status_change = hns3_link_status_change,
	.reset_notify = hns3_reset_notify,
	.process_hw_error = hns3_process_hw_error,
};

/* hns3_init_module - Driver registration routine
 * hns3_init_module is the first routine called when the driver is
 * loaded. All it does is register with the PCI subsystem.
 */
static int __init hns3_init_module(void)
{
	int ret;

	pr_info("%s: %s - version\n", hns3_driver_name, hns3_driver_string);
	pr_info("%s: %s\n", hns3_driver_name, hns3_copyright);

	client.type = HNAE3_CLIENT_KNIC;
	snprintf(client.name, HNAE3_CLIENT_NAME_LENGTH, "%s",
		 hns3_driver_name);

	client.ops = &client_ops;

	INIT_LIST_HEAD(&client.node);

	hns3_dbg_register_debugfs(hns3_driver_name);

	ret = hnae3_register_client(&client);
	if (ret)
		goto err_reg_client;

	ret = pci_register_driver(&hns3_driver);
	if (ret)
		goto err_reg_driver;

	return ret;

err_reg_driver:
	hnae3_unregister_client(&client);
err_reg_client:
	hns3_dbg_unregister_debugfs();
	return ret;
}
module_init(hns3_init_module);

/* hns3_exit_module - Driver exit cleanup routine
 * hns3_exit_module is called just before the driver is removed
 * from memory.
 */
static void __exit hns3_exit_module(void)
{
	pci_unregister_driver(&hns3_driver);
	hnae3_unregister_client(&client);
	hns3_dbg_unregister_debugfs();
}
module_exit(hns3_exit_module);

MODULE_DESCRIPTION("HNS3: Hisilicon Ethernet Driver");
MODULE_AUTHOR("Huawei Tech. Co., Ltd.");
MODULE_LICENSE("GPL");
MODULE_ALIAS("pci:hns-nic");<|MERGE_RESOLUTION|>--- conflicted
+++ resolved
@@ -1975,10 +1975,6 @@
 static int hns3_fill_skb_to_desc(struct hns3_enet_ring *ring,
 				 struct sk_buff *skb, unsigned int type)
 {
-<<<<<<< HEAD
-	unsigned int size = skb_headlen(skb);
-=======
->>>>>>> 3b17187f
 	struct sk_buff *frag_skb;
 	int i, ret, bd_num = 0;
 
@@ -1992,15 +1988,6 @@
 		skb_frag_t *frag = &skb_shinfo(skb)->frags[i];
 
 		ret = hns3_map_and_fill_desc(ring, frag, DESC_TYPE_PAGE);
-		if (unlikely(ret < 0))
-			return ret;
-
-		bd_num += ret;
-	}
-
-	skb_walk_frags(skb, frag_skb) {
-		ret = hns3_fill_skb_to_desc(ring, frag_skb,
-					    DESC_TYPE_FRAGLIST_SKB);
 		if (unlikely(ret < 0))
 			return ret;
 
@@ -2233,11 +2220,7 @@
 	 * zero, which is unlikely, and 'ret > 0' means how many tx desc
 	 * need to be notified to the hw.
 	 */
-<<<<<<< HEAD
-	ret = hns3_fill_skb_to_desc(ring, skb, DESC_TYPE_SKB);
-=======
 	ret = hns3_handle_desc_filling(ring, skb);
->>>>>>> 3b17187f
 	if (unlikely(ret <= 0))
 		goto fill_err;
 
@@ -2439,12 +2422,9 @@
 			tx_drop += ring->stats.tx_tso_err;
 			tx_drop += ring->stats.over_max_recursion;
 			tx_drop += ring->stats.hw_limitation;
-<<<<<<< HEAD
-=======
 			tx_drop += ring->stats.copy_bits_err;
 			tx_drop += ring->stats.skb2sgl_err;
 			tx_drop += ring->stats.map_sg_err;
->>>>>>> 3b17187f
 			tx_errors += ring->stats.sw_err_cnt;
 			tx_errors += ring->stats.tx_vlan_err;
 			tx_errors += ring->stats.tx_l4_proto_err;
@@ -2452,12 +2432,9 @@
 			tx_errors += ring->stats.tx_tso_err;
 			tx_errors += ring->stats.over_max_recursion;
 			tx_errors += ring->stats.hw_limitation;
-<<<<<<< HEAD
-=======
 			tx_errors += ring->stats.copy_bits_err;
 			tx_errors += ring->stats.skb2sgl_err;
 			tx_errors += ring->stats.map_sg_err;
->>>>>>> 3b17187f
 		} while (u64_stats_fetch_retry_irq(&ring->syncp, start));
 
 		/* fetch the rx stats */
@@ -3355,12 +3332,8 @@
 	if (ret)
 		return ret;
 
-<<<<<<< HEAD
-	ring->desc[i].addr = cpu_to_le64(ring->desc_cb[i].dma);
-=======
 	ring->desc[i].addr = cpu_to_le64(ring->desc_cb[i].dma +
 					 ring->desc_cb[i].page_offset);
->>>>>>> 3b17187f
 	ring->desc_cb[i].refill = 1;
 
 	return 0;
@@ -3391,14 +3364,9 @@
 {
 	hns3_unmap_buffer(ring, &ring->desc_cb[i]);
 	ring->desc_cb[i] = *res_cb;
-<<<<<<< HEAD
-	ring->desc[i].addr = cpu_to_le64(ring->desc_cb[i].dma);
-	ring->desc_cb[i].refill = 1;
-=======
 	ring->desc_cb[i].refill = 1;
 	ring->desc[i].addr = cpu_to_le64(ring->desc_cb[i].dma +
 					 ring->desc_cb[i].page_offset);
->>>>>>> 3b17187f
 	ring->desc[i].rx.bd_base_info = 0;
 }
 
@@ -3561,15 +3529,6 @@
 
 	writel(i, ring->tqp->io_base + HNS3_RING_RX_RING_HEAD_REG);
 	return false;
-<<<<<<< HEAD
-}
-
-static bool hns3_page_is_reusable(struct page *page)
-{
-	return page_to_nid(page) == numa_mem_id() &&
-		!page_is_pfmemalloc(page);
-=======
->>>>>>> 3b17187f
 }
 
 static bool hns3_can_reuse_page(struct hns3_desc_cb *cb)
@@ -4252,70 +4211,6 @@
 
 out:
 	return failure ? budget : recv_pkts;
-<<<<<<< HEAD
-}
-
-static bool hns3_get_new_flow_lvl(struct hns3_enet_ring_group *ring_group)
-{
-#define HNS3_RX_LOW_BYTE_RATE 10000
-#define HNS3_RX_MID_BYTE_RATE 20000
-#define HNS3_RX_ULTRA_PACKET_RATE 40
-
-	enum hns3_flow_level_range new_flow_level;
-	struct hns3_enet_tqp_vector *tqp_vector;
-	int packets_per_msecs, bytes_per_msecs;
-	u32 time_passed_ms;
-
-	tqp_vector = ring_group->ring->tqp_vector;
-	time_passed_ms =
-		jiffies_to_msecs(jiffies - tqp_vector->last_jiffies);
-	if (!time_passed_ms)
-		return false;
-
-	do_div(ring_group->total_packets, time_passed_ms);
-	packets_per_msecs = ring_group->total_packets;
-
-	do_div(ring_group->total_bytes, time_passed_ms);
-	bytes_per_msecs = ring_group->total_bytes;
-
-	new_flow_level = ring_group->coal.flow_level;
-
-	/* Simple throttlerate management
-	 * 0-10MB/s   lower     (50000 ints/s)
-	 * 10-20MB/s   middle    (20000 ints/s)
-	 * 20-1249MB/s high      (18000 ints/s)
-	 * > 40000pps  ultra     (8000 ints/s)
-	 */
-	switch (new_flow_level) {
-	case HNS3_FLOW_LOW:
-		if (bytes_per_msecs > HNS3_RX_LOW_BYTE_RATE)
-			new_flow_level = HNS3_FLOW_MID;
-		break;
-	case HNS3_FLOW_MID:
-		if (bytes_per_msecs > HNS3_RX_MID_BYTE_RATE)
-			new_flow_level = HNS3_FLOW_HIGH;
-		else if (bytes_per_msecs <= HNS3_RX_LOW_BYTE_RATE)
-			new_flow_level = HNS3_FLOW_LOW;
-		break;
-	case HNS3_FLOW_HIGH:
-	case HNS3_FLOW_ULTRA:
-	default:
-		if (bytes_per_msecs <= HNS3_RX_MID_BYTE_RATE)
-			new_flow_level = HNS3_FLOW_MID;
-		break;
-	}
-
-	if (packets_per_msecs > HNS3_RX_ULTRA_PACKET_RATE &&
-	    &tqp_vector->rx_group == ring_group)
-		new_flow_level = HNS3_FLOW_ULTRA;
-
-	ring_group->total_bytes = 0;
-	ring_group->total_packets = 0;
-	ring_group->coal.flow_level = new_flow_level;
-
-	return true;
-=======
->>>>>>> 3b17187f
 }
 
 static void hns3_update_rx_int_coalesce(struct hns3_enet_tqp_vector *tqp_vector)
@@ -5272,12 +5167,6 @@
 	netdev->max_mtu = HNS3_MAX_MTU(ae_dev->dev_specs.max_frm_size);
 
 	hns3_state_init(handle);
-
-	ret = register_netdev(netdev);
-	if (ret) {
-		dev_err(priv->dev, "probe register netdev fail!\n");
-		goto out_reg_netdev_fail;
-	}
 
 	ret = register_netdev(netdev);
 	if (ret) {
