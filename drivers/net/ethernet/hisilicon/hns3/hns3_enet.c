--- conflicted
+++ resolved
@@ -238,10 +238,6 @@
 	tqp_vector->tx_group.coal.int_gl = HNS3_INT_GL_50K;
 	tqp_vector->rx_group.coal.int_gl = HNS3_INT_GL_50K;
 
-<<<<<<< HEAD
-	tqp_vector->int_adapt_down = HNS3_INT_ADAPT_DOWN_START;
-=======
->>>>>>> f7688b48
 	tqp_vector->rx_group.coal.flow_level = HNS3_FLOW_LOW;
 	tqp_vector->tx_group.coal.flow_level = HNS3_FLOW_LOW;
 }
@@ -1667,13 +1663,6 @@
 			   ret);
 	else
 		netdev->mtu = new_mtu;
-<<<<<<< HEAD
-
-	/* if the netdev was running earlier, bring it up again */
-	if (if_running && hns3_nic_net_open(netdev))
-		ret = -EINVAL;
-=======
->>>>>>> f7688b48
 
 	return ret;
 }
@@ -2606,13 +2595,6 @@
 	switch (hnae3_get_field(l234info, HNS3_RXD_STRP_TAGP_M,
 				HNS3_RXD_STRP_TAGP_S)) {
 	case HNS3_STRP_OUTER_VLAN:
-<<<<<<< HEAD
-		*vlan_tag = le16_to_cpu(desc->rx.ot_vlan_tag);
-		return true;
-	case HNS3_STRP_INNER_VLAN:
-		*vlan_tag = le16_to_cpu(desc->rx.vlan_tag);
-		return true;
-=======
 		if (handle->port_base_vlan_state !=
 				HNAE3_PORT_BASE_VLAN_DISABLE)
 			return false;
@@ -2634,7 +2616,6 @@
 			*vlan_tag = le16_to_cpu(desc->rx.vlan_tag);
 
 		return true;
->>>>>>> f7688b48
 	default:
 		return false;
 	}
@@ -2828,12 +2809,7 @@
 		u16 vlan_tag;
 
 		if (hns3_parse_vlan_tag(ring, desc, l234info, &vlan_tag))
-<<<<<<< HEAD
-			__vlan_hwaccel_put_tag(skb,
-					       htons(ETH_P_8021Q),
-=======
 			__vlan_hwaccel_put_tag(skb, htons(ETH_P_8021Q),
->>>>>>> f7688b48
 					       vlan_tag);
 	}
 
@@ -3026,19 +3002,6 @@
 	struct hns3_enet_tqp_vector *tqp_vector;
 	int packets_per_msecs, bytes_per_msecs;
 	u32 time_passed_ms;
-<<<<<<< HEAD
-	u16 new_int_gl;
-
-	if (!tqp_vector->last_jiffies)
-		return false;
-
-	if (ring_group->total_packets == 0) {
-		ring_group->coal.int_gl = HNS3_INT_GL_50K;
-		ring_group->coal.flow_level = HNS3_FLOW_LOW;
-		return true;
-	}
-=======
->>>>>>> f7688b48
 
 	tqp_vector = ring_group->ring->tqp_vector;
 	time_passed_ms =
@@ -3289,16 +3252,10 @@
 	cur_chain = head->next;
 	while (cur_chain) {
 		chain = cur_chain->next;
-<<<<<<< HEAD
-		devm_kfree(&pdev->dev, chain);
-		cur_chain = chain;
-	}
-=======
 		devm_kfree(&pdev->dev, cur_chain);
 		cur_chain = chain;
 	}
 	head->next = NULL;
->>>>>>> f7688b48
 
 	return -ENOMEM;
 }
@@ -3487,11 +3444,6 @@
 		hns3_free_vector_ring_chain(tqp_vector, &vector_ring_chain);
 
 		if (tqp_vector->irq_init_flag == HNS3_VECTOR_INITED) {
-<<<<<<< HEAD
-			irq_set_affinity_notifier(tqp_vector->vector_irq,
-						  NULL);
-=======
->>>>>>> f7688b48
 			irq_set_affinity_hint(tqp_vector->vector_irq, NULL);
 			free_irq(tqp_vector->vector_irq, tqp_vector);
 			tqp_vector->irq_init_flag = HNS3_VECTOR_NOT_INITED;
@@ -4256,13 +4208,8 @@
 static void hns3_store_coal(struct hns3_nic_priv *priv)
 {
 	/* ethtool only support setting and querying one coal
-<<<<<<< HEAD
-	 * configuation for now, so save the vector 0' coal
-	 * configuation here in order to restore it.
-=======
 	 * configuration for now, so save the vector 0' coal
 	 * configuration here in order to restore it.
->>>>>>> f7688b48
 	 */
 	memcpy(&priv->tx_coal, &priv->tqp_vector[0].tx_group.coal,
 	       sizeof(struct hns3_enet_coalesce));
@@ -4338,13 +4285,7 @@
 	/* Carrier off reporting is important to ethtool even BEFORE open */
 	netif_carrier_off(netdev);
 
-<<<<<<< HEAD
-	hns3_restore_coal(priv);
-
-	ret = hns3_nic_init_vector_data(priv);
-=======
 	ret = hns3_get_ring_config(priv);
->>>>>>> f7688b48
 	if (ret)
 		return ret;
 
@@ -4422,10 +4363,6 @@
 		return 0;
 	}
 
-<<<<<<< HEAD
-	hns3_store_coal(priv);
-
-=======
 	hns3_clear_all_ring(handle, true);
 	hns3_reset_tx_queue(priv->ae_handle);
 
@@ -4437,7 +4374,6 @@
 	if (ret)
 		netdev_err(netdev, "dealloc vector error\n");
 
->>>>>>> f7688b48
 	ret = hns3_uninit_all_ring(priv);
 	if (ret)
 		netdev_err(netdev, "uninit ring error\n");
@@ -4475,12 +4411,8 @@
 	return ret;
 }
 
-<<<<<<< HEAD
-static int hns3_modify_tqp_num(struct net_device *netdev, u16 new_tqp_num)
-=======
 static int hns3_change_channels(struct hnae3_handle *handle, u32 new_tqp_num,
 				bool rxfh_configured)
->>>>>>> f7688b48
 {
 	int ret;
 
@@ -4496,21 +4428,7 @@
 	if (ret)
 		return ret;
 
-<<<<<<< HEAD
-	ret = hns3_nic_alloc_vector_data(priv);
-	if (ret)
-		goto err_alloc_vector;
-
-	hns3_restore_coal(priv);
-
-	ret = hns3_nic_init_vector_data(priv);
-	if (ret)
-		goto err_uninit_vector;
-
-	ret = hns3_init_all_ring(priv);
-=======
 	ret =  hns3_reset_notify(handle, HNAE3_UP_CLIENT);
->>>>>>> f7688b48
 	if (ret)
 		hns3_reset_notify(handle, HNAE3_UNINIT_CLIENT);
 
@@ -4522,11 +4440,7 @@
 {
 	struct hnae3_handle *h = hns3_get_handle(netdev);
 	struct hnae3_knic_private_info *kinfo = &h->kinfo;
-<<<<<<< HEAD
-	bool if_running = netif_running(netdev);
-=======
 	bool rxfh_configured = netif_is_rxfh_configured(netdev);
->>>>>>> f7688b48
 	u32 new_tqp_num = ch->combined_count;
 	u16 org_tqp_num;
 	int ret;
@@ -4548,23 +4462,9 @@
 	if (kinfo->rss_size == new_tqp_num)
 		return 0;
 
-<<<<<<< HEAD
-	if (if_running)
-		hns3_nic_net_stop(netdev);
-
-	ret = hns3_nic_uninit_vector_data(priv);
-	if (ret) {
-		dev_err(&netdev->dev,
-			"Unbind vector with tqp fail, nothing is changed");
-		goto open_netdev;
-	}
-
-	hns3_store_coal(priv);
-=======
 	netif_dbg(h, drv, netdev,
 		  "set channels: tqp_num=%u, rxfh=%d\n",
 		  new_tqp_num, rxfh_configured);
->>>>>>> f7688b48
 
 	ret = hns3_reset_notify(h, HNAE3_DOWN_CLIENT);
 	if (ret)
@@ -4575,16 +4475,6 @@
 		return ret;
 
 	org_tqp_num = h->kinfo.num_tqps;
-<<<<<<< HEAD
-	ret = hns3_modify_tqp_num(netdev, new_tqp_num);
-	if (ret) {
-		ret = hns3_modify_tqp_num(netdev, org_tqp_num);
-		if (ret) {
-			/* If revert to old tqp failed, fatal error occurred */
-			dev_err(&netdev->dev,
-				"Revert to old tqp num fail, ret=%d", ret);
-			return ret;
-=======
 	ret = hns3_change_channels(h, new_tqp_num, rxfh_configured);
 	if (ret) {
 		int ret1;
@@ -4596,7 +4486,6 @@
 			netdev_err(netdev,
 				   "revert to old channel fail\n");
 			return ret1;
->>>>>>> f7688b48
 		}
 
 		return ret;
