// SPDX-License-Identifier: GPL-2.0
/* Copyright(c) 2013 - 2018 Intel Corporation. */

#include "i40e.h"

/*********************notification routines***********************/

/**
 * i40e_vc_vf_broadcast
 * @pf: pointer to the PF structure
 * @v_opcode: operation code
 * @v_retval: return value
 * @msg: pointer to the msg buffer
 * @msglen: msg length
 *
 * send a message to all VFs on a given PF
 **/
static void i40e_vc_vf_broadcast(struct i40e_pf *pf,
				 enum virtchnl_ops v_opcode,
				 i40e_status v_retval, u8 *msg,
				 u16 msglen)
{
	struct i40e_hw *hw = &pf->hw;
	struct i40e_vf *vf = pf->vf;
	int i;

	for (i = 0; i < pf->num_alloc_vfs; i++, vf++) {
		int abs_vf_id = vf->vf_id + (int)hw->func_caps.vf_base_id;
		/* Not all vfs are enabled so skip the ones that are not */
		if (!test_bit(I40E_VF_STATE_INIT, &vf->vf_states) &&
		    !test_bit(I40E_VF_STATE_ACTIVE, &vf->vf_states))
			continue;

		/* Ignore return value on purpose - a given VF may fail, but
		 * we need to keep going and send to all of them
		 */
		i40e_aq_send_msg_to_vf(hw, abs_vf_id, v_opcode, v_retval,
				       msg, msglen, NULL);
	}
}

/**
 * i40e_vc_link_speed2mbps
 * converts i40e_aq_link_speed to integer value of Mbps
 * @link_speed: the speed to convert
 *
 * return the speed as direct value of Mbps.
 **/
static u32
i40e_vc_link_speed2mbps(enum i40e_aq_link_speed link_speed)
{
	switch (link_speed) {
	case I40E_LINK_SPEED_100MB:
		return SPEED_100;
	case I40E_LINK_SPEED_1GB:
		return SPEED_1000;
	case I40E_LINK_SPEED_2_5GB:
		return SPEED_2500;
	case I40E_LINK_SPEED_5GB:
		return SPEED_5000;
	case I40E_LINK_SPEED_10GB:
		return SPEED_10000;
	case I40E_LINK_SPEED_20GB:
		return SPEED_20000;
	case I40E_LINK_SPEED_25GB:
		return SPEED_25000;
	case I40E_LINK_SPEED_40GB:
		return SPEED_40000;
	case I40E_LINK_SPEED_UNKNOWN:
		return SPEED_UNKNOWN;
	}
	return SPEED_UNKNOWN;
}

/**
 * i40e_set_vf_link_state
 * @vf: pointer to the VF structure
 * @pfe: pointer to PF event structure
 * @ls: pointer to link status structure
 *
 * set a link state on a single vf
 **/
static void i40e_set_vf_link_state(struct i40e_vf *vf,
				   struct virtchnl_pf_event *pfe, struct i40e_link_status *ls)
{
	u8 link_status = ls->link_info & I40E_AQ_LINK_UP;

	if (vf->link_forced)
		link_status = vf->link_up;

	if (vf->driver_caps & VIRTCHNL_VF_CAP_ADV_LINK_SPEED) {
		pfe->event_data.link_event_adv.link_speed = link_status ?
			i40e_vc_link_speed2mbps(ls->link_speed) : 0;
		pfe->event_data.link_event_adv.link_status = link_status;
	} else {
		pfe->event_data.link_event.link_speed = link_status ?
			i40e_virtchnl_link_speed(ls->link_speed) : 0;
		pfe->event_data.link_event.link_status = link_status;
	}
}

/**
 * i40e_vc_notify_vf_link_state
 * @vf: pointer to the VF structure
 *
 * send a link status message to a single VF
 **/
static void i40e_vc_notify_vf_link_state(struct i40e_vf *vf)
{
	struct virtchnl_pf_event pfe;
	struct i40e_pf *pf = vf->pf;
	struct i40e_hw *hw = &pf->hw;
	struct i40e_link_status *ls = &pf->hw.phy.link_info;
	int abs_vf_id = vf->vf_id + (int)hw->func_caps.vf_base_id;

	pfe.event = VIRTCHNL_EVENT_LINK_CHANGE;
	pfe.severity = PF_EVENT_SEVERITY_INFO;

	i40e_set_vf_link_state(vf, &pfe, ls);

	i40e_aq_send_msg_to_vf(hw, abs_vf_id, VIRTCHNL_OP_EVENT,
			       0, (u8 *)&pfe, sizeof(pfe), NULL);
}

/**
 * i40e_vc_notify_link_state
 * @pf: pointer to the PF structure
 *
 * send a link status message to all VFs on a given PF
 **/
void i40e_vc_notify_link_state(struct i40e_pf *pf)
{
	int i;

	for (i = 0; i < pf->num_alloc_vfs; i++)
		i40e_vc_notify_vf_link_state(&pf->vf[i]);
}

/**
 * i40e_vc_notify_reset
 * @pf: pointer to the PF structure
 *
 * indicate a pending reset to all VFs on a given PF
 **/
void i40e_vc_notify_reset(struct i40e_pf *pf)
{
	struct virtchnl_pf_event pfe;

	pfe.event = VIRTCHNL_EVENT_RESET_IMPENDING;
	pfe.severity = PF_EVENT_SEVERITY_CERTAIN_DOOM;
	i40e_vc_vf_broadcast(pf, VIRTCHNL_OP_EVENT, 0,
			     (u8 *)&pfe, sizeof(struct virtchnl_pf_event));
}

/**
 * i40e_vc_notify_vf_reset
 * @vf: pointer to the VF structure
 *
 * indicate a pending reset to the given VF
 **/
void i40e_vc_notify_vf_reset(struct i40e_vf *vf)
{
	struct virtchnl_pf_event pfe;
	int abs_vf_id;

	/* validate the request */
	if (!vf || vf->vf_id >= vf->pf->num_alloc_vfs)
		return;

	/* verify if the VF is in either init or active before proceeding */
	if (!test_bit(I40E_VF_STATE_INIT, &vf->vf_states) &&
	    !test_bit(I40E_VF_STATE_ACTIVE, &vf->vf_states))
		return;

	abs_vf_id = vf->vf_id + (int)vf->pf->hw.func_caps.vf_base_id;

	pfe.event = VIRTCHNL_EVENT_RESET_IMPENDING;
	pfe.severity = PF_EVENT_SEVERITY_CERTAIN_DOOM;
	i40e_aq_send_msg_to_vf(&vf->pf->hw, abs_vf_id, VIRTCHNL_OP_EVENT,
			       0, (u8 *)&pfe,
			       sizeof(struct virtchnl_pf_event), NULL);
}
/***********************misc routines*****************************/

/**
 * i40e_vc_reset_vf
 * @vf: pointer to the VF info
 * @notify_vf: notify vf about reset or not
 * Reset VF handler.
 **/
static void i40e_vc_reset_vf(struct i40e_vf *vf, bool notify_vf)
{
	struct i40e_pf *pf = vf->pf;
	int i;

	if (notify_vf)
		i40e_vc_notify_vf_reset(vf);

	/* We want to ensure that an actual reset occurs initiated after this
	 * function was called. However, we do not want to wait forever, so
	 * we'll give a reasonable time and print a message if we failed to
	 * ensure a reset.
	 */
	for (i = 0; i < 20; i++) {
		/* If PF is in VFs releasing state reset VF is impossible,
		 * so leave it.
		 */
		if (test_bit(__I40E_VFS_RELEASING, pf->state))
			return;
		if (i40e_reset_vf(vf, false))
			return;
		usleep_range(10000, 20000);
	}

	if (notify_vf)
		dev_warn(&vf->pf->pdev->dev,
			 "Failed to initiate reset for VF %d after 200 milliseconds\n",
			 vf->vf_id);
	else
		dev_dbg(&vf->pf->pdev->dev,
			"Failed to initiate reset for VF %d after 200 milliseconds\n",
			vf->vf_id);
}

/**
 * i40e_vc_isvalid_vsi_id
 * @vf: pointer to the VF info
 * @vsi_id: VF relative VSI id
 *
 * check for the valid VSI id
 **/
static inline bool i40e_vc_isvalid_vsi_id(struct i40e_vf *vf, u16 vsi_id)
{
	struct i40e_pf *pf = vf->pf;
	struct i40e_vsi *vsi = i40e_find_vsi_from_id(pf, vsi_id);

	return (vsi && (vsi->vf_id == vf->vf_id));
}

/**
 * i40e_vc_isvalid_queue_id
 * @vf: pointer to the VF info
 * @vsi_id: vsi id
 * @qid: vsi relative queue id
 *
 * check for the valid queue id
 **/
static inline bool i40e_vc_isvalid_queue_id(struct i40e_vf *vf, u16 vsi_id,
					    u16 qid)
{
	struct i40e_pf *pf = vf->pf;
	struct i40e_vsi *vsi = i40e_find_vsi_from_id(pf, vsi_id);

	return (vsi && (qid < vsi->alloc_queue_pairs));
}

/**
 * i40e_vc_isvalid_vector_id
 * @vf: pointer to the VF info
 * @vector_id: VF relative vector id
 *
 * check for the valid vector id
 **/
static inline bool i40e_vc_isvalid_vector_id(struct i40e_vf *vf, u32 vector_id)
{
	struct i40e_pf *pf = vf->pf;

	return vector_id < pf->hw.func_caps.num_msix_vectors_vf;
}

/***********************vf resource mgmt routines*****************/

/**
 * i40e_vc_get_pf_queue_id
 * @vf: pointer to the VF info
 * @vsi_id: id of VSI as provided by the FW
 * @vsi_queue_id: vsi relative queue id
 *
 * return PF relative queue id
 **/
static u16 i40e_vc_get_pf_queue_id(struct i40e_vf *vf, u16 vsi_id,
				   u8 vsi_queue_id)
{
	struct i40e_pf *pf = vf->pf;
	struct i40e_vsi *vsi = i40e_find_vsi_from_id(pf, vsi_id);
	u16 pf_queue_id = I40E_QUEUE_END_OF_LIST;

	if (!vsi)
		return pf_queue_id;

	if (le16_to_cpu(vsi->info.mapping_flags) &
	    I40E_AQ_VSI_QUE_MAP_NONCONTIG)
		pf_queue_id =
			le16_to_cpu(vsi->info.queue_mapping[vsi_queue_id]);
	else
		pf_queue_id = le16_to_cpu(vsi->info.queue_mapping[0]) +
			      vsi_queue_id;

	return pf_queue_id;
}

/**
 * i40e_get_real_pf_qid
 * @vf: pointer to the VF info
 * @vsi_id: vsi id
 * @queue_id: queue number
 *
 * wrapper function to get pf_queue_id handling ADq code as well
 **/
static u16 i40e_get_real_pf_qid(struct i40e_vf *vf, u16 vsi_id, u16 queue_id)
{
	int i;

	if (vf->adq_enabled) {
		/* Although VF considers all the queues(can be 1 to 16) as its
		 * own but they may actually belong to different VSIs(up to 4).
		 * We need to find which queues belongs to which VSI.
		 */
		for (i = 0; i < vf->num_tc; i++) {
			if (queue_id < vf->ch[i].num_qps) {
				vsi_id = vf->ch[i].vsi_id;
				break;
			}
			/* find right queue id which is relative to a
			 * given VSI.
			 */
			queue_id -= vf->ch[i].num_qps;
			}
		}

	return i40e_vc_get_pf_queue_id(vf, vsi_id, queue_id);
}

/**
 * i40e_config_irq_link_list
 * @vf: pointer to the VF info
 * @vsi_id: id of VSI as given by the FW
 * @vecmap: irq map info
 *
 * configure irq link list from the map
 **/
static void i40e_config_irq_link_list(struct i40e_vf *vf, u16 vsi_id,
				      struct virtchnl_vector_map *vecmap)
{
	unsigned long linklistmap = 0, tempmap;
	struct i40e_pf *pf = vf->pf;
	struct i40e_hw *hw = &pf->hw;
	u16 vsi_queue_id, pf_queue_id;
	enum i40e_queue_type qtype;
	u16 next_q, vector_id, size;
	u32 reg, reg_idx;
	u16 itr_idx = 0;

	vector_id = vecmap->vector_id;
	/* setup the head */
	if (0 == vector_id)
		reg_idx = I40E_VPINT_LNKLST0(vf->vf_id);
	else
		reg_idx = I40E_VPINT_LNKLSTN(
		     ((pf->hw.func_caps.num_msix_vectors_vf - 1) * vf->vf_id) +
		     (vector_id - 1));

	if (vecmap->rxq_map == 0 && vecmap->txq_map == 0) {
		/* Special case - No queues mapped on this vector */
		wr32(hw, reg_idx, I40E_VPINT_LNKLST0_FIRSTQ_INDX_MASK);
		goto irq_list_done;
	}
	tempmap = vecmap->rxq_map;
	for_each_set_bit(vsi_queue_id, &tempmap, I40E_MAX_VSI_QP) {
		linklistmap |= (BIT(I40E_VIRTCHNL_SUPPORTED_QTYPES *
				    vsi_queue_id));
	}

	tempmap = vecmap->txq_map;
	for_each_set_bit(vsi_queue_id, &tempmap, I40E_MAX_VSI_QP) {
		linklistmap |= (BIT(I40E_VIRTCHNL_SUPPORTED_QTYPES *
				     vsi_queue_id + 1));
	}

	size = I40E_MAX_VSI_QP * I40E_VIRTCHNL_SUPPORTED_QTYPES;
	next_q = find_first_bit(&linklistmap, size);
	if (unlikely(next_q == size))
		goto irq_list_done;

	vsi_queue_id = next_q / I40E_VIRTCHNL_SUPPORTED_QTYPES;
	qtype = next_q % I40E_VIRTCHNL_SUPPORTED_QTYPES;
	pf_queue_id = i40e_get_real_pf_qid(vf, vsi_id, vsi_queue_id);
	reg = ((qtype << I40E_VPINT_LNKLSTN_FIRSTQ_TYPE_SHIFT) | pf_queue_id);

	wr32(hw, reg_idx, reg);

	while (next_q < size) {
		switch (qtype) {
		case I40E_QUEUE_TYPE_RX:
			reg_idx = I40E_QINT_RQCTL(pf_queue_id);
			itr_idx = vecmap->rxitr_idx;
			break;
		case I40E_QUEUE_TYPE_TX:
			reg_idx = I40E_QINT_TQCTL(pf_queue_id);
			itr_idx = vecmap->txitr_idx;
			break;
		default:
			break;
		}

		next_q = find_next_bit(&linklistmap, size, next_q + 1);
		if (next_q < size) {
			vsi_queue_id = next_q / I40E_VIRTCHNL_SUPPORTED_QTYPES;
			qtype = next_q % I40E_VIRTCHNL_SUPPORTED_QTYPES;
			pf_queue_id = i40e_get_real_pf_qid(vf,
							   vsi_id,
							   vsi_queue_id);
		} else {
			pf_queue_id = I40E_QUEUE_END_OF_LIST;
			qtype = 0;
		}

		/* format for the RQCTL & TQCTL regs is same */
		reg = (vector_id) |
		    (qtype << I40E_QINT_RQCTL_NEXTQ_TYPE_SHIFT) |
		    (pf_queue_id << I40E_QINT_RQCTL_NEXTQ_INDX_SHIFT) |
		    BIT(I40E_QINT_RQCTL_CAUSE_ENA_SHIFT) |
		    (itr_idx << I40E_QINT_RQCTL_ITR_INDX_SHIFT);
		wr32(hw, reg_idx, reg);
	}

	/* if the vf is running in polling mode and using interrupt zero,
	 * need to disable auto-mask on enabling zero interrupt for VFs.
	 */
	if ((vf->driver_caps & VIRTCHNL_VF_OFFLOAD_RX_POLLING) &&
	    (vector_id == 0)) {
		reg = rd32(hw, I40E_GLINT_CTL);
		if (!(reg & I40E_GLINT_CTL_DIS_AUTOMASK_VF0_MASK)) {
			reg |= I40E_GLINT_CTL_DIS_AUTOMASK_VF0_MASK;
			wr32(hw, I40E_GLINT_CTL, reg);
		}
	}

irq_list_done:
	i40e_flush(hw);
}

/**
 * i40e_release_iwarp_qvlist
 * @vf: pointer to the VF.
 *
 **/
static void i40e_release_iwarp_qvlist(struct i40e_vf *vf)
{
	struct i40e_pf *pf = vf->pf;
	struct virtchnl_iwarp_qvlist_info *qvlist_info = vf->qvlist_info;
	u32 msix_vf;
	u32 i;

	if (!vf->qvlist_info)
		return;

	msix_vf = pf->hw.func_caps.num_msix_vectors_vf;
	for (i = 0; i < qvlist_info->num_vectors; i++) {
		struct virtchnl_iwarp_qv_info *qv_info;
		u32 next_q_index, next_q_type;
		struct i40e_hw *hw = &pf->hw;
		u32 v_idx, reg_idx, reg;

		qv_info = &qvlist_info->qv_info[i];
		if (!qv_info)
			continue;
		v_idx = qv_info->v_idx;
		if (qv_info->ceq_idx != I40E_QUEUE_INVALID_IDX) {
			/* Figure out the queue after CEQ and make that the
			 * first queue.
			 */
			reg_idx = (msix_vf - 1) * vf->vf_id + qv_info->ceq_idx;
			reg = rd32(hw, I40E_VPINT_CEQCTL(reg_idx));
			next_q_index = (reg & I40E_VPINT_CEQCTL_NEXTQ_INDX_MASK)
					>> I40E_VPINT_CEQCTL_NEXTQ_INDX_SHIFT;
			next_q_type = (reg & I40E_VPINT_CEQCTL_NEXTQ_TYPE_MASK)
					>> I40E_VPINT_CEQCTL_NEXTQ_TYPE_SHIFT;

			reg_idx = ((msix_vf - 1) * vf->vf_id) + (v_idx - 1);
			reg = (next_q_index &
			       I40E_VPINT_LNKLSTN_FIRSTQ_INDX_MASK) |
			       (next_q_type <<
			       I40E_VPINT_LNKLSTN_FIRSTQ_TYPE_SHIFT);

			wr32(hw, I40E_VPINT_LNKLSTN(reg_idx), reg);
		}
	}
	kfree(vf->qvlist_info);
	vf->qvlist_info = NULL;
}

/**
 * i40e_config_iwarp_qvlist
 * @vf: pointer to the VF info
 * @qvlist_info: queue and vector list
 *
 * Return 0 on success or < 0 on error
 **/
static int i40e_config_iwarp_qvlist(struct i40e_vf *vf,
				    struct virtchnl_iwarp_qvlist_info *qvlist_info)
{
	struct i40e_pf *pf = vf->pf;
	struct i40e_hw *hw = &pf->hw;
	struct virtchnl_iwarp_qv_info *qv_info;
	u32 v_idx, i, reg_idx, reg;
	u32 next_q_idx, next_q_type;
	u32 msix_vf;
	int ret = 0;

	msix_vf = pf->hw.func_caps.num_msix_vectors_vf;

	if (qvlist_info->num_vectors > msix_vf) {
		dev_warn(&pf->pdev->dev,
			 "Incorrect number of iwarp vectors %u. Maximum %u allowed.\n",
			 qvlist_info->num_vectors,
			 msix_vf);
		ret = -EINVAL;
		goto err_out;
	}

	kfree(vf->qvlist_info);
	vf->qvlist_info = kzalloc(struct_size(vf->qvlist_info, qv_info,
					      qvlist_info->num_vectors - 1),
				  GFP_KERNEL);
	if (!vf->qvlist_info) {
		ret = -ENOMEM;
		goto err_out;
	}
	vf->qvlist_info->num_vectors = qvlist_info->num_vectors;

	msix_vf = pf->hw.func_caps.num_msix_vectors_vf;
	for (i = 0; i < qvlist_info->num_vectors; i++) {
		qv_info = &qvlist_info->qv_info[i];
		if (!qv_info)
			continue;

		/* Validate vector id belongs to this vf */
		if (!i40e_vc_isvalid_vector_id(vf, qv_info->v_idx)) {
			ret = -EINVAL;
			goto err_free;
		}

		v_idx = qv_info->v_idx;

		vf->qvlist_info->qv_info[i] = *qv_info;

		reg_idx = ((msix_vf - 1) * vf->vf_id) + (v_idx - 1);
		/* We might be sharing the interrupt, so get the first queue
		 * index and type, push it down the list by adding the new
		 * queue on top. Also link it with the new queue in CEQCTL.
		 */
		reg = rd32(hw, I40E_VPINT_LNKLSTN(reg_idx));
		next_q_idx = ((reg & I40E_VPINT_LNKLSTN_FIRSTQ_INDX_MASK) >>
				I40E_VPINT_LNKLSTN_FIRSTQ_INDX_SHIFT);
		next_q_type = ((reg & I40E_VPINT_LNKLSTN_FIRSTQ_TYPE_MASK) >>
				I40E_VPINT_LNKLSTN_FIRSTQ_TYPE_SHIFT);

		if (qv_info->ceq_idx != I40E_QUEUE_INVALID_IDX) {
			reg_idx = (msix_vf - 1) * vf->vf_id + qv_info->ceq_idx;
			reg = (I40E_VPINT_CEQCTL_CAUSE_ENA_MASK |
			(v_idx << I40E_VPINT_CEQCTL_MSIX_INDX_SHIFT) |
			(qv_info->itr_idx << I40E_VPINT_CEQCTL_ITR_INDX_SHIFT) |
			(next_q_type << I40E_VPINT_CEQCTL_NEXTQ_TYPE_SHIFT) |
			(next_q_idx << I40E_VPINT_CEQCTL_NEXTQ_INDX_SHIFT));
			wr32(hw, I40E_VPINT_CEQCTL(reg_idx), reg);

			reg_idx = ((msix_vf - 1) * vf->vf_id) + (v_idx - 1);
			reg = (qv_info->ceq_idx &
			       I40E_VPINT_LNKLSTN_FIRSTQ_INDX_MASK) |
			       (I40E_QUEUE_TYPE_PE_CEQ <<
			       I40E_VPINT_LNKLSTN_FIRSTQ_TYPE_SHIFT);
			wr32(hw, I40E_VPINT_LNKLSTN(reg_idx), reg);
		}

		if (qv_info->aeq_idx != I40E_QUEUE_INVALID_IDX) {
			reg = (I40E_VPINT_AEQCTL_CAUSE_ENA_MASK |
			(v_idx << I40E_VPINT_AEQCTL_MSIX_INDX_SHIFT) |
			(qv_info->itr_idx << I40E_VPINT_AEQCTL_ITR_INDX_SHIFT));

			wr32(hw, I40E_VPINT_AEQCTL(vf->vf_id), reg);
		}
	}

	return 0;
err_free:
	kfree(vf->qvlist_info);
	vf->qvlist_info = NULL;
err_out:
	return ret;
}

/**
 * i40e_config_vsi_tx_queue
 * @vf: pointer to the VF info
 * @vsi_id: id of VSI as provided by the FW
 * @vsi_queue_id: vsi relative queue index
 * @info: config. info
 *
 * configure tx queue
 **/
static int i40e_config_vsi_tx_queue(struct i40e_vf *vf, u16 vsi_id,
				    u16 vsi_queue_id,
				    struct virtchnl_txq_info *info)
{
	struct i40e_pf *pf = vf->pf;
	struct i40e_hw *hw = &pf->hw;
	struct i40e_hmc_obj_txq tx_ctx;
	struct i40e_vsi *vsi;
	u16 pf_queue_id;
	u32 qtx_ctl;
	int ret = 0;

	if (!i40e_vc_isvalid_vsi_id(vf, info->vsi_id)) {
		ret = -ENOENT;
		goto error_context;
	}
	pf_queue_id = i40e_vc_get_pf_queue_id(vf, vsi_id, vsi_queue_id);
	vsi = i40e_find_vsi_from_id(pf, vsi_id);
	if (!vsi) {
		ret = -ENOENT;
		goto error_context;
	}

	/* clear the context structure first */
	memset(&tx_ctx, 0, sizeof(struct i40e_hmc_obj_txq));

	/* only set the required fields */
	tx_ctx.base = info->dma_ring_addr / 128;
	tx_ctx.qlen = info->ring_len;
	tx_ctx.rdylist = le16_to_cpu(vsi->info.qs_handle[0]);
	tx_ctx.rdylist_act = 0;
	tx_ctx.head_wb_ena = info->headwb_enabled;
	tx_ctx.head_wb_addr = info->dma_headwb_addr;

	/* clear the context in the HMC */
	ret = i40e_clear_lan_tx_queue_context(hw, pf_queue_id);
	if (ret) {
		dev_err(&pf->pdev->dev,
			"Failed to clear VF LAN Tx queue context %d, error: %d\n",
			pf_queue_id, ret);
		ret = -ENOENT;
		goto error_context;
	}

	/* set the context in the HMC */
	ret = i40e_set_lan_tx_queue_context(hw, pf_queue_id, &tx_ctx);
	if (ret) {
		dev_err(&pf->pdev->dev,
			"Failed to set VF LAN Tx queue context %d error: %d\n",
			pf_queue_id, ret);
		ret = -ENOENT;
		goto error_context;
	}

	/* associate this queue with the PCI VF function */
	qtx_ctl = I40E_QTX_CTL_VF_QUEUE;
	qtx_ctl |= ((hw->pf_id << I40E_QTX_CTL_PF_INDX_SHIFT)
		    & I40E_QTX_CTL_PF_INDX_MASK);
	qtx_ctl |= (((vf->vf_id + hw->func_caps.vf_base_id)
		     << I40E_QTX_CTL_VFVM_INDX_SHIFT)
		    & I40E_QTX_CTL_VFVM_INDX_MASK);
	wr32(hw, I40E_QTX_CTL(pf_queue_id), qtx_ctl);
	i40e_flush(hw);

error_context:
	return ret;
}

/**
 * i40e_config_vsi_rx_queue
 * @vf: pointer to the VF info
 * @vsi_id: id of VSI  as provided by the FW
 * @vsi_queue_id: vsi relative queue index
 * @info: config. info
 *
 * configure rx queue
 **/
static int i40e_config_vsi_rx_queue(struct i40e_vf *vf, u16 vsi_id,
				    u16 vsi_queue_id,
				    struct virtchnl_rxq_info *info)
{
	u16 pf_queue_id = i40e_vc_get_pf_queue_id(vf, vsi_id, vsi_queue_id);
	struct i40e_pf *pf = vf->pf;
	struct i40e_vsi *vsi = pf->vsi[vf->lan_vsi_idx];
	struct i40e_hw *hw = &pf->hw;
	struct i40e_hmc_obj_rxq rx_ctx;
	int ret = 0;

	/* clear the context structure first */
	memset(&rx_ctx, 0, sizeof(struct i40e_hmc_obj_rxq));

	/* only set the required fields */
	rx_ctx.base = info->dma_ring_addr / 128;
	rx_ctx.qlen = info->ring_len;

	if (info->splithdr_enabled) {
		rx_ctx.hsplit_0 = I40E_RX_SPLIT_L2      |
				  I40E_RX_SPLIT_IP      |
				  I40E_RX_SPLIT_TCP_UDP |
				  I40E_RX_SPLIT_SCTP;
		/* header length validation */
		if (info->hdr_size > ((2 * 1024) - 64)) {
			ret = -EINVAL;
			goto error_param;
		}
		rx_ctx.hbuff = info->hdr_size >> I40E_RXQ_CTX_HBUFF_SHIFT;

		/* set split mode 10b */
		rx_ctx.dtype = I40E_RX_DTYPE_HEADER_SPLIT;
	}

	/* databuffer length validation */
	if (info->databuffer_size > ((16 * 1024) - 128)) {
		ret = -EINVAL;
		goto error_param;
	}
	rx_ctx.dbuff = info->databuffer_size >> I40E_RXQ_CTX_DBUFF_SHIFT;

	/* max pkt. length validation */
	if (info->max_pkt_size >= (16 * 1024) || info->max_pkt_size < 64) {
		ret = -EINVAL;
		goto error_param;
	}
	rx_ctx.rxmax = info->max_pkt_size;

	/* if port VLAN is configured increase the max packet size */
	if (vsi->info.pvid)
		rx_ctx.rxmax += VLAN_HLEN;

	/* enable 32bytes desc always */
	rx_ctx.dsize = 1;

	/* default values */
	rx_ctx.lrxqthresh = 1;
	rx_ctx.crcstrip = 1;
	rx_ctx.prefena = 1;
	rx_ctx.l2tsel = 1;

	/* clear the context in the HMC */
	ret = i40e_clear_lan_rx_queue_context(hw, pf_queue_id);
	if (ret) {
		dev_err(&pf->pdev->dev,
			"Failed to clear VF LAN Rx queue context %d, error: %d\n",
			pf_queue_id, ret);
		ret = -ENOENT;
		goto error_param;
	}

	/* set the context in the HMC */
	ret = i40e_set_lan_rx_queue_context(hw, pf_queue_id, &rx_ctx);
	if (ret) {
		dev_err(&pf->pdev->dev,
			"Failed to set VF LAN Rx queue context %d error: %d\n",
			pf_queue_id, ret);
		ret = -ENOENT;
		goto error_param;
	}

error_param:
	return ret;
}

/**
 * i40e_alloc_vsi_res
 * @vf: pointer to the VF info
 * @idx: VSI index, applies only for ADq mode, zero otherwise
 *
 * alloc VF vsi context & resources
 **/
static int i40e_alloc_vsi_res(struct i40e_vf *vf, u8 idx)
{
	struct i40e_mac_filter *f = NULL;
	struct i40e_pf *pf = vf->pf;
	struct i40e_vsi *vsi;
	u64 max_tx_rate = 0;
	int ret = 0;

	vsi = i40e_vsi_setup(pf, I40E_VSI_SRIOV, pf->vsi[pf->lan_vsi]->seid,
			     vf->vf_id);

	if (!vsi) {
		dev_err(&pf->pdev->dev,
			"add vsi failed for VF %d, aq_err %d\n",
			vf->vf_id, pf->hw.aq.asq_last_status);
		ret = -ENOENT;
		goto error_alloc_vsi_res;
	}

	if (!idx) {
		u64 hena = i40e_pf_get_default_rss_hena(pf);
		u8 broadcast[ETH_ALEN];

		vf->lan_vsi_idx = vsi->idx;
		vf->lan_vsi_id = vsi->id;
		/* If the port VLAN has been configured and then the
		 * VF driver was removed then the VSI port VLAN
		 * configuration was destroyed.  Check if there is
		 * a port VLAN and restore the VSI configuration if
		 * needed.
		 */
		if (vf->port_vlan_id)
			i40e_vsi_add_pvid(vsi, vf->port_vlan_id);

		spin_lock_bh(&vsi->mac_filter_hash_lock);
		if (is_valid_ether_addr(vf->default_lan_addr.addr)) {
			f = i40e_add_mac_filter(vsi,
						vf->default_lan_addr.addr);
			if (!f)
				dev_info(&pf->pdev->dev,
					 "Could not add MAC filter %pM for VF %d\n",
					vf->default_lan_addr.addr, vf->vf_id);
		}
		eth_broadcast_addr(broadcast);
		f = i40e_add_mac_filter(vsi, broadcast);
		if (!f)
			dev_info(&pf->pdev->dev,
				 "Could not allocate VF broadcast filter\n");
		spin_unlock_bh(&vsi->mac_filter_hash_lock);
		wr32(&pf->hw, I40E_VFQF_HENA1(0, vf->vf_id), (u32)hena);
		wr32(&pf->hw, I40E_VFQF_HENA1(1, vf->vf_id), (u32)(hena >> 32));
		/* program mac filter only for VF VSI */
		ret = i40e_sync_vsi_filters(vsi);
		if (ret)
			dev_err(&pf->pdev->dev, "Unable to program ucast filters\n");
	}

	/* storing VSI index and id for ADq and don't apply the mac filter */
	if (vf->adq_enabled) {
		vf->ch[idx].vsi_idx = vsi->idx;
		vf->ch[idx].vsi_id = vsi->id;
	}

	/* Set VF bandwidth if specified */
	if (vf->tx_rate) {
		max_tx_rate = vf->tx_rate;
	} else if (vf->ch[idx].max_tx_rate) {
		max_tx_rate = vf->ch[idx].max_tx_rate;
	}

	if (max_tx_rate) {
		max_tx_rate = div_u64(max_tx_rate, I40E_BW_CREDIT_DIVISOR);
		ret = i40e_aq_config_vsi_bw_limit(&pf->hw, vsi->seid,
						  max_tx_rate, 0, NULL);
		if (ret)
			dev_err(&pf->pdev->dev, "Unable to set tx rate, VF %d, error code %d.\n",
				vf->vf_id, ret);
	}

error_alloc_vsi_res:
	return ret;
}

/**
 * i40e_map_pf_queues_to_vsi
 * @vf: pointer to the VF info
 *
 * PF maps LQPs to a VF by programming VSILAN_QTABLE & VPLAN_QTABLE. This
 * function takes care of first part VSILAN_QTABLE, mapping pf queues to VSI.
 **/
static void i40e_map_pf_queues_to_vsi(struct i40e_vf *vf)
{
	struct i40e_pf *pf = vf->pf;
	struct i40e_hw *hw = &pf->hw;
	u32 reg, num_tc = 1; /* VF has at least one traffic class */
	u16 vsi_id, qps;
	int i, j;

	if (vf->adq_enabled)
		num_tc = vf->num_tc;

	for (i = 0; i < num_tc; i++) {
		if (vf->adq_enabled) {
			qps = vf->ch[i].num_qps;
			vsi_id =  vf->ch[i].vsi_id;
		} else {
			qps = pf->vsi[vf->lan_vsi_idx]->alloc_queue_pairs;
			vsi_id = vf->lan_vsi_id;
		}

		for (j = 0; j < 7; j++) {
			if (j * 2 >= qps) {
				/* end of list */
				reg = 0x07FF07FF;
			} else {
				u16 qid = i40e_vc_get_pf_queue_id(vf,
								  vsi_id,
								  j * 2);
				reg = qid;
				qid = i40e_vc_get_pf_queue_id(vf, vsi_id,
							      (j * 2) + 1);
				reg |= qid << 16;
			}
			i40e_write_rx_ctl(hw,
					  I40E_VSILAN_QTABLE(j, vsi_id),
					  reg);
		}
	}
}

/**
 * i40e_map_pf_to_vf_queues
 * @vf: pointer to the VF info
 *
 * PF maps LQPs to a VF by programming VSILAN_QTABLE & VPLAN_QTABLE. This
 * function takes care of the second part VPLAN_QTABLE & completes VF mappings.
 **/
static void i40e_map_pf_to_vf_queues(struct i40e_vf *vf)
{
	struct i40e_pf *pf = vf->pf;
	struct i40e_hw *hw = &pf->hw;
	u32 reg, total_qps = 0;
	u32 qps, num_tc = 1; /* VF has at least one traffic class */
	u16 vsi_id, qid;
	int i, j;

	if (vf->adq_enabled)
		num_tc = vf->num_tc;

	for (i = 0; i < num_tc; i++) {
		if (vf->adq_enabled) {
			qps = vf->ch[i].num_qps;
			vsi_id =  vf->ch[i].vsi_id;
		} else {
			qps = pf->vsi[vf->lan_vsi_idx]->alloc_queue_pairs;
			vsi_id = vf->lan_vsi_id;
		}

		for (j = 0; j < qps; j++) {
			qid = i40e_vc_get_pf_queue_id(vf, vsi_id, j);

			reg = (qid & I40E_VPLAN_QTABLE_QINDEX_MASK);
			wr32(hw, I40E_VPLAN_QTABLE(total_qps, vf->vf_id),
			     reg);
			total_qps++;
		}
	}
}

/**
 * i40e_enable_vf_mappings
 * @vf: pointer to the VF info
 *
 * enable VF mappings
 **/
static void i40e_enable_vf_mappings(struct i40e_vf *vf)
{
	struct i40e_pf *pf = vf->pf;
	struct i40e_hw *hw = &pf->hw;
	u32 reg;

	/* Tell the hardware we're using noncontiguous mapping. HW requires
	 * that VF queues be mapped using this method, even when they are
	 * contiguous in real life
	 */
	i40e_write_rx_ctl(hw, I40E_VSILAN_QBASE(vf->lan_vsi_id),
			  I40E_VSILAN_QBASE_VSIQTABLE_ENA_MASK);

	/* enable VF vplan_qtable mappings */
	reg = I40E_VPLAN_MAPENA_TXRX_ENA_MASK;
	wr32(hw, I40E_VPLAN_MAPENA(vf->vf_id), reg);

	i40e_map_pf_to_vf_queues(vf);
	i40e_map_pf_queues_to_vsi(vf);

	i40e_flush(hw);
}

/**
 * i40e_disable_vf_mappings
 * @vf: pointer to the VF info
 *
 * disable VF mappings
 **/
static void i40e_disable_vf_mappings(struct i40e_vf *vf)
{
	struct i40e_pf *pf = vf->pf;
	struct i40e_hw *hw = &pf->hw;
	int i;

	/* disable qp mappings */
	wr32(hw, I40E_VPLAN_MAPENA(vf->vf_id), 0);
	for (i = 0; i < I40E_MAX_VSI_QP; i++)
		wr32(hw, I40E_VPLAN_QTABLE(i, vf->vf_id),
		     I40E_QUEUE_END_OF_LIST);
	i40e_flush(hw);
}

/**
 * i40e_free_vf_res
 * @vf: pointer to the VF info
 *
 * free VF resources
 **/
static void i40e_free_vf_res(struct i40e_vf *vf)
{
	struct i40e_pf *pf = vf->pf;
	struct i40e_hw *hw = &pf->hw;
	u32 reg_idx, reg;
	int i, j, msix_vf;

	/* Start by disabling VF's configuration API to prevent the OS from
	 * accessing the VF's VSI after it's freed / invalidated.
	 */
	clear_bit(I40E_VF_STATE_INIT, &vf->vf_states);

	/* It's possible the VF had requeuested more queues than the default so
	 * do the accounting here when we're about to free them.
	 */
	if (vf->num_queue_pairs > I40E_DEFAULT_QUEUES_PER_VF) {
		pf->queues_left += vf->num_queue_pairs -
				   I40E_DEFAULT_QUEUES_PER_VF;
	}

	/* free vsi & disconnect it from the parent uplink */
	if (vf->lan_vsi_idx) {
		i40e_vsi_release(pf->vsi[vf->lan_vsi_idx]);
		vf->lan_vsi_idx = 0;
		vf->lan_vsi_id = 0;
	}

	/* do the accounting and remove additional ADq VSI's */
	if (vf->adq_enabled && vf->ch[0].vsi_idx) {
		for (j = 0; j < vf->num_tc; j++) {
			/* At this point VSI0 is already released so don't
			 * release it again and only clear their values in
			 * structure variables
			 */
			if (j)
				i40e_vsi_release(pf->vsi[vf->ch[j].vsi_idx]);
			vf->ch[j].vsi_idx = 0;
			vf->ch[j].vsi_id = 0;
		}
	}
	msix_vf = pf->hw.func_caps.num_msix_vectors_vf;

	/* disable interrupts so the VF starts in a known state */
	for (i = 0; i < msix_vf; i++) {
		/* format is same for both registers */
		if (0 == i)
			reg_idx = I40E_VFINT_DYN_CTL0(vf->vf_id);
		else
			reg_idx = I40E_VFINT_DYN_CTLN(((msix_vf - 1) *
						      (vf->vf_id))
						     + (i - 1));
		wr32(hw, reg_idx, I40E_VFINT_DYN_CTLN_CLEARPBA_MASK);
		i40e_flush(hw);
	}

	/* clear the irq settings */
	for (i = 0; i < msix_vf; i++) {
		/* format is same for both registers */
		if (0 == i)
			reg_idx = I40E_VPINT_LNKLST0(vf->vf_id);
		else
			reg_idx = I40E_VPINT_LNKLSTN(((msix_vf - 1) *
						      (vf->vf_id))
						     + (i - 1));
		reg = (I40E_VPINT_LNKLSTN_FIRSTQ_TYPE_MASK |
		       I40E_VPINT_LNKLSTN_FIRSTQ_INDX_MASK);
		wr32(hw, reg_idx, reg);
		i40e_flush(hw);
	}
	/* reset some of the state variables keeping track of the resources */
	vf->num_queue_pairs = 0;
	clear_bit(I40E_VF_STATE_MC_PROMISC, &vf->vf_states);
	clear_bit(I40E_VF_STATE_UC_PROMISC, &vf->vf_states);
}

/**
 * i40e_alloc_vf_res
 * @vf: pointer to the VF info
 *
 * allocate VF resources
 **/
static int i40e_alloc_vf_res(struct i40e_vf *vf)
{
	struct i40e_pf *pf = vf->pf;
	int total_queue_pairs = 0;
	int ret, idx;

	if (vf->num_req_queues &&
	    vf->num_req_queues <= pf->queues_left + I40E_DEFAULT_QUEUES_PER_VF)
		pf->num_vf_qps = vf->num_req_queues;
	else
		pf->num_vf_qps = I40E_DEFAULT_QUEUES_PER_VF;

	/* allocate hw vsi context & associated resources */
	ret = i40e_alloc_vsi_res(vf, 0);
	if (ret)
		goto error_alloc;
	total_queue_pairs += pf->vsi[vf->lan_vsi_idx]->alloc_queue_pairs;

	/* allocate additional VSIs based on tc information for ADq */
	if (vf->adq_enabled) {
		if (pf->queues_left >=
		    (I40E_MAX_VF_QUEUES - I40E_DEFAULT_QUEUES_PER_VF)) {
			/* TC 0 always belongs to VF VSI */
			for (idx = 1; idx < vf->num_tc; idx++) {
				ret = i40e_alloc_vsi_res(vf, idx);
				if (ret)
					goto error_alloc;
			}
			/* send correct number of queues */
			total_queue_pairs = I40E_MAX_VF_QUEUES;
		} else {
			dev_info(&pf->pdev->dev, "VF %d: Not enough queues to allocate, disabling ADq\n",
				 vf->vf_id);
			vf->adq_enabled = false;
		}
	}

	/* We account for each VF to get a default number of queue pairs.  If
	 * the VF has now requested more, we need to account for that to make
	 * certain we never request more queues than we actually have left in
	 * HW.
	 */
	if (total_queue_pairs > I40E_DEFAULT_QUEUES_PER_VF)
		pf->queues_left -=
			total_queue_pairs - I40E_DEFAULT_QUEUES_PER_VF;

	if (vf->trusted)
		set_bit(I40E_VIRTCHNL_VF_CAP_PRIVILEGE, &vf->vf_caps);
	else
		clear_bit(I40E_VIRTCHNL_VF_CAP_PRIVILEGE, &vf->vf_caps);

	/* store the total qps number for the runtime
	 * VF req validation
	 */
	vf->num_queue_pairs = total_queue_pairs;

	/* VF is now completely initialized */
	set_bit(I40E_VF_STATE_INIT, &vf->vf_states);

error_alloc:
	if (ret)
		i40e_free_vf_res(vf);

	return ret;
}

#define VF_DEVICE_STATUS 0xAA
#define VF_TRANS_PENDING_MASK 0x20
/**
 * i40e_quiesce_vf_pci
 * @vf: pointer to the VF structure
 *
 * Wait for VF PCI transactions to be cleared after reset. Returns -EIO
 * if the transactions never clear.
 **/
static int i40e_quiesce_vf_pci(struct i40e_vf *vf)
{
	struct i40e_pf *pf = vf->pf;
	struct i40e_hw *hw = &pf->hw;
	int vf_abs_id, i;
	u32 reg;

	vf_abs_id = vf->vf_id + hw->func_caps.vf_base_id;

	wr32(hw, I40E_PF_PCI_CIAA,
	     VF_DEVICE_STATUS | (vf_abs_id << I40E_PF_PCI_CIAA_VF_NUM_SHIFT));
	for (i = 0; i < 100; i++) {
		reg = rd32(hw, I40E_PF_PCI_CIAD);
		if ((reg & VF_TRANS_PENDING_MASK) == 0)
			return 0;
		udelay(1);
	}
	return -EIO;
}

/**
 * __i40e_getnum_vf_vsi_vlan_filters
 * @vsi: pointer to the vsi
 *
 * called to get the number of VLANs offloaded on this VF
 **/
static int __i40e_getnum_vf_vsi_vlan_filters(struct i40e_vsi *vsi)
{
	struct i40e_mac_filter *f;
	u16 num_vlans = 0, bkt;

	hash_for_each(vsi->mac_filter_hash, bkt, f, hlist) {
		if (f->vlan >= 0 && f->vlan <= I40E_MAX_VLANID)
			num_vlans++;
	}

	return num_vlans;
}

/**
 * i40e_getnum_vf_vsi_vlan_filters
 * @vsi: pointer to the vsi
 *
 * wrapper for __i40e_getnum_vf_vsi_vlan_filters() with spinlock held
 **/
static int i40e_getnum_vf_vsi_vlan_filters(struct i40e_vsi *vsi)
{
	int num_vlans;

	spin_lock_bh(&vsi->mac_filter_hash_lock);
	num_vlans = __i40e_getnum_vf_vsi_vlan_filters(vsi);
	spin_unlock_bh(&vsi->mac_filter_hash_lock);

	return num_vlans;
}

/**
 * i40e_get_vlan_list_sync
 * @vsi: pointer to the VSI
 * @num_vlans: number of VLANs in mac_filter_hash, returned to caller
 * @vlan_list: list of VLANs present in mac_filter_hash, returned to caller.
 *             This array is allocated here, but has to be freed in caller.
 *
 * Called to get number of VLANs and VLAN list present in mac_filter_hash.
 **/
static void i40e_get_vlan_list_sync(struct i40e_vsi *vsi, u16 *num_vlans,
				    s16 **vlan_list)
{
	struct i40e_mac_filter *f;
	int i = 0;
	int bkt;

	spin_lock_bh(&vsi->mac_filter_hash_lock);
	*num_vlans = __i40e_getnum_vf_vsi_vlan_filters(vsi);
	*vlan_list = kcalloc(*num_vlans, sizeof(**vlan_list), GFP_ATOMIC);
	if (!(*vlan_list))
		goto err;

	hash_for_each(vsi->mac_filter_hash, bkt, f, hlist) {
		if (f->vlan < 0 || f->vlan > I40E_MAX_VLANID)
			continue;
		(*vlan_list)[i++] = f->vlan;
	}
err:
	spin_unlock_bh(&vsi->mac_filter_hash_lock);
}

/**
 * i40e_set_vsi_promisc
 * @vf: pointer to the VF struct
 * @seid: VSI number
 * @multi_enable: set MAC L2 layer multicast promiscuous enable/disable
 *                for a given VLAN
 * @unicast_enable: set MAC L2 layer unicast promiscuous enable/disable
 *                  for a given VLAN
 * @vl: List of VLANs - apply filter for given VLANs
 * @num_vlans: Number of elements in @vl
 **/
static i40e_status
i40e_set_vsi_promisc(struct i40e_vf *vf, u16 seid, bool multi_enable,
		     bool unicast_enable, s16 *vl, u16 num_vlans)
{
	i40e_status aq_ret, aq_tmp = 0;
	struct i40e_pf *pf = vf->pf;
	struct i40e_hw *hw = &pf->hw;
	int i;

	/* No VLAN to set promisc on, set on VSI */
	if (!num_vlans || !vl) {
		aq_ret = i40e_aq_set_vsi_multicast_promiscuous(hw, seid,
							       multi_enable,
							       NULL);
		if (aq_ret) {
			int aq_err = pf->hw.aq.asq_last_status;

			dev_err(&pf->pdev->dev,
				"VF %d failed to set multicast promiscuous mode err %s aq_err %s\n",
				vf->vf_id,
				i40e_stat_str(&pf->hw, aq_ret),
				i40e_aq_str(&pf->hw, aq_err));

			return aq_ret;
		}

		aq_ret = i40e_aq_set_vsi_unicast_promiscuous(hw, seid,
							     unicast_enable,
							     NULL, true);

		if (aq_ret) {
			int aq_err = pf->hw.aq.asq_last_status;

			dev_err(&pf->pdev->dev,
				"VF %d failed to set unicast promiscuous mode err %s aq_err %s\n",
				vf->vf_id,
				i40e_stat_str(&pf->hw, aq_ret),
				i40e_aq_str(&pf->hw, aq_err));
		}

		return aq_ret;
	}

	for (i = 0; i < num_vlans; i++) {
		aq_ret = i40e_aq_set_vsi_mc_promisc_on_vlan(hw, seid,
							    multi_enable,
							    vl[i], NULL);
		if (aq_ret) {
			int aq_err = pf->hw.aq.asq_last_status;

			dev_err(&pf->pdev->dev,
				"VF %d failed to set multicast promiscuous mode err %s aq_err %s\n",
				vf->vf_id,
				i40e_stat_str(&pf->hw, aq_ret),
				i40e_aq_str(&pf->hw, aq_err));

			if (!aq_tmp)
				aq_tmp = aq_ret;
		}

		aq_ret = i40e_aq_set_vsi_uc_promisc_on_vlan(hw, seid,
							    unicast_enable,
							    vl[i], NULL);
		if (aq_ret) {
			int aq_err = pf->hw.aq.asq_last_status;

			dev_err(&pf->pdev->dev,
				"VF %d failed to set unicast promiscuous mode err %s aq_err %s\n",
				vf->vf_id,
				i40e_stat_str(&pf->hw, aq_ret),
				i40e_aq_str(&pf->hw, aq_err));

			if (!aq_tmp)
				aq_tmp = aq_ret;
		}
	}

	if (aq_tmp)
		aq_ret = aq_tmp;

	return aq_ret;
}

/**
 * i40e_config_vf_promiscuous_mode
 * @vf: pointer to the VF info
 * @vsi_id: VSI id
 * @allmulti: set MAC L2 layer multicast promiscuous enable/disable
 * @alluni: set MAC L2 layer unicast promiscuous enable/disable
 *
 * Called from the VF to configure the promiscuous mode of
 * VF vsis and from the VF reset path to reset promiscuous mode.
 **/
static i40e_status i40e_config_vf_promiscuous_mode(struct i40e_vf *vf,
						   u16 vsi_id,
						   bool allmulti,
						   bool alluni)
{
	i40e_status aq_ret = I40E_SUCCESS;
	struct i40e_pf *pf = vf->pf;
	struct i40e_vsi *vsi;
	u16 num_vlans;
	s16 *vl;

	vsi = i40e_find_vsi_from_id(pf, vsi_id);
	if (!i40e_vc_isvalid_vsi_id(vf, vsi_id) || !vsi)
		return I40E_ERR_PARAM;

	if (vf->port_vlan_id) {
		aq_ret = i40e_set_vsi_promisc(vf, vsi->seid, allmulti,
					      alluni, &vf->port_vlan_id, 1);
		return aq_ret;
	} else if (i40e_getnum_vf_vsi_vlan_filters(vsi)) {
		i40e_get_vlan_list_sync(vsi, &num_vlans, &vl);

		if (!vl)
			return I40E_ERR_NO_MEMORY;

		aq_ret = i40e_set_vsi_promisc(vf, vsi->seid, allmulti, alluni,
					      vl, num_vlans);
		kfree(vl);
		return aq_ret;
	}

	/* no VLANs to set on, set on VSI */
	aq_ret = i40e_set_vsi_promisc(vf, vsi->seid, allmulti, alluni,
				      NULL, 0);
	return aq_ret;
}

/**
 * i40e_sync_vfr_reset
 * @hw: pointer to hw struct
 * @vf_id: VF identifier
 *
 * Before trigger hardware reset, we need to know if no other process has
 * reserved the hardware for any reset operations. This check is done by
 * examining the status of the RSTAT1 register used to signal the reset.
 **/
static int i40e_sync_vfr_reset(struct i40e_hw *hw, int vf_id)
{
	u32 reg;
	int i;

	for (i = 0; i < I40E_VFR_WAIT_COUNT; i++) {
		reg = rd32(hw, I40E_VFINT_ICR0_ENA(vf_id)) &
			   I40E_VFINT_ICR0_ADMINQ_MASK;
		if (reg)
			return 0;

		usleep_range(100, 200);
	}

	return -EAGAIN;
}

/**
 * i40e_trigger_vf_reset
 * @vf: pointer to the VF structure
 * @flr: VFLR was issued or not
 *
 * Trigger hardware to start a reset for a particular VF. Expects the caller
 * to wait the proper amount of time to allow hardware to reset the VF before
 * it cleans up and restores VF functionality.
 **/
static void i40e_trigger_vf_reset(struct i40e_vf *vf, bool flr)
{
	struct i40e_pf *pf = vf->pf;
	struct i40e_hw *hw = &pf->hw;
	u32 reg, reg_idx, bit_idx;
	bool vf_active;
	u32 radq;

	/* warn the VF */
	vf_active = test_and_clear_bit(I40E_VF_STATE_ACTIVE, &vf->vf_states);

	/* Disable VF's configuration API during reset. The flag is re-enabled
	 * in i40e_alloc_vf_res(), when it's safe again to access VF's VSI.
	 * It's normally disabled in i40e_free_vf_res(), but it's safer
	 * to do it earlier to give some time to finish to any VF config
	 * functions that may still be running at this point.
	 */
	clear_bit(I40E_VF_STATE_INIT, &vf->vf_states);

	/* In the case of a VFLR, the HW has already reset the VF and we
	 * just need to clean up, so don't hit the VFRTRIG register.
	 */
	if (!flr) {
		/* Sync VFR reset before trigger next one */
		radq = rd32(hw, I40E_VFINT_ICR0_ENA(vf->vf_id)) &
			    I40E_VFINT_ICR0_ADMINQ_MASK;
		if (vf_active && !radq)
			/* waiting for finish reset by virtual driver */
			if (i40e_sync_vfr_reset(hw, vf->vf_id))
				dev_info(&pf->pdev->dev,
					 "Reset VF %d never finished\n",
				vf->vf_id);

		/* Reset VF using VPGEN_VFRTRIG reg. It is also setting
		 * in progress state in rstat1 register.
		 */
		reg = rd32(hw, I40E_VPGEN_VFRTRIG(vf->vf_id));
		reg |= I40E_VPGEN_VFRTRIG_VFSWR_MASK;
		wr32(hw, I40E_VPGEN_VFRTRIG(vf->vf_id), reg);
		i40e_flush(hw);
	}
	/* clear the VFLR bit in GLGEN_VFLRSTAT */
	reg_idx = (hw->func_caps.vf_base_id + vf->vf_id) / 32;
	bit_idx = (hw->func_caps.vf_base_id + vf->vf_id) % 32;
	wr32(hw, I40E_GLGEN_VFLRSTAT(reg_idx), BIT(bit_idx));
	i40e_flush(hw);

	if (i40e_quiesce_vf_pci(vf))
		dev_err(&pf->pdev->dev, "VF %d PCI transactions stuck\n",
			vf->vf_id);
}

/**
 * i40e_cleanup_reset_vf
 * @vf: pointer to the VF structure
 *
 * Cleanup a VF after the hardware reset is finished. Expects the caller to
 * have verified whether the reset is finished properly, and ensure the
 * minimum amount of wait time has passed.
 **/
static void i40e_cleanup_reset_vf(struct i40e_vf *vf)
{
	struct i40e_pf *pf = vf->pf;
	struct i40e_hw *hw = &pf->hw;
	u32 reg;

	/* disable promisc modes in case they were enabled */
	i40e_config_vf_promiscuous_mode(vf, vf->lan_vsi_id, false, false);

	/* free VF resources to begin resetting the VSI state */
	i40e_free_vf_res(vf);

	/* Enable hardware by clearing the reset bit in the VPGEN_VFRTRIG reg.
	 * By doing this we allow HW to access VF memory at any point. If we
	 * did it any sooner, HW could access memory while it was being freed
	 * in i40e_free_vf_res(), causing an IOMMU fault.
	 *
	 * On the other hand, this needs to be done ASAP, because the VF driver
	 * is waiting for this to happen and may report a timeout. It's
	 * harmless, but it gets logged into Guest OS kernel log, so best avoid
	 * it.
	 */
	reg = rd32(hw, I40E_VPGEN_VFRTRIG(vf->vf_id));
	reg &= ~I40E_VPGEN_VFRTRIG_VFSWR_MASK;
	wr32(hw, I40E_VPGEN_VFRTRIG(vf->vf_id), reg);

	/* reallocate VF resources to finish resetting the VSI state */
	if (!i40e_alloc_vf_res(vf)) {
		int abs_vf_id = vf->vf_id + hw->func_caps.vf_base_id;
		i40e_enable_vf_mappings(vf);
		set_bit(I40E_VF_STATE_ACTIVE, &vf->vf_states);
		clear_bit(I40E_VF_STATE_DISABLED, &vf->vf_states);
		/* Do not notify the client during VF init */
		if (!test_and_clear_bit(I40E_VF_STATE_PRE_ENABLE,
					&vf->vf_states))
			i40e_notify_client_of_vf_reset(pf, abs_vf_id);
		vf->num_vlan = 0;
	}

	/* Tell the VF driver the reset is done. This needs to be done only
	 * after VF has been fully initialized, because the VF driver may
	 * request resources immediately after setting this flag.
	 */
	wr32(hw, I40E_VFGEN_RSTAT1(vf->vf_id), VIRTCHNL_VFR_VFACTIVE);
}

/**
 * i40e_reset_vf
 * @vf: pointer to the VF structure
 * @flr: VFLR was issued or not
 *
 * Returns true if the VF is in reset, resets successfully, or resets
 * are disabled and false otherwise.
 **/
bool i40e_reset_vf(struct i40e_vf *vf, bool flr)
{
	struct i40e_pf *pf = vf->pf;
	struct i40e_hw *hw = &pf->hw;
	bool rsd = false;
	u32 reg;
	int i;

	if (test_bit(__I40E_VF_RESETS_DISABLED, pf->state))
		return true;

	/* If the VFs have been disabled, this means something else is
	 * resetting the VF, so we shouldn't continue.
	 */
	if (test_and_set_bit(__I40E_VF_DISABLE, pf->state))
		return true;

	i40e_trigger_vf_reset(vf, flr);

	/* poll VPGEN_VFRSTAT reg to make sure
	 * that reset is complete
	 */
	for (i = 0; i < 10; i++) {
		/* VF reset requires driver to first reset the VF and then
		 * poll the status register to make sure that the reset
		 * completed successfully. Due to internal HW FIFO flushes,
		 * we must wait 10ms before the register will be valid.
		 */
		usleep_range(10000, 20000);
		reg = rd32(hw, I40E_VPGEN_VFRSTAT(vf->vf_id));
		if (reg & I40E_VPGEN_VFRSTAT_VFRD_MASK) {
			rsd = true;
			break;
		}
	}

	if (flr)
		usleep_range(10000, 20000);

	if (!rsd)
		dev_err(&pf->pdev->dev, "VF reset check timeout on VF %d\n",
			vf->vf_id);
	usleep_range(10000, 20000);

	/* On initial reset, we don't have any queues to disable */
	if (vf->lan_vsi_idx != 0)
		i40e_vsi_stop_rings(pf->vsi[vf->lan_vsi_idx]);

	i40e_cleanup_reset_vf(vf);

	i40e_flush(hw);
	clear_bit(__I40E_VF_DISABLE, pf->state);

	return true;
}

/**
 * i40e_reset_all_vfs
 * @pf: pointer to the PF structure
 * @flr: VFLR was issued or not
 *
 * Reset all allocated VFs in one go. First, tell the hardware to reset each
 * VF, then do all the waiting in one chunk, and finally finish restoring each
 * VF after the wait. This is useful during PF routines which need to reset
 * all VFs, as otherwise it must perform these resets in a serialized fashion.
 *
 * Returns true if any VFs were reset, and false otherwise.
 **/
bool i40e_reset_all_vfs(struct i40e_pf *pf, bool flr)
{
	struct i40e_hw *hw = &pf->hw;
	struct i40e_vf *vf;
	int i, v;
	u32 reg;

	/* If we don't have any VFs, then there is nothing to reset */
	if (!pf->num_alloc_vfs)
		return false;

	/* If VFs have been disabled, there is no need to reset */
	if (test_and_set_bit(__I40E_VF_DISABLE, pf->state))
		return false;

	/* Begin reset on all VFs at once */
	for (v = 0; v < pf->num_alloc_vfs; v++)
		i40e_trigger_vf_reset(&pf->vf[v], flr);

	/* HW requires some time to make sure it can flush the FIFO for a VF
	 * when it resets it. Poll the VPGEN_VFRSTAT register for each VF in
	 * sequence to make sure that it has completed. We'll keep track of
	 * the VFs using a simple iterator that increments once that VF has
	 * finished resetting.
	 */
	for (i = 0, v = 0; i < 10 && v < pf->num_alloc_vfs; i++) {
		usleep_range(10000, 20000);

		/* Check each VF in sequence, beginning with the VF to fail
		 * the previous check.
		 */
		while (v < pf->num_alloc_vfs) {
			vf = &pf->vf[v];
			reg = rd32(hw, I40E_VPGEN_VFRSTAT(vf->vf_id));
			if (!(reg & I40E_VPGEN_VFRSTAT_VFRD_MASK))
				break;

			/* If the current VF has finished resetting, move on
			 * to the next VF in sequence.
			 */
			v++;
		}
	}

	if (flr)
		usleep_range(10000, 20000);

	/* Display a warning if at least one VF didn't manage to reset in
	 * time, but continue on with the operation.
	 */
	if (v < pf->num_alloc_vfs)
		dev_err(&pf->pdev->dev, "VF reset check timeout on VF %d\n",
			pf->vf[v].vf_id);
	usleep_range(10000, 20000);

	/* Begin disabling all the rings associated with VFs, but do not wait
	 * between each VF.
	 */
	for (v = 0; v < pf->num_alloc_vfs; v++) {
		/* On initial reset, we don't have any queues to disable */
		if (pf->vf[v].lan_vsi_idx == 0)
			continue;

		i40e_vsi_stop_rings_no_wait(pf->vsi[pf->vf[v].lan_vsi_idx]);
	}

	/* Now that we've notified HW to disable all of the VF rings, wait
	 * until they finish.
	 */
	for (v = 0; v < pf->num_alloc_vfs; v++) {
		/* On initial reset, we don't have any queues to disable */
		if (pf->vf[v].lan_vsi_idx == 0)
			continue;

		i40e_vsi_wait_queues_disabled(pf->vsi[pf->vf[v].lan_vsi_idx]);
	}

	/* Hw may need up to 50ms to finish disabling the RX queues. We
	 * minimize the wait by delaying only once for all VFs.
	 */
	mdelay(50);

	/* Finish the reset on each VF */
	for (v = 0; v < pf->num_alloc_vfs; v++)
		i40e_cleanup_reset_vf(&pf->vf[v]);

	i40e_flush(hw);
	clear_bit(__I40E_VF_DISABLE, pf->state);

	return true;
}

/**
 * i40e_free_vfs
 * @pf: pointer to the PF structure
 *
 * free VF resources
 **/
void i40e_free_vfs(struct i40e_pf *pf)
{
	struct i40e_hw *hw = &pf->hw;
	u32 reg_idx, bit_idx;
	int i, tmp, vf_id;

	if (!pf->vf)
		return;

	set_bit(__I40E_VFS_RELEASING, pf->state);
	while (test_and_set_bit(__I40E_VF_DISABLE, pf->state))
		usleep_range(1000, 2000);

	i40e_notify_client_of_vf_enable(pf, 0);

	/* Disable IOV before freeing resources. This lets any VF drivers
	 * running in the host get themselves cleaned up before we yank
	 * the carpet out from underneath their feet.
	 */
	if (!pci_vfs_assigned(pf->pdev))
		pci_disable_sriov(pf->pdev);
	else
		dev_warn(&pf->pdev->dev, "VFs are assigned - not disabling SR-IOV\n");

	/* Amortize wait time by stopping all VFs at the same time */
	for (i = 0; i < pf->num_alloc_vfs; i++) {
		if (test_bit(I40E_VF_STATE_INIT, &pf->vf[i].vf_states))
			continue;

		i40e_vsi_stop_rings_no_wait(pf->vsi[pf->vf[i].lan_vsi_idx]);
	}

	for (i = 0; i < pf->num_alloc_vfs; i++) {
		if (test_bit(I40E_VF_STATE_INIT, &pf->vf[i].vf_states))
			continue;

		i40e_vsi_wait_queues_disabled(pf->vsi[pf->vf[i].lan_vsi_idx]);
	}

	/* free up VF resources */
	tmp = pf->num_alloc_vfs;
	pf->num_alloc_vfs = 0;
	for (i = 0; i < tmp; i++) {
		if (test_bit(I40E_VF_STATE_INIT, &pf->vf[i].vf_states))
			i40e_free_vf_res(&pf->vf[i]);
		/* disable qp mappings */
		i40e_disable_vf_mappings(&pf->vf[i]);
	}

	kfree(pf->vf);
	pf->vf = NULL;

	/* This check is for when the driver is unloaded while VFs are
	 * assigned. Setting the number of VFs to 0 through sysfs is caught
	 * before this function ever gets called.
	 */
	if (!pci_vfs_assigned(pf->pdev)) {
		/* Acknowledge VFLR for all VFS. Without this, VFs will fail to
		 * work correctly when SR-IOV gets re-enabled.
		 */
		for (vf_id = 0; vf_id < tmp; vf_id++) {
			reg_idx = (hw->func_caps.vf_base_id + vf_id) / 32;
			bit_idx = (hw->func_caps.vf_base_id + vf_id) % 32;
			wr32(hw, I40E_GLGEN_VFLRSTAT(reg_idx), BIT(bit_idx));
		}
	}
	clear_bit(__I40E_VF_DISABLE, pf->state);
	clear_bit(__I40E_VFS_RELEASING, pf->state);
}

#ifdef CONFIG_PCI_IOV
/**
 * i40e_alloc_vfs
 * @pf: pointer to the PF structure
 * @num_alloc_vfs: number of VFs to allocate
 *
 * allocate VF resources
 **/
int i40e_alloc_vfs(struct i40e_pf *pf, u16 num_alloc_vfs)
{
	struct i40e_vf *vfs;
	int i, ret = 0;

	/* Disable interrupt 0 so we don't try to handle the VFLR. */
	i40e_irq_dynamic_disable_icr0(pf);

	/* Check to see if we're just allocating resources for extant VFs */
	if (pci_num_vf(pf->pdev) != num_alloc_vfs) {
		ret = pci_enable_sriov(pf->pdev, num_alloc_vfs);
		if (ret) {
			pf->flags &= ~I40E_FLAG_VEB_MODE_ENABLED;
			pf->num_alloc_vfs = 0;
			goto err_iov;
		}
	}
	/* allocate memory */
	vfs = kcalloc(num_alloc_vfs, sizeof(struct i40e_vf), GFP_KERNEL);
	if (!vfs) {
		ret = -ENOMEM;
		goto err_alloc;
	}
	pf->vf = vfs;

	/* apply default profile */
	for (i = 0; i < num_alloc_vfs; i++) {
		vfs[i].pf = pf;
		vfs[i].parent_type = I40E_SWITCH_ELEMENT_TYPE_VEB;
		vfs[i].vf_id = i;

		/* assign default capabilities */
		set_bit(I40E_VIRTCHNL_VF_CAP_L2, &vfs[i].vf_caps);
		vfs[i].spoofchk = true;

		set_bit(I40E_VF_STATE_PRE_ENABLE, &vfs[i].vf_states);

	}
	pf->num_alloc_vfs = num_alloc_vfs;

	/* VF resources get allocated during reset */
	i40e_reset_all_vfs(pf, false);

	i40e_notify_client_of_vf_enable(pf, num_alloc_vfs);

err_alloc:
	if (ret)
		i40e_free_vfs(pf);
err_iov:
	/* Re-enable interrupt 0. */
	i40e_irq_dynamic_enable_icr0(pf);
	return ret;
}

#endif
/**
 * i40e_pci_sriov_enable
 * @pdev: pointer to a pci_dev structure
 * @num_vfs: number of VFs to allocate
 *
 * Enable or change the number of VFs
 **/
static int i40e_pci_sriov_enable(struct pci_dev *pdev, int num_vfs)
{
#ifdef CONFIG_PCI_IOV
	struct i40e_pf *pf = pci_get_drvdata(pdev);
	int pre_existing_vfs = pci_num_vf(pdev);
	int err = 0;

	if (test_bit(__I40E_TESTING, pf->state)) {
		dev_warn(&pdev->dev,
			 "Cannot enable SR-IOV virtual functions while the device is undergoing diagnostic testing\n");
		err = -EPERM;
		goto err_out;
	}

	if (pre_existing_vfs && pre_existing_vfs != num_vfs)
		i40e_free_vfs(pf);
	else if (pre_existing_vfs && pre_existing_vfs == num_vfs)
		goto out;

	if (num_vfs > pf->num_req_vfs) {
		dev_warn(&pdev->dev, "Unable to enable %d VFs. Limited to %d VFs due to device resource constraints.\n",
			 num_vfs, pf->num_req_vfs);
		err = -EPERM;
		goto err_out;
	}

	dev_info(&pdev->dev, "Allocating %d VFs.\n", num_vfs);
	err = i40e_alloc_vfs(pf, num_vfs);
	if (err) {
		dev_warn(&pdev->dev, "Failed to enable SR-IOV: %d\n", err);
		goto err_out;
	}

out:
	return num_vfs;

err_out:
	return err;
#endif
	return 0;
}

/**
 * i40e_pci_sriov_configure
 * @pdev: pointer to a pci_dev structure
 * @num_vfs: number of VFs to allocate
 *
 * Enable or change the number of VFs. Called when the user updates the number
 * of VFs in sysfs.
 **/
int i40e_pci_sriov_configure(struct pci_dev *pdev, int num_vfs)
{
	struct i40e_pf *pf = pci_get_drvdata(pdev);
	int ret = 0;

	if (test_and_set_bit(__I40E_VIRTCHNL_OP_PENDING, pf->state)) {
		dev_warn(&pdev->dev, "Unable to configure VFs, other operation is pending.\n");
		return -EAGAIN;
	}

	if (num_vfs) {
		if (!(pf->flags & I40E_FLAG_VEB_MODE_ENABLED)) {
			pf->flags |= I40E_FLAG_VEB_MODE_ENABLED;
			i40e_do_reset_safe(pf, I40E_PF_RESET_AND_REBUILD_FLAG);
		}
		ret = i40e_pci_sriov_enable(pdev, num_vfs);
		goto sriov_configure_out;
	}

	if (!pci_vfs_assigned(pf->pdev)) {
		i40e_free_vfs(pf);
		pf->flags &= ~I40E_FLAG_VEB_MODE_ENABLED;
		i40e_do_reset_safe(pf, I40E_PF_RESET_AND_REBUILD_FLAG);
	} else {
		dev_warn(&pdev->dev, "Unable to free VFs because some are assigned to VMs.\n");
		ret = -EINVAL;
		goto sriov_configure_out;
	}
sriov_configure_out:
	clear_bit(__I40E_VIRTCHNL_OP_PENDING, pf->state);
	return ret;
}

/***********************virtual channel routines******************/

/**
 * i40e_vc_send_msg_to_vf_ex
 * @vf: pointer to the VF info
 * @v_opcode: virtual channel opcode
 * @v_retval: virtual channel return value
 * @msg: pointer to the msg buffer
 * @msglen: msg length
 * @is_quiet: true for not printing unsuccessful return values, false otherwise
 *
 * send msg to VF
 **/
static int i40e_vc_send_msg_to_vf_ex(struct i40e_vf *vf, u32 v_opcode,
				     u32 v_retval, u8 *msg, u16 msglen,
				     bool is_quiet)
{
	struct i40e_pf *pf;
	struct i40e_hw *hw;
	int abs_vf_id;
	i40e_status aq_ret;

	/* validate the request */
	if (!vf || vf->vf_id >= vf->pf->num_alloc_vfs)
		return -EINVAL;

	pf = vf->pf;
	hw = &pf->hw;
	abs_vf_id = vf->vf_id + hw->func_caps.vf_base_id;

<<<<<<< HEAD
	/* single place to detect unsuccessful return values */
	if (v_retval && !is_quiet) {
		vf->num_invalid_msgs++;
		dev_info(&pf->pdev->dev, "VF %d failed opcode %d, retval: %d\n",
			 vf->vf_id, v_opcode, v_retval);
		if (vf->num_invalid_msgs >
		    I40E_DEFAULT_NUM_INVALID_MSGS_ALLOWED) {
			dev_err(&pf->pdev->dev,
				"Number of invalid messages exceeded for VF %d\n",
				vf->vf_id);
			dev_err(&pf->pdev->dev, "Use PF Control I/F to enable the VF\n");
			set_bit(I40E_VF_STATE_DISABLED, &vf->vf_states);
		}
	} else {
		vf->num_valid_msgs++;
		/* reset the invalid counter, if a valid message is received. */
		vf->num_invalid_msgs = 0;
	}

=======
>>>>>>> e16cdba0
	aq_ret = i40e_aq_send_msg_to_vf(hw, abs_vf_id,	v_opcode, v_retval,
					msg, msglen, NULL);
	if (aq_ret) {
		dev_info(&pf->pdev->dev,
			 "Unable to send the message to VF %d aq_err %d\n",
			 vf->vf_id, pf->hw.aq.asq_last_status);
		return -EIO;
	}

	return 0;
}

/**
 * i40e_vc_send_msg_to_vf
 * @vf: pointer to the VF info
 * @v_opcode: virtual channel opcode
 * @v_retval: virtual channel return value
 * @msg: pointer to the msg buffer
 * @msglen: msg length
 *
 * send msg to VF
 **/
static int i40e_vc_send_msg_to_vf(struct i40e_vf *vf, u32 v_opcode,
				  u32 v_retval, u8 *msg, u16 msglen)
{
	return i40e_vc_send_msg_to_vf_ex(vf, v_opcode, v_retval,
					 msg, msglen, false);
}

/**
 * i40e_vc_send_resp_to_vf
 * @vf: pointer to the VF info
 * @opcode: operation code
 * @retval: return value
 *
 * send resp msg to VF
 **/
static int i40e_vc_send_resp_to_vf(struct i40e_vf *vf,
				   enum virtchnl_ops opcode,
				   i40e_status retval)
{
	return i40e_vc_send_msg_to_vf(vf, opcode, retval, NULL, 0);
}

/**
 * i40e_sync_vf_state
 * @vf: pointer to the VF info
 * @state: VF state
 *
 * Called from a VF message to synchronize the service with a potential
 * VF reset state
 **/
static bool i40e_sync_vf_state(struct i40e_vf *vf, enum i40e_vf_states state)
{
	int i;

	/* When handling some messages, it needs VF state to be set.
	 * It is possible that this flag is cleared during VF reset,
	 * so there is a need to wait until the end of the reset to
	 * handle the request message correctly.
	 */
	for (i = 0; i < I40E_VF_STATE_WAIT_COUNT; i++) {
		if (test_bit(state, &vf->vf_states))
			return true;
		usleep_range(10000, 20000);
	}

	return test_bit(state, &vf->vf_states);
}

/**
 * i40e_vc_get_version_msg
 * @vf: pointer to the VF info
 * @msg: pointer to the msg buffer
 *
 * called from the VF to request the API version used by the PF
 **/
static int i40e_vc_get_version_msg(struct i40e_vf *vf, u8 *msg)
{
	struct virtchnl_version_info info = {
		VIRTCHNL_VERSION_MAJOR, VIRTCHNL_VERSION_MINOR
	};

	vf->vf_ver = *(struct virtchnl_version_info *)msg;
	/* VFs running the 1.0 API expect to get 1.0 back or they will cry. */
	if (VF_IS_V10(&vf->vf_ver))
		info.minor = VIRTCHNL_VERSION_MINOR_NO_VF_CAPS;
	return i40e_vc_send_msg_to_vf(vf, VIRTCHNL_OP_VERSION,
				      I40E_SUCCESS, (u8 *)&info,
				      sizeof(struct virtchnl_version_info));
}

/**
 * i40e_del_qch - delete all the additional VSIs created as a part of ADq
 * @vf: pointer to VF structure
 **/
static void i40e_del_qch(struct i40e_vf *vf)
{
	struct i40e_pf *pf = vf->pf;
	int i;

	/* first element in the array belongs to primary VF VSI and we shouldn't
	 * delete it. We should however delete the rest of the VSIs created
	 */
	for (i = 1; i < vf->num_tc; i++) {
		if (vf->ch[i].vsi_idx) {
			i40e_vsi_release(pf->vsi[vf->ch[i].vsi_idx]);
			vf->ch[i].vsi_idx = 0;
			vf->ch[i].vsi_id = 0;
		}
	}
}

/**
 * i40e_vc_get_vf_resources_msg
 * @vf: pointer to the VF info
 * @msg: pointer to the msg buffer
 *
 * called from the VF to request its resources
 **/
static int i40e_vc_get_vf_resources_msg(struct i40e_vf *vf, u8 *msg)
{
	struct virtchnl_vf_resource *vfres = NULL;
	struct i40e_pf *pf = vf->pf;
	i40e_status aq_ret = 0;
	struct i40e_vsi *vsi;
	int num_vsis = 1;
	size_t len = 0;
	int ret;

	if (!i40e_sync_vf_state(vf, I40E_VF_STATE_INIT)) {
		aq_ret = I40E_ERR_PARAM;
		goto err;
	}

	len = struct_size(vfres, vsi_res, num_vsis);
	vfres = kzalloc(len, GFP_KERNEL);
	if (!vfres) {
		aq_ret = I40E_ERR_NO_MEMORY;
		len = 0;
		goto err;
	}
	if (VF_IS_V11(&vf->vf_ver))
		vf->driver_caps = *(u32 *)msg;
	else
		vf->driver_caps = VIRTCHNL_VF_OFFLOAD_L2 |
				  VIRTCHNL_VF_OFFLOAD_RSS_REG |
				  VIRTCHNL_VF_OFFLOAD_VLAN;

	vfres->vf_cap_flags = VIRTCHNL_VF_OFFLOAD_L2;
	vfres->vf_cap_flags |= VIRTCHNL_VF_CAP_ADV_LINK_SPEED;
	vsi = pf->vsi[vf->lan_vsi_idx];
	if (!vsi->info.pvid)
		vfres->vf_cap_flags |= VIRTCHNL_VF_OFFLOAD_VLAN;

	if (i40e_vf_client_capable(pf, vf->vf_id) &&
	    (vf->driver_caps & VIRTCHNL_VF_OFFLOAD_IWARP)) {
		vfres->vf_cap_flags |= VIRTCHNL_VF_OFFLOAD_IWARP;
		set_bit(I40E_VF_STATE_IWARPENA, &vf->vf_states);
	} else {
		clear_bit(I40E_VF_STATE_IWARPENA, &vf->vf_states);
	}

	if (vf->driver_caps & VIRTCHNL_VF_OFFLOAD_RSS_PF) {
		vfres->vf_cap_flags |= VIRTCHNL_VF_OFFLOAD_RSS_PF;
	} else {
		if ((pf->hw_features & I40E_HW_RSS_AQ_CAPABLE) &&
		    (vf->driver_caps & VIRTCHNL_VF_OFFLOAD_RSS_AQ))
			vfres->vf_cap_flags |= VIRTCHNL_VF_OFFLOAD_RSS_AQ;
		else
			vfres->vf_cap_flags |= VIRTCHNL_VF_OFFLOAD_RSS_REG;
	}

	if (pf->hw_features & I40E_HW_MULTIPLE_TCP_UDP_RSS_PCTYPE) {
		if (vf->driver_caps & VIRTCHNL_VF_OFFLOAD_RSS_PCTYPE_V2)
			vfres->vf_cap_flags |=
				VIRTCHNL_VF_OFFLOAD_RSS_PCTYPE_V2;
	}

	if (vf->driver_caps & VIRTCHNL_VF_OFFLOAD_ENCAP)
		vfres->vf_cap_flags |= VIRTCHNL_VF_OFFLOAD_ENCAP;

	if ((pf->hw_features & I40E_HW_OUTER_UDP_CSUM_CAPABLE) &&
	    (vf->driver_caps & VIRTCHNL_VF_OFFLOAD_ENCAP_CSUM))
		vfres->vf_cap_flags |= VIRTCHNL_VF_OFFLOAD_ENCAP_CSUM;

	if (vf->driver_caps & VIRTCHNL_VF_OFFLOAD_RX_POLLING) {
		if (pf->flags & I40E_FLAG_MFP_ENABLED) {
			dev_err(&pf->pdev->dev,
				"VF %d requested polling mode: this feature is supported only when the device is running in single function per port (SFP) mode\n",
				 vf->vf_id);
			aq_ret = I40E_ERR_PARAM;
			goto err;
		}
		vfres->vf_cap_flags |= VIRTCHNL_VF_OFFLOAD_RX_POLLING;
	}

	if (pf->hw_features & I40E_HW_WB_ON_ITR_CAPABLE) {
		if (vf->driver_caps & VIRTCHNL_VF_OFFLOAD_WB_ON_ITR)
			vfres->vf_cap_flags |=
					VIRTCHNL_VF_OFFLOAD_WB_ON_ITR;
	}

	if (vf->driver_caps & VIRTCHNL_VF_OFFLOAD_REQ_QUEUES)
		vfres->vf_cap_flags |= VIRTCHNL_VF_OFFLOAD_REQ_QUEUES;

	if (vf->driver_caps & VIRTCHNL_VF_OFFLOAD_ADQ)
		vfres->vf_cap_flags |= VIRTCHNL_VF_OFFLOAD_ADQ;

	vfres->num_vsis = num_vsis;
	vfres->num_queue_pairs = vf->num_queue_pairs;
	vfres->max_vectors = pf->hw.func_caps.num_msix_vectors_vf;
	vfres->rss_key_size = I40E_HKEY_ARRAY_SIZE;
	vfres->rss_lut_size = I40E_VF_HLUT_ARRAY_SIZE;

	if (vf->lan_vsi_idx) {
		vfres->vsi_res[0].vsi_id = vf->lan_vsi_id;
		vfres->vsi_res[0].vsi_type = VIRTCHNL_VSI_SRIOV;
		vfres->vsi_res[0].num_queue_pairs = vsi->alloc_queue_pairs;
		/* VFs only use TC 0 */
		vfres->vsi_res[0].qset_handle
					  = le16_to_cpu(vsi->info.qs_handle[0]);
		ether_addr_copy(vfres->vsi_res[0].default_mac_addr,
				vf->default_lan_addr.addr);
	}
	set_bit(I40E_VF_STATE_ACTIVE, &vf->vf_states);

err:
	/* send the response back to the VF */
	ret = i40e_vc_send_msg_to_vf(vf, VIRTCHNL_OP_GET_VF_RESOURCES,
				     aq_ret, (u8 *)vfres, len);

	kfree(vfres);
	return ret;
}

/**
 * i40e_vc_config_promiscuous_mode_msg
 * @vf: pointer to the VF info
 * @msg: pointer to the msg buffer
 *
 * called from the VF to configure the promiscuous mode of
 * VF vsis
 **/
static int i40e_vc_config_promiscuous_mode_msg(struct i40e_vf *vf, u8 *msg)
{
	struct virtchnl_promisc_info *info =
	    (struct virtchnl_promisc_info *)msg;
	struct i40e_pf *pf = vf->pf;
	i40e_status aq_ret = 0;
	bool allmulti = false;
	bool alluni = false;

	if (!i40e_sync_vf_state(vf, I40E_VF_STATE_ACTIVE)) {
		aq_ret = I40E_ERR_PARAM;
		goto err_out;
	}
	if (!test_bit(I40E_VIRTCHNL_VF_CAP_PRIVILEGE, &vf->vf_caps)) {
		dev_err(&pf->pdev->dev,
			"Unprivileged VF %d is attempting to configure promiscuous mode\n",
			vf->vf_id);

		/* Lie to the VF on purpose, because this is an error we can
		 * ignore. Unprivileged VF is not a virtual channel error.
		 */
		aq_ret = 0;
		goto err_out;
	}

	if (info->flags > I40E_MAX_VF_PROMISC_FLAGS) {
		aq_ret = I40E_ERR_PARAM;
		goto err_out;
	}

	if (!i40e_vc_isvalid_vsi_id(vf, info->vsi_id)) {
		aq_ret = I40E_ERR_PARAM;
		goto err_out;
	}

	/* Multicast promiscuous handling*/
	if (info->flags & FLAG_VF_MULTICAST_PROMISC)
		allmulti = true;

	if (info->flags & FLAG_VF_UNICAST_PROMISC)
		alluni = true;
	aq_ret = i40e_config_vf_promiscuous_mode(vf, info->vsi_id, allmulti,
						 alluni);
	if (aq_ret)
		goto err_out;

	if (allmulti) {
		if (!test_and_set_bit(I40E_VF_STATE_MC_PROMISC,
				      &vf->vf_states))
			dev_info(&pf->pdev->dev,
				 "VF %d successfully set multicast promiscuous mode\n",
				 vf->vf_id);
	} else if (test_and_clear_bit(I40E_VF_STATE_MC_PROMISC,
				      &vf->vf_states))
		dev_info(&pf->pdev->dev,
			 "VF %d successfully unset multicast promiscuous mode\n",
			 vf->vf_id);

	if (alluni) {
		if (!test_and_set_bit(I40E_VF_STATE_UC_PROMISC,
				      &vf->vf_states))
			dev_info(&pf->pdev->dev,
				 "VF %d successfully set unicast promiscuous mode\n",
				 vf->vf_id);
	} else if (test_and_clear_bit(I40E_VF_STATE_UC_PROMISC,
				      &vf->vf_states))
		dev_info(&pf->pdev->dev,
			 "VF %d successfully unset unicast promiscuous mode\n",
			 vf->vf_id);

err_out:
	/* send the response to the VF */
	return i40e_vc_send_resp_to_vf(vf,
				       VIRTCHNL_OP_CONFIG_PROMISCUOUS_MODE,
				       aq_ret);
}

/**
 * i40e_vc_config_queues_msg
 * @vf: pointer to the VF info
 * @msg: pointer to the msg buffer
 *
 * called from the VF to configure the rx/tx
 * queues
 **/
static int i40e_vc_config_queues_msg(struct i40e_vf *vf, u8 *msg)
{
	struct virtchnl_vsi_queue_config_info *qci =
	    (struct virtchnl_vsi_queue_config_info *)msg;
	struct virtchnl_queue_pair_info *qpi;
	u16 vsi_id, vsi_queue_id = 0;
	struct i40e_pf *pf = vf->pf;
	i40e_status aq_ret = 0;
	int i, j = 0, idx = 0;
	struct i40e_vsi *vsi;
	u16 num_qps_all = 0;

	if (!i40e_sync_vf_state(vf, I40E_VF_STATE_ACTIVE)) {
		aq_ret = I40E_ERR_PARAM;
		goto error_param;
	}

	if (!i40e_vc_isvalid_vsi_id(vf, qci->vsi_id)) {
		aq_ret = I40E_ERR_PARAM;
		goto error_param;
	}

	if (qci->num_queue_pairs > I40E_MAX_VF_QUEUES) {
		aq_ret = I40E_ERR_PARAM;
		goto error_param;
	}

	if (vf->adq_enabled) {
		for (i = 0; i < I40E_MAX_VF_VSI; i++)
			num_qps_all += vf->ch[i].num_qps;
		if (num_qps_all != qci->num_queue_pairs) {
			aq_ret = I40E_ERR_PARAM;
			goto error_param;
		}
	}

	vsi_id = qci->vsi_id;

	for (i = 0; i < qci->num_queue_pairs; i++) {
		qpi = &qci->qpair[i];

		if (!vf->adq_enabled) {
			if (!i40e_vc_isvalid_queue_id(vf, vsi_id,
						      qpi->txq.queue_id)) {
				aq_ret = I40E_ERR_PARAM;
				goto error_param;
			}

			vsi_queue_id = qpi->txq.queue_id;

			if (qpi->txq.vsi_id != qci->vsi_id ||
			    qpi->rxq.vsi_id != qci->vsi_id ||
			    qpi->rxq.queue_id != vsi_queue_id) {
				aq_ret = I40E_ERR_PARAM;
				goto error_param;
			}
		}

		if (vf->adq_enabled) {
			if (idx >= ARRAY_SIZE(vf->ch)) {
				aq_ret = I40E_ERR_NO_AVAILABLE_VSI;
				goto error_param;
			}
			vsi_id = vf->ch[idx].vsi_id;
		}

		if (i40e_config_vsi_rx_queue(vf, vsi_id, vsi_queue_id,
					     &qpi->rxq) ||
		    i40e_config_vsi_tx_queue(vf, vsi_id, vsi_queue_id,
					     &qpi->txq)) {
			aq_ret = I40E_ERR_PARAM;
			goto error_param;
		}

		/* For ADq there can be up to 4 VSIs with max 4 queues each.
		 * VF does not know about these additional VSIs and all
		 * it cares is about its own queues. PF configures these queues
		 * to its appropriate VSIs based on TC mapping
		 */
		if (vf->adq_enabled) {
			if (idx >= ARRAY_SIZE(vf->ch)) {
				aq_ret = I40E_ERR_NO_AVAILABLE_VSI;
				goto error_param;
			}
			if (j == (vf->ch[idx].num_qps - 1)) {
				idx++;
				j = 0; /* resetting the queue count */
				vsi_queue_id = 0;
			} else {
				j++;
				vsi_queue_id++;
			}
		}
	}
	/* set vsi num_queue_pairs in use to num configured by VF */
	if (!vf->adq_enabled) {
		pf->vsi[vf->lan_vsi_idx]->num_queue_pairs =
			qci->num_queue_pairs;
	} else {
		for (i = 0; i < vf->num_tc; i++) {
			vsi = pf->vsi[vf->ch[i].vsi_idx];
			vsi->num_queue_pairs = vf->ch[i].num_qps;

			if (i40e_update_adq_vsi_queues(vsi, i)) {
				aq_ret = I40E_ERR_CONFIG;
				goto error_param;
			}
		}
	}

error_param:
	/* send the response to the VF */
	return i40e_vc_send_resp_to_vf(vf, VIRTCHNL_OP_CONFIG_VSI_QUEUES,
				       aq_ret);
}

/**
 * i40e_validate_queue_map - check queue map is valid
 * @vf: the VF structure pointer
 * @vsi_id: vsi id
 * @queuemap: Tx or Rx queue map
 *
 * check if Tx or Rx queue map is valid
 **/
static int i40e_validate_queue_map(struct i40e_vf *vf, u16 vsi_id,
				   unsigned long queuemap)
{
	u16 vsi_queue_id, queue_id;

	for_each_set_bit(vsi_queue_id, &queuemap, I40E_MAX_VSI_QP) {
		if (vf->adq_enabled) {
			vsi_id = vf->ch[vsi_queue_id / I40E_MAX_VF_VSI].vsi_id;
			queue_id = (vsi_queue_id % I40E_DEFAULT_QUEUES_PER_VF);
		} else {
			queue_id = vsi_queue_id;
		}

		if (!i40e_vc_isvalid_queue_id(vf, vsi_id, queue_id))
			return -EINVAL;
	}

	return 0;
}

/**
 * i40e_vc_config_irq_map_msg
 * @vf: pointer to the VF info
 * @msg: pointer to the msg buffer
 *
 * called from the VF to configure the irq to
 * queue map
 **/
static int i40e_vc_config_irq_map_msg(struct i40e_vf *vf, u8 *msg)
{
	struct virtchnl_irq_map_info *irqmap_info =
	    (struct virtchnl_irq_map_info *)msg;
	struct virtchnl_vector_map *map;
	u16 vsi_id;
	i40e_status aq_ret = 0;
	int i;

	if (!i40e_sync_vf_state(vf, I40E_VF_STATE_ACTIVE)) {
		aq_ret = I40E_ERR_PARAM;
		goto error_param;
	}

	if (irqmap_info->num_vectors >
	    vf->pf->hw.func_caps.num_msix_vectors_vf) {
		aq_ret = I40E_ERR_PARAM;
		goto error_param;
	}

	for (i = 0; i < irqmap_info->num_vectors; i++) {
		map = &irqmap_info->vecmap[i];
		/* validate msg params */
		if (!i40e_vc_isvalid_vector_id(vf, map->vector_id) ||
		    !i40e_vc_isvalid_vsi_id(vf, map->vsi_id)) {
			aq_ret = I40E_ERR_PARAM;
			goto error_param;
		}
		vsi_id = map->vsi_id;

		if (i40e_validate_queue_map(vf, vsi_id, map->rxq_map)) {
			aq_ret = I40E_ERR_PARAM;
			goto error_param;
		}

		if (i40e_validate_queue_map(vf, vsi_id, map->txq_map)) {
			aq_ret = I40E_ERR_PARAM;
			goto error_param;
		}

		i40e_config_irq_link_list(vf, vsi_id, map);
	}
error_param:
	/* send the response to the VF */
	return i40e_vc_send_resp_to_vf(vf, VIRTCHNL_OP_CONFIG_IRQ_MAP,
				       aq_ret);
}

/**
 * i40e_ctrl_vf_tx_rings
 * @vsi: the SRIOV VSI being configured
 * @q_map: bit map of the queues to be enabled
 * @enable: start or stop the queue
 **/
static int i40e_ctrl_vf_tx_rings(struct i40e_vsi *vsi, unsigned long q_map,
				 bool enable)
{
	struct i40e_pf *pf = vsi->back;
	int ret = 0;
	u16 q_id;

	for_each_set_bit(q_id, &q_map, I40E_MAX_VF_QUEUES) {
		ret = i40e_control_wait_tx_q(vsi->seid, pf,
					     vsi->base_queue + q_id,
					     false /*is xdp*/, enable);
		if (ret)
			break;
	}
	return ret;
}

/**
 * i40e_ctrl_vf_rx_rings
 * @vsi: the SRIOV VSI being configured
 * @q_map: bit map of the queues to be enabled
 * @enable: start or stop the queue
 **/
static int i40e_ctrl_vf_rx_rings(struct i40e_vsi *vsi, unsigned long q_map,
				 bool enable)
{
	struct i40e_pf *pf = vsi->back;
	int ret = 0;
	u16 q_id;

	for_each_set_bit(q_id, &q_map, I40E_MAX_VF_QUEUES) {
		ret = i40e_control_wait_rx_q(pf, vsi->base_queue + q_id,
					     enable);
		if (ret)
			break;
	}
	return ret;
}

/**
 * i40e_vc_validate_vqs_bitmaps - validate Rx/Tx queue bitmaps from VIRTHCHNL
 * @vqs: virtchnl_queue_select structure containing bitmaps to validate
 *
 * Returns true if validation was successful, else false.
 */
static bool i40e_vc_validate_vqs_bitmaps(struct virtchnl_queue_select *vqs)
{
	if ((!vqs->rx_queues && !vqs->tx_queues) ||
	    vqs->rx_queues >= BIT(I40E_MAX_VF_QUEUES) ||
	    vqs->tx_queues >= BIT(I40E_MAX_VF_QUEUES))
		return false;

	return true;
}

/**
 * i40e_vc_enable_queues_msg
 * @vf: pointer to the VF info
 * @msg: pointer to the msg buffer
 *
 * called from the VF to enable all or specific queue(s)
 **/
static int i40e_vc_enable_queues_msg(struct i40e_vf *vf, u8 *msg)
{
	struct virtchnl_queue_select *vqs =
	    (struct virtchnl_queue_select *)msg;
	struct i40e_pf *pf = vf->pf;
	i40e_status aq_ret = 0;
	int i;

	if (!test_bit(I40E_VF_STATE_ACTIVE, &vf->vf_states)) {
		aq_ret = I40E_ERR_PARAM;
		goto error_param;
	}

	if (!i40e_vc_isvalid_vsi_id(vf, vqs->vsi_id)) {
		aq_ret = I40E_ERR_PARAM;
		goto error_param;
	}

	if (!i40e_vc_validate_vqs_bitmaps(vqs)) {
		aq_ret = I40E_ERR_PARAM;
		goto error_param;
	}

	/* Use the queue bit map sent by the VF */
	if (i40e_ctrl_vf_rx_rings(pf->vsi[vf->lan_vsi_idx], vqs->rx_queues,
				  true)) {
		aq_ret = I40E_ERR_TIMEOUT;
		goto error_param;
	}
	if (i40e_ctrl_vf_tx_rings(pf->vsi[vf->lan_vsi_idx], vqs->tx_queues,
				  true)) {
		aq_ret = I40E_ERR_TIMEOUT;
		goto error_param;
	}

	/* need to start the rings for additional ADq VSI's as well */
	if (vf->adq_enabled) {
		/* zero belongs to LAN VSI */
		for (i = 1; i < vf->num_tc; i++) {
			if (i40e_vsi_start_rings(pf->vsi[vf->ch[i].vsi_idx]))
				aq_ret = I40E_ERR_TIMEOUT;
		}
	}

error_param:
	/* send the response to the VF */
	return i40e_vc_send_resp_to_vf(vf, VIRTCHNL_OP_ENABLE_QUEUES,
				       aq_ret);
}

/**
 * i40e_vc_disable_queues_msg
 * @vf: pointer to the VF info
 * @msg: pointer to the msg buffer
 *
 * called from the VF to disable all or specific
 * queue(s)
 **/
static int i40e_vc_disable_queues_msg(struct i40e_vf *vf, u8 *msg)
{
	struct virtchnl_queue_select *vqs =
	    (struct virtchnl_queue_select *)msg;
	struct i40e_pf *pf = vf->pf;
	i40e_status aq_ret = 0;

	if (!i40e_sync_vf_state(vf, I40E_VF_STATE_ACTIVE)) {
		aq_ret = I40E_ERR_PARAM;
		goto error_param;
	}

	if (!i40e_vc_isvalid_vsi_id(vf, vqs->vsi_id)) {
		aq_ret = I40E_ERR_PARAM;
		goto error_param;
	}

	if (!i40e_vc_validate_vqs_bitmaps(vqs)) {
		aq_ret = I40E_ERR_PARAM;
		goto error_param;
	}

	/* Use the queue bit map sent by the VF */
	if (i40e_ctrl_vf_tx_rings(pf->vsi[vf->lan_vsi_idx], vqs->tx_queues,
				  false)) {
		aq_ret = I40E_ERR_TIMEOUT;
		goto error_param;
	}
	if (i40e_ctrl_vf_rx_rings(pf->vsi[vf->lan_vsi_idx], vqs->rx_queues,
				  false)) {
		aq_ret = I40E_ERR_TIMEOUT;
		goto error_param;
	}
error_param:
	/* send the response to the VF */
	return i40e_vc_send_resp_to_vf(vf, VIRTCHNL_OP_DISABLE_QUEUES,
				       aq_ret);
}

/**
 * i40e_check_enough_queue - find big enough queue number
 * @vf: pointer to the VF info
 * @needed: the number of items needed
 *
 * Returns the base item index of the queue, or negative for error
 **/
static int i40e_check_enough_queue(struct i40e_vf *vf, u16 needed)
{
	unsigned int  i, cur_queues, more, pool_size;
	struct i40e_lump_tracking *pile;
	struct i40e_pf *pf = vf->pf;
	struct i40e_vsi *vsi;

	vsi = pf->vsi[vf->lan_vsi_idx];
	cur_queues = vsi->alloc_queue_pairs;

	/* if current allocated queues are enough for need */
	if (cur_queues >= needed)
		return vsi->base_queue;

	pile = pf->qp_pile;
	if (cur_queues > 0) {
		/* if the allocated queues are not zero
		 * just check if there are enough queues for more
		 * behind the allocated queues.
		 */
		more = needed - cur_queues;
		for (i = vsi->base_queue + cur_queues;
			i < pile->num_entries; i++) {
			if (pile->list[i] & I40E_PILE_VALID_BIT)
				break;

			if (more-- == 1)
				/* there is enough */
				return vsi->base_queue;
		}
	}

	pool_size = 0;
	for (i = 0; i < pile->num_entries; i++) {
		if (pile->list[i] & I40E_PILE_VALID_BIT) {
			pool_size = 0;
			continue;
		}
		if (needed <= ++pool_size)
			/* there is enough */
			return i;
	}

	return -ENOMEM;
}

/**
 * i40e_vc_request_queues_msg
 * @vf: pointer to the VF info
 * @msg: pointer to the msg buffer
 *
 * VFs get a default number of queues but can use this message to request a
 * different number.  If the request is successful, PF will reset the VF and
 * return 0.  If unsuccessful, PF will send message informing VF of number of
 * available queues and return result of sending VF a message.
 **/
static int i40e_vc_request_queues_msg(struct i40e_vf *vf, u8 *msg)
{
	struct virtchnl_vf_res_request *vfres =
		(struct virtchnl_vf_res_request *)msg;
	u16 req_pairs = vfres->num_queue_pairs;
	u8 cur_pairs = vf->num_queue_pairs;
	struct i40e_pf *pf = vf->pf;

	if (!i40e_sync_vf_state(vf, I40E_VF_STATE_ACTIVE))
		return -EINVAL;

	if (req_pairs > I40E_MAX_VF_QUEUES) {
		dev_err(&pf->pdev->dev,
			"VF %d tried to request more than %d queues.\n",
			vf->vf_id,
			I40E_MAX_VF_QUEUES);
		vfres->num_queue_pairs = I40E_MAX_VF_QUEUES;
	} else if (req_pairs - cur_pairs > pf->queues_left) {
		dev_warn(&pf->pdev->dev,
			 "VF %d requested %d more queues, but only %d left.\n",
			 vf->vf_id,
			 req_pairs - cur_pairs,
			 pf->queues_left);
		vfres->num_queue_pairs = pf->queues_left + cur_pairs;
	} else if (i40e_check_enough_queue(vf, req_pairs) < 0) {
		dev_warn(&pf->pdev->dev,
			 "VF %d requested %d more queues, but there is not enough for it.\n",
			 vf->vf_id,
			 req_pairs - cur_pairs);
		vfres->num_queue_pairs = cur_pairs;
	} else {
		/* successful request */
		vf->num_req_queues = req_pairs;
		i40e_vc_reset_vf(vf, true);
		return 0;
	}

	return i40e_vc_send_msg_to_vf(vf, VIRTCHNL_OP_REQUEST_QUEUES, 0,
				      (u8 *)vfres, sizeof(*vfres));
}

/**
 * i40e_vc_get_stats_msg
 * @vf: pointer to the VF info
 * @msg: pointer to the msg buffer
 *
 * called from the VF to get vsi stats
 **/
static int i40e_vc_get_stats_msg(struct i40e_vf *vf, u8 *msg)
{
	struct virtchnl_queue_select *vqs =
	    (struct virtchnl_queue_select *)msg;
	struct i40e_pf *pf = vf->pf;
	struct i40e_eth_stats stats;
	i40e_status aq_ret = 0;
	struct i40e_vsi *vsi;

	memset(&stats, 0, sizeof(struct i40e_eth_stats));

	if (!i40e_sync_vf_state(vf, I40E_VF_STATE_ACTIVE)) {
		aq_ret = I40E_ERR_PARAM;
		goto error_param;
	}

	if (!i40e_vc_isvalid_vsi_id(vf, vqs->vsi_id)) {
		aq_ret = I40E_ERR_PARAM;
		goto error_param;
	}

	vsi = pf->vsi[vf->lan_vsi_idx];
	if (!vsi) {
		aq_ret = I40E_ERR_PARAM;
		goto error_param;
	}
	i40e_update_eth_stats(vsi);
	stats = vsi->eth_stats;

error_param:
	/* send the response back to the VF */
	return i40e_vc_send_msg_to_vf(vf, VIRTCHNL_OP_GET_STATS, aq_ret,
				      (u8 *)&stats, sizeof(stats));
}

/* If the VF is not trusted restrict the number of MAC/VLAN it can program
 * MAC filters: 16 for multicast, 1 for MAC, 1 for broadcast
 */
#define I40E_VC_MAX_MAC_ADDR_PER_VF (16 + 1 + 1)
#define I40E_VC_MAX_VLAN_PER_VF 16

/**
 * i40e_check_vf_permission
 * @vf: pointer to the VF info
 * @al: MAC address list from virtchnl
 * @is_quiet: set true for printing msg without opcode info, false otherwise
 *
 * Check that the given list of MAC addresses is allowed. Will return -EPERM
 * if any address in the list is not valid. Checks the following conditions:
 *
 * 1) broadcast and zero addresses are never valid
 * 2) unicast addresses are not allowed if the VMM has administratively set
 *    the VF MAC address, unless the VF is marked as privileged.
 * 3) There is enough space to add all the addresses.
 *
 * Note that to guarantee consistency, it is expected this function be called
 * while holding the mac_filter_hash_lock, as otherwise the current number of
 * addresses might not be accurate.
 **/
static inline int i40e_check_vf_permission(struct i40e_vf *vf,
					   struct virtchnl_ether_addr_list *al,
					   bool *is_quiet)
{
	struct i40e_pf *pf = vf->pf;
	struct i40e_vsi *vsi = pf->vsi[vf->lan_vsi_idx];
	int mac2add_cnt = 0;
	int i;

	*is_quiet = false;
	for (i = 0; i < al->num_elements; i++) {
		struct i40e_mac_filter *f;
		u8 *addr = al->list[i].addr;

		if (is_broadcast_ether_addr(addr) ||
		    is_zero_ether_addr(addr)) {
			dev_err(&pf->pdev->dev, "invalid VF MAC addr %pM\n",
				addr);
			return I40E_ERR_INVALID_MAC_ADDR;
		}

		/* If the host VMM administrator has set the VF MAC address
		 * administratively via the ndo_set_vf_mac command then deny
		 * permission to the VF to add or delete unicast MAC addresses.
		 * Unless the VF is privileged and then it can do whatever.
		 * The VF may request to set the MAC address filter already
		 * assigned to it so do not return an error in that case.
		 */
		if (!test_bit(I40E_VIRTCHNL_VF_CAP_PRIVILEGE, &vf->vf_caps) &&
		    !is_multicast_ether_addr(addr) && vf->pf_set_mac &&
		    !ether_addr_equal(addr, vf->default_lan_addr.addr)) {
			dev_err(&pf->pdev->dev,
				"VF attempting to override administratively set MAC address, bring down and up the VF interface to resume normal operation\n");
			*is_quiet = true;
			return -EPERM;
		}

		/*count filters that really will be added*/
		f = i40e_find_mac(vsi, addr);
		if (!f)
			++mac2add_cnt;
	}

	/* If this VF is not privileged, then we can't add more than a limited
	 * number of addresses. Check to make sure that the additions do not
	 * push us over the limit.
	 */
	if (!test_bit(I40E_VIRTCHNL_VF_CAP_PRIVILEGE, &vf->vf_caps) &&
	    (i40e_count_filters(vsi) + mac2add_cnt) >
		    I40E_VC_MAX_MAC_ADDR_PER_VF) {
		dev_err(&pf->pdev->dev,
			"Cannot add more MAC addresses, VF is not trusted, switch the VF to trusted to add more functionality\n");
		return -EPERM;
	}
	return 0;
}

/**
 * i40e_vc_add_mac_addr_msg
 * @vf: pointer to the VF info
 * @msg: pointer to the msg buffer
 *
 * add guest mac address filter
 **/
static int i40e_vc_add_mac_addr_msg(struct i40e_vf *vf, u8 *msg)
{
	struct virtchnl_ether_addr_list *al =
	    (struct virtchnl_ether_addr_list *)msg;
	struct i40e_pf *pf = vf->pf;
	struct i40e_vsi *vsi = NULL;
	bool is_quiet = false;
	i40e_status ret = 0;
	int i;

	if (!i40e_sync_vf_state(vf, I40E_VF_STATE_ACTIVE) ||
	    !i40e_vc_isvalid_vsi_id(vf, al->vsi_id)) {
		ret = I40E_ERR_PARAM;
		goto error_param;
	}

	vsi = pf->vsi[vf->lan_vsi_idx];

	/* Lock once, because all function inside for loop accesses VSI's
	 * MAC filter list which needs to be protected using same lock.
	 */
	spin_lock_bh(&vsi->mac_filter_hash_lock);

	ret = i40e_check_vf_permission(vf, al, &is_quiet);
	if (ret) {
		spin_unlock_bh(&vsi->mac_filter_hash_lock);
		goto error_param;
	}

	/* add new addresses to the list */
	for (i = 0; i < al->num_elements; i++) {
		struct i40e_mac_filter *f;

		f = i40e_find_mac(vsi, al->list[i].addr);
		if (!f) {
			f = i40e_add_mac_filter(vsi, al->list[i].addr);

			if (!f) {
				dev_err(&pf->pdev->dev,
					"Unable to add MAC filter %pM for VF %d\n",
					al->list[i].addr, vf->vf_id);
				ret = I40E_ERR_PARAM;
				spin_unlock_bh(&vsi->mac_filter_hash_lock);
				goto error_param;
			}
			if (is_valid_ether_addr(al->list[i].addr) &&
			    is_zero_ether_addr(vf->default_lan_addr.addr))
				ether_addr_copy(vf->default_lan_addr.addr,
						al->list[i].addr);
		}
	}
	spin_unlock_bh(&vsi->mac_filter_hash_lock);

	/* program the updated filter list */
	ret = i40e_sync_vsi_filters(vsi);
	if (ret)
		dev_err(&pf->pdev->dev, "Unable to program VF %d MAC filters, error %d\n",
			vf->vf_id, ret);

error_param:
	/* send the response to the VF */
<<<<<<< HEAD
	return i40e_vc_send_msg_to_vf_ex(vf, VIRTCHNL_OP_ADD_ETH_ADDR,
				       ret, NULL, 0, is_quiet);
=======
	return i40e_vc_send_msg_to_vf(vf, VIRTCHNL_OP_ADD_ETH_ADDR,
				      ret, NULL, 0);
>>>>>>> e16cdba0
}

/**
 * i40e_vc_del_mac_addr_msg
 * @vf: pointer to the VF info
 * @msg: pointer to the msg buffer
 *
 * remove guest mac address filter
 **/
static int i40e_vc_del_mac_addr_msg(struct i40e_vf *vf, u8 *msg)
{
	struct virtchnl_ether_addr_list *al =
	    (struct virtchnl_ether_addr_list *)msg;
	bool was_unimac_deleted = false;
	struct i40e_pf *pf = vf->pf;
	struct i40e_vsi *vsi = NULL;
	i40e_status ret = 0;
	int i;

	if (!i40e_sync_vf_state(vf, I40E_VF_STATE_ACTIVE) ||
	    !i40e_vc_isvalid_vsi_id(vf, al->vsi_id)) {
		ret = I40E_ERR_PARAM;
		goto error_param;
	}

	for (i = 0; i < al->num_elements; i++) {
		if (is_broadcast_ether_addr(al->list[i].addr) ||
		    is_zero_ether_addr(al->list[i].addr)) {
			dev_err(&pf->pdev->dev, "Invalid MAC addr %pM for VF %d\n",
				al->list[i].addr, vf->vf_id);
			ret = I40E_ERR_INVALID_MAC_ADDR;
			goto error_param;
		}
		if (ether_addr_equal(al->list[i].addr, vf->default_lan_addr.addr))
			was_unimac_deleted = true;
	}
	vsi = pf->vsi[vf->lan_vsi_idx];

	spin_lock_bh(&vsi->mac_filter_hash_lock);
	/* delete addresses from the list */
	for (i = 0; i < al->num_elements; i++)
		if (i40e_del_mac_filter(vsi, al->list[i].addr)) {
			ret = I40E_ERR_INVALID_MAC_ADDR;
			spin_unlock_bh(&vsi->mac_filter_hash_lock);
			goto error_param;
		}

	spin_unlock_bh(&vsi->mac_filter_hash_lock);

	/* program the updated filter list */
	ret = i40e_sync_vsi_filters(vsi);
	if (ret)
		dev_err(&pf->pdev->dev, "Unable to program VF %d MAC filters, error %d\n",
			vf->vf_id, ret);

	if (vf->trusted && was_unimac_deleted) {
		struct i40e_mac_filter *f;
		struct hlist_node *h;
		u8 *macaddr = NULL;
		int bkt;

		/* set last unicast mac address as default */
		spin_lock_bh(&vsi->mac_filter_hash_lock);
		hash_for_each_safe(vsi->mac_filter_hash, bkt, h, f, hlist) {
			if (is_valid_ether_addr(f->macaddr))
				macaddr = f->macaddr;
		}
		if (macaddr)
			ether_addr_copy(vf->default_lan_addr.addr, macaddr);
		spin_unlock_bh(&vsi->mac_filter_hash_lock);
	}
error_param:
	/* send the response to the VF */
	return i40e_vc_send_resp_to_vf(vf, VIRTCHNL_OP_DEL_ETH_ADDR, ret);
}

/**
 * i40e_vc_add_vlan_msg
 * @vf: pointer to the VF info
 * @msg: pointer to the msg buffer
 *
 * program guest vlan id
 **/
static int i40e_vc_add_vlan_msg(struct i40e_vf *vf, u8 *msg)
{
	struct virtchnl_vlan_filter_list *vfl =
	    (struct virtchnl_vlan_filter_list *)msg;
	struct i40e_pf *pf = vf->pf;
	struct i40e_vsi *vsi = NULL;
	i40e_status aq_ret = 0;
	int i;

	if ((vf->num_vlan >= I40E_VC_MAX_VLAN_PER_VF) &&
	    !test_bit(I40E_VIRTCHNL_VF_CAP_PRIVILEGE, &vf->vf_caps)) {
		dev_err(&pf->pdev->dev,
			"VF is not trusted, switch the VF to trusted to add more VLAN addresses\n");
		goto error_param;
	}
	if (!test_bit(I40E_VF_STATE_ACTIVE, &vf->vf_states) ||
	    !i40e_vc_isvalid_vsi_id(vf, vfl->vsi_id)) {
		aq_ret = I40E_ERR_PARAM;
		goto error_param;
	}

	for (i = 0; i < vfl->num_elements; i++) {
		if (vfl->vlan_id[i] > I40E_MAX_VLANID) {
			aq_ret = I40E_ERR_PARAM;
			dev_err(&pf->pdev->dev,
				"invalid VF VLAN id %d\n", vfl->vlan_id[i]);
			goto error_param;
		}
	}
	vsi = pf->vsi[vf->lan_vsi_idx];
	if (vsi->info.pvid) {
		aq_ret = I40E_ERR_PARAM;
		goto error_param;
	}

	i40e_vlan_stripping_enable(vsi);
	for (i = 0; i < vfl->num_elements; i++) {
		/* add new VLAN filter */
		int ret = i40e_vsi_add_vlan(vsi, vfl->vlan_id[i]);
		if (!ret)
			vf->num_vlan++;

		if (test_bit(I40E_VF_STATE_UC_PROMISC, &vf->vf_states))
			i40e_aq_set_vsi_uc_promisc_on_vlan(&pf->hw, vsi->seid,
							   true,
							   vfl->vlan_id[i],
							   NULL);
		if (test_bit(I40E_VF_STATE_MC_PROMISC, &vf->vf_states))
			i40e_aq_set_vsi_mc_promisc_on_vlan(&pf->hw, vsi->seid,
							   true,
							   vfl->vlan_id[i],
							   NULL);

		if (ret)
			dev_err(&pf->pdev->dev,
				"Unable to add VLAN filter %d for VF %d, error %d\n",
				vfl->vlan_id[i], vf->vf_id, ret);
	}

error_param:
	/* send the response to the VF */
	return i40e_vc_send_resp_to_vf(vf, VIRTCHNL_OP_ADD_VLAN, aq_ret);
}

/**
 * i40e_vc_remove_vlan_msg
 * @vf: pointer to the VF info
 * @msg: pointer to the msg buffer
 *
 * remove programmed guest vlan id
 **/
static int i40e_vc_remove_vlan_msg(struct i40e_vf *vf, u8 *msg)
{
	struct virtchnl_vlan_filter_list *vfl =
	    (struct virtchnl_vlan_filter_list *)msg;
	struct i40e_pf *pf = vf->pf;
	struct i40e_vsi *vsi = NULL;
	i40e_status aq_ret = 0;
	int i;

	if (!i40e_sync_vf_state(vf, I40E_VF_STATE_ACTIVE) ||
	    !i40e_vc_isvalid_vsi_id(vf, vfl->vsi_id)) {
		aq_ret = I40E_ERR_PARAM;
		goto error_param;
	}

	for (i = 0; i < vfl->num_elements; i++) {
		if (vfl->vlan_id[i] > I40E_MAX_VLANID) {
			aq_ret = I40E_ERR_PARAM;
			goto error_param;
		}
	}

	vsi = pf->vsi[vf->lan_vsi_idx];
	if (vsi->info.pvid) {
		if (vfl->num_elements > 1 || vfl->vlan_id[0])
			aq_ret = I40E_ERR_PARAM;
		goto error_param;
	}

	for (i = 0; i < vfl->num_elements; i++) {
		i40e_vsi_kill_vlan(vsi, vfl->vlan_id[i]);
		vf->num_vlan--;

		if (test_bit(I40E_VF_STATE_UC_PROMISC, &vf->vf_states))
			i40e_aq_set_vsi_uc_promisc_on_vlan(&pf->hw, vsi->seid,
							   false,
							   vfl->vlan_id[i],
							   NULL);
		if (test_bit(I40E_VF_STATE_MC_PROMISC, &vf->vf_states))
			i40e_aq_set_vsi_mc_promisc_on_vlan(&pf->hw, vsi->seid,
							   false,
							   vfl->vlan_id[i],
							   NULL);
	}

error_param:
	/* send the response to the VF */
	return i40e_vc_send_resp_to_vf(vf, VIRTCHNL_OP_DEL_VLAN, aq_ret);
}

/**
 * i40e_vc_iwarp_msg
 * @vf: pointer to the VF info
 * @msg: pointer to the msg buffer
 * @msglen: msg length
 *
 * called from the VF for the iwarp msgs
 **/
static int i40e_vc_iwarp_msg(struct i40e_vf *vf, u8 *msg, u16 msglen)
{
	struct i40e_pf *pf = vf->pf;
	int abs_vf_id = vf->vf_id + pf->hw.func_caps.vf_base_id;
	i40e_status aq_ret = 0;

	if (!test_bit(I40E_VF_STATE_ACTIVE, &vf->vf_states) ||
	    !test_bit(I40E_VF_STATE_IWARPENA, &vf->vf_states)) {
		aq_ret = I40E_ERR_PARAM;
		goto error_param;
	}

	i40e_notify_client_of_vf_msg(pf->vsi[pf->lan_vsi], abs_vf_id,
				     msg, msglen);

error_param:
	/* send the response to the VF */
	return i40e_vc_send_resp_to_vf(vf, VIRTCHNL_OP_IWARP,
				       aq_ret);
}

/**
 * i40e_vc_iwarp_qvmap_msg
 * @vf: pointer to the VF info
 * @msg: pointer to the msg buffer
 * @config: config qvmap or release it
 *
 * called from the VF for the iwarp msgs
 **/
static int i40e_vc_iwarp_qvmap_msg(struct i40e_vf *vf, u8 *msg, bool config)
{
	struct virtchnl_iwarp_qvlist_info *qvlist_info =
				(struct virtchnl_iwarp_qvlist_info *)msg;
	i40e_status aq_ret = 0;

	if (!test_bit(I40E_VF_STATE_ACTIVE, &vf->vf_states) ||
	    !test_bit(I40E_VF_STATE_IWARPENA, &vf->vf_states)) {
		aq_ret = I40E_ERR_PARAM;
		goto error_param;
	}

	if (config) {
		if (i40e_config_iwarp_qvlist(vf, qvlist_info))
			aq_ret = I40E_ERR_PARAM;
	} else {
		i40e_release_iwarp_qvlist(vf);
	}

error_param:
	/* send the response to the VF */
	return i40e_vc_send_resp_to_vf(vf,
			       config ? VIRTCHNL_OP_CONFIG_IWARP_IRQ_MAP :
			       VIRTCHNL_OP_RELEASE_IWARP_IRQ_MAP,
			       aq_ret);
}

/**
 * i40e_vc_config_rss_key
 * @vf: pointer to the VF info
 * @msg: pointer to the msg buffer
 *
 * Configure the VF's RSS key
 **/
static int i40e_vc_config_rss_key(struct i40e_vf *vf, u8 *msg)
{
	struct virtchnl_rss_key *vrk =
		(struct virtchnl_rss_key *)msg;
	struct i40e_pf *pf = vf->pf;
	struct i40e_vsi *vsi = NULL;
	i40e_status aq_ret = 0;

	if (!i40e_sync_vf_state(vf, I40E_VF_STATE_ACTIVE) ||
	    !i40e_vc_isvalid_vsi_id(vf, vrk->vsi_id) ||
	    vrk->key_len != I40E_HKEY_ARRAY_SIZE) {
		aq_ret = I40E_ERR_PARAM;
		goto err;
	}

	vsi = pf->vsi[vf->lan_vsi_idx];
	aq_ret = i40e_config_rss(vsi, vrk->key, NULL, 0);
err:
	/* send the response to the VF */
	return i40e_vc_send_resp_to_vf(vf, VIRTCHNL_OP_CONFIG_RSS_KEY,
				       aq_ret);
}

/**
 * i40e_vc_config_rss_lut
 * @vf: pointer to the VF info
 * @msg: pointer to the msg buffer
 *
 * Configure the VF's RSS LUT
 **/
static int i40e_vc_config_rss_lut(struct i40e_vf *vf, u8 *msg)
{
	struct virtchnl_rss_lut *vrl =
		(struct virtchnl_rss_lut *)msg;
	struct i40e_pf *pf = vf->pf;
	struct i40e_vsi *vsi = NULL;
	i40e_status aq_ret = 0;
	u16 i;

	if (!i40e_sync_vf_state(vf, I40E_VF_STATE_ACTIVE) ||
	    !i40e_vc_isvalid_vsi_id(vf, vrl->vsi_id) ||
	    vrl->lut_entries != I40E_VF_HLUT_ARRAY_SIZE) {
		aq_ret = I40E_ERR_PARAM;
		goto err;
	}

	for (i = 0; i < vrl->lut_entries; i++)
		if (vrl->lut[i] >= vf->num_queue_pairs) {
			aq_ret = I40E_ERR_PARAM;
			goto err;
		}

	vsi = pf->vsi[vf->lan_vsi_idx];
	aq_ret = i40e_config_rss(vsi, NULL, vrl->lut, I40E_VF_HLUT_ARRAY_SIZE);
	/* send the response to the VF */
err:
	return i40e_vc_send_resp_to_vf(vf, VIRTCHNL_OP_CONFIG_RSS_LUT,
				       aq_ret);
}

/**
 * i40e_vc_get_rss_hena
 * @vf: pointer to the VF info
 * @msg: pointer to the msg buffer
 *
 * Return the RSS HENA bits allowed by the hardware
 **/
static int i40e_vc_get_rss_hena(struct i40e_vf *vf, u8 *msg)
{
	struct virtchnl_rss_hena *vrh = NULL;
	struct i40e_pf *pf = vf->pf;
	i40e_status aq_ret = 0;
	int len = 0;

	if (!i40e_sync_vf_state(vf, I40E_VF_STATE_ACTIVE)) {
		aq_ret = I40E_ERR_PARAM;
		goto err;
	}
	len = sizeof(struct virtchnl_rss_hena);

	vrh = kzalloc(len, GFP_KERNEL);
	if (!vrh) {
		aq_ret = I40E_ERR_NO_MEMORY;
		len = 0;
		goto err;
	}
	vrh->hena = i40e_pf_get_default_rss_hena(pf);
err:
	/* send the response back to the VF */
	aq_ret = i40e_vc_send_msg_to_vf(vf, VIRTCHNL_OP_GET_RSS_HENA_CAPS,
					aq_ret, (u8 *)vrh, len);
	kfree(vrh);
	return aq_ret;
}

/**
 * i40e_vc_set_rss_hena
 * @vf: pointer to the VF info
 * @msg: pointer to the msg buffer
 *
 * Set the RSS HENA bits for the VF
 **/
static int i40e_vc_set_rss_hena(struct i40e_vf *vf, u8 *msg)
{
	struct virtchnl_rss_hena *vrh =
		(struct virtchnl_rss_hena *)msg;
	struct i40e_pf *pf = vf->pf;
	struct i40e_hw *hw = &pf->hw;
	i40e_status aq_ret = 0;

	if (!i40e_sync_vf_state(vf, I40E_VF_STATE_ACTIVE)) {
		aq_ret = I40E_ERR_PARAM;
		goto err;
	}
	i40e_write_rx_ctl(hw, I40E_VFQF_HENA1(0, vf->vf_id), (u32)vrh->hena);
	i40e_write_rx_ctl(hw, I40E_VFQF_HENA1(1, vf->vf_id),
			  (u32)(vrh->hena >> 32));

	/* send the response to the VF */
err:
	return i40e_vc_send_resp_to_vf(vf, VIRTCHNL_OP_SET_RSS_HENA, aq_ret);
}

/**
 * i40e_vc_enable_vlan_stripping
 * @vf: pointer to the VF info
 * @msg: pointer to the msg buffer
 *
 * Enable vlan header stripping for the VF
 **/
static int i40e_vc_enable_vlan_stripping(struct i40e_vf *vf, u8 *msg)
{
	i40e_status aq_ret = 0;
	struct i40e_vsi *vsi;

	if (!i40e_sync_vf_state(vf, I40E_VF_STATE_ACTIVE)) {
		aq_ret = I40E_ERR_PARAM;
		goto err;
	}

	vsi = vf->pf->vsi[vf->lan_vsi_idx];
	i40e_vlan_stripping_enable(vsi);

	/* send the response to the VF */
err:
	return i40e_vc_send_resp_to_vf(vf, VIRTCHNL_OP_ENABLE_VLAN_STRIPPING,
				       aq_ret);
}

/**
 * i40e_vc_disable_vlan_stripping
 * @vf: pointer to the VF info
 * @msg: pointer to the msg buffer
 *
 * Disable vlan header stripping for the VF
 **/
static int i40e_vc_disable_vlan_stripping(struct i40e_vf *vf, u8 *msg)
{
	i40e_status aq_ret = 0;
	struct i40e_vsi *vsi;

	if (!i40e_sync_vf_state(vf, I40E_VF_STATE_ACTIVE)) {
		aq_ret = I40E_ERR_PARAM;
		goto err;
	}

	vsi = vf->pf->vsi[vf->lan_vsi_idx];
	i40e_vlan_stripping_disable(vsi);

	/* send the response to the VF */
err:
	return i40e_vc_send_resp_to_vf(vf, VIRTCHNL_OP_DISABLE_VLAN_STRIPPING,
				       aq_ret);
}

/**
 * i40e_validate_cloud_filter
 * @vf: pointer to VF structure
 * @tc_filter: pointer to filter requested
 *
 * This function validates cloud filter programmed as TC filter for ADq
 **/
static int i40e_validate_cloud_filter(struct i40e_vf *vf,
				      struct virtchnl_filter *tc_filter)
{
	struct virtchnl_l4_spec mask = tc_filter->mask.tcp_spec;
	struct virtchnl_l4_spec data = tc_filter->data.tcp_spec;
	struct i40e_pf *pf = vf->pf;
	struct i40e_vsi *vsi = NULL;
	struct i40e_mac_filter *f;
	struct hlist_node *h;
	bool found = false;
	int bkt;

	if (!tc_filter->action) {
		dev_info(&pf->pdev->dev,
			 "VF %d: Currently ADq doesn't support Drop Action\n",
			 vf->vf_id);
		goto err;
	}

	/* action_meta is TC number here to which the filter is applied */
	if (!tc_filter->action_meta ||
	    tc_filter->action_meta > I40E_MAX_VF_VSI) {
		dev_info(&pf->pdev->dev, "VF %d: Invalid TC number %u\n",
			 vf->vf_id, tc_filter->action_meta);
		goto err;
	}

	/* Check filter if it's programmed for advanced mode or basic mode.
	 * There are two ADq modes (for VF only),
	 * 1. Basic mode: intended to allow as many filter options as possible
	 *		  to be added to a VF in Non-trusted mode. Main goal is
	 *		  to add filters to its own MAC and VLAN id.
	 * 2. Advanced mode: is for allowing filters to be applied other than
	 *		  its own MAC or VLAN. This mode requires the VF to be
	 *		  Trusted.
	 */
	if (mask.dst_mac[0] && !mask.dst_ip[0]) {
		vsi = pf->vsi[vf->lan_vsi_idx];
		f = i40e_find_mac(vsi, data.dst_mac);

		if (!f) {
			dev_info(&pf->pdev->dev,
				 "Destination MAC %pM doesn't belong to VF %d\n",
				 data.dst_mac, vf->vf_id);
			goto err;
		}

		if (mask.vlan_id) {
			hash_for_each_safe(vsi->mac_filter_hash, bkt, h, f,
					   hlist) {
				if (f->vlan == ntohs(data.vlan_id)) {
					found = true;
					break;
				}
			}
			if (!found) {
				dev_info(&pf->pdev->dev,
					 "VF %d doesn't have any VLAN id %u\n",
					 vf->vf_id, ntohs(data.vlan_id));
				goto err;
			}
		}
	} else {
		/* Check if VF is trusted */
		if (!test_bit(I40E_VIRTCHNL_VF_CAP_PRIVILEGE, &vf->vf_caps)) {
			dev_err(&pf->pdev->dev,
				"VF %d not trusted, make VF trusted to add advanced mode ADq cloud filters\n",
				vf->vf_id);
			return I40E_ERR_CONFIG;
		}
	}

	if (mask.dst_mac[0] & data.dst_mac[0]) {
		if (is_broadcast_ether_addr(data.dst_mac) ||
		    is_zero_ether_addr(data.dst_mac)) {
			dev_info(&pf->pdev->dev, "VF %d: Invalid Dest MAC addr %pM\n",
				 vf->vf_id, data.dst_mac);
			goto err;
		}
	}

	if (mask.src_mac[0] & data.src_mac[0]) {
		if (is_broadcast_ether_addr(data.src_mac) ||
		    is_zero_ether_addr(data.src_mac)) {
			dev_info(&pf->pdev->dev, "VF %d: Invalid Source MAC addr %pM\n",
				 vf->vf_id, data.src_mac);
			goto err;
		}
	}

	if (mask.dst_port & data.dst_port) {
		if (!data.dst_port) {
			dev_info(&pf->pdev->dev, "VF %d: Invalid Dest port\n",
				 vf->vf_id);
			goto err;
		}
	}

	if (mask.src_port & data.src_port) {
		if (!data.src_port) {
			dev_info(&pf->pdev->dev, "VF %d: Invalid Source port\n",
				 vf->vf_id);
			goto err;
		}
	}

	if (tc_filter->flow_type != VIRTCHNL_TCP_V6_FLOW &&
	    tc_filter->flow_type != VIRTCHNL_TCP_V4_FLOW) {
		dev_info(&pf->pdev->dev, "VF %d: Invalid Flow type\n",
			 vf->vf_id);
		goto err;
	}

	if (mask.vlan_id & data.vlan_id) {
		if (ntohs(data.vlan_id) > I40E_MAX_VLANID) {
			dev_info(&pf->pdev->dev, "VF %d: invalid VLAN ID\n",
				 vf->vf_id);
			goto err;
		}
	}

	return I40E_SUCCESS;
err:
	return I40E_ERR_CONFIG;
}

/**
 * i40e_find_vsi_from_seid - searches for the vsi with the given seid
 * @vf: pointer to the VF info
 * @seid: seid of the vsi it is searching for
 **/
static struct i40e_vsi *i40e_find_vsi_from_seid(struct i40e_vf *vf, u16 seid)
{
	struct i40e_pf *pf = vf->pf;
	struct i40e_vsi *vsi = NULL;
	int i;

	for (i = 0; i < vf->num_tc ; i++) {
		vsi = i40e_find_vsi_from_id(pf, vf->ch[i].vsi_id);
		if (vsi && vsi->seid == seid)
			return vsi;
	}
	return NULL;
}

/**
 * i40e_del_all_cloud_filters
 * @vf: pointer to the VF info
 *
 * This function deletes all cloud filters
 **/
static void i40e_del_all_cloud_filters(struct i40e_vf *vf)
{
	struct i40e_cloud_filter *cfilter = NULL;
	struct i40e_pf *pf = vf->pf;
	struct i40e_vsi *vsi = NULL;
	struct hlist_node *node;
	int ret;

	hlist_for_each_entry_safe(cfilter, node,
				  &vf->cloud_filter_list, cloud_node) {
		vsi = i40e_find_vsi_from_seid(vf, cfilter->seid);

		if (!vsi) {
			dev_err(&pf->pdev->dev, "VF %d: no VSI found for matching %u seid, can't delete cloud filter\n",
				vf->vf_id, cfilter->seid);
			continue;
		}

		if (cfilter->dst_port)
			ret = i40e_add_del_cloud_filter_big_buf(vsi, cfilter,
								false);
		else
			ret = i40e_add_del_cloud_filter(vsi, cfilter, false);
		if (ret)
			dev_err(&pf->pdev->dev,
				"VF %d: Failed to delete cloud filter, err %s aq_err %s\n",
				vf->vf_id, i40e_stat_str(&pf->hw, ret),
				i40e_aq_str(&pf->hw,
					    pf->hw.aq.asq_last_status));

		hlist_del(&cfilter->cloud_node);
		kfree(cfilter);
		vf->num_cloud_filters--;
	}
}

/**
 * i40e_vc_del_cloud_filter
 * @vf: pointer to the VF info
 * @msg: pointer to the msg buffer
 *
 * This function deletes a cloud filter programmed as TC filter for ADq
 **/
static int i40e_vc_del_cloud_filter(struct i40e_vf *vf, u8 *msg)
{
	struct virtchnl_filter *vcf = (struct virtchnl_filter *)msg;
	struct virtchnl_l4_spec mask = vcf->mask.tcp_spec;
	struct virtchnl_l4_spec tcf = vcf->data.tcp_spec;
	struct i40e_cloud_filter cfilter, *cf = NULL;
	struct i40e_pf *pf = vf->pf;
	struct i40e_vsi *vsi = NULL;
	struct hlist_node *node;
	i40e_status aq_ret = 0;
	int i, ret;

	if (!i40e_sync_vf_state(vf, I40E_VF_STATE_ACTIVE)) {
		aq_ret = I40E_ERR_PARAM;
		goto err;
	}

	if (!vf->adq_enabled) {
		dev_info(&pf->pdev->dev,
			 "VF %d: ADq not enabled, can't apply cloud filter\n",
			 vf->vf_id);
		aq_ret = I40E_ERR_PARAM;
		goto err;
	}

	if (i40e_validate_cloud_filter(vf, vcf)) {
		dev_info(&pf->pdev->dev,
			 "VF %d: Invalid input, can't apply cloud filter\n",
			 vf->vf_id);
		aq_ret = I40E_ERR_PARAM;
		goto err;
	}

	memset(&cfilter, 0, sizeof(cfilter));
	/* parse destination mac address */
	for (i = 0; i < ETH_ALEN; i++)
		cfilter.dst_mac[i] = mask.dst_mac[i] & tcf.dst_mac[i];

	/* parse source mac address */
	for (i = 0; i < ETH_ALEN; i++)
		cfilter.src_mac[i] = mask.src_mac[i] & tcf.src_mac[i];

	cfilter.vlan_id = mask.vlan_id & tcf.vlan_id;
	cfilter.dst_port = mask.dst_port & tcf.dst_port;
	cfilter.src_port = mask.src_port & tcf.src_port;

	switch (vcf->flow_type) {
	case VIRTCHNL_TCP_V4_FLOW:
		cfilter.n_proto = ETH_P_IP;
		if (mask.dst_ip[0] & tcf.dst_ip[0])
			memcpy(&cfilter.ip.v4.dst_ip, tcf.dst_ip,
			       ARRAY_SIZE(tcf.dst_ip));
		else if (mask.src_ip[0] & tcf.dst_ip[0])
			memcpy(&cfilter.ip.v4.src_ip, tcf.src_ip,
			       ARRAY_SIZE(tcf.dst_ip));
		break;
	case VIRTCHNL_TCP_V6_FLOW:
		cfilter.n_proto = ETH_P_IPV6;
		if (mask.dst_ip[3] & tcf.dst_ip[3])
			memcpy(&cfilter.ip.v6.dst_ip6, tcf.dst_ip,
			       sizeof(cfilter.ip.v6.dst_ip6));
		if (mask.src_ip[3] & tcf.src_ip[3])
			memcpy(&cfilter.ip.v6.src_ip6, tcf.src_ip,
			       sizeof(cfilter.ip.v6.src_ip6));
		break;
	default:
		/* TC filter can be configured based on different combinations
		 * and in this case IP is not a part of filter config
		 */
		dev_info(&pf->pdev->dev, "VF %d: Flow type not configured\n",
			 vf->vf_id);
	}

	/* get the vsi to which the tc belongs to */
	vsi = pf->vsi[vf->ch[vcf->action_meta].vsi_idx];
	cfilter.seid = vsi->seid;
	cfilter.flags = vcf->field_flags;

	/* Deleting TC filter */
	if (tcf.dst_port)
		ret = i40e_add_del_cloud_filter_big_buf(vsi, &cfilter, false);
	else
		ret = i40e_add_del_cloud_filter(vsi, &cfilter, false);
	if (ret) {
		dev_err(&pf->pdev->dev,
			"VF %d: Failed to delete cloud filter, err %s aq_err %s\n",
			vf->vf_id, i40e_stat_str(&pf->hw, ret),
			i40e_aq_str(&pf->hw, pf->hw.aq.asq_last_status));
		goto err;
	}

	hlist_for_each_entry_safe(cf, node,
				  &vf->cloud_filter_list, cloud_node) {
		if (cf->seid != cfilter.seid)
			continue;
		if (mask.dst_port)
			if (cfilter.dst_port != cf->dst_port)
				continue;
		if (mask.dst_mac[0])
			if (!ether_addr_equal(cf->src_mac, cfilter.src_mac))
				continue;
		/* for ipv4 data to be valid, only first byte of mask is set */
		if (cfilter.n_proto == ETH_P_IP && mask.dst_ip[0])
			if (memcmp(&cfilter.ip.v4.dst_ip, &cf->ip.v4.dst_ip,
				   ARRAY_SIZE(tcf.dst_ip)))
				continue;
		/* for ipv6, mask is set for all sixteen bytes (4 words) */
		if (cfilter.n_proto == ETH_P_IPV6 && mask.dst_ip[3])
			if (memcmp(&cfilter.ip.v6.dst_ip6, &cf->ip.v6.dst_ip6,
				   sizeof(cfilter.ip.v6.src_ip6)))
				continue;
		if (mask.vlan_id)
			if (cfilter.vlan_id != cf->vlan_id)
				continue;

		hlist_del(&cf->cloud_node);
		kfree(cf);
		vf->num_cloud_filters--;
	}

err:
	return i40e_vc_send_resp_to_vf(vf, VIRTCHNL_OP_DEL_CLOUD_FILTER,
				       aq_ret);
}

/**
 * i40e_vc_add_cloud_filter
 * @vf: pointer to the VF info
 * @msg: pointer to the msg buffer
 *
 * This function adds a cloud filter programmed as TC filter for ADq
 **/
static int i40e_vc_add_cloud_filter(struct i40e_vf *vf, u8 *msg)
{
	struct virtchnl_filter *vcf = (struct virtchnl_filter *)msg;
	struct virtchnl_l4_spec mask = vcf->mask.tcp_spec;
	struct virtchnl_l4_spec tcf = vcf->data.tcp_spec;
	struct i40e_cloud_filter *cfilter = NULL;
	struct i40e_pf *pf = vf->pf;
	struct i40e_vsi *vsi = NULL;
	i40e_status aq_ret = 0;
	int i, ret;

	if (!i40e_sync_vf_state(vf, I40E_VF_STATE_ACTIVE)) {
		aq_ret = I40E_ERR_PARAM;
		goto err_out;
	}

	if (!vf->adq_enabled) {
		dev_info(&pf->pdev->dev,
			 "VF %d: ADq is not enabled, can't apply cloud filter\n",
			 vf->vf_id);
		aq_ret = I40E_ERR_PARAM;
		goto err_out;
	}

	if (i40e_validate_cloud_filter(vf, vcf)) {
		dev_info(&pf->pdev->dev,
			 "VF %d: Invalid input/s, can't apply cloud filter\n",
			 vf->vf_id);
		aq_ret = I40E_ERR_PARAM;
		goto err_out;
	}

	cfilter = kzalloc(sizeof(*cfilter), GFP_KERNEL);
	if (!cfilter)
		return -ENOMEM;

	/* parse destination mac address */
	for (i = 0; i < ETH_ALEN; i++)
		cfilter->dst_mac[i] = mask.dst_mac[i] & tcf.dst_mac[i];

	/* parse source mac address */
	for (i = 0; i < ETH_ALEN; i++)
		cfilter->src_mac[i] = mask.src_mac[i] & tcf.src_mac[i];

	cfilter->vlan_id = mask.vlan_id & tcf.vlan_id;
	cfilter->dst_port = mask.dst_port & tcf.dst_port;
	cfilter->src_port = mask.src_port & tcf.src_port;

	switch (vcf->flow_type) {
	case VIRTCHNL_TCP_V4_FLOW:
		cfilter->n_proto = ETH_P_IP;
		if (mask.dst_ip[0] & tcf.dst_ip[0])
			memcpy(&cfilter->ip.v4.dst_ip, tcf.dst_ip,
			       ARRAY_SIZE(tcf.dst_ip));
		else if (mask.src_ip[0] & tcf.dst_ip[0])
			memcpy(&cfilter->ip.v4.src_ip, tcf.src_ip,
			       ARRAY_SIZE(tcf.dst_ip));
		break;
	case VIRTCHNL_TCP_V6_FLOW:
		cfilter->n_proto = ETH_P_IPV6;
		if (mask.dst_ip[3] & tcf.dst_ip[3])
			memcpy(&cfilter->ip.v6.dst_ip6, tcf.dst_ip,
			       sizeof(cfilter->ip.v6.dst_ip6));
		if (mask.src_ip[3] & tcf.src_ip[3])
			memcpy(&cfilter->ip.v6.src_ip6, tcf.src_ip,
			       sizeof(cfilter->ip.v6.src_ip6));
		break;
	default:
		/* TC filter can be configured based on different combinations
		 * and in this case IP is not a part of filter config
		 */
		dev_info(&pf->pdev->dev, "VF %d: Flow type not configured\n",
			 vf->vf_id);
	}

	/* get the VSI to which the TC belongs to */
	vsi = pf->vsi[vf->ch[vcf->action_meta].vsi_idx];
	cfilter->seid = vsi->seid;
	cfilter->flags = vcf->field_flags;

	/* Adding cloud filter programmed as TC filter */
	if (tcf.dst_port)
		ret = i40e_add_del_cloud_filter_big_buf(vsi, cfilter, true);
	else
		ret = i40e_add_del_cloud_filter(vsi, cfilter, true);
	if (ret) {
		dev_err(&pf->pdev->dev,
			"VF %d: Failed to add cloud filter, err %s aq_err %s\n",
			vf->vf_id, i40e_stat_str(&pf->hw, ret),
			i40e_aq_str(&pf->hw, pf->hw.aq.asq_last_status));
		goto err_free;
	}

	INIT_HLIST_NODE(&cfilter->cloud_node);
	hlist_add_head(&cfilter->cloud_node, &vf->cloud_filter_list);
	/* release the pointer passing it to the collection */
	cfilter = NULL;
	vf->num_cloud_filters++;
err_free:
	kfree(cfilter);
err_out:
	return i40e_vc_send_resp_to_vf(vf, VIRTCHNL_OP_ADD_CLOUD_FILTER,
				       aq_ret);
}

/**
 * i40e_vc_add_qch_msg: Add queue channel and enable ADq
 * @vf: pointer to the VF info
 * @msg: pointer to the msg buffer
 **/
static int i40e_vc_add_qch_msg(struct i40e_vf *vf, u8 *msg)
{
	struct virtchnl_tc_info *tci =
		(struct virtchnl_tc_info *)msg;
	struct i40e_pf *pf = vf->pf;
	struct i40e_link_status *ls = &pf->hw.phy.link_info;
	int i, adq_request_qps = 0;
	i40e_status aq_ret = 0;
	u64 speed = 0;

	if (!i40e_sync_vf_state(vf, I40E_VF_STATE_ACTIVE)) {
		aq_ret = I40E_ERR_PARAM;
		goto err;
	}

	/* ADq cannot be applied if spoof check is ON */
	if (vf->spoofchk) {
		dev_err(&pf->pdev->dev,
			"Spoof check is ON, turn it OFF to enable ADq\n");
		aq_ret = I40E_ERR_PARAM;
		goto err;
	}

	if (!(vf->driver_caps & VIRTCHNL_VF_OFFLOAD_ADQ)) {
		dev_err(&pf->pdev->dev,
			"VF %d attempting to enable ADq, but hasn't properly negotiated that capability\n",
			vf->vf_id);
		aq_ret = I40E_ERR_PARAM;
		goto err;
	}

	/* max number of traffic classes for VF currently capped at 4 */
	if (!tci->num_tc || tci->num_tc > I40E_MAX_VF_VSI) {
		dev_err(&pf->pdev->dev,
			"VF %d trying to set %u TCs, valid range 1-%u TCs per VF\n",
			vf->vf_id, tci->num_tc, I40E_MAX_VF_VSI);
		aq_ret = I40E_ERR_PARAM;
		goto err;
	}

	/* validate queues for each TC */
	for (i = 0; i < tci->num_tc; i++)
		if (!tci->list[i].count ||
		    tci->list[i].count > I40E_DEFAULT_QUEUES_PER_VF) {
			dev_err(&pf->pdev->dev,
				"VF %d: TC %d trying to set %u queues, valid range 1-%u queues per TC\n",
				vf->vf_id, i, tci->list[i].count,
				I40E_DEFAULT_QUEUES_PER_VF);
			aq_ret = I40E_ERR_PARAM;
			goto err;
		}

	/* need Max VF queues but already have default number of queues */
	adq_request_qps = I40E_MAX_VF_QUEUES - I40E_DEFAULT_QUEUES_PER_VF;

	if (pf->queues_left < adq_request_qps) {
		dev_err(&pf->pdev->dev,
			"No queues left to allocate to VF %d\n",
			vf->vf_id);
		aq_ret = I40E_ERR_PARAM;
		goto err;
	} else {
		/* we need to allocate max VF queues to enable ADq so as to
		 * make sure ADq enabled VF always gets back queues when it
		 * goes through a reset.
		 */
		vf->num_queue_pairs = I40E_MAX_VF_QUEUES;
	}

	/* get link speed in MB to validate rate limit */
	speed = i40e_vc_link_speed2mbps(ls->link_speed);
	if (speed == SPEED_UNKNOWN) {
		dev_err(&pf->pdev->dev,
			"Cannot detect link speed\n");
		aq_ret = I40E_ERR_PARAM;
		goto err;
	}

	/* parse data from the queue channel info */
	vf->num_tc = tci->num_tc;
	for (i = 0; i < vf->num_tc; i++) {
		if (tci->list[i].max_tx_rate) {
			if (tci->list[i].max_tx_rate > speed) {
				dev_err(&pf->pdev->dev,
					"Invalid max tx rate %llu specified for VF %d.",
					tci->list[i].max_tx_rate,
					vf->vf_id);
				aq_ret = I40E_ERR_PARAM;
				goto err;
			} else {
				vf->ch[i].max_tx_rate =
					tci->list[i].max_tx_rate;
			}
		}
		vf->ch[i].num_qps = tci->list[i].count;
	}

	/* set this flag only after making sure all inputs are sane */
	vf->adq_enabled = true;

	/* reset the VF in order to allocate resources */
	i40e_vc_reset_vf(vf, true);

	return I40E_SUCCESS;

	/* send the response to the VF */
err:
	return i40e_vc_send_resp_to_vf(vf, VIRTCHNL_OP_ENABLE_CHANNELS,
				       aq_ret);
}

/**
 * i40e_vc_del_qch_msg
 * @vf: pointer to the VF info
 * @msg: pointer to the msg buffer
 **/
static int i40e_vc_del_qch_msg(struct i40e_vf *vf, u8 *msg)
{
	struct i40e_pf *pf = vf->pf;
	i40e_status aq_ret = 0;

	if (!i40e_sync_vf_state(vf, I40E_VF_STATE_ACTIVE)) {
		aq_ret = I40E_ERR_PARAM;
		goto err;
	}

	if (vf->adq_enabled) {
		i40e_del_all_cloud_filters(vf);
		i40e_del_qch(vf);
		vf->adq_enabled = false;
		vf->num_tc = 0;
		dev_info(&pf->pdev->dev,
			 "Deleting Queue Channels and cloud filters for ADq on VF %d\n",
			 vf->vf_id);
	} else {
		dev_info(&pf->pdev->dev, "VF %d trying to delete queue channels but ADq isn't enabled\n",
			 vf->vf_id);
		aq_ret = I40E_ERR_PARAM;
	}

	/* reset the VF in order to allocate resources */
	i40e_vc_reset_vf(vf, true);

	return I40E_SUCCESS;

err:
	return i40e_vc_send_resp_to_vf(vf, VIRTCHNL_OP_DISABLE_CHANNELS,
				       aq_ret);
}

/**
 * i40e_vc_process_vf_msg
 * @pf: pointer to the PF structure
 * @vf_id: source VF id
 * @v_opcode: operation code
 * @v_retval: unused return value code
 * @msg: pointer to the msg buffer
 * @msglen: msg length
 *
 * called from the common aeq/arq handler to
 * process request from VF
 **/
int i40e_vc_process_vf_msg(struct i40e_pf *pf, s16 vf_id, u32 v_opcode,
			   u32 __always_unused v_retval, u8 *msg, u16 msglen)
{
	struct i40e_hw *hw = &pf->hw;
	int local_vf_id = vf_id - (s16)hw->func_caps.vf_base_id;
	struct i40e_vf *vf;
	int ret;

	pf->vf_aq_requests++;
	if (local_vf_id < 0 || local_vf_id >= pf->num_alloc_vfs)
		return -EINVAL;
	vf = &(pf->vf[local_vf_id]);

	/* Check if VF is disabled. */
	if (test_bit(I40E_VF_STATE_DISABLED, &vf->vf_states))
		return I40E_ERR_PARAM;

	/* perform basic checks on the msg */
	ret = virtchnl_vc_validate_vf_msg(&vf->vf_ver, v_opcode, msg, msglen);

	if (ret) {
		i40e_vc_send_resp_to_vf(vf, v_opcode, I40E_ERR_PARAM);
		dev_err(&pf->pdev->dev, "Invalid message from VF %d, opcode %d, len %d\n",
			local_vf_id, v_opcode, msglen);
		switch (ret) {
		case VIRTCHNL_STATUS_ERR_PARAM:
			return -EPERM;
		default:
			return -EINVAL;
		}
	}

	switch (v_opcode) {
	case VIRTCHNL_OP_VERSION:
		ret = i40e_vc_get_version_msg(vf, msg);
		break;
	case VIRTCHNL_OP_GET_VF_RESOURCES:
		ret = i40e_vc_get_vf_resources_msg(vf, msg);
		i40e_vc_notify_vf_link_state(vf);
		break;
	case VIRTCHNL_OP_RESET_VF:
		i40e_vc_reset_vf(vf, false);
		ret = 0;
		break;
	case VIRTCHNL_OP_CONFIG_PROMISCUOUS_MODE:
		ret = i40e_vc_config_promiscuous_mode_msg(vf, msg);
		break;
	case VIRTCHNL_OP_CONFIG_VSI_QUEUES:
		ret = i40e_vc_config_queues_msg(vf, msg);
		break;
	case VIRTCHNL_OP_CONFIG_IRQ_MAP:
		ret = i40e_vc_config_irq_map_msg(vf, msg);
		break;
	case VIRTCHNL_OP_ENABLE_QUEUES:
		ret = i40e_vc_enable_queues_msg(vf, msg);
		i40e_vc_notify_vf_link_state(vf);
		break;
	case VIRTCHNL_OP_DISABLE_QUEUES:
		ret = i40e_vc_disable_queues_msg(vf, msg);
		break;
	case VIRTCHNL_OP_ADD_ETH_ADDR:
		ret = i40e_vc_add_mac_addr_msg(vf, msg);
		break;
	case VIRTCHNL_OP_DEL_ETH_ADDR:
		ret = i40e_vc_del_mac_addr_msg(vf, msg);
		break;
	case VIRTCHNL_OP_ADD_VLAN:
		ret = i40e_vc_add_vlan_msg(vf, msg);
		break;
	case VIRTCHNL_OP_DEL_VLAN:
		ret = i40e_vc_remove_vlan_msg(vf, msg);
		break;
	case VIRTCHNL_OP_GET_STATS:
		ret = i40e_vc_get_stats_msg(vf, msg);
		break;
	case VIRTCHNL_OP_IWARP:
		ret = i40e_vc_iwarp_msg(vf, msg, msglen);
		break;
	case VIRTCHNL_OP_CONFIG_IWARP_IRQ_MAP:
		ret = i40e_vc_iwarp_qvmap_msg(vf, msg, true);
		break;
	case VIRTCHNL_OP_RELEASE_IWARP_IRQ_MAP:
		ret = i40e_vc_iwarp_qvmap_msg(vf, msg, false);
		break;
	case VIRTCHNL_OP_CONFIG_RSS_KEY:
		ret = i40e_vc_config_rss_key(vf, msg);
		break;
	case VIRTCHNL_OP_CONFIG_RSS_LUT:
		ret = i40e_vc_config_rss_lut(vf, msg);
		break;
	case VIRTCHNL_OP_GET_RSS_HENA_CAPS:
		ret = i40e_vc_get_rss_hena(vf, msg);
		break;
	case VIRTCHNL_OP_SET_RSS_HENA:
		ret = i40e_vc_set_rss_hena(vf, msg);
		break;
	case VIRTCHNL_OP_ENABLE_VLAN_STRIPPING:
		ret = i40e_vc_enable_vlan_stripping(vf, msg);
		break;
	case VIRTCHNL_OP_DISABLE_VLAN_STRIPPING:
		ret = i40e_vc_disable_vlan_stripping(vf, msg);
		break;
	case VIRTCHNL_OP_REQUEST_QUEUES:
		ret = i40e_vc_request_queues_msg(vf, msg);
		break;
	case VIRTCHNL_OP_ENABLE_CHANNELS:
		ret = i40e_vc_add_qch_msg(vf, msg);
		break;
	case VIRTCHNL_OP_DISABLE_CHANNELS:
		ret = i40e_vc_del_qch_msg(vf, msg);
		break;
	case VIRTCHNL_OP_ADD_CLOUD_FILTER:
		ret = i40e_vc_add_cloud_filter(vf, msg);
		break;
	case VIRTCHNL_OP_DEL_CLOUD_FILTER:
		ret = i40e_vc_del_cloud_filter(vf, msg);
		break;
	case VIRTCHNL_OP_UNKNOWN:
	default:
		dev_err(&pf->pdev->dev, "Unsupported opcode %d from VF %d\n",
			v_opcode, local_vf_id);
		ret = i40e_vc_send_resp_to_vf(vf, v_opcode,
					      I40E_ERR_NOT_IMPLEMENTED);
		break;
	}

	return ret;
}

/**
 * i40e_vc_process_vflr_event
 * @pf: pointer to the PF structure
 *
 * called from the vlfr irq handler to
 * free up VF resources and state variables
 **/
int i40e_vc_process_vflr_event(struct i40e_pf *pf)
{
	struct i40e_hw *hw = &pf->hw;
	u32 reg, reg_idx, bit_idx;
	struct i40e_vf *vf;
	int vf_id;

	if (!test_bit(__I40E_VFLR_EVENT_PENDING, pf->state))
		return 0;

	/* Re-enable the VFLR interrupt cause here, before looking for which
	 * VF got reset. Otherwise, if another VF gets a reset while the
	 * first one is being processed, that interrupt will be lost, and
	 * that VF will be stuck in reset forever.
	 */
	reg = rd32(hw, I40E_PFINT_ICR0_ENA);
	reg |= I40E_PFINT_ICR0_ENA_VFLR_MASK;
	wr32(hw, I40E_PFINT_ICR0_ENA, reg);
	i40e_flush(hw);

	clear_bit(__I40E_VFLR_EVENT_PENDING, pf->state);
	for (vf_id = 0; vf_id < pf->num_alloc_vfs; vf_id++) {
		reg_idx = (hw->func_caps.vf_base_id + vf_id) / 32;
		bit_idx = (hw->func_caps.vf_base_id + vf_id) % 32;
		/* read GLGEN_VFLRSTAT register to find out the flr VFs */
		vf = &pf->vf[vf_id];
		reg = rd32(hw, I40E_GLGEN_VFLRSTAT(reg_idx));
		if (reg & BIT(bit_idx))
			/* i40e_reset_vf will clear the bit in GLGEN_VFLRSTAT */
			i40e_reset_vf(vf, true);
	}

	return 0;
}

/**
 * i40e_validate_vf
 * @pf: the physical function
 * @vf_id: VF identifier
 *
 * Check that the VF is enabled and the VSI exists.
 *
 * Returns 0 on success, negative on failure
 **/
static int i40e_validate_vf(struct i40e_pf *pf, int vf_id)
{
	struct i40e_vsi *vsi;
	struct i40e_vf *vf;
	int ret = 0;

	if (vf_id >= pf->num_alloc_vfs) {
		dev_err(&pf->pdev->dev,
			"Invalid VF Identifier %d\n", vf_id);
		ret = -EINVAL;
		goto err_out;
	}
	vf = &pf->vf[vf_id];
	vsi = i40e_find_vsi_from_id(pf, vf->lan_vsi_id);
	if (!vsi)
		ret = -EINVAL;
err_out:
	return ret;
}

/**
 * i40e_ndo_set_vf_mac
 * @netdev: network interface device structure
 * @vf_id: VF identifier
 * @mac: mac address
 *
 * program VF mac address
 **/
int i40e_ndo_set_vf_mac(struct net_device *netdev, int vf_id, u8 *mac)
{
	struct i40e_netdev_priv *np = netdev_priv(netdev);
	struct i40e_vsi *vsi = np->vsi;
	struct i40e_pf *pf = vsi->back;
	struct i40e_mac_filter *f;
	struct i40e_vf *vf;
	int ret = 0;
	struct hlist_node *h;
	int bkt;
	u8 i;

	if (test_and_set_bit(__I40E_VIRTCHNL_OP_PENDING, pf->state)) {
		dev_warn(&pf->pdev->dev, "Unable to configure VFs, other operation is pending.\n");
		return -EAGAIN;
	}

	/* validate the request */
	ret = i40e_validate_vf(pf, vf_id);
	if (ret)
		goto error_param;

	vf = &pf->vf[vf_id];

	/* When the VF is resetting wait until it is done.
	 * It can take up to 200 milliseconds,
	 * but wait for up to 300 milliseconds to be safe.
	 * Acquire the VSI pointer only after the VF has been
	 * properly initialized.
	 */
	for (i = 0; i < 15; i++) {
		if (test_bit(I40E_VF_STATE_INIT, &vf->vf_states))
			break;
		msleep(20);
	}
	if (!test_bit(I40E_VF_STATE_INIT, &vf->vf_states)) {
		dev_err(&pf->pdev->dev, "VF %d still in reset. Try again.\n",
			vf_id);
		ret = -EAGAIN;
		goto error_param;
	}
	vsi = pf->vsi[vf->lan_vsi_idx];

	if (is_multicast_ether_addr(mac)) {
		dev_err(&pf->pdev->dev,
			"Invalid Ethernet address %pM for VF %d\n", mac, vf_id);
		ret = -EINVAL;
		goto error_param;
	}

	/* Lock once because below invoked function add/del_filter requires
	 * mac_filter_hash_lock to be held
	 */
	spin_lock_bh(&vsi->mac_filter_hash_lock);

	/* delete the temporary mac address */
	if (!is_zero_ether_addr(vf->default_lan_addr.addr))
		i40e_del_mac_filter(vsi, vf->default_lan_addr.addr);

	/* Delete all the filters for this VSI - we're going to kill it
	 * anyway.
	 */
	hash_for_each_safe(vsi->mac_filter_hash, bkt, h, f, hlist)
		__i40e_del_filter(vsi, f);

	spin_unlock_bh(&vsi->mac_filter_hash_lock);

	/* program mac filter */
	if (i40e_sync_vsi_filters(vsi)) {
		dev_err(&pf->pdev->dev, "Unable to program ucast filters\n");
		ret = -EIO;
		goto error_param;
	}
	ether_addr_copy(vf->default_lan_addr.addr, mac);

	if (is_zero_ether_addr(mac)) {
		vf->pf_set_mac = false;
		dev_info(&pf->pdev->dev, "Removing MAC on VF %d\n", vf_id);
	} else {
		vf->pf_set_mac = true;
		dev_info(&pf->pdev->dev, "Setting MAC %pM on VF %d\n",
			 mac, vf_id);
	}

	/* Force the VF interface down so it has to bring up with new MAC
	 * address
	 */
	i40e_vc_reset_vf(vf, true);
	dev_info(&pf->pdev->dev, "Bring down and up the VF interface to make this change effective.\n");

error_param:
	clear_bit(__I40E_VIRTCHNL_OP_PENDING, pf->state);
	return ret;
}

/**
 * i40e_ndo_set_vf_port_vlan
 * @netdev: network interface device structure
 * @vf_id: VF identifier
 * @vlan_id: mac address
 * @qos: priority setting
 * @vlan_proto: vlan protocol
 *
 * program VF vlan id and/or qos
 **/
int i40e_ndo_set_vf_port_vlan(struct net_device *netdev, int vf_id,
			      u16 vlan_id, u8 qos, __be16 vlan_proto)
{
	u16 vlanprio = vlan_id | (qos << I40E_VLAN_PRIORITY_SHIFT);
	struct i40e_netdev_priv *np = netdev_priv(netdev);
	bool allmulti = false, alluni = false;
	struct i40e_pf *pf = np->vsi->back;
	struct i40e_vsi *vsi;
	struct i40e_vf *vf;
	int ret = 0;

	if (test_and_set_bit(__I40E_VIRTCHNL_OP_PENDING, pf->state)) {
		dev_warn(&pf->pdev->dev, "Unable to configure VFs, other operation is pending.\n");
		return -EAGAIN;
	}

	/* validate the request */
	ret = i40e_validate_vf(pf, vf_id);
	if (ret)
		goto error_pvid;

	if ((vlan_id > I40E_MAX_VLANID) || (qos > 7)) {
		dev_err(&pf->pdev->dev, "Invalid VF Parameters\n");
		ret = -EINVAL;
		goto error_pvid;
	}

	if (vlan_proto != htons(ETH_P_8021Q)) {
		dev_err(&pf->pdev->dev, "VF VLAN protocol is not supported\n");
		ret = -EPROTONOSUPPORT;
		goto error_pvid;
	}

	vf = &pf->vf[vf_id];
	vsi = pf->vsi[vf->lan_vsi_idx];
	if (!test_bit(I40E_VF_STATE_INIT, &vf->vf_states)) {
		dev_err(&pf->pdev->dev, "VF %d still in reset. Try again.\n",
			vf_id);
		ret = -EAGAIN;
		goto error_pvid;
	}

	if (le16_to_cpu(vsi->info.pvid) == vlanprio)
		/* duplicate request, so just return success */
		goto error_pvid;

	i40e_vc_reset_vf(vf, true);
	/* During reset the VF got a new VSI, so refresh a pointer. */
	vsi = pf->vsi[vf->lan_vsi_idx];
	/* Locked once because multiple functions below iterate list */
	spin_lock_bh(&vsi->mac_filter_hash_lock);

	/* Check for condition where there was already a port VLAN ID
	 * filter set and now it is being deleted by setting it to zero.
	 * Additionally check for the condition where there was a port
	 * VLAN but now there is a new and different port VLAN being set.
	 * Before deleting all the old VLAN filters we must add new ones
	 * with -1 (I40E_VLAN_ANY) or otherwise we're left with all our
	 * MAC addresses deleted.
	 */
	if ((!(vlan_id || qos) ||
	    vlanprio != le16_to_cpu(vsi->info.pvid)) &&
	    vsi->info.pvid) {
		ret = i40e_add_vlan_all_mac(vsi, I40E_VLAN_ANY);
		if (ret) {
			dev_info(&vsi->back->pdev->dev,
				 "add VF VLAN failed, ret=%d aq_err=%d\n", ret,
				 vsi->back->hw.aq.asq_last_status);
			spin_unlock_bh(&vsi->mac_filter_hash_lock);
			goto error_pvid;
		}
	}

	if (vsi->info.pvid) {
		/* remove all filters on the old VLAN */
		i40e_rm_vlan_all_mac(vsi, (le16_to_cpu(vsi->info.pvid) &
					   VLAN_VID_MASK));
	}

	spin_unlock_bh(&vsi->mac_filter_hash_lock);

	/* disable promisc modes in case they were enabled */
	ret = i40e_config_vf_promiscuous_mode(vf, vf->lan_vsi_id,
					      allmulti, alluni);
	if (ret) {
		dev_err(&pf->pdev->dev, "Unable to config VF promiscuous mode\n");
		goto error_pvid;
	}

	if (vlan_id || qos)
		ret = i40e_vsi_add_pvid(vsi, vlanprio);
	else
		i40e_vsi_remove_pvid(vsi);
	spin_lock_bh(&vsi->mac_filter_hash_lock);

	if (vlan_id) {
		dev_info(&pf->pdev->dev, "Setting VLAN %d, QOS 0x%x on VF %d\n",
			 vlan_id, qos, vf_id);

		/* add new VLAN filter for each MAC */
		ret = i40e_add_vlan_all_mac(vsi, vlan_id);
		if (ret) {
			dev_info(&vsi->back->pdev->dev,
				 "add VF VLAN failed, ret=%d aq_err=%d\n", ret,
				 vsi->back->hw.aq.asq_last_status);
			spin_unlock_bh(&vsi->mac_filter_hash_lock);
			goto error_pvid;
		}

		/* remove the previously added non-VLAN MAC filters */
		i40e_rm_vlan_all_mac(vsi, I40E_VLAN_ANY);
	}

	spin_unlock_bh(&vsi->mac_filter_hash_lock);

	if (test_bit(I40E_VF_STATE_UC_PROMISC, &vf->vf_states))
		alluni = true;

	if (test_bit(I40E_VF_STATE_MC_PROMISC, &vf->vf_states))
		allmulti = true;

	/* Schedule the worker thread to take care of applying changes */
	i40e_service_event_schedule(vsi->back);

	if (ret) {
		dev_err(&pf->pdev->dev, "Unable to update VF vsi context\n");
		goto error_pvid;
	}

	/* The Port VLAN needs to be saved across resets the same as the
	 * default LAN MAC address.
	 */
	vf->port_vlan_id = le16_to_cpu(vsi->info.pvid);

	ret = i40e_config_vf_promiscuous_mode(vf, vsi->id, allmulti, alluni);
	if (ret) {
		dev_err(&pf->pdev->dev, "Unable to config vf promiscuous mode\n");
		goto error_pvid;
	}

	ret = 0;

error_pvid:
	clear_bit(__I40E_VIRTCHNL_OP_PENDING, pf->state);
	return ret;
}

/**
 * i40e_ndo_set_vf_bw
 * @netdev: network interface device structure
 * @vf_id: VF identifier
 * @min_tx_rate: Minimum Tx rate
 * @max_tx_rate: Maximum Tx rate
 *
 * configure VF Tx rate
 **/
int i40e_ndo_set_vf_bw(struct net_device *netdev, int vf_id, int min_tx_rate,
		       int max_tx_rate)
{
	struct i40e_netdev_priv *np = netdev_priv(netdev);
	struct i40e_pf *pf = np->vsi->back;
	struct i40e_vsi *vsi;
	struct i40e_vf *vf;
	int ret = 0;

	if (test_and_set_bit(__I40E_VIRTCHNL_OP_PENDING, pf->state)) {
		dev_warn(&pf->pdev->dev, "Unable to configure VFs, other operation is pending.\n");
		return -EAGAIN;
	}

	/* validate the request */
	ret = i40e_validate_vf(pf, vf_id);
	if (ret)
		goto error;

	if (min_tx_rate) {
		dev_err(&pf->pdev->dev, "Invalid min tx rate (%d) (greater than 0) specified for VF %d.\n",
			min_tx_rate, vf_id);
		ret = -EINVAL;
		goto error;
	}

	vf = &pf->vf[vf_id];
	vsi = pf->vsi[vf->lan_vsi_idx];
	if (!test_bit(I40E_VF_STATE_INIT, &vf->vf_states)) {
		dev_err(&pf->pdev->dev, "VF %d still in reset. Try again.\n",
			vf_id);
		ret = -EAGAIN;
		goto error;
	}

	ret = i40e_set_bw_limit(vsi, vsi->seid, max_tx_rate);
	if (ret)
		goto error;

	vf->tx_rate = max_tx_rate;
error:
	clear_bit(__I40E_VIRTCHNL_OP_PENDING, pf->state);
	return ret;
}

/**
 * i40e_ndo_get_vf_config
 * @netdev: network interface device structure
 * @vf_id: VF identifier
 * @ivi: VF configuration structure
 *
 * return VF configuration
 **/
int i40e_ndo_get_vf_config(struct net_device *netdev,
			   int vf_id, struct ifla_vf_info *ivi)
{
	struct i40e_netdev_priv *np = netdev_priv(netdev);
	struct i40e_vsi *vsi = np->vsi;
	struct i40e_pf *pf = vsi->back;
	struct i40e_vf *vf;
	int ret = 0;

	if (test_and_set_bit(__I40E_VIRTCHNL_OP_PENDING, pf->state)) {
		dev_warn(&pf->pdev->dev, "Unable to configure VFs, other operation is pending.\n");
		return -EAGAIN;
	}

	/* validate the request */
	ret = i40e_validate_vf(pf, vf_id);
	if (ret)
		goto error_param;

	vf = &pf->vf[vf_id];
	/* first vsi is always the LAN vsi */
	vsi = pf->vsi[vf->lan_vsi_idx];
	if (!vsi) {
		ret = -ENOENT;
		goto error_param;
	}

	ivi->vf = vf_id;

	ether_addr_copy(ivi->mac, vf->default_lan_addr.addr);

	ivi->max_tx_rate = vf->tx_rate;
	ivi->min_tx_rate = 0;
	ivi->vlan = le16_to_cpu(vsi->info.pvid) & I40E_VLAN_MASK;
	ivi->qos = (le16_to_cpu(vsi->info.pvid) & I40E_PRIORITY_MASK) >>
		   I40E_VLAN_PRIORITY_SHIFT;
	if (vf->link_forced == false)
		ivi->linkstate = IFLA_VF_LINK_STATE_AUTO;
	else if (vf->link_up == true)
		ivi->linkstate = IFLA_VF_LINK_STATE_ENABLE;
	else
		ivi->linkstate = IFLA_VF_LINK_STATE_DISABLE;
	ivi->spoofchk = vf->spoofchk;
	ivi->trusted = vf->trusted;
	ret = 0;

error_param:
	clear_bit(__I40E_VIRTCHNL_OP_PENDING, pf->state);
	return ret;
}

/**
 * i40e_ndo_set_vf_link_state
 * @netdev: network interface device structure
 * @vf_id: VF identifier
 * @link: required link state
 *
 * Set the link state of a specified VF, regardless of physical link state
 **/
int i40e_ndo_set_vf_link_state(struct net_device *netdev, int vf_id, int link)
{
	struct i40e_netdev_priv *np = netdev_priv(netdev);
	struct i40e_pf *pf = np->vsi->back;
	struct i40e_link_status *ls = &pf->hw.phy.link_info;
	struct virtchnl_pf_event pfe;
	struct i40e_hw *hw = &pf->hw;
	struct i40e_vf *vf;
	int abs_vf_id;
	int ret = 0;

	if (test_and_set_bit(__I40E_VIRTCHNL_OP_PENDING, pf->state)) {
		dev_warn(&pf->pdev->dev, "Unable to configure VFs, other operation is pending.\n");
		return -EAGAIN;
	}

	/* validate the request */
	if (vf_id >= pf->num_alloc_vfs) {
		dev_err(&pf->pdev->dev, "Invalid VF Identifier %d\n", vf_id);
		ret = -EINVAL;
		goto error_out;
	}

	vf = &pf->vf[vf_id];
	abs_vf_id = vf->vf_id + hw->func_caps.vf_base_id;

	pfe.event = VIRTCHNL_EVENT_LINK_CHANGE;
	pfe.severity = PF_EVENT_SEVERITY_INFO;

	switch (link) {
	case IFLA_VF_LINK_STATE_AUTO:
		vf->link_forced = false;
		i40e_set_vf_link_state(vf, &pfe, ls);
		break;
	case IFLA_VF_LINK_STATE_ENABLE:
		vf->link_forced = true;
		vf->link_up = true;
		i40e_set_vf_link_state(vf, &pfe, ls);
		break;
	case IFLA_VF_LINK_STATE_DISABLE:
		vf->link_forced = true;
		vf->link_up = false;
		i40e_set_vf_link_state(vf, &pfe, ls);
		break;
	default:
		ret = -EINVAL;
		goto error_out;
	}
	/* Notify the VF of its new link state */
	i40e_aq_send_msg_to_vf(hw, abs_vf_id, VIRTCHNL_OP_EVENT,
			       0, (u8 *)&pfe, sizeof(pfe), NULL);

error_out:
	clear_bit(__I40E_VIRTCHNL_OP_PENDING, pf->state);
	return ret;
}

/**
 * i40e_ndo_set_vf_spoofchk
 * @netdev: network interface device structure
 * @vf_id: VF identifier
 * @enable: flag to enable or disable feature
 *
 * Enable or disable VF spoof checking
 **/
int i40e_ndo_set_vf_spoofchk(struct net_device *netdev, int vf_id, bool enable)
{
	struct i40e_netdev_priv *np = netdev_priv(netdev);
	struct i40e_vsi *vsi = np->vsi;
	struct i40e_pf *pf = vsi->back;
	struct i40e_vsi_context ctxt;
	struct i40e_hw *hw = &pf->hw;
	struct i40e_vf *vf;
	int ret = 0;

	if (test_and_set_bit(__I40E_VIRTCHNL_OP_PENDING, pf->state)) {
		dev_warn(&pf->pdev->dev, "Unable to configure VFs, other operation is pending.\n");
		return -EAGAIN;
	}

	/* validate the request */
	if (vf_id >= pf->num_alloc_vfs) {
		dev_err(&pf->pdev->dev, "Invalid VF Identifier %d\n", vf_id);
		ret = -EINVAL;
		goto out;
	}

	vf = &(pf->vf[vf_id]);
	if (!test_bit(I40E_VF_STATE_INIT, &vf->vf_states)) {
		dev_err(&pf->pdev->dev, "VF %d still in reset. Try again.\n",
			vf_id);
		ret = -EAGAIN;
		goto out;
	}

	if (enable == vf->spoofchk)
		goto out;

	vf->spoofchk = enable;
	memset(&ctxt, 0, sizeof(ctxt));
	ctxt.seid = pf->vsi[vf->lan_vsi_idx]->seid;
	ctxt.pf_num = pf->hw.pf_id;
	ctxt.info.valid_sections = cpu_to_le16(I40E_AQ_VSI_PROP_SECURITY_VALID);
	if (enable)
		ctxt.info.sec_flags |= (I40E_AQ_VSI_SEC_FLAG_ENABLE_VLAN_CHK |
					I40E_AQ_VSI_SEC_FLAG_ENABLE_MAC_CHK);
	ret = i40e_aq_update_vsi_params(hw, &ctxt, NULL);
	if (ret) {
		dev_err(&pf->pdev->dev, "Error %d updating VSI parameters\n",
			ret);
		ret = -EIO;
	}
out:
	clear_bit(__I40E_VIRTCHNL_OP_PENDING, pf->state);
	return ret;
}

/**
 * i40e_ndo_set_vf_trust
 * @netdev: network interface device structure of the pf
 * @vf_id: VF identifier
 * @setting: trust setting
 *
 * Enable or disable VF trust setting
 **/
int i40e_ndo_set_vf_trust(struct net_device *netdev, int vf_id, bool setting)
{
	struct i40e_netdev_priv *np = netdev_priv(netdev);
	struct i40e_pf *pf = np->vsi->back;
	struct i40e_vf *vf;
	int ret = 0;

	if (test_and_set_bit(__I40E_VIRTCHNL_OP_PENDING, pf->state)) {
		dev_warn(&pf->pdev->dev, "Unable to configure VFs, other operation is pending.\n");
		return -EAGAIN;
	}

	/* validate the request */
	if (vf_id >= pf->num_alloc_vfs) {
		dev_err(&pf->pdev->dev, "Invalid VF Identifier %d\n", vf_id);
		ret = -EINVAL;
		goto out;
	}

	if (pf->flags & I40E_FLAG_MFP_ENABLED) {
		dev_err(&pf->pdev->dev, "Trusted VF not supported in MFP mode.\n");
		ret = -EINVAL;
		goto out;
	}

	vf = &pf->vf[vf_id];

	if (setting == vf->trusted)
		goto out;

	vf->trusted = setting;
	i40e_vc_reset_vf(vf, true);
	dev_info(&pf->pdev->dev, "VF %u is now %strusted\n",
		 vf_id, setting ? "" : "un");

	if (vf->adq_enabled) {
		if (!vf->trusted) {
			dev_info(&pf->pdev->dev,
				 "VF %u no longer Trusted, deleting all cloud filters\n",
				 vf_id);
			i40e_del_all_cloud_filters(vf);
		}
	}

out:
	clear_bit(__I40E_VIRTCHNL_OP_PENDING, pf->state);
	return ret;
}

/**
 * i40e_get_vf_stats - populate some stats for the VF
 * @netdev: the netdev of the PF
 * @vf_id: the host OS identifier (0-127)
 * @vf_stats: pointer to the OS memory to be initialized
 */
int i40e_get_vf_stats(struct net_device *netdev, int vf_id,
		      struct ifla_vf_stats *vf_stats)
{
	struct i40e_netdev_priv *np = netdev_priv(netdev);
	struct i40e_pf *pf = np->vsi->back;
	struct i40e_eth_stats *stats;
	struct i40e_vsi *vsi;
	struct i40e_vf *vf;

	/* validate the request */
	if (i40e_validate_vf(pf, vf_id))
		return -EINVAL;

	vf = &pf->vf[vf_id];
	if (!test_bit(I40E_VF_STATE_INIT, &vf->vf_states)) {
		dev_err(&pf->pdev->dev, "VF %d in reset. Try again.\n", vf_id);
		return -EBUSY;
	}

	vsi = pf->vsi[vf->lan_vsi_idx];
	if (!vsi)
		return -EINVAL;

	i40e_update_eth_stats(vsi);
	stats = &vsi->eth_stats;

	memset(vf_stats, 0, sizeof(*vf_stats));

	vf_stats->rx_packets = stats->rx_unicast + stats->rx_broadcast +
		stats->rx_multicast;
	vf_stats->tx_packets = stats->tx_unicast + stats->tx_broadcast +
		stats->tx_multicast;
	vf_stats->rx_bytes   = stats->rx_bytes;
	vf_stats->tx_bytes   = stats->tx_bytes;
	vf_stats->broadcast  = stats->rx_broadcast;
	vf_stats->multicast  = stats->rx_multicast;
	vf_stats->rx_dropped = stats->rx_discards;
	vf_stats->tx_dropped = stats->tx_discards;

	return 0;
}<|MERGE_RESOLUTION|>--- conflicted
+++ resolved
@@ -1917,19 +1917,17 @@
 /***********************virtual channel routines******************/
 
 /**
- * i40e_vc_send_msg_to_vf_ex
+ * i40e_vc_send_msg_to_vf
  * @vf: pointer to the VF info
  * @v_opcode: virtual channel opcode
  * @v_retval: virtual channel return value
  * @msg: pointer to the msg buffer
  * @msglen: msg length
- * @is_quiet: true for not printing unsuccessful return values, false otherwise
  *
  * send msg to VF
  **/
-static int i40e_vc_send_msg_to_vf_ex(struct i40e_vf *vf, u32 v_opcode,
-				     u32 v_retval, u8 *msg, u16 msglen,
-				     bool is_quiet)
+static int i40e_vc_send_msg_to_vf(struct i40e_vf *vf, u32 v_opcode,
+				  u32 v_retval, u8 *msg, u16 msglen)
 {
 	struct i40e_pf *pf;
 	struct i40e_hw *hw;
@@ -1944,28 +1942,6 @@
 	hw = &pf->hw;
 	abs_vf_id = vf->vf_id + hw->func_caps.vf_base_id;
 
-<<<<<<< HEAD
-	/* single place to detect unsuccessful return values */
-	if (v_retval && !is_quiet) {
-		vf->num_invalid_msgs++;
-		dev_info(&pf->pdev->dev, "VF %d failed opcode %d, retval: %d\n",
-			 vf->vf_id, v_opcode, v_retval);
-		if (vf->num_invalid_msgs >
-		    I40E_DEFAULT_NUM_INVALID_MSGS_ALLOWED) {
-			dev_err(&pf->pdev->dev,
-				"Number of invalid messages exceeded for VF %d\n",
-				vf->vf_id);
-			dev_err(&pf->pdev->dev, "Use PF Control I/F to enable the VF\n");
-			set_bit(I40E_VF_STATE_DISABLED, &vf->vf_states);
-		}
-	} else {
-		vf->num_valid_msgs++;
-		/* reset the invalid counter, if a valid message is received. */
-		vf->num_invalid_msgs = 0;
-	}
-
-=======
->>>>>>> e16cdba0
 	aq_ret = i40e_aq_send_msg_to_vf(hw, abs_vf_id,	v_opcode, v_retval,
 					msg, msglen, NULL);
 	if (aq_ret) {
@@ -1976,23 +1952,6 @@
 	}
 
 	return 0;
-}
-
-/**
- * i40e_vc_send_msg_to_vf
- * @vf: pointer to the VF info
- * @v_opcode: virtual channel opcode
- * @v_retval: virtual channel return value
- * @msg: pointer to the msg buffer
- * @msglen: msg length
- *
- * send msg to VF
- **/
-static int i40e_vc_send_msg_to_vf(struct i40e_vf *vf, u32 v_opcode,
-				  u32 v_retval, u8 *msg, u16 msglen)
-{
-	return i40e_vc_send_msg_to_vf_ex(vf, v_opcode, v_retval,
-					 msg, msglen, false);
 }
 
 /**
@@ -2816,7 +2775,6 @@
  * i40e_check_vf_permission
  * @vf: pointer to the VF info
  * @al: MAC address list from virtchnl
- * @is_quiet: set true for printing msg without opcode info, false otherwise
  *
  * Check that the given list of MAC addresses is allowed. Will return -EPERM
  * if any address in the list is not valid. Checks the following conditions:
@@ -2831,15 +2789,13 @@
  * addresses might not be accurate.
  **/
 static inline int i40e_check_vf_permission(struct i40e_vf *vf,
-					   struct virtchnl_ether_addr_list *al,
-					   bool *is_quiet)
+					   struct virtchnl_ether_addr_list *al)
 {
 	struct i40e_pf *pf = vf->pf;
 	struct i40e_vsi *vsi = pf->vsi[vf->lan_vsi_idx];
 	int mac2add_cnt = 0;
 	int i;
 
-	*is_quiet = false;
 	for (i = 0; i < al->num_elements; i++) {
 		struct i40e_mac_filter *f;
 		u8 *addr = al->list[i].addr;
@@ -2863,7 +2819,6 @@
 		    !ether_addr_equal(addr, vf->default_lan_addr.addr)) {
 			dev_err(&pf->pdev->dev,
 				"VF attempting to override administratively set MAC address, bring down and up the VF interface to resume normal operation\n");
-			*is_quiet = true;
 			return -EPERM;
 		}
 
@@ -2900,7 +2855,6 @@
 	    (struct virtchnl_ether_addr_list *)msg;
 	struct i40e_pf *pf = vf->pf;
 	struct i40e_vsi *vsi = NULL;
-	bool is_quiet = false;
 	i40e_status ret = 0;
 	int i;
 
@@ -2917,7 +2871,7 @@
 	 */
 	spin_lock_bh(&vsi->mac_filter_hash_lock);
 
-	ret = i40e_check_vf_permission(vf, al, &is_quiet);
+	ret = i40e_check_vf_permission(vf, al);
 	if (ret) {
 		spin_unlock_bh(&vsi->mac_filter_hash_lock);
 		goto error_param;
@@ -2955,13 +2909,8 @@
 
 error_param:
 	/* send the response to the VF */
-<<<<<<< HEAD
-	return i40e_vc_send_msg_to_vf_ex(vf, VIRTCHNL_OP_ADD_ETH_ADDR,
-				       ret, NULL, 0, is_quiet);
-=======
 	return i40e_vc_send_msg_to_vf(vf, VIRTCHNL_OP_ADD_ETH_ADDR,
 				      ret, NULL, 0);
->>>>>>> e16cdba0
 }
 
 /**
