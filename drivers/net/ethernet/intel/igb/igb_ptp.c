--- conflicted
+++ resolved
@@ -856,9 +856,6 @@
 	dev_kfree_skb_any(skb);
 }
 
-#define IGB_RET_PTP_DISABLED 1
-#define IGB_RET_PTP_INVALID 2
-
 /**
  * igb_ptp_rx_pktstamp - retrieve Rx per packet timestamp
  * @q_vector: Pointer to interrupt specific structure
@@ -869,14 +866,6 @@
  * incoming frame.  The value is stored in little endian format starting on
  * byte 8
  *
-<<<<<<< HEAD
- * Returns: 0 if success, nonzero if failure
- **/
-int igb_ptp_rx_pktstamp(struct igb_q_vector *q_vector, void *va,
-			struct sk_buff *skb)
-{
-	struct igb_adapter *adapter = q_vector->adapter;
-=======
  * Returns: The timestamp header length or 0 if not available
  **/
 int igb_ptp_rx_pktstamp(struct igb_q_vector *q_vector, void *va,
@@ -884,16 +873,11 @@
 {
 	struct igb_adapter *adapter = q_vector->adapter;
 	struct skb_shared_hwtstamps ts;
->>>>>>> 3b17187f
 	__le64 *regval = (__le64 *)va;
 	int adjust = 0;
 
 	if (!(adapter->ptp_flags & IGB_PTP_ENABLED))
-<<<<<<< HEAD
-		return IGB_RET_PTP_DISABLED;
-=======
 		return 0;
->>>>>>> 3b17187f
 
 	/* The timestamp is recorded in little endian format.
 	 * DWORD: 0        1        2        3
@@ -902,16 +886,9 @@
 
 	/* check reserved dwords are zero, be/le doesn't matter for zero */
 	if (regval[0])
-<<<<<<< HEAD
-		return IGB_RET_PTP_INVALID;
-
-	igb_ptp_systim_to_hwtstamp(adapter, skb_hwtstamps(skb),
-				   le64_to_cpu(regval[1]));
-=======
 		return 0;
 
 	igb_ptp_systim_to_hwtstamp(adapter, &ts, le64_to_cpu(regval[1]));
->>>>>>> 3b17187f
 
 	/* adjust timestamp for the RX latency based on link speed */
 	if (adapter->hw.mac.type == e1000_i210) {
@@ -927,17 +904,10 @@
 			break;
 		}
 	}
-<<<<<<< HEAD
-	skb_hwtstamps(skb)->hwtstamp =
-		ktime_sub_ns(skb_hwtstamps(skb)->hwtstamp, adjust);
-
-	return 0;
-=======
 
 	*timestamp = ktime_sub_ns(ts.hwtstamp, adjust);
 
 	return IGB_TS_HDR_LEN;
->>>>>>> 3b17187f
 }
 
 /**
