# SPDX-License-Identifier: GPL-2.0-only
#
# Freescale device configuration
#

config NET_VENDOR_FREESCALE
	bool "Freescale devices"
	default y
<<<<<<< HEAD
	depends on FSL_SOC || QUICC_ENGINE || CPM1 || CPM2 || PPC_MPC512x || \
		   M523x || M527x || M5272 || M528x || M520x || M532x || \
		   ARCH_MXC || ARCH_MXS || (PPC_MPC52xx && PPC_BESTCOMM) || \
		   ARCH_LAYERSCAPE || ARCH_S32 || COMPILE_TEST
=======
	depends on FSL_SOC || (QUICC_ENGINE && PPC32) || CPM1 || CPM2 || \
		   PPC_MPC512x || M523x || M527x || M5272 || M528x || M520x || \
		   M532x || ARCH_MXC || ARCH_MXS || \
		   (PPC_MPC52xx && PPC_BESTCOMM) || ARCH_LAYERSCAPE || \
		   COMPILE_TEST
>>>>>>> e1a84543
	---help---
	  If you have a network (Ethernet) card belonging to this class, say Y.

	  Note that the answer to this question doesn't directly affect the
	  kernel: saying N will just cause the configurator to skip all
	  the questions about Freescale devices. If you say Y, you will be
	  asked for your specific card in the following questions.

if NET_VENDOR_FREESCALE

config FEC
	tristate "FEC ethernet controller (of ColdFire and some i.MX CPUs)"
	depends on (M523x || M527x || M5272 || M528x || M520x || M532x || \
		   ARCH_MXC || ARCH_S32 || SOC_IMX28 || COMPILE_TEST)
	default ARCH_MXC || SOC_IMX28 if ARM
	select PHYLIB
	imply PTP_1588_CLOCK
	---help---
	  Say Y here if you want to use the built-in 10/100 Fast ethernet
	  controller on some Motorola ColdFire and Freescale i.MX/S32 processors.

config FEC_MPC52xx
	tristate "FEC MPC52xx driver"
	depends on PPC_MPC52xx && PPC_BESTCOMM
	select CRC32
	select PHYLIB
	select PPC_BESTCOMM_FEC
	---help---
	  This option enables support for the MPC5200's on-chip
	  Fast Ethernet Controller
	  If compiled as module, it will be called fec_mpc52xx.

config FEC_MPC52xx_MDIO
	bool "FEC MPC52xx MDIO bus driver"
	depends on FEC_MPC52xx
	default y
	---help---
	  The MPC5200's FEC can connect to the Ethernet either with
	  an external MII PHY chip or 10 Mbps 7-wire interface
	  (Motorola? industry standard).
	  If your board uses an external PHY connected to FEC, enable this.
	  If not sure, enable.
	  If compiled as module, it will be called fec_mpc52xx_phy.

source "drivers/net/ethernet/freescale/fs_enet/Kconfig"
source "drivers/net/ethernet/freescale/fman/Kconfig"

config FSL_PQ_MDIO
	tristate "Freescale PQ MDIO"
	select PHYLIB
	---help---
	  This driver supports the MDIO bus used by the gianfar and UCC drivers.

config FSL_XGMAC_MDIO
	tristate "Freescale XGMAC MDIO"
	select PHYLIB
	depends on OF
	select OF_MDIO
	---help---
	  This driver supports the MDIO bus on the Fman 10G Ethernet MACs, and
	  on the FMan mEMAC (which supports both Clauses 22 and 45)

config UCC_GETH
	tristate "Freescale QE Gigabit Ethernet"
	depends on QUICC_ENGINE && FSL_SOC && PPC32
	select FSL_PQ_MDIO
	select PHYLIB
	---help---
	  This driver supports the Gigabit Ethernet mode of the QUICC Engine,
	  which is available on some Freescale SOCs.

config UGETH_TX_ON_DEMAND
	bool "Transmit on Demand support"
	depends on UCC_GETH

config GIANFAR
	tristate "Gianfar Ethernet"
	depends on HAS_DMA
	select FSL_PQ_MDIO
	select PHYLIB
	select CRC32
	---help---
	  This driver supports the Gigabit TSEC on the MPC83xx, MPC85xx,
	  and MPC86xx family of chips, the eTSEC on LS1021A and the FEC
	  on the 8540.
source "drivers/net/ethernet/freescale/sdk_fman/Kconfig"
source "drivers/net/ethernet/freescale/sdk_dpaa/Kconfig"
source "drivers/net/ethernet/freescale/dpaa/Kconfig"
source "drivers/net/ethernet/freescale/dpaa2/Kconfig"
source "drivers/net/ethernet/freescale/enetc/Kconfig"

endif # NET_VENDOR_FREESCALE<|MERGE_RESOLUTION|>--- conflicted
+++ resolved
@@ -6,18 +6,10 @@
 config NET_VENDOR_FREESCALE
 	bool "Freescale devices"
 	default y
-<<<<<<< HEAD
-	depends on FSL_SOC || QUICC_ENGINE || CPM1 || CPM2 || PPC_MPC512x || \
+	depends on FSL_SOC || (QUICC_ENGINE && PPC32) || CPM1 || CPM2 || PPC_MPC512x || \
 		   M523x || M527x || M5272 || M528x || M520x || M532x || \
 		   ARCH_MXC || ARCH_MXS || (PPC_MPC52xx && PPC_BESTCOMM) || \
 		   ARCH_LAYERSCAPE || ARCH_S32 || COMPILE_TEST
-=======
-	depends on FSL_SOC || (QUICC_ENGINE && PPC32) || CPM1 || CPM2 || \
-		   PPC_MPC512x || M523x || M527x || M5272 || M528x || M520x || \
-		   M532x || ARCH_MXC || ARCH_MXS || \
-		   (PPC_MPC52xx && PPC_BESTCOMM) || ARCH_LAYERSCAPE || \
-		   COMPILE_TEST
->>>>>>> e1a84543
 	---help---
 	  If you have a network (Ethernet) card belonging to this class, say Y.
 
