--- conflicted
+++ resolved
@@ -1679,16 +1679,10 @@
 			dma_unmap_page(dev, qm_sg_addr(&sgt[i]),
 				       qm_sg_entry_get_len(&sgt[i]), dma_dir);
 		}
-<<<<<<< HEAD
 #ifndef CONFIG_PPC
 		if (dpaa_errata_a010022)
 			put_page(virt_to_page(sgt));
-		else
 #endif
-			/* Free the page frag that we allocated on Tx */
-			skb_free_frag(skbh);
-=======
->>>>>>> fd8cd8ac
 	} else {
 		dma_unmap_single(dev, addr,
 				 skb_tail_pointer(skb) - (u8 *)skbh, dma_dir);
@@ -1708,6 +1702,10 @@
 		}
 	}
 
+#ifndef CONFIG_PPC
+	if (dpaa_errata_a010022)
+		return skb;
+#endif
 	if (qm_fd_get_format(fd) == qm_fd_sg)
 		/* Free the page frag that we allocated on Tx */
 		skb_free_frag(phys_to_virt(addr));
