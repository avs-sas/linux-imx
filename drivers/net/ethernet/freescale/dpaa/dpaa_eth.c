--- conflicted
+++ resolved
@@ -285,12 +285,8 @@
 {
 	struct mac_device *mac_dev;
 	struct dpaa_priv *priv;
-<<<<<<< HEAD
-	int i, error, err = 0;
-=======
 	int i, error;
 	int err = 0;
->>>>>>> d2869ace
 
 	priv = netdev_priv(net_dev);
 	mac_dev = priv->mac_dev;
