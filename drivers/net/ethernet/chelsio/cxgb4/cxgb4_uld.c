/*
 * cxgb4_uld.c:Chelsio Upper Layer Driver Interface for T4/T5/T6 SGE management
 *
 * Copyright (c) 2016 Chelsio Communications, Inc. All rights reserved.
 *
 * This software is available to you under a choice of one of two
 * licenses.  You may choose to be licensed under the terms of the GNU
 * General Public License (GPL) Version 2, available from the file
 * COPYING in the main directory of this source tree, or the
 * OpenIB.org BSD license below:
 *
 *     Redistribution and use in source and binary forms, with or
 *     without modification, are permitted provided that the following
 *     conditions are met:
 *
 *      - Redistributions of source code must retain the above
 *        copyright notice, this list of conditions and the following
 *        disclaimer.
 *
 *      - Redistributions in binary form must reproduce the above
 *        copyright notice, this list of conditions and the following
 *        disclaimer in the documentation and/or other materials
 *        provided with the distribution.
 *
 * THE SOFTWARE IS PROVIDED "AS IS", WITHOUT WARRANTY OF ANY KIND,
 * EXPRESS OR IMPLIED, INCLUDING BUT NOT LIMITED TO THE WARRANTIES OF
 * MERCHANTABILITY, FITNESS FOR A PARTICULAR PURPOSE AND
 * NONINFRINGEMENT. IN NO EVENT SHALL THE AUTHORS OR COPYRIGHT HOLDERS
 * BE LIABLE FOR ANY CLAIM, DAMAGES OR OTHER LIABILITY, WHETHER IN AN
 * ACTION OF CONTRACT, TORT OR OTHERWISE, ARISING FROM, OUT OF OR IN
 * CONNECTION WITH THE SOFTWARE OR THE USE OR OTHER DEALINGS IN THE
 * SOFTWARE.
 *
 *  Written by: Atul Gupta (atul.gupta@chelsio.com)
 *  Written by: Hariprasad Shenai (hariprasad@chelsio.com)
 */

#include <linux/kernel.h>
#include <linux/module.h>
#include <linux/errno.h>
#include <linux/types.h>
#include <linux/debugfs.h>
#include <linux/export.h>
#include <linux/list.h>
#include <linux/skbuff.h>
#include <linux/pci.h>

#include "cxgb4.h"
#include "cxgb4_uld.h"
#include "t4_regs.h"
#include "t4fw_api.h"
#include "t4_msg.h"

#define for_each_uldrxq(m, i) for (i = 0; i < ((m)->nrxq + (m)->nciq); i++)

static int get_msix_idx_from_bmap(struct adapter *adap)
{
	struct uld_msix_bmap *bmap = &adap->msix_bmap_ulds;
	unsigned long flags;
	unsigned int msix_idx;

	spin_lock_irqsave(&bmap->lock, flags);
	msix_idx = find_first_zero_bit(bmap->msix_bmap, bmap->mapsize);
	if (msix_idx < bmap->mapsize) {
		__set_bit(msix_idx, bmap->msix_bmap);
	} else {
		spin_unlock_irqrestore(&bmap->lock, flags);
		return -ENOSPC;
	}

	spin_unlock_irqrestore(&bmap->lock, flags);
	return msix_idx;
}

static void free_msix_idx_in_bmap(struct adapter *adap, unsigned int msix_idx)
{
	struct uld_msix_bmap *bmap = &adap->msix_bmap_ulds;
	unsigned long flags;

	spin_lock_irqsave(&bmap->lock, flags);
	__clear_bit(msix_idx, bmap->msix_bmap);
	spin_unlock_irqrestore(&bmap->lock, flags);
}

/* Flush the aggregated lro sessions */
static void uldrx_flush_handler(struct sge_rspq *q)
{
	struct adapter *adap = q->adap;

	if (adap->uld[q->uld].lro_flush)
		adap->uld[q->uld].lro_flush(&q->lro_mgr);
}

/**
 *	uldrx_handler - response queue handler for ULD queues
 *	@q: the response queue that received the packet
 *	@rsp: the response queue descriptor holding the offload message
 *	@gl: the gather list of packet fragments
 *
 *	Deliver an ingress offload packet to a ULD.  All processing is done by
 *	the ULD, we just maintain statistics.
 */
static int uldrx_handler(struct sge_rspq *q, const __be64 *rsp,
			 const struct pkt_gl *gl)
{
	struct adapter *adap = q->adap;
	struct sge_ofld_rxq *rxq = container_of(q, struct sge_ofld_rxq, rspq);
	int ret;

	/* FW can send CPLs encapsulated in a CPL_FW4_MSG */
	if (((const struct rss_header *)rsp)->opcode == CPL_FW4_MSG &&
	    ((const struct cpl_fw4_msg *)(rsp + 1))->type == FW_TYPE_RSSCPL)
		rsp += 2;

	if (q->flush_handler)
		ret = adap->uld[q->uld].lro_rx_handler(adap->uld[q->uld].handle,
				rsp, gl, &q->lro_mgr,
				&q->napi);
	else
		ret = adap->uld[q->uld].rx_handler(adap->uld[q->uld].handle,
				rsp, gl);

	if (ret) {
		rxq->stats.nomem++;
		return -1;
	}

	if (!gl)
		rxq->stats.imm++;
	else if (gl == CXGB4_MSG_AN)
		rxq->stats.an++;
	else
		rxq->stats.pkts++;
	return 0;
}

static int alloc_uld_rxqs(struct adapter *adap,
			  struct sge_uld_rxq_info *rxq_info, bool lro)
{
	unsigned int nq = rxq_info->nrxq + rxq_info->nciq;
	int i, err, msi_idx, que_idx = 0, bmap_idx = 0;
	struct sge_ofld_rxq *q = rxq_info->uldrxq;
	unsigned short *ids = rxq_info->rspq_id;
	struct sge *s = &adap->sge;
	unsigned int per_chan;

	per_chan = rxq_info->nrxq / adap->params.nports;

	if (adap->flags & CXGB4_USING_MSIX)
		msi_idx = 1;
	else
		msi_idx = -((int)s->intrq.abs_id + 1);

	for (i = 0; i < nq; i++, q++) {
		if (i == rxq_info->nrxq) {
			/* start allocation of concentrator queues */
			per_chan = rxq_info->nciq / adap->params.nports;
			que_idx = 0;
		}

		if (msi_idx >= 0) {
			bmap_idx = get_msix_idx_from_bmap(adap);
			if (bmap_idx < 0) {
				err = -ENOSPC;
				goto freeout;
			}
			msi_idx = adap->msix_info_ulds[bmap_idx].idx;
		}
		err = t4_sge_alloc_rxq(adap, &q->rspq, false,
				       adap->port[que_idx++ / per_chan],
				       msi_idx,
				       q->fl.size ? &q->fl : NULL,
				       uldrx_handler,
				       lro ? uldrx_flush_handler : NULL,
				       0);
		if (err)
			goto freeout;
		if (msi_idx >= 0)
			rxq_info->msix_tbl[i] = bmap_idx;
		memset(&q->stats, 0, sizeof(q->stats));
		if (ids)
			ids[i] = q->rspq.abs_id;
	}
	return 0;
freeout:
	q = rxq_info->uldrxq;
	for ( ; i; i--, q++) {
		if (q->rspq.desc)
			free_rspq_fl(adap, &q->rspq,
				     q->fl.size ? &q->fl : NULL);
	}
	return err;
}

static int
setup_sge_queues_uld(struct adapter *adap, unsigned int uld_type, bool lro)
{
	struct sge_uld_rxq_info *rxq_info = adap->sge.uld_rxq_info[uld_type];
	int i, ret = 0;

	if (adap->flags & CXGB4_USING_MSIX) {
		rxq_info->msix_tbl = kcalloc((rxq_info->nrxq + rxq_info->nciq),
					     sizeof(unsigned short),
					     GFP_KERNEL);
		if (!rxq_info->msix_tbl)
			return -ENOMEM;
	}

	ret = !(!alloc_uld_rxqs(adap, rxq_info, lro));

	/* Tell uP to route control queue completions to rdma rspq */
	if (adap->flags & CXGB4_FULL_INIT_DONE &&
	    !ret && uld_type == CXGB4_ULD_RDMA) {
		struct sge *s = &adap->sge;
		unsigned int cmplqid;
		u32 param, cmdop;

		cmdop = FW_PARAMS_PARAM_DMAQ_EQ_CMPLIQID_CTRL;
		for_each_port(adap, i) {
			cmplqid = rxq_info->uldrxq[i].rspq.cntxt_id;
			param = (FW_PARAMS_MNEM_V(FW_PARAMS_MNEM_DMAQ) |
				 FW_PARAMS_PARAM_X_V(cmdop) |
				 FW_PARAMS_PARAM_YZ_V(s->ctrlq[i].q.cntxt_id));
			ret = t4_set_params(adap, adap->mbox, adap->pf,
					    0, 1, &param, &cmplqid);
		}
	}
	return ret;
}

static void t4_free_uld_rxqs(struct adapter *adap, int n,
			     struct sge_ofld_rxq *q)
{
	for ( ; n; n--, q++) {
		if (q->rspq.desc)
			free_rspq_fl(adap, &q->rspq,
				     q->fl.size ? &q->fl : NULL);
	}
}

static void free_sge_queues_uld(struct adapter *adap, unsigned int uld_type)
{
	struct sge_uld_rxq_info *rxq_info = adap->sge.uld_rxq_info[uld_type];

	if (adap->flags & CXGB4_FULL_INIT_DONE && uld_type == CXGB4_ULD_RDMA) {
		struct sge *s = &adap->sge;
		u32 param, cmdop, cmplqid = 0;
		int i;

		cmdop = FW_PARAMS_PARAM_DMAQ_EQ_CMPLIQID_CTRL;
		for_each_port(adap, i) {
			param = (FW_PARAMS_MNEM_V(FW_PARAMS_MNEM_DMAQ) |
				 FW_PARAMS_PARAM_X_V(cmdop) |
				 FW_PARAMS_PARAM_YZ_V(s->ctrlq[i].q.cntxt_id));
			t4_set_params(adap, adap->mbox, adap->pf,
				      0, 1, &param, &cmplqid);
		}
	}

	if (rxq_info->nciq)
		t4_free_uld_rxqs(adap, rxq_info->nciq,
				 rxq_info->uldrxq + rxq_info->nrxq);
	t4_free_uld_rxqs(adap, rxq_info->nrxq, rxq_info->uldrxq);
	if (adap->flags & CXGB4_USING_MSIX)
		kfree(rxq_info->msix_tbl);
}

static int cfg_queues_uld(struct adapter *adap, unsigned int uld_type,
			  const struct cxgb4_uld_info *uld_info)
{
	struct sge *s = &adap->sge;
	struct sge_uld_rxq_info *rxq_info;
	int i, nrxq, ciq_size;

	rxq_info = kzalloc(sizeof(*rxq_info), GFP_KERNEL);
	if (!rxq_info)
		return -ENOMEM;

	if (adap->flags & CXGB4_USING_MSIX && uld_info->nrxq > s->nqs_per_uld) {
		i = s->nqs_per_uld;
		rxq_info->nrxq = roundup(i, adap->params.nports);
	} else {
		i = min_t(int, uld_info->nrxq,
			  num_online_cpus());
		rxq_info->nrxq = roundup(i, adap->params.nports);
	}
	if (!uld_info->ciq) {
		rxq_info->nciq = 0;
	} else  {
		if (adap->flags & CXGB4_USING_MSIX)
			rxq_info->nciq = min_t(int, s->nqs_per_uld,
					       num_online_cpus());
		else
			rxq_info->nciq = min_t(int, MAX_OFLD_QSETS,
					       num_online_cpus());
		rxq_info->nciq = ((rxq_info->nciq / adap->params.nports) *
				  adap->params.nports);
		rxq_info->nciq = max_t(int, rxq_info->nciq,
				       adap->params.nports);
	}

	nrxq = rxq_info->nrxq + rxq_info->nciq; /* total rxq's */
	rxq_info->uldrxq = kcalloc(nrxq, sizeof(struct sge_ofld_rxq),
				   GFP_KERNEL);
	if (!rxq_info->uldrxq) {
		kfree(rxq_info);
		return -ENOMEM;
	}

	rxq_info->rspq_id = kcalloc(nrxq, sizeof(unsigned short), GFP_KERNEL);
	if (!rxq_info->rspq_id) {
		kfree(rxq_info->uldrxq);
		kfree(rxq_info);
		return -ENOMEM;
	}

	for (i = 0; i < rxq_info->nrxq; i++) {
		struct sge_ofld_rxq *r = &rxq_info->uldrxq[i];

		init_rspq(adap, &r->rspq, 5, 1, uld_info->rxq_size, 64);
		r->rspq.uld = uld_type;
		r->fl.size = 72;
	}

	ciq_size = 64 + adap->vres.cq.size + adap->tids.nftids;
	if (ciq_size > SGE_MAX_IQ_SIZE) {
		dev_warn(adap->pdev_dev, "CIQ size too small for available IQs\n");
		ciq_size = SGE_MAX_IQ_SIZE;
	}

	for (i = rxq_info->nrxq; i < nrxq; i++) {
		struct sge_ofld_rxq *r = &rxq_info->uldrxq[i];

		init_rspq(adap, &r->rspq, 5, 1, ciq_size, 64);
		r->rspq.uld = uld_type;
	}

	memcpy(rxq_info->name, uld_info->name, IFNAMSIZ);
	adap->sge.uld_rxq_info[uld_type] = rxq_info;

	return 0;
}

static void free_queues_uld(struct adapter *adap, unsigned int uld_type)
{
	struct sge_uld_rxq_info *rxq_info = adap->sge.uld_rxq_info[uld_type];

	adap->sge.uld_rxq_info[uld_type] = NULL;
	kfree(rxq_info->rspq_id);
	kfree(rxq_info->uldrxq);
	kfree(rxq_info);
}

static int
request_msix_queue_irqs_uld(struct adapter *adap, unsigned int uld_type)
{
	struct sge_uld_rxq_info *rxq_info = adap->sge.uld_rxq_info[uld_type];
	struct uld_msix_info *minfo;
	int err = 0;
	unsigned int idx, bmap_idx;

	for_each_uldrxq(rxq_info, idx) {
		bmap_idx = rxq_info->msix_tbl[idx];
		minfo = &adap->msix_info_ulds[bmap_idx];
		err = request_irq(minfo->vec,
				  t4_sge_intr_msix, 0,
				  minfo->desc,
				  &rxq_info->uldrxq[idx].rspq);
		if (err)
			goto unwind;

		cxgb4_set_msix_aff(adap, minfo->vec,
				   &minfo->aff_mask, idx);
	}
	return 0;

unwind:
	while (idx-- > 0) {
		bmap_idx = rxq_info->msix_tbl[idx];
		minfo = &adap->msix_info_ulds[bmap_idx];
		cxgb4_clear_msix_aff(minfo->vec, minfo->aff_mask);
		free_msix_idx_in_bmap(adap, bmap_idx);
		free_irq(minfo->vec, &rxq_info->uldrxq[idx].rspq);
	}
	return err;
}

static void
free_msix_queue_irqs_uld(struct adapter *adap, unsigned int uld_type)
{
	struct sge_uld_rxq_info *rxq_info = adap->sge.uld_rxq_info[uld_type];
	struct uld_msix_info *minfo;
	unsigned int idx, bmap_idx;

	for_each_uldrxq(rxq_info, idx) {
		bmap_idx = rxq_info->msix_tbl[idx];
		minfo = &adap->msix_info_ulds[bmap_idx];

		cxgb4_clear_msix_aff(minfo->vec, minfo->aff_mask);
		free_msix_idx_in_bmap(adap, bmap_idx);
		free_irq(minfo->vec, &rxq_info->uldrxq[idx].rspq);
	}
}

static void name_msix_vecs_uld(struct adapter *adap, unsigned int uld_type)
{
	struct sge_uld_rxq_info *rxq_info = adap->sge.uld_rxq_info[uld_type];
	int n = sizeof(adap->msix_info_ulds[0].desc);
	unsigned int idx, bmap_idx;

	for_each_uldrxq(rxq_info, idx) {
		bmap_idx = rxq_info->msix_tbl[idx];

		snprintf(adap->msix_info_ulds[bmap_idx].desc, n, "%s-%s%d",
			 adap->port[0]->name, rxq_info->name, idx);
	}
}

static void enable_rx(struct adapter *adap, struct sge_rspq *q)
{
	if (!q)
		return;

	if (q->handler)
		napi_enable(&q->napi);

	/* 0-increment GTS to start the timer and enable interrupts */
	t4_write_reg(adap, MYPF_REG(SGE_PF_GTS_A),
		     SEINTARM_V(q->intr_params) |
		     INGRESSQID_V(q->cntxt_id));
}

static void quiesce_rx(struct adapter *adap, struct sge_rspq *q)
{
	if (q && q->handler)
		napi_disable(&q->napi);
}

static void enable_rx_uld(struct adapter *adap, unsigned int uld_type)
{
	struct sge_uld_rxq_info *rxq_info = adap->sge.uld_rxq_info[uld_type];
	int idx;

	for_each_uldrxq(rxq_info, idx)
		enable_rx(adap, &rxq_info->uldrxq[idx].rspq);
}

static void quiesce_rx_uld(struct adapter *adap, unsigned int uld_type)
{
	struct sge_uld_rxq_info *rxq_info = adap->sge.uld_rxq_info[uld_type];
	int idx;

	for_each_uldrxq(rxq_info, idx)
		quiesce_rx(adap, &rxq_info->uldrxq[idx].rspq);
}

static void
free_sge_txq_uld(struct adapter *adap, struct sge_uld_txq_info *txq_info)
{
	int nq = txq_info->ntxq;
	int i;

	for (i = 0; i < nq; i++) {
		struct sge_uld_txq *txq = &txq_info->uldtxq[i];

		if (txq && txq->q.desc) {
			tasklet_kill(&txq->qresume_tsk);
			t4_ofld_eq_free(adap, adap->mbox, adap->pf, 0,
					txq->q.cntxt_id);
			free_tx_desc(adap, &txq->q, txq->q.in_use, false);
			kfree(txq->q.sdesc);
			__skb_queue_purge(&txq->sendq);
			free_txq(adap, &txq->q);
		}
	}
}

static int
alloc_sge_txq_uld(struct adapter *adap, struct sge_uld_txq_info *txq_info,
		  unsigned int uld_type)
{
	struct sge *s = &adap->sge;
	int nq = txq_info->ntxq;
	int i, j, err;

	j = nq / adap->params.nports;
	for (i = 0; i < nq; i++) {
		struct sge_uld_txq *txq = &txq_info->uldtxq[i];

		txq->q.size = 1024;
		err = t4_sge_alloc_uld_txq(adap, txq, adap->port[i / j],
					   s->fw_evtq.cntxt_id, uld_type);
		if (err)
			goto freeout;
	}
	return 0;
freeout:
	free_sge_txq_uld(adap, txq_info);
	return err;
}

static void
release_sge_txq_uld(struct adapter *adap, unsigned int uld_type)
{
	struct sge_uld_txq_info *txq_info = NULL;
	int tx_uld_type = TX_ULD(uld_type);

	txq_info = adap->sge.uld_txq_info[tx_uld_type];

	if (txq_info && atomic_dec_and_test(&txq_info->users)) {
		free_sge_txq_uld(adap, txq_info);
		kfree(txq_info->uldtxq);
		kfree(txq_info);
		adap->sge.uld_txq_info[tx_uld_type] = NULL;
	}
}

static int
setup_sge_txq_uld(struct adapter *adap, unsigned int uld_type,
		  const struct cxgb4_uld_info *uld_info)
{
	struct sge_uld_txq_info *txq_info = NULL;
	int tx_uld_type, i;

	tx_uld_type = TX_ULD(uld_type);
	txq_info = adap->sge.uld_txq_info[tx_uld_type];

	if ((tx_uld_type == CXGB4_TX_OFLD) && txq_info &&
	    (atomic_inc_return(&txq_info->users) > 1))
		return 0;

	txq_info = kzalloc(sizeof(*txq_info), GFP_KERNEL);
	if (!txq_info)
		return -ENOMEM;
	if (uld_type == CXGB4_ULD_CRYPTO) {
		i = min_t(int, adap->vres.ncrypto_fc,
			  num_online_cpus());
		txq_info->ntxq = rounddown(i, adap->params.nports);
		if (txq_info->ntxq <= 0) {
			dev_warn(adap->pdev_dev, "Crypto Tx Queues can't be zero\n");
			kfree(txq_info);
			return -EINVAL;
		}

	} else {
		i = min_t(int, uld_info->ntxq, num_online_cpus());
		txq_info->ntxq = roundup(i, adap->params.nports);
	}
	txq_info->uldtxq = kcalloc(txq_info->ntxq, sizeof(struct sge_uld_txq),
				   GFP_KERNEL);
	if (!txq_info->uldtxq) {
		kfree(txq_info);
		return -ENOMEM;
	}

	if (alloc_sge_txq_uld(adap, txq_info, tx_uld_type)) {
		kfree(txq_info->uldtxq);
		kfree(txq_info);
		return -ENOMEM;
	}

	atomic_inc(&txq_info->users);
	adap->sge.uld_txq_info[tx_uld_type] = txq_info;
	return 0;
}

static void uld_queue_init(struct adapter *adap, unsigned int uld_type,
			   struct cxgb4_lld_info *lli)
{
	struct sge_uld_rxq_info *rxq_info = adap->sge.uld_rxq_info[uld_type];
	int tx_uld_type = TX_ULD(uld_type);
	struct sge_uld_txq_info *txq_info = adap->sge.uld_txq_info[tx_uld_type];

	lli->rxq_ids = rxq_info->rspq_id;
	lli->nrxq = rxq_info->nrxq;
	lli->ciq_ids = rxq_info->rspq_id + rxq_info->nrxq;
	lli->nciq = rxq_info->nciq;
	lli->ntxq = txq_info->ntxq;
}

int t4_uld_mem_alloc(struct adapter *adap)
{
	struct sge *s = &adap->sge;

	adap->uld = kcalloc(CXGB4_ULD_MAX, sizeof(*adap->uld), GFP_KERNEL);
	if (!adap->uld)
		return -ENOMEM;

	s->uld_rxq_info = kcalloc(CXGB4_ULD_MAX,
				  sizeof(struct sge_uld_rxq_info *),
				  GFP_KERNEL);
	if (!s->uld_rxq_info)
		goto err_uld;

	s->uld_txq_info = kcalloc(CXGB4_TX_MAX,
				  sizeof(struct sge_uld_txq_info *),
				  GFP_KERNEL);
	if (!s->uld_txq_info)
		goto err_uld_rx;
	return 0;

err_uld_rx:
	kfree(s->uld_rxq_info);
err_uld:
	kfree(adap->uld);
	return -ENOMEM;
}

void t4_uld_mem_free(struct adapter *adap)
{
	struct sge *s = &adap->sge;

	kfree(s->uld_txq_info);
	kfree(s->uld_rxq_info);
	kfree(adap->uld);
}

/* This function should be called with uld_mutex taken. */
static void cxgb4_shutdown_uld_adapter(struct adapter *adap, enum cxgb4_uld type)
{
	if (adap->uld[type].handle) {
		adap->uld[type].handle = NULL;
		adap->uld[type].add = NULL;
		release_sge_txq_uld(adap, type);

		if (adap->flags & CXGB4_FULL_INIT_DONE)
			quiesce_rx_uld(adap, type);

		if (adap->flags & CXGB4_USING_MSIX)
			free_msix_queue_irqs_uld(adap, type);

		free_sge_queues_uld(adap, type);
		free_queues_uld(adap, type);
	}
}

void t4_uld_clean_up(struct adapter *adap)
{
	unsigned int i;

	mutex_lock(&uld_mutex);
	for (i = 0; i < CXGB4_ULD_MAX; i++) {
		if (!adap->uld[i].handle)
			continue;

		cxgb4_shutdown_uld_adapter(adap, i);
	}
	mutex_unlock(&uld_mutex);
}

static void uld_init(struct adapter *adap, struct cxgb4_lld_info *lld)
{
	int i;

	lld->pdev = adap->pdev;
	lld->pf = adap->pf;
	lld->l2t = adap->l2t;
	lld->tids = &adap->tids;
	lld->ports = adap->port;
	lld->vr = &adap->vres;
	lld->mtus = adap->params.mtus;
	lld->nchan = adap->params.nports;
	lld->nports = adap->params.nports;
	lld->wr_cred = adap->params.ofldq_wr_cred;
	lld->crypto = adap->params.crypto;
	lld->iscsi_iolen = MAXRXDATA_G(t4_read_reg(adap, TP_PARA_REG2_A));
	lld->iscsi_tagmask = t4_read_reg(adap, ULP_RX_ISCSI_TAGMASK_A);
	lld->iscsi_pgsz_order = t4_read_reg(adap, ULP_RX_ISCSI_PSZ_A);
	lld->iscsi_llimit = t4_read_reg(adap, ULP_RX_ISCSI_LLIMIT_A);
	lld->iscsi_ppm = &adap->iscsi_ppm;
	lld->adapter_type = adap->params.chip;
	lld->cclk_ps = 1000000000 / adap->params.vpd.cclk;
	lld->udb_density = 1 << adap->params.sge.eq_qpp;
	lld->ucq_density = 1 << adap->params.sge.iq_qpp;
	lld->sge_host_page_size = 1 << (adap->params.sge.hps + 10);
	lld->filt_mode = adap->params.tp.vlan_pri_map;
	/* MODQ_REQ_MAP sets queues 0-3 to chan 0-3 */
	for (i = 0; i < NCHAN; i++)
		lld->tx_modq[i] = i;
	lld->gts_reg = adap->regs + MYPF_REG(SGE_PF_GTS_A);
	lld->db_reg = adap->regs + MYPF_REG(SGE_PF_KDOORBELL_A);
	lld->fw_vers = adap->params.fw_vers;
	lld->dbfifo_int_thresh = dbfifo_int_thresh;
	lld->sge_ingpadboundary = adap->sge.fl_align;
	lld->sge_egrstatuspagesize = adap->sge.stat_len;
	lld->sge_pktshift = adap->sge.pktshift;
	lld->ulp_crypto = adap->params.crypto;
	lld->enable_fw_ofld_conn = adap->flags & CXGB4_FW_OFLD_CONN;
	lld->max_ordird_qp = adap->params.max_ordird_qp;
	lld->max_ird_adapter = adap->params.max_ird_adapter;
	lld->ulptx_memwrite_dsgl = adap->params.ulptx_memwrite_dsgl;
	lld->nodeid = dev_to_node(adap->pdev_dev);
	lld->fr_nsmr_tpte_wr_support = adap->params.fr_nsmr_tpte_wr_support;
	lld->write_w_imm_support = adap->params.write_w_imm_support;
	lld->write_cmpl_support = adap->params.write_cmpl_support;
}

static int uld_attach(struct adapter *adap, unsigned int uld)
{
	struct cxgb4_lld_info lli;
	void *handle;

	uld_init(adap, &lli);
	uld_queue_init(adap, uld, &lli);

	handle = adap->uld[uld].add(&lli);
	if (IS_ERR(handle)) {
		dev_warn(adap->pdev_dev,
			 "could not attach to the %s driver, error %ld\n",
			 adap->uld[uld].name, PTR_ERR(handle));
		return PTR_ERR(handle);
	}

	adap->uld[uld].handle = handle;
	t4_register_netevent_notifier();

	if (adap->flags & CXGB4_FULL_INIT_DONE)
		adap->uld[uld].state_change(handle, CXGB4_STATE_UP);

	return 0;
}

/* cxgb4_register_uld - register an upper-layer driver
 * @type: the ULD type
 * @p: the ULD methods
 *
 * Registers an upper-layer driver with this driver and notifies the ULD
<<<<<<< HEAD
 * about any presently available devices that support its type.  Returns
 * %-EBUSY if a ULD of the same type is already registered.
=======
 * about any presently available devices that support its type.
>>>>>>> f7688b48
 */
void cxgb4_register_uld(enum cxgb4_uld type,
			const struct cxgb4_uld_info *p)
{
<<<<<<< HEAD
	unsigned int adap_idx = 0;
=======
>>>>>>> f7688b48
	struct adapter *adap;
	int ret = 0;

	if (type >= CXGB4_ULD_MAX)
		return;

	mutex_lock(&uld_mutex);
	list_for_each_entry(adap, &adapter_list, list_node) {
		if ((type == CXGB4_ULD_CRYPTO && !is_pci_uld(adap)) ||
		    (type != CXGB4_ULD_CRYPTO && !is_offload(adap)))
			continue;
		if (type == CXGB4_ULD_ISCSIT && is_t4(adap->params.chip))
			continue;
		ret = cfg_queues_uld(adap, type, p);
		if (ret)
			goto out;
		ret = setup_sge_queues_uld(adap, type, p->lro);
		if (ret)
			goto free_queues;
		if (adap->flags & CXGB4_USING_MSIX) {
			name_msix_vecs_uld(adap, type);
			ret = request_msix_queue_irqs_uld(adap, type);
			if (ret)
				goto free_rxq;
		}
		if (adap->flags & CXGB4_FULL_INIT_DONE)
			enable_rx_uld(adap, type);
		if (adap->uld[type].add)
			goto free_irq;
		ret = setup_sge_txq_uld(adap, type, p);
		if (ret)
			goto free_irq;
		adap->uld[type] = *p;
		ret = uld_attach(adap, type);
		if (ret)
			goto free_txq;
<<<<<<< HEAD
		adap_idx++;
	}
	mutex_unlock(&uld_mutex);
	return 0;

free_txq:
	release_sge_txq_uld(adap, type);
free_irq:
	if (adap->flags & FULL_INIT_DONE)
		quiesce_rx_uld(adap, type);
	if (adap->flags & USING_MSIX)
		free_msix_queue_irqs_uld(adap, type);
free_rxq:
	free_sge_queues_uld(adap, type);
free_queues:
	free_queues_uld(adap, type);
out:

	list_for_each_entry(adap, &adapter_list, list_node) {
		if ((type == CXGB4_ULD_CRYPTO && !is_pci_uld(adap)) ||
		    (type != CXGB4_ULD_CRYPTO && !is_offload(adap)))
			continue;
		if (type == CXGB4_ULD_ISCSIT && is_t4(adap->params.chip))
			continue;
		if (!adap_idx)
			break;
		adap->uld[type].handle = NULL;
		adap->uld[type].add = NULL;
=======
		continue;
free_txq:
>>>>>>> f7688b48
		release_sge_txq_uld(adap, type);
free_irq:
		if (adap->flags & CXGB4_FULL_INIT_DONE)
			quiesce_rx_uld(adap, type);
		if (adap->flags & CXGB4_USING_MSIX)
			free_msix_queue_irqs_uld(adap, type);
free_rxq:
		free_sge_queues_uld(adap, type);
free_queues:
		free_queues_uld(adap, type);
out:
		dev_warn(adap->pdev_dev,
			 "ULD registration failed for uld type %d\n", type);
	}
	mutex_unlock(&uld_mutex);
	return;
}
EXPORT_SYMBOL(cxgb4_register_uld);

/**
 *	cxgb4_unregister_uld - unregister an upper-layer driver
 *	@type: the ULD type
 *
 *	Unregisters an existing upper-layer driver.
 */
int cxgb4_unregister_uld(enum cxgb4_uld type)
{
	struct adapter *adap;

	if (type >= CXGB4_ULD_MAX)
		return -EINVAL;

	mutex_lock(&uld_mutex);
	list_for_each_entry(adap, &adapter_list, list_node) {
		if ((type == CXGB4_ULD_CRYPTO && !is_pci_uld(adap)) ||
		    (type != CXGB4_ULD_CRYPTO && !is_offload(adap)))
			continue;
		if (type == CXGB4_ULD_ISCSIT && is_t4(adap->params.chip))
			continue;

		cxgb4_shutdown_uld_adapter(adap, type);
	}
	mutex_unlock(&uld_mutex);

	return 0;
}
EXPORT_SYMBOL(cxgb4_unregister_uld);<|MERGE_RESOLUTION|>--- conflicted
+++ resolved
@@ -725,20 +725,11 @@
  * @p: the ULD methods
  *
  * Registers an upper-layer driver with this driver and notifies the ULD
-<<<<<<< HEAD
- * about any presently available devices that support its type.  Returns
- * %-EBUSY if a ULD of the same type is already registered.
-=======
  * about any presently available devices that support its type.
->>>>>>> f7688b48
  */
 void cxgb4_register_uld(enum cxgb4_uld type,
 			const struct cxgb4_uld_info *p)
 {
-<<<<<<< HEAD
-	unsigned int adap_idx = 0;
-=======
->>>>>>> f7688b48
 	struct adapter *adap;
 	int ret = 0;
 
@@ -775,39 +766,8 @@
 		ret = uld_attach(adap, type);
 		if (ret)
 			goto free_txq;
-<<<<<<< HEAD
-		adap_idx++;
-	}
-	mutex_unlock(&uld_mutex);
-	return 0;
-
-free_txq:
-	release_sge_txq_uld(adap, type);
-free_irq:
-	if (adap->flags & FULL_INIT_DONE)
-		quiesce_rx_uld(adap, type);
-	if (adap->flags & USING_MSIX)
-		free_msix_queue_irqs_uld(adap, type);
-free_rxq:
-	free_sge_queues_uld(adap, type);
-free_queues:
-	free_queues_uld(adap, type);
-out:
-
-	list_for_each_entry(adap, &adapter_list, list_node) {
-		if ((type == CXGB4_ULD_CRYPTO && !is_pci_uld(adap)) ||
-		    (type != CXGB4_ULD_CRYPTO && !is_offload(adap)))
-			continue;
-		if (type == CXGB4_ULD_ISCSIT && is_t4(adap->params.chip))
-			continue;
-		if (!adap_idx)
-			break;
-		adap->uld[type].handle = NULL;
-		adap->uld[type].add = NULL;
-=======
 		continue;
 free_txq:
->>>>>>> f7688b48
 		release_sge_txq_uld(adap, type);
 free_irq:
 		if (adap->flags & CXGB4_FULL_INIT_DONE)
