// SPDX-License-Identifier: GPL-2.0 OR Linux-OpenIB
// Copyright (c) 2019 Mellanox Technologies.

#include "en_accel/ktls_txrx.h"
#include "en_accel/ktls_utils.h"

struct mlx5e_dump_wqe {
	struct mlx5_wqe_ctrl_seg ctrl;
	struct mlx5_wqe_data_seg data;
};

#define MLX5E_KTLS_DUMP_WQEBBS \
	(DIV_ROUND_UP(sizeof(struct mlx5e_dump_wqe), MLX5_SEND_WQE_BB))

static u8
mlx5e_ktls_dumps_num_wqes(struct mlx5e_txqsq *sq, unsigned int nfrags,
			  unsigned int sync_len)
{
	/* Given the MTU and sync_len, calculates an upper bound for the
	 * number of DUMP WQEs needed for the TX resync of a record.
	 */
	return nfrags + DIV_ROUND_UP(sync_len, sq->hw_mtu);
}

u16 mlx5e_ktls_get_stop_room(struct mlx5e_txqsq *sq)
{
	u16 num_dumps, stop_room = 0;

	num_dumps = mlx5e_ktls_dumps_num_wqes(sq, MAX_SKB_FRAGS, TLS_MAX_PAYLOAD_SIZE);

	stop_room += mlx5e_stop_room_for_wqe(MLX5E_TLS_SET_STATIC_PARAMS_WQEBBS);
	stop_room += mlx5e_stop_room_for_wqe(MLX5E_TLS_SET_PROGRESS_PARAMS_WQEBBS);
	stop_room += num_dumps * mlx5e_stop_room_for_wqe(MLX5E_KTLS_DUMP_WQEBBS);

	return stop_room;
}

static int mlx5e_ktls_create_tis(struct mlx5_core_dev *mdev, u32 *tisn)
{
	u32 in[MLX5_ST_SZ_DW(create_tis_in)] = {};
	void *tisc;

	tisc = MLX5_ADDR_OF(create_tis_in, in, ctx);

	MLX5_SET(tisc, tisc, tls_en, 1);

	return mlx5e_create_tis(mdev, in, tisn);
}

struct mlx5e_ktls_offload_context_tx {
	struct tls_offload_context_tx *tx_ctx;
	struct tls12_crypto_info_aes_gcm_128 crypto_info;
	u32 expected_seq;
	u32 tisn;
	u32 key_id;
	bool ctx_post_pending;
};

static void
mlx5e_set_ktls_tx_priv_ctx(struct tls_context *tls_ctx,
			   struct mlx5e_ktls_offload_context_tx *priv_tx)
{
	struct mlx5e_ktls_offload_context_tx **ctx =
		__tls_driver_ctx(tls_ctx, TLS_OFFLOAD_CTX_DIR_TX);

	BUILD_BUG_ON(sizeof(struct mlx5e_ktls_offload_context_tx *) >
		     TLS_OFFLOAD_CONTEXT_SIZE_TX);

	*ctx = priv_tx;
}

static struct mlx5e_ktls_offload_context_tx *
mlx5e_get_ktls_tx_priv_ctx(struct tls_context *tls_ctx)
{
	struct mlx5e_ktls_offload_context_tx **ctx =
		__tls_driver_ctx(tls_ctx, TLS_OFFLOAD_CTX_DIR_TX);

	return *ctx;
}

int mlx5e_ktls_add_tx(struct net_device *netdev, struct sock *sk,
		      struct tls_crypto_info *crypto_info, u32 start_offload_tcp_sn)
{
	struct mlx5e_ktls_offload_context_tx *priv_tx;
	struct tls_context *tls_ctx;
	struct mlx5_core_dev *mdev;
	struct mlx5e_priv *priv;
	int err;

	tls_ctx = tls_get_ctx(sk);
	priv = netdev_priv(netdev);
	mdev = priv->mdev;

	priv_tx = kzalloc(sizeof(*priv_tx), GFP_KERNEL);
	if (!priv_tx)
		return -ENOMEM;

	err = mlx5_ktls_create_key(mdev, crypto_info, &priv_tx->key_id);
	if (err)
		goto err_create_key;

	priv_tx->expected_seq = start_offload_tcp_sn;
	priv_tx->crypto_info  =
		*(struct tls12_crypto_info_aes_gcm_128 *)crypto_info;
	priv_tx->tx_ctx = tls_offload_ctx_tx(tls_ctx);

	mlx5e_set_ktls_tx_priv_ctx(tls_ctx, priv_tx);

	err = mlx5e_ktls_create_tis(mdev, &priv_tx->tisn);
	if (err)
		goto err_create_tis;

	priv_tx->ctx_post_pending = true;

	return 0;

err_create_tis:
	mlx5_ktls_destroy_key(mdev, priv_tx->key_id);
err_create_key:
	kfree(priv_tx);
	return err;
}

void mlx5e_ktls_del_tx(struct net_device *netdev, struct tls_context *tls_ctx)
{
	struct mlx5e_ktls_offload_context_tx *priv_tx;
	struct mlx5_core_dev *mdev;
	struct mlx5e_priv *priv;

	priv_tx = mlx5e_get_ktls_tx_priv_ctx(tls_ctx);
	priv = netdev_priv(netdev);
	mdev = priv->mdev;

	mlx5e_destroy_tis(mdev, priv_tx->tisn);
	mlx5_ktls_destroy_key(mdev, priv_tx->key_id);
	kfree(priv_tx);
}

static void tx_fill_wi(struct mlx5e_txqsq *sq,
		       u16 pi, u8 num_wqebbs, u32 num_bytes,
		       struct page *page)
{
	struct mlx5e_tx_wqe_info *wi = &sq->db.wqe_info[pi];

	*wi = (struct mlx5e_tx_wqe_info) {
		.num_wqebbs = num_wqebbs,
		.num_bytes  = num_bytes,
		.resync_dump_frag_page = page,
	};
}

static bool
mlx5e_ktls_tx_offload_test_and_clear_pending(struct mlx5e_ktls_offload_context_tx *priv_tx)
{
	bool ret = priv_tx->ctx_post_pending;

	priv_tx->ctx_post_pending = false;

	return ret;
}

static void
post_static_params(struct mlx5e_txqsq *sq,
		   struct mlx5e_ktls_offload_context_tx *priv_tx,
		   bool fence)
{
	struct mlx5e_set_tls_static_params_wqe *wqe;
	u16 pi, num_wqebbs;

	num_wqebbs = MLX5E_TLS_SET_STATIC_PARAMS_WQEBBS;
	pi = mlx5e_txqsq_get_next_pi(sq, num_wqebbs);
	wqe = MLX5E_TLS_FETCH_SET_STATIC_PARAMS_WQE(sq, pi);
	mlx5e_ktls_build_static_params(wqe, sq->pc, sq->sqn, &priv_tx->crypto_info,
				       priv_tx->tisn, priv_tx->key_id, 0, fence,
				       TLS_OFFLOAD_CTX_DIR_TX);
	tx_fill_wi(sq, pi, num_wqebbs, 0, NULL);
	sq->pc += num_wqebbs;
}

static void
post_progress_params(struct mlx5e_txqsq *sq,
		     struct mlx5e_ktls_offload_context_tx *priv_tx,
		     bool fence)
{
	struct mlx5e_set_tls_progress_params_wqe *wqe;
	u16 pi, num_wqebbs;

	num_wqebbs = MLX5E_TLS_SET_PROGRESS_PARAMS_WQEBBS;
	pi = mlx5e_txqsq_get_next_pi(sq, num_wqebbs);
	wqe = MLX5E_TLS_FETCH_SET_PROGRESS_PARAMS_WQE(sq, pi);
	mlx5e_ktls_build_progress_params(wqe, sq->pc, sq->sqn, priv_tx->tisn, fence, 0,
					 TLS_OFFLOAD_CTX_DIR_TX);
	tx_fill_wi(sq, pi, num_wqebbs, 0, NULL);
	sq->pc += num_wqebbs;
}

static void
mlx5e_ktls_tx_post_param_wqes(struct mlx5e_txqsq *sq,
			      struct mlx5e_ktls_offload_context_tx *priv_tx,
			      bool skip_static_post, bool fence_first_post)
{
	bool progress_fence = skip_static_post || !fence_first_post;

	if (!skip_static_post)
		post_static_params(sq, priv_tx, fence_first_post);

	post_progress_params(sq, priv_tx, progress_fence);
}

struct tx_sync_info {
	u64 rcd_sn;
	u32 sync_len;
	int nr_frags;
	skb_frag_t frags[MAX_SKB_FRAGS];
};

enum mlx5e_ktls_sync_retval {
	MLX5E_KTLS_SYNC_DONE,
	MLX5E_KTLS_SYNC_FAIL,
	MLX5E_KTLS_SYNC_SKIP_NO_DATA,
};

static enum mlx5e_ktls_sync_retval
tx_sync_info_get(struct mlx5e_ktls_offload_context_tx *priv_tx,
		 u32 tcp_seq, int datalen, struct tx_sync_info *info)
{
	struct tls_offload_context_tx *tx_ctx = priv_tx->tx_ctx;
	enum mlx5e_ktls_sync_retval ret = MLX5E_KTLS_SYNC_DONE;
	struct tls_record_info *record;
	int remaining, i = 0;
	unsigned long flags;
	bool ends_before;

	spin_lock_irqsave(&tx_ctx->lock, flags);
	record = tls_get_record(tx_ctx, tcp_seq, &info->rcd_sn);

	if (unlikely(!record)) {
		ret = MLX5E_KTLS_SYNC_FAIL;
		goto out;
	}

	/* There are the following cases:
	 * 1. packet ends before start marker: bypass offload.
	 * 2. packet starts before start marker and ends after it: drop,
	 *    not supported, breaks contract with kernel.
	 * 3. packet ends before tls record info starts: drop,
	 *    this packet was already acknowledged and its record info
	 *    was released.
	 */
	ends_before = before(tcp_seq + datalen - 1, tls_record_start_seq(record));

	if (unlikely(tls_record_is_start_marker(record))) {
		ret = ends_before ? MLX5E_KTLS_SYNC_SKIP_NO_DATA : MLX5E_KTLS_SYNC_FAIL;
		goto out;
	} else if (ends_before) {
		ret = MLX5E_KTLS_SYNC_FAIL;
		goto out;
	}

	info->sync_len = tcp_seq - tls_record_start_seq(record);
	remaining = info->sync_len;
	while (remaining > 0) {
		skb_frag_t *frag = &record->frags[i];

		get_page(skb_frag_page(frag));
		remaining -= skb_frag_size(frag);
		info->frags[i++] = *frag;
	}
	/* reduce the part which will be sent with the original SKB */
	if (remaining < 0)
		skb_frag_size_add(&info->frags[i - 1], remaining);
	info->nr_frags = i;
out:
	spin_unlock_irqrestore(&tx_ctx->lock, flags);
	return ret;
}

static void
tx_post_resync_params(struct mlx5e_txqsq *sq,
		      struct mlx5e_ktls_offload_context_tx *priv_tx,
		      u64 rcd_sn)
{
	struct tls12_crypto_info_aes_gcm_128 *info = &priv_tx->crypto_info;
	__be64 rn_be = cpu_to_be64(rcd_sn);
	bool skip_static_post;
	u16 rec_seq_sz;
	char *rec_seq;

	rec_seq = info->rec_seq;
	rec_seq_sz = sizeof(info->rec_seq);

	skip_static_post = !memcmp(rec_seq, &rn_be, rec_seq_sz);
	if (!skip_static_post)
		memcpy(rec_seq, &rn_be, rec_seq_sz);

	mlx5e_ktls_tx_post_param_wqes(sq, priv_tx, skip_static_post, true);
}

static int
tx_post_resync_dump(struct mlx5e_txqsq *sq, skb_frag_t *frag, u32 tisn, bool first)
{
	struct mlx5_wqe_ctrl_seg *cseg;
	struct mlx5_wqe_data_seg *dseg;
	struct mlx5e_dump_wqe *wqe;
	dma_addr_t dma_addr = 0;
	u16 ds_cnt;
	int fsz;
	u16 pi;

	BUILD_BUG_ON(MLX5E_KTLS_DUMP_WQEBBS != 1);
	pi = mlx5_wq_cyc_ctr2ix(&sq->wq, sq->pc);
	wqe = MLX5E_TLS_FETCH_DUMP_WQE(sq, pi);

	ds_cnt = sizeof(*wqe) / MLX5_SEND_WQE_DS;

	cseg = &wqe->ctrl;
	dseg = &wqe->data;

	cseg->opmod_idx_opcode = cpu_to_be32((sq->pc << 8)  | MLX5_OPCODE_DUMP);
	cseg->qpn_ds           = cpu_to_be32((sq->sqn << 8) | ds_cnt);
	cseg->tis_tir_num      = cpu_to_be32(tisn << 8);
	cseg->fm_ce_se         = first ? MLX5_FENCE_MODE_INITIATOR_SMALL : 0;

	fsz = skb_frag_size(frag);
	dma_addr = skb_frag_dma_map(sq->pdev, frag, 0, fsz,
				    DMA_TO_DEVICE);
	if (unlikely(dma_mapping_error(sq->pdev, dma_addr)))
		return -ENOMEM;

	dseg->addr       = cpu_to_be64(dma_addr);
	dseg->lkey       = sq->mkey_be;
	dseg->byte_count = cpu_to_be32(fsz);
	mlx5e_dma_push(sq, dma_addr, fsz, MLX5E_DMA_MAP_PAGE);

	tx_fill_wi(sq, pi, MLX5E_KTLS_DUMP_WQEBBS, fsz, skb_frag_page(frag));
	sq->pc += MLX5E_KTLS_DUMP_WQEBBS;

	return 0;
}

void mlx5e_ktls_tx_handle_resync_dump_comp(struct mlx5e_txqsq *sq,
					   struct mlx5e_tx_wqe_info *wi,
					   u32 *dma_fifo_cc)
{
	struct mlx5e_sq_stats *stats;
	struct mlx5e_sq_dma *dma;

	dma = mlx5e_dma_get(sq, (*dma_fifo_cc)++);
	stats = sq->stats;

	mlx5e_tx_dma_unmap(sq->pdev, dma);
	put_page(wi->resync_dump_frag_page);
	stats->tls_dump_packets++;
	stats->tls_dump_bytes += wi->num_bytes;
}

static void tx_post_fence_nop(struct mlx5e_txqsq *sq)
{
	struct mlx5_wq_cyc *wq = &sq->wq;
	u16 pi = mlx5_wq_cyc_ctr2ix(wq, sq->pc);

	tx_fill_wi(sq, pi, 1, 0, NULL);

	mlx5e_post_nop_fence(wq, sq->sqn, &sq->pc);
}

static enum mlx5e_ktls_sync_retval
mlx5e_ktls_tx_handle_ooo(struct mlx5e_ktls_offload_context_tx *priv_tx,
			 struct mlx5e_txqsq *sq,
			 int datalen,
			 u32 seq)
{
	struct mlx5e_sq_stats *stats = sq->stats;
	enum mlx5e_ktls_sync_retval ret;
	struct tx_sync_info info = {};
	int i = 0;

	ret = tx_sync_info_get(priv_tx, seq, datalen, &info);
	if (unlikely(ret != MLX5E_KTLS_SYNC_DONE)) {
		if (ret == MLX5E_KTLS_SYNC_SKIP_NO_DATA) {
			stats->tls_skip_no_sync_data++;
			return MLX5E_KTLS_SYNC_SKIP_NO_DATA;
		}
		/* We might get here if a retransmission reaches the driver
		 * after the relevant record is acked.
		 * It should be safe to drop the packet in this case
		 */
		stats->tls_drop_no_sync_data++;
		goto err_out;
	}

	stats->tls_ooo++;

	tx_post_resync_params(sq, priv_tx, info.rcd_sn);

	/* If no dump WQE was sent, we need to have a fence NOP WQE before the
	 * actual data xmit.
	 */
	if (!info.nr_frags) {
		tx_post_fence_nop(sq);
		return MLX5E_KTLS_SYNC_DONE;
	}

<<<<<<< HEAD
	num_wqebbs = mlx5e_ktls_dumps_num_wqebbs(sq, info.nr_frags, info.sync_len);
	pi = mlx5_wq_cyc_ctr2ix(wq, sq->pc);
	contig_wqebbs_room = mlx5_wq_cyc_get_contig_wqebbs(wq, pi);

	if (unlikely(contig_wqebbs_room < num_wqebbs))
		mlx5e_fill_sq_frag_edge(sq, wq, pi, contig_wqebbs_room);

=======
>>>>>>> d1988041
	for (; i < info.nr_frags; i++) {
		unsigned int orig_fsz, frag_offset = 0, n = 0;
		skb_frag_t *f = &info.frags[i];

		orig_fsz = skb_frag_size(f);

		do {
			bool fence = !(i || frag_offset);
			unsigned int fsz;

			n++;
			fsz = min_t(unsigned int, sq->hw_mtu, orig_fsz - frag_offset);
			skb_frag_size_set(f, fsz);
			if (tx_post_resync_dump(sq, f, priv_tx->tisn, fence)) {
				page_ref_add(skb_frag_page(f), n - 1);
				goto err_out;
			}

			skb_frag_off_add(f, fsz);
			frag_offset += fsz;
		} while (frag_offset < orig_fsz);

		page_ref_add(skb_frag_page(f), n - 1);
	}

	return MLX5E_KTLS_SYNC_DONE;

err_out:
	for (; i < info.nr_frags; i++)
		/* The put_page() here undoes the page ref obtained in tx_sync_info_get().
		 * Page refs obtained for the DUMP WQEs above (by page_ref_add) will be
		 * released only upon their completions (or in mlx5e_free_txqsq_descs,
		 * if channel closes).
		 */
		put_page(skb_frag_page(&info.frags[i]));

	return MLX5E_KTLS_SYNC_FAIL;
}

bool mlx5e_ktls_handle_tx_skb(struct tls_context *tls_ctx, struct mlx5e_txqsq *sq,
			      struct sk_buff *skb, int datalen,
			      struct mlx5e_accel_tx_tls_state *state)
{
	struct mlx5e_ktls_offload_context_tx *priv_tx;
	struct mlx5e_sq_stats *stats = sq->stats;
	u32 seq;

	priv_tx = mlx5e_get_ktls_tx_priv_ctx(tls_ctx);

	if (unlikely(mlx5e_ktls_tx_offload_test_and_clear_pending(priv_tx))) {
		mlx5e_ktls_tx_post_param_wqes(sq, priv_tx, false, false);
		stats->tls_ctx++;
	}

	seq = ntohl(tcp_hdr(skb)->seq);
	if (unlikely(priv_tx->expected_seq != seq)) {
		enum mlx5e_ktls_sync_retval ret =
			mlx5e_ktls_tx_handle_ooo(priv_tx, sq, datalen, seq);

		switch (ret) {
		case MLX5E_KTLS_SYNC_DONE:
<<<<<<< HEAD
			*wqe = mlx5e_sq_fetch_wqe(sq, sizeof(**wqe), pi);
=======
>>>>>>> d1988041
			break;
		case MLX5E_KTLS_SYNC_SKIP_NO_DATA:
			if (likely(!skb->decrypted))
				goto out;
			WARN_ON_ONCE(1);
<<<<<<< HEAD
			/* fall-through */
		default: /* MLX5E_KTLS_SYNC_FAIL */
=======
			fallthrough;
		case MLX5E_KTLS_SYNC_FAIL:
>>>>>>> d1988041
			goto err_out;
		}
	}

	priv_tx->expected_seq = seq + datalen;

	state->tls_tisn = priv_tx->tisn;

	stats->tls_encrypted_packets += skb_is_gso(skb) ? skb_shinfo(skb)->gso_segs : 1;
	stats->tls_encrypted_bytes   += datalen;

out:
	return true;

err_out:
	dev_kfree_skb_any(skb);
	return false;
}<|MERGE_RESOLUTION|>--- conflicted
+++ resolved
@@ -401,16 +401,6 @@
 		return MLX5E_KTLS_SYNC_DONE;
 	}
 
-<<<<<<< HEAD
-	num_wqebbs = mlx5e_ktls_dumps_num_wqebbs(sq, info.nr_frags, info.sync_len);
-	pi = mlx5_wq_cyc_ctr2ix(wq, sq->pc);
-	contig_wqebbs_room = mlx5_wq_cyc_get_contig_wqebbs(wq, pi);
-
-	if (unlikely(contig_wqebbs_room < num_wqebbs))
-		mlx5e_fill_sq_frag_edge(sq, wq, pi, contig_wqebbs_room);
-
-=======
->>>>>>> d1988041
 	for (; i < info.nr_frags; i++) {
 		unsigned int orig_fsz, frag_offset = 0, n = 0;
 		skb_frag_t *f = &info.frags[i];
@@ -472,22 +462,13 @@
 
 		switch (ret) {
 		case MLX5E_KTLS_SYNC_DONE:
-<<<<<<< HEAD
-			*wqe = mlx5e_sq_fetch_wqe(sq, sizeof(**wqe), pi);
-=======
->>>>>>> d1988041
 			break;
 		case MLX5E_KTLS_SYNC_SKIP_NO_DATA:
 			if (likely(!skb->decrypted))
 				goto out;
 			WARN_ON_ONCE(1);
-<<<<<<< HEAD
-			/* fall-through */
-		default: /* MLX5E_KTLS_SYNC_FAIL */
-=======
 			fallthrough;
 		case MLX5E_KTLS_SYNC_FAIL:
->>>>>>> d1988041
 			goto err_out;
 		}
 	}
