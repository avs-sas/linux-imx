// SPDX-License-Identifier: GPL-2.0
/*
 * Driver for Marvell PPv2 network controller for Armada 375 SoC.
 *
 * Copyright (C) 2014 Marvell
 *
 * Marcin Wojtas <mw@semihalf.com>
 */

#include <linux/acpi.h>
#include <linux/kernel.h>
#include <linux/netdevice.h>
#include <linux/etherdevice.h>
#include <linux/platform_device.h>
#include <linux/skbuff.h>
#include <linux/inetdevice.h>
#include <linux/mbus.h>
#include <linux/module.h>
#include <linux/mfd/syscon.h>
#include <linux/interrupt.h>
#include <linux/cpumask.h>
#include <linux/of.h>
#include <linux/of_irq.h>
#include <linux/of_mdio.h>
#include <linux/of_net.h>
#include <linux/of_address.h>
#include <linux/of_device.h>
#include <linux/phy.h>
#include <linux/phylink.h>
#include <linux/phy/phy.h>
#include <linux/ptp_classify.h>
#include <linux/clk.h>
#include <linux/hrtimer.h>
#include <linux/ktime.h>
#include <linux/regmap.h>
#include <uapi/linux/ppp_defs.h>
#include <net/ip.h>
#include <net/ipv6.h>
#include <net/tso.h>
#include <linux/bpf_trace.h>

#include "mvpp2.h"
#include "mvpp2_prs.h"
#include "mvpp2_cls.h"

enum mvpp2_bm_pool_log_num {
	MVPP2_BM_SHORT,
	MVPP2_BM_LONG,
	MVPP2_BM_JUMBO,
	MVPP2_BM_POOLS_NUM
};

static struct {
	int pkt_size;
	int buf_num;
} mvpp2_pools[MVPP2_BM_POOLS_NUM];

/* The prototype is added here to be used in start_dev when using ACPI. This
 * will be removed once phylink is used for all modes (dt+ACPI).
 */
static void mvpp2_acpi_start(struct mvpp2_port *port);

/* Queue modes */
#define MVPP2_QDIST_SINGLE_MODE	0
#define MVPP2_QDIST_MULTI_MODE	1

static int queue_mode = MVPP2_QDIST_MULTI_MODE;

module_param(queue_mode, int, 0444);
MODULE_PARM_DESC(queue_mode, "Set queue_mode (single=0, multi=1)");

/* Utility/helper methods */

void mvpp2_write(struct mvpp2 *priv, u32 offset, u32 data)
{
	writel(data, priv->swth_base[0] + offset);
}

u32 mvpp2_read(struct mvpp2 *priv, u32 offset)
{
	return readl(priv->swth_base[0] + offset);
}

static u32 mvpp2_read_relaxed(struct mvpp2 *priv, u32 offset)
{
	return readl_relaxed(priv->swth_base[0] + offset);
}

static inline u32 mvpp2_cpu_to_thread(struct mvpp2 *priv, int cpu)
{
	return cpu % priv->nthreads;
}

static struct page_pool *
mvpp2_create_page_pool(struct device *dev, int num, int len,
		       enum dma_data_direction dma_dir)
{
	struct page_pool_params pp_params = {
		/* internal DMA mapping in page_pool */
		.flags = PP_FLAG_DMA_MAP | PP_FLAG_DMA_SYNC_DEV,
		.pool_size = num,
		.nid = NUMA_NO_NODE,
		.dev = dev,
		.dma_dir = dma_dir,
		.offset = MVPP2_SKB_HEADROOM,
		.max_len = len,
	};

	return page_pool_create(&pp_params);
}

/* These accessors should be used to access:
 *
 * - per-thread registers, where each thread has its own copy of the
 *   register.
 *
 *   MVPP2_BM_VIRT_ALLOC_REG
 *   MVPP2_BM_ADDR_HIGH_ALLOC
 *   MVPP22_BM_ADDR_HIGH_RLS_REG
 *   MVPP2_BM_VIRT_RLS_REG
 *   MVPP2_ISR_RX_TX_CAUSE_REG
 *   MVPP2_ISR_RX_TX_MASK_REG
 *   MVPP2_TXQ_NUM_REG
 *   MVPP2_AGGR_TXQ_UPDATE_REG
 *   MVPP2_TXQ_RSVD_REQ_REG
 *   MVPP2_TXQ_RSVD_RSLT_REG
 *   MVPP2_TXQ_SENT_REG
 *   MVPP2_RXQ_NUM_REG
 *
 * - global registers that must be accessed through a specific thread
 *   window, because they are related to an access to a per-thread
 *   register
 *
 *   MVPP2_BM_PHY_ALLOC_REG    (related to MVPP2_BM_VIRT_ALLOC_REG)
 *   MVPP2_BM_PHY_RLS_REG      (related to MVPP2_BM_VIRT_RLS_REG)
 *   MVPP2_RXQ_THRESH_REG      (related to MVPP2_RXQ_NUM_REG)
 *   MVPP2_RXQ_DESC_ADDR_REG   (related to MVPP2_RXQ_NUM_REG)
 *   MVPP2_RXQ_DESC_SIZE_REG   (related to MVPP2_RXQ_NUM_REG)
 *   MVPP2_RXQ_INDEX_REG       (related to MVPP2_RXQ_NUM_REG)
 *   MVPP2_TXQ_PENDING_REG     (related to MVPP2_TXQ_NUM_REG)
 *   MVPP2_TXQ_DESC_ADDR_REG   (related to MVPP2_TXQ_NUM_REG)
 *   MVPP2_TXQ_DESC_SIZE_REG   (related to MVPP2_TXQ_NUM_REG)
 *   MVPP2_TXQ_INDEX_REG       (related to MVPP2_TXQ_NUM_REG)
 *   MVPP2_TXQ_PENDING_REG     (related to MVPP2_TXQ_NUM_REG)
 *   MVPP2_TXQ_PREF_BUF_REG    (related to MVPP2_TXQ_NUM_REG)
 *   MVPP2_TXQ_PREF_BUF_REG    (related to MVPP2_TXQ_NUM_REG)
 */
static void mvpp2_thread_write(struct mvpp2 *priv, unsigned int thread,
			       u32 offset, u32 data)
{
	writel(data, priv->swth_base[thread] + offset);
}

static u32 mvpp2_thread_read(struct mvpp2 *priv, unsigned int thread,
			     u32 offset)
{
	return readl(priv->swth_base[thread] + offset);
}

static void mvpp2_thread_write_relaxed(struct mvpp2 *priv, unsigned int thread,
				       u32 offset, u32 data)
{
	writel_relaxed(data, priv->swth_base[thread] + offset);
}

static u32 mvpp2_thread_read_relaxed(struct mvpp2 *priv, unsigned int thread,
				     u32 offset)
{
	return readl_relaxed(priv->swth_base[thread] + offset);
}

static dma_addr_t mvpp2_txdesc_dma_addr_get(struct mvpp2_port *port,
					    struct mvpp2_tx_desc *tx_desc)
{
	if (port->priv->hw_version == MVPP21)
		return le32_to_cpu(tx_desc->pp21.buf_dma_addr);
	else
		return le64_to_cpu(tx_desc->pp22.buf_dma_addr_ptp) &
		       MVPP2_DESC_DMA_MASK;
}

static void mvpp2_txdesc_dma_addr_set(struct mvpp2_port *port,
				      struct mvpp2_tx_desc *tx_desc,
				      dma_addr_t dma_addr)
{
	dma_addr_t addr, offset;

	addr = dma_addr & ~MVPP2_TX_DESC_ALIGN;
	offset = dma_addr & MVPP2_TX_DESC_ALIGN;

	if (port->priv->hw_version == MVPP21) {
		tx_desc->pp21.buf_dma_addr = cpu_to_le32(addr);
		tx_desc->pp21.packet_offset = offset;
	} else {
		__le64 val = cpu_to_le64(addr);

		tx_desc->pp22.buf_dma_addr_ptp &= ~cpu_to_le64(MVPP2_DESC_DMA_MASK);
		tx_desc->pp22.buf_dma_addr_ptp |= val;
		tx_desc->pp22.packet_offset = offset;
	}
}

static size_t mvpp2_txdesc_size_get(struct mvpp2_port *port,
				    struct mvpp2_tx_desc *tx_desc)
{
	if (port->priv->hw_version == MVPP21)
		return le16_to_cpu(tx_desc->pp21.data_size);
	else
		return le16_to_cpu(tx_desc->pp22.data_size);
}

static void mvpp2_txdesc_size_set(struct mvpp2_port *port,
				  struct mvpp2_tx_desc *tx_desc,
				  size_t size)
{
	if (port->priv->hw_version == MVPP21)
		tx_desc->pp21.data_size = cpu_to_le16(size);
	else
		tx_desc->pp22.data_size = cpu_to_le16(size);
}

static void mvpp2_txdesc_txq_set(struct mvpp2_port *port,
				 struct mvpp2_tx_desc *tx_desc,
				 unsigned int txq)
{
	if (port->priv->hw_version == MVPP21)
		tx_desc->pp21.phys_txq = txq;
	else
		tx_desc->pp22.phys_txq = txq;
}

static void mvpp2_txdesc_cmd_set(struct mvpp2_port *port,
				 struct mvpp2_tx_desc *tx_desc,
				 unsigned int command)
{
	if (port->priv->hw_version == MVPP21)
		tx_desc->pp21.command = cpu_to_le32(command);
	else
		tx_desc->pp22.command = cpu_to_le32(command);
}

static unsigned int mvpp2_txdesc_offset_get(struct mvpp2_port *port,
					    struct mvpp2_tx_desc *tx_desc)
{
	if (port->priv->hw_version == MVPP21)
		return tx_desc->pp21.packet_offset;
	else
		return tx_desc->pp22.packet_offset;
}

static dma_addr_t mvpp2_rxdesc_dma_addr_get(struct mvpp2_port *port,
					    struct mvpp2_rx_desc *rx_desc)
{
	if (port->priv->hw_version == MVPP21)
		return le32_to_cpu(rx_desc->pp21.buf_dma_addr);
	else
		return le64_to_cpu(rx_desc->pp22.buf_dma_addr_key_hash) &
		       MVPP2_DESC_DMA_MASK;
}

static unsigned long mvpp2_rxdesc_cookie_get(struct mvpp2_port *port,
					     struct mvpp2_rx_desc *rx_desc)
{
	if (port->priv->hw_version == MVPP21)
		return le32_to_cpu(rx_desc->pp21.buf_cookie);
	else
		return le64_to_cpu(rx_desc->pp22.buf_cookie_misc) &
		       MVPP2_DESC_DMA_MASK;
}

static size_t mvpp2_rxdesc_size_get(struct mvpp2_port *port,
				    struct mvpp2_rx_desc *rx_desc)
{
	if (port->priv->hw_version == MVPP21)
		return le16_to_cpu(rx_desc->pp21.data_size);
	else
		return le16_to_cpu(rx_desc->pp22.data_size);
}

static u32 mvpp2_rxdesc_status_get(struct mvpp2_port *port,
				   struct mvpp2_rx_desc *rx_desc)
{
	if (port->priv->hw_version == MVPP21)
		return le32_to_cpu(rx_desc->pp21.status);
	else
		return le32_to_cpu(rx_desc->pp22.status);
}

static void mvpp2_txq_inc_get(struct mvpp2_txq_pcpu *txq_pcpu)
{
	txq_pcpu->txq_get_index++;
	if (txq_pcpu->txq_get_index == txq_pcpu->size)
		txq_pcpu->txq_get_index = 0;
}

static void mvpp2_txq_inc_put(struct mvpp2_port *port,
			      struct mvpp2_txq_pcpu *txq_pcpu,
			      void *data,
			      struct mvpp2_tx_desc *tx_desc,
			      enum mvpp2_tx_buf_type buf_type)
{
	struct mvpp2_txq_pcpu_buf *tx_buf =
		txq_pcpu->buffs + txq_pcpu->txq_put_index;
	tx_buf->type = buf_type;
	if (buf_type == MVPP2_TYPE_SKB)
		tx_buf->skb = data;
	else
		tx_buf->xdpf = data;
	tx_buf->size = mvpp2_txdesc_size_get(port, tx_desc);
	tx_buf->dma = mvpp2_txdesc_dma_addr_get(port, tx_desc) +
		mvpp2_txdesc_offset_get(port, tx_desc);
	txq_pcpu->txq_put_index++;
	if (txq_pcpu->txq_put_index == txq_pcpu->size)
		txq_pcpu->txq_put_index = 0;
}

/* Get number of maximum RXQ */
static int mvpp2_get_nrxqs(struct mvpp2 *priv)
{
	unsigned int nrxqs;

	if (priv->hw_version == MVPP22 && queue_mode == MVPP2_QDIST_SINGLE_MODE)
		return 1;

	/* According to the PPv2.2 datasheet and our experiments on
	 * PPv2.1, RX queues have an allocation granularity of 4 (when
	 * more than a single one on PPv2.2).
	 * Round up to nearest multiple of 4.
	 */
	nrxqs = (num_possible_cpus() + 3) & ~0x3;
	if (nrxqs > MVPP2_PORT_MAX_RXQ)
		nrxqs = MVPP2_PORT_MAX_RXQ;

	return nrxqs;
}

/* Get number of physical egress port */
static inline int mvpp2_egress_port(struct mvpp2_port *port)
{
	return MVPP2_MAX_TCONT + port->id;
}

/* Get number of physical TXQ */
static inline int mvpp2_txq_phys(int port, int txq)
{
	return (MVPP2_MAX_TCONT + port) * MVPP2_MAX_TXQ + txq;
}

/* Returns a struct page if page_pool is set, otherwise a buffer */
static void *mvpp2_frag_alloc(const struct mvpp2_bm_pool *pool,
			      struct page_pool *page_pool)
{
	if (page_pool)
		return page_pool_dev_alloc_pages(page_pool);

	if (likely(pool->frag_size <= PAGE_SIZE))
		return netdev_alloc_frag(pool->frag_size);

	return kmalloc(pool->frag_size, GFP_ATOMIC);
}

static void mvpp2_frag_free(const struct mvpp2_bm_pool *pool,
			    struct page_pool *page_pool, void *data)
{
	if (page_pool)
		page_pool_put_full_page(page_pool, virt_to_head_page(data), false);
	else if (likely(pool->frag_size <= PAGE_SIZE))
		skb_free_frag(data);
	else
		kfree(data);
}

/* Buffer Manager configuration routines */

/* Create pool */
static int mvpp2_bm_pool_create(struct device *dev, struct mvpp2 *priv,
				struct mvpp2_bm_pool *bm_pool, int size)
{
	u32 val;

	/* Number of buffer pointers must be a multiple of 16, as per
	 * hardware constraints
	 */
	if (!IS_ALIGNED(size, 16))
		return -EINVAL;

	/* PPv2.1 needs 8 bytes per buffer pointer, PPv2.2 needs 16
	 * bytes per buffer pointer
	 */
	if (priv->hw_version == MVPP21)
		bm_pool->size_bytes = 2 * sizeof(u32) * size;
	else
		bm_pool->size_bytes = 2 * sizeof(u64) * size;

	bm_pool->virt_addr = dma_alloc_coherent(dev, bm_pool->size_bytes,
						&bm_pool->dma_addr,
						GFP_KERNEL);
	if (!bm_pool->virt_addr)
		return -ENOMEM;

	if (!IS_ALIGNED((unsigned long)bm_pool->virt_addr,
			MVPP2_BM_POOL_PTR_ALIGN)) {
		dma_free_coherent(dev, bm_pool->size_bytes,
				  bm_pool->virt_addr, bm_pool->dma_addr);
		dev_err(dev, "BM pool %d is not %d bytes aligned\n",
			bm_pool->id, MVPP2_BM_POOL_PTR_ALIGN);
		return -ENOMEM;
	}

	mvpp2_write(priv, MVPP2_BM_POOL_BASE_REG(bm_pool->id),
		    lower_32_bits(bm_pool->dma_addr));
	mvpp2_write(priv, MVPP2_BM_POOL_SIZE_REG(bm_pool->id), size);

	val = mvpp2_read(priv, MVPP2_BM_POOL_CTRL_REG(bm_pool->id));
	val |= MVPP2_BM_START_MASK;
	mvpp2_write(priv, MVPP2_BM_POOL_CTRL_REG(bm_pool->id), val);

	bm_pool->size = size;
	bm_pool->pkt_size = 0;
	bm_pool->buf_num = 0;

	return 0;
}

/* Set pool buffer size */
static void mvpp2_bm_pool_bufsize_set(struct mvpp2 *priv,
				      struct mvpp2_bm_pool *bm_pool,
				      int buf_size)
{
	u32 val;

	bm_pool->buf_size = buf_size;

	val = ALIGN(buf_size, 1 << MVPP2_POOL_BUF_SIZE_OFFSET);
	mvpp2_write(priv, MVPP2_POOL_BUF_SIZE_REG(bm_pool->id), val);
}

static void mvpp2_bm_bufs_get_addrs(struct device *dev, struct mvpp2 *priv,
				    struct mvpp2_bm_pool *bm_pool,
				    dma_addr_t *dma_addr,
				    phys_addr_t *phys_addr)
{
	unsigned int thread = mvpp2_cpu_to_thread(priv, get_cpu());

	*dma_addr = mvpp2_thread_read(priv, thread,
				      MVPP2_BM_PHY_ALLOC_REG(bm_pool->id));
	*phys_addr = mvpp2_thread_read(priv, thread, MVPP2_BM_VIRT_ALLOC_REG);

	if (priv->hw_version == MVPP22) {
		u32 val;
		u32 dma_addr_highbits, phys_addr_highbits;

		val = mvpp2_thread_read(priv, thread, MVPP22_BM_ADDR_HIGH_ALLOC);
		dma_addr_highbits = (val & MVPP22_BM_ADDR_HIGH_PHYS_MASK);
		phys_addr_highbits = (val & MVPP22_BM_ADDR_HIGH_VIRT_MASK) >>
			MVPP22_BM_ADDR_HIGH_VIRT_SHIFT;

		if (sizeof(dma_addr_t) == 8)
			*dma_addr |= (u64)dma_addr_highbits << 32;

		if (sizeof(phys_addr_t) == 8)
			*phys_addr |= (u64)phys_addr_highbits << 32;
	}

	put_cpu();
}

/* Free all buffers from the pool */
static void mvpp2_bm_bufs_free(struct device *dev, struct mvpp2 *priv,
			       struct mvpp2_bm_pool *bm_pool, int buf_num)
{
	struct page_pool *pp = NULL;
	int i;

	if (buf_num > bm_pool->buf_num) {
		WARN(1, "Pool does not have so many bufs pool(%d) bufs(%d)\n",
		     bm_pool->id, buf_num);
		buf_num = bm_pool->buf_num;
	}

	if (priv->percpu_pools)
		pp = priv->page_pool[bm_pool->id];

	for (i = 0; i < buf_num; i++) {
		dma_addr_t buf_dma_addr;
		phys_addr_t buf_phys_addr;
		void *data;

		mvpp2_bm_bufs_get_addrs(dev, priv, bm_pool,
					&buf_dma_addr, &buf_phys_addr);

		if (!pp)
			dma_unmap_single(dev, buf_dma_addr,
					 bm_pool->buf_size, DMA_FROM_DEVICE);

		data = (void *)phys_to_virt(buf_phys_addr);
		if (!data)
			break;

		mvpp2_frag_free(bm_pool, pp, data);
	}

	/* Update BM driver with number of buffers removed from pool */
	bm_pool->buf_num -= i;
}

/* Check number of buffers in BM pool */
static int mvpp2_check_hw_buf_num(struct mvpp2 *priv, struct mvpp2_bm_pool *bm_pool)
{
	int buf_num = 0;

	buf_num += mvpp2_read(priv, MVPP2_BM_POOL_PTRS_NUM_REG(bm_pool->id)) &
				    MVPP22_BM_POOL_PTRS_NUM_MASK;
	buf_num += mvpp2_read(priv, MVPP2_BM_BPPI_PTRS_NUM_REG(bm_pool->id)) &
				    MVPP2_BM_BPPI_PTR_NUM_MASK;

	/* HW has one buffer ready which is not reflected in the counters */
	if (buf_num)
		buf_num += 1;

	return buf_num;
}

/* Cleanup pool */
static int mvpp2_bm_pool_destroy(struct device *dev, struct mvpp2 *priv,
				 struct mvpp2_bm_pool *bm_pool)
{
	int buf_num;
	u32 val;

	buf_num = mvpp2_check_hw_buf_num(priv, bm_pool);
	mvpp2_bm_bufs_free(dev, priv, bm_pool, buf_num);

	/* Check buffer counters after free */
	buf_num = mvpp2_check_hw_buf_num(priv, bm_pool);
	if (buf_num) {
		WARN(1, "cannot free all buffers in pool %d, buf_num left %d\n",
		     bm_pool->id, bm_pool->buf_num);
		return 0;
	}

	val = mvpp2_read(priv, MVPP2_BM_POOL_CTRL_REG(bm_pool->id));
	val |= MVPP2_BM_STOP_MASK;
	mvpp2_write(priv, MVPP2_BM_POOL_CTRL_REG(bm_pool->id), val);

	if (priv->percpu_pools) {
		page_pool_destroy(priv->page_pool[bm_pool->id]);
		priv->page_pool[bm_pool->id] = NULL;
	}

	dma_free_coherent(dev, bm_pool->size_bytes,
			  bm_pool->virt_addr,
			  bm_pool->dma_addr);
	return 0;
}

static int mvpp2_bm_pools_init(struct device *dev, struct mvpp2 *priv)
{
	int i, err, size, poolnum = MVPP2_BM_POOLS_NUM;
	struct mvpp2_bm_pool *bm_pool;

	if (priv->percpu_pools)
		poolnum = mvpp2_get_nrxqs(priv) * 2;

	/* Create all pools with maximum size */
	size = MVPP2_BM_POOL_SIZE_MAX;
	for (i = 0; i < poolnum; i++) {
		bm_pool = &priv->bm_pools[i];
		bm_pool->id = i;
		err = mvpp2_bm_pool_create(dev, priv, bm_pool, size);
		if (err)
			goto err_unroll_pools;
		mvpp2_bm_pool_bufsize_set(priv, bm_pool, 0);
	}
	return 0;

err_unroll_pools:
	dev_err(dev, "failed to create BM pool %d, size %d\n", i, size);
	for (i = i - 1; i >= 0; i--)
		mvpp2_bm_pool_destroy(dev, priv, &priv->bm_pools[i]);
	return err;
}

static int mvpp2_bm_init(struct device *dev, struct mvpp2 *priv)
{
	enum dma_data_direction dma_dir = DMA_FROM_DEVICE;
	int i, err, poolnum = MVPP2_BM_POOLS_NUM;
	struct mvpp2_port *port;

	if (priv->percpu_pools) {
		for (i = 0; i < priv->port_count; i++) {
			port = priv->port_list[i];
			if (port->xdp_prog) {
				dma_dir = DMA_BIDIRECTIONAL;
				break;
			}
		}

		poolnum = mvpp2_get_nrxqs(priv) * 2;
		for (i = 0; i < poolnum; i++) {
			/* the pool in use */
			int pn = i / (poolnum / 2);

			priv->page_pool[i] =
				mvpp2_create_page_pool(dev,
						       mvpp2_pools[pn].buf_num,
						       mvpp2_pools[pn].pkt_size,
						       dma_dir);
			if (IS_ERR(priv->page_pool[i])) {
				int j;

				for (j = 0; j < i; j++) {
					page_pool_destroy(priv->page_pool[j]);
					priv->page_pool[j] = NULL;
				}
				return PTR_ERR(priv->page_pool[i]);
			}
		}
	}

	dev_info(dev, "using %d %s buffers\n", poolnum,
		 priv->percpu_pools ? "per-cpu" : "shared");

	for (i = 0; i < poolnum; i++) {
		/* Mask BM all interrupts */
		mvpp2_write(priv, MVPP2_BM_INTR_MASK_REG(i), 0);
		/* Clear BM cause register */
		mvpp2_write(priv, MVPP2_BM_INTR_CAUSE_REG(i), 0);
	}

	/* Allocate and initialize BM pools */
	priv->bm_pools = devm_kcalloc(dev, poolnum,
				      sizeof(*priv->bm_pools), GFP_KERNEL);
	if (!priv->bm_pools)
		return -ENOMEM;

	err = mvpp2_bm_pools_init(dev, priv);
	if (err < 0)
		return err;
	return 0;
}

static void mvpp2_setup_bm_pool(void)
{
	/* Short pool */
	mvpp2_pools[MVPP2_BM_SHORT].buf_num  = MVPP2_BM_SHORT_BUF_NUM;
	mvpp2_pools[MVPP2_BM_SHORT].pkt_size = MVPP2_BM_SHORT_PKT_SIZE;

	/* Long pool */
	mvpp2_pools[MVPP2_BM_LONG].buf_num  = MVPP2_BM_LONG_BUF_NUM;
	mvpp2_pools[MVPP2_BM_LONG].pkt_size = MVPP2_BM_LONG_PKT_SIZE;

	/* Jumbo pool */
	mvpp2_pools[MVPP2_BM_JUMBO].buf_num  = MVPP2_BM_JUMBO_BUF_NUM;
	mvpp2_pools[MVPP2_BM_JUMBO].pkt_size = MVPP2_BM_JUMBO_PKT_SIZE;
}

/* Attach long pool to rxq */
static void mvpp2_rxq_long_pool_set(struct mvpp2_port *port,
				    int lrxq, int long_pool)
{
	u32 val, mask;
	int prxq;

	/* Get queue physical ID */
	prxq = port->rxqs[lrxq]->id;

	if (port->priv->hw_version == MVPP21)
		mask = MVPP21_RXQ_POOL_LONG_MASK;
	else
		mask = MVPP22_RXQ_POOL_LONG_MASK;

	val = mvpp2_read(port->priv, MVPP2_RXQ_CONFIG_REG(prxq));
	val &= ~mask;
	val |= (long_pool << MVPP2_RXQ_POOL_LONG_OFFS) & mask;
	mvpp2_write(port->priv, MVPP2_RXQ_CONFIG_REG(prxq), val);
}

/* Attach short pool to rxq */
static void mvpp2_rxq_short_pool_set(struct mvpp2_port *port,
				     int lrxq, int short_pool)
{
	u32 val, mask;
	int prxq;

	/* Get queue physical ID */
	prxq = port->rxqs[lrxq]->id;

	if (port->priv->hw_version == MVPP21)
		mask = MVPP21_RXQ_POOL_SHORT_MASK;
	else
		mask = MVPP22_RXQ_POOL_SHORT_MASK;

	val = mvpp2_read(port->priv, MVPP2_RXQ_CONFIG_REG(prxq));
	val &= ~mask;
	val |= (short_pool << MVPP2_RXQ_POOL_SHORT_OFFS) & mask;
	mvpp2_write(port->priv, MVPP2_RXQ_CONFIG_REG(prxq), val);
}

static void *mvpp2_buf_alloc(struct mvpp2_port *port,
			     struct mvpp2_bm_pool *bm_pool,
			     struct page_pool *page_pool,
			     dma_addr_t *buf_dma_addr,
			     phys_addr_t *buf_phys_addr,
			     gfp_t gfp_mask)
{
	dma_addr_t dma_addr;
	struct page *page;
	void *data;

	data = mvpp2_frag_alloc(bm_pool, page_pool);
	if (!data)
		return NULL;

	if (page_pool) {
		page = (struct page *)data;
		dma_addr = page_pool_get_dma_addr(page);
		data = page_to_virt(page);
	} else {
		dma_addr = dma_map_single(port->dev->dev.parent, data,
					  MVPP2_RX_BUF_SIZE(bm_pool->pkt_size),
					  DMA_FROM_DEVICE);
		if (unlikely(dma_mapping_error(port->dev->dev.parent, dma_addr))) {
			mvpp2_frag_free(bm_pool, NULL, data);
			return NULL;
		}
	}
	*buf_dma_addr = dma_addr;
	*buf_phys_addr = virt_to_phys(data);

	return data;
}

/* Release buffer to BM */
static inline void mvpp2_bm_pool_put(struct mvpp2_port *port, int pool,
				     dma_addr_t buf_dma_addr,
				     phys_addr_t buf_phys_addr)
{
	unsigned int thread = mvpp2_cpu_to_thread(port->priv, get_cpu());
	unsigned long flags = 0;

	if (test_bit(thread, &port->priv->lock_map))
		spin_lock_irqsave(&port->bm_lock[thread], flags);

	if (port->priv->hw_version == MVPP22) {
		u32 val = 0;

		if (sizeof(dma_addr_t) == 8)
			val |= upper_32_bits(buf_dma_addr) &
				MVPP22_BM_ADDR_HIGH_PHYS_RLS_MASK;

		if (sizeof(phys_addr_t) == 8)
			val |= (upper_32_bits(buf_phys_addr)
				<< MVPP22_BM_ADDR_HIGH_VIRT_RLS_SHIFT) &
				MVPP22_BM_ADDR_HIGH_VIRT_RLS_MASK;

		mvpp2_thread_write_relaxed(port->priv, thread,
					   MVPP22_BM_ADDR_HIGH_RLS_REG, val);
	}

	/* MVPP2_BM_VIRT_RLS_REG is not interpreted by HW, and simply
	 * returned in the "cookie" field of the RX
	 * descriptor. Instead of storing the virtual address, we
	 * store the physical address
	 */
	mvpp2_thread_write_relaxed(port->priv, thread,
				   MVPP2_BM_VIRT_RLS_REG, buf_phys_addr);
	mvpp2_thread_write_relaxed(port->priv, thread,
				   MVPP2_BM_PHY_RLS_REG(pool), buf_dma_addr);

	if (test_bit(thread, &port->priv->lock_map))
		spin_unlock_irqrestore(&port->bm_lock[thread], flags);

	put_cpu();
}

/* Allocate buffers for the pool */
static int mvpp2_bm_bufs_add(struct mvpp2_port *port,
			     struct mvpp2_bm_pool *bm_pool, int buf_num)
{
	int i, buf_size, total_size;
	dma_addr_t dma_addr;
	phys_addr_t phys_addr;
	struct page_pool *pp = NULL;
	void *buf;

	if (port->priv->percpu_pools &&
	    bm_pool->pkt_size > MVPP2_BM_LONG_PKT_SIZE) {
		netdev_err(port->dev,
			   "attempted to use jumbo frames with per-cpu pools");
		return 0;
	}

	buf_size = MVPP2_RX_BUF_SIZE(bm_pool->pkt_size);
	total_size = MVPP2_RX_TOTAL_SIZE(buf_size);

	if (buf_num < 0 ||
	    (buf_num + bm_pool->buf_num > bm_pool->size)) {
		netdev_err(port->dev,
			   "cannot allocate %d buffers for pool %d\n",
			   buf_num, bm_pool->id);
		return 0;
	}

	if (port->priv->percpu_pools)
		pp = port->priv->page_pool[bm_pool->id];
	for (i = 0; i < buf_num; i++) {
		buf = mvpp2_buf_alloc(port, bm_pool, pp, &dma_addr,
				      &phys_addr, GFP_KERNEL);
		if (!buf)
			break;

		mvpp2_bm_pool_put(port, bm_pool->id, dma_addr,
				  phys_addr);
	}

	/* Update BM driver with number of buffers added to pool */
	bm_pool->buf_num += i;

	netdev_dbg(port->dev,
		   "pool %d: pkt_size=%4d, buf_size=%4d, total_size=%4d\n",
		   bm_pool->id, bm_pool->pkt_size, buf_size, total_size);

	netdev_dbg(port->dev,
		   "pool %d: %d of %d buffers added\n",
		   bm_pool->id, i, buf_num);
	return i;
}

/* Notify the driver that BM pool is being used as specific type and return the
 * pool pointer on success
 */
static struct mvpp2_bm_pool *
mvpp2_bm_pool_use(struct mvpp2_port *port, unsigned pool, int pkt_size)
{
	struct mvpp2_bm_pool *new_pool = &port->priv->bm_pools[pool];
	int num;

	if ((port->priv->percpu_pools && pool > mvpp2_get_nrxqs(port->priv) * 2) ||
	    (!port->priv->percpu_pools && pool >= MVPP2_BM_POOLS_NUM)) {
		netdev_err(port->dev, "Invalid pool %d\n", pool);
		return NULL;
	}

	/* Allocate buffers in case BM pool is used as long pool, but packet
	 * size doesn't match MTU or BM pool hasn't being used yet
	 */
	if (new_pool->pkt_size == 0) {
		int pkts_num;

		/* Set default buffer number or free all the buffers in case
		 * the pool is not empty
		 */
		pkts_num = new_pool->buf_num;
		if (pkts_num == 0) {
			if (port->priv->percpu_pools) {
				if (pool < port->nrxqs)
					pkts_num = mvpp2_pools[MVPP2_BM_SHORT].buf_num;
				else
					pkts_num = mvpp2_pools[MVPP2_BM_LONG].buf_num;
			} else {
				pkts_num = mvpp2_pools[pool].buf_num;
			}
		} else {
			mvpp2_bm_bufs_free(port->dev->dev.parent,
					   port->priv, new_pool, pkts_num);
		}

		new_pool->pkt_size = pkt_size;
		new_pool->frag_size =
			SKB_DATA_ALIGN(MVPP2_RX_BUF_SIZE(pkt_size)) +
			MVPP2_SKB_SHINFO_SIZE;

		/* Allocate buffers for this pool */
		num = mvpp2_bm_bufs_add(port, new_pool, pkts_num);
		if (num != pkts_num) {
			WARN(1, "pool %d: %d of %d allocated\n",
			     new_pool->id, num, pkts_num);
			return NULL;
		}
	}

	mvpp2_bm_pool_bufsize_set(port->priv, new_pool,
				  MVPP2_RX_BUF_SIZE(new_pool->pkt_size));

	return new_pool;
}

static struct mvpp2_bm_pool *
mvpp2_bm_pool_use_percpu(struct mvpp2_port *port, int type,
			 unsigned int pool, int pkt_size)
{
	struct mvpp2_bm_pool *new_pool = &port->priv->bm_pools[pool];
	int num;

	if (pool > port->nrxqs * 2) {
		netdev_err(port->dev, "Invalid pool %d\n", pool);
		return NULL;
	}

	/* Allocate buffers in case BM pool is used as long pool, but packet
	 * size doesn't match MTU or BM pool hasn't being used yet
	 */
	if (new_pool->pkt_size == 0) {
		int pkts_num;

		/* Set default buffer number or free all the buffers in case
		 * the pool is not empty
		 */
		pkts_num = new_pool->buf_num;
		if (pkts_num == 0)
			pkts_num = mvpp2_pools[type].buf_num;
		else
			mvpp2_bm_bufs_free(port->dev->dev.parent,
					   port->priv, new_pool, pkts_num);

		new_pool->pkt_size = pkt_size;
		new_pool->frag_size =
			SKB_DATA_ALIGN(MVPP2_RX_BUF_SIZE(pkt_size)) +
			MVPP2_SKB_SHINFO_SIZE;

		/* Allocate buffers for this pool */
		num = mvpp2_bm_bufs_add(port, new_pool, pkts_num);
		if (num != pkts_num) {
			WARN(1, "pool %d: %d of %d allocated\n",
			     new_pool->id, num, pkts_num);
			return NULL;
		}
	}

	mvpp2_bm_pool_bufsize_set(port->priv, new_pool,
				  MVPP2_RX_BUF_SIZE(new_pool->pkt_size));

	return new_pool;
}

/* Initialize pools for swf, shared buffers variant */
static int mvpp2_swf_bm_pool_init_shared(struct mvpp2_port *port)
{
	enum mvpp2_bm_pool_log_num long_log_pool, short_log_pool;
	int rxq;

	/* If port pkt_size is higher than 1518B:
	 * HW Long pool - SW Jumbo pool, HW Short pool - SW Long pool
	 * else: HW Long pool - SW Long pool, HW Short pool - SW Short pool
	 */
	if (port->pkt_size > MVPP2_BM_LONG_PKT_SIZE) {
		long_log_pool = MVPP2_BM_JUMBO;
		short_log_pool = MVPP2_BM_LONG;
	} else {
		long_log_pool = MVPP2_BM_LONG;
		short_log_pool = MVPP2_BM_SHORT;
	}

	if (!port->pool_long) {
		port->pool_long =
			mvpp2_bm_pool_use(port, long_log_pool,
					  mvpp2_pools[long_log_pool].pkt_size);
		if (!port->pool_long)
			return -ENOMEM;

		port->pool_long->port_map |= BIT(port->id);

		for (rxq = 0; rxq < port->nrxqs; rxq++)
			mvpp2_rxq_long_pool_set(port, rxq, port->pool_long->id);
	}

	if (!port->pool_short) {
		port->pool_short =
			mvpp2_bm_pool_use(port, short_log_pool,
					  mvpp2_pools[short_log_pool].pkt_size);
		if (!port->pool_short)
			return -ENOMEM;

		port->pool_short->port_map |= BIT(port->id);

		for (rxq = 0; rxq < port->nrxqs; rxq++)
			mvpp2_rxq_short_pool_set(port, rxq,
						 port->pool_short->id);
	}

	return 0;
}

/* Initialize pools for swf, percpu buffers variant */
static int mvpp2_swf_bm_pool_init_percpu(struct mvpp2_port *port)
{
	struct mvpp2_bm_pool *bm_pool;
	int i;

	for (i = 0; i < port->nrxqs; i++) {
		bm_pool = mvpp2_bm_pool_use_percpu(port, MVPP2_BM_SHORT, i,
						   mvpp2_pools[MVPP2_BM_SHORT].pkt_size);
		if (!bm_pool)
			return -ENOMEM;

		bm_pool->port_map |= BIT(port->id);
		mvpp2_rxq_short_pool_set(port, i, bm_pool->id);
	}

	for (i = 0; i < port->nrxqs; i++) {
		bm_pool = mvpp2_bm_pool_use_percpu(port, MVPP2_BM_LONG, i + port->nrxqs,
						   mvpp2_pools[MVPP2_BM_LONG].pkt_size);
		if (!bm_pool)
			return -ENOMEM;

		bm_pool->port_map |= BIT(port->id);
		mvpp2_rxq_long_pool_set(port, i, bm_pool->id);
	}

	port->pool_long = NULL;
	port->pool_short = NULL;

	return 0;
}

static int mvpp2_swf_bm_pool_init(struct mvpp2_port *port)
{
	if (port->priv->percpu_pools)
		return mvpp2_swf_bm_pool_init_percpu(port);
	else
		return mvpp2_swf_bm_pool_init_shared(port);
}

static void mvpp2_set_hw_csum(struct mvpp2_port *port,
			      enum mvpp2_bm_pool_log_num new_long_pool)
{
	const netdev_features_t csums = NETIF_F_IP_CSUM | NETIF_F_IPV6_CSUM;

	/* Update L4 checksum when jumbo enable/disable on port.
	 * Only port 0 supports hardware checksum offload due to
	 * the Tx FIFO size limitation.
	 * Also, don't set NETIF_F_HW_CSUM because L3_offset in TX descriptor
	 * has 7 bits, so the maximum L3 offset is 128.
	 */
	if (new_long_pool == MVPP2_BM_JUMBO && port->id != 0) {
		port->dev->features &= ~csums;
		port->dev->hw_features &= ~csums;
	} else {
		port->dev->features |= csums;
		port->dev->hw_features |= csums;
	}
}

static int mvpp2_bm_update_mtu(struct net_device *dev, int mtu)
{
	struct mvpp2_port *port = netdev_priv(dev);
	enum mvpp2_bm_pool_log_num new_long_pool;
	int pkt_size = MVPP2_RX_PKT_SIZE(mtu);

	if (port->priv->percpu_pools)
		goto out_set;

	/* If port MTU is higher than 1518B:
	 * HW Long pool - SW Jumbo pool, HW Short pool - SW Long pool
	 * else: HW Long pool - SW Long pool, HW Short pool - SW Short pool
	 */
	if (pkt_size > MVPP2_BM_LONG_PKT_SIZE)
		new_long_pool = MVPP2_BM_JUMBO;
	else
		new_long_pool = MVPP2_BM_LONG;

	if (new_long_pool != port->pool_long->id) {
		/* Remove port from old short & long pool */
		port->pool_long = mvpp2_bm_pool_use(port, port->pool_long->id,
						    port->pool_long->pkt_size);
		port->pool_long->port_map &= ~BIT(port->id);
		port->pool_long = NULL;

		port->pool_short = mvpp2_bm_pool_use(port, port->pool_short->id,
						     port->pool_short->pkt_size);
		port->pool_short->port_map &= ~BIT(port->id);
		port->pool_short = NULL;

		port->pkt_size =  pkt_size;

		/* Add port to new short & long pool */
		mvpp2_swf_bm_pool_init(port);

		mvpp2_set_hw_csum(port, new_long_pool);
	}

out_set:
	dev->mtu = mtu;
	dev->wanted_features = dev->features;

	netdev_update_features(dev);
	return 0;
}

static inline void mvpp2_interrupts_enable(struct mvpp2_port *port)
{
	int i, sw_thread_mask = 0;

	for (i = 0; i < port->nqvecs; i++)
		sw_thread_mask |= port->qvecs[i].sw_thread_mask;

	mvpp2_write(port->priv, MVPP2_ISR_ENABLE_REG(port->id),
		    MVPP2_ISR_ENABLE_INTERRUPT(sw_thread_mask));
}

static inline void mvpp2_interrupts_disable(struct mvpp2_port *port)
{
	int i, sw_thread_mask = 0;

	for (i = 0; i < port->nqvecs; i++)
		sw_thread_mask |= port->qvecs[i].sw_thread_mask;

	mvpp2_write(port->priv, MVPP2_ISR_ENABLE_REG(port->id),
		    MVPP2_ISR_DISABLE_INTERRUPT(sw_thread_mask));
}

static inline void mvpp2_qvec_interrupt_enable(struct mvpp2_queue_vector *qvec)
{
	struct mvpp2_port *port = qvec->port;

	mvpp2_write(port->priv, MVPP2_ISR_ENABLE_REG(port->id),
		    MVPP2_ISR_ENABLE_INTERRUPT(qvec->sw_thread_mask));
}

static inline void mvpp2_qvec_interrupt_disable(struct mvpp2_queue_vector *qvec)
{
	struct mvpp2_port *port = qvec->port;

	mvpp2_write(port->priv, MVPP2_ISR_ENABLE_REG(port->id),
		    MVPP2_ISR_DISABLE_INTERRUPT(qvec->sw_thread_mask));
}

/* Mask the current thread's Rx/Tx interrupts
 * Called by on_each_cpu(), guaranteed to run with migration disabled,
 * using smp_processor_id() is OK.
 */
static void mvpp2_interrupts_mask(void *arg)
{
	struct mvpp2_port *port = arg;

	/* If the thread isn't used, don't do anything */
	if (smp_processor_id() > port->priv->nthreads)
		return;

	mvpp2_thread_write(port->priv,
			   mvpp2_cpu_to_thread(port->priv, smp_processor_id()),
			   MVPP2_ISR_RX_TX_MASK_REG(port->id), 0);
}

/* Unmask the current thread's Rx/Tx interrupts.
 * Called by on_each_cpu(), guaranteed to run with migration disabled,
 * using smp_processor_id() is OK.
 */
static void mvpp2_interrupts_unmask(void *arg)
{
	struct mvpp2_port *port = arg;
	u32 val;

	/* If the thread isn't used, don't do anything */
	if (smp_processor_id() > port->priv->nthreads)
		return;

	val = MVPP2_CAUSE_MISC_SUM_MASK |
		MVPP2_CAUSE_RXQ_OCCUP_DESC_ALL_MASK(port->priv->hw_version);
	if (port->has_tx_irqs)
		val |= MVPP2_CAUSE_TXQ_OCCUP_DESC_ALL_MASK;

	mvpp2_thread_write(port->priv,
			   mvpp2_cpu_to_thread(port->priv, smp_processor_id()),
			   MVPP2_ISR_RX_TX_MASK_REG(port->id), val);
}

static void
mvpp2_shared_interrupt_mask_unmask(struct mvpp2_port *port, bool mask)
{
	u32 val;
	int i;

	if (port->priv->hw_version != MVPP22)
		return;

	if (mask)
		val = 0;
	else
		val = MVPP2_CAUSE_RXQ_OCCUP_DESC_ALL_MASK(MVPP22);

	for (i = 0; i < port->nqvecs; i++) {
		struct mvpp2_queue_vector *v = port->qvecs + i;

		if (v->type != MVPP2_QUEUE_VECTOR_SHARED)
			continue;

		mvpp2_thread_write(port->priv, v->sw_thread_id,
				   MVPP2_ISR_RX_TX_MASK_REG(port->id), val);
	}
}

/* Only GOP port 0 has an XLG MAC */
static bool mvpp2_port_supports_xlg(struct mvpp2_port *port)
{
	return port->gop_id == 0;
}

static bool mvpp2_port_supports_rgmii(struct mvpp2_port *port)
{
	return !(port->priv->hw_version == MVPP22 && port->gop_id == 0);
}

/* Port configuration routines */
static bool mvpp2_is_xlg(phy_interface_t interface)
{
	return interface == PHY_INTERFACE_MODE_10GBASER ||
	       interface == PHY_INTERFACE_MODE_XAUI;
}

static void mvpp2_modify(void __iomem *ptr, u32 mask, u32 set)
{
	u32 old, val;

	old = val = readl(ptr);
	val &= ~mask;
	val |= set;
	if (old != val)
		writel(val, ptr);
}

static void mvpp22_gop_init_rgmii(struct mvpp2_port *port)
{
	struct mvpp2 *priv = port->priv;
	u32 val;

	regmap_read(priv->sysctrl_base, GENCONF_PORT_CTRL0, &val);
	val |= GENCONF_PORT_CTRL0_BUS_WIDTH_SELECT;
	regmap_write(priv->sysctrl_base, GENCONF_PORT_CTRL0, val);

	regmap_read(priv->sysctrl_base, GENCONF_CTRL0, &val);
	if (port->gop_id == 2)
		val |= GENCONF_CTRL0_PORT0_RGMII | GENCONF_CTRL0_PORT1_RGMII;
	else if (port->gop_id == 3)
		val |= GENCONF_CTRL0_PORT1_RGMII_MII;
	regmap_write(priv->sysctrl_base, GENCONF_CTRL0, val);
}

static void mvpp22_gop_init_sgmii(struct mvpp2_port *port)
{
	struct mvpp2 *priv = port->priv;
	u32 val;

	regmap_read(priv->sysctrl_base, GENCONF_PORT_CTRL0, &val);
	val |= GENCONF_PORT_CTRL0_BUS_WIDTH_SELECT |
	       GENCONF_PORT_CTRL0_RX_DATA_SAMPLE;
	regmap_write(priv->sysctrl_base, GENCONF_PORT_CTRL0, val);

	if (port->gop_id > 1) {
		regmap_read(priv->sysctrl_base, GENCONF_CTRL0, &val);
		if (port->gop_id == 2)
			val &= ~GENCONF_CTRL0_PORT0_RGMII;
		else if (port->gop_id == 3)
			val &= ~GENCONF_CTRL0_PORT1_RGMII_MII;
		regmap_write(priv->sysctrl_base, GENCONF_CTRL0, val);
	}
}

static void mvpp22_gop_init_10gkr(struct mvpp2_port *port)
{
	struct mvpp2 *priv = port->priv;
	void __iomem *mpcs = priv->iface_base + MVPP22_MPCS_BASE(port->gop_id);
	void __iomem *xpcs = priv->iface_base + MVPP22_XPCS_BASE(port->gop_id);
	u32 val;

	val = readl(xpcs + MVPP22_XPCS_CFG0);
	val &= ~(MVPP22_XPCS_CFG0_PCS_MODE(0x3) |
		 MVPP22_XPCS_CFG0_ACTIVE_LANE(0x3));
	val |= MVPP22_XPCS_CFG0_ACTIVE_LANE(2);
	writel(val, xpcs + MVPP22_XPCS_CFG0);

	val = readl(mpcs + MVPP22_MPCS_CTRL);
	val &= ~MVPP22_MPCS_CTRL_FWD_ERR_CONN;
	writel(val, mpcs + MVPP22_MPCS_CTRL);

	val = readl(mpcs + MVPP22_MPCS_CLK_RESET);
	val &= ~MVPP22_MPCS_CLK_RESET_DIV_RATIO(0x7);
	val |= MVPP22_MPCS_CLK_RESET_DIV_RATIO(1);
	writel(val, mpcs + MVPP22_MPCS_CLK_RESET);
}

static int mvpp22_gop_init(struct mvpp2_port *port)
{
	struct mvpp2 *priv = port->priv;
	u32 val;

	if (!priv->sysctrl_base)
		return 0;

	switch (port->phy_interface) {
	case PHY_INTERFACE_MODE_RGMII:
	case PHY_INTERFACE_MODE_RGMII_ID:
	case PHY_INTERFACE_MODE_RGMII_RXID:
	case PHY_INTERFACE_MODE_RGMII_TXID:
		if (!mvpp2_port_supports_rgmii(port))
			goto invalid_conf;
		mvpp22_gop_init_rgmii(port);
		break;
	case PHY_INTERFACE_MODE_SGMII:
	case PHY_INTERFACE_MODE_1000BASEX:
	case PHY_INTERFACE_MODE_2500BASEX:
		mvpp22_gop_init_sgmii(port);
		break;
	case PHY_INTERFACE_MODE_10GBASER:
		if (!mvpp2_port_supports_xlg(port))
			goto invalid_conf;
		mvpp22_gop_init_10gkr(port);
		break;
	default:
		goto unsupported_conf;
	}

	regmap_read(priv->sysctrl_base, GENCONF_PORT_CTRL1, &val);
	val |= GENCONF_PORT_CTRL1_RESET(port->gop_id) |
	       GENCONF_PORT_CTRL1_EN(port->gop_id);
	regmap_write(priv->sysctrl_base, GENCONF_PORT_CTRL1, val);

	regmap_read(priv->sysctrl_base, GENCONF_PORT_CTRL0, &val);
	val |= GENCONF_PORT_CTRL0_CLK_DIV_PHASE_CLR;
	regmap_write(priv->sysctrl_base, GENCONF_PORT_CTRL0, val);

	regmap_read(priv->sysctrl_base, GENCONF_SOFT_RESET1, &val);
	val |= GENCONF_SOFT_RESET1_GOP;
	regmap_write(priv->sysctrl_base, GENCONF_SOFT_RESET1, val);

unsupported_conf:
	return 0;

invalid_conf:
	netdev_err(port->dev, "Invalid port configuration\n");
	return -EINVAL;
}

static void mvpp22_gop_unmask_irq(struct mvpp2_port *port)
{
	u32 val;

	if (phy_interface_mode_is_rgmii(port->phy_interface) ||
	    phy_interface_mode_is_8023z(port->phy_interface) ||
	    port->phy_interface == PHY_INTERFACE_MODE_SGMII) {
		/* Enable the GMAC link status irq for this port */
		val = readl(port->base + MVPP22_GMAC_INT_SUM_MASK);
		val |= MVPP22_GMAC_INT_SUM_MASK_LINK_STAT;
		writel(val, port->base + MVPP22_GMAC_INT_SUM_MASK);
	}

	if (mvpp2_port_supports_xlg(port)) {
		/* Enable the XLG/GIG irqs for this port */
		val = readl(port->base + MVPP22_XLG_EXT_INT_MASK);
		if (mvpp2_is_xlg(port->phy_interface))
			val |= MVPP22_XLG_EXT_INT_MASK_XLG;
		else
			val |= MVPP22_XLG_EXT_INT_MASK_GIG;
		writel(val, port->base + MVPP22_XLG_EXT_INT_MASK);
	}
}

static void mvpp22_gop_mask_irq(struct mvpp2_port *port)
{
	u32 val;

	if (mvpp2_port_supports_xlg(port)) {
		val = readl(port->base + MVPP22_XLG_EXT_INT_MASK);
		val &= ~(MVPP22_XLG_EXT_INT_MASK_XLG |
			 MVPP22_XLG_EXT_INT_MASK_GIG);
		writel(val, port->base + MVPP22_XLG_EXT_INT_MASK);
	}

	if (phy_interface_mode_is_rgmii(port->phy_interface) ||
	    phy_interface_mode_is_8023z(port->phy_interface) ||
	    port->phy_interface == PHY_INTERFACE_MODE_SGMII) {
		val = readl(port->base + MVPP22_GMAC_INT_SUM_MASK);
		val &= ~MVPP22_GMAC_INT_SUM_MASK_LINK_STAT;
		writel(val, port->base + MVPP22_GMAC_INT_SUM_MASK);
	}
}

static void mvpp22_gop_setup_irq(struct mvpp2_port *port)
{
	u32 val;

	mvpp2_modify(port->base + MVPP22_GMAC_INT_SUM_MASK,
		     MVPP22_GMAC_INT_SUM_MASK_PTP,
		     MVPP22_GMAC_INT_SUM_MASK_PTP);

	if (port->phylink ||
	    phy_interface_mode_is_rgmii(port->phy_interface) ||
	    phy_interface_mode_is_8023z(port->phy_interface) ||
	    port->phy_interface == PHY_INTERFACE_MODE_SGMII) {
		val = readl(port->base + MVPP22_GMAC_INT_MASK);
		val |= MVPP22_GMAC_INT_MASK_LINK_STAT;
		writel(val, port->base + MVPP22_GMAC_INT_MASK);
	}

	if (mvpp2_port_supports_xlg(port)) {
		val = readl(port->base + MVPP22_XLG_INT_MASK);
		val |= MVPP22_XLG_INT_MASK_LINK;
		writel(val, port->base + MVPP22_XLG_INT_MASK);

		mvpp2_modify(port->base + MVPP22_XLG_EXT_INT_MASK,
			     MVPP22_XLG_EXT_INT_MASK_PTP,
			     MVPP22_XLG_EXT_INT_MASK_PTP);
	}

	mvpp22_gop_unmask_irq(port);
}

/* Sets the PHY mode of the COMPHY (which configures the serdes lanes).
 *
 * The PHY mode used by the PPv2 driver comes from the network subsystem, while
 * the one given to the COMPHY comes from the generic PHY subsystem. Hence they
 * differ.
 *
 * The COMPHY configures the serdes lanes regardless of the actual use of the
 * lanes by the physical layer. This is why configurations like
 * "PPv2 (2500BaseX) - COMPHY (2500SGMII)" are valid.
 */
static int mvpp22_comphy_init(struct mvpp2_port *port)
{
	int ret;

	if (!port->comphy)
		return 0;

	ret = phy_set_mode_ext(port->comphy, PHY_MODE_ETHERNET,
			       port->phy_interface);
	if (ret)
		return ret;

	return phy_power_on(port->comphy);
}

static void mvpp2_port_enable(struct mvpp2_port *port)
{
	u32 val;

	if (mvpp2_port_supports_xlg(port) &&
	    mvpp2_is_xlg(port->phy_interface)) {
		val = readl(port->base + MVPP22_XLG_CTRL0_REG);
		val |= MVPP22_XLG_CTRL0_PORT_EN;
		val &= ~MVPP22_XLG_CTRL0_MIB_CNT_DIS;
		writel(val, port->base + MVPP22_XLG_CTRL0_REG);
	} else {
		val = readl(port->base + MVPP2_GMAC_CTRL_0_REG);
		val |= MVPP2_GMAC_PORT_EN_MASK;
		val |= MVPP2_GMAC_MIB_CNTR_EN_MASK;
		writel(val, port->base + MVPP2_GMAC_CTRL_0_REG);
	}
}

static void mvpp2_port_disable(struct mvpp2_port *port)
{
	u32 val;

	if (mvpp2_port_supports_xlg(port) &&
	    mvpp2_is_xlg(port->phy_interface)) {
		val = readl(port->base + MVPP22_XLG_CTRL0_REG);
		val &= ~MVPP22_XLG_CTRL0_PORT_EN;
		writel(val, port->base + MVPP22_XLG_CTRL0_REG);
	}

	val = readl(port->base + MVPP2_GMAC_CTRL_0_REG);
	val &= ~(MVPP2_GMAC_PORT_EN_MASK);
	writel(val, port->base + MVPP2_GMAC_CTRL_0_REG);
}

/* Set IEEE 802.3x Flow Control Xon Packet Transmission Mode */
static void mvpp2_port_periodic_xon_disable(struct mvpp2_port *port)
{
	u32 val;

	val = readl(port->base + MVPP2_GMAC_CTRL_1_REG) &
		    ~MVPP2_GMAC_PERIODIC_XON_EN_MASK;
	writel(val, port->base + MVPP2_GMAC_CTRL_1_REG);
}

/* Configure loopback port */
static void mvpp2_port_loopback_set(struct mvpp2_port *port,
				    const struct phylink_link_state *state)
{
	u32 val;

	val = readl(port->base + MVPP2_GMAC_CTRL_1_REG);

	if (state->speed == 1000)
		val |= MVPP2_GMAC_GMII_LB_EN_MASK;
	else
		val &= ~MVPP2_GMAC_GMII_LB_EN_MASK;

	if (phy_interface_mode_is_8023z(state->interface) ||
	    state->interface == PHY_INTERFACE_MODE_SGMII)
		val |= MVPP2_GMAC_PCS_LB_EN_MASK;
	else
		val &= ~MVPP2_GMAC_PCS_LB_EN_MASK;

	writel(val, port->base + MVPP2_GMAC_CTRL_1_REG);
}

enum {
	ETHTOOL_XDP_REDIRECT,
	ETHTOOL_XDP_PASS,
	ETHTOOL_XDP_DROP,
	ETHTOOL_XDP_TX,
	ETHTOOL_XDP_TX_ERR,
	ETHTOOL_XDP_XMIT,
	ETHTOOL_XDP_XMIT_ERR,
};

struct mvpp2_ethtool_counter {
	unsigned int offset;
	const char string[ETH_GSTRING_LEN];
	bool reg_is_64b;
};

static u64 mvpp2_read_count(struct mvpp2_port *port,
			    const struct mvpp2_ethtool_counter *counter)
{
	u64 val;

	val = readl(port->stats_base + counter->offset);
	if (counter->reg_is_64b)
		val += (u64)readl(port->stats_base + counter->offset + 4) << 32;

	return val;
}

/* Some counters are accessed indirectly by first writing an index to
 * MVPP2_CTRS_IDX. The index can represent various resources depending on the
 * register we access, it can be a hit counter for some classification tables,
 * a counter specific to a rxq, a txq or a buffer pool.
 */
static u32 mvpp2_read_index(struct mvpp2 *priv, u32 index, u32 reg)
{
	mvpp2_write(priv, MVPP2_CTRS_IDX, index);
	return mvpp2_read(priv, reg);
}

/* Due to the fact that software statistics and hardware statistics are, by
 * design, incremented at different moments in the chain of packet processing,
 * it is very likely that incoming packets could have been dropped after being
 * counted by hardware but before reaching software statistics (most probably
 * multicast packets), and in the oppposite way, during transmission, FCS bytes
 * are added in between as well as TSO skb will be split and header bytes added.
 * Hence, statistics gathered from userspace with ifconfig (software) and
 * ethtool (hardware) cannot be compared.
 */
static const struct mvpp2_ethtool_counter mvpp2_ethtool_mib_regs[] = {
	{ MVPP2_MIB_GOOD_OCTETS_RCVD, "good_octets_received", true },
	{ MVPP2_MIB_BAD_OCTETS_RCVD, "bad_octets_received" },
	{ MVPP2_MIB_CRC_ERRORS_SENT, "crc_errors_sent" },
	{ MVPP2_MIB_UNICAST_FRAMES_RCVD, "unicast_frames_received" },
	{ MVPP2_MIB_BROADCAST_FRAMES_RCVD, "broadcast_frames_received" },
	{ MVPP2_MIB_MULTICAST_FRAMES_RCVD, "multicast_frames_received" },
	{ MVPP2_MIB_FRAMES_64_OCTETS, "frames_64_octets" },
	{ MVPP2_MIB_FRAMES_65_TO_127_OCTETS, "frames_65_to_127_octet" },
	{ MVPP2_MIB_FRAMES_128_TO_255_OCTETS, "frames_128_to_255_octet" },
	{ MVPP2_MIB_FRAMES_256_TO_511_OCTETS, "frames_256_to_511_octet" },
	{ MVPP2_MIB_FRAMES_512_TO_1023_OCTETS, "frames_512_to_1023_octet" },
	{ MVPP2_MIB_FRAMES_1024_TO_MAX_OCTETS, "frames_1024_to_max_octet" },
	{ MVPP2_MIB_GOOD_OCTETS_SENT, "good_octets_sent", true },
	{ MVPP2_MIB_UNICAST_FRAMES_SENT, "unicast_frames_sent" },
	{ MVPP2_MIB_MULTICAST_FRAMES_SENT, "multicast_frames_sent" },
	{ MVPP2_MIB_BROADCAST_FRAMES_SENT, "broadcast_frames_sent" },
	{ MVPP2_MIB_FC_SENT, "fc_sent" },
	{ MVPP2_MIB_FC_RCVD, "fc_received" },
	{ MVPP2_MIB_RX_FIFO_OVERRUN, "rx_fifo_overrun" },
	{ MVPP2_MIB_UNDERSIZE_RCVD, "undersize_received" },
	{ MVPP2_MIB_FRAGMENTS_RCVD, "fragments_received" },
	{ MVPP2_MIB_OVERSIZE_RCVD, "oversize_received" },
	{ MVPP2_MIB_JABBER_RCVD, "jabber_received" },
	{ MVPP2_MIB_MAC_RCV_ERROR, "mac_receive_error" },
	{ MVPP2_MIB_BAD_CRC_EVENT, "bad_crc_event" },
	{ MVPP2_MIB_COLLISION, "collision" },
	{ MVPP2_MIB_LATE_COLLISION, "late_collision" },
};

static const struct mvpp2_ethtool_counter mvpp2_ethtool_port_regs[] = {
	{ MVPP2_OVERRUN_ETH_DROP, "rx_fifo_or_parser_overrun_drops" },
	{ MVPP2_CLS_ETH_DROP, "rx_classifier_drops" },
};

static const struct mvpp2_ethtool_counter mvpp2_ethtool_txq_regs[] = {
	{ MVPP2_TX_DESC_ENQ_CTR, "txq_%d_desc_enqueue" },
	{ MVPP2_TX_DESC_ENQ_TO_DDR_CTR, "txq_%d_desc_enqueue_to_ddr" },
	{ MVPP2_TX_BUFF_ENQ_TO_DDR_CTR, "txq_%d_buff_euqueue_to_ddr" },
	{ MVPP2_TX_DESC_ENQ_HW_FWD_CTR, "txq_%d_desc_hardware_forwarded" },
	{ MVPP2_TX_PKTS_DEQ_CTR, "txq_%d_packets_dequeued" },
	{ MVPP2_TX_PKTS_FULL_QUEUE_DROP_CTR, "txq_%d_queue_full_drops" },
	{ MVPP2_TX_PKTS_EARLY_DROP_CTR, "txq_%d_packets_early_drops" },
	{ MVPP2_TX_PKTS_BM_DROP_CTR, "txq_%d_packets_bm_drops" },
	{ MVPP2_TX_PKTS_BM_MC_DROP_CTR, "txq_%d_packets_rep_bm_drops" },
};

static const struct mvpp2_ethtool_counter mvpp2_ethtool_rxq_regs[] = {
	{ MVPP2_RX_DESC_ENQ_CTR, "rxq_%d_desc_enqueue" },
	{ MVPP2_RX_PKTS_FULL_QUEUE_DROP_CTR, "rxq_%d_queue_full_drops" },
	{ MVPP2_RX_PKTS_EARLY_DROP_CTR, "rxq_%d_packets_early_drops" },
	{ MVPP2_RX_PKTS_BM_DROP_CTR, "rxq_%d_packets_bm_drops" },
};

static const struct mvpp2_ethtool_counter mvpp2_ethtool_xdp[] = {
	{ ETHTOOL_XDP_REDIRECT, "rx_xdp_redirect", },
	{ ETHTOOL_XDP_PASS, "rx_xdp_pass", },
	{ ETHTOOL_XDP_DROP, "rx_xdp_drop", },
	{ ETHTOOL_XDP_TX, "rx_xdp_tx", },
	{ ETHTOOL_XDP_TX_ERR, "rx_xdp_tx_errors", },
	{ ETHTOOL_XDP_XMIT, "tx_xdp_xmit", },
	{ ETHTOOL_XDP_XMIT_ERR, "tx_xdp_xmit_errors", },
};

#define MVPP2_N_ETHTOOL_STATS(ntxqs, nrxqs)	(ARRAY_SIZE(mvpp2_ethtool_mib_regs) + \
						 ARRAY_SIZE(mvpp2_ethtool_port_regs) + \
						 (ARRAY_SIZE(mvpp2_ethtool_txq_regs) * (ntxqs)) + \
						 (ARRAY_SIZE(mvpp2_ethtool_rxq_regs) * (nrxqs)) + \
						 ARRAY_SIZE(mvpp2_ethtool_xdp))

static void mvpp2_ethtool_get_strings(struct net_device *netdev, u32 sset,
				      u8 *data)
{
	struct mvpp2_port *port = netdev_priv(netdev);
	int i, q;

	if (sset != ETH_SS_STATS)
		return;

	for (i = 0; i < ARRAY_SIZE(mvpp2_ethtool_mib_regs); i++) {
		strscpy(data, mvpp2_ethtool_mib_regs[i].string,
			ETH_GSTRING_LEN);
		data += ETH_GSTRING_LEN;
	}

	for (i = 0; i < ARRAY_SIZE(mvpp2_ethtool_port_regs); i++) {
		strscpy(data, mvpp2_ethtool_port_regs[i].string,
			ETH_GSTRING_LEN);
		data += ETH_GSTRING_LEN;
	}

	for (q = 0; q < port->ntxqs; q++) {
		for (i = 0; i < ARRAY_SIZE(mvpp2_ethtool_txq_regs); i++) {
			snprintf(data, ETH_GSTRING_LEN,
				 mvpp2_ethtool_txq_regs[i].string, q);
			data += ETH_GSTRING_LEN;
		}
	}

	for (q = 0; q < port->nrxqs; q++) {
		for (i = 0; i < ARRAY_SIZE(mvpp2_ethtool_rxq_regs); i++) {
			snprintf(data, ETH_GSTRING_LEN,
				 mvpp2_ethtool_rxq_regs[i].string,
				 q);
			data += ETH_GSTRING_LEN;
		}
	}

	for (i = 0; i < ARRAY_SIZE(mvpp2_ethtool_xdp); i++) {
		strscpy(data, mvpp2_ethtool_xdp[i].string,
			ETH_GSTRING_LEN);
		data += ETH_GSTRING_LEN;
	}
}

static void
mvpp2_get_xdp_stats(struct mvpp2_port *port, struct mvpp2_pcpu_stats *xdp_stats)
{
	unsigned int start;
	unsigned int cpu;

	/* Gather XDP Statistics */
	for_each_possible_cpu(cpu) {
		struct mvpp2_pcpu_stats *cpu_stats;
		u64	xdp_redirect;
		u64	xdp_pass;
		u64	xdp_drop;
		u64	xdp_xmit;
		u64	xdp_xmit_err;
		u64	xdp_tx;
		u64	xdp_tx_err;

		cpu_stats = per_cpu_ptr(port->stats, cpu);
		do {
			start = u64_stats_fetch_begin_irq(&cpu_stats->syncp);
			xdp_redirect = cpu_stats->xdp_redirect;
			xdp_pass   = cpu_stats->xdp_pass;
			xdp_drop = cpu_stats->xdp_drop;
			xdp_xmit   = cpu_stats->xdp_xmit;
			xdp_xmit_err   = cpu_stats->xdp_xmit_err;
			xdp_tx   = cpu_stats->xdp_tx;
			xdp_tx_err   = cpu_stats->xdp_tx_err;
		} while (u64_stats_fetch_retry_irq(&cpu_stats->syncp, start));

		xdp_stats->xdp_redirect += xdp_redirect;
		xdp_stats->xdp_pass   += xdp_pass;
		xdp_stats->xdp_drop += xdp_drop;
		xdp_stats->xdp_xmit   += xdp_xmit;
		xdp_stats->xdp_xmit_err   += xdp_xmit_err;
		xdp_stats->xdp_tx   += xdp_tx;
		xdp_stats->xdp_tx_err   += xdp_tx_err;
	}
}

static void mvpp2_read_stats(struct mvpp2_port *port)
{
	struct mvpp2_pcpu_stats xdp_stats = {};
	const struct mvpp2_ethtool_counter *s;
	u64 *pstats;
	int i, q;

	pstats = port->ethtool_stats;

	for (i = 0; i < ARRAY_SIZE(mvpp2_ethtool_mib_regs); i++)
		*pstats++ += mvpp2_read_count(port, &mvpp2_ethtool_mib_regs[i]);

	for (i = 0; i < ARRAY_SIZE(mvpp2_ethtool_port_regs); i++)
		*pstats++ += mvpp2_read(port->priv,
					mvpp2_ethtool_port_regs[i].offset +
					4 * port->id);

	for (q = 0; q < port->ntxqs; q++)
		for (i = 0; i < ARRAY_SIZE(mvpp2_ethtool_txq_regs); i++)
			*pstats++ += mvpp2_read_index(port->priv,
						      MVPP22_CTRS_TX_CTR(port->id, q),
						      mvpp2_ethtool_txq_regs[i].offset);

	/* Rxqs are numbered from 0 from the user standpoint, but not from the
	 * driver's. We need to add the  port->first_rxq offset.
	 */
	for (q = 0; q < port->nrxqs; q++)
		for (i = 0; i < ARRAY_SIZE(mvpp2_ethtool_rxq_regs); i++)
			*pstats++ += mvpp2_read_index(port->priv,
						      port->first_rxq + q,
						      mvpp2_ethtool_rxq_regs[i].offset);

	/* Gather XDP Statistics */
	mvpp2_get_xdp_stats(port, &xdp_stats);

	for (i = 0, s = mvpp2_ethtool_xdp;
		 s < mvpp2_ethtool_xdp + ARRAY_SIZE(mvpp2_ethtool_xdp);
	     s++, i++) {
		switch (s->offset) {
		case ETHTOOL_XDP_REDIRECT:
			*pstats++ = xdp_stats.xdp_redirect;
			break;
		case ETHTOOL_XDP_PASS:
			*pstats++ = xdp_stats.xdp_pass;
			break;
		case ETHTOOL_XDP_DROP:
			*pstats++ = xdp_stats.xdp_drop;
			break;
		case ETHTOOL_XDP_TX:
			*pstats++ = xdp_stats.xdp_tx;
			break;
		case ETHTOOL_XDP_TX_ERR:
			*pstats++ = xdp_stats.xdp_tx_err;
			break;
		case ETHTOOL_XDP_XMIT:
			*pstats++ = xdp_stats.xdp_xmit;
			break;
		case ETHTOOL_XDP_XMIT_ERR:
			*pstats++ = xdp_stats.xdp_xmit_err;
			break;
		}
	}
}

static void mvpp2_gather_hw_statistics(struct work_struct *work)
{
	struct delayed_work *del_work = to_delayed_work(work);
	struct mvpp2_port *port = container_of(del_work, struct mvpp2_port,
					       stats_work);

	mutex_lock(&port->gather_stats_lock);

	mvpp2_read_stats(port);

	/* No need to read again the counters right after this function if it
	 * was called asynchronously by the user (ie. use of ethtool).
	 */
	cancel_delayed_work(&port->stats_work);
	queue_delayed_work(port->priv->stats_queue, &port->stats_work,
			   MVPP2_MIB_COUNTERS_STATS_DELAY);

	mutex_unlock(&port->gather_stats_lock);
}

static void mvpp2_ethtool_get_stats(struct net_device *dev,
				    struct ethtool_stats *stats, u64 *data)
{
	struct mvpp2_port *port = netdev_priv(dev);

	/* Update statistics for the given port, then take the lock to avoid
	 * concurrent accesses on the ethtool_stats structure during its copy.
	 */
	mvpp2_gather_hw_statistics(&port->stats_work.work);

	mutex_lock(&port->gather_stats_lock);
	memcpy(data, port->ethtool_stats,
	       sizeof(u64) * MVPP2_N_ETHTOOL_STATS(port->ntxqs, port->nrxqs));
	mutex_unlock(&port->gather_stats_lock);
}

static int mvpp2_ethtool_get_sset_count(struct net_device *dev, int sset)
{
	struct mvpp2_port *port = netdev_priv(dev);

	if (sset == ETH_SS_STATS)
		return MVPP2_N_ETHTOOL_STATS(port->ntxqs, port->nrxqs);

	return -EOPNOTSUPP;
}

static void mvpp2_mac_reset_assert(struct mvpp2_port *port)
{
	u32 val;

	val = readl(port->base + MVPP2_GMAC_CTRL_2_REG) |
	      MVPP2_GMAC_PORT_RESET_MASK;
	writel(val, port->base + MVPP2_GMAC_CTRL_2_REG);

	if (port->priv->hw_version == MVPP22 && port->gop_id == 0) {
		val = readl(port->base + MVPP22_XLG_CTRL0_REG) &
		      ~MVPP22_XLG_CTRL0_MAC_RESET_DIS;
		writel(val, port->base + MVPP22_XLG_CTRL0_REG);
	}
}

static void mvpp22_pcs_reset_assert(struct mvpp2_port *port)
{
	struct mvpp2 *priv = port->priv;
	void __iomem *mpcs, *xpcs;
	u32 val;

	if (port->priv->hw_version != MVPP22 || port->gop_id != 0)
		return;

	mpcs = priv->iface_base + MVPP22_MPCS_BASE(port->gop_id);
	xpcs = priv->iface_base + MVPP22_XPCS_BASE(port->gop_id);

	val = readl(mpcs + MVPP22_MPCS_CLK_RESET);
	val &= ~(MAC_CLK_RESET_MAC | MAC_CLK_RESET_SD_RX | MAC_CLK_RESET_SD_TX);
	val |= MVPP22_MPCS_CLK_RESET_DIV_SET;
	writel(val, mpcs + MVPP22_MPCS_CLK_RESET);

	val = readl(xpcs + MVPP22_XPCS_CFG0);
	writel(val & ~MVPP22_XPCS_CFG0_RESET_DIS, xpcs + MVPP22_XPCS_CFG0);
}

static void mvpp22_pcs_reset_deassert(struct mvpp2_port *port)
{
	struct mvpp2 *priv = port->priv;
	void __iomem *mpcs, *xpcs;
	u32 val;

	if (port->priv->hw_version != MVPP22 || port->gop_id != 0)
		return;

	mpcs = priv->iface_base + MVPP22_MPCS_BASE(port->gop_id);
	xpcs = priv->iface_base + MVPP22_XPCS_BASE(port->gop_id);

	switch (port->phy_interface) {
	case PHY_INTERFACE_MODE_10GBASER:
		val = readl(mpcs + MVPP22_MPCS_CLK_RESET);
		val |= MAC_CLK_RESET_MAC | MAC_CLK_RESET_SD_RX |
		       MAC_CLK_RESET_SD_TX;
		val &= ~MVPP22_MPCS_CLK_RESET_DIV_SET;
		writel(val, mpcs + MVPP22_MPCS_CLK_RESET);
		break;
	case PHY_INTERFACE_MODE_XAUI:
	case PHY_INTERFACE_MODE_RXAUI:
		val = readl(xpcs + MVPP22_XPCS_CFG0);
		writel(val | MVPP22_XPCS_CFG0_RESET_DIS, xpcs + MVPP22_XPCS_CFG0);
		break;
	default:
		break;
	}
}

/* Change maximum receive size of the port */
static inline void mvpp2_gmac_max_rx_size_set(struct mvpp2_port *port)
{
	u32 val;

	val = readl(port->base + MVPP2_GMAC_CTRL_0_REG);
	val &= ~MVPP2_GMAC_MAX_RX_SIZE_MASK;
	val |= (((port->pkt_size - MVPP2_MH_SIZE) / 2) <<
		    MVPP2_GMAC_MAX_RX_SIZE_OFFS);
	writel(val, port->base + MVPP2_GMAC_CTRL_0_REG);
}

/* Change maximum receive size of the port */
static inline void mvpp2_xlg_max_rx_size_set(struct mvpp2_port *port)
{
	u32 val;

	val =  readl(port->base + MVPP22_XLG_CTRL1_REG);
	val &= ~MVPP22_XLG_CTRL1_FRAMESIZELIMIT_MASK;
	val |= ((port->pkt_size - MVPP2_MH_SIZE) / 2) <<
	       MVPP22_XLG_CTRL1_FRAMESIZELIMIT_OFFS;
	writel(val, port->base + MVPP22_XLG_CTRL1_REG);
}

/* Set defaults to the MVPP2 port */
static void mvpp2_defaults_set(struct mvpp2_port *port)
{
	int tx_port_num, val, queue, lrxq;

	if (port->priv->hw_version == MVPP21) {
		/* Update TX FIFO MIN Threshold */
		val = readl(port->base + MVPP2_GMAC_PORT_FIFO_CFG_1_REG);
		val &= ~MVPP2_GMAC_TX_FIFO_MIN_TH_ALL_MASK;
		/* Min. TX threshold must be less than minimal packet length */
		val |= MVPP2_GMAC_TX_FIFO_MIN_TH_MASK(64 - 4 - 2);
		writel(val, port->base + MVPP2_GMAC_PORT_FIFO_CFG_1_REG);
	}

	/* Disable Legacy WRR, Disable EJP, Release from reset */
	tx_port_num = mvpp2_egress_port(port);
	mvpp2_write(port->priv, MVPP2_TXP_SCHED_PORT_INDEX_REG,
		    tx_port_num);
	mvpp2_write(port->priv, MVPP2_TXP_SCHED_CMD_1_REG, 0);

	/* Set TXQ scheduling to Round-Robin */
	mvpp2_write(port->priv, MVPP2_TXP_SCHED_FIXED_PRIO_REG, 0);

	/* Close bandwidth for all queues */
	for (queue = 0; queue < MVPP2_MAX_TXQ; queue++)
		mvpp2_write(port->priv,
			    MVPP2_TXQ_SCHED_TOKEN_CNTR_REG(queue), 0);

	/* Set refill period to 1 usec, refill tokens
	 * and bucket size to maximum
	 */
	mvpp2_write(port->priv, MVPP2_TXP_SCHED_PERIOD_REG,
		    port->priv->tclk / USEC_PER_SEC);
	val = mvpp2_read(port->priv, MVPP2_TXP_SCHED_REFILL_REG);
	val &= ~MVPP2_TXP_REFILL_PERIOD_ALL_MASK;
	val |= MVPP2_TXP_REFILL_PERIOD_MASK(1);
	val |= MVPP2_TXP_REFILL_TOKENS_ALL_MASK;
	mvpp2_write(port->priv, MVPP2_TXP_SCHED_REFILL_REG, val);
	val = MVPP2_TXP_TOKEN_SIZE_MAX;
	mvpp2_write(port->priv, MVPP2_TXP_SCHED_TOKEN_SIZE_REG, val);

	/* Set MaximumLowLatencyPacketSize value to 256 */
	mvpp2_write(port->priv, MVPP2_RX_CTRL_REG(port->id),
		    MVPP2_RX_USE_PSEUDO_FOR_CSUM_MASK |
		    MVPP2_RX_LOW_LATENCY_PKT_SIZE(256));

	/* Enable Rx cache snoop */
	for (lrxq = 0; lrxq < port->nrxqs; lrxq++) {
		queue = port->rxqs[lrxq]->id;
		val = mvpp2_read(port->priv, MVPP2_RXQ_CONFIG_REG(queue));
		val |= MVPP2_SNOOP_PKT_SIZE_MASK |
			   MVPP2_SNOOP_BUF_HDR_MASK;
		mvpp2_write(port->priv, MVPP2_RXQ_CONFIG_REG(queue), val);
	}

	/* At default, mask all interrupts to all present cpus */
	mvpp2_interrupts_disable(port);
}

/* Enable/disable receiving packets */
static void mvpp2_ingress_enable(struct mvpp2_port *port)
{
	u32 val;
	int lrxq, queue;

	for (lrxq = 0; lrxq < port->nrxqs; lrxq++) {
		queue = port->rxqs[lrxq]->id;
		val = mvpp2_read(port->priv, MVPP2_RXQ_CONFIG_REG(queue));
		val &= ~MVPP2_RXQ_DISABLE_MASK;
		mvpp2_write(port->priv, MVPP2_RXQ_CONFIG_REG(queue), val);
	}
}

static void mvpp2_ingress_disable(struct mvpp2_port *port)
{
	u32 val;
	int lrxq, queue;

	for (lrxq = 0; lrxq < port->nrxqs; lrxq++) {
		queue = port->rxqs[lrxq]->id;
		val = mvpp2_read(port->priv, MVPP2_RXQ_CONFIG_REG(queue));
		val |= MVPP2_RXQ_DISABLE_MASK;
		mvpp2_write(port->priv, MVPP2_RXQ_CONFIG_REG(queue), val);
	}
}

/* Enable transmit via physical egress queue
 * - HW starts take descriptors from DRAM
 */
static void mvpp2_egress_enable(struct mvpp2_port *port)
{
	u32 qmap;
	int queue;
	int tx_port_num = mvpp2_egress_port(port);

	/* Enable all initialized TXs. */
	qmap = 0;
	for (queue = 0; queue < port->ntxqs; queue++) {
		struct mvpp2_tx_queue *txq = port->txqs[queue];

		if (txq->descs)
			qmap |= (1 << queue);
	}

	mvpp2_write(port->priv, MVPP2_TXP_SCHED_PORT_INDEX_REG, tx_port_num);
	mvpp2_write(port->priv, MVPP2_TXP_SCHED_Q_CMD_REG, qmap);
}

/* Disable transmit via physical egress queue
 * - HW doesn't take descriptors from DRAM
 */
static void mvpp2_egress_disable(struct mvpp2_port *port)
{
	u32 reg_data;
	int delay;
	int tx_port_num = mvpp2_egress_port(port);

	/* Issue stop command for active channels only */
	mvpp2_write(port->priv, MVPP2_TXP_SCHED_PORT_INDEX_REG, tx_port_num);
	reg_data = (mvpp2_read(port->priv, MVPP2_TXP_SCHED_Q_CMD_REG)) &
		    MVPP2_TXP_SCHED_ENQ_MASK;
	if (reg_data != 0)
		mvpp2_write(port->priv, MVPP2_TXP_SCHED_Q_CMD_REG,
			    (reg_data << MVPP2_TXP_SCHED_DISQ_OFFSET));

	/* Wait for all Tx activity to terminate. */
	delay = 0;
	do {
		if (delay >= MVPP2_TX_DISABLE_TIMEOUT_MSEC) {
			netdev_warn(port->dev,
				    "Tx stop timed out, status=0x%08x\n",
				    reg_data);
			break;
		}
		mdelay(1);
		delay++;

		/* Check port TX Command register that all
		 * Tx queues are stopped
		 */
		reg_data = mvpp2_read(port->priv, MVPP2_TXP_SCHED_Q_CMD_REG);
	} while (reg_data & MVPP2_TXP_SCHED_ENQ_MASK);
}

/* Rx descriptors helper methods */

/* Get number of Rx descriptors occupied by received packets */
static inline int
mvpp2_rxq_received(struct mvpp2_port *port, int rxq_id)
{
	u32 val = mvpp2_read(port->priv, MVPP2_RXQ_STATUS_REG(rxq_id));

	return val & MVPP2_RXQ_OCCUPIED_MASK;
}

/* Update Rx queue status with the number of occupied and available
 * Rx descriptor slots.
 */
static inline void
mvpp2_rxq_status_update(struct mvpp2_port *port, int rxq_id,
			int used_count, int free_count)
{
	/* Decrement the number of used descriptors and increment count
	 * increment the number of free descriptors.
	 */
	u32 val = used_count | (free_count << MVPP2_RXQ_NUM_NEW_OFFSET);

	mvpp2_write(port->priv, MVPP2_RXQ_STATUS_UPDATE_REG(rxq_id), val);
}

/* Get pointer to next RX descriptor to be processed by SW */
static inline struct mvpp2_rx_desc *
mvpp2_rxq_next_desc_get(struct mvpp2_rx_queue *rxq)
{
	int rx_desc = rxq->next_desc_to_proc;

	rxq->next_desc_to_proc = MVPP2_QUEUE_NEXT_DESC(rxq, rx_desc);
	prefetch(rxq->descs + rxq->next_desc_to_proc);
	return rxq->descs + rx_desc;
}

/* Set rx queue offset */
static void mvpp2_rxq_offset_set(struct mvpp2_port *port,
				 int prxq, int offset)
{
	u32 val;

	/* Convert offset from bytes to units of 32 bytes */
	offset = offset >> 5;

	val = mvpp2_read(port->priv, MVPP2_RXQ_CONFIG_REG(prxq));
	val &= ~MVPP2_RXQ_PACKET_OFFSET_MASK;

	/* Offset is in */
	val |= ((offset << MVPP2_RXQ_PACKET_OFFSET_OFFS) &
		    MVPP2_RXQ_PACKET_OFFSET_MASK);

	mvpp2_write(port->priv, MVPP2_RXQ_CONFIG_REG(prxq), val);
}

/* Tx descriptors helper methods */

/* Get pointer to next Tx descriptor to be processed (send) by HW */
static struct mvpp2_tx_desc *
mvpp2_txq_next_desc_get(struct mvpp2_tx_queue *txq)
{
	int tx_desc = txq->next_desc_to_proc;

	txq->next_desc_to_proc = MVPP2_QUEUE_NEXT_DESC(txq, tx_desc);
	return txq->descs + tx_desc;
}

/* Update HW with number of aggregated Tx descriptors to be sent
 *
 * Called only from mvpp2_tx(), so migration is disabled, using
 * smp_processor_id() is OK.
 */
static void mvpp2_aggr_txq_pend_desc_add(struct mvpp2_port *port, int pending)
{
	/* aggregated access - relevant TXQ number is written in TX desc */
	mvpp2_thread_write(port->priv,
			   mvpp2_cpu_to_thread(port->priv, smp_processor_id()),
			   MVPP2_AGGR_TXQ_UPDATE_REG, pending);
}

/* Check if there are enough free descriptors in aggregated txq.
 * If not, update the number of occupied descriptors and repeat the check.
 *
 * Called only from mvpp2_tx(), so migration is disabled, using
 * smp_processor_id() is OK.
 */
static int mvpp2_aggr_desc_num_check(struct mvpp2_port *port,
				     struct mvpp2_tx_queue *aggr_txq, int num)
{
	if ((aggr_txq->count + num) > MVPP2_AGGR_TXQ_SIZE) {
		/* Update number of occupied aggregated Tx descriptors */
		unsigned int thread =
			mvpp2_cpu_to_thread(port->priv, smp_processor_id());
		u32 val = mvpp2_read_relaxed(port->priv,
					     MVPP2_AGGR_TXQ_STATUS_REG(thread));

		aggr_txq->count = val & MVPP2_AGGR_TXQ_PENDING_MASK;

		if ((aggr_txq->count + num) > MVPP2_AGGR_TXQ_SIZE)
			return -ENOMEM;
	}
	return 0;
}

/* Reserved Tx descriptors allocation request
 *
 * Called only from mvpp2_txq_reserved_desc_num_proc(), itself called
 * only by mvpp2_tx(), so migration is disabled, using
 * smp_processor_id() is OK.
 */
static int mvpp2_txq_alloc_reserved_desc(struct mvpp2_port *port,
					 struct mvpp2_tx_queue *txq, int num)
{
	unsigned int thread = mvpp2_cpu_to_thread(port->priv, smp_processor_id());
	struct mvpp2 *priv = port->priv;
	u32 val;

	val = (txq->id << MVPP2_TXQ_RSVD_REQ_Q_OFFSET) | num;
	mvpp2_thread_write_relaxed(priv, thread, MVPP2_TXQ_RSVD_REQ_REG, val);

	val = mvpp2_thread_read_relaxed(priv, thread, MVPP2_TXQ_RSVD_RSLT_REG);

	return val & MVPP2_TXQ_RSVD_RSLT_MASK;
}

/* Check if there are enough reserved descriptors for transmission.
 * If not, request chunk of reserved descriptors and check again.
 */
static int mvpp2_txq_reserved_desc_num_proc(struct mvpp2_port *port,
					    struct mvpp2_tx_queue *txq,
					    struct mvpp2_txq_pcpu *txq_pcpu,
					    int num)
{
	int req, desc_count;
	unsigned int thread;

	if (txq_pcpu->reserved_num >= num)
		return 0;

	/* Not enough descriptors reserved! Update the reserved descriptor
	 * count and check again.
	 */

	desc_count = 0;
	/* Compute total of used descriptors */
	for (thread = 0; thread < port->priv->nthreads; thread++) {
		struct mvpp2_txq_pcpu *txq_pcpu_aux;

		txq_pcpu_aux = per_cpu_ptr(txq->pcpu, thread);
		desc_count += txq_pcpu_aux->count;
		desc_count += txq_pcpu_aux->reserved_num;
	}

	req = max(MVPP2_CPU_DESC_CHUNK, num - txq_pcpu->reserved_num);
	desc_count += req;

	if (desc_count >
	   (txq->size - (MVPP2_MAX_THREADS * MVPP2_CPU_DESC_CHUNK)))
		return -ENOMEM;

	txq_pcpu->reserved_num += mvpp2_txq_alloc_reserved_desc(port, txq, req);

	/* OK, the descriptor could have been updated: check again. */
	if (txq_pcpu->reserved_num < num)
		return -ENOMEM;
	return 0;
}

/* Release the last allocated Tx descriptor. Useful to handle DMA
 * mapping failures in the Tx path.
 */
static void mvpp2_txq_desc_put(struct mvpp2_tx_queue *txq)
{
	if (txq->next_desc_to_proc == 0)
		txq->next_desc_to_proc = txq->last_desc - 1;
	else
		txq->next_desc_to_proc--;
}

/* Set Tx descriptors fields relevant for CSUM calculation */
static u32 mvpp2_txq_desc_csum(int l3_offs, __be16 l3_proto,
			       int ip_hdr_len, int l4_proto)
{
	u32 command;

	/* fields: L3_offset, IP_hdrlen, L3_type, G_IPv4_chk,
	 * G_L4_chk, L4_type required only for checksum calculation
	 */
	command = (l3_offs << MVPP2_TXD_L3_OFF_SHIFT);
	command |= (ip_hdr_len << MVPP2_TXD_IP_HLEN_SHIFT);
	command |= MVPP2_TXD_IP_CSUM_DISABLE;

	if (l3_proto == htons(ETH_P_IP)) {
		command &= ~MVPP2_TXD_IP_CSUM_DISABLE;	/* enable IPv4 csum */
		command &= ~MVPP2_TXD_L3_IP6;		/* enable IPv4 */
	} else {
		command |= MVPP2_TXD_L3_IP6;		/* enable IPv6 */
	}

	if (l4_proto == IPPROTO_TCP) {
		command &= ~MVPP2_TXD_L4_UDP;		/* enable TCP */
		command &= ~MVPP2_TXD_L4_CSUM_FRAG;	/* generate L4 csum */
	} else if (l4_proto == IPPROTO_UDP) {
		command |= MVPP2_TXD_L4_UDP;		/* enable UDP */
		command &= ~MVPP2_TXD_L4_CSUM_FRAG;	/* generate L4 csum */
	} else {
		command |= MVPP2_TXD_L4_CSUM_NOT;
	}

	return command;
}

/* Get number of sent descriptors and decrement counter.
 * The number of sent descriptors is returned.
 * Per-thread access
 *
 * Called only from mvpp2_txq_done(), called from mvpp2_tx()
 * (migration disabled) and from the TX completion tasklet (migration
 * disabled) so using smp_processor_id() is OK.
 */
static inline int mvpp2_txq_sent_desc_proc(struct mvpp2_port *port,
					   struct mvpp2_tx_queue *txq)
{
	u32 val;

	/* Reading status reg resets transmitted descriptor counter */
	val = mvpp2_thread_read_relaxed(port->priv,
					mvpp2_cpu_to_thread(port->priv, smp_processor_id()),
					MVPP2_TXQ_SENT_REG(txq->id));

	return (val & MVPP2_TRANSMITTED_COUNT_MASK) >>
		MVPP2_TRANSMITTED_COUNT_OFFSET;
}

/* Called through on_each_cpu(), so runs on all CPUs, with migration
 * disabled, therefore using smp_processor_id() is OK.
 */
static void mvpp2_txq_sent_counter_clear(void *arg)
{
	struct mvpp2_port *port = arg;
	int queue;

	/* If the thread isn't used, don't do anything */
	if (smp_processor_id() > port->priv->nthreads)
		return;

	for (queue = 0; queue < port->ntxqs; queue++) {
		int id = port->txqs[queue]->id;

		mvpp2_thread_read(port->priv,
				  mvpp2_cpu_to_thread(port->priv, smp_processor_id()),
				  MVPP2_TXQ_SENT_REG(id));
	}
}

/* Set max sizes for Tx queues */
static void mvpp2_txp_max_tx_size_set(struct mvpp2_port *port)
{
	u32	val, size, mtu;
	int	txq, tx_port_num;

	mtu = port->pkt_size * 8;
	if (mtu > MVPP2_TXP_MTU_MAX)
		mtu = MVPP2_TXP_MTU_MAX;

	/* WA for wrong Token bucket update: Set MTU value = 3*real MTU value */
	mtu = 3 * mtu;

	/* Indirect access to registers */
	tx_port_num = mvpp2_egress_port(port);
	mvpp2_write(port->priv, MVPP2_TXP_SCHED_PORT_INDEX_REG, tx_port_num);

	/* Set MTU */
	val = mvpp2_read(port->priv, MVPP2_TXP_SCHED_MTU_REG);
	val &= ~MVPP2_TXP_MTU_MAX;
	val |= mtu;
	mvpp2_write(port->priv, MVPP2_TXP_SCHED_MTU_REG, val);

	/* TXP token size and all TXQs token size must be larger that MTU */
	val = mvpp2_read(port->priv, MVPP2_TXP_SCHED_TOKEN_SIZE_REG);
	size = val & MVPP2_TXP_TOKEN_SIZE_MAX;
	if (size < mtu) {
		size = mtu;
		val &= ~MVPP2_TXP_TOKEN_SIZE_MAX;
		val |= size;
		mvpp2_write(port->priv, MVPP2_TXP_SCHED_TOKEN_SIZE_REG, val);
	}

	for (txq = 0; txq < port->ntxqs; txq++) {
		val = mvpp2_read(port->priv,
				 MVPP2_TXQ_SCHED_TOKEN_SIZE_REG(txq));
		size = val & MVPP2_TXQ_TOKEN_SIZE_MAX;

		if (size < mtu) {
			size = mtu;
			val &= ~MVPP2_TXQ_TOKEN_SIZE_MAX;
			val |= size;
			mvpp2_write(port->priv,
				    MVPP2_TXQ_SCHED_TOKEN_SIZE_REG(txq),
				    val);
		}
	}
}

/* Set the number of packets that will be received before Rx interrupt
 * will be generated by HW.
 */
static void mvpp2_rx_pkts_coal_set(struct mvpp2_port *port,
				   struct mvpp2_rx_queue *rxq)
{
	unsigned int thread = mvpp2_cpu_to_thread(port->priv, get_cpu());

	if (rxq->pkts_coal > MVPP2_OCCUPIED_THRESH_MASK)
		rxq->pkts_coal = MVPP2_OCCUPIED_THRESH_MASK;

	mvpp2_thread_write(port->priv, thread, MVPP2_RXQ_NUM_REG, rxq->id);
	mvpp2_thread_write(port->priv, thread, MVPP2_RXQ_THRESH_REG,
			   rxq->pkts_coal);

	put_cpu();
}

/* For some reason in the LSP this is done on each CPU. Why ? */
static void mvpp2_tx_pkts_coal_set(struct mvpp2_port *port,
				   struct mvpp2_tx_queue *txq)
{
	unsigned int thread = mvpp2_cpu_to_thread(port->priv, get_cpu());
	u32 val;

	if (txq->done_pkts_coal > MVPP2_TXQ_THRESH_MASK)
		txq->done_pkts_coal = MVPP2_TXQ_THRESH_MASK;

	val = (txq->done_pkts_coal << MVPP2_TXQ_THRESH_OFFSET);
	mvpp2_thread_write(port->priv, thread, MVPP2_TXQ_NUM_REG, txq->id);
	mvpp2_thread_write(port->priv, thread, MVPP2_TXQ_THRESH_REG, val);

	put_cpu();
}

static u32 mvpp2_usec_to_cycles(u32 usec, unsigned long clk_hz)
{
	u64 tmp = (u64)clk_hz * usec;

	do_div(tmp, USEC_PER_SEC);

	return tmp > U32_MAX ? U32_MAX : tmp;
}

static u32 mvpp2_cycles_to_usec(u32 cycles, unsigned long clk_hz)
{
	u64 tmp = (u64)cycles * USEC_PER_SEC;

	do_div(tmp, clk_hz);

	return tmp > U32_MAX ? U32_MAX : tmp;
}

/* Set the time delay in usec before Rx interrupt */
static void mvpp2_rx_time_coal_set(struct mvpp2_port *port,
				   struct mvpp2_rx_queue *rxq)
{
	unsigned long freq = port->priv->tclk;
	u32 val = mvpp2_usec_to_cycles(rxq->time_coal, freq);

	if (val > MVPP2_MAX_ISR_RX_THRESHOLD) {
		rxq->time_coal =
			mvpp2_cycles_to_usec(MVPP2_MAX_ISR_RX_THRESHOLD, freq);

		/* re-evaluate to get actual register value */
		val = mvpp2_usec_to_cycles(rxq->time_coal, freq);
	}

	mvpp2_write(port->priv, MVPP2_ISR_RX_THRESHOLD_REG(rxq->id), val);
}

static void mvpp2_tx_time_coal_set(struct mvpp2_port *port)
{
	unsigned long freq = port->priv->tclk;
	u32 val = mvpp2_usec_to_cycles(port->tx_time_coal, freq);

	if (val > MVPP2_MAX_ISR_TX_THRESHOLD) {
		port->tx_time_coal =
			mvpp2_cycles_to_usec(MVPP2_MAX_ISR_TX_THRESHOLD, freq);

		/* re-evaluate to get actual register value */
		val = mvpp2_usec_to_cycles(port->tx_time_coal, freq);
	}

	mvpp2_write(port->priv, MVPP2_ISR_TX_THRESHOLD_REG(port->id), val);
}

/* Free Tx queue skbuffs */
static void mvpp2_txq_bufs_free(struct mvpp2_port *port,
				struct mvpp2_tx_queue *txq,
				struct mvpp2_txq_pcpu *txq_pcpu, int num)
{
	int i;

	for (i = 0; i < num; i++) {
		struct mvpp2_txq_pcpu_buf *tx_buf =
			txq_pcpu->buffs + txq_pcpu->txq_get_index;

		if (!IS_TSO_HEADER(txq_pcpu, tx_buf->dma) &&
		    tx_buf->type != MVPP2_TYPE_XDP_TX)
			dma_unmap_single(port->dev->dev.parent, tx_buf->dma,
					 tx_buf->size, DMA_TO_DEVICE);
		if (tx_buf->type == MVPP2_TYPE_SKB && tx_buf->skb)
			dev_kfree_skb_any(tx_buf->skb);
		else if (tx_buf->type == MVPP2_TYPE_XDP_TX ||
			 tx_buf->type == MVPP2_TYPE_XDP_NDO)
			xdp_return_frame(tx_buf->xdpf);

		mvpp2_txq_inc_get(txq_pcpu);
	}
}

static inline struct mvpp2_rx_queue *mvpp2_get_rx_queue(struct mvpp2_port *port,
							u32 cause)
{
	int queue = fls(cause) - 1;

	return port->rxqs[queue];
}

static inline struct mvpp2_tx_queue *mvpp2_get_tx_queue(struct mvpp2_port *port,
							u32 cause)
{
	int queue = fls(cause) - 1;

	return port->txqs[queue];
}

/* Handle end of transmission */
static void mvpp2_txq_done(struct mvpp2_port *port, struct mvpp2_tx_queue *txq,
			   struct mvpp2_txq_pcpu *txq_pcpu)
{
	struct netdev_queue *nq = netdev_get_tx_queue(port->dev, txq->log_id);
	int tx_done;

	if (txq_pcpu->thread != mvpp2_cpu_to_thread(port->priv, smp_processor_id()))
		netdev_err(port->dev, "wrong cpu on the end of Tx processing\n");

	tx_done = mvpp2_txq_sent_desc_proc(port, txq);
	if (!tx_done)
		return;
	mvpp2_txq_bufs_free(port, txq, txq_pcpu, tx_done);

	txq_pcpu->count -= tx_done;

	if (netif_tx_queue_stopped(nq))
		if (txq_pcpu->count <= txq_pcpu->wake_threshold)
			netif_tx_wake_queue(nq);
}

static unsigned int mvpp2_tx_done(struct mvpp2_port *port, u32 cause,
				  unsigned int thread)
{
	struct mvpp2_tx_queue *txq;
	struct mvpp2_txq_pcpu *txq_pcpu;
	unsigned int tx_todo = 0;

	while (cause) {
		txq = mvpp2_get_tx_queue(port, cause);
		if (!txq)
			break;

		txq_pcpu = per_cpu_ptr(txq->pcpu, thread);

		if (txq_pcpu->count) {
			mvpp2_txq_done(port, txq, txq_pcpu);
			tx_todo += txq_pcpu->count;
		}

		cause &= ~(1 << txq->log_id);
	}
	return tx_todo;
}

/* Rx/Tx queue initialization/cleanup methods */

/* Allocate and initialize descriptors for aggr TXQ */
static int mvpp2_aggr_txq_init(struct platform_device *pdev,
			       struct mvpp2_tx_queue *aggr_txq,
			       unsigned int thread, struct mvpp2 *priv)
{
	u32 txq_dma;

	/* Allocate memory for TX descriptors */
	aggr_txq->descs = dma_alloc_coherent(&pdev->dev,
					     MVPP2_AGGR_TXQ_SIZE * MVPP2_DESC_ALIGNED_SIZE,
					     &aggr_txq->descs_dma, GFP_KERNEL);
	if (!aggr_txq->descs)
		return -ENOMEM;

	aggr_txq->last_desc = MVPP2_AGGR_TXQ_SIZE - 1;

	/* Aggr TXQ no reset WA */
	aggr_txq->next_desc_to_proc = mvpp2_read(priv,
						 MVPP2_AGGR_TXQ_INDEX_REG(thread));

	/* Set Tx descriptors queue starting address indirect
	 * access
	 */
	if (priv->hw_version == MVPP21)
		txq_dma = aggr_txq->descs_dma;
	else
		txq_dma = aggr_txq->descs_dma >>
			MVPP22_AGGR_TXQ_DESC_ADDR_OFFS;

	mvpp2_write(priv, MVPP2_AGGR_TXQ_DESC_ADDR_REG(thread), txq_dma);
	mvpp2_write(priv, MVPP2_AGGR_TXQ_DESC_SIZE_REG(thread),
		    MVPP2_AGGR_TXQ_SIZE);

	return 0;
}

/* Create a specified Rx queue */
static int mvpp2_rxq_init(struct mvpp2_port *port,
			  struct mvpp2_rx_queue *rxq)
{
	struct mvpp2 *priv = port->priv;
	unsigned int thread;
	u32 rxq_dma;
	int err;

	rxq->size = port->rx_ring_size;

	/* Allocate memory for RX descriptors */
	rxq->descs = dma_alloc_coherent(port->dev->dev.parent,
					rxq->size * MVPP2_DESC_ALIGNED_SIZE,
					&rxq->descs_dma, GFP_KERNEL);
	if (!rxq->descs)
		return -ENOMEM;

	rxq->last_desc = rxq->size - 1;

	/* Zero occupied and non-occupied counters - direct access */
	mvpp2_write(port->priv, MVPP2_RXQ_STATUS_REG(rxq->id), 0);

	/* Set Rx descriptors queue starting address - indirect access */
	thread = mvpp2_cpu_to_thread(port->priv, get_cpu());
	mvpp2_thread_write(port->priv, thread, MVPP2_RXQ_NUM_REG, rxq->id);
	if (port->priv->hw_version == MVPP21)
		rxq_dma = rxq->descs_dma;
	else
		rxq_dma = rxq->descs_dma >> MVPP22_DESC_ADDR_OFFS;
	mvpp2_thread_write(port->priv, thread, MVPP2_RXQ_DESC_ADDR_REG, rxq_dma);
	mvpp2_thread_write(port->priv, thread, MVPP2_RXQ_DESC_SIZE_REG, rxq->size);
	mvpp2_thread_write(port->priv, thread, MVPP2_RXQ_INDEX_REG, 0);
	put_cpu();

	/* Set Offset */
	mvpp2_rxq_offset_set(port, rxq->id, MVPP2_SKB_HEADROOM);

	/* Set coalescing pkts and time */
	mvpp2_rx_pkts_coal_set(port, rxq);
	mvpp2_rx_time_coal_set(port, rxq);

	/* Add number of descriptors ready for receiving packets */
	mvpp2_rxq_status_update(port, rxq->id, 0, rxq->size);

	if (priv->percpu_pools) {
		err = xdp_rxq_info_reg(&rxq->xdp_rxq_short, port->dev, rxq->id);
		if (err < 0)
			goto err_free_dma;

		err = xdp_rxq_info_reg(&rxq->xdp_rxq_long, port->dev, rxq->id);
		if (err < 0)
			goto err_unregister_rxq_short;

		/* Every RXQ has a pool for short and another for long packets */
		err = xdp_rxq_info_reg_mem_model(&rxq->xdp_rxq_short,
						 MEM_TYPE_PAGE_POOL,
						 priv->page_pool[rxq->logic_rxq]);
		if (err < 0)
			goto err_unregister_rxq_long;

		err = xdp_rxq_info_reg_mem_model(&rxq->xdp_rxq_long,
						 MEM_TYPE_PAGE_POOL,
						 priv->page_pool[rxq->logic_rxq +
								 port->nrxqs]);
		if (err < 0)
			goto err_unregister_mem_rxq_short;
	}

	return 0;

err_unregister_mem_rxq_short:
	xdp_rxq_info_unreg_mem_model(&rxq->xdp_rxq_short);
err_unregister_rxq_long:
	xdp_rxq_info_unreg(&rxq->xdp_rxq_long);
err_unregister_rxq_short:
	xdp_rxq_info_unreg(&rxq->xdp_rxq_short);
err_free_dma:
	dma_free_coherent(port->dev->dev.parent,
			  rxq->size * MVPP2_DESC_ALIGNED_SIZE,
			  rxq->descs, rxq->descs_dma);
	return err;
}

/* Push packets received by the RXQ to BM pool */
static void mvpp2_rxq_drop_pkts(struct mvpp2_port *port,
				struct mvpp2_rx_queue *rxq)
{
	int rx_received, i;

	rx_received = mvpp2_rxq_received(port, rxq->id);
	if (!rx_received)
		return;

	for (i = 0; i < rx_received; i++) {
		struct mvpp2_rx_desc *rx_desc = mvpp2_rxq_next_desc_get(rxq);
		u32 status = mvpp2_rxdesc_status_get(port, rx_desc);
		int pool;

		pool = (status & MVPP2_RXD_BM_POOL_ID_MASK) >>
			MVPP2_RXD_BM_POOL_ID_OFFS;

		mvpp2_bm_pool_put(port, pool,
				  mvpp2_rxdesc_dma_addr_get(port, rx_desc),
				  mvpp2_rxdesc_cookie_get(port, rx_desc));
	}
	mvpp2_rxq_status_update(port, rxq->id, rx_received, rx_received);
}

/* Cleanup Rx queue */
static void mvpp2_rxq_deinit(struct mvpp2_port *port,
			     struct mvpp2_rx_queue *rxq)
{
	unsigned int thread;

	if (xdp_rxq_info_is_reg(&rxq->xdp_rxq_short))
		xdp_rxq_info_unreg(&rxq->xdp_rxq_short);

	if (xdp_rxq_info_is_reg(&rxq->xdp_rxq_long))
		xdp_rxq_info_unreg(&rxq->xdp_rxq_long);

	mvpp2_rxq_drop_pkts(port, rxq);

	if (rxq->descs)
		dma_free_coherent(port->dev->dev.parent,
				  rxq->size * MVPP2_DESC_ALIGNED_SIZE,
				  rxq->descs,
				  rxq->descs_dma);

	rxq->descs             = NULL;
	rxq->last_desc         = 0;
	rxq->next_desc_to_proc = 0;
	rxq->descs_dma         = 0;

	/* Clear Rx descriptors queue starting address and size;
	 * free descriptor number
	 */
	mvpp2_write(port->priv, MVPP2_RXQ_STATUS_REG(rxq->id), 0);
	thread = mvpp2_cpu_to_thread(port->priv, get_cpu());
	mvpp2_thread_write(port->priv, thread, MVPP2_RXQ_NUM_REG, rxq->id);
	mvpp2_thread_write(port->priv, thread, MVPP2_RXQ_DESC_ADDR_REG, 0);
	mvpp2_thread_write(port->priv, thread, MVPP2_RXQ_DESC_SIZE_REG, 0);
	put_cpu();
}

/* Create and initialize a Tx queue */
static int mvpp2_txq_init(struct mvpp2_port *port,
			  struct mvpp2_tx_queue *txq)
{
	u32 val;
	unsigned int thread;
	int desc, desc_per_txq, tx_port_num;
	struct mvpp2_txq_pcpu *txq_pcpu;

	txq->size = port->tx_ring_size;

	/* Allocate memory for Tx descriptors */
	txq->descs = dma_alloc_coherent(port->dev->dev.parent,
				txq->size * MVPP2_DESC_ALIGNED_SIZE,
				&txq->descs_dma, GFP_KERNEL);
	if (!txq->descs)
		return -ENOMEM;

	txq->last_desc = txq->size - 1;

	/* Set Tx descriptors queue starting address - indirect access */
	thread = mvpp2_cpu_to_thread(port->priv, get_cpu());
	mvpp2_thread_write(port->priv, thread, MVPP2_TXQ_NUM_REG, txq->id);
	mvpp2_thread_write(port->priv, thread, MVPP2_TXQ_DESC_ADDR_REG,
			   txq->descs_dma);
	mvpp2_thread_write(port->priv, thread, MVPP2_TXQ_DESC_SIZE_REG,
			   txq->size & MVPP2_TXQ_DESC_SIZE_MASK);
	mvpp2_thread_write(port->priv, thread, MVPP2_TXQ_INDEX_REG, 0);
	mvpp2_thread_write(port->priv, thread, MVPP2_TXQ_RSVD_CLR_REG,
			   txq->id << MVPP2_TXQ_RSVD_CLR_OFFSET);
	val = mvpp2_thread_read(port->priv, thread, MVPP2_TXQ_PENDING_REG);
	val &= ~MVPP2_TXQ_PENDING_MASK;
	mvpp2_thread_write(port->priv, thread, MVPP2_TXQ_PENDING_REG, val);

	/* Calculate base address in prefetch buffer. We reserve 16 descriptors
	 * for each existing TXQ.
	 * TCONTS for PON port must be continuous from 0 to MVPP2_MAX_TCONT
	 * GBE ports assumed to be continuous from 0 to MVPP2_MAX_PORTS
	 */
	desc_per_txq = 16;
	desc = (port->id * MVPP2_MAX_TXQ * desc_per_txq) +
	       (txq->log_id * desc_per_txq);

	mvpp2_thread_write(port->priv, thread, MVPP2_TXQ_PREF_BUF_REG,
			   MVPP2_PREF_BUF_PTR(desc) | MVPP2_PREF_BUF_SIZE_16 |
			   MVPP2_PREF_BUF_THRESH(desc_per_txq / 2));
	put_cpu();

	/* WRR / EJP configuration - indirect access */
	tx_port_num = mvpp2_egress_port(port);
	mvpp2_write(port->priv, MVPP2_TXP_SCHED_PORT_INDEX_REG, tx_port_num);

	val = mvpp2_read(port->priv, MVPP2_TXQ_SCHED_REFILL_REG(txq->log_id));
	val &= ~MVPP2_TXQ_REFILL_PERIOD_ALL_MASK;
	val |= MVPP2_TXQ_REFILL_PERIOD_MASK(1);
	val |= MVPP2_TXQ_REFILL_TOKENS_ALL_MASK;
	mvpp2_write(port->priv, MVPP2_TXQ_SCHED_REFILL_REG(txq->log_id), val);

	val = MVPP2_TXQ_TOKEN_SIZE_MAX;
	mvpp2_write(port->priv, MVPP2_TXQ_SCHED_TOKEN_SIZE_REG(txq->log_id),
		    val);

	for (thread = 0; thread < port->priv->nthreads; thread++) {
		txq_pcpu = per_cpu_ptr(txq->pcpu, thread);
		txq_pcpu->size = txq->size;
		txq_pcpu->buffs = kmalloc_array(txq_pcpu->size,
						sizeof(*txq_pcpu->buffs),
						GFP_KERNEL);
		if (!txq_pcpu->buffs)
			return -ENOMEM;

		txq_pcpu->count = 0;
		txq_pcpu->reserved_num = 0;
		txq_pcpu->txq_put_index = 0;
		txq_pcpu->txq_get_index = 0;
		txq_pcpu->tso_headers = NULL;

		txq_pcpu->stop_threshold = txq->size - MVPP2_MAX_SKB_DESCS;
		txq_pcpu->wake_threshold = txq_pcpu->stop_threshold / 2;

		txq_pcpu->tso_headers =
			dma_alloc_coherent(port->dev->dev.parent,
					   txq_pcpu->size * TSO_HEADER_SIZE,
					   &txq_pcpu->tso_headers_dma,
					   GFP_KERNEL);
		if (!txq_pcpu->tso_headers)
			return -ENOMEM;
	}

	return 0;
}

/* Free allocated TXQ resources */
static void mvpp2_txq_deinit(struct mvpp2_port *port,
			     struct mvpp2_tx_queue *txq)
{
	struct mvpp2_txq_pcpu *txq_pcpu;
	unsigned int thread;

	for (thread = 0; thread < port->priv->nthreads; thread++) {
		txq_pcpu = per_cpu_ptr(txq->pcpu, thread);
		kfree(txq_pcpu->buffs);

		if (txq_pcpu->tso_headers)
			dma_free_coherent(port->dev->dev.parent,
					  txq_pcpu->size * TSO_HEADER_SIZE,
					  txq_pcpu->tso_headers,
					  txq_pcpu->tso_headers_dma);

		txq_pcpu->tso_headers = NULL;
	}

	if (txq->descs)
		dma_free_coherent(port->dev->dev.parent,
				  txq->size * MVPP2_DESC_ALIGNED_SIZE,
				  txq->descs, txq->descs_dma);

	txq->descs             = NULL;
	txq->last_desc         = 0;
	txq->next_desc_to_proc = 0;
	txq->descs_dma         = 0;

	/* Set minimum bandwidth for disabled TXQs */
	mvpp2_write(port->priv, MVPP2_TXQ_SCHED_TOKEN_CNTR_REG(txq->log_id), 0);

	/* Set Tx descriptors queue starting address and size */
	thread = mvpp2_cpu_to_thread(port->priv, get_cpu());
	mvpp2_thread_write(port->priv, thread, MVPP2_TXQ_NUM_REG, txq->id);
	mvpp2_thread_write(port->priv, thread, MVPP2_TXQ_DESC_ADDR_REG, 0);
	mvpp2_thread_write(port->priv, thread, MVPP2_TXQ_DESC_SIZE_REG, 0);
	put_cpu();
}

/* Cleanup Tx ports */
static void mvpp2_txq_clean(struct mvpp2_port *port, struct mvpp2_tx_queue *txq)
{
	struct mvpp2_txq_pcpu *txq_pcpu;
	int delay, pending;
	unsigned int thread = mvpp2_cpu_to_thread(port->priv, get_cpu());
	u32 val;

	mvpp2_thread_write(port->priv, thread, MVPP2_TXQ_NUM_REG, txq->id);
	val = mvpp2_thread_read(port->priv, thread, MVPP2_TXQ_PREF_BUF_REG);
	val |= MVPP2_TXQ_DRAIN_EN_MASK;
	mvpp2_thread_write(port->priv, thread, MVPP2_TXQ_PREF_BUF_REG, val);

	/* The napi queue has been stopped so wait for all packets
	 * to be transmitted.
	 */
	delay = 0;
	do {
		if (delay >= MVPP2_TX_PENDING_TIMEOUT_MSEC) {
			netdev_warn(port->dev,
				    "port %d: cleaning queue %d timed out\n",
				    port->id, txq->log_id);
			break;
		}
		mdelay(1);
		delay++;

		pending = mvpp2_thread_read(port->priv, thread,
					    MVPP2_TXQ_PENDING_REG);
		pending &= MVPP2_TXQ_PENDING_MASK;
	} while (pending);

	val &= ~MVPP2_TXQ_DRAIN_EN_MASK;
	mvpp2_thread_write(port->priv, thread, MVPP2_TXQ_PREF_BUF_REG, val);
	put_cpu();

	for (thread = 0; thread < port->priv->nthreads; thread++) {
		txq_pcpu = per_cpu_ptr(txq->pcpu, thread);

		/* Release all packets */
		mvpp2_txq_bufs_free(port, txq, txq_pcpu, txq_pcpu->count);

		/* Reset queue */
		txq_pcpu->count = 0;
		txq_pcpu->txq_put_index = 0;
		txq_pcpu->txq_get_index = 0;
	}
}

/* Cleanup all Tx queues */
static void mvpp2_cleanup_txqs(struct mvpp2_port *port)
{
	struct mvpp2_tx_queue *txq;
	int queue;
	u32 val;

	val = mvpp2_read(port->priv, MVPP2_TX_PORT_FLUSH_REG);

	/* Reset Tx ports and delete Tx queues */
	val |= MVPP2_TX_PORT_FLUSH_MASK(port->id);
	mvpp2_write(port->priv, MVPP2_TX_PORT_FLUSH_REG, val);

	for (queue = 0; queue < port->ntxqs; queue++) {
		txq = port->txqs[queue];
		mvpp2_txq_clean(port, txq);
		mvpp2_txq_deinit(port, txq);
	}

	on_each_cpu(mvpp2_txq_sent_counter_clear, port, 1);

	val &= ~MVPP2_TX_PORT_FLUSH_MASK(port->id);
	mvpp2_write(port->priv, MVPP2_TX_PORT_FLUSH_REG, val);
}

/* Cleanup all Rx queues */
static void mvpp2_cleanup_rxqs(struct mvpp2_port *port)
{
	int queue;

	for (queue = 0; queue < port->nrxqs; queue++)
		mvpp2_rxq_deinit(port, port->rxqs[queue]);
}

/* Init all Rx queues for port */
static int mvpp2_setup_rxqs(struct mvpp2_port *port)
{
	int queue, err;

	for (queue = 0; queue < port->nrxqs; queue++) {
		err = mvpp2_rxq_init(port, port->rxqs[queue]);
		if (err)
			goto err_cleanup;
	}
	return 0;

err_cleanup:
	mvpp2_cleanup_rxqs(port);
	return err;
}

/* Init all tx queues for port */
static int mvpp2_setup_txqs(struct mvpp2_port *port)
{
	struct mvpp2_tx_queue *txq;
	int queue, err;

	for (queue = 0; queue < port->ntxqs; queue++) {
		txq = port->txqs[queue];
		err = mvpp2_txq_init(port, txq);
		if (err)
			goto err_cleanup;

		/* Assign this queue to a CPU */
		if (queue < num_possible_cpus())
			netif_set_xps_queue(port->dev, cpumask_of(queue), queue);
	}

	if (port->has_tx_irqs) {
		mvpp2_tx_time_coal_set(port);
		for (queue = 0; queue < port->ntxqs; queue++) {
			txq = port->txqs[queue];
			mvpp2_tx_pkts_coal_set(port, txq);
		}
	}

	on_each_cpu(mvpp2_txq_sent_counter_clear, port, 1);
	return 0;

err_cleanup:
	mvpp2_cleanup_txqs(port);
	return err;
}

/* The callback for per-port interrupt */
static irqreturn_t mvpp2_isr(int irq, void *dev_id)
{
	struct mvpp2_queue_vector *qv = dev_id;

	mvpp2_qvec_interrupt_disable(qv);

	napi_schedule(&qv->napi);

	return IRQ_HANDLED;
}

static void mvpp2_isr_handle_ptp_queue(struct mvpp2_port *port, int nq)
{
	struct skb_shared_hwtstamps shhwtstamps;
	struct mvpp2_hwtstamp_queue *queue;
	struct sk_buff *skb;
	void __iomem *ptp_q;
	unsigned int id;
	u32 r0, r1, r2;

	ptp_q = port->priv->iface_base + MVPP22_PTP_BASE(port->gop_id);
	if (nq)
		ptp_q += MVPP22_PTP_TX_Q1_R0 - MVPP22_PTP_TX_Q0_R0;

	queue = &port->tx_hwtstamp_queue[nq];

	while (1) {
		r0 = readl_relaxed(ptp_q + MVPP22_PTP_TX_Q0_R0) & 0xffff;
		if (!r0)
			break;

		r1 = readl_relaxed(ptp_q + MVPP22_PTP_TX_Q0_R1) & 0xffff;
		r2 = readl_relaxed(ptp_q + MVPP22_PTP_TX_Q0_R2) & 0xffff;

		id = (r0 >> 1) & 31;

		skb = queue->skb[id];
		queue->skb[id] = NULL;
		if (skb) {
			u32 ts = r2 << 19 | r1 << 3 | r0 >> 13;

			mvpp22_tai_tstamp(port->priv->tai, ts, &shhwtstamps);
			skb_tstamp_tx(skb, &shhwtstamps);
			dev_kfree_skb_any(skb);
		}
	}
}

static void mvpp2_isr_handle_ptp(struct mvpp2_port *port)
{
	void __iomem *ptp;
	u32 val;

	ptp = port->priv->iface_base + MVPP22_PTP_BASE(port->gop_id);
	val = readl(ptp + MVPP22_PTP_INT_CAUSE);
	if (val & MVPP22_PTP_INT_CAUSE_QUEUE0)
		mvpp2_isr_handle_ptp_queue(port, 0);
	if (val & MVPP22_PTP_INT_CAUSE_QUEUE1)
		mvpp2_isr_handle_ptp_queue(port, 1);
}

static void mvpp2_isr_handle_link(struct mvpp2_port *port, bool link)
{
	struct net_device *dev = port->dev;

	if (port->phylink) {
		phylink_mac_change(port->phylink, link);
		return;
	}

	if (!netif_running(dev))
		return;

	if (link) {
		mvpp2_interrupts_enable(port);

		mvpp2_egress_enable(port);
		mvpp2_ingress_enable(port);
		netif_carrier_on(dev);
		netif_tx_wake_all_queues(dev);
	} else {
		netif_tx_stop_all_queues(dev);
		netif_carrier_off(dev);
		mvpp2_ingress_disable(port);
		mvpp2_egress_disable(port);

		mvpp2_interrupts_disable(port);
	}
}

static void mvpp2_isr_handle_xlg(struct mvpp2_port *port)
{
	bool link;
	u32 val;

	val = readl(port->base + MVPP22_XLG_INT_STAT);
	if (val & MVPP22_XLG_INT_STAT_LINK) {
		val = readl(port->base + MVPP22_XLG_STATUS);
		link = (val & MVPP22_XLG_STATUS_LINK_UP);
		mvpp2_isr_handle_link(port, link);
	}
}

static void mvpp2_isr_handle_gmac_internal(struct mvpp2_port *port)
{
	bool link;
	u32 val;

	if (phy_interface_mode_is_rgmii(port->phy_interface) ||
	    phy_interface_mode_is_8023z(port->phy_interface) ||
	    port->phy_interface == PHY_INTERFACE_MODE_SGMII) {
		val = readl(port->base + MVPP22_GMAC_INT_STAT);
		if (val & MVPP22_GMAC_INT_STAT_LINK) {
			val = readl(port->base + MVPP2_GMAC_STATUS0);
			link = (val & MVPP2_GMAC_STATUS0_LINK_UP);
			mvpp2_isr_handle_link(port, link);
		}
	}
}

/* Per-port interrupt for link status changes */
static irqreturn_t mvpp2_port_isr(int irq, void *dev_id)
{
	struct mvpp2_port *port = (struct mvpp2_port *)dev_id;
	u32 val;

	mvpp22_gop_mask_irq(port);

	if (mvpp2_port_supports_xlg(port) &&
	    mvpp2_is_xlg(port->phy_interface)) {
		/* Check the external status register */
		val = readl(port->base + MVPP22_XLG_EXT_INT_STAT);
		if (val & MVPP22_XLG_EXT_INT_STAT_XLG)
			mvpp2_isr_handle_xlg(port);
		if (val & MVPP22_XLG_EXT_INT_STAT_PTP)
			mvpp2_isr_handle_ptp(port);
	} else {
		/* If it's not the XLG, we must be using the GMAC.
		 * Check the summary status.
		 */
		val = readl(port->base + MVPP22_GMAC_INT_SUM_STAT);
		if (val & MVPP22_GMAC_INT_SUM_STAT_INTERNAL)
			mvpp2_isr_handle_gmac_internal(port);
		if (val & MVPP22_GMAC_INT_SUM_STAT_PTP)
			mvpp2_isr_handle_ptp(port);
	}

	mvpp22_gop_unmask_irq(port);
	return IRQ_HANDLED;
}

static enum hrtimer_restart mvpp2_hr_timer_cb(struct hrtimer *timer)
{
	struct net_device *dev;
	struct mvpp2_port *port;
	struct mvpp2_port_pcpu *port_pcpu;
	unsigned int tx_todo, cause;

	port_pcpu = container_of(timer, struct mvpp2_port_pcpu, tx_done_timer);
	dev = port_pcpu->dev;

	if (!netif_running(dev))
		return HRTIMER_NORESTART;

	port_pcpu->timer_scheduled = false;
	port = netdev_priv(dev);

	/* Process all the Tx queues */
	cause = (1 << port->ntxqs) - 1;
	tx_todo = mvpp2_tx_done(port, cause,
				mvpp2_cpu_to_thread(port->priv, smp_processor_id()));

	/* Set the timer in case not all the packets were processed */
	if (tx_todo && !port_pcpu->timer_scheduled) {
		port_pcpu->timer_scheduled = true;
		hrtimer_forward_now(&port_pcpu->tx_done_timer,
				    MVPP2_TXDONE_HRTIMER_PERIOD_NS);

		return HRTIMER_RESTART;
	}
	return HRTIMER_NORESTART;
}

/* Main RX/TX processing routines */

/* Display more error info */
static void mvpp2_rx_error(struct mvpp2_port *port,
			   struct mvpp2_rx_desc *rx_desc)
{
	u32 status = mvpp2_rxdesc_status_get(port, rx_desc);
	size_t sz = mvpp2_rxdesc_size_get(port, rx_desc);
	char *err_str = NULL;

	switch (status & MVPP2_RXD_ERR_CODE_MASK) {
	case MVPP2_RXD_ERR_CRC:
		err_str = "crc";
		break;
	case MVPP2_RXD_ERR_OVERRUN:
		err_str = "overrun";
		break;
	case MVPP2_RXD_ERR_RESOURCE:
		err_str = "resource";
		break;
	}
	if (err_str && net_ratelimit())
		netdev_err(port->dev,
			   "bad rx status %08x (%s error), size=%zu\n",
			   status, err_str, sz);
}

/* Handle RX checksum offload */
static void mvpp2_rx_csum(struct mvpp2_port *port, u32 status,
			  struct sk_buff *skb)
{
	if (((status & MVPP2_RXD_L3_IP4) &&
	     !(status & MVPP2_RXD_IP4_HEADER_ERR)) ||
	    (status & MVPP2_RXD_L3_IP6))
		if (((status & MVPP2_RXD_L4_UDP) ||
		     (status & MVPP2_RXD_L4_TCP)) &&
		     (status & MVPP2_RXD_L4_CSUM_OK)) {
			skb->csum = 0;
			skb->ip_summed = CHECKSUM_UNNECESSARY;
			return;
		}

	skb->ip_summed = CHECKSUM_NONE;
}

/* Allocate a new skb and add it to BM pool */
static int mvpp2_rx_refill(struct mvpp2_port *port,
			   struct mvpp2_bm_pool *bm_pool,
			   struct page_pool *page_pool, int pool)
{
	dma_addr_t dma_addr;
	phys_addr_t phys_addr;
	void *buf;

	buf = mvpp2_buf_alloc(port, bm_pool, page_pool,
			      &dma_addr, &phys_addr, GFP_ATOMIC);
	if (!buf)
		return -ENOMEM;

	mvpp2_bm_pool_put(port, pool, dma_addr, phys_addr);

	return 0;
}

/* Handle tx checksum */
static u32 mvpp2_skb_tx_csum(struct mvpp2_port *port, struct sk_buff *skb)
{
	if (skb->ip_summed == CHECKSUM_PARTIAL) {
		int ip_hdr_len = 0;
		u8 l4_proto;
		__be16 l3_proto = vlan_get_protocol(skb);

		if (l3_proto == htons(ETH_P_IP)) {
			struct iphdr *ip4h = ip_hdr(skb);

			/* Calculate IPv4 checksum and L4 checksum */
			ip_hdr_len = ip4h->ihl;
			l4_proto = ip4h->protocol;
		} else if (l3_proto == htons(ETH_P_IPV6)) {
			struct ipv6hdr *ip6h = ipv6_hdr(skb);

			/* Read l4_protocol from one of IPv6 extra headers */
			if (skb_network_header_len(skb) > 0)
				ip_hdr_len = (skb_network_header_len(skb) >> 2);
			l4_proto = ip6h->nexthdr;
		} else {
			return MVPP2_TXD_L4_CSUM_NOT;
		}

		return mvpp2_txq_desc_csum(skb_network_offset(skb),
					   l3_proto, ip_hdr_len, l4_proto);
	}

	return MVPP2_TXD_L4_CSUM_NOT | MVPP2_TXD_IP_CSUM_DISABLE;
}

static void mvpp2_xdp_finish_tx(struct mvpp2_port *port, u16 txq_id, int nxmit, int nxmit_byte)
{
	unsigned int thread = mvpp2_cpu_to_thread(port->priv, smp_processor_id());
	struct mvpp2_tx_queue *aggr_txq;
	struct mvpp2_txq_pcpu *txq_pcpu;
	struct mvpp2_tx_queue *txq;
	struct netdev_queue *nq;

	txq = port->txqs[txq_id];
	txq_pcpu = per_cpu_ptr(txq->pcpu, thread);
	nq = netdev_get_tx_queue(port->dev, txq_id);
	aggr_txq = &port->priv->aggr_txqs[thread];

	txq_pcpu->reserved_num -= nxmit;
	txq_pcpu->count += nxmit;
	aggr_txq->count += nxmit;

	/* Enable transmit */
	wmb();
	mvpp2_aggr_txq_pend_desc_add(port, nxmit);

	if (txq_pcpu->count >= txq_pcpu->stop_threshold)
		netif_tx_stop_queue(nq);

	/* Finalize TX processing */
	if (!port->has_tx_irqs && txq_pcpu->count >= txq->done_pkts_coal)
		mvpp2_txq_done(port, txq, txq_pcpu);
}

static int
mvpp2_xdp_submit_frame(struct mvpp2_port *port, u16 txq_id,
		       struct xdp_frame *xdpf, bool dma_map)
{
	unsigned int thread = mvpp2_cpu_to_thread(port->priv, smp_processor_id());
	u32 tx_cmd = MVPP2_TXD_L4_CSUM_NOT | MVPP2_TXD_IP_CSUM_DISABLE |
		     MVPP2_TXD_F_DESC | MVPP2_TXD_L_DESC;
	enum mvpp2_tx_buf_type buf_type;
	struct mvpp2_txq_pcpu *txq_pcpu;
	struct mvpp2_tx_queue *aggr_txq;
	struct mvpp2_tx_desc *tx_desc;
	struct mvpp2_tx_queue *txq;
	int ret = MVPP2_XDP_TX;
	dma_addr_t dma_addr;

	txq = port->txqs[txq_id];
	txq_pcpu = per_cpu_ptr(txq->pcpu, thread);
	aggr_txq = &port->priv->aggr_txqs[thread];

	/* Check number of available descriptors */
	if (mvpp2_aggr_desc_num_check(port, aggr_txq, 1) ||
	    mvpp2_txq_reserved_desc_num_proc(port, txq, txq_pcpu, 1)) {
		ret = MVPP2_XDP_DROPPED;
		goto out;
	}

	/* Get a descriptor for the first part of the packet */
	tx_desc = mvpp2_txq_next_desc_get(aggr_txq);
	mvpp2_txdesc_txq_set(port, tx_desc, txq->id);
	mvpp2_txdesc_size_set(port, tx_desc, xdpf->len);

	if (dma_map) {
		/* XDP_REDIRECT or AF_XDP */
		dma_addr = dma_map_single(port->dev->dev.parent, xdpf->data,
					  xdpf->len, DMA_TO_DEVICE);

		if (unlikely(dma_mapping_error(port->dev->dev.parent, dma_addr))) {
			mvpp2_txq_desc_put(txq);
			ret = MVPP2_XDP_DROPPED;
			goto out;
		}

		buf_type = MVPP2_TYPE_XDP_NDO;
	} else {
		/* XDP_TX */
		struct page *page = virt_to_page(xdpf->data);

		dma_addr = page_pool_get_dma_addr(page) +
			   sizeof(*xdpf) + xdpf->headroom;
		dma_sync_single_for_device(port->dev->dev.parent, dma_addr,
					   xdpf->len, DMA_BIDIRECTIONAL);

		buf_type = MVPP2_TYPE_XDP_TX;
	}

	mvpp2_txdesc_dma_addr_set(port, tx_desc, dma_addr);

	mvpp2_txdesc_cmd_set(port, tx_desc, tx_cmd);
	mvpp2_txq_inc_put(port, txq_pcpu, xdpf, tx_desc, buf_type);

out:
	return ret;
}

static int
mvpp2_xdp_xmit_back(struct mvpp2_port *port, struct xdp_buff *xdp)
{
	struct mvpp2_pcpu_stats *stats = this_cpu_ptr(port->stats);
	struct xdp_frame *xdpf;
	u16 txq_id;
	int ret;

	xdpf = xdp_convert_buff_to_frame(xdp);
	if (unlikely(!xdpf))
		return MVPP2_XDP_DROPPED;

	/* The first of the TX queues are used for XPS,
	 * the second half for XDP_TX
	 */
	txq_id = mvpp2_cpu_to_thread(port->priv, smp_processor_id()) + (port->ntxqs / 2);

	ret = mvpp2_xdp_submit_frame(port, txq_id, xdpf, false);
	if (ret == MVPP2_XDP_TX) {
		u64_stats_update_begin(&stats->syncp);
		stats->tx_bytes += xdpf->len;
		stats->tx_packets++;
		stats->xdp_tx++;
		u64_stats_update_end(&stats->syncp);

		mvpp2_xdp_finish_tx(port, txq_id, 1, xdpf->len);
	} else {
		u64_stats_update_begin(&stats->syncp);
		stats->xdp_tx_err++;
		u64_stats_update_end(&stats->syncp);
	}

	return ret;
}

static int
mvpp2_xdp_xmit(struct net_device *dev, int num_frame,
	       struct xdp_frame **frames, u32 flags)
{
	struct mvpp2_port *port = netdev_priv(dev);
	int i, nxmit_byte = 0, nxmit = num_frame;
	struct mvpp2_pcpu_stats *stats;
	u16 txq_id;
	u32 ret;

	if (unlikely(test_bit(0, &port->state)))
		return -ENETDOWN;

	if (unlikely(flags & ~XDP_XMIT_FLAGS_MASK))
		return -EINVAL;

	/* The first of the TX queues are used for XPS,
	 * the second half for XDP_TX
	 */
	txq_id = mvpp2_cpu_to_thread(port->priv, smp_processor_id()) + (port->ntxqs / 2);

	for (i = 0; i < num_frame; i++) {
		ret = mvpp2_xdp_submit_frame(port, txq_id, frames[i], true);
		if (ret == MVPP2_XDP_TX) {
			nxmit_byte += frames[i]->len;
		} else {
			xdp_return_frame_rx_napi(frames[i]);
			nxmit--;
		}
	}

	if (likely(nxmit > 0))
		mvpp2_xdp_finish_tx(port, txq_id, nxmit, nxmit_byte);

	stats = this_cpu_ptr(port->stats);
	u64_stats_update_begin(&stats->syncp);
	stats->tx_bytes += nxmit_byte;
	stats->tx_packets += nxmit;
	stats->xdp_xmit += nxmit;
	stats->xdp_xmit_err += num_frame - nxmit;
	u64_stats_update_end(&stats->syncp);

	return nxmit;
}

static int
mvpp2_run_xdp(struct mvpp2_port *port, struct mvpp2_rx_queue *rxq,
	      struct bpf_prog *prog, struct xdp_buff *xdp,
	      struct page_pool *pp, struct mvpp2_pcpu_stats *stats)
{
	unsigned int len, sync, err;
	struct page *page;
	u32 ret, act;

	len = xdp->data_end - xdp->data_hard_start - MVPP2_SKB_HEADROOM;
	act = bpf_prog_run_xdp(prog, xdp);

	/* Due xdp_adjust_tail: DMA sync for_device cover max len CPU touch */
	sync = xdp->data_end - xdp->data_hard_start - MVPP2_SKB_HEADROOM;
	sync = max(sync, len);

	switch (act) {
	case XDP_PASS:
		stats->xdp_pass++;
		ret = MVPP2_XDP_PASS;
		break;
	case XDP_REDIRECT:
		err = xdp_do_redirect(port->dev, xdp, prog);
		if (unlikely(err)) {
			ret = MVPP2_XDP_DROPPED;
			page = virt_to_head_page(xdp->data);
			page_pool_put_page(pp, page, sync, true);
		} else {
			ret = MVPP2_XDP_REDIR;
			stats->xdp_redirect++;
		}
		break;
	case XDP_TX:
		ret = mvpp2_xdp_xmit_back(port, xdp);
		if (ret != MVPP2_XDP_TX) {
			page = virt_to_head_page(xdp->data);
			page_pool_put_page(pp, page, sync, true);
		}
		break;
	default:
		bpf_warn_invalid_xdp_action(act);
		fallthrough;
	case XDP_ABORTED:
		trace_xdp_exception(port->dev, prog, act);
		fallthrough;
	case XDP_DROP:
		page = virt_to_head_page(xdp->data);
		page_pool_put_page(pp, page, sync, true);
		ret = MVPP2_XDP_DROPPED;
		stats->xdp_drop++;
		break;
	}

	return ret;
}

/* Main rx processing */
static int mvpp2_rx(struct mvpp2_port *port, struct napi_struct *napi,
		    int rx_todo, struct mvpp2_rx_queue *rxq)
{
	struct net_device *dev = port->dev;
	struct mvpp2_pcpu_stats ps = {};
	enum dma_data_direction dma_dir;
	struct bpf_prog *xdp_prog;
	struct xdp_buff xdp;
	int rx_received;
	int rx_done = 0;
	u32 xdp_ret = 0;

	rcu_read_lock();

	xdp_prog = READ_ONCE(port->xdp_prog);

	/* Get number of received packets and clamp the to-do */
	rx_received = mvpp2_rxq_received(port, rxq->id);
	if (rx_todo > rx_received)
		rx_todo = rx_received;

	while (rx_done < rx_todo) {
		struct mvpp2_rx_desc *rx_desc = mvpp2_rxq_next_desc_get(rxq);
		struct mvpp2_bm_pool *bm_pool;
		struct page_pool *pp = NULL;
		struct sk_buff *skb;
		unsigned int frag_size;
		dma_addr_t dma_addr;
		phys_addr_t phys_addr;
		u32 rx_status, timestamp;
		int pool, rx_bytes, err, ret;
		void *data;

		rx_done++;
		rx_status = mvpp2_rxdesc_status_get(port, rx_desc);
		rx_bytes = mvpp2_rxdesc_size_get(port, rx_desc);
		rx_bytes -= MVPP2_MH_SIZE;
		dma_addr = mvpp2_rxdesc_dma_addr_get(port, rx_desc);
		phys_addr = mvpp2_rxdesc_cookie_get(port, rx_desc);
		data = (void *)phys_to_virt(phys_addr);

		pool = (rx_status & MVPP2_RXD_BM_POOL_ID_MASK) >>
			MVPP2_RXD_BM_POOL_ID_OFFS;
		bm_pool = &port->priv->bm_pools[pool];

		/* In case of an error, release the requested buffer pointer
		 * to the Buffer Manager. This request process is controlled
		 * by the hardware, and the information about the buffer is
		 * comprised by the RX descriptor.
		 */
		if (rx_status & MVPP2_RXD_ERR_SUMMARY)
			goto err_drop_frame;

		if (port->priv->percpu_pools) {
			pp = port->priv->page_pool[pool];
			dma_dir = page_pool_get_dma_dir(pp);
		} else {
			dma_dir = DMA_FROM_DEVICE;
		}

		dma_sync_single_for_cpu(dev->dev.parent, dma_addr,
					rx_bytes + MVPP2_MH_SIZE,
					dma_dir);

		/* Prefetch header */
		prefetch(data);

		if (bm_pool->frag_size > PAGE_SIZE)
			frag_size = 0;
		else
			frag_size = bm_pool->frag_size;

		if (xdp_prog) {
			xdp.data_hard_start = data;
			xdp.data = data + MVPP2_MH_SIZE + MVPP2_SKB_HEADROOM;
			xdp.data_end = xdp.data + rx_bytes;
			xdp.frame_sz = PAGE_SIZE;

			if (bm_pool->pkt_size == MVPP2_BM_SHORT_PKT_SIZE)
				xdp.rxq = &rxq->xdp_rxq_short;
			else
				xdp.rxq = &rxq->xdp_rxq_long;

			xdp_set_data_meta_invalid(&xdp);

			ret = mvpp2_run_xdp(port, rxq, xdp_prog, &xdp, pp, &ps);

			if (ret) {
				xdp_ret |= ret;
				err = mvpp2_rx_refill(port, bm_pool, pp, pool);
				if (err) {
					netdev_err(port->dev, "failed to refill BM pools\n");
					goto err_drop_frame;
				}

				ps.rx_packets++;
				ps.rx_bytes += rx_bytes;
				continue;
			}
		}

		skb = build_skb(data, frag_size);
		if (!skb) {
			netdev_warn(port->dev, "skb build failed\n");
			goto err_drop_frame;
		}

		/* If we have RX hardware timestamping enabled, grab the
		 * timestamp from the queue and convert.
		 */
		if (mvpp22_rx_hwtstamping(port)) {
			timestamp = le32_to_cpu(rx_desc->pp22.timestamp);
			mvpp22_tai_tstamp(port->priv->tai, timestamp,
					 skb_hwtstamps(skb));
		}

		err = mvpp2_rx_refill(port, bm_pool, pp, pool);
		if (err) {
			netdev_err(port->dev, "failed to refill BM pools\n");
			dev_kfree_skb_any(skb);
			goto err_drop_frame;
		}

		if (pp)
			page_pool_release_page(pp, virt_to_page(data));
		else
			dma_unmap_single_attrs(dev->dev.parent, dma_addr,
					       bm_pool->buf_size, DMA_FROM_DEVICE,
					       DMA_ATTR_SKIP_CPU_SYNC);

		ps.rx_packets++;
		ps.rx_bytes += rx_bytes;

		skb_reserve(skb, MVPP2_MH_SIZE + MVPP2_SKB_HEADROOM);
		skb_put(skb, rx_bytes);
		skb->protocol = eth_type_trans(skb, dev);
		mvpp2_rx_csum(port, rx_status, skb);

		napi_gro_receive(napi, skb);
		continue;

err_drop_frame:
		dev->stats.rx_errors++;
		mvpp2_rx_error(port, rx_desc);
		/* Return the buffer to the pool */
		mvpp2_bm_pool_put(port, pool, dma_addr, phys_addr);
	}

	rcu_read_unlock();

	if (xdp_ret & MVPP2_XDP_REDIR)
		xdp_do_flush_map();

	if (ps.rx_packets) {
		struct mvpp2_pcpu_stats *stats = this_cpu_ptr(port->stats);

		u64_stats_update_begin(&stats->syncp);
		stats->rx_packets += ps.rx_packets;
		stats->rx_bytes   += ps.rx_bytes;
		/* xdp */
		stats->xdp_redirect += ps.xdp_redirect;
		stats->xdp_pass += ps.xdp_pass;
		stats->xdp_drop += ps.xdp_drop;
		u64_stats_update_end(&stats->syncp);
	}

	/* Update Rx queue management counters */
	wmb();
	mvpp2_rxq_status_update(port, rxq->id, rx_done, rx_done);

	return rx_todo;
}

static inline void
tx_desc_unmap_put(struct mvpp2_port *port, struct mvpp2_tx_queue *txq,
		  struct mvpp2_tx_desc *desc)
{
	unsigned int thread = mvpp2_cpu_to_thread(port->priv, smp_processor_id());
	struct mvpp2_txq_pcpu *txq_pcpu = per_cpu_ptr(txq->pcpu, thread);

	dma_addr_t buf_dma_addr =
		mvpp2_txdesc_dma_addr_get(port, desc);
	size_t buf_sz =
		mvpp2_txdesc_size_get(port, desc);
	if (!IS_TSO_HEADER(txq_pcpu, buf_dma_addr))
		dma_unmap_single(port->dev->dev.parent, buf_dma_addr,
				 buf_sz, DMA_TO_DEVICE);
	mvpp2_txq_desc_put(txq);
}

static void mvpp2_txdesc_clear_ptp(struct mvpp2_port *port,
				   struct mvpp2_tx_desc *desc)
{
	/* We only need to clear the low bits */
	if (port->priv->hw_version != MVPP21)
		desc->pp22.ptp_descriptor &=
			cpu_to_le32(~MVPP22_PTP_DESC_MASK_LOW);
}

static bool mvpp2_tx_hw_tstamp(struct mvpp2_port *port,
			       struct mvpp2_tx_desc *tx_desc,
			       struct sk_buff *skb)
{
	struct mvpp2_hwtstamp_queue *queue;
	unsigned int mtype, type, i;
	struct ptp_header *hdr;
	u64 ptpdesc;

	if (port->priv->hw_version == MVPP21 ||
	    port->tx_hwtstamp_type == HWTSTAMP_TX_OFF)
		return false;

	type = ptp_classify_raw(skb);
	if (!type)
		return false;

	hdr = ptp_parse_header(skb, type);
	if (!hdr)
		return false;

	skb_shinfo(skb)->tx_flags |= SKBTX_IN_PROGRESS;

	ptpdesc = MVPP22_PTP_MACTIMESTAMPINGEN |
		  MVPP22_PTP_ACTION_CAPTURE;
	queue = &port->tx_hwtstamp_queue[0];

	switch (type & PTP_CLASS_VMASK) {
	case PTP_CLASS_V1:
		ptpdesc |= MVPP22_PTP_PACKETFORMAT(MVPP22_PTP_PKT_FMT_PTPV1);
		break;

	case PTP_CLASS_V2:
		ptpdesc |= MVPP22_PTP_PACKETFORMAT(MVPP22_PTP_PKT_FMT_PTPV2);
		mtype = hdr->tsmt & 15;
		/* Direct PTP Sync messages to queue 1 */
		if (mtype == 0) {
			ptpdesc |= MVPP22_PTP_TIMESTAMPQUEUESELECT;
			queue = &port->tx_hwtstamp_queue[1];
		}
		break;
	}

	/* Take a reference on the skb and insert into our queue */
	i = queue->next;
	queue->next = (i + 1) & 31;
	if (queue->skb[i])
		dev_kfree_skb_any(queue->skb[i]);
	queue->skb[i] = skb_get(skb);

	ptpdesc |= MVPP22_PTP_TIMESTAMPENTRYID(i);

	/*
	 * 3:0		- PTPAction
	 * 6:4		- PTPPacketFormat
	 * 7		- PTP_CF_WraparoundCheckEn
	 * 9:8		- IngressTimestampSeconds[1:0]
	 * 10		- Reserved
	 * 11		- MACTimestampingEn
	 * 17:12	- PTP_TimestampQueueEntryID[5:0]
	 * 18		- PTPTimestampQueueSelect
	 * 19		- UDPChecksumUpdateEn
	 * 27:20	- TimestampOffset
	 *			PTP, NTPTransmit, OWAMP/TWAMP - L3 to PTP header
	 *			NTPTs, Y.1731 - L3 to timestamp entry
	 * 35:28	- UDP Checksum Offset
	 *
	 * stored in tx descriptor bits 75:64 (11:0) and 191:168 (35:12)
	 */
	tx_desc->pp22.ptp_descriptor &=
		cpu_to_le32(~MVPP22_PTP_DESC_MASK_LOW);
	tx_desc->pp22.ptp_descriptor |=
		cpu_to_le32(ptpdesc & MVPP22_PTP_DESC_MASK_LOW);
	tx_desc->pp22.buf_dma_addr_ptp &= cpu_to_le64(~0xffffff0000000000ULL);
	tx_desc->pp22.buf_dma_addr_ptp |= cpu_to_le64((ptpdesc >> 12) << 40);

	return true;
}

/* Handle tx fragmentation processing */
static int mvpp2_tx_frag_process(struct mvpp2_port *port, struct sk_buff *skb,
				 struct mvpp2_tx_queue *aggr_txq,
				 struct mvpp2_tx_queue *txq)
{
	unsigned int thread = mvpp2_cpu_to_thread(port->priv, smp_processor_id());
	struct mvpp2_txq_pcpu *txq_pcpu = per_cpu_ptr(txq->pcpu, thread);
	struct mvpp2_tx_desc *tx_desc;
	int i;
	dma_addr_t buf_dma_addr;

	for (i = 0; i < skb_shinfo(skb)->nr_frags; i++) {
		skb_frag_t *frag = &skb_shinfo(skb)->frags[i];
		void *addr = skb_frag_address(frag);

		tx_desc = mvpp2_txq_next_desc_get(aggr_txq);
		mvpp2_txdesc_clear_ptp(port, tx_desc);
		mvpp2_txdesc_txq_set(port, tx_desc, txq->id);
		mvpp2_txdesc_size_set(port, tx_desc, skb_frag_size(frag));

		buf_dma_addr = dma_map_single(port->dev->dev.parent, addr,
					      skb_frag_size(frag),
					      DMA_TO_DEVICE);
		if (dma_mapping_error(port->dev->dev.parent, buf_dma_addr)) {
			mvpp2_txq_desc_put(txq);
			goto cleanup;
		}

		mvpp2_txdesc_dma_addr_set(port, tx_desc, buf_dma_addr);

		if (i == (skb_shinfo(skb)->nr_frags - 1)) {
			/* Last descriptor */
			mvpp2_txdesc_cmd_set(port, tx_desc,
					     MVPP2_TXD_L_DESC);
			mvpp2_txq_inc_put(port, txq_pcpu, skb, tx_desc, MVPP2_TYPE_SKB);
		} else {
			/* Descriptor in the middle: Not First, Not Last */
			mvpp2_txdesc_cmd_set(port, tx_desc, 0);
			mvpp2_txq_inc_put(port, txq_pcpu, NULL, tx_desc, MVPP2_TYPE_SKB);
		}
	}

	return 0;
cleanup:
	/* Release all descriptors that were used to map fragments of
	 * this packet, as well as the corresponding DMA mappings
	 */
	for (i = i - 1; i >= 0; i--) {
		tx_desc = txq->descs + i;
		tx_desc_unmap_put(port, txq, tx_desc);
	}

	return -ENOMEM;
}

static inline void mvpp2_tso_put_hdr(struct sk_buff *skb,
				     struct net_device *dev,
				     struct mvpp2_tx_queue *txq,
				     struct mvpp2_tx_queue *aggr_txq,
				     struct mvpp2_txq_pcpu *txq_pcpu,
				     int hdr_sz)
{
	struct mvpp2_port *port = netdev_priv(dev);
	struct mvpp2_tx_desc *tx_desc = mvpp2_txq_next_desc_get(aggr_txq);
	dma_addr_t addr;

	mvpp2_txdesc_clear_ptp(port, tx_desc);
	mvpp2_txdesc_txq_set(port, tx_desc, txq->id);
	mvpp2_txdesc_size_set(port, tx_desc, hdr_sz);

	addr = txq_pcpu->tso_headers_dma +
	       txq_pcpu->txq_put_index * TSO_HEADER_SIZE;
	mvpp2_txdesc_dma_addr_set(port, tx_desc, addr);

	mvpp2_txdesc_cmd_set(port, tx_desc, mvpp2_skb_tx_csum(port, skb) |
					    MVPP2_TXD_F_DESC |
					    MVPP2_TXD_PADDING_DISABLE);
	mvpp2_txq_inc_put(port, txq_pcpu, NULL, tx_desc, MVPP2_TYPE_SKB);
}

static inline int mvpp2_tso_put_data(struct sk_buff *skb,
				     struct net_device *dev, struct tso_t *tso,
				     struct mvpp2_tx_queue *txq,
				     struct mvpp2_tx_queue *aggr_txq,
				     struct mvpp2_txq_pcpu *txq_pcpu,
				     int sz, bool left, bool last)
{
	struct mvpp2_port *port = netdev_priv(dev);
	struct mvpp2_tx_desc *tx_desc = mvpp2_txq_next_desc_get(aggr_txq);
	dma_addr_t buf_dma_addr;

	mvpp2_txdesc_clear_ptp(port, tx_desc);
	mvpp2_txdesc_txq_set(port, tx_desc, txq->id);
	mvpp2_txdesc_size_set(port, tx_desc, sz);

	buf_dma_addr = dma_map_single(dev->dev.parent, tso->data, sz,
				      DMA_TO_DEVICE);
	if (unlikely(dma_mapping_error(dev->dev.parent, buf_dma_addr))) {
		mvpp2_txq_desc_put(txq);
		return -ENOMEM;
	}

	mvpp2_txdesc_dma_addr_set(port, tx_desc, buf_dma_addr);

	if (!left) {
		mvpp2_txdesc_cmd_set(port, tx_desc, MVPP2_TXD_L_DESC);
		if (last) {
			mvpp2_txq_inc_put(port, txq_pcpu, skb, tx_desc, MVPP2_TYPE_SKB);
			return 0;
		}
	} else {
		mvpp2_txdesc_cmd_set(port, tx_desc, 0);
	}

	mvpp2_txq_inc_put(port, txq_pcpu, NULL, tx_desc, MVPP2_TYPE_SKB);
	return 0;
}

static int mvpp2_tx_tso(struct sk_buff *skb, struct net_device *dev,
			struct mvpp2_tx_queue *txq,
			struct mvpp2_tx_queue *aggr_txq,
			struct mvpp2_txq_pcpu *txq_pcpu)
{
	struct mvpp2_port *port = netdev_priv(dev);
	int hdr_sz, i, len, descs = 0;
	struct tso_t tso;

	/* Check number of available descriptors */
	if (mvpp2_aggr_desc_num_check(port, aggr_txq, tso_count_descs(skb)) ||
	    mvpp2_txq_reserved_desc_num_proc(port, txq, txq_pcpu,
					     tso_count_descs(skb)))
		return 0;

	hdr_sz = tso_start(skb, &tso);

	len = skb->len - hdr_sz;
	while (len > 0) {
		int left = min_t(int, skb_shinfo(skb)->gso_size, len);
		char *hdr = txq_pcpu->tso_headers +
			    txq_pcpu->txq_put_index * TSO_HEADER_SIZE;

		len -= left;
		descs++;

		tso_build_hdr(skb, hdr, &tso, left, len == 0);
		mvpp2_tso_put_hdr(skb, dev, txq, aggr_txq, txq_pcpu, hdr_sz);

		while (left > 0) {
			int sz = min_t(int, tso.size, left);
			left -= sz;
			descs++;

			if (mvpp2_tso_put_data(skb, dev, &tso, txq, aggr_txq,
					       txq_pcpu, sz, left, len == 0))
				goto release;
			tso_build_data(skb, &tso, sz);
		}
	}

	return descs;

release:
	for (i = descs - 1; i >= 0; i--) {
		struct mvpp2_tx_desc *tx_desc = txq->descs + i;
		tx_desc_unmap_put(port, txq, tx_desc);
	}
	return 0;
}

/* Main tx processing */
static netdev_tx_t mvpp2_tx(struct sk_buff *skb, struct net_device *dev)
{
	struct mvpp2_port *port = netdev_priv(dev);
	struct mvpp2_tx_queue *txq, *aggr_txq;
	struct mvpp2_txq_pcpu *txq_pcpu;
	struct mvpp2_tx_desc *tx_desc;
	dma_addr_t buf_dma_addr;
	unsigned long flags = 0;
	unsigned int thread;
	int frags = 0;
	u16 txq_id;
	u32 tx_cmd;

	thread = mvpp2_cpu_to_thread(port->priv, smp_processor_id());

	txq_id = skb_get_queue_mapping(skb);
	txq = port->txqs[txq_id];
	txq_pcpu = per_cpu_ptr(txq->pcpu, thread);
	aggr_txq = &port->priv->aggr_txqs[thread];

	if (test_bit(thread, &port->priv->lock_map))
		spin_lock_irqsave(&port->tx_lock[thread], flags);

	if (skb_is_gso(skb)) {
		frags = mvpp2_tx_tso(skb, dev, txq, aggr_txq, txq_pcpu);
		goto out;
	}
	frags = skb_shinfo(skb)->nr_frags + 1;

	/* Check number of available descriptors */
	if (mvpp2_aggr_desc_num_check(port, aggr_txq, frags) ||
	    mvpp2_txq_reserved_desc_num_proc(port, txq, txq_pcpu, frags)) {
		frags = 0;
		goto out;
	}

	/* Get a descriptor for the first part of the packet */
	tx_desc = mvpp2_txq_next_desc_get(aggr_txq);
	if (!(skb_shinfo(skb)->tx_flags & SKBTX_HW_TSTAMP) ||
	    !mvpp2_tx_hw_tstamp(port, tx_desc, skb))
		mvpp2_txdesc_clear_ptp(port, tx_desc);
	mvpp2_txdesc_txq_set(port, tx_desc, txq->id);
	mvpp2_txdesc_size_set(port, tx_desc, skb_headlen(skb));

	buf_dma_addr = dma_map_single(dev->dev.parent, skb->data,
				      skb_headlen(skb), DMA_TO_DEVICE);
	if (unlikely(dma_mapping_error(dev->dev.parent, buf_dma_addr))) {
		mvpp2_txq_desc_put(txq);
		frags = 0;
		goto out;
	}

	mvpp2_txdesc_dma_addr_set(port, tx_desc, buf_dma_addr);

	tx_cmd = mvpp2_skb_tx_csum(port, skb);

	if (frags == 1) {
		/* First and Last descriptor */
		tx_cmd |= MVPP2_TXD_F_DESC | MVPP2_TXD_L_DESC;
		mvpp2_txdesc_cmd_set(port, tx_desc, tx_cmd);
		mvpp2_txq_inc_put(port, txq_pcpu, skb, tx_desc, MVPP2_TYPE_SKB);
	} else {
		/* First but not Last */
		tx_cmd |= MVPP2_TXD_F_DESC | MVPP2_TXD_PADDING_DISABLE;
		mvpp2_txdesc_cmd_set(port, tx_desc, tx_cmd);
		mvpp2_txq_inc_put(port, txq_pcpu, NULL, tx_desc, MVPP2_TYPE_SKB);

		/* Continue with other skb fragments */
		if (mvpp2_tx_frag_process(port, skb, aggr_txq, txq)) {
			tx_desc_unmap_put(port, txq, tx_desc);
			frags = 0;
		}
	}

out:
	if (frags > 0) {
		struct mvpp2_pcpu_stats *stats = per_cpu_ptr(port->stats, thread);
		struct netdev_queue *nq = netdev_get_tx_queue(dev, txq_id);

		txq_pcpu->reserved_num -= frags;
		txq_pcpu->count += frags;
		aggr_txq->count += frags;

		/* Enable transmit */
		wmb();
		mvpp2_aggr_txq_pend_desc_add(port, frags);

		if (txq_pcpu->count >= txq_pcpu->stop_threshold)
			netif_tx_stop_queue(nq);

		u64_stats_update_begin(&stats->syncp);
		stats->tx_packets++;
		stats->tx_bytes += skb->len;
		u64_stats_update_end(&stats->syncp);
	} else {
		dev->stats.tx_dropped++;
		dev_kfree_skb_any(skb);
	}

	/* Finalize TX processing */
	if (!port->has_tx_irqs && txq_pcpu->count >= txq->done_pkts_coal)
		mvpp2_txq_done(port, txq, txq_pcpu);

	/* Set the timer in case not all frags were processed */
	if (!port->has_tx_irqs && txq_pcpu->count <= frags &&
	    txq_pcpu->count > 0) {
		struct mvpp2_port_pcpu *port_pcpu = per_cpu_ptr(port->pcpu, thread);

		if (!port_pcpu->timer_scheduled) {
			port_pcpu->timer_scheduled = true;
			hrtimer_start(&port_pcpu->tx_done_timer,
				      MVPP2_TXDONE_HRTIMER_PERIOD_NS,
				      HRTIMER_MODE_REL_PINNED_SOFT);
		}
	}

	if (test_bit(thread, &port->priv->lock_map))
		spin_unlock_irqrestore(&port->tx_lock[thread], flags);

	return NETDEV_TX_OK;
}

static inline void mvpp2_cause_error(struct net_device *dev, int cause)
{
	if (cause & MVPP2_CAUSE_FCS_ERR_MASK)
		netdev_err(dev, "FCS error\n");
	if (cause & MVPP2_CAUSE_RX_FIFO_OVERRUN_MASK)
		netdev_err(dev, "rx fifo overrun error\n");
	if (cause & MVPP2_CAUSE_TX_FIFO_UNDERRUN_MASK)
		netdev_err(dev, "tx fifo underrun error\n");
}

static int mvpp2_poll(struct napi_struct *napi, int budget)
{
	u32 cause_rx_tx, cause_rx, cause_tx, cause_misc;
	int rx_done = 0;
	struct mvpp2_port *port = netdev_priv(napi->dev);
	struct mvpp2_queue_vector *qv;
	unsigned int thread = mvpp2_cpu_to_thread(port->priv, smp_processor_id());

	qv = container_of(napi, struct mvpp2_queue_vector, napi);

	/* Rx/Tx cause register
	 *
	 * Bits 0-15: each bit indicates received packets on the Rx queue
	 * (bit 0 is for Rx queue 0).
	 *
	 * Bits 16-23: each bit indicates transmitted packets on the Tx queue
	 * (bit 16 is for Tx queue 0).
	 *
	 * Each CPU has its own Rx/Tx cause register
	 */
	cause_rx_tx = mvpp2_thread_read_relaxed(port->priv, qv->sw_thread_id,
						MVPP2_ISR_RX_TX_CAUSE_REG(port->id));

	cause_misc = cause_rx_tx & MVPP2_CAUSE_MISC_SUM_MASK;
	if (cause_misc) {
		mvpp2_cause_error(port->dev, cause_misc);

		/* Clear the cause register */
		mvpp2_write(port->priv, MVPP2_ISR_MISC_CAUSE_REG, 0);
		mvpp2_thread_write(port->priv, thread,
				   MVPP2_ISR_RX_TX_CAUSE_REG(port->id),
				   cause_rx_tx & ~MVPP2_CAUSE_MISC_SUM_MASK);
	}

	if (port->has_tx_irqs) {
		cause_tx = cause_rx_tx & MVPP2_CAUSE_TXQ_OCCUP_DESC_ALL_MASK;
		if (cause_tx) {
			cause_tx >>= MVPP2_CAUSE_TXQ_OCCUP_DESC_ALL_OFFSET;
			mvpp2_tx_done(port, cause_tx, qv->sw_thread_id);
		}
	}

	/* Process RX packets */
	cause_rx = cause_rx_tx &
		   MVPP2_CAUSE_RXQ_OCCUP_DESC_ALL_MASK(port->priv->hw_version);
	cause_rx <<= qv->first_rxq;
	cause_rx |= qv->pending_cause_rx;
	while (cause_rx && budget > 0) {
		int count;
		struct mvpp2_rx_queue *rxq;

		rxq = mvpp2_get_rx_queue(port, cause_rx);
		if (!rxq)
			break;

		count = mvpp2_rx(port, napi, budget, rxq);
		rx_done += count;
		budget -= count;
		if (budget > 0) {
			/* Clear the bit associated to this Rx queue
			 * so that next iteration will continue from
			 * the next Rx queue.
			 */
			cause_rx &= ~(1 << rxq->logic_rxq);
		}
	}

	if (budget > 0) {
		cause_rx = 0;
		napi_complete_done(napi, rx_done);

		mvpp2_qvec_interrupt_enable(qv);
	}
	qv->pending_cause_rx = cause_rx;
	return rx_done;
}

static void mvpp22_mode_reconfigure(struct mvpp2_port *port)
{
	u32 ctrl3;

	/* Set the GMAC & XLG MAC in reset */
	mvpp2_mac_reset_assert(port);

	/* Set the MPCS and XPCS in reset */
	mvpp22_pcs_reset_assert(port);

	/* comphy reconfiguration */
	mvpp22_comphy_init(port);

	/* gop reconfiguration */
	mvpp22_gop_init(port);

	mvpp22_pcs_reset_deassert(port);

	if (mvpp2_port_supports_xlg(port)) {
		ctrl3 = readl(port->base + MVPP22_XLG_CTRL3_REG);
		ctrl3 &= ~MVPP22_XLG_CTRL3_MACMODESELECT_MASK;

		if (mvpp2_is_xlg(port->phy_interface))
			ctrl3 |= MVPP22_XLG_CTRL3_MACMODESELECT_10G;
		else
			ctrl3 |= MVPP22_XLG_CTRL3_MACMODESELECT_GMAC;

		writel(ctrl3, port->base + MVPP22_XLG_CTRL3_REG);
	}

	if (mvpp2_port_supports_xlg(port) && mvpp2_is_xlg(port->phy_interface))
		mvpp2_xlg_max_rx_size_set(port);
	else
		mvpp2_gmac_max_rx_size_set(port);
}

/* Set hw internals when starting port */
static void mvpp2_start_dev(struct mvpp2_port *port)
{
	int i;

	mvpp2_txp_max_tx_size_set(port);

	for (i = 0; i < port->nqvecs; i++)
		napi_enable(&port->qvecs[i].napi);

	/* Enable interrupts on all threads */
	mvpp2_interrupts_enable(port);

	if (port->priv->hw_version == MVPP22)
		mvpp22_mode_reconfigure(port);

	if (port->phylink) {
		phylink_start(port->phylink);
	} else {
		mvpp2_acpi_start(port);
	}

	netif_tx_start_all_queues(port->dev);

	clear_bit(0, &port->state);
}

/* Set hw internals when stopping port */
static void mvpp2_stop_dev(struct mvpp2_port *port)
{
	int i;

	set_bit(0, &port->state);

	/* Disable interrupts on all threads */
	mvpp2_interrupts_disable(port);

	for (i = 0; i < port->nqvecs; i++)
		napi_disable(&port->qvecs[i].napi);

	if (port->phylink)
		phylink_stop(port->phylink);
	phy_power_off(port->comphy);
}

static int mvpp2_check_ringparam_valid(struct net_device *dev,
				       struct ethtool_ringparam *ring)
{
	u16 new_rx_pending = ring->rx_pending;
	u16 new_tx_pending = ring->tx_pending;

	if (ring->rx_pending == 0 || ring->tx_pending == 0)
		return -EINVAL;

	if (ring->rx_pending > MVPP2_MAX_RXD_MAX)
		new_rx_pending = MVPP2_MAX_RXD_MAX;
	else if (!IS_ALIGNED(ring->rx_pending, 16))
		new_rx_pending = ALIGN(ring->rx_pending, 16);

	if (ring->tx_pending > MVPP2_MAX_TXD_MAX)
		new_tx_pending = MVPP2_MAX_TXD_MAX;
	else if (!IS_ALIGNED(ring->tx_pending, 32))
		new_tx_pending = ALIGN(ring->tx_pending, 32);

	/* The Tx ring size cannot be smaller than the minimum number of
	 * descriptors needed for TSO.
	 */
	if (new_tx_pending < MVPP2_MAX_SKB_DESCS)
		new_tx_pending = ALIGN(MVPP2_MAX_SKB_DESCS, 32);

	if (ring->rx_pending != new_rx_pending) {
		netdev_info(dev, "illegal Rx ring size value %d, round to %d\n",
			    ring->rx_pending, new_rx_pending);
		ring->rx_pending = new_rx_pending;
	}

	if (ring->tx_pending != new_tx_pending) {
		netdev_info(dev, "illegal Tx ring size value %d, round to %d\n",
			    ring->tx_pending, new_tx_pending);
		ring->tx_pending = new_tx_pending;
	}

	return 0;
}

static void mvpp21_get_mac_address(struct mvpp2_port *port, unsigned char *addr)
{
	u32 mac_addr_l, mac_addr_m, mac_addr_h;

	mac_addr_l = readl(port->base + MVPP2_GMAC_CTRL_1_REG);
	mac_addr_m = readl(port->priv->lms_base + MVPP2_SRC_ADDR_MIDDLE);
	mac_addr_h = readl(port->priv->lms_base + MVPP2_SRC_ADDR_HIGH);
	addr[0] = (mac_addr_h >> 24) & 0xFF;
	addr[1] = (mac_addr_h >> 16) & 0xFF;
	addr[2] = (mac_addr_h >> 8) & 0xFF;
	addr[3] = mac_addr_h & 0xFF;
	addr[4] = mac_addr_m & 0xFF;
	addr[5] = (mac_addr_l >> MVPP2_GMAC_SA_LOW_OFFS) & 0xFF;
}

static int mvpp2_irqs_init(struct mvpp2_port *port)
{
	int err, i;

	for (i = 0; i < port->nqvecs; i++) {
		struct mvpp2_queue_vector *qv = port->qvecs + i;

		if (qv->type == MVPP2_QUEUE_VECTOR_PRIVATE) {
			qv->mask = kzalloc(cpumask_size(), GFP_KERNEL);
			if (!qv->mask) {
				err = -ENOMEM;
				goto err;
			}

			irq_set_status_flags(qv->irq, IRQ_NO_BALANCING);
		}

		err = request_irq(qv->irq, mvpp2_isr, 0, port->dev->name, qv);
		if (err)
			goto err;

		if (qv->type == MVPP2_QUEUE_VECTOR_PRIVATE) {
			unsigned int cpu;

			for_each_present_cpu(cpu) {
				if (mvpp2_cpu_to_thread(port->priv, cpu) ==
				    qv->sw_thread_id)
					cpumask_set_cpu(cpu, qv->mask);
			}

			irq_set_affinity_hint(qv->irq, qv->mask);
		}
	}

	return 0;
err:
	for (i = 0; i < port->nqvecs; i++) {
		struct mvpp2_queue_vector *qv = port->qvecs + i;

		irq_set_affinity_hint(qv->irq, NULL);
		kfree(qv->mask);
		qv->mask = NULL;
		free_irq(qv->irq, qv);
	}

	return err;
}

static void mvpp2_irqs_deinit(struct mvpp2_port *port)
{
	int i;

	for (i = 0; i < port->nqvecs; i++) {
		struct mvpp2_queue_vector *qv = port->qvecs + i;

		irq_set_affinity_hint(qv->irq, NULL);
		kfree(qv->mask);
		qv->mask = NULL;
		irq_clear_status_flags(qv->irq, IRQ_NO_BALANCING);
		free_irq(qv->irq, qv);
	}
}

static bool mvpp22_rss_is_supported(void)
{
	return queue_mode == MVPP2_QDIST_MULTI_MODE;
}

static int mvpp2_open(struct net_device *dev)
{
	struct mvpp2_port *port = netdev_priv(dev);
	struct mvpp2 *priv = port->priv;
	unsigned char mac_bcast[ETH_ALEN] = {
			0xff, 0xff, 0xff, 0xff, 0xff, 0xff };
	bool valid = false;
	int err;

	err = mvpp2_prs_mac_da_accept(port, mac_bcast, true);
	if (err) {
		netdev_err(dev, "mvpp2_prs_mac_da_accept BC failed\n");
		return err;
	}
	err = mvpp2_prs_mac_da_accept(port, dev->dev_addr, true);
	if (err) {
		netdev_err(dev, "mvpp2_prs_mac_da_accept own addr failed\n");
		return err;
	}
	err = mvpp2_prs_tag_mode_set(port->priv, port->id, MVPP2_TAG_TYPE_MH);
	if (err) {
		netdev_err(dev, "mvpp2_prs_tag_mode_set failed\n");
		return err;
	}
	err = mvpp2_prs_def_flow(port);
	if (err) {
		netdev_err(dev, "mvpp2_prs_def_flow failed\n");
		return err;
	}

	/* Allocate the Rx/Tx queues */
	err = mvpp2_setup_rxqs(port);
	if (err) {
		netdev_err(port->dev, "cannot allocate Rx queues\n");
		return err;
	}

	err = mvpp2_setup_txqs(port);
	if (err) {
		netdev_err(port->dev, "cannot allocate Tx queues\n");
		goto err_cleanup_rxqs;
	}

	err = mvpp2_irqs_init(port);
	if (err) {
		netdev_err(port->dev, "cannot init IRQs\n");
		goto err_cleanup_txqs;
	}

	/* Phylink isn't supported yet in ACPI mode */
	if (port->of_node) {
		err = phylink_of_phy_connect(port->phylink, port->of_node, 0);
		if (err) {
			netdev_err(port->dev, "could not attach PHY (%d)\n",
				   err);
			goto err_free_irq;
		}

		valid = true;
	}

<<<<<<< HEAD
	if (priv->hw_version == MVPP22 && port->link_irq) {
		err = request_irq(port->link_irq, mvpp2_link_status_isr, 0,
=======
	if (priv->hw_version == MVPP22 && port->port_irq) {
		err = request_irq(port->port_irq, mvpp2_port_isr, 0,
>>>>>>> d1988041
				  dev->name, port);
		if (err) {
			netdev_err(port->dev,
				   "cannot request port link/ptp IRQ %d\n",
				   port->port_irq);
			goto err_free_irq;
		}

		mvpp22_gop_setup_irq(port);

		/* In default link is down */
		netif_carrier_off(port->dev);

		valid = true;
	} else {
		port->port_irq = 0;
	}

	if (!valid) {
		netdev_err(port->dev,
			   "invalid configuration: no dt or link IRQ");
		err = -ENOENT;
		goto err_free_irq;
	}

	/* Unmask interrupts on all CPUs */
	on_each_cpu(mvpp2_interrupts_unmask, port, 1);
	mvpp2_shared_interrupt_mask_unmask(port, false);

	mvpp2_start_dev(port);

	/* Start hardware statistics gathering */
	queue_delayed_work(priv->stats_queue, &port->stats_work,
			   MVPP2_MIB_COUNTERS_STATS_DELAY);

	return 0;

err_free_irq:
	mvpp2_irqs_deinit(port);
err_cleanup_txqs:
	mvpp2_cleanup_txqs(port);
err_cleanup_rxqs:
	mvpp2_cleanup_rxqs(port);
	return err;
}

static int mvpp2_stop(struct net_device *dev)
{
	struct mvpp2_port *port = netdev_priv(dev);
	struct mvpp2_port_pcpu *port_pcpu;
	unsigned int thread;

	mvpp2_stop_dev(port);

	/* Mask interrupts on all threads */
	on_each_cpu(mvpp2_interrupts_mask, port, 1);
	mvpp2_shared_interrupt_mask_unmask(port, true);

	if (port->phylink)
		phylink_disconnect_phy(port->phylink);
	if (port->port_irq)
		free_irq(port->port_irq, port);

	mvpp2_irqs_deinit(port);
	if (!port->has_tx_irqs) {
		for (thread = 0; thread < port->priv->nthreads; thread++) {
			port_pcpu = per_cpu_ptr(port->pcpu, thread);

			hrtimer_cancel(&port_pcpu->tx_done_timer);
			port_pcpu->timer_scheduled = false;
		}
	}
	mvpp2_cleanup_rxqs(port);
	mvpp2_cleanup_txqs(port);

	cancel_delayed_work_sync(&port->stats_work);

	mvpp2_mac_reset_assert(port);
	mvpp22_pcs_reset_assert(port);

	return 0;
}

static int mvpp2_prs_mac_da_accept_list(struct mvpp2_port *port,
					struct netdev_hw_addr_list *list)
{
	struct netdev_hw_addr *ha;
	int ret;

	netdev_hw_addr_list_for_each(ha, list) {
		ret = mvpp2_prs_mac_da_accept(port, ha->addr, true);
		if (ret)
			return ret;
	}

	return 0;
}

static void mvpp2_set_rx_promisc(struct mvpp2_port *port, bool enable)
{
	if (!enable && (port->dev->features & NETIF_F_HW_VLAN_CTAG_FILTER))
		mvpp2_prs_vid_enable_filtering(port);
	else
		mvpp2_prs_vid_disable_filtering(port);

	mvpp2_prs_mac_promisc_set(port->priv, port->id,
				  MVPP2_PRS_L2_UNI_CAST, enable);

	mvpp2_prs_mac_promisc_set(port->priv, port->id,
				  MVPP2_PRS_L2_MULTI_CAST, enable);
}

static void mvpp2_set_rx_mode(struct net_device *dev)
{
	struct mvpp2_port *port = netdev_priv(dev);

	/* Clear the whole UC and MC list */
	mvpp2_prs_mac_del_all(port);

	if (dev->flags & IFF_PROMISC) {
		mvpp2_set_rx_promisc(port, true);
		return;
	}

	mvpp2_set_rx_promisc(port, false);

	if (netdev_uc_count(dev) > MVPP2_PRS_MAC_UC_FILT_MAX ||
	    mvpp2_prs_mac_da_accept_list(port, &dev->uc))
		mvpp2_prs_mac_promisc_set(port->priv, port->id,
					  MVPP2_PRS_L2_UNI_CAST, true);

	if (dev->flags & IFF_ALLMULTI) {
		mvpp2_prs_mac_promisc_set(port->priv, port->id,
					  MVPP2_PRS_L2_MULTI_CAST, true);
		return;
	}

	if (netdev_mc_count(dev) > MVPP2_PRS_MAC_MC_FILT_MAX ||
	    mvpp2_prs_mac_da_accept_list(port, &dev->mc))
		mvpp2_prs_mac_promisc_set(port->priv, port->id,
					  MVPP2_PRS_L2_MULTI_CAST, true);
}

static int mvpp2_set_mac_address(struct net_device *dev, void *p)
{
	const struct sockaddr *addr = p;
	int err;

	if (!is_valid_ether_addr(addr->sa_data))
		return -EADDRNOTAVAIL;

	err = mvpp2_prs_update_mac_da(dev, addr->sa_data);
	if (err) {
		/* Reconfigure parser accept the original MAC address */
		mvpp2_prs_update_mac_da(dev, dev->dev_addr);
		netdev_err(dev, "failed to change MAC address\n");
	}
	return err;
}

/* Shut down all the ports, reconfigure the pools as percpu or shared,
 * then bring up again all ports.
 */
static int mvpp2_bm_switch_buffers(struct mvpp2 *priv, bool percpu)
{
	int numbufs = MVPP2_BM_POOLS_NUM, i;
	struct mvpp2_port *port = NULL;
	bool status[MVPP2_MAX_PORTS];

	for (i = 0; i < priv->port_count; i++) {
		port = priv->port_list[i];
		status[i] = netif_running(port->dev);
		if (status[i])
			mvpp2_stop(port->dev);
	}

	/* nrxqs is the same for all ports */
	if (priv->percpu_pools)
		numbufs = port->nrxqs * 2;

	for (i = 0; i < numbufs; i++)
		mvpp2_bm_pool_destroy(port->dev->dev.parent, priv, &priv->bm_pools[i]);

	devm_kfree(port->dev->dev.parent, priv->bm_pools);
	priv->percpu_pools = percpu;
	mvpp2_bm_init(port->dev->dev.parent, priv);

	for (i = 0; i < priv->port_count; i++) {
		port = priv->port_list[i];
		mvpp2_swf_bm_pool_init(port);
		if (status[i])
			mvpp2_open(port->dev);
	}

	return 0;
}

static int mvpp2_change_mtu(struct net_device *dev, int mtu)
{
	struct mvpp2_port *port = netdev_priv(dev);
	bool running = netif_running(dev);
	struct mvpp2 *priv = port->priv;
	int err;

	if (!IS_ALIGNED(MVPP2_RX_PKT_SIZE(mtu), 8)) {
		netdev_info(dev, "illegal MTU value %d, round to %d\n", mtu,
			    ALIGN(MVPP2_RX_PKT_SIZE(mtu), 8));
		mtu = ALIGN(MVPP2_RX_PKT_SIZE(mtu), 8);
	}

	if (MVPP2_RX_PKT_SIZE(mtu) > MVPP2_BM_LONG_PKT_SIZE) {
		if (port->xdp_prog) {
			netdev_err(dev, "Jumbo frames are not supported with XDP\n");
			return -EINVAL;
		}
		if (priv->percpu_pools) {
			netdev_warn(dev, "mtu %d too high, switching to shared buffers", mtu);
			mvpp2_bm_switch_buffers(priv, false);
		}
	} else {
		bool jumbo = false;
		int i;

		for (i = 0; i < priv->port_count; i++)
			if (priv->port_list[i] != port &&
			    MVPP2_RX_PKT_SIZE(priv->port_list[i]->dev->mtu) >
			    MVPP2_BM_LONG_PKT_SIZE) {
				jumbo = true;
				break;
			}

		/* No port is using jumbo frames */
		if (!jumbo) {
			dev_info(port->dev->dev.parent,
				 "all ports have a low MTU, switching to per-cpu buffers");
			mvpp2_bm_switch_buffers(priv, true);
		}
	}

	if (running)
		mvpp2_stop_dev(port);

	err = mvpp2_bm_update_mtu(dev, mtu);
	if (err) {
		netdev_err(dev, "failed to change MTU\n");
		/* Reconfigure BM to the original MTU */
		mvpp2_bm_update_mtu(dev, dev->mtu);
	} else {
		port->pkt_size =  MVPP2_RX_PKT_SIZE(mtu);
	}

	if (running) {
		mvpp2_start_dev(port);
		mvpp2_egress_enable(port);
		mvpp2_ingress_enable(port);
	}

	return err;
}

static int mvpp2_check_pagepool_dma(struct mvpp2_port *port)
{
	enum dma_data_direction dma_dir = DMA_FROM_DEVICE;
	struct mvpp2 *priv = port->priv;
	int err = -1, i;

	if (!priv->percpu_pools)
		return err;

	if (!priv->page_pool[0])
		return -ENOMEM;

	for (i = 0; i < priv->port_count; i++) {
		port = priv->port_list[i];
		if (port->xdp_prog) {
			dma_dir = DMA_BIDIRECTIONAL;
			break;
		}
	}

	/* All pools are equal in terms of DMA direction */
	if (priv->page_pool[0]->p.dma_dir != dma_dir)
		err = mvpp2_bm_switch_buffers(priv, true);

	return err;
}

static void
mvpp2_get_stats64(struct net_device *dev, struct rtnl_link_stats64 *stats)
{
	struct mvpp2_port *port = netdev_priv(dev);
	unsigned int start;
	unsigned int cpu;

	for_each_possible_cpu(cpu) {
		struct mvpp2_pcpu_stats *cpu_stats;
		u64 rx_packets;
		u64 rx_bytes;
		u64 tx_packets;
		u64 tx_bytes;

		cpu_stats = per_cpu_ptr(port->stats, cpu);
		do {
			start = u64_stats_fetch_begin_irq(&cpu_stats->syncp);
			rx_packets = cpu_stats->rx_packets;
			rx_bytes   = cpu_stats->rx_bytes;
			tx_packets = cpu_stats->tx_packets;
			tx_bytes   = cpu_stats->tx_bytes;
		} while (u64_stats_fetch_retry_irq(&cpu_stats->syncp, start));

		stats->rx_packets += rx_packets;
		stats->rx_bytes   += rx_bytes;
		stats->tx_packets += tx_packets;
		stats->tx_bytes   += tx_bytes;
	}

	stats->rx_errors	= dev->stats.rx_errors;
	stats->rx_dropped	= dev->stats.rx_dropped;
	stats->tx_dropped	= dev->stats.tx_dropped;
}

static int mvpp2_set_ts_config(struct mvpp2_port *port, struct ifreq *ifr)
{
	struct hwtstamp_config config;
	void __iomem *ptp;
	u32 gcr, int_mask;

	if (copy_from_user(&config, ifr->ifr_data, sizeof(config)))
		return -EFAULT;

	if (config.flags)
		return -EINVAL;

	if (config.tx_type != HWTSTAMP_TX_OFF &&
	    config.tx_type != HWTSTAMP_TX_ON)
		return -ERANGE;

	ptp = port->priv->iface_base + MVPP22_PTP_BASE(port->gop_id);

	int_mask = gcr = 0;
	if (config.tx_type != HWTSTAMP_TX_OFF) {
		gcr |= MVPP22_PTP_GCR_TSU_ENABLE | MVPP22_PTP_GCR_TX_RESET;
		int_mask |= MVPP22_PTP_INT_MASK_QUEUE1 |
			    MVPP22_PTP_INT_MASK_QUEUE0;
	}

	/* It seems we must also release the TX reset when enabling the TSU */
	if (config.rx_filter != HWTSTAMP_FILTER_NONE)
		gcr |= MVPP22_PTP_GCR_TSU_ENABLE | MVPP22_PTP_GCR_RX_RESET |
		       MVPP22_PTP_GCR_TX_RESET;

	if (gcr & MVPP22_PTP_GCR_TSU_ENABLE)
		mvpp22_tai_start(port->priv->tai);

	if (config.rx_filter != HWTSTAMP_FILTER_NONE) {
		config.rx_filter = HWTSTAMP_FILTER_ALL;
		mvpp2_modify(ptp + MVPP22_PTP_GCR,
			     MVPP22_PTP_GCR_RX_RESET |
			     MVPP22_PTP_GCR_TX_RESET |
			     MVPP22_PTP_GCR_TSU_ENABLE, gcr);
		port->rx_hwtstamp = true;
	} else {
		port->rx_hwtstamp = false;
		mvpp2_modify(ptp + MVPP22_PTP_GCR,
			     MVPP22_PTP_GCR_RX_RESET |
			     MVPP22_PTP_GCR_TX_RESET |
			     MVPP22_PTP_GCR_TSU_ENABLE, gcr);
	}

	mvpp2_modify(ptp + MVPP22_PTP_INT_MASK,
		     MVPP22_PTP_INT_MASK_QUEUE1 |
		     MVPP22_PTP_INT_MASK_QUEUE0, int_mask);

	if (!(gcr & MVPP22_PTP_GCR_TSU_ENABLE))
		mvpp22_tai_stop(port->priv->tai);

	port->tx_hwtstamp_type = config.tx_type;

	if (copy_to_user(ifr->ifr_data, &config, sizeof(config)))
		return -EFAULT;

	return 0;
}

static int mvpp2_get_ts_config(struct mvpp2_port *port, struct ifreq *ifr)
{
	struct hwtstamp_config config;

	memset(&config, 0, sizeof(config));

	config.tx_type = port->tx_hwtstamp_type;
	config.rx_filter = port->rx_hwtstamp ?
		HWTSTAMP_FILTER_ALL : HWTSTAMP_FILTER_NONE;

	if (copy_to_user(ifr->ifr_data, &config, sizeof(config)))
		return -EFAULT;

	return 0;
}

static int mvpp2_ethtool_get_ts_info(struct net_device *dev,
				     struct ethtool_ts_info *info)
{
	struct mvpp2_port *port = netdev_priv(dev);

	if (!port->hwtstamp)
		return -EOPNOTSUPP;

	info->phc_index = mvpp22_tai_ptp_clock_index(port->priv->tai);
	info->so_timestamping = SOF_TIMESTAMPING_TX_SOFTWARE |
				SOF_TIMESTAMPING_RX_SOFTWARE |
				SOF_TIMESTAMPING_SOFTWARE |
				SOF_TIMESTAMPING_TX_HARDWARE |
				SOF_TIMESTAMPING_RX_HARDWARE |
				SOF_TIMESTAMPING_RAW_HARDWARE;
	info->tx_types = BIT(HWTSTAMP_TX_OFF) |
			 BIT(HWTSTAMP_TX_ON);
	info->rx_filters = BIT(HWTSTAMP_FILTER_NONE) |
			   BIT(HWTSTAMP_FILTER_ALL);

	return 0;
}

static int mvpp2_ioctl(struct net_device *dev, struct ifreq *ifr, int cmd)
{
	struct mvpp2_port *port = netdev_priv(dev);

	switch (cmd) {
	case SIOCSHWTSTAMP:
		if (port->hwtstamp)
			return mvpp2_set_ts_config(port, ifr);
		break;

	case SIOCGHWTSTAMP:
		if (port->hwtstamp)
			return mvpp2_get_ts_config(port, ifr);
		break;
	}

	if (!port->phylink)
		return -ENOTSUPP;

	return phylink_mii_ioctl(port->phylink, ifr, cmd);
}

static int mvpp2_vlan_rx_add_vid(struct net_device *dev, __be16 proto, u16 vid)
{
	struct mvpp2_port *port = netdev_priv(dev);
	int ret;

	ret = mvpp2_prs_vid_entry_add(port, vid);
	if (ret)
		netdev_err(dev, "rx-vlan-filter offloading cannot accept more than %d VIDs per port\n",
			   MVPP2_PRS_VLAN_FILT_MAX - 1);
	return ret;
}

static int mvpp2_vlan_rx_kill_vid(struct net_device *dev, __be16 proto, u16 vid)
{
	struct mvpp2_port *port = netdev_priv(dev);

	mvpp2_prs_vid_entry_remove(port, vid);
	return 0;
}

static int mvpp2_set_features(struct net_device *dev,
			      netdev_features_t features)
{
	netdev_features_t changed = dev->features ^ features;
	struct mvpp2_port *port = netdev_priv(dev);

	if (changed & NETIF_F_HW_VLAN_CTAG_FILTER) {
		if (features & NETIF_F_HW_VLAN_CTAG_FILTER) {
			mvpp2_prs_vid_enable_filtering(port);
		} else {
			/* Invalidate all registered VID filters for this
			 * port
			 */
			mvpp2_prs_vid_remove_all(port);

			mvpp2_prs_vid_disable_filtering(port);
		}
	}

	if (changed & NETIF_F_RXHASH) {
		if (features & NETIF_F_RXHASH)
			mvpp22_port_rss_enable(port);
		else
			mvpp22_port_rss_disable(port);
	}

	return 0;
}

static int mvpp2_xdp_setup(struct mvpp2_port *port, struct netdev_bpf *bpf)
{
	struct bpf_prog *prog = bpf->prog, *old_prog;
	bool running = netif_running(port->dev);
	bool reset = !prog != !port->xdp_prog;

	if (port->dev->mtu > ETH_DATA_LEN) {
		NL_SET_ERR_MSG_MOD(bpf->extack, "XDP is not supported with jumbo frames enabled");
		return -EOPNOTSUPP;
	}

	if (!port->priv->percpu_pools) {
		NL_SET_ERR_MSG_MOD(bpf->extack, "Per CPU Pools required for XDP");
		return -EOPNOTSUPP;
	}

	if (port->ntxqs < num_possible_cpus() * 2) {
		NL_SET_ERR_MSG_MOD(bpf->extack, "XDP_TX needs two TX queues per CPU");
		return -EOPNOTSUPP;
	}

	/* device is up and bpf is added/removed, must setup the RX queues */
	if (running && reset)
		mvpp2_stop(port->dev);

	old_prog = xchg(&port->xdp_prog, prog);
	if (old_prog)
		bpf_prog_put(old_prog);

	/* bpf is just replaced, RXQ and MTU are already setup */
	if (!reset)
		return 0;

	/* device was up, restore the link */
	if (running)
		mvpp2_open(port->dev);

	/* Check Page Pool DMA Direction */
	mvpp2_check_pagepool_dma(port);

	return 0;
}

static int mvpp2_xdp(struct net_device *dev, struct netdev_bpf *xdp)
{
	struct mvpp2_port *port = netdev_priv(dev);

	switch (xdp->command) {
	case XDP_SETUP_PROG:
		return mvpp2_xdp_setup(port, xdp);
	default:
		return -EINVAL;
	}
}

/* Ethtool methods */

static int mvpp2_ethtool_nway_reset(struct net_device *dev)
{
	struct mvpp2_port *port = netdev_priv(dev);

	if (!port->phylink)
		return -ENOTSUPP;

	return phylink_ethtool_nway_reset(port->phylink);
}

/* Set interrupt coalescing for ethtools */
static int mvpp2_ethtool_set_coalesce(struct net_device *dev,
				      struct ethtool_coalesce *c)
{
	struct mvpp2_port *port = netdev_priv(dev);
	int queue;

	for (queue = 0; queue < port->nrxqs; queue++) {
		struct mvpp2_rx_queue *rxq = port->rxqs[queue];

		rxq->time_coal = c->rx_coalesce_usecs;
		rxq->pkts_coal = c->rx_max_coalesced_frames;
		mvpp2_rx_pkts_coal_set(port, rxq);
		mvpp2_rx_time_coal_set(port, rxq);
	}

	if (port->has_tx_irqs) {
		port->tx_time_coal = c->tx_coalesce_usecs;
		mvpp2_tx_time_coal_set(port);
	}

	for (queue = 0; queue < port->ntxqs; queue++) {
		struct mvpp2_tx_queue *txq = port->txqs[queue];

		txq->done_pkts_coal = c->tx_max_coalesced_frames;

		if (port->has_tx_irqs)
			mvpp2_tx_pkts_coal_set(port, txq);
	}

	return 0;
}

/* get coalescing for ethtools */
static int mvpp2_ethtool_get_coalesce(struct net_device *dev,
				      struct ethtool_coalesce *c)
{
	struct mvpp2_port *port = netdev_priv(dev);

	c->rx_coalesce_usecs       = port->rxqs[0]->time_coal;
	c->rx_max_coalesced_frames = port->rxqs[0]->pkts_coal;
	c->tx_max_coalesced_frames = port->txqs[0]->done_pkts_coal;
	c->tx_coalesce_usecs       = port->tx_time_coal;
	return 0;
}

static void mvpp2_ethtool_get_drvinfo(struct net_device *dev,
				      struct ethtool_drvinfo *drvinfo)
{
	strlcpy(drvinfo->driver, MVPP2_DRIVER_NAME,
		sizeof(drvinfo->driver));
	strlcpy(drvinfo->version, MVPP2_DRIVER_VERSION,
		sizeof(drvinfo->version));
	strlcpy(drvinfo->bus_info, dev_name(&dev->dev),
		sizeof(drvinfo->bus_info));
}

static void mvpp2_ethtool_get_ringparam(struct net_device *dev,
					struct ethtool_ringparam *ring)
{
	struct mvpp2_port *port = netdev_priv(dev);

	ring->rx_max_pending = MVPP2_MAX_RXD_MAX;
	ring->tx_max_pending = MVPP2_MAX_TXD_MAX;
	ring->rx_pending = port->rx_ring_size;
	ring->tx_pending = port->tx_ring_size;
}

static int mvpp2_ethtool_set_ringparam(struct net_device *dev,
				       struct ethtool_ringparam *ring)
{
	struct mvpp2_port *port = netdev_priv(dev);
	u16 prev_rx_ring_size = port->rx_ring_size;
	u16 prev_tx_ring_size = port->tx_ring_size;
	int err;

	err = mvpp2_check_ringparam_valid(dev, ring);
	if (err)
		return err;

	if (!netif_running(dev)) {
		port->rx_ring_size = ring->rx_pending;
		port->tx_ring_size = ring->tx_pending;
		return 0;
	}

	/* The interface is running, so we have to force a
	 * reallocation of the queues
	 */
	mvpp2_stop_dev(port);
	mvpp2_cleanup_rxqs(port);
	mvpp2_cleanup_txqs(port);

	port->rx_ring_size = ring->rx_pending;
	port->tx_ring_size = ring->tx_pending;

	err = mvpp2_setup_rxqs(port);
	if (err) {
		/* Reallocate Rx queues with the original ring size */
		port->rx_ring_size = prev_rx_ring_size;
		ring->rx_pending = prev_rx_ring_size;
		err = mvpp2_setup_rxqs(port);
		if (err)
			goto err_out;
	}
	err = mvpp2_setup_txqs(port);
	if (err) {
		/* Reallocate Tx queues with the original ring size */
		port->tx_ring_size = prev_tx_ring_size;
		ring->tx_pending = prev_tx_ring_size;
		err = mvpp2_setup_txqs(port);
		if (err)
			goto err_clean_rxqs;
	}

	mvpp2_start_dev(port);
	mvpp2_egress_enable(port);
	mvpp2_ingress_enable(port);

	return 0;

err_clean_rxqs:
	mvpp2_cleanup_rxqs(port);
err_out:
	netdev_err(dev, "failed to change ring parameters");
	return err;
}

static void mvpp2_ethtool_get_pause_param(struct net_device *dev,
					  struct ethtool_pauseparam *pause)
{
	struct mvpp2_port *port = netdev_priv(dev);

	if (!port->phylink)
		return;

	phylink_ethtool_get_pauseparam(port->phylink, pause);
}

static int mvpp2_ethtool_set_pause_param(struct net_device *dev,
					 struct ethtool_pauseparam *pause)
{
	struct mvpp2_port *port = netdev_priv(dev);

	if (!port->phylink)
		return -ENOTSUPP;

	return phylink_ethtool_set_pauseparam(port->phylink, pause);
}

static int mvpp2_ethtool_get_link_ksettings(struct net_device *dev,
					    struct ethtool_link_ksettings *cmd)
{
	struct mvpp2_port *port = netdev_priv(dev);

	if (!port->phylink)
		return -ENOTSUPP;

	return phylink_ethtool_ksettings_get(port->phylink, cmd);
}

static int mvpp2_ethtool_set_link_ksettings(struct net_device *dev,
					    const struct ethtool_link_ksettings *cmd)
{
	struct mvpp2_port *port = netdev_priv(dev);

	if (!port->phylink)
		return -ENOTSUPP;

	return phylink_ethtool_ksettings_set(port->phylink, cmd);
}

static int mvpp2_ethtool_get_rxnfc(struct net_device *dev,
				   struct ethtool_rxnfc *info, u32 *rules)
{
	struct mvpp2_port *port = netdev_priv(dev);
	int ret = 0, i, loc = 0;

	if (!mvpp22_rss_is_supported())
		return -EOPNOTSUPP;

	switch (info->cmd) {
	case ETHTOOL_GRXFH:
		ret = mvpp2_ethtool_rxfh_get(port, info);
		break;
	case ETHTOOL_GRXRINGS:
		info->data = port->nrxqs;
		break;
	case ETHTOOL_GRXCLSRLCNT:
		info->rule_cnt = port->n_rfs_rules;
		break;
	case ETHTOOL_GRXCLSRULE:
		ret = mvpp2_ethtool_cls_rule_get(port, info);
		break;
	case ETHTOOL_GRXCLSRLALL:
		for (i = 0; i < MVPP2_N_RFS_ENTRIES_PER_FLOW; i++) {
			if (port->rfs_rules[i])
				rules[loc++] = i;
		}
		break;
	default:
		return -ENOTSUPP;
	}

	return ret;
}

static int mvpp2_ethtool_set_rxnfc(struct net_device *dev,
				   struct ethtool_rxnfc *info)
{
	struct mvpp2_port *port = netdev_priv(dev);
	int ret = 0;

	if (!mvpp22_rss_is_supported())
		return -EOPNOTSUPP;

	switch (info->cmd) {
	case ETHTOOL_SRXFH:
		ret = mvpp2_ethtool_rxfh_set(port, info);
		break;
	case ETHTOOL_SRXCLSRLINS:
		ret = mvpp2_ethtool_cls_rule_ins(port, info);
		break;
	case ETHTOOL_SRXCLSRLDEL:
		ret = mvpp2_ethtool_cls_rule_del(port, info);
		break;
	default:
		return -EOPNOTSUPP;
	}
	return ret;
}

static u32 mvpp2_ethtool_get_rxfh_indir_size(struct net_device *dev)
{
	return mvpp22_rss_is_supported() ? MVPP22_RSS_TABLE_ENTRIES : 0;
}

static int mvpp2_ethtool_get_rxfh(struct net_device *dev, u32 *indir, u8 *key,
				  u8 *hfunc)
{
	struct mvpp2_port *port = netdev_priv(dev);
	int ret = 0;

	if (!mvpp22_rss_is_supported())
		return -EOPNOTSUPP;

	if (indir)
		ret = mvpp22_port_rss_ctx_indir_get(port, 0, indir);

	if (hfunc)
		*hfunc = ETH_RSS_HASH_CRC32;

	return ret;
}

static int mvpp2_ethtool_set_rxfh(struct net_device *dev, const u32 *indir,
				  const u8 *key, const u8 hfunc)
{
	struct mvpp2_port *port = netdev_priv(dev);
	int ret = 0;

	if (!mvpp22_rss_is_supported())
		return -EOPNOTSUPP;

	if (hfunc != ETH_RSS_HASH_NO_CHANGE && hfunc != ETH_RSS_HASH_CRC32)
		return -EOPNOTSUPP;

	if (key)
		return -EOPNOTSUPP;

	if (indir)
		ret = mvpp22_port_rss_ctx_indir_set(port, 0, indir);

	return ret;
}

static int mvpp2_ethtool_get_rxfh_context(struct net_device *dev, u32 *indir,
					  u8 *key, u8 *hfunc, u32 rss_context)
{
	struct mvpp2_port *port = netdev_priv(dev);
	int ret = 0;

	if (!mvpp22_rss_is_supported())
		return -EOPNOTSUPP;
	if (rss_context >= MVPP22_N_RSS_TABLES)
		return -EINVAL;

	if (hfunc)
		*hfunc = ETH_RSS_HASH_CRC32;

	if (indir)
		ret = mvpp22_port_rss_ctx_indir_get(port, rss_context, indir);

	return ret;
}

static int mvpp2_ethtool_set_rxfh_context(struct net_device *dev,
					  const u32 *indir, const u8 *key,
					  const u8 hfunc, u32 *rss_context,
					  bool delete)
{
	struct mvpp2_port *port = netdev_priv(dev);
	int ret;

	if (!mvpp22_rss_is_supported())
		return -EOPNOTSUPP;

	if (hfunc != ETH_RSS_HASH_NO_CHANGE && hfunc != ETH_RSS_HASH_CRC32)
		return -EOPNOTSUPP;

	if (key)
		return -EOPNOTSUPP;

	if (delete)
		return mvpp22_port_rss_ctx_delete(port, *rss_context);

	if (*rss_context == ETH_RXFH_CONTEXT_ALLOC) {
		ret = mvpp22_port_rss_ctx_create(port, rss_context);
		if (ret)
			return ret;
	}

	return mvpp22_port_rss_ctx_indir_set(port, *rss_context, indir);
}
/* Device ops */

static const struct net_device_ops mvpp2_netdev_ops = {
	.ndo_open		= mvpp2_open,
	.ndo_stop		= mvpp2_stop,
	.ndo_start_xmit		= mvpp2_tx,
	.ndo_set_rx_mode	= mvpp2_set_rx_mode,
	.ndo_set_mac_address	= mvpp2_set_mac_address,
	.ndo_change_mtu		= mvpp2_change_mtu,
	.ndo_get_stats64	= mvpp2_get_stats64,
	.ndo_do_ioctl		= mvpp2_ioctl,
	.ndo_vlan_rx_add_vid	= mvpp2_vlan_rx_add_vid,
	.ndo_vlan_rx_kill_vid	= mvpp2_vlan_rx_kill_vid,
	.ndo_set_features	= mvpp2_set_features,
	.ndo_bpf		= mvpp2_xdp,
	.ndo_xdp_xmit		= mvpp2_xdp_xmit,
};

static const struct ethtool_ops mvpp2_eth_tool_ops = {
	.supported_coalesce_params = ETHTOOL_COALESCE_USECS |
				     ETHTOOL_COALESCE_MAX_FRAMES,
	.nway_reset		= mvpp2_ethtool_nway_reset,
	.get_link		= ethtool_op_get_link,
	.get_ts_info		= mvpp2_ethtool_get_ts_info,
	.set_coalesce		= mvpp2_ethtool_set_coalesce,
	.get_coalesce		= mvpp2_ethtool_get_coalesce,
	.get_drvinfo		= mvpp2_ethtool_get_drvinfo,
	.get_ringparam		= mvpp2_ethtool_get_ringparam,
	.set_ringparam		= mvpp2_ethtool_set_ringparam,
	.get_strings		= mvpp2_ethtool_get_strings,
	.get_ethtool_stats	= mvpp2_ethtool_get_stats,
	.get_sset_count		= mvpp2_ethtool_get_sset_count,
	.get_pauseparam		= mvpp2_ethtool_get_pause_param,
	.set_pauseparam		= mvpp2_ethtool_set_pause_param,
	.get_link_ksettings	= mvpp2_ethtool_get_link_ksettings,
	.set_link_ksettings	= mvpp2_ethtool_set_link_ksettings,
	.get_rxnfc		= mvpp2_ethtool_get_rxnfc,
	.set_rxnfc		= mvpp2_ethtool_set_rxnfc,
	.get_rxfh_indir_size	= mvpp2_ethtool_get_rxfh_indir_size,
	.get_rxfh		= mvpp2_ethtool_get_rxfh,
	.set_rxfh		= mvpp2_ethtool_set_rxfh,
	.get_rxfh_context	= mvpp2_ethtool_get_rxfh_context,
	.set_rxfh_context	= mvpp2_ethtool_set_rxfh_context,
};

/* Used for PPv2.1, or PPv2.2 with the old Device Tree binding that
 * had a single IRQ defined per-port.
 */
static int mvpp2_simple_queue_vectors_init(struct mvpp2_port *port,
					   struct device_node *port_node)
{
	struct mvpp2_queue_vector *v = &port->qvecs[0];

	v->first_rxq = 0;
	v->nrxqs = port->nrxqs;
	v->type = MVPP2_QUEUE_VECTOR_SHARED;
	v->sw_thread_id = 0;
	v->sw_thread_mask = *cpumask_bits(cpu_online_mask);
	v->port = port;
	v->irq = irq_of_parse_and_map(port_node, 0);
	if (v->irq <= 0)
		return -EINVAL;
	netif_napi_add(port->dev, &v->napi, mvpp2_poll,
		       NAPI_POLL_WEIGHT);

	port->nqvecs = 1;

	return 0;
}

static int mvpp2_multi_queue_vectors_init(struct mvpp2_port *port,
					  struct device_node *port_node)
{
	struct mvpp2 *priv = port->priv;
	struct mvpp2_queue_vector *v;
	int i, ret;

	switch (queue_mode) {
	case MVPP2_QDIST_SINGLE_MODE:
		port->nqvecs = priv->nthreads + 1;
		break;
	case MVPP2_QDIST_MULTI_MODE:
		port->nqvecs = priv->nthreads;
		break;
	}

	for (i = 0; i < port->nqvecs; i++) {
		char irqname[16];

		v = port->qvecs + i;

		v->port = port;
		v->type = MVPP2_QUEUE_VECTOR_PRIVATE;
		v->sw_thread_id = i;
		v->sw_thread_mask = BIT(i);

		if (port->flags & MVPP2_F_DT_COMPAT)
			snprintf(irqname, sizeof(irqname), "tx-cpu%d", i);
		else
			snprintf(irqname, sizeof(irqname), "hif%d", i);

		if (queue_mode == MVPP2_QDIST_MULTI_MODE) {
			v->first_rxq = i;
			v->nrxqs = 1;
		} else if (queue_mode == MVPP2_QDIST_SINGLE_MODE &&
			   i == (port->nqvecs - 1)) {
			v->first_rxq = 0;
			v->nrxqs = port->nrxqs;
			v->type = MVPP2_QUEUE_VECTOR_SHARED;

			if (port->flags & MVPP2_F_DT_COMPAT)
				strncpy(irqname, "rx-shared", sizeof(irqname));
		}

		if (port_node)
			v->irq = of_irq_get_byname(port_node, irqname);
		else
			v->irq = fwnode_irq_get(port->fwnode, i);
		if (v->irq <= 0) {
			ret = -EINVAL;
			goto err;
		}

		netif_napi_add(port->dev, &v->napi, mvpp2_poll,
			       NAPI_POLL_WEIGHT);
	}

	return 0;

err:
	for (i = 0; i < port->nqvecs; i++)
		irq_dispose_mapping(port->qvecs[i].irq);
	return ret;
}

static int mvpp2_queue_vectors_init(struct mvpp2_port *port,
				    struct device_node *port_node)
{
	if (port->has_tx_irqs)
		return mvpp2_multi_queue_vectors_init(port, port_node);
	else
		return mvpp2_simple_queue_vectors_init(port, port_node);
}

static void mvpp2_queue_vectors_deinit(struct mvpp2_port *port)
{
	int i;

	for (i = 0; i < port->nqvecs; i++)
		irq_dispose_mapping(port->qvecs[i].irq);
}

/* Configure Rx queue group interrupt for this port */
static void mvpp2_rx_irqs_setup(struct mvpp2_port *port)
{
	struct mvpp2 *priv = port->priv;
	u32 val;
	int i;

	if (priv->hw_version == MVPP21) {
		mvpp2_write(priv, MVPP21_ISR_RXQ_GROUP_REG(port->id),
			    port->nrxqs);
		return;
	}

	/* Handle the more complicated PPv2.2 case */
	for (i = 0; i < port->nqvecs; i++) {
		struct mvpp2_queue_vector *qv = port->qvecs + i;

		if (!qv->nrxqs)
			continue;

		val = qv->sw_thread_id;
		val |= port->id << MVPP22_ISR_RXQ_GROUP_INDEX_GROUP_OFFSET;
		mvpp2_write(priv, MVPP22_ISR_RXQ_GROUP_INDEX_REG, val);

		val = qv->first_rxq;
		val |= qv->nrxqs << MVPP22_ISR_RXQ_SUB_GROUP_SIZE_OFFSET;
		mvpp2_write(priv, MVPP22_ISR_RXQ_SUB_GROUP_CONFIG_REG, val);
	}
}

/* Initialize port HW */
static int mvpp2_port_init(struct mvpp2_port *port)
{
	struct device *dev = port->dev->dev.parent;
	struct mvpp2 *priv = port->priv;
	struct mvpp2_txq_pcpu *txq_pcpu;
	unsigned int thread;
	int queue, err;

	/* Checks for hardware constraints */
	if (port->first_rxq + port->nrxqs >
	    MVPP2_MAX_PORTS * priv->max_port_rxqs)
		return -EINVAL;

	if (port->nrxqs > priv->max_port_rxqs || port->ntxqs > MVPP2_MAX_TXQ)
		return -EINVAL;

	/* Disable port */
	mvpp2_egress_disable(port);
	mvpp2_port_disable(port);

	port->tx_time_coal = MVPP2_TXDONE_COAL_USEC;

	port->txqs = devm_kcalloc(dev, port->ntxqs, sizeof(*port->txqs),
				  GFP_KERNEL);
	if (!port->txqs)
		return -ENOMEM;

	/* Associate physical Tx queues to this port and initialize.
	 * The mapping is predefined.
	 */
	for (queue = 0; queue < port->ntxqs; queue++) {
		int queue_phy_id = mvpp2_txq_phys(port->id, queue);
		struct mvpp2_tx_queue *txq;

		txq = devm_kzalloc(dev, sizeof(*txq), GFP_KERNEL);
		if (!txq) {
			err = -ENOMEM;
			goto err_free_percpu;
		}

		txq->pcpu = alloc_percpu(struct mvpp2_txq_pcpu);
		if (!txq->pcpu) {
			err = -ENOMEM;
			goto err_free_percpu;
		}

		txq->id = queue_phy_id;
		txq->log_id = queue;
		txq->done_pkts_coal = MVPP2_TXDONE_COAL_PKTS_THRESH;
		for (thread = 0; thread < priv->nthreads; thread++) {
			txq_pcpu = per_cpu_ptr(txq->pcpu, thread);
			txq_pcpu->thread = thread;
		}

		port->txqs[queue] = txq;
	}

	port->rxqs = devm_kcalloc(dev, port->nrxqs, sizeof(*port->rxqs),
				  GFP_KERNEL);
	if (!port->rxqs) {
		err = -ENOMEM;
		goto err_free_percpu;
	}

	/* Allocate and initialize Rx queue for this port */
	for (queue = 0; queue < port->nrxqs; queue++) {
		struct mvpp2_rx_queue *rxq;

		/* Map physical Rx queue to port's logical Rx queue */
		rxq = devm_kzalloc(dev, sizeof(*rxq), GFP_KERNEL);
		if (!rxq) {
			err = -ENOMEM;
			goto err_free_percpu;
		}
		/* Map this Rx queue to a physical queue */
		rxq->id = port->first_rxq + queue;
		rxq->port = port->id;
		rxq->logic_rxq = queue;

		port->rxqs[queue] = rxq;
	}

	mvpp2_rx_irqs_setup(port);

	/* Create Rx descriptor rings */
	for (queue = 0; queue < port->nrxqs; queue++) {
		struct mvpp2_rx_queue *rxq = port->rxqs[queue];

		rxq->size = port->rx_ring_size;
		rxq->pkts_coal = MVPP2_RX_COAL_PKTS;
		rxq->time_coal = MVPP2_RX_COAL_USEC;
	}

	mvpp2_ingress_disable(port);

	/* Port default configuration */
	mvpp2_defaults_set(port);

	/* Port's classifier configuration */
	mvpp2_cls_oversize_rxq_set(port);
	mvpp2_cls_port_config(port);

	if (mvpp22_rss_is_supported())
		mvpp22_port_rss_init(port);

	/* Provide an initial Rx packet size */
	port->pkt_size = MVPP2_RX_PKT_SIZE(port->dev->mtu);

	/* Initialize pools for swf */
	err = mvpp2_swf_bm_pool_init(port);
	if (err)
		goto err_free_percpu;

	/* Clear all port stats */
	mvpp2_read_stats(port);
	memset(port->ethtool_stats, 0,
	       MVPP2_N_ETHTOOL_STATS(port->ntxqs, port->nrxqs) * sizeof(u64));

	return 0;

err_free_percpu:
	for (queue = 0; queue < port->ntxqs; queue++) {
		if (!port->txqs[queue])
			continue;
		free_percpu(port->txqs[queue]->pcpu);
	}
	return err;
}

static bool mvpp22_port_has_legacy_tx_irqs(struct device_node *port_node,
					   unsigned long *flags)
{
	char *irqs[5] = { "rx-shared", "tx-cpu0", "tx-cpu1", "tx-cpu2",
			  "tx-cpu3" };
	int i;

	for (i = 0; i < 5; i++)
		if (of_property_match_string(port_node, "interrupt-names",
					     irqs[i]) < 0)
			return false;

	*flags |= MVPP2_F_DT_COMPAT;
	return true;
}

/* Checks if the port dt description has the required Tx interrupts:
 * - PPv2.1: there are no such interrupts.
 * - PPv2.2:
 *   - The old DTs have: "rx-shared", "tx-cpuX" with X in [0...3]
 *   - The new ones have: "hifX" with X in [0..8]
 *
 * All those variants are supported to keep the backward compatibility.
 */
static bool mvpp2_port_has_irqs(struct mvpp2 *priv,
				struct device_node *port_node,
				unsigned long *flags)
{
	char name[5];
	int i;

	/* ACPI */
	if (!port_node)
		return true;

	if (priv->hw_version == MVPP21)
		return false;

	if (mvpp22_port_has_legacy_tx_irqs(port_node, flags))
		return true;

	for (i = 0; i < MVPP2_MAX_THREADS; i++) {
		snprintf(name, 5, "hif%d", i);
		if (of_property_match_string(port_node, "interrupt-names",
					     name) < 0)
			return false;
	}

	return true;
}

static void mvpp2_port_copy_mac_addr(struct net_device *dev, struct mvpp2 *priv,
				     struct fwnode_handle *fwnode,
				     char **mac_from)
{
	struct mvpp2_port *port = netdev_priv(dev);
	char hw_mac_addr[ETH_ALEN] = {0};
	char fw_mac_addr[ETH_ALEN];

	if (fwnode_get_mac_address(fwnode, fw_mac_addr, ETH_ALEN)) {
		*mac_from = "firmware node";
		ether_addr_copy(dev->dev_addr, fw_mac_addr);
		return;
	}

	if (priv->hw_version == MVPP21) {
		mvpp21_get_mac_address(port, hw_mac_addr);
		if (is_valid_ether_addr(hw_mac_addr)) {
			*mac_from = "hardware";
			ether_addr_copy(dev->dev_addr, hw_mac_addr);
			return;
		}
	}

	*mac_from = "random";
	eth_hw_addr_random(dev);
}

static struct mvpp2_port *mvpp2_phylink_to_port(struct phylink_config *config)
{
	return container_of(config, struct mvpp2_port, phylink_config);
}

static struct mvpp2_port *mvpp2_pcs_to_port(struct phylink_pcs *pcs)
{
	return container_of(pcs, struct mvpp2_port, phylink_pcs);
}

static void mvpp2_xlg_pcs_get_state(struct phylink_pcs *pcs,
				    struct phylink_link_state *state)
{
	struct mvpp2_port *port = mvpp2_pcs_to_port(pcs);
	u32 val;

	state->speed = SPEED_10000;
	state->duplex = 1;
	state->an_complete = 1;

	val = readl(port->base + MVPP22_XLG_STATUS);
	state->link = !!(val & MVPP22_XLG_STATUS_LINK_UP);

	state->pause = 0;
	val = readl(port->base + MVPP22_XLG_CTRL0_REG);
	if (val & MVPP22_XLG_CTRL0_TX_FLOW_CTRL_EN)
		state->pause |= MLO_PAUSE_TX;
	if (val & MVPP22_XLG_CTRL0_RX_FLOW_CTRL_EN)
		state->pause |= MLO_PAUSE_RX;
}

static int mvpp2_xlg_pcs_config(struct phylink_pcs *pcs,
				unsigned int mode,
				phy_interface_t interface,
				const unsigned long *advertising,
				bool permit_pause_to_mac)
{
	return 0;
}

static const struct phylink_pcs_ops mvpp2_phylink_xlg_pcs_ops = {
	.pcs_get_state = mvpp2_xlg_pcs_get_state,
	.pcs_config = mvpp2_xlg_pcs_config,
};

static void mvpp2_gmac_pcs_get_state(struct phylink_pcs *pcs,
				     struct phylink_link_state *state)
{
	struct mvpp2_port *port = mvpp2_pcs_to_port(pcs);
	u32 val;

	val = readl(port->base + MVPP2_GMAC_STATUS0);

	state->an_complete = !!(val & MVPP2_GMAC_STATUS0_AN_COMPLETE);
	state->link = !!(val & MVPP2_GMAC_STATUS0_LINK_UP);
	state->duplex = !!(val & MVPP2_GMAC_STATUS0_FULL_DUPLEX);

	switch (port->phy_interface) {
	case PHY_INTERFACE_MODE_1000BASEX:
		state->speed = SPEED_1000;
		break;
	case PHY_INTERFACE_MODE_2500BASEX:
		state->speed = SPEED_2500;
		break;
	default:
		if (val & MVPP2_GMAC_STATUS0_GMII_SPEED)
			state->speed = SPEED_1000;
		else if (val & MVPP2_GMAC_STATUS0_MII_SPEED)
			state->speed = SPEED_100;
		else
			state->speed = SPEED_10;
	}

	state->pause = 0;
	if (val & MVPP2_GMAC_STATUS0_RX_PAUSE)
		state->pause |= MLO_PAUSE_RX;
	if (val & MVPP2_GMAC_STATUS0_TX_PAUSE)
		state->pause |= MLO_PAUSE_TX;
}

static int mvpp2_gmac_pcs_config(struct phylink_pcs *pcs, unsigned int mode,
				 phy_interface_t interface,
				 const unsigned long *advertising,
				 bool permit_pause_to_mac)
{
	struct mvpp2_port *port = mvpp2_pcs_to_port(pcs);
	u32 mask, val, an, old_an, changed;

	mask = MVPP2_GMAC_IN_BAND_AUTONEG_BYPASS |
	       MVPP2_GMAC_IN_BAND_AUTONEG |
	       MVPP2_GMAC_AN_SPEED_EN |
	       MVPP2_GMAC_FLOW_CTRL_AUTONEG |
	       MVPP2_GMAC_AN_DUPLEX_EN;

	if (phylink_autoneg_inband(mode)) {
		mask |= MVPP2_GMAC_CONFIG_MII_SPEED |
			MVPP2_GMAC_CONFIG_GMII_SPEED |
			MVPP2_GMAC_CONFIG_FULL_DUPLEX;
		val = MVPP2_GMAC_IN_BAND_AUTONEG;

		if (interface == PHY_INTERFACE_MODE_SGMII) {
			/* SGMII mode receives the speed and duplex from PHY */
			val |= MVPP2_GMAC_AN_SPEED_EN |
			       MVPP2_GMAC_AN_DUPLEX_EN;
		} else {
			/* 802.3z mode has fixed speed and duplex */
			val |= MVPP2_GMAC_CONFIG_GMII_SPEED |
			       MVPP2_GMAC_CONFIG_FULL_DUPLEX;

			/* The FLOW_CTRL_AUTONEG bit selects either the hardware
			 * automatically or the bits in MVPP22_GMAC_CTRL_4_REG
			 * manually controls the GMAC pause modes.
			 */
			if (permit_pause_to_mac)
				val |= MVPP2_GMAC_FLOW_CTRL_AUTONEG;

			/* Configure advertisement bits */
			mask |= MVPP2_GMAC_FC_ADV_EN | MVPP2_GMAC_FC_ADV_ASM_EN;
			if (phylink_test(advertising, Pause))
				val |= MVPP2_GMAC_FC_ADV_EN;
			if (phylink_test(advertising, Asym_Pause))
				val |= MVPP2_GMAC_FC_ADV_ASM_EN;
		}
	} else {
		val = 0;
	}

	old_an = an = readl(port->base + MVPP2_GMAC_AUTONEG_CONFIG);
	an = (an & ~mask) | val;
	changed = an ^ old_an;
	if (changed)
		writel(an, port->base + MVPP2_GMAC_AUTONEG_CONFIG);

	/* We are only interested in the advertisement bits changing */
	return changed & (MVPP2_GMAC_FC_ADV_EN | MVPP2_GMAC_FC_ADV_ASM_EN);
}

static void mvpp2_gmac_pcs_an_restart(struct phylink_pcs *pcs)
{
	struct mvpp2_port *port = mvpp2_pcs_to_port(pcs);
	u32 val = readl(port->base + MVPP2_GMAC_AUTONEG_CONFIG);

	writel(val | MVPP2_GMAC_IN_BAND_RESTART_AN,
	       port->base + MVPP2_GMAC_AUTONEG_CONFIG);
	writel(val & ~MVPP2_GMAC_IN_BAND_RESTART_AN,
	       port->base + MVPP2_GMAC_AUTONEG_CONFIG);
}

static const struct phylink_pcs_ops mvpp2_phylink_gmac_pcs_ops = {
	.pcs_get_state = mvpp2_gmac_pcs_get_state,
	.pcs_config = mvpp2_gmac_pcs_config,
	.pcs_an_restart = mvpp2_gmac_pcs_an_restart,
};

static void mvpp2_phylink_validate(struct phylink_config *config,
				   unsigned long *supported,
				   struct phylink_link_state *state)
{
	struct mvpp2_port *port = mvpp2_phylink_to_port(config);
	__ETHTOOL_DECLARE_LINK_MODE_MASK(mask) = { 0, };

	/* Invalid combinations */
	switch (state->interface) {
	case PHY_INTERFACE_MODE_10GBASER:
	case PHY_INTERFACE_MODE_XAUI:
		if (!mvpp2_port_supports_xlg(port))
			goto empty_set;
		break;
	case PHY_INTERFACE_MODE_RGMII:
	case PHY_INTERFACE_MODE_RGMII_ID:
	case PHY_INTERFACE_MODE_RGMII_RXID:
	case PHY_INTERFACE_MODE_RGMII_TXID:
		if (!mvpp2_port_supports_rgmii(port))
			goto empty_set;
		break;
	default:
		break;
	}

	phylink_set(mask, Autoneg);
	phylink_set_port_modes(mask);
	phylink_set(mask, Pause);
	phylink_set(mask, Asym_Pause);

	switch (state->interface) {
	case PHY_INTERFACE_MODE_10GBASER:
	case PHY_INTERFACE_MODE_XAUI:
	case PHY_INTERFACE_MODE_NA:
		if (mvpp2_port_supports_xlg(port)) {
			phylink_set(mask, 10000baseT_Full);
			phylink_set(mask, 10000baseCR_Full);
			phylink_set(mask, 10000baseSR_Full);
			phylink_set(mask, 10000baseLR_Full);
			phylink_set(mask, 10000baseLRM_Full);
			phylink_set(mask, 10000baseER_Full);
			phylink_set(mask, 10000baseKR_Full);
		}
		if (state->interface != PHY_INTERFACE_MODE_NA)
			break;
		fallthrough;
	case PHY_INTERFACE_MODE_RGMII:
	case PHY_INTERFACE_MODE_RGMII_ID:
	case PHY_INTERFACE_MODE_RGMII_RXID:
	case PHY_INTERFACE_MODE_RGMII_TXID:
	case PHY_INTERFACE_MODE_SGMII:
		phylink_set(mask, 10baseT_Half);
		phylink_set(mask, 10baseT_Full);
		phylink_set(mask, 100baseT_Half);
		phylink_set(mask, 100baseT_Full);
		phylink_set(mask, 1000baseT_Full);
		phylink_set(mask, 1000baseX_Full);
		if (state->interface != PHY_INTERFACE_MODE_NA)
			break;
		fallthrough;
	case PHY_INTERFACE_MODE_1000BASEX:
	case PHY_INTERFACE_MODE_2500BASEX:
		if (port->comphy ||
		    state->interface != PHY_INTERFACE_MODE_2500BASEX) {
			phylink_set(mask, 1000baseT_Full);
			phylink_set(mask, 1000baseX_Full);
		}
		if (port->comphy ||
		    state->interface == PHY_INTERFACE_MODE_2500BASEX) {
			phylink_set(mask, 2500baseT_Full);
			phylink_set(mask, 2500baseX_Full);
		}
		break;
	default:
		goto empty_set;
	}

	bitmap_and(supported, supported, mask, __ETHTOOL_LINK_MODE_MASK_NBITS);
	bitmap_and(state->advertising, state->advertising, mask,
		   __ETHTOOL_LINK_MODE_MASK_NBITS);

	phylink_helper_basex_speed(state);
	return;

empty_set:
	bitmap_zero(supported, __ETHTOOL_LINK_MODE_MASK_NBITS);
}

static void mvpp2_xlg_config(struct mvpp2_port *port, unsigned int mode,
			     const struct phylink_link_state *state)
{
	u32 val;

	mvpp2_modify(port->base + MVPP22_XLG_CTRL0_REG,
		     MVPP22_XLG_CTRL0_MAC_RESET_DIS,
		     MVPP22_XLG_CTRL0_MAC_RESET_DIS);
	mvpp2_modify(port->base + MVPP22_XLG_CTRL4_REG,
		     MVPP22_XLG_CTRL4_MACMODSELECT_GMAC |
		     MVPP22_XLG_CTRL4_EN_IDLE_CHECK |
		     MVPP22_XLG_CTRL4_FWD_FC | MVPP22_XLG_CTRL4_FWD_PFC,
		     MVPP22_XLG_CTRL4_FWD_FC | MVPP22_XLG_CTRL4_FWD_PFC);

	/* Wait for reset to deassert */
	do {
		val = readl(port->base + MVPP22_XLG_CTRL0_REG);
	} while (!(val & MVPP22_XLG_CTRL0_MAC_RESET_DIS));
}

static void mvpp2_gmac_config(struct mvpp2_port *port, unsigned int mode,
			      const struct phylink_link_state *state)
{
	u32 old_ctrl0, ctrl0;
	u32 old_ctrl2, ctrl2;
	u32 old_ctrl4, ctrl4;

	old_ctrl0 = ctrl0 = readl(port->base + MVPP2_GMAC_CTRL_0_REG);
	old_ctrl2 = ctrl2 = readl(port->base + MVPP2_GMAC_CTRL_2_REG);
	old_ctrl4 = ctrl4 = readl(port->base + MVPP22_GMAC_CTRL_4_REG);

	ctrl0 &= ~MVPP2_GMAC_PORT_TYPE_MASK;
	ctrl2 &= ~(MVPP2_GMAC_INBAND_AN_MASK | MVPP2_GMAC_PCS_ENABLE_MASK);

	/* Configure port type */
	if (phy_interface_mode_is_8023z(state->interface)) {
		ctrl2 |= MVPP2_GMAC_PCS_ENABLE_MASK;
		ctrl4 &= ~MVPP22_CTRL4_EXT_PIN_GMII_SEL;
		ctrl4 |= MVPP22_CTRL4_SYNC_BYPASS_DIS |
			 MVPP22_CTRL4_DP_CLK_SEL |
			 MVPP22_CTRL4_QSGMII_BYPASS_ACTIVE;
	} else if (state->interface == PHY_INTERFACE_MODE_SGMII) {
		ctrl2 |= MVPP2_GMAC_PCS_ENABLE_MASK | MVPP2_GMAC_INBAND_AN_MASK;
		ctrl4 &= ~MVPP22_CTRL4_EXT_PIN_GMII_SEL;
		ctrl4 |= MVPP22_CTRL4_SYNC_BYPASS_DIS |
			 MVPP22_CTRL4_DP_CLK_SEL |
			 MVPP22_CTRL4_QSGMII_BYPASS_ACTIVE;
	} else if (phy_interface_mode_is_rgmii(state->interface)) {
		ctrl4 &= ~MVPP22_CTRL4_DP_CLK_SEL;
		ctrl4 |= MVPP22_CTRL4_EXT_PIN_GMII_SEL |
			 MVPP22_CTRL4_SYNC_BYPASS_DIS |
			 MVPP22_CTRL4_QSGMII_BYPASS_ACTIVE;
	}

	/* Configure negotiation style */
	if (!phylink_autoneg_inband(mode)) {
		/* Phy or fixed speed - no in-band AN, nothing to do, leave the
		 * configured speed, duplex and flow control as-is.
		 */
	} else if (state->interface == PHY_INTERFACE_MODE_SGMII) {
		/* SGMII in-band mode receives the speed and duplex from
		 * the PHY. Flow control information is not received. */
	} else if (phy_interface_mode_is_8023z(state->interface)) {
		/* 1000BaseX and 2500BaseX ports cannot negotiate speed nor can
		 * they negotiate duplex: they are always operating with a fixed
		 * speed of 1000/2500Mbps in full duplex, so force 1000/2500
		 * speed and full duplex here.
		 */
		ctrl0 |= MVPP2_GMAC_PORT_TYPE_MASK;
	}

	if (old_ctrl0 != ctrl0)
		writel(ctrl0, port->base + MVPP2_GMAC_CTRL_0_REG);
	if (old_ctrl2 != ctrl2)
		writel(ctrl2, port->base + MVPP2_GMAC_CTRL_2_REG);
	if (old_ctrl4 != ctrl4)
		writel(ctrl4, port->base + MVPP22_GMAC_CTRL_4_REG);
}

static int mvpp2__mac_prepare(struct phylink_config *config, unsigned int mode,
			      phy_interface_t interface)
{
	struct mvpp2_port *port = mvpp2_phylink_to_port(config);

	/* Check for invalid configuration */
	if (mvpp2_is_xlg(interface) && port->gop_id != 0) {
		netdev_err(port->dev, "Invalid mode on %s\n", port->dev->name);
		return -EINVAL;
	}

	if (port->phy_interface != interface ||
	    phylink_autoneg_inband(mode)) {
		/* Force the link down when changing the interface or if in
		 * in-band mode to ensure we do not change the configuration
		 * while the hardware is indicating link is up. We force both
		 * XLG and GMAC down to ensure that they're both in a known
		 * state.
		 */
		mvpp2_modify(port->base + MVPP2_GMAC_AUTONEG_CONFIG,
			     MVPP2_GMAC_FORCE_LINK_PASS |
			     MVPP2_GMAC_FORCE_LINK_DOWN,
			     MVPP2_GMAC_FORCE_LINK_DOWN);

		if (mvpp2_port_supports_xlg(port))
			mvpp2_modify(port->base + MVPP22_XLG_CTRL0_REG,
				     MVPP22_XLG_CTRL0_FORCE_LINK_PASS |
				     MVPP22_XLG_CTRL0_FORCE_LINK_DOWN,
				     MVPP22_XLG_CTRL0_FORCE_LINK_DOWN);
	}

	/* Make sure the port is disabled when reconfiguring the mode */
	mvpp2_port_disable(port);

	if (port->phy_interface != interface) {
		/* Place GMAC into reset */
		mvpp2_modify(port->base + MVPP2_GMAC_CTRL_2_REG,
			     MVPP2_GMAC_PORT_RESET_MASK,
			     MVPP2_GMAC_PORT_RESET_MASK);

		if (port->priv->hw_version == MVPP22) {
			mvpp22_gop_mask_irq(port);

			phy_power_off(port->comphy);
		}
	}

	/* Select the appropriate PCS operations depending on the
	 * configured interface mode. We will only switch to a mode
	 * that the validate() checks have already passed.
	 */
	if (mvpp2_is_xlg(interface))
		port->phylink_pcs.ops = &mvpp2_phylink_xlg_pcs_ops;
	else
		port->phylink_pcs.ops = &mvpp2_phylink_gmac_pcs_ops;

	return 0;
}

static int mvpp2_mac_prepare(struct phylink_config *config, unsigned int mode,
			     phy_interface_t interface)
{
	struct mvpp2_port *port = mvpp2_phylink_to_port(config);
	int ret;

	ret = mvpp2__mac_prepare(config, mode, interface);
	if (ret == 0)
		phylink_set_pcs(port->phylink, &port->phylink_pcs);

	return ret;
}

static void mvpp2_mac_config(struct phylink_config *config, unsigned int mode,
			     const struct phylink_link_state *state)
{
	struct mvpp2_port *port = mvpp2_phylink_to_port(config);

	/* mac (re)configuration */
	if (mvpp2_is_xlg(state->interface))
		mvpp2_xlg_config(port, mode, state);
	else if (phy_interface_mode_is_rgmii(state->interface) ||
		 phy_interface_mode_is_8023z(state->interface) ||
		 state->interface == PHY_INTERFACE_MODE_SGMII)
		mvpp2_gmac_config(port, mode, state);

	if (port->priv->hw_version == MVPP21 && port->flags & MVPP2_F_LOOPBACK)
		mvpp2_port_loopback_set(port, state);
}

static int mvpp2_mac_finish(struct phylink_config *config, unsigned int mode,
			    phy_interface_t interface)
{
	struct mvpp2_port *port = mvpp2_phylink_to_port(config);

	if (port->priv->hw_version == MVPP22 &&
	    port->phy_interface != interface) {
		port->phy_interface = interface;

		/* Reconfigure the serdes lanes */
		mvpp22_mode_reconfigure(port);

		/* Unmask interrupts */
		mvpp22_gop_unmask_irq(port);
	}

	if (!mvpp2_is_xlg(interface)) {
		/* Release GMAC reset and wait */
		mvpp2_modify(port->base + MVPP2_GMAC_CTRL_2_REG,
			     MVPP2_GMAC_PORT_RESET_MASK, 0);

		while (readl(port->base + MVPP2_GMAC_CTRL_2_REG) &
		       MVPP2_GMAC_PORT_RESET_MASK)
			continue;
	}

	mvpp2_port_enable(port);

	/* Allow the link to come up if in in-band mode, otherwise the
	 * link is forced via mac_link_down()/mac_link_up()
	 */
	if (phylink_autoneg_inband(mode)) {
		if (mvpp2_is_xlg(interface))
			mvpp2_modify(port->base + MVPP22_XLG_CTRL0_REG,
				     MVPP22_XLG_CTRL0_FORCE_LINK_PASS |
				     MVPP22_XLG_CTRL0_FORCE_LINK_DOWN, 0);
		else
			mvpp2_modify(port->base + MVPP2_GMAC_AUTONEG_CONFIG,
				     MVPP2_GMAC_FORCE_LINK_PASS |
				     MVPP2_GMAC_FORCE_LINK_DOWN, 0);
	}

	return 0;
}

static void mvpp2_mac_link_up(struct phylink_config *config,
			      struct phy_device *phy,
			      unsigned int mode, phy_interface_t interface,
			      int speed, int duplex,
			      bool tx_pause, bool rx_pause)
{
	struct mvpp2_port *port = mvpp2_phylink_to_port(config);
	u32 val;

	if (mvpp2_is_xlg(interface)) {
		if (!phylink_autoneg_inband(mode)) {
			val = MVPP22_XLG_CTRL0_FORCE_LINK_PASS;
			if (tx_pause)
				val |= MVPP22_XLG_CTRL0_TX_FLOW_CTRL_EN;
			if (rx_pause)
				val |= MVPP22_XLG_CTRL0_RX_FLOW_CTRL_EN;

			mvpp2_modify(port->base + MVPP22_XLG_CTRL0_REG,
				     MVPP22_XLG_CTRL0_FORCE_LINK_DOWN |
				     MVPP22_XLG_CTRL0_FORCE_LINK_PASS |
				     MVPP22_XLG_CTRL0_TX_FLOW_CTRL_EN |
				     MVPP22_XLG_CTRL0_RX_FLOW_CTRL_EN, val);
		}
	} else {
		if (!phylink_autoneg_inband(mode)) {
			val = MVPP2_GMAC_FORCE_LINK_PASS;

			if (speed == SPEED_1000 || speed == SPEED_2500)
				val |= MVPP2_GMAC_CONFIG_GMII_SPEED;
			else if (speed == SPEED_100)
				val |= MVPP2_GMAC_CONFIG_MII_SPEED;

			if (duplex == DUPLEX_FULL)
				val |= MVPP2_GMAC_CONFIG_FULL_DUPLEX;

			mvpp2_modify(port->base + MVPP2_GMAC_AUTONEG_CONFIG,
				     MVPP2_GMAC_FORCE_LINK_DOWN |
				     MVPP2_GMAC_FORCE_LINK_PASS |
				     MVPP2_GMAC_CONFIG_MII_SPEED |
				     MVPP2_GMAC_CONFIG_GMII_SPEED |
				     MVPP2_GMAC_CONFIG_FULL_DUPLEX, val);
		}

		/* We can always update the flow control enable bits;
		 * these will only be effective if flow control AN
		 * (MVPP2_GMAC_FLOW_CTRL_AUTONEG) is disabled.
		 */
		val = 0;
		if (tx_pause)
			val |= MVPP22_CTRL4_TX_FC_EN;
		if (rx_pause)
			val |= MVPP22_CTRL4_RX_FC_EN;

		mvpp2_modify(port->base + MVPP22_GMAC_CTRL_4_REG,
			     MVPP22_CTRL4_RX_FC_EN | MVPP22_CTRL4_TX_FC_EN,
			     val);
	}

	mvpp2_port_enable(port);

	mvpp2_egress_enable(port);
	mvpp2_ingress_enable(port);
	netif_tx_wake_all_queues(port->dev);
}

static void mvpp2_mac_link_down(struct phylink_config *config,
				unsigned int mode, phy_interface_t interface)
{
	struct mvpp2_port *port = mvpp2_phylink_to_port(config);
	u32 val;

	if (!phylink_autoneg_inband(mode)) {
		if (mvpp2_is_xlg(interface)) {
			val = readl(port->base + MVPP22_XLG_CTRL0_REG);
			val &= ~MVPP22_XLG_CTRL0_FORCE_LINK_PASS;
			val |= MVPP22_XLG_CTRL0_FORCE_LINK_DOWN;
			writel(val, port->base + MVPP22_XLG_CTRL0_REG);
		} else {
			val = readl(port->base + MVPP2_GMAC_AUTONEG_CONFIG);
			val &= ~MVPP2_GMAC_FORCE_LINK_PASS;
			val |= MVPP2_GMAC_FORCE_LINK_DOWN;
			writel(val, port->base + MVPP2_GMAC_AUTONEG_CONFIG);
		}
	}

	netif_tx_stop_all_queues(port->dev);
	mvpp2_egress_disable(port);
	mvpp2_ingress_disable(port);

	mvpp2_port_disable(port);
}

static const struct phylink_mac_ops mvpp2_phylink_ops = {
	.validate = mvpp2_phylink_validate,
	.mac_prepare = mvpp2_mac_prepare,
	.mac_config = mvpp2_mac_config,
	.mac_finish = mvpp2_mac_finish,
	.mac_link_up = mvpp2_mac_link_up,
	.mac_link_down = mvpp2_mac_link_down,
};

/* Work-around for ACPI */
static void mvpp2_acpi_start(struct mvpp2_port *port)
{
	/* Phylink isn't used as of now for ACPI, so the MAC has to be
	 * configured manually when the interface is started. This will
	 * be removed as soon as the phylink ACPI support lands in.
	 */
	struct phylink_link_state state = {
		.interface = port->phy_interface,
	};
	mvpp2__mac_prepare(&port->phylink_config, MLO_AN_INBAND,
			   port->phy_interface);
	mvpp2_mac_config(&port->phylink_config, MLO_AN_INBAND, &state);
	port->phylink_pcs.ops->pcs_config(&port->phylink_pcs, MLO_AN_INBAND,
					  port->phy_interface,
					  state.advertising, false);
	mvpp2_mac_finish(&port->phylink_config, MLO_AN_INBAND,
			 port->phy_interface);
	mvpp2_mac_link_up(&port->phylink_config, NULL,
			  MLO_AN_INBAND, port->phy_interface,
			  SPEED_UNKNOWN, DUPLEX_UNKNOWN, false, false);
}

/* Ports initialization */
static int mvpp2_port_probe(struct platform_device *pdev,
			    struct fwnode_handle *port_fwnode,
			    struct mvpp2 *priv)
{
	struct phy *comphy = NULL;
	struct mvpp2_port *port;
	struct mvpp2_port_pcpu *port_pcpu;
	struct device_node *port_node = to_of_node(port_fwnode);
	netdev_features_t features;
	struct net_device *dev;
	struct phylink *phylink;
	char *mac_from = "";
	unsigned int ntxqs, nrxqs, thread;
	unsigned long flags = 0;
	bool has_tx_irqs;
	u32 id;
	int phy_mode;
	int err, i;

	has_tx_irqs = mvpp2_port_has_irqs(priv, port_node, &flags);
	if (!has_tx_irqs && queue_mode == MVPP2_QDIST_MULTI_MODE) {
		dev_err(&pdev->dev,
			"not enough IRQs to support multi queue mode\n");
		return -EINVAL;
	}

	ntxqs = MVPP2_MAX_TXQ;
	nrxqs = mvpp2_get_nrxqs(priv);

	dev = alloc_etherdev_mqs(sizeof(*port), ntxqs, nrxqs);
	if (!dev)
		return -ENOMEM;

	phy_mode = fwnode_get_phy_mode(port_fwnode);
	if (phy_mode < 0) {
		dev_err(&pdev->dev, "incorrect phy mode\n");
		err = phy_mode;
		goto err_free_netdev;
	}

	/*
	 * Rewrite 10GBASE-KR to 10GBASE-R for compatibility with existing DT.
	 * Existing usage of 10GBASE-KR is not correct; no backplane
	 * negotiation is done, and this driver does not actually support
	 * 10GBASE-KR.
	 */
	if (phy_mode == PHY_INTERFACE_MODE_10GKR)
		phy_mode = PHY_INTERFACE_MODE_10GBASER;

	if (port_node) {
		comphy = devm_of_phy_get(&pdev->dev, port_node, NULL);
		if (IS_ERR(comphy)) {
			if (PTR_ERR(comphy) == -EPROBE_DEFER) {
				err = -EPROBE_DEFER;
				goto err_free_netdev;
			}
			comphy = NULL;
		}
	}

	if (fwnode_property_read_u32(port_fwnode, "port-id", &id)) {
		err = -EINVAL;
		dev_err(&pdev->dev, "missing port-id value\n");
		goto err_free_netdev;
	}

	dev->tx_queue_len = MVPP2_MAX_TXD_MAX;
	dev->watchdog_timeo = 5 * HZ;
	dev->netdev_ops = &mvpp2_netdev_ops;
	dev->ethtool_ops = &mvpp2_eth_tool_ops;

	port = netdev_priv(dev);
	port->dev = dev;
	port->fwnode = port_fwnode;
	port->has_phy = !!of_find_property(port_node, "phy", NULL);
	port->ntxqs = ntxqs;
	port->nrxqs = nrxqs;
	port->priv = priv;
	port->has_tx_irqs = has_tx_irqs;
	port->flags = flags;

	err = mvpp2_queue_vectors_init(port, port_node);
	if (err)
		goto err_free_netdev;

	if (port_node)
		port->port_irq = of_irq_get_byname(port_node, "link");
	else
		port->port_irq = fwnode_irq_get(port_fwnode, port->nqvecs + 1);
	if (port->port_irq == -EPROBE_DEFER) {
		err = -EPROBE_DEFER;
		goto err_deinit_qvecs;
	}
	if (port->port_irq <= 0)
		/* the link irq is optional */
		port->port_irq = 0;

	if (fwnode_property_read_bool(port_fwnode, "marvell,loopback"))
		port->flags |= MVPP2_F_LOOPBACK;

	port->id = id;
	if (priv->hw_version == MVPP21)
		port->first_rxq = port->id * port->nrxqs;
	else
		port->first_rxq = port->id * priv->max_port_rxqs;

	port->of_node = port_node;
	port->phy_interface = phy_mode;
	port->comphy = comphy;

	if (priv->hw_version == MVPP21) {
		port->base = devm_platform_ioremap_resource(pdev, 2 + id);
		if (IS_ERR(port->base)) {
			err = PTR_ERR(port->base);
			goto err_free_irq;
		}

		port->stats_base = port->priv->lms_base +
				   MVPP21_MIB_COUNTERS_OFFSET +
				   port->gop_id * MVPP21_MIB_COUNTERS_PORT_SZ;
	} else {
		if (fwnode_property_read_u32(port_fwnode, "gop-port-id",
					     &port->gop_id)) {
			err = -EINVAL;
			dev_err(&pdev->dev, "missing gop-port-id value\n");
			goto err_deinit_qvecs;
		}

		port->base = priv->iface_base + MVPP22_GMAC_BASE(port->gop_id);
		port->stats_base = port->priv->iface_base +
				   MVPP22_MIB_COUNTERS_OFFSET +
				   port->gop_id * MVPP22_MIB_COUNTERS_PORT_SZ;

		/* We may want a property to describe whether we should use
		 * MAC hardware timestamping.
		 */
		if (priv->tai)
			port->hwtstamp = true;
	}

	/* Alloc per-cpu and ethtool stats */
	port->stats = netdev_alloc_pcpu_stats(struct mvpp2_pcpu_stats);
	if (!port->stats) {
		err = -ENOMEM;
		goto err_free_irq;
	}

	port->ethtool_stats = devm_kcalloc(&pdev->dev,
					   MVPP2_N_ETHTOOL_STATS(ntxqs, nrxqs),
					   sizeof(u64), GFP_KERNEL);
	if (!port->ethtool_stats) {
		err = -ENOMEM;
		goto err_free_stats;
	}

	mutex_init(&port->gather_stats_lock);
	INIT_DELAYED_WORK(&port->stats_work, mvpp2_gather_hw_statistics);

	mvpp2_port_copy_mac_addr(dev, priv, port_fwnode, &mac_from);

	port->tx_ring_size = MVPP2_MAX_TXD_DFLT;
	port->rx_ring_size = MVPP2_MAX_RXD_DFLT;
	SET_NETDEV_DEV(dev, &pdev->dev);

	err = mvpp2_port_init(port);
	if (err < 0) {
		dev_err(&pdev->dev, "failed to init port %d\n", id);
		goto err_free_stats;
	}

	mvpp2_port_periodic_xon_disable(port);

	mvpp2_mac_reset_assert(port);
	mvpp22_pcs_reset_assert(port);

	port->pcpu = alloc_percpu(struct mvpp2_port_pcpu);
	if (!port->pcpu) {
		err = -ENOMEM;
		goto err_free_txq_pcpu;
	}

	if (!port->has_tx_irqs) {
		for (thread = 0; thread < priv->nthreads; thread++) {
			port_pcpu = per_cpu_ptr(port->pcpu, thread);

			hrtimer_init(&port_pcpu->tx_done_timer, CLOCK_MONOTONIC,
				     HRTIMER_MODE_REL_PINNED_SOFT);
			port_pcpu->tx_done_timer.function = mvpp2_hr_timer_cb;
			port_pcpu->timer_scheduled = false;
			port_pcpu->dev = dev;
		}
	}

	features = NETIF_F_SG | NETIF_F_IP_CSUM | NETIF_F_IPV6_CSUM |
		   NETIF_F_TSO;
	dev->features = features | NETIF_F_RXCSUM;
	dev->hw_features |= features | NETIF_F_RXCSUM | NETIF_F_GRO |
			    NETIF_F_HW_VLAN_CTAG_FILTER;

	if (mvpp22_rss_is_supported()) {
		dev->hw_features |= NETIF_F_RXHASH;
		dev->features |= NETIF_F_NTUPLE;
	}

	if (!port->priv->percpu_pools)
		mvpp2_set_hw_csum(port, port->pool_long->id);

	dev->vlan_features |= features;
	dev->gso_max_segs = MVPP2_MAX_TSO_SEGS;
	dev->priv_flags |= IFF_UNICAST_FLT;

	/* MTU range: 68 - 9704 */
	dev->min_mtu = ETH_MIN_MTU;
	/* 9704 == 9728 - 20 and rounding to 8 */
	dev->max_mtu = MVPP2_BM_JUMBO_PKT_SIZE;
	dev->dev.of_node = port_node;

	/* Phylink isn't used w/ ACPI as of now */
	if (port_node) {
		port->phylink_config.dev = &dev->dev;
		port->phylink_config.type = PHYLINK_NETDEV;

		phylink = phylink_create(&port->phylink_config, port_fwnode,
					 phy_mode, &mvpp2_phylink_ops);
		if (IS_ERR(phylink)) {
			err = PTR_ERR(phylink);
			goto err_free_port_pcpu;
		}
		port->phylink = phylink;
	} else {
		port->phylink = NULL;
	}

	/* Cycle the comphy to power it down, saving 270mW per port -
	 * don't worry about an error powering it up. When the comphy
	 * driver does this, we can remove this code.
	 */
	if (port->comphy) {
		err = mvpp22_comphy_init(port);
		if (err == 0)
			phy_power_off(port->comphy);
	}

	err = register_netdev(dev);
	if (err < 0) {
		dev_err(&pdev->dev, "failed to register netdev\n");
		goto err_phylink;
	}
	netdev_info(dev, "Using %s mac address %pM\n", mac_from, dev->dev_addr);

	priv->port_list[priv->port_count++] = port;

	return 0;

err_phylink:
	if (port->phylink)
		phylink_destroy(port->phylink);
err_free_port_pcpu:
	free_percpu(port->pcpu);
err_free_txq_pcpu:
	for (i = 0; i < port->ntxqs; i++)
		free_percpu(port->txqs[i]->pcpu);
err_free_stats:
	free_percpu(port->stats);
err_free_irq:
	if (port->port_irq)
		irq_dispose_mapping(port->port_irq);
err_deinit_qvecs:
	mvpp2_queue_vectors_deinit(port);
err_free_netdev:
	free_netdev(dev);
	return err;
}

/* Ports removal routine */
static void mvpp2_port_remove(struct mvpp2_port *port)
{
	int i;

	unregister_netdev(port->dev);
	if (port->phylink)
		phylink_destroy(port->phylink);
	free_percpu(port->pcpu);
	free_percpu(port->stats);
	for (i = 0; i < port->ntxqs; i++)
		free_percpu(port->txqs[i]->pcpu);
	mvpp2_queue_vectors_deinit(port);
	if (port->port_irq)
		irq_dispose_mapping(port->port_irq);
	free_netdev(port->dev);
}

/* Initialize decoding windows */
static void mvpp2_conf_mbus_windows(const struct mbus_dram_target_info *dram,
				    struct mvpp2 *priv)
{
	u32 win_enable;
	int i;

	for (i = 0; i < 6; i++) {
		mvpp2_write(priv, MVPP2_WIN_BASE(i), 0);
		mvpp2_write(priv, MVPP2_WIN_SIZE(i), 0);

		if (i < 4)
			mvpp2_write(priv, MVPP2_WIN_REMAP(i), 0);
	}

	win_enable = 0;

	for (i = 0; i < dram->num_cs; i++) {
		const struct mbus_dram_window *cs = dram->cs + i;

		mvpp2_write(priv, MVPP2_WIN_BASE(i),
			    (cs->base & 0xffff0000) | (cs->mbus_attr << 8) |
			    dram->mbus_dram_target_id);

		mvpp2_write(priv, MVPP2_WIN_SIZE(i),
			    (cs->size - 1) & 0xffff0000);

		win_enable |= (1 << i);
	}

	mvpp2_write(priv, MVPP2_BASE_ADDR_ENABLE, win_enable);
}

/* Initialize Rx FIFO's */
static void mvpp2_rx_fifo_init(struct mvpp2 *priv)
{
	int port;

	for (port = 0; port < MVPP2_MAX_PORTS; port++) {
		mvpp2_write(priv, MVPP2_RX_DATA_FIFO_SIZE_REG(port),
			    MVPP2_RX_FIFO_PORT_DATA_SIZE_4KB);
		mvpp2_write(priv, MVPP2_RX_ATTR_FIFO_SIZE_REG(port),
			    MVPP2_RX_FIFO_PORT_ATTR_SIZE_4KB);
	}

	mvpp2_write(priv, MVPP2_RX_MIN_PKT_SIZE_REG,
		    MVPP2_RX_FIFO_PORT_MIN_PKT);
	mvpp2_write(priv, MVPP2_RX_FIFO_INIT_REG, 0x1);
}

static void mvpp22_rx_fifo_init(struct mvpp2 *priv)
{
	int port;

	/* The FIFO size parameters are set depending on the maximum speed a
	 * given port can handle:
	 * - Port 0: 10Gbps
	 * - Port 1: 2.5Gbps
	 * - Ports 2 and 3: 1Gbps
	 */

	mvpp2_write(priv, MVPP2_RX_DATA_FIFO_SIZE_REG(0),
		    MVPP2_RX_FIFO_PORT_DATA_SIZE_32KB);
	mvpp2_write(priv, MVPP2_RX_ATTR_FIFO_SIZE_REG(0),
		    MVPP2_RX_FIFO_PORT_ATTR_SIZE_32KB);

	mvpp2_write(priv, MVPP2_RX_DATA_FIFO_SIZE_REG(1),
		    MVPP2_RX_FIFO_PORT_DATA_SIZE_8KB);
	mvpp2_write(priv, MVPP2_RX_ATTR_FIFO_SIZE_REG(1),
		    MVPP2_RX_FIFO_PORT_ATTR_SIZE_8KB);

	for (port = 2; port < MVPP2_MAX_PORTS; port++) {
		mvpp2_write(priv, MVPP2_RX_DATA_FIFO_SIZE_REG(port),
			    MVPP2_RX_FIFO_PORT_DATA_SIZE_4KB);
		mvpp2_write(priv, MVPP2_RX_ATTR_FIFO_SIZE_REG(port),
			    MVPP2_RX_FIFO_PORT_ATTR_SIZE_4KB);
	}

	mvpp2_write(priv, MVPP2_RX_MIN_PKT_SIZE_REG,
		    MVPP2_RX_FIFO_PORT_MIN_PKT);
	mvpp2_write(priv, MVPP2_RX_FIFO_INIT_REG, 0x1);
}

/* Initialize Tx FIFO's: the total FIFO size is 19kB on PPv2.2 and 10G
 * interfaces must have a Tx FIFO size of 10kB. As only port 0 can do 10G,
 * configure its Tx FIFO size to 10kB and the others ports Tx FIFO size to 3kB.
 */
static void mvpp22_tx_fifo_init(struct mvpp2 *priv)
{
	int port, size, thrs;

	for (port = 0; port < MVPP2_MAX_PORTS; port++) {
		if (port == 0) {
			size = MVPP22_TX_FIFO_DATA_SIZE_10KB;
			thrs = MVPP2_TX_FIFO_THRESHOLD_10KB;
		} else {
			size = MVPP22_TX_FIFO_DATA_SIZE_3KB;
			thrs = MVPP2_TX_FIFO_THRESHOLD_3KB;
		}
		mvpp2_write(priv, MVPP22_TX_FIFO_SIZE_REG(port), size);
		mvpp2_write(priv, MVPP22_TX_FIFO_THRESH_REG(port), thrs);
	}
}

static void mvpp2_axi_init(struct mvpp2 *priv)
{
	u32 val, rdval, wrval;

	mvpp2_write(priv, MVPP22_BM_ADDR_HIGH_RLS_REG, 0x0);

	/* AXI Bridge Configuration */

	rdval = MVPP22_AXI_CODE_CACHE_RD_CACHE
		<< MVPP22_AXI_ATTR_CACHE_OFFS;
	rdval |= MVPP22_AXI_CODE_DOMAIN_OUTER_DOM
		<< MVPP22_AXI_ATTR_DOMAIN_OFFS;

	wrval = MVPP22_AXI_CODE_CACHE_WR_CACHE
		<< MVPP22_AXI_ATTR_CACHE_OFFS;
	wrval |= MVPP22_AXI_CODE_DOMAIN_OUTER_DOM
		<< MVPP22_AXI_ATTR_DOMAIN_OFFS;

	/* BM */
	mvpp2_write(priv, MVPP22_AXI_BM_WR_ATTR_REG, wrval);
	mvpp2_write(priv, MVPP22_AXI_BM_RD_ATTR_REG, rdval);

	/* Descriptors */
	mvpp2_write(priv, MVPP22_AXI_AGGRQ_DESCR_RD_ATTR_REG, rdval);
	mvpp2_write(priv, MVPP22_AXI_TXQ_DESCR_WR_ATTR_REG, wrval);
	mvpp2_write(priv, MVPP22_AXI_TXQ_DESCR_RD_ATTR_REG, rdval);
	mvpp2_write(priv, MVPP22_AXI_RXQ_DESCR_WR_ATTR_REG, wrval);

	/* Buffer Data */
	mvpp2_write(priv, MVPP22_AXI_TX_DATA_RD_ATTR_REG, rdval);
	mvpp2_write(priv, MVPP22_AXI_RX_DATA_WR_ATTR_REG, wrval);

	val = MVPP22_AXI_CODE_CACHE_NON_CACHE
		<< MVPP22_AXI_CODE_CACHE_OFFS;
	val |= MVPP22_AXI_CODE_DOMAIN_SYSTEM
		<< MVPP22_AXI_CODE_DOMAIN_OFFS;
	mvpp2_write(priv, MVPP22_AXI_RD_NORMAL_CODE_REG, val);
	mvpp2_write(priv, MVPP22_AXI_WR_NORMAL_CODE_REG, val);

	val = MVPP22_AXI_CODE_CACHE_RD_CACHE
		<< MVPP22_AXI_CODE_CACHE_OFFS;
	val |= MVPP22_AXI_CODE_DOMAIN_OUTER_DOM
		<< MVPP22_AXI_CODE_DOMAIN_OFFS;

	mvpp2_write(priv, MVPP22_AXI_RD_SNOOP_CODE_REG, val);

	val = MVPP22_AXI_CODE_CACHE_WR_CACHE
		<< MVPP22_AXI_CODE_CACHE_OFFS;
	val |= MVPP22_AXI_CODE_DOMAIN_OUTER_DOM
		<< MVPP22_AXI_CODE_DOMAIN_OFFS;

	mvpp2_write(priv, MVPP22_AXI_WR_SNOOP_CODE_REG, val);
}

/* Initialize network controller common part HW */
static int mvpp2_init(struct platform_device *pdev, struct mvpp2 *priv)
{
	const struct mbus_dram_target_info *dram_target_info;
	int err, i;
	u32 val;

	/* MBUS windows configuration */
	dram_target_info = mv_mbus_dram_info();
	if (dram_target_info)
		mvpp2_conf_mbus_windows(dram_target_info, priv);

	if (priv->hw_version == MVPP22)
		mvpp2_axi_init(priv);

	/* Disable HW PHY polling */
	if (priv->hw_version == MVPP21) {
		val = readl(priv->lms_base + MVPP2_PHY_AN_CFG0_REG);
		val |= MVPP2_PHY_AN_STOP_SMI0_MASK;
		writel(val, priv->lms_base + MVPP2_PHY_AN_CFG0_REG);
	} else {
		val = readl(priv->iface_base + MVPP22_SMI_MISC_CFG_REG);
		val &= ~MVPP22_SMI_POLLING_EN;
		writel(val, priv->iface_base + MVPP22_SMI_MISC_CFG_REG);
	}

	/* Allocate and initialize aggregated TXQs */
	priv->aggr_txqs = devm_kcalloc(&pdev->dev, MVPP2_MAX_THREADS,
				       sizeof(*priv->aggr_txqs),
				       GFP_KERNEL);
	if (!priv->aggr_txqs)
		return -ENOMEM;

	for (i = 0; i < MVPP2_MAX_THREADS; i++) {
		priv->aggr_txqs[i].id = i;
		priv->aggr_txqs[i].size = MVPP2_AGGR_TXQ_SIZE;
		err = mvpp2_aggr_txq_init(pdev, &priv->aggr_txqs[i], i, priv);
		if (err < 0)
			return err;
	}

	/* Fifo Init */
	if (priv->hw_version == MVPP21) {
		mvpp2_rx_fifo_init(priv);
	} else {
		mvpp22_rx_fifo_init(priv);
		mvpp22_tx_fifo_init(priv);
	}

	if (priv->hw_version == MVPP21)
		writel(MVPP2_EXT_GLOBAL_CTRL_DEFAULT,
		       priv->lms_base + MVPP2_MNG_EXTENDED_GLOBAL_CTRL_REG);

	/* Allow cache snoop when transmiting packets */
	mvpp2_write(priv, MVPP2_TX_SNOOP_REG, 0x1);

	/* Buffer Manager initialization */
	err = mvpp2_bm_init(&pdev->dev, priv);
	if (err < 0)
		return err;

	/* Parser default initialization */
	err = mvpp2_prs_default_init(pdev, priv);
	if (err < 0)
		return err;

	/* Classifier default initialization */
	mvpp2_cls_init(priv);

	return 0;
}

static int mvpp2_probe(struct platform_device *pdev)
{
	const struct acpi_device_id *acpi_id;
	struct fwnode_handle *fwnode = pdev->dev.fwnode;
	struct fwnode_handle *port_fwnode;
	struct mvpp2 *priv;
	struct resource *res;
	void __iomem *base;
	int i, shared;
	int err;

	priv = devm_kzalloc(&pdev->dev, sizeof(*priv), GFP_KERNEL);
	if (!priv)
		return -ENOMEM;

	if (has_acpi_companion(&pdev->dev)) {
		acpi_id = acpi_match_device(pdev->dev.driver->acpi_match_table,
					    &pdev->dev);
		if (!acpi_id)
			return -EINVAL;
		priv->hw_version = (unsigned long)acpi_id->driver_data;
	} else {
		priv->hw_version =
			(unsigned long)of_device_get_match_data(&pdev->dev);
	}

	/* multi queue mode isn't supported on PPV2.1, fallback to single
	 * mode
	 */
	if (priv->hw_version == MVPP21)
		queue_mode = MVPP2_QDIST_SINGLE_MODE;

	base = devm_platform_ioremap_resource(pdev, 0);
	if (IS_ERR(base))
		return PTR_ERR(base);

	if (priv->hw_version == MVPP21) {
		priv->lms_base = devm_platform_ioremap_resource(pdev, 1);
		if (IS_ERR(priv->lms_base))
			return PTR_ERR(priv->lms_base);
	} else {
		res = platform_get_resource(pdev, IORESOURCE_MEM, 1);
		if (has_acpi_companion(&pdev->dev)) {
			/* In case the MDIO memory region is declared in
			 * the ACPI, it can already appear as 'in-use'
			 * in the OS. Because it is overlapped by second
			 * region of the network controller, make
			 * sure it is released, before requesting it again.
			 * The care is taken by mvpp2 driver to avoid
			 * concurrent access to this memory region.
			 */
			release_resource(res);
		}
		priv->iface_base = devm_ioremap_resource(&pdev->dev, res);
		if (IS_ERR(priv->iface_base))
			return PTR_ERR(priv->iface_base);
	}

	if (priv->hw_version == MVPP22 && dev_of_node(&pdev->dev)) {
		priv->sysctrl_base =
			syscon_regmap_lookup_by_phandle(pdev->dev.of_node,
							"marvell,system-controller");
		if (IS_ERR(priv->sysctrl_base))
			/* The system controller regmap is optional for dt
			 * compatibility reasons. When not provided, the
			 * configuration of the GoP relies on the
			 * firmware/bootloader.
			 */
			priv->sysctrl_base = NULL;
	}

	if (priv->hw_version == MVPP22 &&
	    mvpp2_get_nrxqs(priv) * 2 <= MVPP2_BM_MAX_POOLS)
		priv->percpu_pools = 1;

	mvpp2_setup_bm_pool();


	priv->nthreads = min_t(unsigned int, num_present_cpus(),
			       MVPP2_MAX_THREADS);

	shared = num_present_cpus() - priv->nthreads;
	if (shared > 0)
		bitmap_fill(&priv->lock_map,
			    min_t(int, shared, MVPP2_MAX_THREADS));

	for (i = 0; i < MVPP2_MAX_THREADS; i++) {
		u32 addr_space_sz;

		addr_space_sz = (priv->hw_version == MVPP21 ?
				 MVPP21_ADDR_SPACE_SZ : MVPP22_ADDR_SPACE_SZ);
		priv->swth_base[i] = base + i * addr_space_sz;
	}

	if (priv->hw_version == MVPP21)
		priv->max_port_rxqs = 8;
	else
		priv->max_port_rxqs = 32;

	if (dev_of_node(&pdev->dev)) {
		priv->pp_clk = devm_clk_get(&pdev->dev, "pp_clk");
		if (IS_ERR(priv->pp_clk))
			return PTR_ERR(priv->pp_clk);
		err = clk_prepare_enable(priv->pp_clk);
		if (err < 0)
			return err;

		priv->gop_clk = devm_clk_get(&pdev->dev, "gop_clk");
		if (IS_ERR(priv->gop_clk)) {
			err = PTR_ERR(priv->gop_clk);
			goto err_pp_clk;
		}
		err = clk_prepare_enable(priv->gop_clk);
		if (err < 0)
			goto err_pp_clk;

		if (priv->hw_version == MVPP22) {
			priv->mg_clk = devm_clk_get(&pdev->dev, "mg_clk");
			if (IS_ERR(priv->mg_clk)) {
				err = PTR_ERR(priv->mg_clk);
				goto err_gop_clk;
			}

			err = clk_prepare_enable(priv->mg_clk);
			if (err < 0)
				goto err_gop_clk;

			priv->mg_core_clk = devm_clk_get(&pdev->dev, "mg_core_clk");
			if (IS_ERR(priv->mg_core_clk)) {
				priv->mg_core_clk = NULL;
			} else {
				err = clk_prepare_enable(priv->mg_core_clk);
				if (err < 0)
					goto err_mg_clk;
			}
		}

		priv->axi_clk = devm_clk_get(&pdev->dev, "axi_clk");
		if (IS_ERR(priv->axi_clk)) {
			err = PTR_ERR(priv->axi_clk);
			if (err == -EPROBE_DEFER)
				goto err_mg_core_clk;
			priv->axi_clk = NULL;
		} else {
			err = clk_prepare_enable(priv->axi_clk);
			if (err < 0)
				goto err_mg_core_clk;
		}

		/* Get system's tclk rate */
		priv->tclk = clk_get_rate(priv->pp_clk);
	} else if (device_property_read_u32(&pdev->dev, "clock-frequency",
					    &priv->tclk)) {
		dev_err(&pdev->dev, "missing clock-frequency value\n");
		return -EINVAL;
	}

	if (priv->hw_version == MVPP22) {
		err = dma_set_mask(&pdev->dev, MVPP2_DESC_DMA_MASK);
		if (err)
			goto err_axi_clk;
		/* Sadly, the BM pools all share the same register to
		 * store the high 32 bits of their address. So they
		 * must all have the same high 32 bits, which forces
		 * us to restrict coherent memory to DMA_BIT_MASK(32).
		 */
		err = dma_set_coherent_mask(&pdev->dev, DMA_BIT_MASK(32));
		if (err)
			goto err_axi_clk;
	}

	/* Initialize network controller */
	err = mvpp2_init(pdev, priv);
	if (err < 0) {
		dev_err(&pdev->dev, "failed to initialize controller\n");
		goto err_axi_clk;
	}

	err = mvpp22_tai_probe(&pdev->dev, priv);
	if (err < 0)
		goto err_axi_clk;

	/* Initialize ports */
	fwnode_for_each_available_child_node(fwnode, port_fwnode) {
		err = mvpp2_port_probe(pdev, port_fwnode, priv);
		if (err < 0)
			goto err_port_probe;
	}

	if (priv->port_count == 0) {
		dev_err(&pdev->dev, "no ports enabled\n");
		err = -ENODEV;
		goto err_axi_clk;
	}

	/* Statistics must be gathered regularly because some of them (like
	 * packets counters) are 32-bit registers and could overflow quite
	 * quickly. For instance, a 10Gb link used at full bandwidth with the
	 * smallest packets (64B) will overflow a 32-bit counter in less than
	 * 30 seconds. Then, use a workqueue to fill 64-bit counters.
	 */
	snprintf(priv->queue_name, sizeof(priv->queue_name),
		 "stats-wq-%s%s", netdev_name(priv->port_list[0]->dev),
		 priv->port_count > 1 ? "+" : "");
	priv->stats_queue = create_singlethread_workqueue(priv->queue_name);
	if (!priv->stats_queue) {
		err = -ENOMEM;
		goto err_port_probe;
	}

	mvpp2_dbgfs_init(priv, pdev->name);

	platform_set_drvdata(pdev, priv);
	return 0;

err_port_probe:
	i = 0;
	fwnode_for_each_available_child_node(fwnode, port_fwnode) {
		if (priv->port_list[i])
			mvpp2_port_remove(priv->port_list[i]);
		i++;
	}
err_axi_clk:
	clk_disable_unprepare(priv->axi_clk);

err_mg_core_clk:
	if (priv->hw_version == MVPP22)
		clk_disable_unprepare(priv->mg_core_clk);
err_mg_clk:
	if (priv->hw_version == MVPP22)
		clk_disable_unprepare(priv->mg_clk);
err_gop_clk:
	clk_disable_unprepare(priv->gop_clk);
err_pp_clk:
	clk_disable_unprepare(priv->pp_clk);
	return err;
}

static int mvpp2_remove(struct platform_device *pdev)
{
	struct mvpp2 *priv = platform_get_drvdata(pdev);
	struct fwnode_handle *fwnode = pdev->dev.fwnode;
	int i = 0, poolnum = MVPP2_BM_POOLS_NUM;
	struct fwnode_handle *port_fwnode;

	mvpp2_dbgfs_cleanup(priv);

	fwnode_for_each_available_child_node(fwnode, port_fwnode) {
		if (priv->port_list[i]) {
			mutex_destroy(&priv->port_list[i]->gather_stats_lock);
			mvpp2_port_remove(priv->port_list[i]);
		}
		i++;
	}

	destroy_workqueue(priv->stats_queue);

	if (priv->percpu_pools)
		poolnum = mvpp2_get_nrxqs(priv) * 2;

	for (i = 0; i < poolnum; i++) {
		struct mvpp2_bm_pool *bm_pool = &priv->bm_pools[i];

		mvpp2_bm_pool_destroy(&pdev->dev, priv, bm_pool);
	}

	for (i = 0; i < MVPP2_MAX_THREADS; i++) {
		struct mvpp2_tx_queue *aggr_txq = &priv->aggr_txqs[i];

		dma_free_coherent(&pdev->dev,
				  MVPP2_AGGR_TXQ_SIZE * MVPP2_DESC_ALIGNED_SIZE,
				  aggr_txq->descs,
				  aggr_txq->descs_dma);
	}

	if (is_acpi_node(port_fwnode))
		return 0;

	clk_disable_unprepare(priv->axi_clk);
	clk_disable_unprepare(priv->mg_core_clk);
	clk_disable_unprepare(priv->mg_clk);
	clk_disable_unprepare(priv->pp_clk);
	clk_disable_unprepare(priv->gop_clk);

	return 0;
}

static const struct of_device_id mvpp2_match[] = {
	{
		.compatible = "marvell,armada-375-pp2",
		.data = (void *)MVPP21,
	},
	{
		.compatible = "marvell,armada-7k-pp22",
		.data = (void *)MVPP22,
	},
	{ }
};
MODULE_DEVICE_TABLE(of, mvpp2_match);

#ifdef CONFIG_ACPI
static const struct acpi_device_id mvpp2_acpi_match[] = {
	{ "MRVL0110", MVPP22 },
	{ },
};
MODULE_DEVICE_TABLE(acpi, mvpp2_acpi_match);
#endif

static struct platform_driver mvpp2_driver = {
	.probe = mvpp2_probe,
	.remove = mvpp2_remove,
	.driver = {
		.name = MVPP2_DRIVER_NAME,
		.of_match_table = mvpp2_match,
		.acpi_match_table = ACPI_PTR(mvpp2_acpi_match),
	},
};

module_platform_driver(mvpp2_driver);

MODULE_DESCRIPTION("Marvell PPv2 Ethernet Driver - www.marvell.com");
MODULE_AUTHOR("Marcin Wojtas <mw@semihalf.com>");
MODULE_LICENSE("GPL v2");<|MERGE_RESOLUTION|>--- conflicted
+++ resolved
@@ -4403,13 +4403,8 @@
 		valid = true;
 	}
 
-<<<<<<< HEAD
-	if (priv->hw_version == MVPP22 && port->link_irq) {
-		err = request_irq(port->link_irq, mvpp2_link_status_isr, 0,
-=======
 	if (priv->hw_version == MVPP22 && port->port_irq) {
 		err = request_irq(port->port_irq, mvpp2_port_isr, 0,
->>>>>>> d1988041
 				  dev->name, port);
 		if (err) {
 			netdev_err(port->dev,
