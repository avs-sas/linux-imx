// SPDX-License-Identifier: GPL-2.0
/* Copyright(c) 2017 - 2019 Pensando Systems, Inc */

#include <linux/ip.h>
#include <linux/ipv6.h>
#include <linux/if_vlan.h>
#include <net/ip6_checksum.h>

#include "ionic.h"
#include "ionic_lif.h"
#include "ionic_txrx.h"


static inline void ionic_txq_post(struct ionic_queue *q, bool ring_dbell,
				  ionic_desc_cb cb_func, void *cb_arg)
{
	DEBUG_STATS_TXQ_POST(q, ring_dbell);

	ionic_q_post(q, ring_dbell, cb_func, cb_arg);
}

static inline void ionic_rxq_post(struct ionic_queue *q, bool ring_dbell,
				  ionic_desc_cb cb_func, void *cb_arg)
{
	ionic_q_post(q, ring_dbell, cb_func, cb_arg);

	DEBUG_STATS_RX_BUFF_CNT(q);
}

static inline struct netdev_queue *q_to_ndq(struct ionic_queue *q)
{
	return netdev_get_tx_queue(q->lif->netdev, q->index);
}

static int ionic_rx_page_alloc(struct ionic_queue *q,
			       struct ionic_buf_info *buf_info)
{
	struct net_device *netdev = q->lif->netdev;
	struct ionic_rx_stats *stats;
	struct device *dev;
	struct page *page;

	dev = q->dev;
	stats = q_to_rx_stats(q);

	if (unlikely(!buf_info)) {
		net_err_ratelimited("%s: %s invalid buf_info in alloc\n",
				    netdev->name, q->name);
		return -EINVAL;
	}

	page = alloc_pages(IONIC_PAGE_GFP_MASK, 0);
	if (unlikely(!page)) {
		net_err_ratelimited("%s: %s page alloc failed\n",
				    netdev->name, q->name);
		stats->alloc_err++;
		return -ENOMEM;
	}

	buf_info->dma_addr = dma_map_page(dev, page, 0,
					  IONIC_PAGE_SIZE, DMA_FROM_DEVICE);
	if (unlikely(dma_mapping_error(dev, buf_info->dma_addr))) {
		__free_pages(page, 0);
		net_err_ratelimited("%s: %s dma map failed\n",
				    netdev->name, q->name);
		stats->dma_map_err++;
		return -EIO;
	}

	buf_info->page = page;
	buf_info->page_offset = 0;

	return 0;
}

static void ionic_rx_page_free(struct ionic_queue *q,
			       struct ionic_buf_info *buf_info)
{
	struct net_device *netdev = q->lif->netdev;
	struct device *dev = q->dev;

	if (unlikely(!buf_info)) {
		net_err_ratelimited("%s: %s invalid buf_info in free\n",
				    netdev->name, q->name);
		return;
	}

	if (!buf_info->page)
		return;

	dma_unmap_page(dev, buf_info->dma_addr, IONIC_PAGE_SIZE, DMA_FROM_DEVICE);
	__free_pages(buf_info->page, 0);
	buf_info->page = NULL;
}

static bool ionic_rx_buf_recycle(struct ionic_queue *q,
				 struct ionic_buf_info *buf_info, u32 used)
{
	u32 size;

	/* don't re-use pages allocated in low-mem condition */
	if (page_is_pfmemalloc(buf_info->page))
		return false;

	/* don't re-use buffers from non-local numa nodes */
	if (page_to_nid(buf_info->page) != numa_mem_id())
		return false;

	size = ALIGN(used, IONIC_PAGE_SPLIT_SZ);
	buf_info->page_offset += size;
	if (buf_info->page_offset >= IONIC_PAGE_SIZE)
		return false;

	get_page(buf_info->page);

	return true;
}

static struct sk_buff *ionic_rx_frags(struct ionic_queue *q,
				      struct ionic_desc_info *desc_info,
				      struct ionic_rxq_comp *comp)
{
	struct net_device *netdev = q->lif->netdev;
	struct ionic_buf_info *buf_info;
	struct ionic_rx_stats *stats;
	struct device *dev = q->dev;
	struct sk_buff *skb;
	unsigned int i;
	u16 frag_len;
	u16 len;

	stats = q_to_rx_stats(q);

	buf_info = &desc_info->bufs[0];
	len = le16_to_cpu(comp->len);

	prefetchw(buf_info->page);

	skb = napi_get_frags(&q_to_qcq(q)->napi);
	if (unlikely(!skb)) {
		net_warn_ratelimited("%s: SKB alloc failed on %s!\n",
				     netdev->name, q->name);
		stats->alloc_err++;
		return NULL;
	}

	i = comp->num_sg_elems + 1;
	do {
		if (unlikely(!buf_info->page)) {
			dev_kfree_skb(skb);
			return NULL;
		}

		frag_len = min_t(u16, len, IONIC_PAGE_SIZE - buf_info->page_offset);
		len -= frag_len;

		dma_sync_single_for_cpu(dev,
					buf_info->dma_addr + buf_info->page_offset,
					frag_len, DMA_FROM_DEVICE);

		skb_add_rx_frag(skb, skb_shinfo(skb)->nr_frags,
				buf_info->page, buf_info->page_offset, frag_len,
				IONIC_PAGE_SIZE);

		if (!ionic_rx_buf_recycle(q, buf_info, frag_len)) {
			dma_unmap_page(dev, buf_info->dma_addr,
				       IONIC_PAGE_SIZE, DMA_FROM_DEVICE);
			buf_info->page = NULL;
		}

		buf_info++;

		i--;
	} while (i > 0);

	return skb;
}

static struct sk_buff *ionic_rx_copybreak(struct ionic_queue *q,
					  struct ionic_desc_info *desc_info,
					  struct ionic_rxq_comp *comp)
{
	struct net_device *netdev = q->lif->netdev;
	struct ionic_buf_info *buf_info;
	struct ionic_rx_stats *stats;
	struct device *dev = q->dev;
	struct sk_buff *skb;
	u16 len;

	stats = q_to_rx_stats(q);

	buf_info = &desc_info->bufs[0];
	len = le16_to_cpu(comp->len);

	skb = napi_alloc_skb(&q_to_qcq(q)->napi, len);
	if (unlikely(!skb)) {
		net_warn_ratelimited("%s: SKB alloc failed on %s!\n",
				     netdev->name, q->name);
		stats->alloc_err++;
		return NULL;
	}

	if (unlikely(!buf_info->page)) {
		dev_kfree_skb(skb);
		return NULL;
	}

	dma_sync_single_for_cpu(dev, buf_info->dma_addr + buf_info->page_offset,
				len, DMA_FROM_DEVICE);
	skb_copy_to_linear_data(skb, page_address(buf_info->page) + buf_info->page_offset, len);
	dma_sync_single_for_device(dev, buf_info->dma_addr + buf_info->page_offset,
				   len, DMA_FROM_DEVICE);

	skb_put(skb, len);
	skb->protocol = eth_type_trans(skb, q->lif->netdev);

	return skb;
}

static void ionic_rx_clean(struct ionic_queue *q,
			   struct ionic_desc_info *desc_info,
			   struct ionic_cq_info *cq_info,
			   void *cb_arg)
{
	struct net_device *netdev = q->lif->netdev;
	struct ionic_qcq *qcq = q_to_qcq(q);
	struct ionic_rx_stats *stats;
	struct ionic_rxq_comp *comp;
	struct sk_buff *skb;

	comp = cq_info->cq_desc + qcq->cq.desc_size - sizeof(*comp);

	stats = q_to_rx_stats(q);

	if (comp->status) {
		stats->dropped++;
		return;
	}

	stats->pkts++;
	stats->bytes += le16_to_cpu(comp->len);

	if (le16_to_cpu(comp->len) <= q->lif->rx_copybreak)
		skb = ionic_rx_copybreak(q, desc_info, comp);
	else
		skb = ionic_rx_frags(q, desc_info, comp);

	if (unlikely(!skb)) {
		stats->dropped++;
		return;
	}

	skb_record_rx_queue(skb, q->index);

	if (likely(netdev->features & NETIF_F_RXHASH)) {
		switch (comp->pkt_type_color & IONIC_RXQ_COMP_PKT_TYPE_MASK) {
		case IONIC_PKT_TYPE_IPV4:
		case IONIC_PKT_TYPE_IPV6:
			skb_set_hash(skb, le32_to_cpu(comp->rss_hash),
				     PKT_HASH_TYPE_L3);
			break;
		case IONIC_PKT_TYPE_IPV4_TCP:
		case IONIC_PKT_TYPE_IPV6_TCP:
		case IONIC_PKT_TYPE_IPV4_UDP:
		case IONIC_PKT_TYPE_IPV6_UDP:
			skb_set_hash(skb, le32_to_cpu(comp->rss_hash),
				     PKT_HASH_TYPE_L4);
			break;
		}
	}

	if (likely(netdev->features & NETIF_F_RXCSUM) &&
	    (comp->csum_flags & IONIC_RXQ_COMP_CSUM_F_CALC)) {
		skb->ip_summed = CHECKSUM_COMPLETE;
		skb->csum = (__force __wsum)le16_to_cpu(comp->csum);
		stats->csum_complete++;
	} else {
		stats->csum_none++;
	}

	if (unlikely((comp->csum_flags & IONIC_RXQ_COMP_CSUM_F_TCP_BAD) ||
		     (comp->csum_flags & IONIC_RXQ_COMP_CSUM_F_UDP_BAD) ||
		     (comp->csum_flags & IONIC_RXQ_COMP_CSUM_F_IP_BAD)))
		stats->csum_error++;

	if (likely(netdev->features & NETIF_F_HW_VLAN_CTAG_RX) &&
	    (comp->csum_flags & IONIC_RXQ_COMP_CSUM_F_VLAN)) {
		__vlan_hwaccel_put_tag(skb, htons(ETH_P_8021Q),
				       le16_to_cpu(comp->vlan_tci));
		stats->vlan_stripped++;
	}

	if (unlikely(q->features & IONIC_RXQ_F_HWSTAMP)) {
		__le64 *cq_desc_hwstamp;
		u64 hwstamp;

		cq_desc_hwstamp =
			cq_info->cq_desc +
			qcq->cq.desc_size -
			sizeof(struct ionic_rxq_comp) -
			IONIC_HWSTAMP_CQ_NEGOFFSET;

		hwstamp = le64_to_cpu(*cq_desc_hwstamp);

		if (hwstamp != IONIC_HWSTAMP_INVALID) {
			skb_hwtstamps(skb)->hwtstamp = ionic_lif_phc_ktime(q->lif, hwstamp);
			stats->hwstamp_valid++;
		} else {
			stats->hwstamp_invalid++;
		}
	}

	if (le16_to_cpu(comp->len) <= q->lif->rx_copybreak)
		napi_gro_receive(&qcq->napi, skb);
	else
		napi_gro_frags(&qcq->napi);
}

bool ionic_rx_service(struct ionic_cq *cq, struct ionic_cq_info *cq_info)
{
	struct ionic_queue *q = cq->bound_q;
	struct ionic_desc_info *desc_info;
	struct ionic_rxq_comp *comp;

	comp = cq_info->cq_desc + cq->desc_size - sizeof(*comp);

	if (!color_match(comp->pkt_type_color, cq->done_color))
		return false;

	/* check for empty queue */
	if (q->tail_idx == q->head_idx)
		return false;

	if (q->tail_idx != le16_to_cpu(comp->comp_index))
		return false;

	desc_info = &q->info[q->tail_idx];
	q->tail_idx = (q->tail_idx + 1) & (q->num_descs - 1);

	/* clean the related q entry, only one per qc completion */
	ionic_rx_clean(q, desc_info, cq_info, desc_info->cb_arg);

	desc_info->cb = NULL;
	desc_info->cb_arg = NULL;

	return true;
}

void ionic_rx_fill(struct ionic_queue *q)
{
	struct net_device *netdev = q->lif->netdev;
	struct ionic_desc_info *desc_info;
	struct ionic_rxq_sg_desc *sg_desc;
	struct ionic_rxq_sg_elem *sg_elem;
	struct ionic_buf_info *buf_info;
	struct ionic_rxq_desc *desc;
	unsigned int remain_len;
	unsigned int frag_len;
	unsigned int nfrags;
	unsigned int i, j;
	unsigned int len;

	len = netdev->mtu + ETH_HLEN + VLAN_HLEN;
<<<<<<< HEAD
	nfrags = round_up(len, PAGE_SIZE) / PAGE_SIZE;
=======
>>>>>>> 3b17187f

	for (i = ionic_q_space_avail(q); i; i--) {
		nfrags = 0;
		remain_len = len;
		desc_info = &q->info[q->head_idx];
		desc = desc_info->desc;
		buf_info = &desc_info->bufs[0];

		if (!buf_info->page) { /* alloc a new buffer? */
			if (unlikely(ionic_rx_page_alloc(q, buf_info))) {
				desc->addr = 0;
				desc->len = 0;
				return;
			}
		}

		/* fill main descriptor - buf[0] */
		desc->addr = cpu_to_le64(buf_info->dma_addr + buf_info->page_offset);
		frag_len = min_t(u16, len, IONIC_PAGE_SIZE - buf_info->page_offset);
		desc->len = cpu_to_le16(frag_len);
		remain_len -= frag_len;
		buf_info++;
		nfrags++;

		/* fill sg descriptors - buf[1..n] */
		sg_desc = desc_info->sg_desc;
		for (j = 0; remain_len > 0 && j < q->max_sg_elems; j++) {
			sg_elem = &sg_desc->elems[j];
			if (!buf_info->page) { /* alloc a new sg buffer? */
				if (unlikely(ionic_rx_page_alloc(q, buf_info))) {
					sg_elem->addr = 0;
					sg_elem->len = 0;
					return;
				}
			}

			sg_elem->addr = cpu_to_le64(buf_info->dma_addr + buf_info->page_offset);
			frag_len = min_t(u16, remain_len, IONIC_PAGE_SIZE - buf_info->page_offset);
			sg_elem->len = cpu_to_le16(frag_len);
			remain_len -= frag_len;
			buf_info++;
			nfrags++;
		}

		/* clear end sg element as a sentinel */
		if (j < q->max_sg_elems) {
			sg_elem = &sg_desc->elems[j];
			memset(sg_elem, 0, sizeof(*sg_elem));
		}

		desc->opcode = (nfrags > 1) ? IONIC_RXQ_DESC_OPCODE_SG :
					      IONIC_RXQ_DESC_OPCODE_SIMPLE;
		desc_info->nbufs = nfrags;

		ionic_rxq_post(q, false, ionic_rx_clean, NULL);
	}

	ionic_dbell_ring(q->lif->kern_dbpage, q->hw_type,
			 q->dbval | q->head_idx);
}

void ionic_rx_empty(struct ionic_queue *q)
{
	struct ionic_desc_info *desc_info;
	struct ionic_buf_info *buf_info;
	unsigned int i, j;

	for (i = 0; i < q->num_descs; i++) {
		desc_info = &q->info[i];
		for (j = 0; j < IONIC_RX_MAX_SG_ELEMS + 1; j++) {
			buf_info = &desc_info->bufs[j];
			if (buf_info->page)
				ionic_rx_page_free(q, buf_info);
		}

		desc_info->nbufs = 0;
		desc_info->cb = NULL;
		desc_info->cb_arg = NULL;
	}

	q->head_idx = 0;
	q->tail_idx = 0;
}

static void ionic_dim_update(struct ionic_qcq *qcq, int napi_mode)
{
	struct dim_sample dim_sample;
	struct ionic_lif *lif;
	unsigned int qi;
	u64 pkts, bytes;

	if (!qcq->intr.dim_coal_hw)
		return;

	lif = qcq->q.lif;
	qi = qcq->cq.bound_q->index;

	switch (napi_mode) {
	case IONIC_LIF_F_TX_DIM_INTR:
		pkts = lif->txqstats[qi].pkts;
		bytes = lif->txqstats[qi].bytes;
		break;
	case IONIC_LIF_F_RX_DIM_INTR:
		pkts = lif->rxqstats[qi].pkts;
		bytes = lif->rxqstats[qi].bytes;
		break;
	default:
		pkts = lif->txqstats[qi].pkts + lif->rxqstats[qi].pkts;
		bytes = lif->txqstats[qi].bytes + lif->rxqstats[qi].bytes;
		break;
	}

	dim_update_sample(qcq->cq.bound_intr->rearm_count,
			  pkts, bytes, &dim_sample);

	net_dim(&qcq->dim, dim_sample);
}

int ionic_tx_napi(struct napi_struct *napi, int budget)
{
	struct ionic_qcq *qcq = napi_to_qcq(napi);
	struct ionic_cq *cq = napi_to_cq(napi);
	struct ionic_dev *idev;
	struct ionic_lif *lif;
	u32 work_done = 0;
	u32 flags = 0;

	lif = cq->bound_q->lif;
	idev = &lif->ionic->idev;

	work_done = ionic_cq_service(cq, budget,
				     ionic_tx_service, NULL, NULL);

	if (work_done < budget && napi_complete_done(napi, work_done)) {
		ionic_dim_update(qcq, IONIC_LIF_F_TX_DIM_INTR);
		flags |= IONIC_INTR_CRED_UNMASK;
		cq->bound_intr->rearm_count++;
	}

	if (work_done || flags) {
		flags |= IONIC_INTR_CRED_RESET_COALESCE;
		ionic_intr_credits(idev->intr_ctrl,
				   cq->bound_intr->index,
				   work_done, flags);
	}

	DEBUG_STATS_NAPI_POLL(qcq, work_done);

	return work_done;
}

int ionic_rx_napi(struct napi_struct *napi, int budget)
{
	struct ionic_qcq *qcq = napi_to_qcq(napi);
	struct ionic_cq *cq = napi_to_cq(napi);
	struct ionic_dev *idev;
	struct ionic_lif *lif;
	u16 rx_fill_threshold;
	u32 work_done = 0;
	u32 flags = 0;

	lif = cq->bound_q->lif;
	idev = &lif->ionic->idev;

	work_done = ionic_cq_service(cq, budget,
				     ionic_rx_service, NULL, NULL);

	rx_fill_threshold = min_t(u16, IONIC_RX_FILL_THRESHOLD,
				  cq->num_descs / IONIC_RX_FILL_DIV);
	if (work_done && ionic_q_space_avail(cq->bound_q) >= rx_fill_threshold)
		ionic_rx_fill(cq->bound_q);

	if (work_done < budget && napi_complete_done(napi, work_done)) {
		ionic_dim_update(qcq, IONIC_LIF_F_RX_DIM_INTR);
		flags |= IONIC_INTR_CRED_UNMASK;
		cq->bound_intr->rearm_count++;
	}

	if (work_done || flags) {
		flags |= IONIC_INTR_CRED_RESET_COALESCE;
		ionic_intr_credits(idev->intr_ctrl,
				   cq->bound_intr->index,
				   work_done, flags);
	}

	DEBUG_STATS_NAPI_POLL(qcq, work_done);

	return work_done;
}

int ionic_txrx_napi(struct napi_struct *napi, int budget)
{
	struct ionic_qcq *qcq = napi_to_qcq(napi);
	struct ionic_cq *rxcq = napi_to_cq(napi);
	unsigned int qi = rxcq->bound_q->index;
	struct ionic_dev *idev;
	struct ionic_lif *lif;
	struct ionic_cq *txcq;
	u16 rx_fill_threshold;
	u32 rx_work_done = 0;
	u32 tx_work_done = 0;
	u32 flags = 0;

	lif = rxcq->bound_q->lif;
	idev = &lif->ionic->idev;
	txcq = &lif->txqcqs[qi]->cq;

	tx_work_done = ionic_cq_service(txcq, IONIC_TX_BUDGET_DEFAULT,
					ionic_tx_service, NULL, NULL);

	rx_work_done = ionic_cq_service(rxcq, budget,
					ionic_rx_service, NULL, NULL);

	rx_fill_threshold = min_t(u16, IONIC_RX_FILL_THRESHOLD,
				  rxcq->num_descs / IONIC_RX_FILL_DIV);
	if (rx_work_done && ionic_q_space_avail(rxcq->bound_q) >= rx_fill_threshold)
		ionic_rx_fill(rxcq->bound_q);

	if (rx_work_done < budget && napi_complete_done(napi, rx_work_done)) {
		ionic_dim_update(qcq, 0);
		flags |= IONIC_INTR_CRED_UNMASK;
		rxcq->bound_intr->rearm_count++;
	}

	if (rx_work_done || flags) {
		flags |= IONIC_INTR_CRED_RESET_COALESCE;
		ionic_intr_credits(idev->intr_ctrl, rxcq->bound_intr->index,
				   tx_work_done + rx_work_done, flags);
	}

	DEBUG_STATS_NAPI_POLL(qcq, rx_work_done);
	DEBUG_STATS_NAPI_POLL(qcq, tx_work_done);

	return rx_work_done;
}

static dma_addr_t ionic_tx_map_single(struct ionic_queue *q,
				      void *data, size_t len)
{
	struct ionic_tx_stats *stats = q_to_tx_stats(q);
	struct device *dev = q->dev;
	dma_addr_t dma_addr;

	dma_addr = dma_map_single(dev, data, len, DMA_TO_DEVICE);
	if (dma_mapping_error(dev, dma_addr)) {
		net_warn_ratelimited("%s: DMA single map failed on %s!\n",
				     q->lif->netdev->name, q->name);
		stats->dma_map_err++;
		return 0;
	}
	return dma_addr;
}

static dma_addr_t ionic_tx_map_frag(struct ionic_queue *q,
				    const skb_frag_t *frag,
				    size_t offset, size_t len)
{
	struct ionic_tx_stats *stats = q_to_tx_stats(q);
	struct device *dev = q->dev;
	dma_addr_t dma_addr;

	dma_addr = skb_frag_dma_map(dev, frag, offset, len, DMA_TO_DEVICE);
	if (dma_mapping_error(dev, dma_addr)) {
		net_warn_ratelimited("%s: DMA frag map failed on %s!\n",
				     q->lif->netdev->name, q->name);
		stats->dma_map_err++;
	}
	return dma_addr;
}

static int ionic_tx_map_skb(struct ionic_queue *q, struct sk_buff *skb,
			    struct ionic_desc_info *desc_info)
{
	struct ionic_buf_info *buf_info = desc_info->bufs;
	struct ionic_tx_stats *stats = q_to_tx_stats(q);
	struct device *dev = q->dev;
	dma_addr_t dma_addr;
	unsigned int nfrags;
	skb_frag_t *frag;
	int frag_idx;

	dma_addr = ionic_tx_map_single(q, skb->data, skb_headlen(skb));
	if (dma_mapping_error(dev, dma_addr)) {
		stats->dma_map_err++;
		return -EIO;
	}
	buf_info->dma_addr = dma_addr;
	buf_info->len = skb_headlen(skb);
	buf_info++;

	frag = skb_shinfo(skb)->frags;
	nfrags = skb_shinfo(skb)->nr_frags;
	for (frag_idx = 0; frag_idx < nfrags; frag_idx++, frag++) {
		dma_addr = ionic_tx_map_frag(q, frag, 0, skb_frag_size(frag));
		if (dma_mapping_error(dev, dma_addr)) {
			stats->dma_map_err++;
			goto dma_fail;
		}
		buf_info->dma_addr = dma_addr;
		buf_info->len = skb_frag_size(frag);
		buf_info++;
	}

	desc_info->nbufs = 1 + nfrags;

	return 0;

dma_fail:
	/* unwind the frag mappings and the head mapping */
	while (frag_idx > 0) {
		frag_idx--;
		buf_info--;
		dma_unmap_page(dev, buf_info->dma_addr,
			       buf_info->len, DMA_TO_DEVICE);
	}
	dma_unmap_single(dev, buf_info->dma_addr, buf_info->len, DMA_TO_DEVICE);
	return -EIO;
}

static void ionic_tx_clean(struct ionic_queue *q,
			   struct ionic_desc_info *desc_info,
			   struct ionic_cq_info *cq_info,
			   void *cb_arg)
{
	struct ionic_buf_info *buf_info = desc_info->bufs;
	struct ionic_tx_stats *stats = q_to_tx_stats(q);
	struct ionic_qcq *qcq = q_to_qcq(q);
	struct sk_buff *skb = cb_arg;
	struct device *dev = q->dev;
	unsigned int i;
	u16 qi;

	if (desc_info->nbufs) {
		dma_unmap_single(dev, (dma_addr_t)buf_info->dma_addr,
				 buf_info->len, DMA_TO_DEVICE);
		buf_info++;
		for (i = 1; i < desc_info->nbufs; i++, buf_info++)
			dma_unmap_page(dev, (dma_addr_t)buf_info->dma_addr,
				       buf_info->len, DMA_TO_DEVICE);
	}

	if (!skb)
		return;

	qi = skb_get_queue_mapping(skb);

	if (unlikely(q->features & IONIC_TXQ_F_HWSTAMP)) {
		if (cq_info) {
			struct skb_shared_hwtstamps hwts = {};
			__le64 *cq_desc_hwstamp;
			u64 hwstamp;

			cq_desc_hwstamp =
				cq_info->cq_desc +
				qcq->cq.desc_size -
				sizeof(struct ionic_txq_comp) -
				IONIC_HWSTAMP_CQ_NEGOFFSET;

			hwstamp = le64_to_cpu(*cq_desc_hwstamp);

			if (hwstamp != IONIC_HWSTAMP_INVALID) {
				hwts.hwtstamp = ionic_lif_phc_ktime(q->lif, hwstamp);

				skb_shinfo(skb)->tx_flags |= SKBTX_IN_PROGRESS;
				skb_tstamp_tx(skb, &hwts);

				stats->hwstamp_valid++;
			} else {
				stats->hwstamp_invalid++;
			}
		}

	} else if (unlikely(__netif_subqueue_stopped(q->lif->netdev, qi))) {
		netif_wake_subqueue(q->lif->netdev, qi);
		q->wake++;
	}

	desc_info->bytes = skb->len;
	stats->clean++;

	dev_consume_skb_any(skb);
}

bool ionic_tx_service(struct ionic_cq *cq, struct ionic_cq_info *cq_info)
{
	struct ionic_queue *q = cq->bound_q;
	struct ionic_desc_info *desc_info;
	struct ionic_txq_comp *comp;
	int bytes = 0;
	int pkts = 0;
	u16 index;

	comp = cq_info->cq_desc + cq->desc_size - sizeof(*comp);

	if (!color_match(comp->color, cq->done_color))
		return false;

	/* clean the related q entries, there could be
	 * several q entries completed for each cq completion
	 */
	do {
		desc_info = &q->info[q->tail_idx];
		desc_info->bytes = 0;
		index = q->tail_idx;
		q->tail_idx = (q->tail_idx + 1) & (q->num_descs - 1);
		ionic_tx_clean(q, desc_info, cq_info, desc_info->cb_arg);
		if (desc_info->cb_arg) {
			pkts++;
			bytes += desc_info->bytes;
		}
		desc_info->cb = NULL;
		desc_info->cb_arg = NULL;
	} while (index != le16_to_cpu(comp->comp_index));

	if (pkts && bytes && !unlikely(q->features & IONIC_TXQ_F_HWSTAMP))
		netdev_tx_completed_queue(q_to_ndq(q), pkts, bytes);

	return true;
}

void ionic_tx_flush(struct ionic_cq *cq)
{
	struct ionic_dev *idev = &cq->lif->ionic->idev;
	u32 work_done;

	work_done = ionic_cq_service(cq, cq->num_descs,
				     ionic_tx_service, NULL, NULL);
	if (work_done)
		ionic_intr_credits(idev->intr_ctrl, cq->bound_intr->index,
				   work_done, IONIC_INTR_CRED_RESET_COALESCE);
}

void ionic_tx_empty(struct ionic_queue *q)
{
	struct ionic_desc_info *desc_info;
	int bytes = 0;
	int pkts = 0;

	/* walk the not completed tx entries, if any */
	while (q->head_idx != q->tail_idx) {
		desc_info = &q->info[q->tail_idx];
		desc_info->bytes = 0;
		q->tail_idx = (q->tail_idx + 1) & (q->num_descs - 1);
		ionic_tx_clean(q, desc_info, NULL, desc_info->cb_arg);
		if (desc_info->cb_arg) {
			pkts++;
			bytes += desc_info->bytes;
		}
		desc_info->cb = NULL;
		desc_info->cb_arg = NULL;
	}

	if (pkts && bytes && !unlikely(q->features & IONIC_TXQ_F_HWSTAMP))
		netdev_tx_completed_queue(q_to_ndq(q), pkts, bytes);
}

static int ionic_tx_tcp_inner_pseudo_csum(struct sk_buff *skb)
{
	int err;

	err = skb_cow_head(skb, 0);
	if (err)
		return err;

	if (skb->protocol == cpu_to_be16(ETH_P_IP)) {
		inner_ip_hdr(skb)->check = 0;
		inner_tcp_hdr(skb)->check =
			~csum_tcpudp_magic(inner_ip_hdr(skb)->saddr,
					   inner_ip_hdr(skb)->daddr,
					   0, IPPROTO_TCP, 0);
	} else if (skb->protocol == cpu_to_be16(ETH_P_IPV6)) {
		inner_tcp_hdr(skb)->check =
			~csum_ipv6_magic(&inner_ipv6_hdr(skb)->saddr,
					 &inner_ipv6_hdr(skb)->daddr,
					 0, IPPROTO_TCP, 0);
	}

	return 0;
}

static int ionic_tx_tcp_pseudo_csum(struct sk_buff *skb)
{
	int err;

	err = skb_cow_head(skb, 0);
	if (err)
		return err;

	if (skb->protocol == cpu_to_be16(ETH_P_IP)) {
		ip_hdr(skb)->check = 0;
		tcp_hdr(skb)->check =
			~csum_tcpudp_magic(ip_hdr(skb)->saddr,
					   ip_hdr(skb)->daddr,
					   0, IPPROTO_TCP, 0);
	} else if (skb->protocol == cpu_to_be16(ETH_P_IPV6)) {
		tcp_v6_gso_csum_prep(skb);
	}

	return 0;
}

static void ionic_tx_tso_post(struct ionic_queue *q, struct ionic_txq_desc *desc,
			      struct sk_buff *skb,
			      dma_addr_t addr, u8 nsge, u16 len,
			      unsigned int hdrlen, unsigned int mss,
			      bool outer_csum,
			      u16 vlan_tci, bool has_vlan,
			      bool start, bool done)
{
	u8 flags = 0;
	u64 cmd;

	flags |= has_vlan ? IONIC_TXQ_DESC_FLAG_VLAN : 0;
	flags |= outer_csum ? IONIC_TXQ_DESC_FLAG_ENCAP : 0;
	flags |= start ? IONIC_TXQ_DESC_FLAG_TSO_SOT : 0;
	flags |= done ? IONIC_TXQ_DESC_FLAG_TSO_EOT : 0;

	cmd = encode_txq_desc_cmd(IONIC_TXQ_DESC_OPCODE_TSO, flags, nsge, addr);
	desc->cmd = cpu_to_le64(cmd);
	desc->len = cpu_to_le16(len);
	desc->vlan_tci = cpu_to_le16(vlan_tci);
	desc->hdr_len = cpu_to_le16(hdrlen);
	desc->mss = cpu_to_le16(mss);

	if (start) {
		skb_tx_timestamp(skb);
		if (!unlikely(q->features & IONIC_TXQ_F_HWSTAMP))
			netdev_tx_sent_queue(q_to_ndq(q), skb->len);
		ionic_txq_post(q, false, ionic_tx_clean, skb);
	} else {
		ionic_txq_post(q, done, NULL, NULL);
	}
}

static int ionic_tx_tso(struct ionic_queue *q, struct sk_buff *skb)
{
	struct ionic_tx_stats *stats = q_to_tx_stats(q);
	struct ionic_desc_info *desc_info;
	struct ionic_buf_info *buf_info;
	struct ionic_txq_sg_elem *elem;
	struct ionic_txq_desc *desc;
	unsigned int chunk_len;
	unsigned int frag_rem;
	unsigned int tso_rem;
	unsigned int seg_rem;
	dma_addr_t desc_addr;
	dma_addr_t frag_addr;
	unsigned int hdrlen;
	unsigned int len;
	unsigned int mss;
	bool start, done;
	bool outer_csum;
	bool has_vlan;
	u16 desc_len;
	u8 desc_nsge;
	u16 vlan_tci;
	bool encap;
	int err;

	desc_info = &q->info[q->head_idx];
	buf_info = desc_info->bufs;

	if (unlikely(ionic_tx_map_skb(q, skb, desc_info)))
		return -EIO;

	len = skb->len;
	mss = skb_shinfo(skb)->gso_size;
	outer_csum = (skb_shinfo(skb)->gso_type & SKB_GSO_GRE_CSUM) ||
		     (skb_shinfo(skb)->gso_type & SKB_GSO_UDP_TUNNEL_CSUM);
	has_vlan = !!skb_vlan_tag_present(skb);
	vlan_tci = skb_vlan_tag_get(skb);
	encap = skb->encapsulation;

	/* Preload inner-most TCP csum field with IP pseudo hdr
	 * calculated with IP length set to zero.  HW will later
	 * add in length to each TCP segment resulting from the TSO.
	 */

	if (encap)
		err = ionic_tx_tcp_inner_pseudo_csum(skb);
	else
		err = ionic_tx_tcp_pseudo_csum(skb);
	if (err)
		return err;

	if (encap)
		hdrlen = skb_inner_transport_header(skb) - skb->data +
			 inner_tcp_hdrlen(skb);
	else
		hdrlen = skb_transport_offset(skb) + tcp_hdrlen(skb);

	tso_rem = len;
	seg_rem = min(tso_rem, hdrlen + mss);

	frag_addr = 0;
	frag_rem = 0;

	start = true;

	while (tso_rem > 0) {
		desc = NULL;
		elem = NULL;
		desc_addr = 0;
		desc_len = 0;
		desc_nsge = 0;
		/* use fragments until we have enough to post a single descriptor */
		while (seg_rem > 0) {
			/* if the fragment is exhausted then move to the next one */
			if (frag_rem == 0) {
				/* grab the next fragment */
				frag_addr = buf_info->dma_addr;
				frag_rem = buf_info->len;
				buf_info++;
			}
			chunk_len = min(frag_rem, seg_rem);
			if (!desc) {
				/* fill main descriptor */
				desc = desc_info->txq_desc;
				elem = desc_info->txq_sg_desc->elems;
				desc_addr = frag_addr;
				desc_len = chunk_len;
			} else {
				/* fill sg descriptor */
				elem->addr = cpu_to_le64(frag_addr);
				elem->len = cpu_to_le16(chunk_len);
				elem++;
				desc_nsge++;
			}
			frag_addr += chunk_len;
			frag_rem -= chunk_len;
			tso_rem -= chunk_len;
			seg_rem -= chunk_len;
		}
		seg_rem = min(tso_rem, mss);
		done = (tso_rem == 0);
		/* post descriptor */
		ionic_tx_tso_post(q, desc, skb,
				  desc_addr, desc_nsge, desc_len,
				  hdrlen, mss, outer_csum, vlan_tci, has_vlan,
				  start, done);
		start = false;
		/* Buffer information is stored with the first tso descriptor */
		desc_info = &q->info[q->head_idx];
		desc_info->nbufs = 0;
	}

	stats->pkts += DIV_ROUND_UP(len - hdrlen, mss);
	stats->bytes += len;
	stats->tso++;
	stats->tso_bytes = len;

	return 0;
}

static int ionic_tx_calc_csum(struct ionic_queue *q, struct sk_buff *skb,
			      struct ionic_desc_info *desc_info)
{
	struct ionic_txq_desc *desc = desc_info->txq_desc;
	struct ionic_buf_info *buf_info = desc_info->bufs;
	struct ionic_tx_stats *stats = q_to_tx_stats(q);
	bool has_vlan;
	u8 flags = 0;
	bool encap;
	u64 cmd;

	has_vlan = !!skb_vlan_tag_present(skb);
	encap = skb->encapsulation;

	flags |= has_vlan ? IONIC_TXQ_DESC_FLAG_VLAN : 0;
	flags |= encap ? IONIC_TXQ_DESC_FLAG_ENCAP : 0;

	cmd = encode_txq_desc_cmd(IONIC_TXQ_DESC_OPCODE_CSUM_PARTIAL,
				  flags, skb_shinfo(skb)->nr_frags,
				  buf_info->dma_addr);
	desc->cmd = cpu_to_le64(cmd);
	desc->len = cpu_to_le16(buf_info->len);
	if (has_vlan) {
		desc->vlan_tci = cpu_to_le16(skb_vlan_tag_get(skb));
		stats->vlan_inserted++;
	} else {
		desc->vlan_tci = 0;
	}
	desc->csum_start = cpu_to_le16(skb_checksum_start_offset(skb));
	desc->csum_offset = cpu_to_le16(skb->csum_offset);

	if (skb_csum_is_sctp(skb))
		stats->crc32_csum++;
	else
		stats->csum++;

	return 0;
}

static int ionic_tx_calc_no_csum(struct ionic_queue *q, struct sk_buff *skb,
				 struct ionic_desc_info *desc_info)
{
	struct ionic_txq_desc *desc = desc_info->txq_desc;
	struct ionic_buf_info *buf_info = desc_info->bufs;
	struct ionic_tx_stats *stats = q_to_tx_stats(q);
	bool has_vlan;
	u8 flags = 0;
	bool encap;
	u64 cmd;

	has_vlan = !!skb_vlan_tag_present(skb);
	encap = skb->encapsulation;

	flags |= has_vlan ? IONIC_TXQ_DESC_FLAG_VLAN : 0;
	flags |= encap ? IONIC_TXQ_DESC_FLAG_ENCAP : 0;

	cmd = encode_txq_desc_cmd(IONIC_TXQ_DESC_OPCODE_CSUM_NONE,
				  flags, skb_shinfo(skb)->nr_frags,
				  buf_info->dma_addr);
	desc->cmd = cpu_to_le64(cmd);
	desc->len = cpu_to_le16(buf_info->len);
	if (has_vlan) {
		desc->vlan_tci = cpu_to_le16(skb_vlan_tag_get(skb));
		stats->vlan_inserted++;
	} else {
		desc->vlan_tci = 0;
	}
	desc->csum_start = 0;
	desc->csum_offset = 0;

	stats->csum_none++;

	return 0;
}

static int ionic_tx_skb_frags(struct ionic_queue *q, struct sk_buff *skb,
			      struct ionic_desc_info *desc_info)
{
	struct ionic_txq_sg_desc *sg_desc = desc_info->txq_sg_desc;
	struct ionic_buf_info *buf_info = &desc_info->bufs[1];
	struct ionic_txq_sg_elem *elem = sg_desc->elems;
	struct ionic_tx_stats *stats = q_to_tx_stats(q);
	unsigned int i;

	for (i = 0; i < skb_shinfo(skb)->nr_frags; i++, buf_info++, elem++) {
		elem->addr = cpu_to_le64(buf_info->dma_addr);
		elem->len = cpu_to_le16(buf_info->len);
	}

	stats->frags += skb_shinfo(skb)->nr_frags;

	return 0;
}

static int ionic_tx(struct ionic_queue *q, struct sk_buff *skb)
{
	struct ionic_desc_info *desc_info = &q->info[q->head_idx];
	struct ionic_tx_stats *stats = q_to_tx_stats(q);
	int err;

	if (unlikely(ionic_tx_map_skb(q, skb, desc_info)))
		return -EIO;

	/* set up the initial descriptor */
	if (skb->ip_summed == CHECKSUM_PARTIAL)
		err = ionic_tx_calc_csum(q, skb, desc_info);
	else
		err = ionic_tx_calc_no_csum(q, skb, desc_info);
	if (err)
		return err;

	/* add frags */
	err = ionic_tx_skb_frags(q, skb, desc_info);
	if (err)
		return err;

	skb_tx_timestamp(skb);
	stats->pkts++;
	stats->bytes += skb->len;

	if (!unlikely(q->features & IONIC_TXQ_F_HWSTAMP))
		netdev_tx_sent_queue(q_to_ndq(q), skb->len);
	ionic_txq_post(q, !netdev_xmit_more(), ionic_tx_clean, skb);

	return 0;
}

static int ionic_tx_descs_needed(struct ionic_queue *q, struct sk_buff *skb)
{
	struct ionic_tx_stats *stats = q_to_tx_stats(q);
	int ndescs;
	int err;

	/* Each desc is mss long max, so a descriptor for each gso_seg */
	if (skb_is_gso(skb))
		ndescs = skb_shinfo(skb)->gso_segs;
	else
		ndescs = 1;

<<<<<<< HEAD
	if (skb_shinfo(skb)->nr_frags <= sg_elems)
=======
	/* If non-TSO, just need 1 desc and nr_frags sg elems */
	if (skb_shinfo(skb)->nr_frags <= q->max_sg_elems)
>>>>>>> 3b17187f
		return ndescs;

	/* Too many frags, so linearize */
	err = skb_linearize(skb);
	if (err)
		return err;

	stats->linearize++;

	return ndescs;
}

static int ionic_maybe_stop_tx(struct ionic_queue *q, int ndescs)
{
	int stopped = 0;

	if (unlikely(!ionic_q_has_space(q, ndescs))) {
		netif_stop_subqueue(q->lif->netdev, q->index);
		q->stop++;
		stopped = 1;

		/* Might race with ionic_tx_clean, check again */
		smp_rmb();
		if (ionic_q_has_space(q, ndescs)) {
			netif_wake_subqueue(q->lif->netdev, q->index);
			stopped = 0;
		}
	}

	return stopped;
}

static netdev_tx_t ionic_start_hwstamp_xmit(struct sk_buff *skb,
					    struct net_device *netdev)
{
	struct ionic_lif *lif = netdev_priv(netdev);
	struct ionic_queue *q = &lif->hwstamp_txq->q;
	int err, ndescs;

	/* Does not stop/start txq, because we post to a separate tx queue
	 * for timestamping, and if a packet can't be posted immediately to
	 * the timestamping queue, it is dropped.
	 */

	ndescs = ionic_tx_descs_needed(q, skb);
	if (unlikely(ndescs < 0))
		goto err_out_drop;

	if (unlikely(!ionic_q_has_space(q, ndescs)))
		goto err_out_drop;

	skb_shinfo(skb)->tx_flags |= SKBTX_HW_TSTAMP;
	if (skb_is_gso(skb))
		err = ionic_tx_tso(q, skb);
	else
		err = ionic_tx(q, skb);

	if (err)
		goto err_out_drop;

	return NETDEV_TX_OK;

err_out_drop:
	q->drop++;
	dev_kfree_skb(skb);
	return NETDEV_TX_OK;
}

netdev_tx_t ionic_start_xmit(struct sk_buff *skb, struct net_device *netdev)
{
	u16 queue_index = skb_get_queue_mapping(skb);
	struct ionic_lif *lif = netdev_priv(netdev);
	struct ionic_queue *q;
	int ndescs;
	int err;

	if (unlikely(!test_bit(IONIC_LIF_F_UP, lif->state))) {
		dev_kfree_skb(skb);
		return NETDEV_TX_OK;
	}

	if (unlikely(skb_shinfo(skb)->tx_flags & SKBTX_HW_TSTAMP))
		if (lif->hwstamp_txq && lif->phc->ts_config_tx_mode)
			return ionic_start_hwstamp_xmit(skb, netdev);

	if (unlikely(queue_index >= lif->nxqs))
		queue_index = 0;
	q = &lif->txqcqs[queue_index]->q;

	ndescs = ionic_tx_descs_needed(q, skb);
	if (ndescs < 0)
		goto err_out_drop;

	if (unlikely(ionic_maybe_stop_tx(q, ndescs)))
		return NETDEV_TX_BUSY;

	if (skb_is_gso(skb))
		err = ionic_tx_tso(q, skb);
	else
		err = ionic_tx(q, skb);

	if (err)
		goto err_out_drop;

	/* Stop the queue if there aren't descriptors for the next packet.
	 * Since our SG lists per descriptor take care of most of the possible
	 * fragmentation, we don't need to have many descriptors available.
	 */
	ionic_maybe_stop_tx(q, 4);

	return NETDEV_TX_OK;

err_out_drop:
	q->stop++;
	q->drop++;
	dev_kfree_skb(skb);
	return NETDEV_TX_OK;
}<|MERGE_RESOLUTION|>--- conflicted
+++ resolved
@@ -361,10 +361,6 @@
 	unsigned int len;
 
 	len = netdev->mtu + ETH_HLEN + VLAN_HLEN;
-<<<<<<< HEAD
-	nfrags = round_up(len, PAGE_SIZE) / PAGE_SIZE;
-=======
->>>>>>> 3b17187f
 
 	for (i = ionic_q_space_avail(q); i; i--) {
 		nfrags = 0;
@@ -1158,12 +1154,8 @@
 	else
 		ndescs = 1;
 
-<<<<<<< HEAD
-	if (skb_shinfo(skb)->nr_frags <= sg_elems)
-=======
 	/* If non-TSO, just need 1 desc and nr_frags sg elems */
 	if (skb_shinfo(skb)->nr_frags <= q->max_sg_elems)
->>>>>>> 3b17187f
 		return ndescs;
 
 	/* Too many frags, so linearize */
