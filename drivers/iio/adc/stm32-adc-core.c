// SPDX-License-Identifier: GPL-2.0
/*
 * This file is part of STM32 ADC driver
 *
 * Copyright (C) 2016, STMicroelectronics - All Rights Reserved
 * Author: Fabrice Gasnier <fabrice.gasnier@st.com>.
 *
 * Inspired from: fsl-imx25-tsadc
 *
 */

#include <linux/clk.h>
#include <linux/interrupt.h>
#include <linux/irqchip/chained_irq.h>
#include <linux/irqdesc.h>
#include <linux/irqdomain.h>
#include <linux/mfd/syscon.h>
#include <linux/module.h>
#include <linux/of_device.h>
#include <linux/pm_runtime.h>
#include <linux/regmap.h>
#include <linux/regulator/consumer.h>
#include <linux/slab.h>

#include "stm32-adc-core.h"

<<<<<<< HEAD
=======
#define STM32_ADC_CORE_SLEEP_DELAY_MS	2000

/* SYSCFG registers */
#define STM32MP1_SYSCFG_PMCSETR		0x04
#define STM32MP1_SYSCFG_PMCCLRR		0x44

/* SYSCFG bit fields */
#define STM32MP1_SYSCFG_ANASWVDD_MASK	BIT(9)

/* SYSCFG capability flags */
#define HAS_VBOOSTER		BIT(0)
#define HAS_ANASWVDD		BIT(1)

>>>>>>> f7688b48
/**
 * stm32_adc_common_regs - stm32 common registers, compatible dependent data
 * @csr:	common status register offset
 * @ccr:	common control register offset
 * @eoc1:	adc1 end of conversion flag in @csr
 * @eoc2:	adc2 end of conversion flag in @csr
 * @eoc3:	adc3 end of conversion flag in @csr
 * @ier:	interrupt enable register offset for each adc
 * @eocie_msk:	end of conversion interrupt enable mask in @ier
 */
struct stm32_adc_common_regs {
	u32 csr;
	u32 ccr;
	u32 eoc1_msk;
	u32 eoc2_msk;
	u32 eoc3_msk;
	u32 ier;
	u32 eocie_msk;
};

struct stm32_adc_priv;

/**
 * stm32_adc_priv_cfg - stm32 core compatible configuration data
 * @regs:	common registers for all instances
 * @clk_sel:	clock selection routine
 * @max_clk_rate_hz: maximum analog clock rate (Hz, from datasheet)
 * @has_syscfg: SYSCFG capability flags
 */
struct stm32_adc_priv_cfg {
	const struct stm32_adc_common_regs *regs;
	int (*clk_sel)(struct platform_device *, struct stm32_adc_priv *);
	u32 max_clk_rate_hz;
	unsigned int has_syscfg;
};

/**
 * struct stm32_adc_priv - stm32 ADC core private data
 * @irq:		irq(s) for ADC block
 * @domain:		irq domain reference
 * @aclk:		clock reference for the analog circuitry
 * @bclk:		bus clock common for all ADCs, depends on part used
 * @booster:		booster supply reference
 * @vdd:		vdd supply reference
 * @vdda:		vdda analog supply reference
 * @vref:		regulator reference
 * @vdd_uv:		vdd supply voltage (microvolts)
 * @vdda_uv:		vdda supply voltage (microvolts)
 * @cfg:		compatible configuration data
 * @common:		common data for all ADC instances
 * @ccr_bak:		backup CCR in low power mode
 * @syscfg:		reference to syscon, system control registers
 */
struct stm32_adc_priv {
	int				irq[STM32_ADC_MAX_ADCS];
	struct irq_domain		*domain;
	struct clk			*aclk;
	struct clk			*bclk;
	struct regulator		*booster;
	struct regulator		*vdd;
	struct regulator		*vdda;
	struct regulator		*vref;
	int				vdd_uv;
	int				vdda_uv;
	const struct stm32_adc_priv_cfg	*cfg;
	struct stm32_adc_common		common;
	u32				ccr_bak;
	struct regmap			*syscfg;
};

static struct stm32_adc_priv *to_stm32_adc_priv(struct stm32_adc_common *com)
{
	return container_of(com, struct stm32_adc_priv, common);
}

/* STM32F4 ADC internal common clock prescaler division ratios */
static int stm32f4_pclk_div[] = {2, 4, 6, 8};

/**
 * stm32f4_adc_clk_sel() - Select stm32f4 ADC common clock prescaler
 * @priv: stm32 ADC core private data
 * Select clock prescaler used for analog conversions, before using ADC.
 */
static int stm32f4_adc_clk_sel(struct platform_device *pdev,
			       struct stm32_adc_priv *priv)
{
	unsigned long rate;
	u32 val;
	int i;

	/* stm32f4 has one clk input for analog (mandatory), enforce it here */
	if (!priv->aclk) {
		dev_err(&pdev->dev, "No 'adc' clock found\n");
		return -ENOENT;
	}

	rate = clk_get_rate(priv->aclk);
	if (!rate) {
		dev_err(&pdev->dev, "Invalid clock rate: 0\n");
		return -EINVAL;
	}

	for (i = 0; i < ARRAY_SIZE(stm32f4_pclk_div); i++) {
		if ((rate / stm32f4_pclk_div[i]) <= priv->cfg->max_clk_rate_hz)
			break;
	}
	if (i >= ARRAY_SIZE(stm32f4_pclk_div)) {
		dev_err(&pdev->dev, "adc clk selection failed\n");
		return -EINVAL;
	}

	priv->common.rate = rate / stm32f4_pclk_div[i];
	val = readl_relaxed(priv->common.base + STM32F4_ADC_CCR);
	val &= ~STM32F4_ADC_ADCPRE_MASK;
	val |= i << STM32F4_ADC_ADCPRE_SHIFT;
	writel_relaxed(val, priv->common.base + STM32F4_ADC_CCR);

	dev_dbg(&pdev->dev, "Using analog clock source at %ld kHz\n",
		priv->common.rate / 1000);

	return 0;
}

/**
 * struct stm32h7_adc_ck_spec - specification for stm32h7 adc clock
 * @ckmode: ADC clock mode, Async or sync with prescaler.
 * @presc: prescaler bitfield for async clock mode
 * @div: prescaler division ratio
 */
struct stm32h7_adc_ck_spec {
	u32 ckmode;
	u32 presc;
	int div;
};

static const struct stm32h7_adc_ck_spec stm32h7_adc_ckmodes_spec[] = {
	/* 00: CK_ADC[1..3]: Asynchronous clock modes */
	{ 0, 0, 1 },
	{ 0, 1, 2 },
	{ 0, 2, 4 },
	{ 0, 3, 6 },
	{ 0, 4, 8 },
	{ 0, 5, 10 },
	{ 0, 6, 12 },
	{ 0, 7, 16 },
	{ 0, 8, 32 },
	{ 0, 9, 64 },
	{ 0, 10, 128 },
	{ 0, 11, 256 },
	/* HCLK used: Synchronous clock modes (1, 2 or 4 prescaler) */
	{ 1, 0, 1 },
	{ 2, 0, 2 },
	{ 3, 0, 4 },
};

static int stm32h7_adc_clk_sel(struct platform_device *pdev,
			       struct stm32_adc_priv *priv)
{
	u32 ckmode, presc, val;
	unsigned long rate;
	int i, div;

	/* stm32h7 bus clock is common for all ADC instances (mandatory) */
	if (!priv->bclk) {
		dev_err(&pdev->dev, "No 'bus' clock found\n");
		return -ENOENT;
	}

	/*
	 * stm32h7 can use either 'bus' or 'adc' clock for analog circuitry.
	 * So, choice is to have bus clock mandatory and adc clock optional.
	 * If optional 'adc' clock has been found, then try to use it first.
	 */
	if (priv->aclk) {
		/*
		 * Asynchronous clock modes (e.g. ckmode == 0)
		 * From spec: PLL output musn't exceed max rate
		 */
		rate = clk_get_rate(priv->aclk);
		if (!rate) {
			dev_err(&pdev->dev, "Invalid adc clock rate: 0\n");
			return -EINVAL;
		}

		for (i = 0; i < ARRAY_SIZE(stm32h7_adc_ckmodes_spec); i++) {
			ckmode = stm32h7_adc_ckmodes_spec[i].ckmode;
			presc = stm32h7_adc_ckmodes_spec[i].presc;
			div = stm32h7_adc_ckmodes_spec[i].div;

			if (ckmode)
				continue;

			if ((rate / div) <= priv->cfg->max_clk_rate_hz)
				goto out;
		}
	}

	/* Synchronous clock modes (e.g. ckmode is 1, 2 or 3) */
	rate = clk_get_rate(priv->bclk);
	if (!rate) {
		dev_err(&pdev->dev, "Invalid bus clock rate: 0\n");
		return -EINVAL;
	}

	for (i = 0; i < ARRAY_SIZE(stm32h7_adc_ckmodes_spec); i++) {
		ckmode = stm32h7_adc_ckmodes_spec[i].ckmode;
		presc = stm32h7_adc_ckmodes_spec[i].presc;
		div = stm32h7_adc_ckmodes_spec[i].div;

		if (!ckmode)
			continue;

		if ((rate / div) <= priv->cfg->max_clk_rate_hz)
			goto out;
	}

	dev_err(&pdev->dev, "adc clk selection failed\n");
	return -EINVAL;

out:
	/* rate used later by each ADC instance to control BOOST mode */
	priv->common.rate = rate / div;

	/* Set common clock mode and prescaler */
	val = readl_relaxed(priv->common.base + STM32H7_ADC_CCR);
	val &= ~(STM32H7_CKMODE_MASK | STM32H7_PRESC_MASK);
	val |= ckmode << STM32H7_CKMODE_SHIFT;
	val |= presc << STM32H7_PRESC_SHIFT;
	writel_relaxed(val, priv->common.base + STM32H7_ADC_CCR);

	dev_dbg(&pdev->dev, "Using %s clock/%d source at %ld kHz\n",
		ckmode ? "bus" : "adc", div, priv->common.rate / 1000);

	return 0;
}

/* STM32F4 common registers definitions */
static const struct stm32_adc_common_regs stm32f4_adc_common_regs = {
	.csr = STM32F4_ADC_CSR,
	.ccr = STM32F4_ADC_CCR,
	.eoc1_msk = STM32F4_EOC1,
	.eoc2_msk = STM32F4_EOC2,
	.eoc3_msk = STM32F4_EOC3,
	.ier = STM32F4_ADC_CR1,
	.eocie_msk = STM32F4_EOCIE,
};

/* STM32H7 common registers definitions */
static const struct stm32_adc_common_regs stm32h7_adc_common_regs = {
	.csr = STM32H7_ADC_CSR,
	.ccr = STM32H7_ADC_CCR,
	.eoc1_msk = STM32H7_EOC_MST,
	.eoc2_msk = STM32H7_EOC_SLV,
	.ier = STM32H7_ADC_IER,
	.eocie_msk = STM32H7_EOCIE,
};

static const unsigned int stm32_adc_offset[STM32_ADC_MAX_ADCS] = {
	0, STM32_ADC_OFFSET, STM32_ADC_OFFSET * 2,
};

static unsigned int stm32_adc_eoc_enabled(struct stm32_adc_priv *priv,
					  unsigned int adc)
{
	u32 ier, offset = stm32_adc_offset[adc];

	ier = readl_relaxed(priv->common.base + offset + priv->cfg->regs->ier);

	return ier & priv->cfg->regs->eocie_msk;
}

/* ADC common interrupt for all instances */
static void stm32_adc_irq_handler(struct irq_desc *desc)
{
	struct stm32_adc_priv *priv = irq_desc_get_handler_data(desc);
	struct irq_chip *chip = irq_desc_get_chip(desc);
	u32 status;

	chained_irq_enter(chip, desc);
	status = readl_relaxed(priv->common.base + priv->cfg->regs->csr);

	/*
	 * End of conversion may be handled by using IRQ or DMA. There may be a
	 * race here when two conversions complete at the same time on several
	 * ADCs. EOC may be read 'set' for several ADCs, with:
	 * - an ADC configured to use DMA (EOC triggers the DMA request, and
	 *   is then automatically cleared by DR read in hardware)
	 * - an ADC configured to use IRQs (EOCIE bit is set. The handler must
	 *   be called in this case)
	 * So both EOC status bit in CSR and EOCIE control bit must be checked
	 * before invoking the interrupt handler (e.g. call ISR only for
	 * IRQ-enabled ADCs).
	 */
	if (status & priv->cfg->regs->eoc1_msk &&
	    stm32_adc_eoc_enabled(priv, 0))
		generic_handle_irq(irq_find_mapping(priv->domain, 0));

	if (status & priv->cfg->regs->eoc2_msk &&
	    stm32_adc_eoc_enabled(priv, 1))
		generic_handle_irq(irq_find_mapping(priv->domain, 1));

	if (status & priv->cfg->regs->eoc3_msk &&
	    stm32_adc_eoc_enabled(priv, 2))
		generic_handle_irq(irq_find_mapping(priv->domain, 2));

	chained_irq_exit(chip, desc);
};

static int stm32_adc_domain_map(struct irq_domain *d, unsigned int irq,
				irq_hw_number_t hwirq)
{
	irq_set_chip_data(irq, d->host_data);
	irq_set_chip_and_handler(irq, &dummy_irq_chip, handle_level_irq);

	return 0;
}

static void stm32_adc_domain_unmap(struct irq_domain *d, unsigned int irq)
{
	irq_set_chip_and_handler(irq, NULL, NULL);
	irq_set_chip_data(irq, NULL);
}

static const struct irq_domain_ops stm32_adc_domain_ops = {
	.map = stm32_adc_domain_map,
	.unmap  = stm32_adc_domain_unmap,
	.xlate = irq_domain_xlate_onecell,
};

static int stm32_adc_irq_probe(struct platform_device *pdev,
			       struct stm32_adc_priv *priv)
{
	struct device_node *np = pdev->dev.of_node;
	unsigned int i;

	for (i = 0; i < STM32_ADC_MAX_ADCS; i++) {
		priv->irq[i] = platform_get_irq(pdev, i);
		if (priv->irq[i] < 0) {
			/*
			 * At least one interrupt must be provided, make others
			 * optional:
			 * - stm32f4/h7 shares a common interrupt.
			 * - stm32mp1, has one line per ADC (either for ADC1,
			 *   ADC2 or both).
			 */
			if (i && priv->irq[i] == -ENXIO)
				continue;

			return priv->irq[i];
		}
	}

	priv->domain = irq_domain_add_simple(np, STM32_ADC_MAX_ADCS, 0,
					     &stm32_adc_domain_ops,
					     priv);
	if (!priv->domain) {
		dev_err(&pdev->dev, "Failed to add irq domain\n");
		return -ENOMEM;
	}

	for (i = 0; i < STM32_ADC_MAX_ADCS; i++) {
		if (priv->irq[i] < 0)
			continue;
		irq_set_chained_handler(priv->irq[i], stm32_adc_irq_handler);
		irq_set_handler_data(priv->irq[i], priv);
	}

	return 0;
}

static void stm32_adc_irq_remove(struct platform_device *pdev,
				 struct stm32_adc_priv *priv)
{
	int hwirq;
	unsigned int i;

	for (hwirq = 0; hwirq < STM32_ADC_MAX_ADCS; hwirq++)
		irq_dispose_mapping(irq_find_mapping(priv->domain, hwirq));
	irq_domain_remove(priv->domain);

	for (i = 0; i < STM32_ADC_MAX_ADCS; i++) {
		if (priv->irq[i] < 0)
			continue;
		irq_set_chained_handler(priv->irq[i], NULL);
	}
}

static int stm32_adc_core_switches_supply_en(struct stm32_adc_priv *priv,
					     struct device *dev)
{
	int ret;

	/*
	 * On STM32H7 and STM32MP1, the ADC inputs are multiplexed with analog
	 * switches (via PCSEL) which have reduced performances when their
	 * supply is below 2.7V (vdda by default):
	 * - Voltage booster can be used, to get full ADC performances
	 *   (increases power consumption).
	 * - Vdd can be used to supply them, if above 2.7V (STM32MP1 only).
	 *
	 * Recommended settings for ANASWVDD and EN_BOOSTER:
	 * - vdda < 2.7V but vdd > 2.7V: ANASWVDD = 1, EN_BOOSTER = 0 (stm32mp1)
	 * - vdda < 2.7V and vdd < 2.7V: ANASWVDD = 0, EN_BOOSTER = 1
	 * - vdda >= 2.7V:               ANASWVDD = 0, EN_BOOSTER = 0 (default)
	 */
	if (priv->vdda_uv < 2700000) {
		if (priv->syscfg && priv->vdd_uv > 2700000) {
			ret = regulator_enable(priv->vdd);
			if (ret < 0) {
				dev_err(dev, "vdd enable failed %d\n", ret);
				return ret;
			}

			ret = regmap_write(priv->syscfg,
					   STM32MP1_SYSCFG_PMCSETR,
					   STM32MP1_SYSCFG_ANASWVDD_MASK);
			if (ret < 0) {
				regulator_disable(priv->vdd);
				dev_err(dev, "vdd select failed, %d\n", ret);
				return ret;
			}
			dev_dbg(dev, "analog switches supplied by vdd\n");

			return 0;
		}

		if (priv->booster) {
			/*
			 * This is optional, as this is a trade-off between
			 * analog performance and power consumption.
			 */
			ret = regulator_enable(priv->booster);
			if (ret < 0) {
				dev_err(dev, "booster enable failed %d\n", ret);
				return ret;
			}
			dev_dbg(dev, "analog switches supplied by booster\n");

			return 0;
		}
	}

	/* Fallback using vdda (default), nothing to do */
	dev_dbg(dev, "analog switches supplied by vdda (%d uV)\n",
		priv->vdda_uv);

	return 0;
}

static void stm32_adc_core_switches_supply_dis(struct stm32_adc_priv *priv)
{
	if (priv->vdda_uv < 2700000) {
		if (priv->syscfg && priv->vdd_uv > 2700000) {
			regmap_write(priv->syscfg, STM32MP1_SYSCFG_PMCCLRR,
				     STM32MP1_SYSCFG_ANASWVDD_MASK);
			regulator_disable(priv->vdd);
			return;
		}
		if (priv->booster)
			regulator_disable(priv->booster);
	}
}

static int stm32_adc_core_hw_start(struct device *dev)
{
	struct stm32_adc_common *common = dev_get_drvdata(dev);
	struct stm32_adc_priv *priv = to_stm32_adc_priv(common);
	int ret;

	ret = regulator_enable(priv->vdda);
	if (ret < 0) {
		dev_err(dev, "vdda enable failed %d\n", ret);
		return ret;
	}

	ret = regulator_get_voltage(priv->vdda);
	if (ret < 0) {
		dev_err(dev, "vdda get voltage failed, %d\n", ret);
		goto err_vdda_disable;
	}
	priv->vdda_uv = ret;

	ret = stm32_adc_core_switches_supply_en(priv, dev);
	if (ret < 0)
		goto err_vdda_disable;

	ret = regulator_enable(priv->vref);
	if (ret < 0) {
		dev_err(dev, "vref enable failed\n");
		goto err_switches_dis;
	}

	if (priv->bclk) {
		ret = clk_prepare_enable(priv->bclk);
		if (ret < 0) {
			dev_err(dev, "bus clk enable failed\n");
			goto err_regulator_disable;
		}
	}

	if (priv->aclk) {
		ret = clk_prepare_enable(priv->aclk);
		if (ret < 0) {
			dev_err(dev, "adc clk enable failed\n");
			goto err_bclk_disable;
		}
	}

	writel_relaxed(priv->ccr_bak, priv->common.base + priv->cfg->regs->ccr);

	return 0;

err_bclk_disable:
	if (priv->bclk)
		clk_disable_unprepare(priv->bclk);
err_regulator_disable:
	regulator_disable(priv->vref);
err_switches_dis:
	stm32_adc_core_switches_supply_dis(priv);
err_vdda_disable:
	regulator_disable(priv->vdda);

	return ret;
}

static void stm32_adc_core_hw_stop(struct device *dev)
{
	struct stm32_adc_common *common = dev_get_drvdata(dev);
	struct stm32_adc_priv *priv = to_stm32_adc_priv(common);

	/* Backup CCR that may be lost (depends on power state to achieve) */
	priv->ccr_bak = readl_relaxed(priv->common.base + priv->cfg->regs->ccr);
	if (priv->aclk)
		clk_disable_unprepare(priv->aclk);
	if (priv->bclk)
		clk_disable_unprepare(priv->bclk);
	regulator_disable(priv->vref);
	stm32_adc_core_switches_supply_dis(priv);
	regulator_disable(priv->vdda);
}

static int stm32_adc_core_switches_probe(struct device *dev,
					 struct stm32_adc_priv *priv)
{
	struct device_node *np = dev->of_node;
	int ret;

	/* Analog switches supply can be controlled by syscfg (optional) */
	priv->syscfg = syscon_regmap_lookup_by_phandle(np, "st,syscfg");
	if (IS_ERR(priv->syscfg)) {
		ret = PTR_ERR(priv->syscfg);
		if (ret != -ENODEV) {
			if (ret != -EPROBE_DEFER)
				dev_err(dev, "Can't probe syscfg: %d\n", ret);
			return ret;
		}
		priv->syscfg = NULL;
	}

	/* Booster can be used to supply analog switches (optional) */
	if (priv->cfg->has_syscfg & HAS_VBOOSTER &&
	    of_property_read_bool(np, "booster-supply")) {
		priv->booster = devm_regulator_get_optional(dev, "booster");
		if (IS_ERR(priv->booster)) {
			ret = PTR_ERR(priv->booster);
			if (ret != -ENODEV) {
				if (ret != -EPROBE_DEFER)
					dev_err(dev, "can't get booster %d\n",
						ret);
				return ret;
			}
			priv->booster = NULL;
		}
	}

	/* Vdd can be used to supply analog switches (optional) */
	if (priv->cfg->has_syscfg & HAS_ANASWVDD &&
	    of_property_read_bool(np, "vdd-supply")) {
		priv->vdd = devm_regulator_get_optional(dev, "vdd");
		if (IS_ERR(priv->vdd)) {
			ret = PTR_ERR(priv->vdd);
			if (ret != -ENODEV) {
				if (ret != -EPROBE_DEFER)
					dev_err(dev, "can't get vdd %d\n", ret);
				return ret;
			}
			priv->vdd = NULL;
		}
	}

	if (priv->vdd) {
		ret = regulator_enable(priv->vdd);
		if (ret < 0) {
			dev_err(dev, "vdd enable failed %d\n", ret);
			return ret;
		}

		ret = regulator_get_voltage(priv->vdd);
		if (ret < 0) {
			dev_err(dev, "vdd get voltage failed %d\n", ret);
			regulator_disable(priv->vdd);
			return ret;
		}
		priv->vdd_uv = ret;

		regulator_disable(priv->vdd);
	}

	return 0;
}

static int stm32_adc_probe(struct platform_device *pdev)
{
	struct stm32_adc_priv *priv;
	struct device *dev = &pdev->dev;
	struct device_node *np = pdev->dev.of_node;
	struct resource *res;
	int ret;

	if (!pdev->dev.of_node)
		return -ENODEV;

	priv = devm_kzalloc(&pdev->dev, sizeof(*priv), GFP_KERNEL);
	if (!priv)
		return -ENOMEM;
	platform_set_drvdata(pdev, &priv->common);

	priv->cfg = (const struct stm32_adc_priv_cfg *)
		of_match_device(dev->driver->of_match_table, dev)->data;

	res = platform_get_resource(pdev, IORESOURCE_MEM, 0);
	priv->common.base = devm_ioremap_resource(&pdev->dev, res);
	if (IS_ERR(priv->common.base))
		return PTR_ERR(priv->common.base);
	priv->common.phys_base = res->start;

	priv->vdda = devm_regulator_get(&pdev->dev, "vdda");
	if (IS_ERR(priv->vdda)) {
		ret = PTR_ERR(priv->vdda);
		if (ret != -EPROBE_DEFER)
			dev_err(&pdev->dev, "vdda get failed, %d\n", ret);
		return ret;
	}

	priv->vref = devm_regulator_get(&pdev->dev, "vref");
	if (IS_ERR(priv->vref)) {
		ret = PTR_ERR(priv->vref);
		dev_err(&pdev->dev, "vref get failed, %d\n", ret);
		return ret;
	}

	priv->aclk = devm_clk_get(&pdev->dev, "adc");
	if (IS_ERR(priv->aclk)) {
		ret = PTR_ERR(priv->aclk);
		if (ret != -ENOENT) {
			dev_err(&pdev->dev, "Can't get 'adc' clock\n");
			return ret;
		}
		priv->aclk = NULL;
	}

	priv->bclk = devm_clk_get(&pdev->dev, "bus");
	if (IS_ERR(priv->bclk)) {
		ret = PTR_ERR(priv->bclk);
		if (ret != -ENOENT) {
			dev_err(&pdev->dev, "Can't get 'bus' clock\n");
			return ret;
		}
		priv->bclk = NULL;
	}

	ret = stm32_adc_core_switches_probe(dev, priv);
	if (ret)
		return ret;

	pm_runtime_get_noresume(dev);
	pm_runtime_set_active(dev);
	pm_runtime_set_autosuspend_delay(dev, STM32_ADC_CORE_SLEEP_DELAY_MS);
	pm_runtime_use_autosuspend(dev);
	pm_runtime_enable(dev);

	ret = stm32_adc_core_hw_start(dev);
	if (ret)
		goto err_pm_stop;

	ret = regulator_get_voltage(priv->vref);
	if (ret < 0) {
		dev_err(&pdev->dev, "vref get voltage failed, %d\n", ret);
		goto err_hw_stop;
	}
	priv->common.vref_mv = ret / 1000;
	dev_dbg(&pdev->dev, "vref+=%dmV\n", priv->common.vref_mv);

	ret = priv->cfg->clk_sel(pdev, priv);
	if (ret < 0)
		goto err_hw_stop;

	ret = stm32_adc_irq_probe(pdev, priv);
	if (ret < 0)
		goto err_hw_stop;

	ret = of_platform_populate(np, NULL, NULL, &pdev->dev);
	if (ret < 0) {
		dev_err(&pdev->dev, "failed to populate DT children\n");
		goto err_irq_remove;
	}

	pm_runtime_mark_last_busy(dev);
	pm_runtime_put_autosuspend(dev);

	return 0;

err_irq_remove:
	stm32_adc_irq_remove(pdev, priv);
err_hw_stop:
	stm32_adc_core_hw_stop(dev);
err_pm_stop:
	pm_runtime_disable(dev);
	pm_runtime_set_suspended(dev);
	pm_runtime_put_noidle(dev);

	return ret;
}

static int stm32_adc_remove(struct platform_device *pdev)
{
	struct stm32_adc_common *common = platform_get_drvdata(pdev);
	struct stm32_adc_priv *priv = to_stm32_adc_priv(common);

	pm_runtime_get_sync(&pdev->dev);
	of_platform_depopulate(&pdev->dev);
	stm32_adc_irq_remove(pdev, priv);
	stm32_adc_core_hw_stop(&pdev->dev);
	pm_runtime_disable(&pdev->dev);
	pm_runtime_set_suspended(&pdev->dev);
	pm_runtime_put_noidle(&pdev->dev);

	return 0;
}

#if defined(CONFIG_PM)
static int stm32_adc_core_runtime_suspend(struct device *dev)
{
	stm32_adc_core_hw_stop(dev);

	return 0;
}

static int stm32_adc_core_runtime_resume(struct device *dev)
{
	return stm32_adc_core_hw_start(dev);
}
#endif

static const struct dev_pm_ops stm32_adc_core_pm_ops = {
	SET_SYSTEM_SLEEP_PM_OPS(pm_runtime_force_suspend,
				pm_runtime_force_resume)
	SET_RUNTIME_PM_OPS(stm32_adc_core_runtime_suspend,
			   stm32_adc_core_runtime_resume,
			   NULL)
};

static const struct stm32_adc_priv_cfg stm32f4_adc_priv_cfg = {
	.regs = &stm32f4_adc_common_regs,
	.clk_sel = stm32f4_adc_clk_sel,
	.max_clk_rate_hz = 36000000,
};

static const struct stm32_adc_priv_cfg stm32h7_adc_priv_cfg = {
	.regs = &stm32h7_adc_common_regs,
	.clk_sel = stm32h7_adc_clk_sel,
	.max_clk_rate_hz = 36000000,
	.has_syscfg = HAS_VBOOSTER,
};

static const struct stm32_adc_priv_cfg stm32mp1_adc_priv_cfg = {
	.regs = &stm32h7_adc_common_regs,
	.clk_sel = stm32h7_adc_clk_sel,
	.max_clk_rate_hz = 40000000,
	.has_syscfg = HAS_VBOOSTER | HAS_ANASWVDD,
};

static const struct of_device_id stm32_adc_of_match[] = {
	{
		.compatible = "st,stm32f4-adc-core",
		.data = (void *)&stm32f4_adc_priv_cfg
	}, {
		.compatible = "st,stm32h7-adc-core",
		.data = (void *)&stm32h7_adc_priv_cfg
	}, {
		.compatible = "st,stm32mp1-adc-core",
		.data = (void *)&stm32mp1_adc_priv_cfg
	}, {
	},
};
MODULE_DEVICE_TABLE(of, stm32_adc_of_match);

static struct platform_driver stm32_adc_driver = {
	.probe = stm32_adc_probe,
	.remove = stm32_adc_remove,
	.driver = {
		.name = "stm32-adc-core",
		.of_match_table = stm32_adc_of_match,
		.pm = &stm32_adc_core_pm_ops,
	},
};
module_platform_driver(stm32_adc_driver);

MODULE_AUTHOR("Fabrice Gasnier <fabrice.gasnier@st.com>");
MODULE_DESCRIPTION("STMicroelectronics STM32 ADC core driver");
MODULE_LICENSE("GPL v2");
MODULE_ALIAS("platform:stm32-adc-core");<|MERGE_RESOLUTION|>--- conflicted
+++ resolved
@@ -24,8 +24,6 @@
 
 #include "stm32-adc-core.h"
 
-<<<<<<< HEAD
-=======
 #define STM32_ADC_CORE_SLEEP_DELAY_MS	2000
 
 /* SYSCFG registers */
@@ -39,7 +37,6 @@
 #define HAS_VBOOSTER		BIT(0)
 #define HAS_ANASWVDD		BIT(1)
 
->>>>>>> f7688b48
 /**
  * stm32_adc_common_regs - stm32 common registers, compatible dependent data
  * @csr:	common status register offset
