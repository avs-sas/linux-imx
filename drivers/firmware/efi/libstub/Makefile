# SPDX-License-Identifier: GPL-2.0
#
# The stub may be linked into the kernel proper or into a separate boot binary,
# but in either case, it executes before the kernel does (with MMU disabled) so
# things like ftrace and stack-protector are likely to cause trouble if left
# enabled, even if doing so doesn't break the build.
#
cflags-$(CONFIG_X86_32)		:= -march=i386
cflags-$(CONFIG_X86_64)		:= -mcmodel=small
cflags-$(CONFIG_X86)		+= -m$(BITS) -D__KERNEL__ \
				   -fPIC -fno-strict-aliasing -mno-red-zone \
				   -mno-mmx -mno-sse -fshort-wchar \
				   -Wno-pointer-sign \
				   $(call cc-disable-warning, address-of-packed-member) \
				   $(call cc-disable-warning, gnu) \
				   -fno-asynchronous-unwind-tables \
				   $(CLANG_FLAGS)

# arm64 uses the full KBUILD_CFLAGS so it's necessary to explicitly
# disable the stackleak plugin
cflags-$(CONFIG_ARM64)		:= $(subst $(CC_FLAGS_FTRACE),,$(KBUILD_CFLAGS)) \
				   -fpie $(DISABLE_STACKLEAK_PLUGIN) \
				   $(call cc-option,-mbranch-protection=none)
cflags-$(CONFIG_ARM)		:= $(subst $(CC_FLAGS_FTRACE),,$(KBUILD_CFLAGS)) \
				   -fno-builtin -fpic \
				   $(call cc-option,-mno-single-pic-base)
cflags-$(CONFIG_RISCV)		:= $(subst $(CC_FLAGS_FTRACE),,$(KBUILD_CFLAGS)) \
				   -fpic
cflags-$(CONFIG_LOONGARCH)	:= $(subst $(CC_FLAGS_FTRACE),,$(KBUILD_CFLAGS)) \
				   -fpie

cflags-$(CONFIG_EFI_PARAMS_FROM_FDT)	+= -I$(srctree)/scripts/dtc/libfdt

KBUILD_CFLAGS			:= $(cflags-y) -Os -DDISABLE_BRANCH_PROFILING \
				   -include $(srctree)/include/linux/hidden.h \
				   -D__NO_FORTIFY \
				   -ffreestanding \
				   -fno-stack-protector \
				   $(call cc-option,-fno-addrsig) \
				   -D__DISABLE_EXPORTS

# remove SCS flags from all objects in this directory
KBUILD_CFLAGS := $(filter-out $(CC_FLAGS_SCS), $(KBUILD_CFLAGS))
# disable LTO
KBUILD_CFLAGS := $(filter-out $(CC_FLAGS_LTO), $(KBUILD_CFLAGS))

GCOV_PROFILE			:= n
# Sanitizer runtimes are unavailable and cannot be linked here.
KASAN_SANITIZE			:= n
KCSAN_SANITIZE			:= n
UBSAN_SANITIZE			:= n
OBJECT_FILES_NON_STANDARD	:= y

# Prevents link failures: __sanitizer_cov_trace_pc() is not linked in.
KCOV_INSTRUMENT			:= n

lib-y				:= efi-stub-helper.o gop.o secureboot.o tpm.o \
				   file.o mem.o random.o randomalloc.o pci.o \
				   skip_spaces.o lib-cmdline.o lib-ctype.o \
				   alignedmem.o relocate.o vsprintf.o

# include the stub's libfdt dependencies from lib/ when needed
libfdt-deps			:= fdt_rw.c fdt_ro.c fdt_wip.c fdt.c \
				   fdt_empty_tree.c fdt_sw.c

lib-$(CONFIG_EFI_PARAMS_FROM_FDT) += fdt.o \
				     $(patsubst %.c,lib-%.o,$(libfdt-deps))

$(obj)/lib-%.o: $(srctree)/lib/%.c FORCE
	$(call if_changed_rule,cc_o_c)

<<<<<<< HEAD
lib-$(CONFIG_EFI_GENERIC_STUB)	+= efi-stub.o fdt.o string.o intrinsics.o \
				   $(patsubst %.c,lib-%.o,$(efi-deps-y)) \
				   systable.o
=======
lib-$(CONFIG_EFI_GENERIC_STUB)	+= efi-stub.o string.o
>>>>>>> 40cd01a9

lib-$(CONFIG_ARM)		+= arm32-stub.o
lib-$(CONFIG_ARM64)		+= arm64-stub.o
lib-$(CONFIG_X86)		+= x86-stub.o
lib-$(CONFIG_RISCV)		+= riscv-stub.o
lib-$(CONFIG_LOONGARCH)		+= loongarch-stub.o

CFLAGS_arm32-stub.o		:= -DTEXT_OFFSET=$(TEXT_OFFSET)

zboot-obj-$(CONFIG_RISCV)	:= lib-clz_ctz.o lib-ashldi3.o
lib-$(CONFIG_EFI_ZBOOT)		+= zboot.o $(zboot-obj-y)

extra-y				:= $(lib-y)
lib-y				:= $(patsubst %.o,%.stub.o,$(lib-y))

# Even when -mbranch-protection=none is set, Clang will generate a
# .note.gnu.property for code-less object files (like lib/ctype.c),
# so work around this by explicitly removing the unwanted section.
# https://bugs.llvm.org/show_bug.cgi?id=46480
STUBCOPY_FLAGS-y		+= --remove-section=.note.gnu.property

#
# For x86, bootloaders like systemd-boot or grub-efi do not zero-initialize the
# .bss section, so the .bss section of the EFI stub needs to be included in the
# .data section of the compressed kernel to ensure initialization. Rename the
# .bss section here so it's easy to pick out in the linker script.
#
STUBCOPY_FLAGS-$(CONFIG_X86)	+= --rename-section .bss=.bss.efistub,load,alloc
STUBCOPY_RELOC-$(CONFIG_X86_32)	:= R_386_32
STUBCOPY_RELOC-$(CONFIG_X86_64)	:= R_X86_64_64

#
# ARM discards the .data section because it disallows r/w data in the
# decompressor. So move our .data to .data.efistub and .bss to .bss.efistub,
# which are preserved explicitly by the decompressor linker script.
#
STUBCOPY_FLAGS-$(CONFIG_ARM)	+= --rename-section .data=.data.efistub	\
				   --rename-section .bss=.bss.efistub,load,alloc
STUBCOPY_RELOC-$(CONFIG_ARM)	:= R_ARM_ABS

#
# arm64 puts the stub in the kernel proper, which will unnecessarily retain all
# code indefinitely unless it is annotated as __init/__initdata/__initconst etc.
# So let's apply the __init annotations at the section level, by prefixing
# the section names directly. This will ensure that even all the inline string
# literals are covered.
# The fact that the stub and the kernel proper are essentially the same binary
# also means that we need to be extra careful to make sure that the stub does
# not rely on any absolute symbol references, considering that the virtual
# kernel mapping that the linker uses is not active yet when the stub is
# executing. So build all C dependencies of the EFI stub into libstub, and do
# a verification pass to see if any absolute relocations exist in any of the
# object files.
#
STUBCOPY_FLAGS-$(CONFIG_ARM64)	+= --prefix-alloc-sections=.init \
				   --prefix-symbols=__efistub_
STUBCOPY_RELOC-$(CONFIG_ARM64)	:= R_AARCH64_ABS

# For RISC-V, we don't need anything special other than arm64. Keep all the
# symbols in .init section and make sure that no absolute symbols references
# doesn't exist.
STUBCOPY_FLAGS-$(CONFIG_RISCV)	+= --prefix-alloc-sections=.init \
				   --prefix-symbols=__efistub_
STUBCOPY_RELOC-$(CONFIG_RISCV)	:= R_RISCV_HI20

# For LoongArch, keep all the symbols in .init section and make sure that no
# absolute symbols references exist.
STUBCOPY_FLAGS-$(CONFIG_LOONGARCH)	+= --prefix-alloc-sections=.init \
					   --prefix-symbols=__efistub_
STUBCOPY_RELOC-$(CONFIG_LOONGARCH)	:= R_LARCH_MARK_LA

$(obj)/%.stub.o: $(obj)/%.o FORCE
	$(call if_changed,stubcopy)

#
# Strip debug sections and some other sections that may legally contain
# absolute relocations, so that we can inspect the remaining sections for
# such relocations. If none are found, regenerate the output object, but
# this time, use objcopy and leave all sections in place.
#
quiet_cmd_stubcopy = STUBCPY $@
      cmd_stubcopy =							\
	$(STRIP) --strip-debug -o $@ $<;				\
	if $(OBJDUMP) -r $@ | grep $(STUBCOPY_RELOC-y); then		\
		echo "$@: absolute symbol references not allowed in the EFI stub" >&2; \
		/bin/false;						\
	fi;								\
	$(OBJCOPY) $(STUBCOPY_FLAGS-y) $< $@<|MERGE_RESOLUTION|>--- conflicted
+++ resolved
@@ -69,13 +69,7 @@
 $(obj)/lib-%.o: $(srctree)/lib/%.c FORCE
 	$(call if_changed_rule,cc_o_c)
 
-<<<<<<< HEAD
-lib-$(CONFIG_EFI_GENERIC_STUB)	+= efi-stub.o fdt.o string.o intrinsics.o \
-				   $(patsubst %.c,lib-%.o,$(efi-deps-y)) \
-				   systable.o
-=======
-lib-$(CONFIG_EFI_GENERIC_STUB)	+= efi-stub.o string.o
->>>>>>> 40cd01a9
+lib-$(CONFIG_EFI_GENERIC_STUB)	+= efi-stub.o string.o intrinsics.o systable.o
 
 lib-$(CONFIG_ARM)		+= arm32-stub.o
 lib-$(CONFIG_ARM64)		+= arm64-stub.o
