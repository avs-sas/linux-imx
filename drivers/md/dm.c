/*
 * Copyright (C) 2001, 2002 Sistina Software (UK) Limited.
 * Copyright (C) 2004-2008 Red Hat, Inc. All rights reserved.
 *
 * This file is released under the GPL.
 */

#include "dm-core.h"
#include "dm-rq.h"
#include "dm-uevent.h"

#include <linux/init.h>
#include <linux/module.h>
#include <linux/mutex.h>
#include <linux/sched/signal.h>
#include <linux/blkpg.h>
#include <linux/bio.h>
#include <linux/mempool.h>
#include <linux/dax.h>
#include <linux/slab.h>
#include <linux/idr.h>
#include <linux/uio.h>
#include <linux/hdreg.h>
#include <linux/delay.h>
#include <linux/wait.h>
#include <linux/pr.h>
#include <linux/refcount.h>
#include <linux/blk-crypto.h>
#include <linux/keyslot-manager.h>

#define DM_MSG_PREFIX "core"

/*
 * Cookies are numeric values sent with CHANGE and REMOVE
 * uevents while resuming, removing or renaming the device.
 */
#define DM_COOKIE_ENV_VAR_NAME "DM_COOKIE"
#define DM_COOKIE_LENGTH 24

static const char *_name = DM_NAME;

static unsigned int major = 0;
static unsigned int _major = 0;

static DEFINE_IDR(_minor_idr);

static DEFINE_SPINLOCK(_minor_lock);

static void do_deferred_remove(struct work_struct *w);

static DECLARE_WORK(deferred_remove_work, do_deferred_remove);

static struct workqueue_struct *deferred_remove_workqueue;

atomic_t dm_global_event_nr = ATOMIC_INIT(0);
DECLARE_WAIT_QUEUE_HEAD(dm_global_eventq);

void dm_issue_global_event(void)
{
	atomic_inc(&dm_global_event_nr);
	wake_up(&dm_global_eventq);
}

/*
 * One of these is allocated (on-stack) per original bio.
 */
struct clone_info {
	struct dm_table *map;
	struct bio *bio;
	struct dm_io *io;
	sector_t sector;
	unsigned sector_count;
};

/*
 * One of these is allocated per clone bio.
 */
#define DM_TIO_MAGIC 7282014
struct dm_target_io {
	unsigned magic;
	struct dm_io *io;
	struct dm_target *ti;
	unsigned target_bio_nr;
	unsigned *len_ptr;
	bool inside_dm_io;
	struct bio clone;
};

/*
 * One of these is allocated per original bio.
 * It contains the first clone used for that original.
 */
#define DM_IO_MAGIC 5191977
struct dm_io {
	unsigned magic;
	struct mapped_device *md;
	blk_status_t status;
	atomic_t io_count;
	struct bio *orig_bio;
	unsigned long start_time;
	spinlock_t endio_lock;
	struct dm_stats_aux stats_aux;
	/* last member of dm_target_io is 'struct bio' */
	struct dm_target_io tio;
};

void *dm_per_bio_data(struct bio *bio, size_t data_size)
{
	struct dm_target_io *tio = container_of(bio, struct dm_target_io, clone);
	if (!tio->inside_dm_io)
		return (char *)bio - offsetof(struct dm_target_io, clone) - data_size;
	return (char *)bio - offsetof(struct dm_target_io, clone) - offsetof(struct dm_io, tio) - data_size;
}
EXPORT_SYMBOL_GPL(dm_per_bio_data);

struct bio *dm_bio_from_per_bio_data(void *data, size_t data_size)
{
	struct dm_io *io = (struct dm_io *)((char *)data + data_size);
	if (io->magic == DM_IO_MAGIC)
		return (struct bio *)((char *)io + offsetof(struct dm_io, tio) + offsetof(struct dm_target_io, clone));
	BUG_ON(io->magic != DM_TIO_MAGIC);
	return (struct bio *)((char *)io + offsetof(struct dm_target_io, clone));
}
EXPORT_SYMBOL_GPL(dm_bio_from_per_bio_data);

unsigned dm_bio_get_target_bio_nr(const struct bio *bio)
{
	return container_of(bio, struct dm_target_io, clone)->target_bio_nr;
}
EXPORT_SYMBOL_GPL(dm_bio_get_target_bio_nr);

#define MINOR_ALLOCED ((void *)-1)

/*
 * Bits for the md->flags field.
 */
#define DMF_BLOCK_IO_FOR_SUSPEND 0
#define DMF_SUSPENDED 1
#define DMF_FROZEN 2
#define DMF_FREEING 3
#define DMF_DELETING 4
#define DMF_NOFLUSH_SUSPENDING 5
#define DMF_DEFERRED_REMOVE 6
#define DMF_SUSPENDED_INTERNALLY 7

#define DM_NUMA_NODE NUMA_NO_NODE
static int dm_numa_node = DM_NUMA_NODE;

/*
 * For mempools pre-allocation at the table loading time.
 */
struct dm_md_mempools {
	struct bio_set bs;
	struct bio_set io_bs;
};

struct table_device {
	struct list_head list;
	refcount_t count;
	struct dm_dev dm_dev;
};

/*
 * Bio-based DM's mempools' reserved IOs set by the user.
 */
#define RESERVED_BIO_BASED_IOS		16
static unsigned reserved_bio_based_ios = RESERVED_BIO_BASED_IOS;

static int __dm_get_module_param_int(int *module_param, int min, int max)
{
	int param = READ_ONCE(*module_param);
	int modified_param = 0;
	bool modified = true;

	if (param < min)
		modified_param = min;
	else if (param > max)
		modified_param = max;
	else
		modified = false;

	if (modified) {
		(void)cmpxchg(module_param, param, modified_param);
		param = modified_param;
	}

	return param;
}

unsigned __dm_get_module_param(unsigned *module_param,
			       unsigned def, unsigned max)
{
	unsigned param = READ_ONCE(*module_param);
	unsigned modified_param = 0;

	if (!param)
		modified_param = def;
	else if (param > max)
		modified_param = max;

	if (modified_param) {
		(void)cmpxchg(module_param, param, modified_param);
		param = modified_param;
	}

	return param;
}

unsigned dm_get_reserved_bio_based_ios(void)
{
	return __dm_get_module_param(&reserved_bio_based_ios,
				     RESERVED_BIO_BASED_IOS, DM_RESERVED_MAX_IOS);
}
EXPORT_SYMBOL_GPL(dm_get_reserved_bio_based_ios);

static unsigned dm_get_numa_node(void)
{
	return __dm_get_module_param_int(&dm_numa_node,
					 DM_NUMA_NODE, num_online_nodes() - 1);
}

static int __init local_init(void)
{
	int r;

	r = dm_uevent_init();
	if (r)
		return r;

	deferred_remove_workqueue = alloc_workqueue("kdmremove", WQ_UNBOUND, 1);
	if (!deferred_remove_workqueue) {
		r = -ENOMEM;
		goto out_uevent_exit;
	}

	_major = major;
	r = register_blkdev(_major, _name);
	if (r < 0)
		goto out_free_workqueue;

	if (!_major)
		_major = r;

	return 0;

out_free_workqueue:
	destroy_workqueue(deferred_remove_workqueue);
out_uevent_exit:
	dm_uevent_exit();

	return r;
}

static void local_exit(void)
{
	flush_scheduled_work();
	destroy_workqueue(deferred_remove_workqueue);

	unregister_blkdev(_major, _name);
	dm_uevent_exit();

	_major = 0;

	DMINFO("cleaned up");
}

static int (*_inits[])(void) __initdata = {
	local_init,
	dm_target_init,
	dm_linear_init,
	dm_stripe_init,
	dm_io_init,
	dm_kcopyd_init,
	dm_interface_init,
	dm_statistics_init,
};

static void (*_exits[])(void) = {
	local_exit,
	dm_target_exit,
	dm_linear_exit,
	dm_stripe_exit,
	dm_io_exit,
	dm_kcopyd_exit,
	dm_interface_exit,
	dm_statistics_exit,
};

static int __init dm_init(void)
{
	const int count = ARRAY_SIZE(_inits);

	int r, i;

	for (i = 0; i < count; i++) {
		r = _inits[i]();
		if (r)
			goto bad;
	}

	return 0;

      bad:
	while (i--)
		_exits[i]();

	return r;
}

static void __exit dm_exit(void)
{
	int i = ARRAY_SIZE(_exits);

	while (i--)
		_exits[i]();

	/*
	 * Should be empty by this point.
	 */
	idr_destroy(&_minor_idr);
}

/*
 * Block device functions
 */
int dm_deleting_md(struct mapped_device *md)
{
	return test_bit(DMF_DELETING, &md->flags);
}

static int dm_blk_open(struct block_device *bdev, fmode_t mode)
{
	struct mapped_device *md;

	spin_lock(&_minor_lock);

	md = bdev->bd_disk->private_data;
	if (!md)
		goto out;

	if (test_bit(DMF_FREEING, &md->flags) ||
	    dm_deleting_md(md)) {
		md = NULL;
		goto out;
	}

	dm_get(md);
	atomic_inc(&md->open_count);
out:
	spin_unlock(&_minor_lock);

	return md ? 0 : -ENXIO;
}

static void dm_blk_close(struct gendisk *disk, fmode_t mode)
{
	struct mapped_device *md;

	spin_lock(&_minor_lock);

	md = disk->private_data;
	if (WARN_ON(!md))
		goto out;

	if (atomic_dec_and_test(&md->open_count) &&
	    (test_bit(DMF_DEFERRED_REMOVE, &md->flags)))
		queue_work(deferred_remove_workqueue, &deferred_remove_work);

	dm_put(md);
out:
	spin_unlock(&_minor_lock);
}

int dm_open_count(struct mapped_device *md)
{
	return atomic_read(&md->open_count);
}

/*
 * Guarantees nothing is using the device before it's deleted.
 */
int dm_lock_for_deletion(struct mapped_device *md, bool mark_deferred, bool only_deferred)
{
	int r = 0;

	spin_lock(&_minor_lock);

	if (dm_open_count(md)) {
		r = -EBUSY;
		if (mark_deferred)
			set_bit(DMF_DEFERRED_REMOVE, &md->flags);
	} else if (only_deferred && !test_bit(DMF_DEFERRED_REMOVE, &md->flags))
		r = -EEXIST;
	else
		set_bit(DMF_DELETING, &md->flags);

	spin_unlock(&_minor_lock);

	return r;
}

int dm_cancel_deferred_remove(struct mapped_device *md)
{
	int r = 0;

	spin_lock(&_minor_lock);

	if (test_bit(DMF_DELETING, &md->flags))
		r = -EBUSY;
	else
		clear_bit(DMF_DEFERRED_REMOVE, &md->flags);

	spin_unlock(&_minor_lock);

	return r;
}

static void do_deferred_remove(struct work_struct *w)
{
	dm_deferred_remove();
}

sector_t dm_get_size(struct mapped_device *md)
{
	return get_capacity(md->disk);
}

struct request_queue *dm_get_md_queue(struct mapped_device *md)
{
	return md->queue;
}

struct dm_stats *dm_get_stats(struct mapped_device *md)
{
	return &md->stats;
}

static int dm_blk_getgeo(struct block_device *bdev, struct hd_geometry *geo)
{
	struct mapped_device *md = bdev->bd_disk->private_data;

	return dm_get_geometry(md, geo);
}

#ifdef CONFIG_BLK_DEV_ZONED
int dm_report_zones_cb(struct blk_zone *zone, unsigned int idx, void *data)
{
	struct dm_report_zones_args *args = data;
	sector_t sector_diff = args->tgt->begin - args->start;

	/*
	 * Ignore zones beyond the target range.
	 */
	if (zone->start >= args->start + args->tgt->len)
		return 0;

	/*
	 * Remap the start sector and write pointer position of the zone
	 * to match its position in the target range.
	 */
	zone->start += sector_diff;
	if (zone->type != BLK_ZONE_TYPE_CONVENTIONAL) {
		if (zone->cond == BLK_ZONE_COND_FULL)
			zone->wp = zone->start + zone->len;
		else if (zone->cond == BLK_ZONE_COND_EMPTY)
			zone->wp = zone->start;
		else
			zone->wp += sector_diff;
	}

	args->next_sector = zone->start + zone->len;
	return args->orig_cb(zone, args->zone_idx++, args->orig_data);
}
EXPORT_SYMBOL_GPL(dm_report_zones_cb);

static int dm_blk_report_zones(struct gendisk *disk, sector_t sector,
		unsigned int nr_zones, report_zones_cb cb, void *data)
{
	struct mapped_device *md = disk->private_data;
	struct dm_table *map;
	int srcu_idx, ret;
	struct dm_report_zones_args args = {
		.next_sector = sector,
		.orig_data = data,
		.orig_cb = cb,
	};

	if (dm_suspended_md(md))
		return -EAGAIN;

	map = dm_get_live_table(md, &srcu_idx);
	if (!map)
		return -EIO;

	do {
		struct dm_target *tgt;

		tgt = dm_table_find_target(map, args.next_sector);
		if (WARN_ON_ONCE(!tgt->type->report_zones)) {
			ret = -EIO;
			goto out;
		}

		args.tgt = tgt;
		ret = tgt->type->report_zones(tgt, &args, nr_zones);
		if (ret < 0)
			goto out;
	} while (args.zone_idx < nr_zones &&
		 args.next_sector < get_capacity(disk));

	ret = args.zone_idx;
out:
	dm_put_live_table(md, srcu_idx);
	return ret;
}
#else
#define dm_blk_report_zones		NULL
#endif /* CONFIG_BLK_DEV_ZONED */

static int dm_prepare_ioctl(struct mapped_device *md, int *srcu_idx,
			    struct block_device **bdev)
	__acquires(md->io_barrier)
{
	struct dm_target *tgt;
	struct dm_table *map;
	int r;

retry:
	r = -ENOTTY;
	map = dm_get_live_table(md, srcu_idx);
	if (!map || !dm_table_get_size(map))
		return r;

	/* We only support devices that have a single target */
	if (dm_table_get_num_targets(map) != 1)
		return r;

	tgt = dm_table_get_target(map, 0);
	if (!tgt->type->prepare_ioctl)
		return r;

	if (dm_suspended_md(md))
		return -EAGAIN;

	r = tgt->type->prepare_ioctl(tgt, bdev);
	if (r == -ENOTCONN && !fatal_signal_pending(current)) {
		dm_put_live_table(md, *srcu_idx);
		msleep(10);
		goto retry;
	}

	return r;
}

static void dm_unprepare_ioctl(struct mapped_device *md, int srcu_idx)
	__releases(md->io_barrier)
{
	dm_put_live_table(md, srcu_idx);
}

static int dm_blk_ioctl(struct block_device *bdev, fmode_t mode,
			unsigned int cmd, unsigned long arg)
{
	struct mapped_device *md = bdev->bd_disk->private_data;
	int r, srcu_idx;

	r = dm_prepare_ioctl(md, &srcu_idx, &bdev);
	if (r < 0)
		goto out;

	if (r > 0) {
		/*
		 * Target determined this ioctl is being issued against a
		 * subset of the parent bdev; require extra privileges.
		 */
		if (!capable(CAP_SYS_RAWIO)) {
			DMWARN_LIMIT(
	"%s: sending ioctl %x to DM device without required privilege.",
				current->comm, cmd);
			r = -ENOIOCTLCMD;
			goto out;
		}
	}

	r =  __blkdev_driver_ioctl(bdev, mode, cmd, arg);
out:
	dm_unprepare_ioctl(md, srcu_idx);
	return r;
}

static void start_io_acct(struct dm_io *io);

static struct dm_io *alloc_io(struct mapped_device *md, struct bio *bio)
{
	struct dm_io *io;
	struct dm_target_io *tio;
	struct bio *clone;

	clone = bio_alloc_bioset(GFP_NOIO, 0, &md->io_bs);
	if (!clone)
		return NULL;

	tio = container_of(clone, struct dm_target_io, clone);
	tio->inside_dm_io = true;
	tio->io = NULL;

	io = container_of(tio, struct dm_io, tio);
	io->magic = DM_IO_MAGIC;
	io->status = 0;
	atomic_set(&io->io_count, 1);
	io->orig_bio = bio;
	io->md = md;
	spin_lock_init(&io->endio_lock);

	start_io_acct(io);

	return io;
}

static void free_io(struct mapped_device *md, struct dm_io *io)
{
	bio_put(&io->tio.clone);
}

static struct dm_target_io *alloc_tio(struct clone_info *ci, struct dm_target *ti,
				      unsigned target_bio_nr, gfp_t gfp_mask)
{
	struct dm_target_io *tio;

	if (!ci->io->tio.io) {
		/* the dm_target_io embedded in ci->io is available */
		tio = &ci->io->tio;
	} else {
		struct bio *clone = bio_alloc_bioset(gfp_mask, 0, &ci->io->md->bs);
		if (!clone)
			return NULL;

		tio = container_of(clone, struct dm_target_io, clone);
		tio->inside_dm_io = false;
	}

	tio->magic = DM_TIO_MAGIC;
	tio->io = ci->io;
	tio->ti = ti;
	tio->target_bio_nr = target_bio_nr;

	return tio;
}

static void free_tio(struct dm_target_io *tio)
{
	if (tio->inside_dm_io)
		return;
	bio_put(&tio->clone);
}

static bool md_in_flight_bios(struct mapped_device *md)
{
	int cpu;
	struct hd_struct *part = &dm_disk(md)->part0;
	long sum = 0;

	for_each_possible_cpu(cpu) {
		sum += part_stat_local_read_cpu(part, in_flight[0], cpu);
		sum += part_stat_local_read_cpu(part, in_flight[1], cpu);
	}

	return sum != 0;
}

static bool md_in_flight(struct mapped_device *md)
{
	if (queue_is_mq(md->queue))
		return blk_mq_queue_inflight(md->queue);
	else
		return md_in_flight_bios(md);
}

static void start_io_acct(struct dm_io *io)
{
	struct mapped_device *md = io->md;
	struct bio *bio = io->orig_bio;

	io->start_time = jiffies;

	generic_start_io_acct(md->queue, bio_op(bio), bio_sectors(bio),
			      &dm_disk(md)->part0);

	if (unlikely(dm_stats_used(&md->stats)))
		dm_stats_account_io(&md->stats, bio_data_dir(bio),
				    bio->bi_iter.bi_sector, bio_sectors(bio),
				    false, 0, &io->stats_aux);
}

static void end_io_acct(struct dm_io *io)
{
	struct mapped_device *md = io->md;
	struct bio *bio = io->orig_bio;
	unsigned long duration = jiffies - io->start_time;

	generic_end_io_acct(md->queue, bio_op(bio), &dm_disk(md)->part0,
			    io->start_time);

	if (unlikely(dm_stats_used(&md->stats)))
		dm_stats_account_io(&md->stats, bio_data_dir(bio),
				    bio->bi_iter.bi_sector, bio_sectors(bio),
				    true, duration, &io->stats_aux);

	/* nudge anyone waiting on suspend queue */
	if (unlikely(wq_has_sleeper(&md->wait)))
		wake_up(&md->wait);
}

/*
 * Add the bio to the list of deferred io.
 */
static void queue_io(struct mapped_device *md, struct bio *bio)
{
	unsigned long flags;

	spin_lock_irqsave(&md->deferred_lock, flags);
	bio_list_add(&md->deferred, bio);
	spin_unlock_irqrestore(&md->deferred_lock, flags);
	queue_work(md->wq, &md->work);
}

/*
 * Everyone (including functions in this file), should use this
 * function to access the md->map field, and make sure they call
 * dm_put_live_table() when finished.
 */
struct dm_table *dm_get_live_table(struct mapped_device *md, int *srcu_idx) __acquires(md->io_barrier)
{
	*srcu_idx = srcu_read_lock(&md->io_barrier);

	return srcu_dereference(md->map, &md->io_barrier);
}

void dm_put_live_table(struct mapped_device *md, int srcu_idx) __releases(md->io_barrier)
{
	srcu_read_unlock(&md->io_barrier, srcu_idx);
}

void dm_sync_table(struct mapped_device *md)
{
	synchronize_srcu(&md->io_barrier);
	synchronize_rcu_expedited();
}

/*
 * A fast alternative to dm_get_live_table/dm_put_live_table.
 * The caller must not block between these two functions.
 */
static struct dm_table *dm_get_live_table_fast(struct mapped_device *md) __acquires(RCU)
{
	rcu_read_lock();
	return rcu_dereference(md->map);
}

static void dm_put_live_table_fast(struct mapped_device *md) __releases(RCU)
{
	rcu_read_unlock();
}

static char *_dm_claim_ptr = "I belong to device-mapper";

/*
 * Open a table device so we can use it as a map destination.
 */
static int open_table_device(struct table_device *td, dev_t dev,
			     struct mapped_device *md)
{
	struct block_device *bdev;

	int r;

	BUG_ON(td->dm_dev.bdev);

	bdev = blkdev_get_by_dev(dev, td->dm_dev.mode | FMODE_EXCL, _dm_claim_ptr);
	if (IS_ERR(bdev))
		return PTR_ERR(bdev);

	r = bd_link_disk_holder(bdev, dm_disk(md));
	if (r) {
		blkdev_put(bdev, td->dm_dev.mode | FMODE_EXCL);
		return r;
	}

	td->dm_dev.bdev = bdev;
	td->dm_dev.dax_dev = dax_get_by_host(bdev->bd_disk->disk_name);
	return 0;
}

/*
 * Close a table device that we've been using.
 */
static void close_table_device(struct table_device *td, struct mapped_device *md)
{
	if (!td->dm_dev.bdev)
		return;

	bd_unlink_disk_holder(td->dm_dev.bdev, dm_disk(md));
	blkdev_put(td->dm_dev.bdev, td->dm_dev.mode | FMODE_EXCL);
	put_dax(td->dm_dev.dax_dev);
	td->dm_dev.bdev = NULL;
	td->dm_dev.dax_dev = NULL;
}

static struct table_device *find_table_device(struct list_head *l, dev_t dev,
					      fmode_t mode)
{
	struct table_device *td;

	list_for_each_entry(td, l, list)
		if (td->dm_dev.bdev->bd_dev == dev && td->dm_dev.mode == mode)
			return td;

	return NULL;
}

int dm_get_table_device(struct mapped_device *md, dev_t dev, fmode_t mode,
			struct dm_dev **result)
{
	int r;
	struct table_device *td;

	mutex_lock(&md->table_devices_lock);
	td = find_table_device(&md->table_devices, dev, mode);
	if (!td) {
		td = kmalloc_node(sizeof(*td), GFP_KERNEL, md->numa_node_id);
		if (!td) {
			mutex_unlock(&md->table_devices_lock);
			return -ENOMEM;
		}

		td->dm_dev.mode = mode;
		td->dm_dev.bdev = NULL;

		if ((r = open_table_device(td, dev, md))) {
			mutex_unlock(&md->table_devices_lock);
			kfree(td);
			return r;
		}

		format_dev_t(td->dm_dev.name, dev);

		refcount_set(&td->count, 1);
		list_add(&td->list, &md->table_devices);
	} else {
		refcount_inc(&td->count);
	}
	mutex_unlock(&md->table_devices_lock);

	*result = &td->dm_dev;
	return 0;
}
EXPORT_SYMBOL_GPL(dm_get_table_device);

void dm_put_table_device(struct mapped_device *md, struct dm_dev *d)
{
	struct table_device *td = container_of(d, struct table_device, dm_dev);

	mutex_lock(&md->table_devices_lock);
	if (refcount_dec_and_test(&td->count)) {
		close_table_device(td, md);
		list_del(&td->list);
		kfree(td);
	}
	mutex_unlock(&md->table_devices_lock);
}
EXPORT_SYMBOL(dm_put_table_device);

static void free_table_devices(struct list_head *devices)
{
	struct list_head *tmp, *next;

	list_for_each_safe(tmp, next, devices) {
		struct table_device *td = list_entry(tmp, struct table_device, list);

		DMWARN("dm_destroy: %s still exists with %d references",
		       td->dm_dev.name, refcount_read(&td->count));
		kfree(td);
	}
}

/*
 * Get the geometry associated with a dm device
 */
int dm_get_geometry(struct mapped_device *md, struct hd_geometry *geo)
{
	*geo = md->geometry;

	return 0;
}

/*
 * Set the geometry of a device.
 */
int dm_set_geometry(struct mapped_device *md, struct hd_geometry *geo)
{
	sector_t sz = (sector_t)geo->cylinders * geo->heads * geo->sectors;

	if (geo->start > sz) {
		DMWARN("Start sector is beyond the geometry limits.");
		return -EINVAL;
	}

	md->geometry = *geo;

	return 0;
}

static int __noflush_suspending(struct mapped_device *md)
{
	return test_bit(DMF_NOFLUSH_SUSPENDING, &md->flags);
}

/*
 * Decrements the number of outstanding ios that a bio has been
 * cloned into, completing the original io if necc.
 */
static void dec_pending(struct dm_io *io, blk_status_t error)
{
	unsigned long flags;
	blk_status_t io_error;
	struct bio *bio;
	struct mapped_device *md = io->md;

	/* Push-back supersedes any I/O errors */
	if (unlikely(error)) {
		spin_lock_irqsave(&io->endio_lock, flags);
		if (!(io->status == BLK_STS_DM_REQUEUE && __noflush_suspending(md)))
			io->status = error;
		spin_unlock_irqrestore(&io->endio_lock, flags);
	}

	if (atomic_dec_and_test(&io->io_count)) {
		if (io->status == BLK_STS_DM_REQUEUE) {
			/*
			 * Target requested pushing back the I/O.
			 */
			spin_lock_irqsave(&md->deferred_lock, flags);
			if (__noflush_suspending(md))
				/* NOTE early return due to BLK_STS_DM_REQUEUE below */
				bio_list_add_head(&md->deferred, io->orig_bio);
			else
				/* noflush suspend was interrupted. */
				io->status = BLK_STS_IOERR;
			spin_unlock_irqrestore(&md->deferred_lock, flags);
		}

		io_error = io->status;
		bio = io->orig_bio;
		end_io_acct(io);
		free_io(md, io);

		if (io_error == BLK_STS_DM_REQUEUE)
			return;

		if ((bio->bi_opf & REQ_PREFLUSH) && bio->bi_iter.bi_size) {
			/*
			 * Preflush done for flush with data, reissue
			 * without REQ_PREFLUSH.
			 */
			bio->bi_opf &= ~REQ_PREFLUSH;
			queue_io(md, bio);
		} else {
			/* done with normal IO or empty flush */
			if (io_error)
				bio->bi_status = io_error;
			bio_endio(bio);
		}
	}
}

void disable_discard(struct mapped_device *md)
{
	struct queue_limits *limits = dm_get_queue_limits(md);

	/* device doesn't really support DISCARD, disable it */
	limits->max_discard_sectors = 0;
	blk_queue_flag_clear(QUEUE_FLAG_DISCARD, md->queue);
}

void disable_write_same(struct mapped_device *md)
{
	struct queue_limits *limits = dm_get_queue_limits(md);

	/* device doesn't really support WRITE SAME, disable it */
	limits->max_write_same_sectors = 0;
}

void disable_write_zeroes(struct mapped_device *md)
{
	struct queue_limits *limits = dm_get_queue_limits(md);

	/* device doesn't really support WRITE ZEROES, disable it */
	limits->max_write_zeroes_sectors = 0;
}

static void clone_endio(struct bio *bio)
{
	blk_status_t error = bio->bi_status;
	struct dm_target_io *tio = container_of(bio, struct dm_target_io, clone);
	struct dm_io *io = tio->io;
	struct mapped_device *md = tio->io->md;
	dm_endio_fn endio = tio->ti->type->end_io;

	if (unlikely(error == BLK_STS_TARGET) && md->type != DM_TYPE_NVME_BIO_BASED) {
		if (bio_op(bio) == REQ_OP_DISCARD &&
		    !bio->bi_disk->queue->limits.max_discard_sectors)
			disable_discard(md);
		else if (bio_op(bio) == REQ_OP_WRITE_SAME &&
			 !bio->bi_disk->queue->limits.max_write_same_sectors)
			disable_write_same(md);
		else if (bio_op(bio) == REQ_OP_WRITE_ZEROES &&
			 !bio->bi_disk->queue->limits.max_write_zeroes_sectors)
			disable_write_zeroes(md);
	}

	if (endio) {
		int r = endio(tio->ti, bio, &error);
		switch (r) {
		case DM_ENDIO_REQUEUE:
			error = BLK_STS_DM_REQUEUE;
			/*FALLTHRU*/
		case DM_ENDIO_DONE:
			break;
		case DM_ENDIO_INCOMPLETE:
			/* The target will handle the io */
			return;
		default:
			DMWARN("unimplemented target endio return value: %d", r);
			BUG();
		}
	}

	free_tio(tio);
	dec_pending(io, error);
}

/*
 * Return maximum size of I/O possible at the supplied sector up to the current
 * target boundary.
 */
static sector_t max_io_len_target_boundary(sector_t sector, struct dm_target *ti)
{
	sector_t target_offset = dm_target_offset(ti, sector);

	return ti->len - target_offset;
}

static sector_t max_io_len(sector_t sector, struct dm_target *ti)
{
	sector_t len = max_io_len_target_boundary(sector, ti);
	sector_t offset, max_len;

	/*
	 * Does the target need to split even further?
	 */
	if (ti->max_io_len) {
		offset = dm_target_offset(ti, sector);
		if (unlikely(ti->max_io_len & (ti->max_io_len - 1)))
			max_len = sector_div(offset, ti->max_io_len);
		else
			max_len = offset & (ti->max_io_len - 1);
		max_len = ti->max_io_len - max_len;

		if (len > max_len)
			len = max_len;
	}

	return len;
}

int dm_set_target_max_io_len(struct dm_target *ti, sector_t len)
{
	if (len > UINT_MAX) {
		DMERR("Specified maximum size of target IO (%llu) exceeds limit (%u)",
		      (unsigned long long)len, UINT_MAX);
		ti->error = "Maximum size of target IO is too large";
		return -EINVAL;
	}

	ti->max_io_len = (uint32_t) len;

	return 0;
}
EXPORT_SYMBOL_GPL(dm_set_target_max_io_len);

static struct dm_target *dm_dax_get_live_target(struct mapped_device *md,
						sector_t sector, int *srcu_idx)
	__acquires(md->io_barrier)
{
	struct dm_table *map;
	struct dm_target *ti;

	map = dm_get_live_table(md, srcu_idx);
	if (!map)
		return NULL;

	ti = dm_table_find_target(map, sector);
	if (!ti)
		return NULL;

	return ti;
}

static long dm_dax_direct_access(struct dax_device *dax_dev, pgoff_t pgoff,
				 long nr_pages, void **kaddr, pfn_t *pfn)
{
	struct mapped_device *md = dax_get_private(dax_dev);
	sector_t sector = pgoff * PAGE_SECTORS;
	struct dm_target *ti;
	long len, ret = -EIO;
	int srcu_idx;

	ti = dm_dax_get_live_target(md, sector, &srcu_idx);

	if (!ti)
		goto out;
	if (!ti->type->direct_access)
		goto out;
	len = max_io_len(sector, ti) / PAGE_SECTORS;
	if (len < 1)
		goto out;
	nr_pages = min(len, nr_pages);
	ret = ti->type->direct_access(ti, pgoff, nr_pages, kaddr, pfn);

 out:
	dm_put_live_table(md, srcu_idx);

	return ret;
}

static bool dm_dax_supported(struct dax_device *dax_dev, struct block_device *bdev,
		int blocksize, sector_t start, sector_t len)
{
	struct mapped_device *md = dax_get_private(dax_dev);
	struct dm_table *map;
	int srcu_idx;
	bool ret;

	map = dm_get_live_table(md, &srcu_idx);
	if (!map)
		return false;

	ret = dm_table_supports_dax(map, device_supports_dax, &blocksize);

	dm_put_live_table(md, srcu_idx);

	return ret;
}

static size_t dm_dax_copy_from_iter(struct dax_device *dax_dev, pgoff_t pgoff,
				    void *addr, size_t bytes, struct iov_iter *i)
{
	struct mapped_device *md = dax_get_private(dax_dev);
	sector_t sector = pgoff * PAGE_SECTORS;
	struct dm_target *ti;
	long ret = 0;
	int srcu_idx;

	ti = dm_dax_get_live_target(md, sector, &srcu_idx);

	if (!ti)
		goto out;
	if (!ti->type->dax_copy_from_iter) {
		ret = copy_from_iter(addr, bytes, i);
		goto out;
	}
	ret = ti->type->dax_copy_from_iter(ti, pgoff, addr, bytes, i);
 out:
	dm_put_live_table(md, srcu_idx);

	return ret;
}

static size_t dm_dax_copy_to_iter(struct dax_device *dax_dev, pgoff_t pgoff,
		void *addr, size_t bytes, struct iov_iter *i)
{
	struct mapped_device *md = dax_get_private(dax_dev);
	sector_t sector = pgoff * PAGE_SECTORS;
	struct dm_target *ti;
	long ret = 0;
	int srcu_idx;

	ti = dm_dax_get_live_target(md, sector, &srcu_idx);

	if (!ti)
		goto out;
	if (!ti->type->dax_copy_to_iter) {
		ret = copy_to_iter(addr, bytes, i);
		goto out;
	}
	ret = ti->type->dax_copy_to_iter(ti, pgoff, addr, bytes, i);
 out:
	dm_put_live_table(md, srcu_idx);

	return ret;
}

/*
 * A target may call dm_accept_partial_bio only from the map routine.  It is
 * allowed for all bio types except REQ_PREFLUSH, REQ_OP_ZONE_RESET,
 * REQ_OP_ZONE_OPEN, REQ_OP_ZONE_CLOSE and REQ_OP_ZONE_FINISH.
 *
 * dm_accept_partial_bio informs the dm that the target only wants to process
 * additional n_sectors sectors of the bio and the rest of the data should be
 * sent in a next bio.
 *
 * A diagram that explains the arithmetics:
 * +--------------------+---------------+-------+
 * |         1          |       2       |   3   |
 * +--------------------+---------------+-------+
 *
 * <-------------- *tio->len_ptr --------------->
 *                      <------- bi_size ------->
 *                      <-- n_sectors -->
 *
 * Region 1 was already iterated over with bio_advance or similar function.
 *	(it may be empty if the target doesn't use bio_advance)
 * Region 2 is the remaining bio size that the target wants to process.
 *	(it may be empty if region 1 is non-empty, although there is no reason
 *	 to make it empty)
 * The target requires that region 3 is to be sent in the next bio.
 *
 * If the target wants to receive multiple copies of the bio (via num_*bios, etc),
 * the partially processed part (the sum of regions 1+2) must be the same for all
 * copies of the bio.
 */
void dm_accept_partial_bio(struct bio *bio, unsigned n_sectors)
{
	struct dm_target_io *tio = container_of(bio, struct dm_target_io, clone);
	unsigned bi_size = bio->bi_iter.bi_size >> SECTOR_SHIFT;
	BUG_ON(bio->bi_opf & REQ_PREFLUSH);
	BUG_ON(bi_size > *tio->len_ptr);
	BUG_ON(n_sectors > bi_size);
	*tio->len_ptr -= bi_size - n_sectors;
	bio->bi_iter.bi_size = n_sectors << SECTOR_SHIFT;
}
EXPORT_SYMBOL_GPL(dm_accept_partial_bio);

static blk_qc_t __map_bio(struct dm_target_io *tio)
{
	int r;
	sector_t sector;
	struct bio *clone = &tio->clone;
	struct dm_io *io = tio->io;
	struct mapped_device *md = io->md;
	struct dm_target *ti = tio->ti;
	blk_qc_t ret = BLK_QC_T_NONE;

	clone->bi_end_io = clone_endio;

	/*
	 * Map the clone.  If r == 0 we don't need to do
	 * anything, the target has assumed ownership of
	 * this io.
	 */
	atomic_inc(&io->io_count);
	sector = clone->bi_iter.bi_sector;

	r = ti->type->map(ti, clone);
	switch (r) {
	case DM_MAPIO_SUBMITTED:
		break;
	case DM_MAPIO_REMAPPED:
		/* the bio has been remapped so dispatch it */
		trace_block_bio_remap(clone->bi_disk->queue, clone,
				      bio_dev(io->orig_bio), sector);
		if (md->type == DM_TYPE_NVME_BIO_BASED)
			ret = direct_make_request(clone);
		else
			ret = generic_make_request(clone);
		break;
	case DM_MAPIO_KILL:
		free_tio(tio);
		dec_pending(io, BLK_STS_IOERR);
		break;
	case DM_MAPIO_REQUEUE:
		free_tio(tio);
		dec_pending(io, BLK_STS_DM_REQUEUE);
		break;
	default:
		DMWARN("unimplemented target map return value: %d", r);
		BUG();
	}

	return ret;
}

static void bio_setup_sector(struct bio *bio, sector_t sector, unsigned len)
{
	bio->bi_iter.bi_sector = sector;
	bio->bi_iter.bi_size = to_bytes(len);
}

/*
 * Creates a bio that consists of range of complete bvecs.
 */
static int clone_bio(struct dm_target_io *tio, struct bio *bio,
		     sector_t sector, unsigned len)
{
	struct bio *clone = &tio->clone;

	__bio_clone_fast(clone, bio);

	bio_crypt_clone(clone, bio, GFP_NOIO);

	if (bio_integrity(bio)) {
		int r;
		if (unlikely(!dm_target_has_integrity(tio->ti->type) &&
			     !dm_target_passes_integrity(tio->ti->type))) {
			DMWARN("%s: the target %s doesn't support integrity data.",
				dm_device_name(tio->io->md),
				tio->ti->type->name);
			return -EIO;
		}

		r = bio_integrity_clone(clone, bio, GFP_NOIO);
		if (r < 0)
			return r;
	}

	bio_advance(clone, to_bytes(sector - clone->bi_iter.bi_sector));
	clone->bi_iter.bi_size = to_bytes(len);

	if (bio_integrity(bio))
		bio_integrity_trim(clone);

	return 0;
}

static void alloc_multiple_bios(struct bio_list *blist, struct clone_info *ci,
				struct dm_target *ti, unsigned num_bios)
{
	struct dm_target_io *tio;
	int try;

	if (!num_bios)
		return;

	if (num_bios == 1) {
		tio = alloc_tio(ci, ti, 0, GFP_NOIO);
		bio_list_add(blist, &tio->clone);
		return;
	}

	for (try = 0; try < 2; try++) {
		int bio_nr;
		struct bio *bio;

		if (try)
			mutex_lock(&ci->io->md->table_devices_lock);
		for (bio_nr = 0; bio_nr < num_bios; bio_nr++) {
			tio = alloc_tio(ci, ti, bio_nr, try ? GFP_NOIO : GFP_NOWAIT);
			if (!tio)
				break;

			bio_list_add(blist, &tio->clone);
		}
		if (try)
			mutex_unlock(&ci->io->md->table_devices_lock);
		if (bio_nr == num_bios)
			return;

		while ((bio = bio_list_pop(blist))) {
			tio = container_of(bio, struct dm_target_io, clone);
			free_tio(tio);
		}
	}
}

static blk_qc_t __clone_and_map_simple_bio(struct clone_info *ci,
					   struct dm_target_io *tio, unsigned *len)
{
	struct bio *clone = &tio->clone;

	tio->len_ptr = len;

	__bio_clone_fast(clone, ci->bio);
	if (len)
		bio_setup_sector(clone, ci->sector, *len);

	return __map_bio(tio);
}

static void __send_duplicate_bios(struct clone_info *ci, struct dm_target *ti,
				  unsigned num_bios, unsigned *len)
{
	struct bio_list blist = BIO_EMPTY_LIST;
	struct bio *bio;
	struct dm_target_io *tio;

	alloc_multiple_bios(&blist, ci, ti, num_bios);

	while ((bio = bio_list_pop(&blist))) {
		tio = container_of(bio, struct dm_target_io, clone);
		(void) __clone_and_map_simple_bio(ci, tio, len);
	}
}

static int __send_empty_flush(struct clone_info *ci)
{
	unsigned target_nr = 0;
	struct dm_target *ti;

	/*
	 * Empty flush uses a statically initialized bio, as the base for
	 * cloning.  However, blkg association requires that a bdev is
	 * associated with a gendisk, which doesn't happen until the bdev is
	 * opened.  So, blkg association is done at issue time of the flush
	 * rather than when the device is created in alloc_dev().
	 */
	bio_set_dev(ci->bio, ci->io->md->bdev);

	BUG_ON(bio_has_data(ci->bio));
	while ((ti = dm_table_get_target(ci->map, target_nr++)))
		__send_duplicate_bios(ci, ti, ti->num_flush_bios, NULL);

	bio_disassociate_blkg(ci->bio);

	return 0;
}

static int __clone_and_map_data_bio(struct clone_info *ci, struct dm_target *ti,
				    sector_t sector, unsigned *len)
{
	struct bio *bio = ci->bio;
	struct dm_target_io *tio;
	int r;

	tio = alloc_tio(ci, ti, 0, GFP_NOIO);
	tio->len_ptr = len;
	r = clone_bio(tio, bio, sector, *len);
	if (r < 0) {
		free_tio(tio);
		return r;
	}
	(void) __map_bio(tio);

	return 0;
}

typedef unsigned (*get_num_bios_fn)(struct dm_target *ti);

static unsigned get_num_discard_bios(struct dm_target *ti)
{
	return ti->num_discard_bios;
}

static unsigned get_num_secure_erase_bios(struct dm_target *ti)
{
	return ti->num_secure_erase_bios;
}

static unsigned get_num_write_same_bios(struct dm_target *ti)
{
	return ti->num_write_same_bios;
}

static unsigned get_num_write_zeroes_bios(struct dm_target *ti)
{
	return ti->num_write_zeroes_bios;
}

static int __send_changing_extent_only(struct clone_info *ci, struct dm_target *ti,
				       unsigned num_bios)
{
	unsigned len;

	/*
	 * Even though the device advertised support for this type of
	 * request, that does not mean every target supports it, and
	 * reconfiguration might also have changed that since the
	 * check was performed.
	 */
	if (!num_bios)
		return -EOPNOTSUPP;

	len = min((sector_t)ci->sector_count, max_io_len_target_boundary(ci->sector, ti));

	__send_duplicate_bios(ci, ti, num_bios, &len);

	ci->sector += len;
	ci->sector_count -= len;

	return 0;
}

static int __send_discard(struct clone_info *ci, struct dm_target *ti)
{
	return __send_changing_extent_only(ci, ti, get_num_discard_bios(ti));
}

static int __send_secure_erase(struct clone_info *ci, struct dm_target *ti)
{
	return __send_changing_extent_only(ci, ti, get_num_secure_erase_bios(ti));
}

static int __send_write_same(struct clone_info *ci, struct dm_target *ti)
{
	return __send_changing_extent_only(ci, ti, get_num_write_same_bios(ti));
}

static int __send_write_zeroes(struct clone_info *ci, struct dm_target *ti)
{
	return __send_changing_extent_only(ci, ti, get_num_write_zeroes_bios(ti));
}

static bool is_abnormal_io(struct bio *bio)
{
	bool r = false;

	switch (bio_op(bio)) {
	case REQ_OP_DISCARD:
	case REQ_OP_SECURE_ERASE:
	case REQ_OP_WRITE_SAME:
	case REQ_OP_WRITE_ZEROES:
		r = true;
		break;
	}

	return r;
}

static bool __process_abnormal_io(struct clone_info *ci, struct dm_target *ti,
				  int *result)
{
	struct bio *bio = ci->bio;

	if (bio_op(bio) == REQ_OP_DISCARD)
		*result = __send_discard(ci, ti);
	else if (bio_op(bio) == REQ_OP_SECURE_ERASE)
		*result = __send_secure_erase(ci, ti);
	else if (bio_op(bio) == REQ_OP_WRITE_SAME)
		*result = __send_write_same(ci, ti);
	else if (bio_op(bio) == REQ_OP_WRITE_ZEROES)
		*result = __send_write_zeroes(ci, ti);
	else
		return false;

	return true;
}

/*
 * Select the correct strategy for processing a non-flush bio.
 */
static int __split_and_process_non_flush(struct clone_info *ci)
{
	struct dm_target *ti;
	unsigned len;
	int r;

	ti = dm_table_find_target(ci->map, ci->sector);
	if (!ti)
		return -EIO;

	if (__process_abnormal_io(ci, ti, &r))
		return r;

	len = min_t(sector_t, max_io_len(ci->sector, ti), ci->sector_count);

	r = __clone_and_map_data_bio(ci, ti, ci->sector, &len);
	if (r < 0)
		return r;

	ci->sector += len;
	ci->sector_count -= len;

	return 0;
}

static void init_clone_info(struct clone_info *ci, struct mapped_device *md,
			    struct dm_table *map, struct bio *bio)
{
	ci->map = map;
	ci->io = alloc_io(md, bio);
	ci->sector = bio->bi_iter.bi_sector;
}

#define __dm_part_stat_sub(part, field, subnd)	\
	(part_stat_get(part, field) -= (subnd))

/*
 * Entry point to split a bio into clones and submit them to the targets.
 */
static blk_qc_t __split_and_process_bio(struct mapped_device *md,
					struct dm_table *map, struct bio *bio)
{
	struct clone_info ci;
	blk_qc_t ret = BLK_QC_T_NONE;
	int error = 0;

	init_clone_info(&ci, md, map, bio);

	if (bio->bi_opf & REQ_PREFLUSH) {
		struct bio flush_bio;

		/*
		 * Use an on-stack bio for this, it's safe since we don't
		 * need to reference it after submit. It's just used as
		 * the basis for the clone(s).
		 */
		bio_init(&flush_bio, NULL, 0);
		flush_bio.bi_opf = REQ_OP_WRITE | REQ_PREFLUSH | REQ_SYNC;
		ci.bio = &flush_bio;
		ci.sector_count = 0;
		error = __send_empty_flush(&ci);
		/* dec_pending submits any data associated with flush */
	} else if (op_is_zone_mgmt(bio_op(bio))) {
		ci.bio = bio;
		ci.sector_count = 0;
		error = __split_and_process_non_flush(&ci);
	} else {
		ci.bio = bio;
		ci.sector_count = bio_sectors(bio);
		while (ci.sector_count && !error) {
			error = __split_and_process_non_flush(&ci);
			if (current->bio_list && ci.sector_count && !error) {
				/*
				 * Remainder must be passed to generic_make_request()
				 * so that it gets handled *after* bios already submitted
				 * have been completely processed.
				 * We take a clone of the original to store in
				 * ci.io->orig_bio to be used by end_io_acct() and
				 * for dec_pending to use for completion handling.
				 */
				struct bio *b = bio_split(bio, bio_sectors(bio) - ci.sector_count,
							  GFP_NOIO, &md->queue->bio_split);
				ci.io->orig_bio = b;

				/*
				 * Adjust IO stats for each split, otherwise upon queue
				 * reentry there will be redundant IO accounting.
				 * NOTE: this is a stop-gap fix, a proper fix involves
				 * significant refactoring of DM core's bio splitting
				 * (by eliminating DM's splitting and just using bio_split)
				 */
				part_stat_lock();
				__dm_part_stat_sub(&dm_disk(md)->part0,
						   sectors[op_stat_group(bio_op(bio))], ci.sector_count);
				part_stat_unlock();

				bio_chain(b, bio);
				trace_block_split(md->queue, b, bio->bi_iter.bi_sector);
				ret = generic_make_request(bio);
				break;
			}
		}
	}

	/* drop the extra reference count */
	dec_pending(ci.io, errno_to_blk_status(error));
	return ret;
}

/*
 * Optimized variant of __split_and_process_bio that leverages the
 * fact that targets that use it do _not_ have a need to split bios.
 */
static blk_qc_t __process_bio(struct mapped_device *md, struct dm_table *map,
			      struct bio *bio, struct dm_target *ti)
{
	struct clone_info ci;
	blk_qc_t ret = BLK_QC_T_NONE;
	int error = 0;

	init_clone_info(&ci, md, map, bio);

	if (bio->bi_opf & REQ_PREFLUSH) {
		struct bio flush_bio;

		/*
		 * Use an on-stack bio for this, it's safe since we don't
		 * need to reference it after submit. It's just used as
		 * the basis for the clone(s).
		 */
		bio_init(&flush_bio, NULL, 0);
		flush_bio.bi_opf = REQ_OP_WRITE | REQ_PREFLUSH | REQ_SYNC;
		ci.bio = &flush_bio;
		ci.sector_count = 0;
		error = __send_empty_flush(&ci);
		/* dec_pending submits any data associated with flush */
	} else {
		struct dm_target_io *tio;

		ci.bio = bio;
		ci.sector_count = bio_sectors(bio);
		if (__process_abnormal_io(&ci, ti, &error))
			goto out;

		tio = alloc_tio(&ci, ti, 0, GFP_NOIO);
		ret = __clone_and_map_simple_bio(&ci, tio, NULL);
	}
out:
	/* drop the extra reference count */
	dec_pending(ci.io, errno_to_blk_status(error));
	return ret;
}

static void dm_queue_split(struct mapped_device *md, struct dm_target *ti, struct bio **bio)
{
	unsigned len, sector_count;

	sector_count = bio_sectors(*bio);
	len = min_t(sector_t, max_io_len((*bio)->bi_iter.bi_sector, ti), sector_count);

	if (sector_count > len) {
		struct bio *split = bio_split(*bio, len, GFP_NOIO, &md->queue->bio_split);

		bio_chain(split, *bio);
		trace_block_split(md->queue, split, (*bio)->bi_iter.bi_sector);
		generic_make_request(*bio);
		*bio = split;
	}
}

static blk_qc_t dm_process_bio(struct mapped_device *md,
			       struct dm_table *map, struct bio *bio)
{
	blk_qc_t ret = BLK_QC_T_NONE;
	struct dm_target *ti = md->immutable_target;

	if (unlikely(!map)) {
		bio_io_error(bio);
		return ret;
	}

	if (!ti) {
		ti = dm_table_find_target(map, bio->bi_iter.bi_sector);
		if (unlikely(!ti)) {
			bio_io_error(bio);
			return ret;
		}
	}

	/*
	 * If in ->make_request_fn we need to use blk_queue_split(), otherwise
	 * queue_limits for abnormal requests (e.g. discard, writesame, etc)
	 * won't be imposed.
	 */
	if (current->bio_list) {
		blk_queue_split(md->queue, &bio);
		if (!is_abnormal_io(bio))
			dm_queue_split(md, ti, &bio);
	}

	if (dm_get_md_type(md) == DM_TYPE_NVME_BIO_BASED)
		return __process_bio(md, map, bio, ti);
	else
		return __split_and_process_bio(md, map, bio);
}

static blk_qc_t dm_make_request(struct request_queue *q, struct bio *bio)
{
	struct mapped_device *md = q->queuedata;
	blk_qc_t ret = BLK_QC_T_NONE;
	int srcu_idx;
	struct dm_table *map;

	map = dm_get_live_table(md, &srcu_idx);

	/* if we're suspended, we have to queue this io for later */
	if (unlikely(test_bit(DMF_BLOCK_IO_FOR_SUSPEND, &md->flags))) {
		dm_put_live_table(md, srcu_idx);

		if (!(bio->bi_opf & REQ_RAHEAD))
			queue_io(md, bio);
		else
			bio_io_error(bio);
		return ret;
	}

	ret = dm_process_bio(md, map, bio);

	dm_put_live_table(md, srcu_idx);
	return ret;
}

static int dm_any_congested(void *congested_data, int bdi_bits)
{
	int r = bdi_bits;
	struct mapped_device *md = congested_data;
	struct dm_table *map;

	if (!test_bit(DMF_BLOCK_IO_FOR_SUSPEND, &md->flags)) {
		if (dm_request_based(md)) {
			/*
			 * With request-based DM we only need to check the
			 * top-level queue for congestion.
			 */
			struct backing_dev_info *bdi = md->queue->backing_dev_info;
			r = bdi->wb.congested->state & bdi_bits;
		} else {
			map = dm_get_live_table_fast(md);
			if (map)
				r = dm_table_any_congested(map, bdi_bits);
			dm_put_live_table_fast(md);
		}
	}

	return r;
}

/*-----------------------------------------------------------------
 * An IDR is used to keep track of allocated minor numbers.
 *---------------------------------------------------------------*/
static void free_minor(int minor)
{
	spin_lock(&_minor_lock);
	idr_remove(&_minor_idr, minor);
	spin_unlock(&_minor_lock);
}

/*
 * See if the device with a specific minor # is free.
 */
static int specific_minor(int minor)
{
	int r;

	if (minor >= (1 << MINORBITS))
		return -EINVAL;

	idr_preload(GFP_KERNEL);
	spin_lock(&_minor_lock);

	r = idr_alloc(&_minor_idr, MINOR_ALLOCED, minor, minor + 1, GFP_NOWAIT);

	spin_unlock(&_minor_lock);
	idr_preload_end();
	if (r < 0)
		return r == -ENOSPC ? -EBUSY : r;
	return 0;
}

static int next_free_minor(int *minor)
{
	int r;

	idr_preload(GFP_KERNEL);
	spin_lock(&_minor_lock);

	r = idr_alloc(&_minor_idr, MINOR_ALLOCED, 0, 1 << MINORBITS, GFP_NOWAIT);

	spin_unlock(&_minor_lock);
	idr_preload_end();
	if (r < 0)
		return r;
	*minor = r;
	return 0;
}

static const struct block_device_operations dm_blk_dops;
static const struct dax_operations dm_dax_ops;

static void dm_wq_work(struct work_struct *work);

<<<<<<< HEAD
static void dm_init_normal_md_queue(struct mapped_device *md)
{
	/*
	 * Initialize aspects of queue that aren't relevant for blk-mq
	 */
	md->queue->backing_dev_info->congested_data = md;
	md->queue->backing_dev_info->congested_fn = dm_any_congested;
}

static void dm_destroy_inline_encryption(struct request_queue *q);

=======
>>>>>>> 2c523b34
static void cleanup_mapped_device(struct mapped_device *md)
{
	if (md->wq)
		destroy_workqueue(md->wq);
	bioset_exit(&md->bs);
	bioset_exit(&md->io_bs);

	if (md->dax_dev) {
		kill_dax(md->dax_dev);
		put_dax(md->dax_dev);
		md->dax_dev = NULL;
	}

	if (md->disk) {
		spin_lock(&_minor_lock);
		md->disk->private_data = NULL;
		spin_unlock(&_minor_lock);
		del_gendisk(md->disk);
		put_disk(md->disk);
	}

	if (md->queue) {
		dm_destroy_inline_encryption(md->queue);
		blk_cleanup_queue(md->queue);
	}

	cleanup_srcu_struct(&md->io_barrier);

	if (md->bdev) {
		bdput(md->bdev);
		md->bdev = NULL;
	}

	mutex_destroy(&md->suspend_lock);
	mutex_destroy(&md->type_lock);
	mutex_destroy(&md->table_devices_lock);

	dm_mq_cleanup_mapped_device(md);
}

/*
 * Allocate and initialise a blank device with a given minor.
 */
static struct mapped_device *alloc_dev(int minor)
{
	int r, numa_node_id = dm_get_numa_node();
	struct mapped_device *md;
	void *old_md;

	md = kvzalloc_node(sizeof(*md), GFP_KERNEL, numa_node_id);
	if (!md) {
		DMWARN("unable to allocate device, out of memory.");
		return NULL;
	}

	if (!try_module_get(THIS_MODULE))
		goto bad_module_get;

	/* get a minor number for the dev */
	if (minor == DM_ANY_MINOR)
		r = next_free_minor(&minor);
	else
		r = specific_minor(minor);
	if (r < 0)
		goto bad_minor;

	r = init_srcu_struct(&md->io_barrier);
	if (r < 0)
		goto bad_io_barrier;

	md->numa_node_id = numa_node_id;
	md->init_tio_pdu = false;
	md->type = DM_TYPE_NONE;
	mutex_init(&md->suspend_lock);
	mutex_init(&md->type_lock);
	mutex_init(&md->table_devices_lock);
	spin_lock_init(&md->deferred_lock);
	atomic_set(&md->holders, 1);
	atomic_set(&md->open_count, 0);
	atomic_set(&md->event_nr, 0);
	atomic_set(&md->uevent_seq, 0);
	INIT_LIST_HEAD(&md->uevent_list);
	INIT_LIST_HEAD(&md->table_devices);
	spin_lock_init(&md->uevent_lock);

	md->queue = blk_alloc_queue_node(GFP_KERNEL, numa_node_id);
	if (!md->queue)
		goto bad;
	md->queue->queuedata = md;
	/*
	 * default to bio-based required ->make_request_fn until DM
	 * table is loaded and md->type established. If request-based
	 * table is loaded: blk-mq will override accordingly.
	 */
	blk_queue_make_request(md->queue, dm_make_request);

	md->disk = alloc_disk_node(1, md->numa_node_id);
	if (!md->disk)
		goto bad;

	init_waitqueue_head(&md->wait);
	INIT_WORK(&md->work, dm_wq_work);
	init_waitqueue_head(&md->eventq);
	init_completion(&md->kobj_holder.completion);

	md->disk->major = _major;
	md->disk->first_minor = minor;
	md->disk->fops = &dm_blk_dops;
	md->disk->queue = md->queue;
	md->disk->private_data = md;
	sprintf(md->disk->disk_name, "dm-%d", minor);

	if (IS_ENABLED(CONFIG_DAX_DRIVER)) {
		md->dax_dev = alloc_dax(md, md->disk->disk_name,
					&dm_dax_ops, 0);
		if (!md->dax_dev)
			goto bad;
	}

	add_disk_no_queue_reg(md->disk);
	format_dev_t(md->name, MKDEV(_major, minor));

	md->wq = alloc_workqueue("kdmflush", WQ_MEM_RECLAIM, 0);
	if (!md->wq)
		goto bad;

	md->bdev = bdget_disk(md->disk, 0);
	if (!md->bdev)
		goto bad;

	dm_stats_init(&md->stats);

	/* Populate the mapping, nobody knows we exist yet */
	spin_lock(&_minor_lock);
	old_md = idr_replace(&_minor_idr, md, minor);
	spin_unlock(&_minor_lock);

	BUG_ON(old_md != MINOR_ALLOCED);

	return md;

bad:
	cleanup_mapped_device(md);
bad_io_barrier:
	free_minor(minor);
bad_minor:
	module_put(THIS_MODULE);
bad_module_get:
	kvfree(md);
	return NULL;
}

static void unlock_fs(struct mapped_device *md);

static void free_dev(struct mapped_device *md)
{
	int minor = MINOR(disk_devt(md->disk));

	unlock_fs(md);

	cleanup_mapped_device(md);

	free_table_devices(&md->table_devices);
	dm_stats_cleanup(&md->stats);
	free_minor(minor);

	module_put(THIS_MODULE);
	kvfree(md);
}

static int __bind_mempools(struct mapped_device *md, struct dm_table *t)
{
	struct dm_md_mempools *p = dm_table_get_md_mempools(t);
	int ret = 0;

	if (dm_table_bio_based(t)) {
		/*
		 * The md may already have mempools that need changing.
		 * If so, reload bioset because front_pad may have changed
		 * because a different table was loaded.
		 */
		bioset_exit(&md->bs);
		bioset_exit(&md->io_bs);

	} else if (bioset_initialized(&md->bs)) {
		/*
		 * There's no need to reload with request-based dm
		 * because the size of front_pad doesn't change.
		 * Note for future: If you are to reload bioset,
		 * prep-ed requests in the queue may refer
		 * to bio from the old bioset, so you must walk
		 * through the queue to unprep.
		 */
		goto out;
	}

	BUG_ON(!p ||
	       bioset_initialized(&md->bs) ||
	       bioset_initialized(&md->io_bs));

	ret = bioset_init_from_src(&md->bs, &p->bs);
	if (ret)
		goto out;
	ret = bioset_init_from_src(&md->io_bs, &p->io_bs);
	if (ret)
		bioset_exit(&md->bs);
out:
	/* mempool bind completed, no longer need any mempools in the table */
	dm_table_free_md_mempools(t);
	return ret;
}

/*
 * Bind a table to the device.
 */
static void event_callback(void *context)
{
	unsigned long flags;
	LIST_HEAD(uevents);
	struct mapped_device *md = (struct mapped_device *) context;

	spin_lock_irqsave(&md->uevent_lock, flags);
	list_splice_init(&md->uevent_list, &uevents);
	spin_unlock_irqrestore(&md->uevent_lock, flags);

	dm_send_uevents(&uevents, &disk_to_dev(md->disk)->kobj);

	atomic_inc(&md->event_nr);
	wake_up(&md->eventq);
	dm_issue_global_event();
}

/*
 * Protected by md->suspend_lock obtained by dm_swap_table().
 */
static void __set_size(struct mapped_device *md, sector_t size)
{
	lockdep_assert_held(&md->suspend_lock);

	set_capacity(md->disk, size);

	i_size_write(md->bdev->bd_inode, (loff_t)size << SECTOR_SHIFT);
}

/*
 * Returns old map, which caller must destroy.
 */
static struct dm_table *__bind(struct mapped_device *md, struct dm_table *t,
			       struct queue_limits *limits)
{
	struct dm_table *old_map;
	struct request_queue *q = md->queue;
	bool request_based = dm_table_request_based(t);
	sector_t size;
	int ret;

	lockdep_assert_held(&md->suspend_lock);

	size = dm_table_get_size(t);

	/*
	 * Wipe any geometry if the size of the table changed.
	 */
	if (size != dm_get_size(md))
		memset(&md->geometry, 0, sizeof(md->geometry));

	__set_size(md, size);

	dm_table_event_callback(t, event_callback, md);

	/*
	 * The queue hasn't been stopped yet, if the old table type wasn't
	 * for request-based during suspension.  So stop it to prevent
	 * I/O mapping before resume.
	 * This must be done before setting the queue restrictions,
	 * because request-based dm may be run just after the setting.
	 */
	if (request_based)
		dm_stop_queue(q);

	if (request_based || md->type == DM_TYPE_NVME_BIO_BASED) {
		/*
		 * Leverage the fact that request-based DM targets and
		 * NVMe bio based targets are immutable singletons
		 * - used to optimize both dm_request_fn and dm_mq_queue_rq;
		 *   and __process_bio.
		 */
		md->immutable_target = dm_table_get_immutable_target(t);
	}

	ret = __bind_mempools(md, t);
	if (ret) {
		old_map = ERR_PTR(ret);
		goto out;
	}

	old_map = rcu_dereference_protected(md->map, lockdep_is_held(&md->suspend_lock));
	rcu_assign_pointer(md->map, (void *)t);
	md->immutable_target_type = dm_table_get_immutable_target_type(t);

	dm_table_set_restrictions(t, q, limits);
	if (old_map)
		dm_sync_table(md);

out:
	return old_map;
}

/*
 * Returns unbound table for the caller to free.
 */
static struct dm_table *__unbind(struct mapped_device *md)
{
	struct dm_table *map = rcu_dereference_protected(md->map, 1);

	if (!map)
		return NULL;

	dm_table_event_callback(map, NULL, NULL);
	RCU_INIT_POINTER(md->map, NULL);
	dm_sync_table(md);

	return map;
}

/*
 * Constructor for a new device.
 */
int dm_create(int minor, struct mapped_device **result)
{
	int r;
	struct mapped_device *md;

	md = alloc_dev(minor);
	if (!md)
		return -ENXIO;

	r = dm_sysfs_init(md);
	if (r) {
		free_dev(md);
		return r;
	}

	*result = md;
	return 0;
}

/*
 * Functions to manage md->type.
 * All are required to hold md->type_lock.
 */
void dm_lock_md_type(struct mapped_device *md)
{
	mutex_lock(&md->type_lock);
}

void dm_unlock_md_type(struct mapped_device *md)
{
	mutex_unlock(&md->type_lock);
}

void dm_set_md_type(struct mapped_device *md, enum dm_queue_mode type)
{
	BUG_ON(!mutex_is_locked(&md->type_lock));
	md->type = type;
}

enum dm_queue_mode dm_get_md_type(struct mapped_device *md)
{
	return md->type;
}

struct target_type *dm_get_immutable_target_type(struct mapped_device *md)
{
	return md->immutable_target_type;
}

/*
 * The queue_limits are only valid as long as you have a reference
 * count on 'md'.
 */
struct queue_limits *dm_get_queue_limits(struct mapped_device *md)
{
	BUG_ON(!atomic_read(&md->holders));
	return &md->queue->limits;
}
EXPORT_SYMBOL_GPL(dm_get_queue_limits);

<<<<<<< HEAD
#ifdef CONFIG_BLK_INLINE_ENCRYPTION
struct dm_keyslot_evict_args {
	const struct blk_crypto_key *key;
	int err;
};

static int dm_keyslot_evict_callback(struct dm_target *ti, struct dm_dev *dev,
				     sector_t start, sector_t len, void *data)
{
	struct dm_keyslot_evict_args *args = data;
	int err;

	err = blk_crypto_evict_key(dev->bdev->bd_queue, args->key);
	if (!args->err)
		args->err = err;
	/* Always try to evict the key from all devices. */
	return 0;
}

/*
 * When an inline encryption key is evicted from a device-mapper device, evict
 * it from all the underlying devices.
 */
static int dm_keyslot_evict(struct keyslot_manager *ksm,
			    const struct blk_crypto_key *key, unsigned int slot)
{
	struct mapped_device *md = keyslot_manager_private(ksm);
	struct dm_keyslot_evict_args args = { key };
	struct dm_table *t;
	int srcu_idx;
	int i;
	struct dm_target *ti;

	t = dm_get_live_table(md, &srcu_idx);
	if (!t)
		return 0;
	for (i = 0; i < dm_table_get_num_targets(t); i++) {
		ti = dm_table_get_target(t, i);
		if (!ti->type->iterate_devices)
			continue;
		ti->type->iterate_devices(ti, dm_keyslot_evict_callback, &args);
	}
	dm_put_live_table(md, srcu_idx);
	return args.err;
}

struct dm_derive_raw_secret_args {
	const u8 *wrapped_key;
	unsigned int wrapped_key_size;
	u8 *secret;
	unsigned int secret_size;
	int err;
};

static int dm_derive_raw_secret_callback(struct dm_target *ti,
					 struct dm_dev *dev, sector_t start,
					 sector_t len, void *data)
{
	struct dm_derive_raw_secret_args *args = data;
	struct request_queue *q = dev->bdev->bd_queue;

	if (!args->err)
		return 0;

	if (!q->ksm) {
		args->err = -EOPNOTSUPP;
		return 0;
	}

	args->err = keyslot_manager_derive_raw_secret(q->ksm, args->wrapped_key,
						args->wrapped_key_size,
						args->secret,
						args->secret_size);
	/* Try another device in case this fails. */
	return 0;
}

/*
 * Retrieve the raw_secret from the underlying device. Given that
 * only only one raw_secret can exist for a particular wrappedkey,
 * retrieve it only from the first device that supports derive_raw_secret()
 */
static int dm_derive_raw_secret(struct keyslot_manager *ksm,
				const u8 *wrapped_key,
				unsigned int wrapped_key_size,
				u8 *secret, unsigned int secret_size)
{
	struct mapped_device *md = keyslot_manager_private(ksm);
	struct dm_derive_raw_secret_args args = {
		.wrapped_key = wrapped_key,
		.wrapped_key_size = wrapped_key_size,
		.secret = secret,
		.secret_size = secret_size,
		.err = -EOPNOTSUPP,
	};
	struct dm_table *t;
	int srcu_idx;
	int i;
	struct dm_target *ti;

	t = dm_get_live_table(md, &srcu_idx);
	if (!t)
		return -EOPNOTSUPP;
	for (i = 0; i < dm_table_get_num_targets(t); i++) {
		ti = dm_table_get_target(t, i);
		if (!ti->type->iterate_devices)
			continue;
		ti->type->iterate_devices(ti, dm_derive_raw_secret_callback,
					  &args);
		if (!args.err)
			break;
	}
	dm_put_live_table(md, srcu_idx);
	return args.err;
}

static struct keyslot_mgmt_ll_ops dm_ksm_ll_ops = {
	.keyslot_evict = dm_keyslot_evict,
	.derive_raw_secret = dm_derive_raw_secret,
};

static int dm_init_inline_encryption(struct mapped_device *md)
{
	unsigned int mode_masks[BLK_ENCRYPTION_MODE_MAX];

	/*
	 * Start out with all crypto mode support bits set.  Any unsupported
	 * bits will be cleared later when calculating the device restrictions.
	 */
	memset(mode_masks, 0xFF, sizeof(mode_masks));

	md->queue->ksm = keyslot_manager_create_passthrough(NULL,
							    &dm_ksm_ll_ops,
							    mode_masks, md);
	if (!md->queue->ksm)
		return -ENOMEM;
	return 0;
}

static void dm_destroy_inline_encryption(struct request_queue *q)
{
	keyslot_manager_destroy(q->ksm);
	q->ksm = NULL;
}
#else /* CONFIG_BLK_INLINE_ENCRYPTION */
static inline int dm_init_inline_encryption(struct mapped_device *md)
{
	return 0;
}

static inline void dm_destroy_inline_encryption(struct request_queue *q)
{
}
#endif /* !CONFIG_BLK_INLINE_ENCRYPTION */
=======
static void dm_init_congested_fn(struct mapped_device *md)
{
	md->queue->backing_dev_info->congested_data = md;
	md->queue->backing_dev_info->congested_fn = dm_any_congested;
}
>>>>>>> 2c523b34

/*
 * Setup the DM device's queue based on md's type
 */
int dm_setup_md_queue(struct mapped_device *md, struct dm_table *t)
{
	int r;
	struct queue_limits limits;
	enum dm_queue_mode type = dm_get_md_type(md);

	switch (type) {
	case DM_TYPE_REQUEST_BASED:
		r = dm_mq_init_request_queue(md, t);
		if (r) {
			DMERR("Cannot initialize queue for request-based dm-mq mapped device");
			return r;
		}
		dm_init_congested_fn(md);
		break;
	case DM_TYPE_BIO_BASED:
	case DM_TYPE_DAX_BIO_BASED:
	case DM_TYPE_NVME_BIO_BASED:
		dm_init_congested_fn(md);
		break;
	case DM_TYPE_NONE:
		WARN_ON_ONCE(true);
		break;
	}

	r = dm_calculate_queue_limits(t, &limits);
	if (r) {
		DMERR("Cannot calculate initial queue limits");
		return r;
	}

	r = dm_init_inline_encryption(md);
	if (r) {
		DMERR("Cannot initialize inline encryption");
		return r;
	}

	dm_table_set_restrictions(t, md->queue, &limits);
	blk_register_queue(md->disk);

	return 0;
}

struct mapped_device *dm_get_md(dev_t dev)
{
	struct mapped_device *md;
	unsigned minor = MINOR(dev);

	if (MAJOR(dev) != _major || minor >= (1 << MINORBITS))
		return NULL;

	spin_lock(&_minor_lock);

	md = idr_find(&_minor_idr, minor);
	if (!md || md == MINOR_ALLOCED || (MINOR(disk_devt(dm_disk(md))) != minor) ||
	    test_bit(DMF_FREEING, &md->flags) || dm_deleting_md(md)) {
		md = NULL;
		goto out;
	}
	dm_get(md);
out:
	spin_unlock(&_minor_lock);

	return md;
}
EXPORT_SYMBOL_GPL(dm_get_md);

void *dm_get_mdptr(struct mapped_device *md)
{
	return md->interface_ptr;
}

void dm_set_mdptr(struct mapped_device *md, void *ptr)
{
	md->interface_ptr = ptr;
}

void dm_get(struct mapped_device *md)
{
	atomic_inc(&md->holders);
	BUG_ON(test_bit(DMF_FREEING, &md->flags));
}

int dm_hold(struct mapped_device *md)
{
	spin_lock(&_minor_lock);
	if (test_bit(DMF_FREEING, &md->flags)) {
		spin_unlock(&_minor_lock);
		return -EBUSY;
	}
	dm_get(md);
	spin_unlock(&_minor_lock);
	return 0;
}
EXPORT_SYMBOL_GPL(dm_hold);

const char *dm_device_name(struct mapped_device *md)
{
	return md->name;
}
EXPORT_SYMBOL_GPL(dm_device_name);

static void __dm_destroy(struct mapped_device *md, bool wait)
{
	struct dm_table *map;
	int srcu_idx;

	might_sleep();

	spin_lock(&_minor_lock);
	idr_replace(&_minor_idr, MINOR_ALLOCED, MINOR(disk_devt(dm_disk(md))));
	set_bit(DMF_FREEING, &md->flags);
	spin_unlock(&_minor_lock);

	blk_set_queue_dying(md->queue);

	/*
	 * Take suspend_lock so that presuspend and postsuspend methods
	 * do not race with internal suspend.
	 */
	mutex_lock(&md->suspend_lock);
	map = dm_get_live_table(md, &srcu_idx);
	if (!dm_suspended_md(md)) {
		dm_table_presuspend_targets(map);
		set_bit(DMF_SUSPENDED, &md->flags);
		dm_table_postsuspend_targets(map);
	}
	/* dm_put_live_table must be before msleep, otherwise deadlock is possible */
	dm_put_live_table(md, srcu_idx);
	mutex_unlock(&md->suspend_lock);

	/*
	 * Rare, but there may be I/O requests still going to complete,
	 * for example.  Wait for all references to disappear.
	 * No one should increment the reference count of the mapped_device,
	 * after the mapped_device state becomes DMF_FREEING.
	 */
	if (wait)
		while (atomic_read(&md->holders))
			msleep(1);
	else if (atomic_read(&md->holders))
		DMWARN("%s: Forcibly removing mapped_device still in use! (%d users)",
		       dm_device_name(md), atomic_read(&md->holders));

	dm_sysfs_exit(md);
	dm_table_destroy(__unbind(md));
	free_dev(md);
}

void dm_destroy(struct mapped_device *md)
{
	__dm_destroy(md, true);
}

void dm_destroy_immediate(struct mapped_device *md)
{
	__dm_destroy(md, false);
}

void dm_put(struct mapped_device *md)
{
	atomic_dec(&md->holders);
}
EXPORT_SYMBOL_GPL(dm_put);

static int dm_wait_for_completion(struct mapped_device *md, long task_state)
{
	int r = 0;
	DEFINE_WAIT(wait);

	while (1) {
		prepare_to_wait(&md->wait, &wait, task_state);

		if (!md_in_flight(md))
			break;

		if (signal_pending_state(task_state, current)) {
			r = -EINTR;
			break;
		}

		io_schedule();
	}
	finish_wait(&md->wait, &wait);

	return r;
}

/*
 * Process the deferred bios
 */
static void dm_wq_work(struct work_struct *work)
{
	struct mapped_device *md = container_of(work, struct mapped_device,
						work);
	struct bio *c;
	int srcu_idx;
	struct dm_table *map;

	map = dm_get_live_table(md, &srcu_idx);

	while (!test_bit(DMF_BLOCK_IO_FOR_SUSPEND, &md->flags)) {
		spin_lock_irq(&md->deferred_lock);
		c = bio_list_pop(&md->deferred);
		spin_unlock_irq(&md->deferred_lock);

		if (!c)
			break;

		if (dm_request_based(md))
			(void) generic_make_request(c);
		else
			(void) dm_process_bio(md, map, c);
	}

	dm_put_live_table(md, srcu_idx);
}

static void dm_queue_flush(struct mapped_device *md)
{
	clear_bit(DMF_BLOCK_IO_FOR_SUSPEND, &md->flags);
	smp_mb__after_atomic();
	queue_work(md->wq, &md->work);
}

/*
 * Swap in a new table, returning the old one for the caller to destroy.
 */
struct dm_table *dm_swap_table(struct mapped_device *md, struct dm_table *table)
{
	struct dm_table *live_map = NULL, *map = ERR_PTR(-EINVAL);
	struct queue_limits limits;
	int r;

	mutex_lock(&md->suspend_lock);

	/* device must be suspended */
	if (!dm_suspended_md(md))
		goto out;

	/*
	 * If the new table has no data devices, retain the existing limits.
	 * This helps multipath with queue_if_no_path if all paths disappear,
	 * then new I/O is queued based on these limits, and then some paths
	 * reappear.
	 */
	if (dm_table_has_no_data_devices(table)) {
		live_map = dm_get_live_table_fast(md);
		if (live_map)
			limits = md->queue->limits;
		dm_put_live_table_fast(md);
	}

	if (!live_map) {
		r = dm_calculate_queue_limits(table, &limits);
		if (r) {
			map = ERR_PTR(r);
			goto out;
		}
	}

	map = __bind(md, table, &limits);
	dm_issue_global_event();

out:
	mutex_unlock(&md->suspend_lock);
	return map;
}

/*
 * Functions to lock and unlock any filesystem running on the
 * device.
 */
static int lock_fs(struct mapped_device *md)
{
	int r;

	WARN_ON(md->frozen_sb);

	md->frozen_sb = freeze_bdev(md->bdev);
	if (IS_ERR(md->frozen_sb)) {
		r = PTR_ERR(md->frozen_sb);
		md->frozen_sb = NULL;
		return r;
	}

	set_bit(DMF_FROZEN, &md->flags);

	return 0;
}

static void unlock_fs(struct mapped_device *md)
{
	if (!test_bit(DMF_FROZEN, &md->flags))
		return;

	thaw_bdev(md->bdev, md->frozen_sb);
	md->frozen_sb = NULL;
	clear_bit(DMF_FROZEN, &md->flags);
}

/*
 * @suspend_flags: DM_SUSPEND_LOCKFS_FLAG and/or DM_SUSPEND_NOFLUSH_FLAG
 * @task_state: e.g. TASK_INTERRUPTIBLE or TASK_UNINTERRUPTIBLE
 * @dmf_suspended_flag: DMF_SUSPENDED or DMF_SUSPENDED_INTERNALLY
 *
 * If __dm_suspend returns 0, the device is completely quiescent
 * now. There is no request-processing activity. All new requests
 * are being added to md->deferred list.
 */
static int __dm_suspend(struct mapped_device *md, struct dm_table *map,
			unsigned suspend_flags, long task_state,
			int dmf_suspended_flag)
{
	bool do_lockfs = suspend_flags & DM_SUSPEND_LOCKFS_FLAG;
	bool noflush = suspend_flags & DM_SUSPEND_NOFLUSH_FLAG;
	int r;

	lockdep_assert_held(&md->suspend_lock);

	/*
	 * DMF_NOFLUSH_SUSPENDING must be set before presuspend.
	 * This flag is cleared before dm_suspend returns.
	 */
	if (noflush)
		set_bit(DMF_NOFLUSH_SUSPENDING, &md->flags);
	else
		pr_debug("%s: suspending with flush\n", dm_device_name(md));

	/*
	 * This gets reverted if there's an error later and the targets
	 * provide the .presuspend_undo hook.
	 */
	dm_table_presuspend_targets(map);

	/*
	 * Flush I/O to the device.
	 * Any I/O submitted after lock_fs() may not be flushed.
	 * noflush takes precedence over do_lockfs.
	 * (lock_fs() flushes I/Os and waits for them to complete.)
	 */
	if (!noflush && do_lockfs) {
		r = lock_fs(md);
		if (r) {
			dm_table_presuspend_undo_targets(map);
			return r;
		}
	}

	/*
	 * Here we must make sure that no processes are submitting requests
	 * to target drivers i.e. no one may be executing
	 * __split_and_process_bio. This is called from dm_request and
	 * dm_wq_work.
	 *
	 * To get all processes out of __split_and_process_bio in dm_request,
	 * we take the write lock. To prevent any process from reentering
	 * __split_and_process_bio from dm_request and quiesce the thread
	 * (dm_wq_work), we set BMF_BLOCK_IO_FOR_SUSPEND and call
	 * flush_workqueue(md->wq).
	 */
	set_bit(DMF_BLOCK_IO_FOR_SUSPEND, &md->flags);
	if (map)
		synchronize_srcu(&md->io_barrier);

	/*
	 * Stop md->queue before flushing md->wq in case request-based
	 * dm defers requests to md->wq from md->queue.
	 */
	if (dm_request_based(md))
		dm_stop_queue(md->queue);

	flush_workqueue(md->wq);

	/*
	 * At this point no more requests are entering target request routines.
	 * We call dm_wait_for_completion to wait for all existing requests
	 * to finish.
	 */
	r = dm_wait_for_completion(md, task_state);
	if (!r)
		set_bit(dmf_suspended_flag, &md->flags);

	if (noflush)
		clear_bit(DMF_NOFLUSH_SUSPENDING, &md->flags);
	if (map)
		synchronize_srcu(&md->io_barrier);

	/* were we interrupted ? */
	if (r < 0) {
		dm_queue_flush(md);

		if (dm_request_based(md))
			dm_start_queue(md->queue);

		unlock_fs(md);
		dm_table_presuspend_undo_targets(map);
		/* pushback list is already flushed, so skip flush */
	}

	return r;
}

/*
 * We need to be able to change a mapping table under a mounted
 * filesystem.  For example we might want to move some data in
 * the background.  Before the table can be swapped with
 * dm_bind_table, dm_suspend must be called to flush any in
 * flight bios and ensure that any further io gets deferred.
 */
/*
 * Suspend mechanism in request-based dm.
 *
 * 1. Flush all I/Os by lock_fs() if needed.
 * 2. Stop dispatching any I/O by stopping the request_queue.
 * 3. Wait for all in-flight I/Os to be completed or requeued.
 *
 * To abort suspend, start the request_queue.
 */
int dm_suspend(struct mapped_device *md, unsigned suspend_flags)
{
	struct dm_table *map = NULL;
	int r = 0;

retry:
	mutex_lock_nested(&md->suspend_lock, SINGLE_DEPTH_NESTING);

	if (dm_suspended_md(md)) {
		r = -EINVAL;
		goto out_unlock;
	}

	if (dm_suspended_internally_md(md)) {
		/* already internally suspended, wait for internal resume */
		mutex_unlock(&md->suspend_lock);
		r = wait_on_bit(&md->flags, DMF_SUSPENDED_INTERNALLY, TASK_INTERRUPTIBLE);
		if (r)
			return r;
		goto retry;
	}

	map = rcu_dereference_protected(md->map, lockdep_is_held(&md->suspend_lock));

	r = __dm_suspend(md, map, suspend_flags, TASK_INTERRUPTIBLE, DMF_SUSPENDED);
	if (r)
		goto out_unlock;

	dm_table_postsuspend_targets(map);

out_unlock:
	mutex_unlock(&md->suspend_lock);
	return r;
}

static int __dm_resume(struct mapped_device *md, struct dm_table *map)
{
	if (map) {
		int r = dm_table_resume_targets(map);
		if (r)
			return r;
	}

	dm_queue_flush(md);

	/*
	 * Flushing deferred I/Os must be done after targets are resumed
	 * so that mapping of targets can work correctly.
	 * Request-based dm is queueing the deferred I/Os in its request_queue.
	 */
	if (dm_request_based(md))
		dm_start_queue(md->queue);

	unlock_fs(md);

	return 0;
}

int dm_resume(struct mapped_device *md)
{
	int r;
	struct dm_table *map = NULL;

retry:
	r = -EINVAL;
	mutex_lock_nested(&md->suspend_lock, SINGLE_DEPTH_NESTING);

	if (!dm_suspended_md(md))
		goto out;

	if (dm_suspended_internally_md(md)) {
		/* already internally suspended, wait for internal resume */
		mutex_unlock(&md->suspend_lock);
		r = wait_on_bit(&md->flags, DMF_SUSPENDED_INTERNALLY, TASK_INTERRUPTIBLE);
		if (r)
			return r;
		goto retry;
	}

	map = rcu_dereference_protected(md->map, lockdep_is_held(&md->suspend_lock));
	if (!map || !dm_table_get_size(map))
		goto out;

	r = __dm_resume(md, map);
	if (r)
		goto out;

	clear_bit(DMF_SUSPENDED, &md->flags);
out:
	mutex_unlock(&md->suspend_lock);

	return r;
}

/*
 * Internal suspend/resume works like userspace-driven suspend. It waits
 * until all bios finish and prevents issuing new bios to the target drivers.
 * It may be used only from the kernel.
 */

static void __dm_internal_suspend(struct mapped_device *md, unsigned suspend_flags)
{
	struct dm_table *map = NULL;

	lockdep_assert_held(&md->suspend_lock);

	if (md->internal_suspend_count++)
		return; /* nested internal suspend */

	if (dm_suspended_md(md)) {
		set_bit(DMF_SUSPENDED_INTERNALLY, &md->flags);
		return; /* nest suspend */
	}

	map = rcu_dereference_protected(md->map, lockdep_is_held(&md->suspend_lock));

	/*
	 * Using TASK_UNINTERRUPTIBLE because only NOFLUSH internal suspend is
	 * supported.  Properly supporting a TASK_INTERRUPTIBLE internal suspend
	 * would require changing .presuspend to return an error -- avoid this
	 * until there is a need for more elaborate variants of internal suspend.
	 */
	(void) __dm_suspend(md, map, suspend_flags, TASK_UNINTERRUPTIBLE,
			    DMF_SUSPENDED_INTERNALLY);

	dm_table_postsuspend_targets(map);
}

static void __dm_internal_resume(struct mapped_device *md)
{
	BUG_ON(!md->internal_suspend_count);

	if (--md->internal_suspend_count)
		return; /* resume from nested internal suspend */

	if (dm_suspended_md(md))
		goto done; /* resume from nested suspend */

	/*
	 * NOTE: existing callers don't need to call dm_table_resume_targets
	 * (which may fail -- so best to avoid it for now by passing NULL map)
	 */
	(void) __dm_resume(md, NULL);

done:
	clear_bit(DMF_SUSPENDED_INTERNALLY, &md->flags);
	smp_mb__after_atomic();
	wake_up_bit(&md->flags, DMF_SUSPENDED_INTERNALLY);
}

void dm_internal_suspend_noflush(struct mapped_device *md)
{
	mutex_lock(&md->suspend_lock);
	__dm_internal_suspend(md, DM_SUSPEND_NOFLUSH_FLAG);
	mutex_unlock(&md->suspend_lock);
}
EXPORT_SYMBOL_GPL(dm_internal_suspend_noflush);

void dm_internal_resume(struct mapped_device *md)
{
	mutex_lock(&md->suspend_lock);
	__dm_internal_resume(md);
	mutex_unlock(&md->suspend_lock);
}
EXPORT_SYMBOL_GPL(dm_internal_resume);

/*
 * Fast variants of internal suspend/resume hold md->suspend_lock,
 * which prevents interaction with userspace-driven suspend.
 */

void dm_internal_suspend_fast(struct mapped_device *md)
{
	mutex_lock(&md->suspend_lock);
	if (dm_suspended_md(md) || dm_suspended_internally_md(md))
		return;

	set_bit(DMF_BLOCK_IO_FOR_SUSPEND, &md->flags);
	synchronize_srcu(&md->io_barrier);
	flush_workqueue(md->wq);
	dm_wait_for_completion(md, TASK_UNINTERRUPTIBLE);
}
EXPORT_SYMBOL_GPL(dm_internal_suspend_fast);

void dm_internal_resume_fast(struct mapped_device *md)
{
	if (dm_suspended_md(md) || dm_suspended_internally_md(md))
		goto done;

	dm_queue_flush(md);

done:
	mutex_unlock(&md->suspend_lock);
}
EXPORT_SYMBOL_GPL(dm_internal_resume_fast);

/*-----------------------------------------------------------------
 * Event notification.
 *---------------------------------------------------------------*/
int dm_kobject_uevent(struct mapped_device *md, enum kobject_action action,
		       unsigned cookie)
{
	char udev_cookie[DM_COOKIE_LENGTH];
	char *envp[] = { udev_cookie, NULL };

	if (!cookie)
		return kobject_uevent(&disk_to_dev(md->disk)->kobj, action);
	else {
		snprintf(udev_cookie, DM_COOKIE_LENGTH, "%s=%u",
			 DM_COOKIE_ENV_VAR_NAME, cookie);
		return kobject_uevent_env(&disk_to_dev(md->disk)->kobj,
					  action, envp);
	}
}

uint32_t dm_next_uevent_seq(struct mapped_device *md)
{
	return atomic_add_return(1, &md->uevent_seq);
}

uint32_t dm_get_event_nr(struct mapped_device *md)
{
	return atomic_read(&md->event_nr);
}

int dm_wait_event(struct mapped_device *md, int event_nr)
{
	return wait_event_interruptible(md->eventq,
			(event_nr != atomic_read(&md->event_nr)));
}

void dm_uevent_add(struct mapped_device *md, struct list_head *elist)
{
	unsigned long flags;

	spin_lock_irqsave(&md->uevent_lock, flags);
	list_add(elist, &md->uevent_list);
	spin_unlock_irqrestore(&md->uevent_lock, flags);
}

/*
 * The gendisk is only valid as long as you have a reference
 * count on 'md'.
 */
struct gendisk *dm_disk(struct mapped_device *md)
{
	return md->disk;
}
EXPORT_SYMBOL_GPL(dm_disk);

struct kobject *dm_kobject(struct mapped_device *md)
{
	return &md->kobj_holder.kobj;
}

struct mapped_device *dm_get_from_kobject(struct kobject *kobj)
{
	struct mapped_device *md;

	md = container_of(kobj, struct mapped_device, kobj_holder.kobj);

	spin_lock(&_minor_lock);
	if (test_bit(DMF_FREEING, &md->flags) || dm_deleting_md(md)) {
		md = NULL;
		goto out;
	}
	dm_get(md);
out:
	spin_unlock(&_minor_lock);

	return md;
}

int dm_suspended_md(struct mapped_device *md)
{
	return test_bit(DMF_SUSPENDED, &md->flags);
}

int dm_suspended_internally_md(struct mapped_device *md)
{
	return test_bit(DMF_SUSPENDED_INTERNALLY, &md->flags);
}

int dm_test_deferred_remove_flag(struct mapped_device *md)
{
	return test_bit(DMF_DEFERRED_REMOVE, &md->flags);
}

int dm_suspended(struct dm_target *ti)
{
	return dm_suspended_md(dm_table_get_md(ti->table));
}
EXPORT_SYMBOL_GPL(dm_suspended);

int dm_noflush_suspending(struct dm_target *ti)
{
	return __noflush_suspending(dm_table_get_md(ti->table));
}
EXPORT_SYMBOL_GPL(dm_noflush_suspending);

struct dm_md_mempools *dm_alloc_md_mempools(struct mapped_device *md, enum dm_queue_mode type,
					    unsigned integrity, unsigned per_io_data_size,
					    unsigned min_pool_size)
{
	struct dm_md_mempools *pools = kzalloc_node(sizeof(*pools), GFP_KERNEL, md->numa_node_id);
	unsigned int pool_size = 0;
	unsigned int front_pad, io_front_pad;
	int ret;

	if (!pools)
		return NULL;

	switch (type) {
	case DM_TYPE_BIO_BASED:
	case DM_TYPE_DAX_BIO_BASED:
	case DM_TYPE_NVME_BIO_BASED:
		pool_size = max(dm_get_reserved_bio_based_ios(), min_pool_size);
		front_pad = roundup(per_io_data_size, __alignof__(struct dm_target_io)) + offsetof(struct dm_target_io, clone);
		io_front_pad = roundup(front_pad,  __alignof__(struct dm_io)) + offsetof(struct dm_io, tio);
		ret = bioset_init(&pools->io_bs, pool_size, io_front_pad, 0);
		if (ret)
			goto out;
		if (integrity && bioset_integrity_create(&pools->io_bs, pool_size))
			goto out;
		break;
	case DM_TYPE_REQUEST_BASED:
		pool_size = max(dm_get_reserved_rq_based_ios(), min_pool_size);
		front_pad = offsetof(struct dm_rq_clone_bio_info, clone);
		/* per_io_data_size is used for blk-mq pdu at queue allocation */
		break;
	default:
		BUG();
	}

	ret = bioset_init(&pools->bs, pool_size, front_pad, 0);
	if (ret)
		goto out;

	if (integrity && bioset_integrity_create(&pools->bs, pool_size))
		goto out;

	return pools;

out:
	dm_free_md_mempools(pools);

	return NULL;
}

void dm_free_md_mempools(struct dm_md_mempools *pools)
{
	if (!pools)
		return;

	bioset_exit(&pools->bs);
	bioset_exit(&pools->io_bs);

	kfree(pools);
}

struct dm_pr {
	u64	old_key;
	u64	new_key;
	u32	flags;
	bool	fail_early;
};

static int dm_call_pr(struct block_device *bdev, iterate_devices_callout_fn fn,
		      void *data)
{
	struct mapped_device *md = bdev->bd_disk->private_data;
	struct dm_table *table;
	struct dm_target *ti;
	int ret = -ENOTTY, srcu_idx;

	table = dm_get_live_table(md, &srcu_idx);
	if (!table || !dm_table_get_size(table))
		goto out;

	/* We only support devices that have a single target */
	if (dm_table_get_num_targets(table) != 1)
		goto out;
	ti = dm_table_get_target(table, 0);

	ret = -EINVAL;
	if (!ti->type->iterate_devices)
		goto out;

	ret = ti->type->iterate_devices(ti, fn, data);
out:
	dm_put_live_table(md, srcu_idx);
	return ret;
}

/*
 * For register / unregister we need to manually call out to every path.
 */
static int __dm_pr_register(struct dm_target *ti, struct dm_dev *dev,
			    sector_t start, sector_t len, void *data)
{
	struct dm_pr *pr = data;
	const struct pr_ops *ops = dev->bdev->bd_disk->fops->pr_ops;

	if (!ops || !ops->pr_register)
		return -EOPNOTSUPP;
	return ops->pr_register(dev->bdev, pr->old_key, pr->new_key, pr->flags);
}

static int dm_pr_register(struct block_device *bdev, u64 old_key, u64 new_key,
			  u32 flags)
{
	struct dm_pr pr = {
		.old_key	= old_key,
		.new_key	= new_key,
		.flags		= flags,
		.fail_early	= true,
	};
	int ret;

	ret = dm_call_pr(bdev, __dm_pr_register, &pr);
	if (ret && new_key) {
		/* unregister all paths if we failed to register any path */
		pr.old_key = new_key;
		pr.new_key = 0;
		pr.flags = 0;
		pr.fail_early = false;
		dm_call_pr(bdev, __dm_pr_register, &pr);
	}

	return ret;
}

static int dm_pr_reserve(struct block_device *bdev, u64 key, enum pr_type type,
			 u32 flags)
{
	struct mapped_device *md = bdev->bd_disk->private_data;
	const struct pr_ops *ops;
	int r, srcu_idx;

	r = dm_prepare_ioctl(md, &srcu_idx, &bdev);
	if (r < 0)
		goto out;

	ops = bdev->bd_disk->fops->pr_ops;
	if (ops && ops->pr_reserve)
		r = ops->pr_reserve(bdev, key, type, flags);
	else
		r = -EOPNOTSUPP;
out:
	dm_unprepare_ioctl(md, srcu_idx);
	return r;
}

static int dm_pr_release(struct block_device *bdev, u64 key, enum pr_type type)
{
	struct mapped_device *md = bdev->bd_disk->private_data;
	const struct pr_ops *ops;
	int r, srcu_idx;

	r = dm_prepare_ioctl(md, &srcu_idx, &bdev);
	if (r < 0)
		goto out;

	ops = bdev->bd_disk->fops->pr_ops;
	if (ops && ops->pr_release)
		r = ops->pr_release(bdev, key, type);
	else
		r = -EOPNOTSUPP;
out:
	dm_unprepare_ioctl(md, srcu_idx);
	return r;
}

static int dm_pr_preempt(struct block_device *bdev, u64 old_key, u64 new_key,
			 enum pr_type type, bool abort)
{
	struct mapped_device *md = bdev->bd_disk->private_data;
	const struct pr_ops *ops;
	int r, srcu_idx;

	r = dm_prepare_ioctl(md, &srcu_idx, &bdev);
	if (r < 0)
		goto out;

	ops = bdev->bd_disk->fops->pr_ops;
	if (ops && ops->pr_preempt)
		r = ops->pr_preempt(bdev, old_key, new_key, type, abort);
	else
		r = -EOPNOTSUPP;
out:
	dm_unprepare_ioctl(md, srcu_idx);
	return r;
}

static int dm_pr_clear(struct block_device *bdev, u64 key)
{
	struct mapped_device *md = bdev->bd_disk->private_data;
	const struct pr_ops *ops;
	int r, srcu_idx;

	r = dm_prepare_ioctl(md, &srcu_idx, &bdev);
	if (r < 0)
		goto out;

	ops = bdev->bd_disk->fops->pr_ops;
	if (ops && ops->pr_clear)
		r = ops->pr_clear(bdev, key);
	else
		r = -EOPNOTSUPP;
out:
	dm_unprepare_ioctl(md, srcu_idx);
	return r;
}

static const struct pr_ops dm_pr_ops = {
	.pr_register	= dm_pr_register,
	.pr_reserve	= dm_pr_reserve,
	.pr_release	= dm_pr_release,
	.pr_preempt	= dm_pr_preempt,
	.pr_clear	= dm_pr_clear,
};

static const struct block_device_operations dm_blk_dops = {
	.open = dm_blk_open,
	.release = dm_blk_close,
	.ioctl = dm_blk_ioctl,
	.getgeo = dm_blk_getgeo,
	.report_zones = dm_blk_report_zones,
	.pr_ops = &dm_pr_ops,
	.owner = THIS_MODULE
};

static const struct dax_operations dm_dax_ops = {
	.direct_access = dm_dax_direct_access,
	.dax_supported = dm_dax_supported,
	.copy_from_iter = dm_dax_copy_from_iter,
	.copy_to_iter = dm_dax_copy_to_iter,
};

/*
 * module hooks
 */
module_init(dm_init);
module_exit(dm_exit);

module_param(major, uint, 0);
MODULE_PARM_DESC(major, "The major number of the device mapper");

module_param(reserved_bio_based_ios, uint, S_IRUGO | S_IWUSR);
MODULE_PARM_DESC(reserved_bio_based_ios, "Reserved IOs in bio-based mempools");

module_param(dm_numa_node, int, S_IRUGO | S_IWUSR);
MODULE_PARM_DESC(dm_numa_node, "NUMA node for DM device memory allocations");

MODULE_DESCRIPTION(DM_NAME " driver");
MODULE_AUTHOR("Joe Thornber <dm-devel@redhat.com>");
MODULE_LICENSE("GPL");<|MERGE_RESOLUTION|>--- conflicted
+++ resolved
@@ -1858,20 +1858,8 @@
 
 static void dm_wq_work(struct work_struct *work);
 
-<<<<<<< HEAD
-static void dm_init_normal_md_queue(struct mapped_device *md)
-{
-	/*
-	 * Initialize aspects of queue that aren't relevant for blk-mq
-	 */
-	md->queue->backing_dev_info->congested_data = md;
-	md->queue->backing_dev_info->congested_fn = dm_any_congested;
-}
-
 static void dm_destroy_inline_encryption(struct request_queue *q);
 
-=======
->>>>>>> 2c523b34
 static void cleanup_mapped_device(struct mapped_device *md)
 {
 	if (md->wq)
@@ -2260,7 +2248,6 @@
 }
 EXPORT_SYMBOL_GPL(dm_get_queue_limits);
 
-<<<<<<< HEAD
 #ifdef CONFIG_BLK_INLINE_ENCRYPTION
 struct dm_keyslot_evict_args {
 	const struct blk_crypto_key *key;
@@ -2415,13 +2402,12 @@
 {
 }
 #endif /* !CONFIG_BLK_INLINE_ENCRYPTION */
-=======
+
 static void dm_init_congested_fn(struct mapped_device *md)
 {
 	md->queue->backing_dev_info->congested_data = md;
 	md->queue->backing_dev_info->congested_fn = dm_any_congested;
 }
->>>>>>> 2c523b34
 
 /*
  * Setup the DM device's queue based on md's type
