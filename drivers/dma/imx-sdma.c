// SPDX-License-Identifier: GPL-2.0+
//
// drivers/dma/imx-sdma.c
//
// This file contains a driver for the Freescale Smart DMA engine
//
// Copyright 2010 Sascha Hauer, Pengutronix <s.hauer@pengutronix.de>
//
// Based on code from Freescale:
//
// Copyright 2004-2009 Freescale Semiconductor, Inc. All Rights Reserved.

#include <linux/init.h>
#include <linux/iopoll.h>
#include <linux/module.h>
#include <linux/types.h>
#include <linux/bitops.h>
#include <linux/mm.h>
#include <linux/interrupt.h>
#include <linux/clk.h>
#include <linux/delay.h>
#include <linux/sched.h>
#include <linux/semaphore.h>
#include <linux/spinlock.h>
#include <linux/device.h>
#include <linux/genalloc.h>
#include <linux/dma-mapping.h>
#include <linux/firmware.h>
#include <linux/slab.h>
#include <linux/platform_device.h>
#include <linux/pm_runtime.h>
#include <linux/dmaengine.h>
#include <linux/of.h>
#include <linux/of_address.h>
#include <linux/of_device.h>
#include <linux/of_dma.h>
#include <linux/workqueue.h>

#include <asm/irq.h>
#include <linux/platform_data/dma-imx.h>
#include <linux/regmap.h>
#include <linux/mfd/syscon.h>
#include <linux/mfd/syscon/imx6q-iomuxc-gpr.h>

#include "dmaengine.h"
#include "virt-dma.h"

/* SDMA registers */
#define SDMA_H_C0PTR		0x000
#define SDMA_H_INTR		0x004
#define SDMA_H_STATSTOP		0x008
#define SDMA_H_START		0x00c
#define SDMA_H_EVTOVR		0x010
#define SDMA_H_DSPOVR		0x014
#define SDMA_H_HOSTOVR		0x018
#define SDMA_H_EVTPEND		0x01c
#define SDMA_H_DSPENBL		0x020
#define SDMA_H_RESET		0x024
#define SDMA_H_EVTERR		0x028
#define SDMA_H_INTRMSK		0x02c
#define SDMA_H_PSW		0x030
#define SDMA_H_EVTERRDBG	0x034
#define SDMA_H_CONFIG		0x038
#define SDMA_ONCE_ENB		0x040
#define SDMA_ONCE_DATA		0x044
#define SDMA_ONCE_INSTR		0x048
#define SDMA_ONCE_STAT		0x04c
#define SDMA_ONCE_CMD		0x050
#define SDMA_EVT_MIRROR		0x054
#define SDMA_ILLINSTADDR	0x058
#define SDMA_CHN0ADDR		0x05c
#define SDMA_ONCE_RTB		0x060
#define SDMA_XTRIG_CONF1	0x070
#define SDMA_XTRIG_CONF2	0x074
#define SDMA_CHNENBL0_IMX35	0x200
#define SDMA_CHNENBL0_IMX31	0x080
#define SDMA_CHNPRI_0		0x100
#define SDMA_DONE0_CONFIG	0x1000
#define SDMA_DONE0_CONFIG_DONE_SEL	0x7
#define SDMA_DONE0_CONFIG_DONE_DIS	0x6

/*
 * Buffer descriptor status values.
 */
#define BD_DONE  0x01
#define BD_WRAP  0x02
#define BD_CONT  0x04
#define BD_INTR  0x08
#define BD_RROR  0x10
#define BD_LAST  0x20
#define BD_EXTD  0x80

/*
 * Data Node descriptor status values.
 */
#define DND_END_OF_FRAME  0x80
#define DND_END_OF_XFER   0x40
#define DND_DONE          0x20
#define DND_UNUSED        0x01

/*
 * IPCV2 descriptor status values.
 */
#define BD_IPCV2_END_OF_FRAME  0x40

#define IPCV2_MAX_NODES        50
/*
 * Error bit set in the CCB status field by the SDMA,
 * in setbd routine, in case of a transfer error
 */
#define DATA_ERROR  0x10000000

/*
 * Buffer descriptor commands.
 */
#define C0_ADDR             0x01
#define C0_LOAD             0x02
#define C0_DUMP             0x03
#define C0_SETCTX           0x07
#define C0_GETCTX           0x03
#define C0_SETDM            0x01
#define C0_SETPM            0x04
#define C0_GETDM            0x02
#define C0_GETPM            0x08
/*
 * Change endianness indicator in the BD command field
 */
#define CHANGE_ENDIANNESS   0x80

/*
 *  p_2_p watermark_level description
 *	Bits		Name			Description
 *	0-7		Lower WML		Lower watermark level
 *	8		PS			1: Pad Swallowing
 *						0: No Pad Swallowing
 *	9		PA			1: Pad Adding
 *						0: No Pad Adding
 *	10		SPDIF			If this bit is set both source
 *						and destination are on SPBA
 *	11		Source Bit(SP)		1: Source on SPBA
 *						0: Source on AIPS
 *	12		Destination Bit(DP)	1: Destination on SPBA
 *						0: Destination on AIPS
 *	13-15		---------		MUST BE 0
 *	16-23		Higher WML		HWML
 *	24-27		N			Total number of samples after
 *						which Pad adding/Swallowing
 *						must be done. It must be odd.
 *	28		Lower WML Event(LWE)	SDMA events reg to check for
 *						LWML event mask
 *						0: LWE in EVENTS register
 *						1: LWE in EVENTS2 register
 *	29		Higher WML Event(HWE)	SDMA events reg to check for
 *						HWML event mask
 *						0: HWE in EVENTS register
 *						1: HWE in EVENTS2 register
 *	30		---------		MUST BE 0
 *	31		CONT			1: Amount of samples to be
 *						transferred is unknown and
 *						script will keep on
 *						transferring samples as long as
 *						both events are detected and
 *						script must be manually stopped
 *						by the application
 *						0: The amount of samples to be
 *						transferred is equal to the
 *						count field of mode word
 */
#define SDMA_WATERMARK_LEVEL_LWML	0xFF
#define SDMA_WATERMARK_LEVEL_PS		BIT(8)
#define SDMA_WATERMARK_LEVEL_PA		BIT(9)
#define SDMA_WATERMARK_LEVEL_SPDIF	BIT(10)
#define SDMA_WATERMARK_LEVEL_SP		BIT(11)
#define SDMA_WATERMARK_LEVEL_DP		BIT(12)
#define SDMA_WATERMARK_LEVEL_SD		BIT(13)
#define SDMA_WATERMARK_LEVEL_DD		BIT(14)
#define SDMA_WATERMARK_LEVEL_HWML	(0xFF << 16)
#define SDMA_WATERMARK_LEVEL_LWE	BIT(28)
#define SDMA_WATERMARK_LEVEL_HWE	BIT(29)
#define SDMA_WATERMARK_LEVEL_CONT	BIT(31)

#define SDMA_DMA_BUSWIDTHS	(BIT(DMA_SLAVE_BUSWIDTH_1_BYTE) | \
				 BIT(DMA_SLAVE_BUSWIDTH_2_BYTES) | \
				 BIT(DMA_SLAVE_BUSWIDTH_3_BYTES) | \
				 BIT(DMA_SLAVE_BUSWIDTH_4_BYTES))

#define SDMA_DMA_DIRECTIONS	(BIT(DMA_DEV_TO_MEM) | \
				 BIT(DMA_MEM_TO_DEV) | \
				 BIT(DMA_DEV_TO_DEV))

/**
 * struct sdma_script_start_addrs - SDMA script start pointers
 *
 * start addresses of the different functions in the physical
 * address space of the SDMA engine.
 */
struct sdma_script_start_addrs {
	s32 ap_2_ap_addr;
	s32 ap_2_bp_addr;
	s32 ap_2_ap_fixed_addr;
	s32 bp_2_ap_addr;
	s32 loopback_on_dsp_side_addr;
	s32 mcu_interrupt_only_addr;
	s32 firi_2_per_addr;
	s32 firi_2_mcu_addr;
	s32 per_2_firi_addr;
	s32 mcu_2_firi_addr;
	s32 uart_2_per_addr;
	s32 uart_2_mcu_addr;
	s32 per_2_app_addr;
	s32 mcu_2_app_addr;
	s32 per_2_per_addr;
	s32 uartsh_2_per_addr;
	s32 uartsh_2_mcu_addr;
	s32 per_2_shp_addr;
	s32 mcu_2_shp_addr;
	s32 ata_2_mcu_addr;
	s32 mcu_2_ata_addr;
	s32 app_2_per_addr;
	s32 app_2_mcu_addr;
	s32 shp_2_per_addr;
	s32 shp_2_mcu_addr;
	s32 mshc_2_mcu_addr;
	s32 mcu_2_mshc_addr;
	s32 spdif_2_mcu_addr;
	s32 mcu_2_spdif_addr;
	s32 asrc_2_mcu_addr;
	s32 ext_mem_2_ipu_addr;
	s32 descrambler_addr;
	s32 dptc_dvfs_addr;
	s32 utra_addr;
	s32 ram_code_start_addr;
	/* End of v1 array */
	s32 mcu_2_ssish_addr;
	s32 ssish_2_mcu_addr;
	s32 hdmi_dma_addr;
	/* End of v2 array */
	s32 zcanfd_2_mcu_addr;
	s32 zqspi_2_mcu_addr;
	s32 mcu_2_ecspi_addr;
	s32 mcu_2_sai_addr;
	s32 sai_2_mcu_addr;
<<<<<<< HEAD
	s32 uart_2_mcu_addr;
	s32 uartsh_2_mcu_addr;
	s32 i2c_2_mcu_addr;
	s32 mcu_2_i2c_addr;
=======
	s32 uart_2_mcu_rom_addr;
	s32 uartsh_2_mcu_rom_addr;
>>>>>>> 9f43e3ac
	/* End of v3 array */
	s32 mcu_2_zqspi_addr;
	/* End of v4 array */
};

#define SDMA_WATERMARK_LEVEL_FIFOS_OFF	12
#define SDMA_WATERMARK_LEVEL_FIFO_OFF_OFF 16
#define SDMA_WATERMARK_LEVEL_SW_DONE	BIT(23)
#define SDMA_WATERMARK_LEVEL_SW_DONE_SEL_OFF 24
#define SDMA_WATERMARK_LEVEL_WORDS_PER_FIFO_OFF 28

/*
 * Mode/Count of data node descriptors - IPCv2
 */
struct sdma_mode_count {
#define SDMA_BD_MAX_CNT	0xffff
	u32 count   : 16; /* size of the buffer pointed by this BD */
	u32 status  :  8; /* E,R,I,C,W,D status bits stored here */
	u32 command :  8; /* command mostly used for channel 0 */
};

/*
 * Buffer descriptor
 */
struct sdma_buffer_descriptor {
	struct sdma_mode_count  mode;
	u32 buffer_addr;	/* address of the buffer described */
	u32 ext_buffer_addr;	/* extended buffer address */
} __attribute__ ((packed));

/**
 * struct sdma_channel_control - Channel control Block
 *
 * @current_bd_ptr:	current buffer descriptor processed
 * @base_bd_ptr:	first element of buffer descriptor array
 * @unused:		padding. The SDMA engine expects an array of 128 byte
 *			control blocks
 */
struct sdma_channel_control {
	u32 current_bd_ptr;
	u32 base_bd_ptr;
	u32 unused[2];
} __attribute__ ((packed));

/**
 * struct sdma_state_registers - SDMA context for a channel
 *
 * @pc:		program counter
 * @unused1:	unused
 * @t:		test bit: status of arithmetic & test instruction
 * @rpc:	return program counter
 * @unused0:	unused
 * @sf:		source fault while loading data
 * @spc:	loop start program counter
 * @unused2:	unused
 * @df:		destination fault while storing data
 * @epc:	loop end program counter
 * @lm:		loop mode
 */
struct sdma_state_registers {
	u32 pc     :14;
	u32 unused1: 1;
	u32 t      : 1;
	u32 rpc    :14;
	u32 unused0: 1;
	u32 sf     : 1;
	u32 spc    :14;
	u32 unused2: 1;
	u32 df     : 1;
	u32 epc    :14;
	u32 lm     : 2;
} __attribute__ ((packed));

/**
 * struct sdma_context_data - sdma context specific to a channel
 *
 * @channel_state:	channel state bits
 * @gReg:		general registers
 * @mda:		burst dma destination address register
 * @msa:		burst dma source address register
 * @ms:			burst dma status register
 * @md:			burst dma data register
 * @pda:		peripheral dma destination address register
 * @psa:		peripheral dma source address register
 * @ps:			peripheral dma status register
 * @pd:			peripheral dma data register
 * @ca:			CRC polynomial register
 * @cs:			CRC accumulator register
 * @dda:		dedicated core destination address register
 * @dsa:		dedicated core source address register
 * @ds:			dedicated core status register
 * @dd:			dedicated core data register
 * @scratch0:		1st word of dedicated ram for context switch
 * @scratch1:		2nd word of dedicated ram for context switch
 * @scratch2:		3rd word of dedicated ram for context switch
 * @scratch3:		4th word of dedicated ram for context switch
 * @scratch4:		5th word of dedicated ram for context switch
 * @scratch5:		6th word of dedicated ram for context switch
 * @scratch6:		7th word of dedicated ram for context switch
 * @scratch7:		8th word of dedicated ram for context switch
 */
struct sdma_context_data {
	struct sdma_state_registers  channel_state;
	u32  gReg[8];
	u32  mda;
	u32  msa;
	u32  ms;
	u32  md;
	u32  pda;
	u32  psa;
	u32  ps;
	u32  pd;
	u32  ca;
	u32  cs;
	u32  dda;
	u32  dsa;
	u32  ds;
	u32  dd;
	u32  scratch0;
	u32  scratch1;
	u32  scratch2;
	u32  scratch3;
	u32  scratch4;
	u32  scratch5;
	u32  scratch6;
	u32  scratch7;
} __attribute__ ((packed));


struct sdma_engine;

/**
 * struct sdma_desc - descriptor structor for one transfer
 * @vd:			descriptor for virt dma
 * @num_bd:		number of descriptors currently handling
 * @bd_phys:		physical address of bd
 * @buf_tail:		ID of the buffer that was processed
 * @buf_ptail:		ID of the previous buffer that was processed
 * @period_len:		period length, used in cyclic.
 * @chn_real_count:	the real count updated from bd->mode.count
 * @chn_count:		the transfer count set
 * @sdmac:		sdma_channel pointer
 * @bd:			pointer of allocate bd
 */
struct sdma_desc {
	struct virt_dma_desc	vd;
	unsigned int		num_bd;
	dma_addr_t		bd_phys;
	unsigned int		buf_tail;
	unsigned int		buf_ptail;
	unsigned int		period_len;
	unsigned int		chn_real_count;
	unsigned int		chn_count;
	struct sdma_channel	*sdmac;
	struct sdma_buffer_descriptor *bd;
};

/**
 * struct sdma_channel - housekeeping for a SDMA channel
 *
 * @vc:			virt_dma base structure
 * @desc:		sdma description including vd and other special member
 * @sdma:		pointer to the SDMA engine for this channel
 * @channel:		the channel number, matches dmaengine chan_id + 1
 * @direction:		transfer type. Needed for setting SDMA script
 * @slave_config:	Slave configuration
 * @peripheral_type:	Peripheral type. Needed for setting SDMA script
 * @event_id0:		aka dma request line
 * @event_id1:		for channels that use 2 events
 * @word_size:		peripheral access size
 * @pc_from_device:	script address for those device_2_memory
 * @pc_to_device:	script address for those memory_2_device
 * @device_to_device:	script address for those device_2_device
 * @pc_to_pc:		script address for those memory_2_memory
 * @flags:		loop mode or not
 * @per_address:	peripheral source or destination address in common case
 *                      destination address in p_2_p case
 * @per_address2:	peripheral source address in p_2_p case
 * @event_mask:		event mask used in p_2_p script
 * @watermark_level:	value for gReg[7], some script will extend it from
 *			basic watermark such as p_2_p
 * @shp_addr:		value for gReg[6]
 * @per_addr:		value for gReg[2]
 * @status:		status of dma channel
 * @context_loaded:	ensure context is only loaded once
 * @data:		specific sdma interface structure
 * @bd_pool:		dma_pool for bd
 * @terminate_worker:	used to call back into terminate work function
 */
struct sdma_channel {
	struct virt_dma_chan		vc;
	struct sdma_desc		*desc;
	struct sdma_engine		*sdma;
	unsigned int			channel;
	enum dma_transfer_direction	direction;
	struct dma_slave_config		slave_config;
	struct sdma_audio_config	*audio_config;
	enum sdma_peripheral_type	peripheral_type;
	unsigned int			event_id0;
	unsigned int			event_id1;
	enum dma_slave_buswidth		word_size;
	unsigned int			pc_from_device, pc_to_device;
	unsigned int			device_to_device;
	unsigned int                    pc_to_pc;
	unsigned long			flags;
	dma_addr_t			per_address, per_address2;
	unsigned long			event_mask[2];
	unsigned long			watermark_level;
	u32				shp_addr, per_addr;
	enum dma_status			status;
	struct imx_dma_data		data;
	struct work_struct		terminate_worker;
	struct list_head                terminated;
	bool				is_ram_script;
	int				prio;
};

#define IMX_DMA_SG_LOOP		BIT(0)

#define MAX_DMA_CHANNELS 32
#define MXC_SDMA_DEFAULT_PRIORITY 1
#define MXC_SDMA_MIN_PRIORITY 1
#define MXC_SDMA_MAX_PRIORITY 7

/*
 * 0x78(SDMA_XTRIG_CONF2+4)~0x100(SDMA_CHNPRI_O) registers are reserved and
 * can't be accessed. Skip these register touch in suspend/resume. Also below
 * two macros are only used on i.mx6sx.
 */
#define MXC_SDMA_RESERVED_REG (SDMA_CHNPRI_0 - SDMA_XTRIG_CONF2 - 4)
#define MXC_SDMA_SAVED_REG_NUM (((SDMA_CHNENBL0_IMX35 + 4 * 48) - \
				MXC_SDMA_RESERVED_REG) / 4)

#define SDMA_FIRMWARE_MAGIC 0x414d4453

/**
 * struct sdma_firmware_header - Layout of the firmware image
 *
 * @magic:		"SDMA"
 * @version_major:	increased whenever layout of struct
 *			sdma_script_start_addrs changes.
 * @version_minor:	firmware minor version (for binary compatible changes)
 * @script_addrs_start:	offset of struct sdma_script_start_addrs in this image
 * @num_script_addrs:	Number of script addresses in this image
 * @ram_code_start:	offset of SDMA ram image in this firmware image
 * @ram_code_size:	size of SDMA ram image
 * @script_addrs:	Stores the start address of the SDMA scripts
 *			(in SDMA memory space)
 */
struct sdma_firmware_header {
	u32	magic;
	u32	version_major;
	u32	version_minor;
	u32	script_addrs_start;
	u32	num_script_addrs;
	u32	ram_code_start;
	u32	ram_code_size;
};

struct sdma_driver_data {
	int chnenbl0;
	int num_events;
	struct sdma_script_start_addrs	*script_addrs;
	bool check_ratio;
	/*
	 * ecspi ERR009165 fixed should be done in sdma script
	 * and it has been fixed in soc from i.mx6ul.
	 * please get more information from the below link:
	 * https://www.nxp.com/docs/en/errata/IMX6DQCE.pdf
	 */
	bool ecspi_fixed;
	bool has_done0;
	bool pm_runtime;
};

struct sdma_engine {
	struct device			*dev;
	struct sdma_channel		channel[MAX_DMA_CHANNELS];
	struct sdma_channel_control	*channel_control;
	u32				save_regs[MXC_SDMA_SAVED_REG_NUM];
	u32				save_done0_regs[2];
	const char			*fw_name;
	void __iomem			*regs;
	struct sdma_context_data	*context;
	dma_addr_t			context_phys;
	dma_addr_t			ccb_phys;
	bool				is_on;
	struct dma_device		dma_device;
	struct clk			*clk_ipg;
	struct clk			*clk_ahb;
	spinlock_t			channel_0_lock;
	u32				script_number;
	struct sdma_script_start_addrs	*script_addrs;
	const struct sdma_driver_data	*drvdata;
	u32				spba_start_addr;
	u32				spba_end_addr;
	unsigned int			irq;
	dma_addr_t			bd0_phys;
	struct sdma_buffer_descriptor	*bd0;
	/* clock ratio for AHB:SDMA core. 1:1 is 1, 2:1 is 0*/
	bool				clk_ratio;
	bool                            fw_loaded;
	struct gen_pool			*iram_pool;
	u32				fw_fail;
	u8				*fw_data;
	unsigned short			ram_code_start;
};

static int sdma_config_write(struct dma_chan *chan,
		       struct dma_slave_config *dmaengine_cfg,
		       enum dma_transfer_direction direction);

static struct sdma_driver_data sdma_imx31 = {
	.chnenbl0 = SDMA_CHNENBL0_IMX31,
	.num_events = 32,
};

static struct sdma_script_start_addrs sdma_script_imx25 = {
	.ap_2_ap_addr = 729,
	.uart_2_mcu_addr = 904,
	.per_2_app_addr = 1255,
	.mcu_2_app_addr = 834,
	.uartsh_2_mcu_addr = 1120,
	.per_2_shp_addr = 1329,
	.mcu_2_shp_addr = 1048,
	.ata_2_mcu_addr = 1560,
	.mcu_2_ata_addr = 1479,
	.app_2_per_addr = 1189,
	.app_2_mcu_addr = 770,
	.shp_2_per_addr = 1407,
	.shp_2_mcu_addr = 979,
};

static struct sdma_driver_data sdma_imx25 = {
	.chnenbl0 = SDMA_CHNENBL0_IMX35,
	.num_events = 48,
	.script_addrs = &sdma_script_imx25,
};

static struct sdma_driver_data sdma_imx35 = {
	.chnenbl0 = SDMA_CHNENBL0_IMX35,
	.num_events = 48,
};

static struct sdma_script_start_addrs sdma_script_imx51 = {
	.ap_2_ap_addr = 642,
	.uart_2_mcu_addr = 817,
	.mcu_2_app_addr = 747,
	.mcu_2_shp_addr = 961,
	.ata_2_mcu_addr = 1473,
	.mcu_2_ata_addr = 1392,
	.app_2_per_addr = 1033,
	.app_2_mcu_addr = 683,
	.shp_2_per_addr = 1251,
	.shp_2_mcu_addr = 892,
};

static struct sdma_driver_data sdma_imx51 = {
	.chnenbl0 = SDMA_CHNENBL0_IMX35,
	.num_events = 48,
	.script_addrs = &sdma_script_imx51,
};

static struct sdma_script_start_addrs sdma_script_imx53 = {
	.ap_2_ap_addr = 642,
	.app_2_mcu_addr = 683,
	.mcu_2_app_addr = 747,
	.uart_2_mcu_addr = 817,
	.shp_2_mcu_addr = 891,
	.mcu_2_shp_addr = 960,
	.uartsh_2_mcu_addr = 1032,
	.spdif_2_mcu_addr = 1100,
	.mcu_2_spdif_addr = 1134,
	.firi_2_mcu_addr = 1193,
	.mcu_2_firi_addr = 1290,
};

static struct sdma_driver_data sdma_imx53 = {
	.chnenbl0 = SDMA_CHNENBL0_IMX35,
	.num_events = 48,
	.script_addrs = &sdma_script_imx53,
};

static struct sdma_script_start_addrs sdma_script_imx6q = {
	.ap_2_ap_addr = 642,
	.uart_2_mcu_addr = 817,
	.mcu_2_app_addr = 747,
	.per_2_per_addr = 6331,
	.uartsh_2_mcu_addr = 1032,
	.mcu_2_shp_addr = 960,
	.app_2_mcu_addr = 683,
	.shp_2_mcu_addr = 891,
	.spdif_2_mcu_addr = 1100,
	.mcu_2_spdif_addr = 1134,
};

static struct sdma_driver_data sdma_imx6q = {
	.chnenbl0 = SDMA_CHNENBL0_IMX35,
	.num_events = 48,
	.script_addrs = &sdma_script_imx6q,
};

static struct sdma_driver_data sdma_imx6sx = {
	.chnenbl0 = SDMA_CHNENBL0_IMX35,
	.num_events = 48,
	.script_addrs = &sdma_script_imx6q,
};

static struct sdma_driver_data sdma_imx6ul = {
	.chnenbl0 = SDMA_CHNENBL0_IMX35,
	.num_events = 48,
	.script_addrs = &sdma_script_imx6q,
	.ecspi_fixed = true,
};

static struct sdma_script_start_addrs sdma_script_imx7d = {
	.ap_2_ap_addr = 644,
	.uart_2_mcu_addr = 819,
	.mcu_2_app_addr = 749,
	.uartsh_2_mcu_addr = 1034,
	.mcu_2_shp_addr = 962,
	.app_2_mcu_addr = 685,
	.shp_2_mcu_addr = 893,
	.spdif_2_mcu_addr = 1102,
	.mcu_2_spdif_addr = 1136,
};

static struct sdma_driver_data sdma_imx7d = {
	.chnenbl0 = SDMA_CHNENBL0_IMX35,
	.num_events = 48,
	.script_addrs = &sdma_script_imx7d,
};

static struct sdma_driver_data sdma_imx8mq = {
	.chnenbl0 = SDMA_CHNENBL0_IMX35,
	.num_events = 48,
	.script_addrs = &sdma_script_imx7d,
	.check_ratio = 1,
};

static struct sdma_driver_data sdma_imx8mp = {
	.chnenbl0 = SDMA_CHNENBL0_IMX35,
	.num_events = 48,
	.script_addrs = &sdma_script_imx7d,
	.check_ratio = 1,
	.ecspi_fixed = true,
	.has_done0 = true,
	.pm_runtime = true,
};

static const struct of_device_id sdma_dt_ids[] = {
	{ .compatible = "fsl,imx6q-sdma", .data = &sdma_imx6q, },
	{ .compatible = "fsl,imx53-sdma", .data = &sdma_imx53, },
	{ .compatible = "fsl,imx51-sdma", .data = &sdma_imx51, },
	{ .compatible = "fsl,imx35-sdma", .data = &sdma_imx35, },
	{ .compatible = "fsl,imx31-sdma", .data = &sdma_imx31, },
	{ .compatible = "fsl,imx25-sdma", .data = &sdma_imx25, },
	{ .compatible = "fsl,imx7d-sdma", .data = &sdma_imx7d, },
	{ .compatible = "fsl,imx6sx-sdma", .data = &sdma_imx6sx, },
	{ .compatible = "fsl,imx6ul-sdma", .data = &sdma_imx6ul, },
	{ .compatible = "fsl,imx8mq-sdma", .data = &sdma_imx8mq, },
	{ .compatible = "fsl,imx8mp-sdma", .data = &sdma_imx8mp, },
	{ /* sentinel */ }
};
MODULE_DEVICE_TABLE(of, sdma_dt_ids);

#define SDMA_H_CONFIG_DSPDMA	BIT(12) /* indicates if the DSPDMA is used */
#define SDMA_H_CONFIG_RTD_PINS	BIT(11) /* indicates if Real-Time Debug pins are enabled */
#define SDMA_H_CONFIG_ACR	BIT(4)  /* indicates if AHB freq /core freq = 2 or 1 */
#define SDMA_H_CONFIG_CSM	(3)       /* indicates which context switch mode is selected*/

static void sdma_pm_clk_enable(struct sdma_engine *sdma, bool direct, bool enable)
{
	if (enable) {
		if (sdma->drvdata->pm_runtime)
			pm_runtime_get_sync(sdma->dev);
		else {
			clk_enable(sdma->clk_ipg);
			clk_enable(sdma->clk_ahb);
		}
	} else {
		if (sdma->drvdata->pm_runtime) {
			if (direct) {
				pm_runtime_put_sync_suspend(sdma->dev);
			} else {
				pm_runtime_mark_last_busy(sdma->dev);
				pm_runtime_put_autosuspend(sdma->dev);
			}
		} else {
			clk_disable(sdma->clk_ipg);
			clk_disable(sdma->clk_ahb);
		}
	}
}

static inline u32 chnenbl_ofs(struct sdma_engine *sdma, unsigned int event)
{
	u32 chnenbl0 = sdma->drvdata->chnenbl0;
	return chnenbl0 + event * 4;
}

static int sdma_config_ownership(struct sdma_channel *sdmac,
		bool event_override, bool mcu_override, bool dsp_override)
{
	struct sdma_engine *sdma = sdmac->sdma;
	int channel = sdmac->channel;
	unsigned long evt, mcu, dsp;

	if (event_override && mcu_override && dsp_override)
		return -EINVAL;

	evt = readl_relaxed(sdma->regs + SDMA_H_EVTOVR);
	mcu = readl_relaxed(sdma->regs + SDMA_H_HOSTOVR);
	dsp = readl_relaxed(sdma->regs + SDMA_H_DSPOVR);

	if (dsp_override)
		__clear_bit(channel, &dsp);
	else
		__set_bit(channel, &dsp);

	if (event_override)
		__clear_bit(channel, &evt);
	else
		__set_bit(channel, &evt);

	if (mcu_override)
		__clear_bit(channel, &mcu);
	else
		__set_bit(channel, &mcu);

	writel_relaxed(evt, sdma->regs + SDMA_H_EVTOVR);
	writel_relaxed(mcu, sdma->regs + SDMA_H_HOSTOVR);
	writel_relaxed(dsp, sdma->regs + SDMA_H_DSPOVR);

	return 0;
}

static void sdma_enable_channel(struct sdma_engine *sdma, int channel)
{
	writel(BIT(channel), sdma->regs + SDMA_H_START);
}

/*
 * sdma_run_channel0 - run a channel and wait till it's done
 */
static int sdma_run_channel0(struct sdma_engine *sdma)
{
	int ret;
	u32 reg;

	sdma_enable_channel(sdma, 0);

	ret = readl_relaxed_poll_timeout_atomic(sdma->regs + SDMA_H_STATSTOP,
						reg, !(reg & 1), 1, 5000);
	if (ret)
		dev_err(sdma->dev, "Timeout waiting for CH0 ready\n");

	/* Set bits of CONFIG register with dynamic context switching */
	reg = readl(sdma->regs + SDMA_H_CONFIG);
	if ((reg & SDMA_H_CONFIG_CSM) == 0) {
		reg |= SDMA_H_CONFIG_CSM;
		writel_relaxed(reg, sdma->regs + SDMA_H_CONFIG);
	}

	return ret;
}

#define SDMA_SCRIPT_ADDRS_ARRAY_SIZE_V1	34
#define SDMA_SCRIPT_ADDRS_ARRAY_SIZE_V2	38
#define SDMA_SCRIPT_ADDRS_ARRAY_SIZE_V3	47
#define SDMA_SCRIPT_ADDRS_ARRAY_SIZE_V4	48

static void sdma_add_scripts(struct sdma_engine *sdma,
		const struct sdma_script_start_addrs *addr)
{
	s32 *addr_arr = (u32 *)addr;
	s32 *saddr_arr = (u32 *)sdma->script_addrs;
	int i;

	/* use the default firmware in ROM if missing external firmware */
	if (!sdma->script_number)
		sdma->script_number = SDMA_SCRIPT_ADDRS_ARRAY_SIZE_V1;

	if (sdma->script_number > sizeof(struct sdma_script_start_addrs)
				  / sizeof(s32)) {
		dev_err(sdma->dev,
			"SDMA script number %d not match with firmware.\n",
			sdma->script_number);
		return;
	}

	for (i = 0; i < sdma->script_number; i++)
		if (addr_arr[i] > 0)
			saddr_arr[i] = addr_arr[i];
}

static int sdma_load_script(struct sdma_engine *sdma)
{
	struct sdma_buffer_descriptor *bd0 = sdma->bd0;
	const struct sdma_script_start_addrs *addr;
	struct sdma_firmware_header *header;
	unsigned short *ram_code;
	void *buf_virt;
	dma_addr_t buf_phys;
	int ret;
	unsigned long flags;

	header = (struct sdma_firmware_header *)sdma->fw_data;

	addr = (void *)header + header->script_addrs_start;
	ram_code = (void *)header + header->ram_code_start;
	sdma->ram_code_start = header->ram_code_start;

	buf_virt = dma_alloc_coherent(sdma->dev, header->ram_code_size,
				      &buf_phys, GFP_KERNEL);
	if (!buf_virt)
		return -ENOMEM;

	spin_lock_irqsave(&sdma->channel_0_lock, flags);

	bd0->mode.command = C0_SETPM;
	bd0->mode.status = BD_DONE | BD_WRAP | BD_EXTD;
	bd0->mode.count = header->ram_code_size / 2;
	bd0->buffer_addr = buf_phys;
	bd0->ext_buffer_addr = addr->ram_code_start_addr;

	memcpy(buf_virt, ram_code, header->ram_code_size);

	ret = sdma_run_channel0(sdma);

	spin_unlock_irqrestore(&sdma->channel_0_lock, flags);

	dma_free_coherent(sdma->dev, header->ram_code_size, buf_virt, buf_phys);

	sdma_add_scripts(sdma, addr);

	sdma->fw_loaded = true;

	dev_info_once(sdma->dev, "loaded firmware %d.%d\n",
			header->version_major,
			header->version_minor);
	return ret;
}

static void sdma_event_enable(struct sdma_channel *sdmac, unsigned int event)
{
	struct sdma_engine *sdma = sdmac->sdma;
	int channel = sdmac->channel;
	unsigned long val;
	u32 chnenbl = chnenbl_ofs(sdma, event);

	val = readl_relaxed(sdma->regs + chnenbl);
	__set_bit(channel, &val);
	writel_relaxed(val, sdma->regs + chnenbl);

	/* Set SDMA_DONEx_CONFIG is sw_done enabled */
	if (sdmac->audio_config && sdmac->audio_config->sw_done_sel & BIT(31)) {
		u32 sw_done_sel = sdmac->audio_config->sw_done_sel & 0xff;
		u32 offset = SDMA_DONE0_CONFIG + sw_done_sel / 4;
		u32 done_sel = SDMA_DONE0_CONFIG_DONE_SEL +
				((sw_done_sel % 4) << 3);
		u32 sw_done_dis = SDMA_DONE0_CONFIG_DONE_DIS +
				((sw_done_sel % 4) << 3);

		val = readl_relaxed(sdma->regs + offset);
		__set_bit(done_sel, &val);
		__clear_bit(sw_done_dis, &val);
		writel_relaxed(val, sdma->regs + offset);
	}

}

static int sdma_set_channel_priority(struct sdma_channel *sdmac,
		unsigned int priority)
{
	struct sdma_engine *sdma = sdmac->sdma;
	int channel = sdmac->channel;

	if (priority < MXC_SDMA_MIN_PRIORITY
	    || priority > MXC_SDMA_MAX_PRIORITY) {
		return -EINVAL;
	}

	writel_relaxed(priority, sdma->regs + SDMA_CHNPRI_0 + 4 * channel);

	return 0;
}

static void sdma_event_disable(struct sdma_channel *sdmac, unsigned int event)
{
	struct sdma_engine *sdma = sdmac->sdma;
	int channel = sdmac->channel;
	u32 chnenbl = chnenbl_ofs(sdma, event);
	unsigned long val;

	val = readl_relaxed(sdma->regs + chnenbl);
	__clear_bit(channel, &val);
	writel_relaxed(val, sdma->regs + chnenbl);
}

static struct sdma_desc *to_sdma_desc(struct dma_async_tx_descriptor *t)
{
	return container_of(t, struct sdma_desc, vd.tx);
}

static void sdma_start_desc(struct sdma_channel *sdmac)
{
	struct virt_dma_desc *vd = vchan_next_desc(&sdmac->vc);
	struct sdma_desc *desc;
	struct sdma_engine *sdma = sdmac->sdma;
	int channel = sdmac->channel;

	if (!vd) {
		sdmac->desc = NULL;
		return;
	}
	sdmac->desc = desc = to_sdma_desc(&vd->tx);

	list_del(&vd->node);

	sdma->channel_control[channel].base_bd_ptr = desc->bd_phys;
	sdma->channel_control[channel].current_bd_ptr = desc->bd_phys;
	sdma_enable_channel(sdma, sdmac->channel);
}

static void sdma_update_channel_loop(struct sdma_channel *sdmac)
{
	struct sdma_buffer_descriptor *bd;
	int error = 0;
	enum dma_status	old_status = sdmac->status;
	int count = 0;

	/*
	 * loop mode. Iterate over descriptors, re-setup them and
	 * call callback function.
	 */
	while (sdmac->desc) {
		struct sdma_desc *desc = sdmac->desc;

		bd = &desc->bd[desc->buf_tail];

		/*
		 * re-enable HSTART_HE if all bds consumed at the last time,
		 * that happens in high loading case which sdma_handle_channel_
		 * loop can't be handled in time while all bds run out in sdma
		 * side, then sdma script clear HE and cause channel stop.
		 */
		if (count == desc->num_bd) {
			dev_warn(sdmac->sdma->dev, "All bds consumed,restart now.\n");
			sdma_enable_channel(sdmac->sdma, sdmac->channel);
		}

		if (bd->mode.status & BD_DONE)
			break;

		if (bd->mode.status & BD_RROR) {
			bd->mode.status &= ~BD_RROR;
			sdmac->status = DMA_ERROR;
			error = -EIO;
		}

	       /*
		* We use bd->mode.count to calculate the residue, since contains
		* the number of bytes present in the current buffer descriptor.
		* Note: in IMX_DMATYPE_MULTI_SAI case, bd->mode.count used as
		* remaining bytes instead so that one register could be saved.
		* so chn_real_count = desc->period_len - bd->mode.count.
		*/
		if (sdmac->peripheral_type == IMX_DMATYPE_MULTI_SAI)
			desc->chn_real_count = desc->period_len - bd->mode.count;
		else
			desc->chn_real_count = bd->mode.count;

		bd->mode.status |= BD_DONE;
		bd->mode.count = desc->period_len;
		desc->buf_ptail = desc->buf_tail;
		desc->buf_tail = (desc->buf_tail + 1) % desc->num_bd;
		count++;

		/*
		 * The callback is called from the interrupt context in order
		 * to reduce latency and to avoid the risk of altering the
		 * SDMA transaction status by the time the client tasklet is
		 * executed.
		 */
		spin_unlock(&sdmac->vc.lock);
		dmaengine_desc_get_callback_invoke(&desc->vd.tx, NULL);
		spin_lock(&sdmac->vc.lock);

		if (error)
			sdmac->status = old_status;
	}
}

static void mxc_sdma_handle_channel_normal(struct sdma_channel *data)
{
	struct sdma_channel *sdmac = (struct sdma_channel *) data;
	struct sdma_buffer_descriptor *bd;
	int i, error = 0;

	sdmac->desc->chn_real_count = 0;
	/*
	 * non loop mode. Iterate over all descriptors, collect
	 * errors and call callback function
	 */
	for (i = 0; i < sdmac->desc->num_bd; i++) {
		bd = &sdmac->desc->bd[i];

		 if (bd->mode.status & (BD_DONE | BD_RROR))
			error = -EIO;
		 sdmac->desc->chn_real_count += bd->mode.count;
	}

	if (error)
		sdmac->status = DMA_ERROR;
	else
		sdmac->status = DMA_COMPLETE;
}

static irqreturn_t sdma_int_handler(int irq, void *dev_id)
{
	struct sdma_engine *sdma = dev_id;
	unsigned long stat;

	sdma_pm_clk_enable(sdma, false, true);
	stat = readl_relaxed(sdma->regs + SDMA_H_INTR);
	writel_relaxed(stat, sdma->regs + SDMA_H_INTR);
	/* channel 0 is special and not handled here, see run_channel0() */
	stat &= ~1;

	while (stat) {
		int channel = fls(stat) - 1;
		struct sdma_channel *sdmac = &sdma->channel[channel];
		struct sdma_desc *desc;

		spin_lock(&sdmac->vc.lock);
		desc = sdmac->desc;
		if (desc) {
			if (sdmac->flags & IMX_DMA_SG_LOOP) {
				if (sdmac->peripheral_type != IMX_DMATYPE_HDMI)
					sdma_update_channel_loop(sdmac);
				else
					vchan_cyclic_callback(&desc->vd);
			} else {
				mxc_sdma_handle_channel_normal(sdmac);
				vchan_cookie_complete(&desc->vd);
				sdma_start_desc(sdmac);
			}
		}

		spin_unlock(&sdmac->vc.lock);
		__clear_bit(channel, &stat);
	}

	sdma_pm_clk_enable(sdma, false, false);

	return IRQ_HANDLED;
}

/*
 * sets the pc of SDMA script according to the peripheral type
 */
static void sdma_get_pc(struct sdma_channel *sdmac,
		enum sdma_peripheral_type peripheral_type)
{
	struct sdma_engine *sdma = sdmac->sdma;
	int per_2_emi = 0, emi_2_per = 0;
	/*
	 * These are needed once we start to support transfers between
	 * two peripherals or memory-to-memory transfers
	 */
	int per_2_per = 0, emi_2_emi = 0;

	sdmac->pc_from_device = 0;
	sdmac->pc_to_device = 0;
	sdmac->device_to_device = 0;
	sdmac->pc_to_pc = 0;
	sdmac->is_ram_script = false;

	switch (peripheral_type) {
	case IMX_DMATYPE_MEMORY:
		emi_2_emi = sdma->script_addrs->ap_2_ap_addr;
		break;
	case IMX_DMATYPE_DSP:
		emi_2_per = sdma->script_addrs->bp_2_ap_addr;
		per_2_emi = sdma->script_addrs->ap_2_bp_addr;
		break;
	case IMX_DMATYPE_FIRI:
		per_2_emi = sdma->script_addrs->firi_2_mcu_addr;
		emi_2_per = sdma->script_addrs->mcu_2_firi_addr;
		break;
	case IMX_DMATYPE_UART:
		per_2_emi = sdma->script_addrs->uart_2_mcu_addr;
		emi_2_per = sdma->script_addrs->mcu_2_app_addr;
		break;
	case IMX_DMATYPE_UART_SP:
		per_2_emi = sdma->script_addrs->uartsh_2_mcu_addr;
		emi_2_per = sdma->script_addrs->mcu_2_shp_addr;
		break;
	case IMX_DMATYPE_ATA:
		per_2_emi = sdma->script_addrs->ata_2_mcu_addr;
		emi_2_per = sdma->script_addrs->mcu_2_ata_addr;
		break;
	case IMX_DMATYPE_CSPI:
		per_2_emi = sdma->script_addrs->app_2_mcu_addr;

		/* Use rom script mcu_2_app if ERR009165 fixed */
		if (sdmac->sdma->drvdata->ecspi_fixed) {
			emi_2_per = sdma->script_addrs->mcu_2_app_addr;
		} else {
			emi_2_per = sdma->script_addrs->mcu_2_ecspi_addr;
			sdmac->is_ram_script = true;
		}

		break;
	case IMX_DMATYPE_EXT:
	case IMX_DMATYPE_SSI:
	case IMX_DMATYPE_SAI:
		per_2_emi = sdma->script_addrs->app_2_mcu_addr;
		emi_2_per = sdma->script_addrs->mcu_2_app_addr;
		break;
	case IMX_DMATYPE_SSI_DUAL:
		per_2_emi = sdma->script_addrs->ssish_2_mcu_addr;
		emi_2_per = sdma->script_addrs->mcu_2_ssish_addr;
		sdmac->is_ram_script = true;
		break;
	case IMX_DMATYPE_SSI_SP:
	case IMX_DMATYPE_MMC:
	case IMX_DMATYPE_SDHC:
	case IMX_DMATYPE_CSPI_SP:
	case IMX_DMATYPE_ESAI:
	case IMX_DMATYPE_MSHC_SP:
		per_2_emi = sdma->script_addrs->shp_2_mcu_addr;
		emi_2_per = sdma->script_addrs->mcu_2_shp_addr;
		break;
	case IMX_DMATYPE_ASRC:
		per_2_emi = sdma->script_addrs->asrc_2_mcu_addr;
		emi_2_per = sdma->script_addrs->asrc_2_mcu_addr;
		per_2_per = sdma->script_addrs->per_2_per_addr;
		sdmac->is_ram_script = true;
		break;
	case IMX_DMATYPE_ASRC_SP:
		per_2_emi = sdma->script_addrs->shp_2_mcu_addr;
		emi_2_per = sdma->script_addrs->mcu_2_shp_addr;
		per_2_per = sdma->script_addrs->per_2_per_addr;
		break;
	case IMX_DMATYPE_MSHC:
		per_2_emi = sdma->script_addrs->mshc_2_mcu_addr;
		emi_2_per = sdma->script_addrs->mcu_2_mshc_addr;
		break;
	case IMX_DMATYPE_CCM:
		per_2_emi = sdma->script_addrs->dptc_dvfs_addr;
		break;
	case IMX_DMATYPE_SPDIF:
		per_2_emi = sdma->script_addrs->spdif_2_mcu_addr;
		emi_2_per = sdma->script_addrs->mcu_2_spdif_addr;
		break;
	case IMX_DMATYPE_IPU_MEMORY:
		emi_2_per = sdma->script_addrs->ext_mem_2_ipu_addr;
		break;
	case IMX_DMATYPE_HDMI:
		emi_2_per = sdma->script_addrs->hdmi_dma_addr;
		sdmac->is_ram_script = true;
		break;
	case IMX_DMATYPE_MULTI_SAI:
		per_2_emi = sdma->script_addrs->sai_2_mcu_addr;
		emi_2_per = sdma->script_addrs->mcu_2_sai_addr;
		sdmac->is_ram_script = true;
		break;
	case IMX_DMATYPE_I2C:
		per_2_emi = sdma->script_addrs->i2c_2_mcu_addr;
		emi_2_per = sdma->script_addrs->mcu_2_i2c_addr;
		sdmac->is_ram_script = true;
	default:
		break;
	}

	sdmac->pc_from_device = per_2_emi;
	sdmac->pc_to_device = emi_2_per;
	sdmac->device_to_device = per_2_per;
	sdmac->pc_to_pc = emi_2_emi;

	if (sdma->ram_code_start &&
	   ((sdmac->pc_from_device >= sdma->ram_code_start) ||
	   (sdmac->pc_to_device >= sdma->ram_code_start) ||
	   (sdmac->device_to_device >= sdma->ram_code_start ||
	   (sdmac->pc_to_pc >= sdma->ram_code_start))))
		sdmac->is_ram_script = true;
}

static int sdma_load_context(struct sdma_channel *sdmac)
{
	struct sdma_engine *sdma = sdmac->sdma;
	int channel = sdmac->channel;
	int load_address;
	struct sdma_context_data *context = sdma->context;
	struct sdma_buffer_descriptor *bd0 = sdma->bd0;
	int ret;
	unsigned long flags;

	if (sdmac->direction == DMA_DEV_TO_MEM)
		load_address = sdmac->pc_from_device;
	else if (sdmac->direction == DMA_DEV_TO_DEV)
		load_address = sdmac->device_to_device;
	else if (sdmac->direction == DMA_MEM_TO_MEM)
		load_address = sdmac->pc_to_pc;
	else
		load_address = sdmac->pc_to_device;

	if (load_address < 0)
		return load_address;

	dev_dbg(sdma->dev, "load_address = %d\n", load_address);
	dev_dbg(sdma->dev, "wml = 0x%08x\n", (u32)sdmac->watermark_level);
	dev_dbg(sdma->dev, "shp_addr = 0x%08x\n", sdmac->shp_addr);
	dev_dbg(sdma->dev, "per_addr = 0x%08x\n", sdmac->per_addr);
	dev_dbg(sdma->dev, "event_mask0 = 0x%08x\n", (u32)sdmac->event_mask[0]);
	dev_dbg(sdma->dev, "event_mask1 = 0x%08x\n", (u32)sdmac->event_mask[1]);

	spin_lock_irqsave(&sdma->channel_0_lock, flags);

	memset(context, 0, sizeof(*context));
	context->channel_state.pc = load_address;

	/* Send by context the event mask,base address for peripheral
	 * and watermark level
	 */
	if (sdmac->peripheral_type == IMX_DMATYPE_HDMI) {
		context->gReg[4] = sdmac->per_addr;
		context->gReg[6] = sdmac->shp_addr;
	} else {
		context->gReg[0] = sdmac->event_mask[1];
		context->gReg[1] = sdmac->event_mask[0];
		context->gReg[2] = sdmac->per_addr;
		context->gReg[6] = sdmac->shp_addr;
		context->gReg[7] = sdmac->watermark_level;
	}

	bd0->mode.command = C0_SETDM;
	bd0->mode.status = BD_DONE | BD_WRAP | BD_EXTD;
	bd0->mode.count = sizeof(*context) / 4;
	bd0->buffer_addr = sdma->context_phys;
	bd0->ext_buffer_addr = 2048 + (sizeof(*context) / 4) * channel;
	ret = sdma_run_channel0(sdma);

	spin_unlock_irqrestore(&sdma->channel_0_lock, flags);

	return ret;
}

static int sdma_save_restore_context(struct sdma_engine *sdma, bool save)
{
	struct sdma_context_data *context = sdma->context;
	struct sdma_buffer_descriptor *bd0 = sdma->bd0;
	unsigned long flags;
	int ret;

	spin_lock_irqsave(&sdma->channel_0_lock, flags);

	if (save)
		bd0->mode.command = C0_GETDM;
	else
		bd0->mode.command = C0_SETDM;

	bd0->mode.status = BD_DONE | BD_WRAP | BD_EXTD;
	bd0->mode.count = MAX_DMA_CHANNELS * sizeof(*context) / 4;
	bd0->buffer_addr = sdma->context_phys;
	bd0->ext_buffer_addr = 2048;
	ret = sdma_run_channel0(sdma);

	spin_unlock_irqrestore(&sdma->channel_0_lock, flags);

	return ret;
}

static struct sdma_channel *to_sdma_chan(struct dma_chan *chan)
{
	return container_of(chan, struct sdma_channel, vc.chan);
}

static int sdma_disable_channel(struct dma_chan *chan)
{
	struct sdma_channel *sdmac = to_sdma_chan(chan);
	struct sdma_engine *sdma = sdmac->sdma;
	int channel = sdmac->channel;

	writel_relaxed(BIT(channel), sdma->regs + SDMA_H_STATSTOP);
	sdmac->status = DMA_ERROR;

	return 0;
}
static void sdma_channel_terminate_work(struct work_struct *work)
{
	struct sdma_channel *sdmac = container_of(work, struct sdma_channel,
						  terminate_worker);
	/*
	 * According to NXP R&D team a delay of one BD SDMA cost time
	 * (maximum is 1ms) should be added after disable of the channel
	 * bit, to ensure SDMA core has really been stopped after SDMA
	 * clients call .device_terminate_all.
	 */
	usleep_range(1000, 2000);

	vchan_dma_desc_free_list(&sdmac->vc, &sdmac->terminated);
}

static int sdma_terminate_all(struct dma_chan *chan)
{
	struct sdma_channel *sdmac = to_sdma_chan(chan);
	unsigned long flags;

	sdma_pm_clk_enable(sdmac->sdma, false, true);
	spin_lock_irqsave(&sdmac->vc.lock, flags);

	sdma_disable_channel(chan);

	if (sdmac->desc) {
		vchan_terminate_vdesc(&sdmac->desc->vd);
		/*
		 * move out current descriptor into terminated list so that
		 * it could be free in sdma_channel_terminate_work alone
		 * later without potential involving next descriptor raised
		 * up before the last descriptor terminated.
		 */
		vchan_get_all_descriptors(&sdmac->vc, &sdmac->terminated);
		sdmac->desc = NULL;
		schedule_work(&sdmac->terminate_worker);
	}

	spin_unlock_irqrestore(&sdmac->vc.lock, flags);

	sdma_pm_clk_enable(sdmac->sdma, false, false);

	return 0;
}

static void sdma_channel_synchronize(struct dma_chan *chan)
{
	struct sdma_channel *sdmac = to_sdma_chan(chan);

	vchan_synchronize(&sdmac->vc);

	flush_work(&sdmac->terminate_worker);
}

static void sdma_set_watermarklevel_for_p2p(struct sdma_channel *sdmac)
{
	struct sdma_engine *sdma = sdmac->sdma;

	int lwml = sdmac->watermark_level & SDMA_WATERMARK_LEVEL_LWML;
	int hwml = (sdmac->watermark_level & SDMA_WATERMARK_LEVEL_HWML) >> 16;

	set_bit(sdmac->event_id0 % 32, &sdmac->event_mask[1]);
	set_bit(sdmac->event_id1 % 32, &sdmac->event_mask[0]);

	if (sdmac->event_id0 > 31)
		sdmac->watermark_level |= SDMA_WATERMARK_LEVEL_LWE;

	if (sdmac->event_id1 > 31)
		sdmac->watermark_level |= SDMA_WATERMARK_LEVEL_HWE;

	/*
	 * If LWML(src_maxburst) > HWML(dst_maxburst), we need
	 * swap LWML and HWML of INFO(A.3.2.5.1), also need swap
	 * r0(event_mask[1]) and r1(event_mask[0]).
	 */
	if (lwml > hwml) {
		sdmac->watermark_level &= ~(SDMA_WATERMARK_LEVEL_LWML |
						SDMA_WATERMARK_LEVEL_HWML);
		sdmac->watermark_level |= hwml;
		sdmac->watermark_level |= lwml << 16;
		swap(sdmac->event_mask[0], sdmac->event_mask[1]);
	}

	if (sdmac->per_address2 >= sdma->spba_start_addr &&
			sdmac->per_address2 <= sdma->spba_end_addr)
		sdmac->watermark_level |= SDMA_WATERMARK_LEVEL_SP;

	if (sdmac->per_address >= sdma->spba_start_addr &&
			sdmac->per_address <= sdma->spba_end_addr)
		sdmac->watermark_level |= SDMA_WATERMARK_LEVEL_DP;

	sdmac->watermark_level |= SDMA_WATERMARK_LEVEL_CONT;

	if (sdmac->audio_config->src_fifo_num > 1)
		sdmac->watermark_level |= SDMA_WATERMARK_LEVEL_SD;
	if (sdmac->audio_config->dst_fifo_num > 1)
		sdmac->watermark_level |= SDMA_WATERMARK_LEVEL_DD;
}

static void sdma_set_watermarklevel_for_sais(struct sdma_channel *sdmac)
{
	u8 fifo_num = sdmac->audio_config->src_fifo_num |
		      sdmac->audio_config->dst_fifo_num;
	u8 fifo_offset = sdmac->audio_config->src_fifo_off |
			 sdmac->audio_config->dst_fifo_off;
	u8 words_per_fifo = sdmac->audio_config->words_per_fifo;

	sdmac->watermark_level &= ~(0xFF << SDMA_WATERMARK_LEVEL_FIFOS_OFF |
				    SDMA_WATERMARK_LEVEL_SW_DONE |
				    0xf << SDMA_WATERMARK_LEVEL_SW_DONE_SEL_OFF |
				    0xf << SDMA_WATERMARK_LEVEL_FIFO_OFF_OFF |
				    0xf << SDMA_WATERMARK_LEVEL_WORDS_PER_FIFO_OFF);

	if (sdmac->audio_config->sw_done_sel & BIT(31))
		sdmac->watermark_level |= SDMA_WATERMARK_LEVEL_SW_DONE |
				(sdmac->audio_config->sw_done_sel & 0xff) <<
				SDMA_WATERMARK_LEVEL_SW_DONE_SEL_OFF;

	/* For fifo_num
	 * bit 12-15 is the fifo number;
	 * bit 16-19 is the fifo offset,
	 * bit 28-31 is the channels per fifo.
	 * so here only need to shift left fifo_num 12 bit for watermake_level
	 */
	if (fifo_num)
		sdmac->watermark_level |= fifo_num <<
					SDMA_WATERMARK_LEVEL_FIFOS_OFF;

	if (fifo_offset)
		sdmac->watermark_level |= fifo_offset <<
					SDMA_WATERMARK_LEVEL_FIFO_OFF_OFF;

	if (words_per_fifo)
		sdmac->watermark_level |= (words_per_fifo - 1) <<
					SDMA_WATERMARK_LEVEL_WORDS_PER_FIFO_OFF;
}

static int sdma_config_channel(struct dma_chan *chan)
{
	struct sdma_channel *sdmac = to_sdma_chan(chan);

	sdma_disable_channel(chan);

	sdmac->event_mask[0] = 0;
	sdmac->event_mask[1] = 0;
	sdmac->shp_addr = 0;
	sdmac->per_addr = 0;

	switch (sdmac->peripheral_type) {
	case IMX_DMATYPE_DSP:
		sdma_config_ownership(sdmac, false, true, true);
		break;
	case IMX_DMATYPE_MEMORY:
		sdma_config_ownership(sdmac, false, true, false);
		break;
	default:
		sdma_config_ownership(sdmac, true, true, false);
		break;
	}

	sdma_set_channel_priority(sdmac, sdmac->prio);

	sdma_event_enable(sdmac, sdmac->event_id0);
	if (sdmac->event_id1)
		sdma_event_enable(sdmac, sdmac->event_id1);

	if ((sdmac->peripheral_type != IMX_DMATYPE_MEMORY) &&
			(sdmac->peripheral_type != IMX_DMATYPE_DSP)) {
		/* Handle multiple event channels differently */
		if (sdmac->event_id1) {
			if (sdmac->peripheral_type == IMX_DMATYPE_ASRC_SP ||
			    sdmac->peripheral_type == IMX_DMATYPE_ASRC)
				sdma_set_watermarklevel_for_p2p(sdmac);
		} else {
			if (sdmac->peripheral_type == IMX_DMATYPE_MULTI_SAI)
				sdma_set_watermarklevel_for_sais(sdmac);

			__set_bit(sdmac->event_id0, sdmac->event_mask);
		}

		/* Address */
		sdmac->shp_addr = sdmac->per_address;
		sdmac->per_addr = sdmac->per_address2;
	} else {
		sdmac->watermark_level = 0; /* FIXME: M3_BASE_ADDRESS */
	}

	return 0;
}

static int sdma_request_channel0(struct sdma_engine *sdma)
{
	int ret = -EBUSY;

	if (sdma->iram_pool)
		sdma->bd0 = gen_pool_dma_alloc(sdma->iram_pool,
					sizeof(struct sdma_buffer_descriptor),
					&sdma->bd0_phys);
	else
		sdma->bd0 = dma_alloc_coherent(sdma->dev,
					sizeof(struct sdma_buffer_descriptor),
					&sdma->bd0_phys, GFP_NOWAIT);
	if (!sdma->bd0) {
		ret = -ENOMEM;
		goto out;
	}

	sdma->channel_control[0].base_bd_ptr = sdma->bd0_phys;
	sdma->channel_control[0].current_bd_ptr = sdma->bd0_phys;

	sdma_set_channel_priority(&sdma->channel[0], MXC_SDMA_DEFAULT_PRIORITY);
	return 0;
out:

	return ret;
}


static int sdma_alloc_bd(struct sdma_desc *desc)
{
	u32 bd_size = desc->num_bd * sizeof(struct sdma_buffer_descriptor);
	struct sdma_engine *sdma = desc->sdmac->sdma;
	int ret = 0;

	if (sdma->iram_pool)
		desc->bd = gen_pool_dma_alloc(sdma->iram_pool, bd_size,
					      &desc->bd_phys);
	else
		desc->bd = dma_alloc_coherent(sdma->dev, bd_size,
					      &desc->bd_phys, GFP_NOWAIT);
	if (!desc->bd) {
		ret = -ENOMEM;
		goto out;
	}
out:
	return ret;
}

static void sdma_free_bd(struct sdma_desc *desc)
{
	u32 bd_size = desc->num_bd * sizeof(struct sdma_buffer_descriptor);
	struct sdma_engine *sdma = desc->sdmac->sdma;

	if (sdma->iram_pool)
		gen_pool_free(sdma->iram_pool, (unsigned long)desc->bd,
			      bd_size);
	else
		dma_free_coherent(desc->sdmac->sdma->dev, bd_size, desc->bd,
				  desc->bd_phys);
}

static void sdma_desc_free(struct virt_dma_desc *vd)
{
	struct sdma_desc *desc = container_of(vd, struct sdma_desc, vd);

	sdma_free_bd(desc);
	kfree(desc);
}

static int sdma_runtime_suspend(struct device *dev)
{
	struct platform_device *pdev = to_platform_device(dev);
	struct sdma_engine *sdma = platform_get_drvdata(pdev);

	if (!sdma->is_on)
		return 0;

	sdma->fw_loaded = false;
	sdma->is_on = false;

	clk_disable(sdma->clk_ipg);
	clk_disable(sdma->clk_ahb);

	/* free channel0 bd */
	if (sdma->iram_pool)
		gen_pool_free(sdma->iram_pool, (unsigned long)sdma->bd0,
			      sizeof(struct sdma_buffer_descriptor));
	else
		dma_free_coherent(sdma->dev,
				  sizeof(struct sdma_buffer_descriptor),
				  sdma->bd0, sdma->bd0_phys);

	return 0;
}

static int sdma_runtime_resume(struct device *dev)
{
	struct platform_device *pdev = to_platform_device(dev);
	struct sdma_engine *sdma = platform_get_drvdata(pdev);
	int i, ret = 0;

	ret = clk_enable(sdma->clk_ipg);
	if (ret)
		return ret;
	ret = clk_enable(sdma->clk_ahb);
	if (ret)
		goto disable_clk_ipg;

	/* Do nothing at HW level if audiomix which shared with audio driver
	 * not off indeed.
	 */
	if (readl_relaxed(sdma->regs + SDMA_H_C0PTR)) {
		if (sdma->iram_pool)
			sdma->bd0 = gen_pool_dma_alloc(sdma->iram_pool,
					sizeof(struct sdma_buffer_descriptor),
					&sdma->bd0_phys);
		else
			sdma->bd0 = dma_alloc_coherent(sdma->dev,
					sizeof(struct sdma_buffer_descriptor),
					&sdma->bd0_phys, GFP_NOWAIT);
		if (!sdma->bd0)
			ret = -ENOMEM;

		sdma->channel_control[0].base_bd_ptr = sdma->bd0_phys;
		sdma->channel_control[0].current_bd_ptr = sdma->bd0_phys;

		sdma->is_on = true;
		sdma->fw_loaded = true;

		return ret;
	}

	/* Be sure SDMA has not started yet */
	writel_relaxed(0, sdma->regs + SDMA_H_C0PTR);

	/* disable all channels */
	for (i = 0; i < sdma->drvdata->num_events; i++)
		writel_relaxed(0, sdma->regs + chnenbl_ofs(sdma, i));

	/* All channels have priority 0 */
	for (i = 0; i < MAX_DMA_CHANNELS; i++)
		writel_relaxed(0, sdma->regs + SDMA_CHNPRI_0 + i * 4);

	ret = sdma_request_channel0(sdma);
	if (ret)
		return ret;

	sdma_config_ownership(&sdma->channel[0], false, true, false);

	/* Set Command Channel (Channel Zero) */
	writel_relaxed(0x4050, sdma->regs + SDMA_CHN0ADDR);

	/* Set bits of CONFIG register but with static context switching */
	if (sdma->clk_ratio)
		writel_relaxed(SDMA_H_CONFIG_ACR, sdma->regs + SDMA_H_CONFIG);
	else
		writel_relaxed(0, sdma->regs + SDMA_H_CONFIG);

	writel_relaxed(sdma->ccb_phys, sdma->regs + SDMA_H_C0PTR);

	/* Initializes channel's priorities */
	sdma_set_channel_priority(&sdma->channel[0], 7);

	if (!sdma->fw_data)
		dev_dbg(sdma->dev, "firmware not ready.\n");
	else if (sdma_load_script(sdma))
		dev_warn(sdma->dev, "failed to load script.\n");

	sdma->is_on = true;

	return 0;

disable_clk_ipg:
	clk_disable(sdma->clk_ipg);
	dev_err(sdma->dev, "initialisation failed with %d\n", ret);

	return ret;
}

static int sdma_alloc_chan_resources(struct dma_chan *chan)
{
	struct sdma_channel *sdmac = to_sdma_chan(chan);
	struct imx_dma_data *data = chan->private;
	struct imx_dma_data mem_data;
	int prio;

	/*
	 * MEMCPY may never setup chan->private by filter function such as
	 * dmatest, thus create 'struct imx_dma_data mem_data' for this case.
	 * Please note in any other slave case, you have to setup chan->private
	 * with 'struct imx_dma_data' in your own filter function if you want to
	 * request dma channel by dma_request_channel() rather than
	 * dma_request_slave_channel(). Othwise, 'MEMCPY in case?' will appear
	 * to warn you to correct your filter function.
	 */
	if (!data) {
		dev_dbg(sdmac->sdma->dev, "MEMCPY in case?\n");
		mem_data.priority = 2;
		mem_data.peripheral_type = IMX_DMATYPE_MEMORY;
		mem_data.dma_request = 0;
		mem_data.dma_request2 = 0;
		data = &mem_data;

		sdma_get_pc(sdmac, IMX_DMATYPE_MEMORY);
	}

	switch (data->priority) {
	case DMA_PRIO_HIGH:
		prio = 3;
		break;
	case DMA_PRIO_MEDIUM:
		prio = 2;
		break;
	case DMA_PRIO_LOW:
	default:
		prio = 1;
		break;
	}

	sdmac->peripheral_type = data->peripheral_type;
	sdmac->event_id0 = data->dma_request;
	sdmac->event_id1 = data->dma_request2;
	sdmac->prio = prio;

	return 0;
}

static void sdma_free_chan_resources(struct dma_chan *chan)
{
	struct sdma_channel *sdmac = to_sdma_chan(chan);

	/*
	 * Per fw_data is null which means firmware not loaded and sdma
	 * not initialized, directly return. This happens in below case:
	 *
	 * -- driver request dma chan in probe phase, after that driver
	 *    fall into -EPROBE_DEFER and free channel again without
	 *    anything else about dma, so just return directly, otherwise
	 *    kernel could hang since dma hardware not ready if drvdata->
	 *    pm_runtime is false.
	 *
	 */
	if (unlikely(!sdmac->sdma->fw_data))
		return;

	sdma_pm_clk_enable(sdmac->sdma, false, true);
	sdma_terminate_all(chan);

	sdma_channel_synchronize(chan);

	sdma_event_disable(sdmac, sdmac->event_id0);
	if (sdmac->event_id1)
		sdma_event_disable(sdmac, sdmac->event_id1);

	sdmac->event_id0 = 0;
	sdmac->event_id1 = 0;

	sdma_set_channel_priority(sdmac, 0);

	kfree(sdmac->audio_config);
	sdmac->audio_config = NULL;
	sdma_pm_clk_enable(sdmac->sdma, false, false);
}

static struct sdma_desc *sdma_transfer_init(struct sdma_channel *sdmac,
				enum dma_transfer_direction direction, u32 bds)
{
	struct sdma_desc *desc;

	desc = kzalloc((sizeof(*desc)), GFP_NOWAIT);
	if (!desc)
		goto err_out;

	sdmac->status = DMA_IN_PROGRESS;
	sdmac->direction = direction;
	sdmac->flags = 0;

	desc->chn_count = 0;
	desc->chn_real_count = 0;
	desc->buf_tail = 0;
	desc->buf_ptail = 0;
	desc->sdmac = sdmac;
	desc->num_bd = bds;

	if (bds && sdma_alloc_bd(desc))
		goto err_desc_out;

	/* No slave_config called in MEMCPY case, so do here */
	if (direction == DMA_MEM_TO_MEM) {
		sdma_config_ownership(sdmac, false, true, false);
		sdma_set_channel_priority(sdmac, sdmac->prio);
	}

	if (sdma_load_context(sdmac))
		goto err_desc_out;

	return desc;

err_desc_out:
	kfree(desc);
err_out:
	return NULL;
}

static struct dma_async_tx_descriptor *sdma_prep_memcpy(
		struct dma_chan *chan, dma_addr_t dma_dst,
		dma_addr_t dma_src, size_t len, unsigned long flags)
{
	struct sdma_channel *sdmac = to_sdma_chan(chan);
	struct sdma_engine *sdma = sdmac->sdma;
	int channel = sdmac->channel;
	size_t count;
	int i = 0, param;
	struct sdma_buffer_descriptor *bd;
	struct sdma_desc *desc;

	if (!chan || !len)
		return NULL;

	dev_dbg(sdma->dev, "memcpy: %pad->%pad, len=%zu, channel=%d.\n",
		&dma_src, &dma_dst, len, channel);

	sdma_pm_clk_enable(sdmac->sdma, false, true);
	desc = sdma_transfer_init(sdmac, DMA_MEM_TO_MEM,
					len / SDMA_BD_MAX_CNT + 1);
	if (!desc) {
		sdma_pm_clk_enable(sdmac->sdma, true, false);
		return NULL;
	}

	do {
		count = min_t(size_t, len, SDMA_BD_MAX_CNT);
		bd = &desc->bd[i];
		bd->buffer_addr = dma_src;
		bd->ext_buffer_addr = dma_dst;
		bd->mode.count = count;
		desc->chn_count += count;
		bd->mode.command = 0;

		dma_src += count;
		dma_dst += count;
		len -= count;
		i++;

		param = BD_DONE | BD_EXTD | BD_CONT;
		/* last bd */
		if (!len) {
			param |= BD_INTR;
			param |= BD_LAST;
			param &= ~BD_CONT;
		}

		dev_dbg(sdma->dev, "entry %d: count: %zd dma: 0x%x %s%s\n",
				i, count, bd->buffer_addr,
				param & BD_WRAP ? "wrap" : "",
				param & BD_INTR ? " intr" : "");

		bd->mode.status = param;
	} while (len);

	sdma_pm_clk_enable(sdmac->sdma, false, false);

	return vchan_tx_prep(&sdmac->vc, &desc->vd, flags);
}

static struct dma_async_tx_descriptor *sdma_prep_slave_sg(
		struct dma_chan *chan, struct scatterlist *sgl,
		unsigned int sg_len, enum dma_transfer_direction direction,
		unsigned long flags, void *context)
{
	struct sdma_channel *sdmac = to_sdma_chan(chan);
	struct sdma_engine *sdma = sdmac->sdma;
	int i, count;
	int channel = sdmac->channel;
	struct scatterlist *sg;
	struct sdma_desc *desc;
	int ret;

	sdma_pm_clk_enable(sdmac->sdma, false, true);
	ret = sdma_config_write(chan, &sdmac->slave_config, direction);
	if (ret)
		goto err_out;

	desc = sdma_transfer_init(sdmac, direction, sg_len);
	if (!desc)
		goto err_out;

	dev_dbg(sdma->dev, "setting up %d entries for channel %d.\n",
			sg_len, channel);

	for_each_sg(sgl, sg, sg_len, i) {
		struct sdma_buffer_descriptor *bd = &desc->bd[i];
		int param;

		bd->buffer_addr = sg->dma_address;

		count = sg_dma_len(sg);

		if (count > SDMA_BD_MAX_CNT) {
			dev_err(sdma->dev, "SDMA channel %d: maximum bytes for sg entry exceeded: %d > %d\n",
					channel, count, SDMA_BD_MAX_CNT);
			goto err_bd_out;
		}

		bd->mode.count = count;
		desc->chn_count += count;

		if (sdmac->word_size > DMA_SLAVE_BUSWIDTH_4_BYTES)
			goto err_bd_out;

		switch (sdmac->word_size) {
		case DMA_SLAVE_BUSWIDTH_4_BYTES:
			bd->mode.command = 0;
			if (count & 3 || sg->dma_address & 3)
				goto err_bd_out;
			break;
		case DMA_SLAVE_BUSWIDTH_3_BYTES:
			bd->mode.command = 3;
			break;
		case DMA_SLAVE_BUSWIDTH_2_BYTES:
			bd->mode.command = 2;
			if (count & 1 || sg->dma_address & 1)
				goto err_bd_out;
			break;
		case DMA_SLAVE_BUSWIDTH_1_BYTE:
			bd->mode.command = 1;
			break;
		default:
			goto err_bd_out;
		}

		param = BD_DONE | BD_EXTD | BD_CONT;

		if (i + 1 == sg_len) {
			param |= BD_INTR;
			param |= BD_LAST;
			param &= ~BD_CONT;
		}

		dev_dbg(sdma->dev, "entry %d: count: %d dma: %#llx %s%s\n",
				i, count, (u64)sg->dma_address,
				param & BD_WRAP ? "wrap" : "",
				param & BD_INTR ? " intr" : "");

		bd->mode.status = param;
	}

	sdma_pm_clk_enable(sdmac->sdma, false, false);

	return vchan_tx_prep(&sdmac->vc, &desc->vd, flags);
err_bd_out:
	sdma_free_bd(desc);
	kfree(desc);
err_out:
	sdmac->status = DMA_ERROR;
	sdma_pm_clk_enable(sdmac->sdma, true, false);

	return NULL;
}

static struct dma_async_tx_descriptor *sdma_prep_dma_cyclic(
		struct dma_chan *chan, dma_addr_t dma_addr, size_t buf_len,
		size_t period_len, enum dma_transfer_direction direction,
		unsigned long flags)
{
	struct sdma_channel *sdmac = to_sdma_chan(chan);
	struct sdma_engine *sdma = sdmac->sdma;
	int num_periods = 0;
	int channel = sdmac->channel;
	int i = 0, buf = 0;
	struct sdma_desc *desc;
	int ret;

	dev_dbg(sdma->dev, "%s channel: %d\n", __func__, channel);

	sdma_pm_clk_enable(sdmac->sdma, false, true);

	if (sdmac->peripheral_type != IMX_DMATYPE_HDMI)
		num_periods = buf_len / period_len;

	ret = sdma_config_write(chan, &sdmac->slave_config, direction);
	if (ret)
		goto err_out;

	desc = sdma_transfer_init(sdmac, direction, num_periods);
	if (!desc)
		goto err_out;

	desc->period_len = period_len;

	sdmac->flags |= IMX_DMA_SG_LOOP;

	if (period_len > SDMA_BD_MAX_CNT) {
		dev_err(sdma->dev, "SDMA channel %d: maximum period size exceeded: %zu > %d\n",
				channel, period_len, SDMA_BD_MAX_CNT);
		goto err_bd_out;
	}

	if (sdmac->peripheral_type == IMX_DMATYPE_HDMI)
		return vchan_tx_prep(&sdmac->vc, &desc->vd, flags);

	while (buf < buf_len) {
		struct sdma_buffer_descriptor *bd = &desc->bd[i];
		int param;

		bd->buffer_addr = dma_addr;

		bd->mode.count = period_len;

		if (sdmac->word_size > DMA_SLAVE_BUSWIDTH_4_BYTES)
			goto err_bd_out;
		if (sdmac->word_size == DMA_SLAVE_BUSWIDTH_4_BYTES)
			bd->mode.command = 0;
		else
			bd->mode.command = sdmac->word_size;

		param = BD_DONE | BD_EXTD | BD_CONT | BD_INTR;
		if (i + 1 == num_periods)
			param |= BD_WRAP;

		dev_dbg(sdma->dev, "entry %d: count: %zu dma: %#llx %s%s\n",
				i, period_len, (u64)dma_addr,
				param & BD_WRAP ? "wrap" : "",
				param & BD_INTR ? " intr" : "");

		bd->mode.status = param;

		dma_addr += period_len;
		buf += period_len;

		i++;
	}

	sdma_pm_clk_enable(sdmac->sdma, false, false);

	return vchan_tx_prep(&sdmac->vc, &desc->vd, flags);
err_bd_out:
	sdma_free_bd(desc);
	kfree(desc);
err_out:
	sdmac->status = DMA_ERROR;
	sdma_pm_clk_enable(sdmac->sdma, true, false);

	return NULL;
}

static int sdma_config_write(struct dma_chan *chan,
		       struct dma_slave_config *dmaengine_cfg,
		       enum dma_transfer_direction direction)
{
	struct sdma_channel *sdmac = to_sdma_chan(chan);

	sdmac->watermark_level = 0;
	sdma_get_pc(sdmac, sdmac->peripheral_type);

	if (!sdmac->sdma->fw_loaded && sdmac->is_ram_script) {
		dev_warn_once(sdmac->sdma->dev, "sdma firmware not ready!\n");
		return -EPERM;
	}

	if (direction == DMA_DEV_TO_MEM) {
		sdmac->per_address = dmaengine_cfg->src_addr;
		sdmac->watermark_level = dmaengine_cfg->src_maxburst *
			dmaengine_cfg->src_addr_width;
		sdmac->word_size = dmaengine_cfg->src_addr_width;
	} else if (direction == DMA_DEV_TO_DEV) {
		sdmac->per_address2 = dmaengine_cfg->src_addr;
		sdmac->per_address = dmaengine_cfg->dst_addr;
		sdmac->watermark_level = dmaengine_cfg->src_maxburst &
			SDMA_WATERMARK_LEVEL_LWML;
		sdmac->watermark_level |= (dmaengine_cfg->dst_maxburst << 16) &
			SDMA_WATERMARK_LEVEL_HWML;
		sdmac->word_size = dmaengine_cfg->dst_addr_width;
	} else if (sdmac->peripheral_type == IMX_DMATYPE_HDMI) {
			sdmac->per_address = dmaengine_cfg->dst_addr;
			sdmac->per_address2 = dmaengine_cfg->src_addr;
			sdmac->watermark_level = 0;
	} else {
		sdmac->per_address = dmaengine_cfg->dst_addr;
		sdmac->watermark_level = dmaengine_cfg->dst_maxburst *
			dmaengine_cfg->dst_addr_width;
		sdmac->word_size = dmaengine_cfg->dst_addr_width;
	}
	sdmac->direction = direction;
	return sdma_config_channel(chan);
}

static int sdma_config(struct dma_chan *chan,
		       struct dma_slave_config *dmaengine_cfg)
{
	struct sdma_channel *sdmac = to_sdma_chan(chan);
	void *tmp;

	memcpy(&sdmac->slave_config, dmaengine_cfg, sizeof(*dmaengine_cfg));

	/* Allocate special sdma_audio_config if it's used */
	if (dmaengine_cfg->peripheral_config) {
		tmp = krealloc(sdmac->audio_config,
			       dmaengine_cfg->peripheral_size, GFP_NOWAIT);
		if (!tmp)
			return -ENOMEM;

		sdmac->audio_config = (struct sdma_audio_config *)tmp;

		memcpy(tmp, dmaengine_cfg->peripheral_config,
			dmaengine_cfg->peripheral_size);
	}

	/* Set ENBLn earlier to make sure dma request triggered after that */
	if (sdmac->event_id0 >= sdmac->sdma->drvdata->num_events)
		return -EINVAL;


	if (sdmac->event_id1 &&
	    sdmac->event_id1 >= sdmac->sdma->drvdata->num_events)
		return -EINVAL;

	return 0;
}

static enum dma_status sdma_tx_status(struct dma_chan *chan,
				      dma_cookie_t cookie,
				      struct dma_tx_state *txstate)
{
	struct sdma_channel *sdmac = to_sdma_chan(chan);
	struct sdma_desc *desc = NULL;
	u32 residue;
	struct virt_dma_desc *vd;
	enum dma_status ret;
	unsigned long flags;

	ret = dma_cookie_status(chan, cookie, txstate);
	if (ret == DMA_COMPLETE || !txstate)
		return ret;

	spin_lock_irqsave(&sdmac->vc.lock, flags);

	vd = vchan_find_desc(&sdmac->vc, cookie);
	if (vd)
		desc = to_sdma_desc(&vd->tx);
	else if (sdmac->desc && sdmac->desc->vd.tx.cookie == cookie)
		desc = sdmac->desc;

	if (desc) {
		if (sdmac->flags & IMX_DMA_SG_LOOP)
			residue = (desc->num_bd - desc->buf_ptail) *
				desc->period_len - desc->chn_real_count;
		else
			residue = desc->chn_count - desc->chn_real_count;
	} else {
		residue = 0;
	}

	spin_unlock_irqrestore(&sdmac->vc.lock, flags);

	dma_set_tx_state(txstate, chan->completed_cookie, chan->cookie,
			 residue);

	return sdmac->status;
}

static void sdma_issue_pending(struct dma_chan *chan)
{
	struct sdma_channel *sdmac = to_sdma_chan(chan);
	unsigned long flags;

	sdma_pm_clk_enable(sdmac->sdma, false, true);
	spin_lock_irqsave(&sdmac->vc.lock, flags);
	if (vchan_issue_pending(&sdmac->vc) && !sdmac->desc)
		sdma_start_desc(sdmac);
	spin_unlock_irqrestore(&sdmac->vc.lock, flags);
<<<<<<< HEAD

	sdma_pm_clk_enable(sdmac->sdma, false, false);
=======
}

#define SDMA_SCRIPT_ADDRS_ARRAY_SIZE_V1	34
#define SDMA_SCRIPT_ADDRS_ARRAY_SIZE_V2	38
#define SDMA_SCRIPT_ADDRS_ARRAY_SIZE_V3	45
#define SDMA_SCRIPT_ADDRS_ARRAY_SIZE_V4	46

static void sdma_add_scripts(struct sdma_engine *sdma,
		const struct sdma_script_start_addrs *addr)
{
	s32 *addr_arr = (u32 *)addr;
	s32 *saddr_arr = (u32 *)sdma->script_addrs;
	int i;

	/* use the default firmware in ROM if missing external firmware */
	if (!sdma->script_number)
		sdma->script_number = SDMA_SCRIPT_ADDRS_ARRAY_SIZE_V1;

	if (sdma->script_number > sizeof(struct sdma_script_start_addrs)
				  / sizeof(s32)) {
		dev_err(sdma->dev,
			"SDMA script number %d not match with firmware.\n",
			sdma->script_number);
		return;
	}

	for (i = 0; i < sdma->script_number; i++)
		if (addr_arr[i] > 0)
			saddr_arr[i] = addr_arr[i];

	/*
	 * For compatibility with NXP internal legacy kernel before 4.19 which
	 * is based on uart ram script and mainline kernel based on uart rom
	 * script, both uart ram/rom scripts are present in newer sdma
	 * firmware. Use the rom versions if they are present (V3 or newer).
	 */
	if (sdma->script_number >= SDMA_SCRIPT_ADDRS_ARRAY_SIZE_V3) {
		if (addr->uart_2_mcu_rom_addr)
			sdma->script_addrs->uart_2_mcu_addr = addr->uart_2_mcu_rom_addr;
		if (addr->uartsh_2_mcu_rom_addr)
			sdma->script_addrs->uartsh_2_mcu_addr = addr->uartsh_2_mcu_rom_addr;
	}
>>>>>>> 9f43e3ac
}

static void sdma_load_firmware(const struct firmware *fw, void *context)
{
	struct sdma_engine *sdma = context;
	const struct sdma_firmware_header *header;

	if (!fw) {
		/* Load firmware once more time if timeout */
		if (sdma->fw_fail)
			dev_info(sdma->dev, "external firmware not found, using ROM firmware\n");
		else {
			/*add a bit delay to wait for firmware priv released */
			msleep(20);
			request_firmware_nowait(THIS_MODULE,
					FW_ACTION_UEVENT, sdma->fw_name,
					sdma->dev, GFP_KERNEL, sdma,
					sdma_load_firmware);
			sdma->fw_fail++;
		}

		return;
	}

	if (fw->size < sizeof(*header) || sdma->fw_loaded)
		goto err_firmware;

	header = (struct sdma_firmware_header *)fw->data;

	if (header->magic != SDMA_FIRMWARE_MAGIC)
		goto err_firmware;
	if (header->ram_code_start + header->ram_code_size > fw->size)
		goto err_firmware;
	switch (header->version_major) {
	case 1:
		sdma->script_number = SDMA_SCRIPT_ADDRS_ARRAY_SIZE_V1;
		break;
	case 2:
		sdma->script_number = SDMA_SCRIPT_ADDRS_ARRAY_SIZE_V2;
		break;
	case 3:
		sdma->script_number = SDMA_SCRIPT_ADDRS_ARRAY_SIZE_V3;
		break;
	case 4:
		sdma->script_number = SDMA_SCRIPT_ADDRS_ARRAY_SIZE_V4;
		break;
	default:
		dev_err(sdma->dev, "unknown firmware version\n");
		goto err_firmware;
	}

	dev_info(sdma->dev, "firmware found.\n");

	if (!sdma->fw_data) {
		sdma->fw_data = kmalloc(fw->size, GFP_KERNEL);
		if (!sdma->fw_data)
			goto err_firmware;

		memcpy(sdma->fw_data, fw->data, fw->size);

		if (!sdma->drvdata->pm_runtime)
			sdma_runtime_resume(sdma->dev);
	}

err_firmware:
	release_firmware(fw);
}

#define EVENT_REMAP_CELLS 3

static int sdma_event_remap(struct sdma_engine *sdma)
{
	struct device_node *np = sdma->dev->of_node;
	struct device_node *gpr_np = of_parse_phandle(np, "gpr", 0);
	struct property *event_remap;
	struct regmap *gpr;
	char propname[] = "fsl,sdma-event-remap";
	u32 reg, val, shift, num_map, i;
	int ret = 0;

	if (IS_ERR(np) || !gpr_np)
		goto out;

	event_remap = of_find_property(np, propname, NULL);
	num_map = event_remap ? (event_remap->length / sizeof(u32)) : 0;
	if (!num_map) {
		dev_dbg(sdma->dev, "no event needs to be remapped\n");
		goto out;
	} else if (num_map % EVENT_REMAP_CELLS) {
		dev_err(sdma->dev, "the property %s must modulo %d\n",
				propname, EVENT_REMAP_CELLS);
		ret = -EINVAL;
		goto out;
	}

	gpr = syscon_node_to_regmap(gpr_np);
	if (IS_ERR(gpr)) {
		dev_err(sdma->dev, "failed to get gpr regmap\n");
		ret = PTR_ERR(gpr);
		goto out;
	}

	for (i = 0; i < num_map; i += EVENT_REMAP_CELLS) {
		ret = of_property_read_u32_index(np, propname, i, &reg);
		if (ret) {
			dev_err(sdma->dev, "failed to read property %s index %d\n",
					propname, i);
			goto out;
		}

		ret = of_property_read_u32_index(np, propname, i + 1, &shift);
		if (ret) {
			dev_err(sdma->dev, "failed to read property %s index %d\n",
					propname, i + 1);
			goto out;
		}

		ret = of_property_read_u32_index(np, propname, i + 2, &val);
		if (ret) {
			dev_err(sdma->dev, "failed to read property %s index %d\n",
					propname, i + 2);
			goto out;
		}

		regmap_update_bits(gpr, reg, BIT(shift), val << shift);
	}

out:
	if (gpr_np)
		of_node_put(gpr_np);

	return ret;
}

static int sdma_get_firmware(struct sdma_engine *sdma,
		const char *fw_name)
{
	int ret;

	ret = request_firmware_nowait(THIS_MODULE,
			FW_ACTION_UEVENT, fw_name, sdma->dev,
			GFP_KERNEL, sdma, sdma_load_firmware);

	return ret;
}

static int sdma_init_sw(struct sdma_engine *sdma)
{
	int ret, ccbsize;

	if (sdma->drvdata->check_ratio &&
	    (clk_get_rate(sdma->clk_ahb) == clk_get_rate(sdma->clk_ipg)))
		sdma->clk_ratio = 1;

	ccbsize = MAX_DMA_CHANNELS * (sizeof(struct sdma_channel_control)
		+ sizeof(struct sdma_context_data));

	if (sdma->iram_pool)
		sdma->channel_control = gen_pool_dma_alloc(sdma->iram_pool,
							   ccbsize, &sdma->ccb_phys);
	else
		sdma->channel_control = dma_alloc_coherent(sdma->dev, ccbsize,
						&sdma->ccb_phys, GFP_KERNEL);
	if (!sdma->channel_control) {
		ret = -ENOMEM;
		return ret;
	}

	sdma->context = (void *)sdma->channel_control +
		MAX_DMA_CHANNELS * sizeof (struct sdma_channel_control);
	sdma->context_phys = sdma->ccb_phys +
		MAX_DMA_CHANNELS * sizeof (struct sdma_channel_control);

	return 0;
}

static bool sdma_filter_fn(struct dma_chan *chan, void *fn_param)
{
	struct sdma_channel *sdmac = to_sdma_chan(chan);
	struct imx_dma_data *data = fn_param;

	if (!imx_dma_is_general_purpose(chan))
		return false;

	sdmac->data = *data;
	chan->private = &sdmac->data;

	return true;
}

static struct dma_chan *sdma_xlate(struct of_phandle_args *dma_spec,
				   struct of_dma *ofdma)
{
	struct sdma_engine *sdma = ofdma->of_dma_data;
	dma_cap_mask_t mask = sdma->dma_device.cap_mask;
	struct imx_dma_data data;

	if (dma_spec->args_count != 3)
		return NULL;

	memset(&data, 0, sizeof(data));

	data.dma_request = dma_spec->args[0];
	data.peripheral_type = dma_spec->args[1];
	data.priority = dma_spec->args[2] & 0xff;
	/*
	 * init dma_request2 to zero, which is not used by the dts.
	 * For P2P, dma_request2 is init from dma_request_channel(),
	 * chan->private will point to the imx_dma_data, and in
	 * device_alloc_chan_resources(), imx_dma_data.dma_request2 will
	 * be set to sdmac->event_id1.
	 */
	data.dma_request2 = 0;

	return __dma_request_channel(&mask, sdma_filter_fn, &data,
				     ofdma->of_node);
}

static int sdma_probe(struct platform_device *pdev)
{
	struct device_node *np = pdev->dev.of_node;
	struct device_node *spba_bus;
	const char *fw_name;
	int ret;
	int irq;
	struct resource *iores;
	struct resource spba_res;
	int i;
	struct sdma_engine *sdma;
	s32 *saddr_arr;

	ret = dma_coerce_mask_and_coherent(&pdev->dev, DMA_BIT_MASK(32));
	if (ret)
		return ret;

	sdma = devm_kzalloc(&pdev->dev, sizeof(*sdma), GFP_KERNEL);
	if (!sdma)
		return -ENOMEM;

	spin_lock_init(&sdma->channel_0_lock);

	sdma->dev = &pdev->dev;
	sdma->drvdata = of_device_get_match_data(sdma->dev);

	irq = platform_get_irq(pdev, 0);
	if (irq < 0)
		return irq;

	iores = platform_get_resource(pdev, IORESOURCE_MEM, 0);
	sdma->regs = devm_ioremap_resource(&pdev->dev, iores);
	if (IS_ERR(sdma->regs))
		return PTR_ERR(sdma->regs);

	sdma->clk_ipg = devm_clk_get(&pdev->dev, "ipg");
	if (IS_ERR(sdma->clk_ipg))
		return PTR_ERR(sdma->clk_ipg);

	sdma->clk_ahb = devm_clk_get(&pdev->dev, "ahb");
	if (IS_ERR(sdma->clk_ahb))
		return PTR_ERR(sdma->clk_ahb);

	ret = clk_prepare(sdma->clk_ipg);
	if (ret)
		return ret;

	ret = clk_prepare(sdma->clk_ahb);
	if (ret)
		goto err_clk;

	ret = devm_request_irq(&pdev->dev, irq, sdma_int_handler, 0, "sdma",
			       sdma);
	if (ret)
		goto err_irq;

	sdma->irq = irq;

	sdma->script_addrs = kzalloc(sizeof(*sdma->script_addrs), GFP_KERNEL);
	if (!sdma->script_addrs) {
		ret = -ENOMEM;
		goto err_irq;
	}

	/* initially no scripts available */
	saddr_arr = (s32 *)sdma->script_addrs;
	for (i = 0; i < sizeof(*sdma->script_addrs) / sizeof(s32); i++)
		saddr_arr[i] = -EINVAL;

	dma_cap_set(DMA_SLAVE, sdma->dma_device.cap_mask);
	dma_cap_set(DMA_CYCLIC, sdma->dma_device.cap_mask);
	dma_cap_set(DMA_MEMCPY, sdma->dma_device.cap_mask);

	INIT_LIST_HEAD(&sdma->dma_device.channels);
	/* Initialize channel parameters */
	for (i = 0; i < MAX_DMA_CHANNELS; i++) {
		struct sdma_channel *sdmac = &sdma->channel[i];

		sdmac->sdma = sdma;

		sdmac->channel = i;
		sdmac->vc.desc_free = sdma_desc_free;
		INIT_LIST_HEAD(&sdmac->terminated);
		INIT_WORK(&sdmac->terminate_worker,
				sdma_channel_terminate_work);
		/*
		 * Add the channel to the DMAC list. Do not add channel 0 though
		 * because we need it internally in the SDMA driver. This also means
		 * that channel 0 in dmaengine counting matches sdma channel 1.
		 */
		if (i)
			vchan_init(&sdmac->vc, &sdma->dma_device);
	}

	if (np) {
		sdma->iram_pool = of_gen_pool_get(np, "iram", 0);
		if (sdma->iram_pool)
			dev_info(&pdev->dev, "alloc bd from iram.\n");
	}

	ret = sdma_init_sw(sdma);
	if (ret)
		goto err_init;

	ret = sdma_event_remap(sdma);
	if (ret)
		goto err_init;

	if (sdma->drvdata->script_addrs)
		sdma_add_scripts(sdma, sdma->drvdata->script_addrs);

	sdma->dma_device.dev = &pdev->dev;

	sdma->dma_device.device_alloc_chan_resources = sdma_alloc_chan_resources;
	sdma->dma_device.device_free_chan_resources = sdma_free_chan_resources;
	sdma->dma_device.device_tx_status = sdma_tx_status;
	sdma->dma_device.device_prep_slave_sg = sdma_prep_slave_sg;
	sdma->dma_device.device_prep_dma_cyclic = sdma_prep_dma_cyclic;
	sdma->dma_device.device_config = sdma_config;
	sdma->dma_device.device_terminate_all = sdma_terminate_all;
	sdma->dma_device.device_synchronize = sdma_channel_synchronize;
	sdma->dma_device.src_addr_widths = SDMA_DMA_BUSWIDTHS;
	sdma->dma_device.dst_addr_widths = SDMA_DMA_BUSWIDTHS;
	sdma->dma_device.directions = SDMA_DMA_DIRECTIONS;
	sdma->dma_device.residue_granularity = DMA_RESIDUE_GRANULARITY_SEGMENT;
	sdma->dma_device.device_prep_dma_memcpy = sdma_prep_memcpy;
	sdma->dma_device.device_issue_pending = sdma_issue_pending;
	sdma->dma_device.copy_align = 2;
	dma_set_max_seg_size(sdma->dma_device.dev, SDMA_BD_MAX_CNT);

	platform_set_drvdata(pdev, sdma);

	ret = dma_async_device_register(&sdma->dma_device);
	if (ret) {
		dev_err(&pdev->dev, "unable to register\n");
		goto err_init;
	}

	if (np) {
		ret = of_dma_controller_register(np, sdma_xlate, sdma);
		if (ret) {
			dev_err(&pdev->dev, "failed to register controller\n");
			goto err_register;
		}

		spba_bus = of_find_compatible_node(NULL, NULL, "fsl,spba-bus");
		ret = of_address_to_resource(spba_bus, 0, &spba_res);
		if (!ret) {
			sdma->spba_start_addr = spba_res.start;
			sdma->spba_end_addr = spba_res.end;
		}
		of_node_put(spba_bus);
	}

	/*
	 * Because that device tree does not encode ROM script address,
	 * the RAM script in firmware is mandatory for device tree
	 * probe, otherwise it fails.
	 */
	ret = of_property_read_string(np, "fsl,sdma-ram-script-name",
				      &fw_name);
	if (ret)
		dev_warn(&pdev->dev, "failed to get firmware name\n");
	else
		sdma->fw_name = fw_name;

	ret = sdma_get_firmware(sdma, sdma->fw_name);
	if (ret)
		dev_warn(sdma->dev, "failed to get firmware.\n");

	/* enable autosuspend for pm_runtime */
	if (sdma->drvdata->pm_runtime) {
		pm_runtime_set_autosuspend_delay(&pdev->dev, 8000);
		pm_runtime_use_autosuspend(&pdev->dev);
		pm_runtime_mark_last_busy(&pdev->dev);
		pm_runtime_set_suspended(&pdev->dev);
		pm_runtime_enable(&pdev->dev);
	}

	return 0;

err_register:
	dma_async_device_unregister(&sdma->dma_device);
err_init:
	kfree(sdma->script_addrs);
err_irq:
	clk_unprepare(sdma->clk_ahb);
err_clk:
	clk_unprepare(sdma->clk_ipg);
	return ret;
}

static int sdma_remove(struct platform_device *pdev)
{
	struct sdma_engine *sdma = platform_get_drvdata(pdev);
	int i;

	devm_free_irq(&pdev->dev, sdma->irq, sdma);
	dma_async_device_unregister(&sdma->dma_device);
	kfree(sdma->script_addrs);
	kfree(sdma->fw_data);
	clk_unprepare(sdma->clk_ahb);
	clk_unprepare(sdma->clk_ipg);
	/* Kill the tasklet */
	for (i = 0; i < MAX_DMA_CHANNELS; i++) {
		struct sdma_channel *sdmac = &sdma->channel[i];

		tasklet_kill(&sdmac->vc.task);
		sdma_free_chan_resources(&sdmac->vc.chan);
	}

	if (sdma->drvdata->pm_runtime) {
		pm_runtime_disable(&pdev->dev);
		pm_runtime_dont_use_autosuspend(&pdev->dev);
	} else {
		sdma_runtime_suspend(&pdev->dev);
	}

	platform_set_drvdata(pdev, NULL);
	return 0;
}

#ifdef CONFIG_PM_SLEEP
static int sdma_suspend(struct device *dev)
{
	struct platform_device *pdev = to_platform_device(dev);
	struct sdma_engine *sdma = platform_get_drvdata(pdev);
	int i, ret = 0;

	/* Do nothing if not i.MX6SX/6UL or i.MX7D, i.MX8MP */
	if (sdma->drvdata != &sdma_imx6sx && sdma->drvdata != &sdma_imx7d
	    && sdma->drvdata != &sdma_imx6ul && sdma->drvdata != &sdma_imx8mp)
		return 0;

	if (!sdma->is_on)
		return 0;

	ret = sdma_save_restore_context(sdma, true);
	if (ret) {
		dev_err(sdma->dev, "save context error!\n");
		return ret;
	}

	/* save regs */
	for (i = 0; i < MXC_SDMA_SAVED_REG_NUM; i++) {
		/*
		 * 0x78(SDMA_XTRIG_CONF2+4)~0x100(SDMA_CHNPRI_O) registers are
		 * reserved and can't be touched. Skip these regs.
		 */
		if (i > SDMA_XTRIG_CONF2 / 4)
			sdma->save_regs[i] = readl_relaxed(sdma->regs +
							   MXC_SDMA_RESERVED_REG
							   + 4 * i);
		else
			sdma->save_regs[i] = readl_relaxed(sdma->regs + 4 * i);
	}

	if (sdma->drvdata->has_done0) {
		for (i = 0; i < 2; i++)
			sdma->save_done0_regs[i] =
			readl_relaxed(sdma->regs + SDMA_DONE0_CONFIG + 4 * i);
	}

	return 0;
}

static int sdma_resume(struct device *dev)
{
	struct platform_device *pdev = to_platform_device(dev);
	struct sdma_engine *sdma = platform_get_drvdata(pdev);
	int i, ret;

	/* Do nothing if not i.MX6SX/6UL or i.MX7D, i.MX8MP */
	if (sdma->drvdata != &sdma_imx6sx && sdma->drvdata != &sdma_imx7d
	    && sdma->drvdata != &sdma_imx6ul && sdma->drvdata != &sdma_imx8mp)
		return 0;

	if (!sdma->is_on)
		return 0;

	/* Do nothing if mega/fast mix not turned off */
	if (readl_relaxed(sdma->regs + SDMA_H_C0PTR))
		return 0;

	/* Firmware was lost, mark as "not ready" */
	sdma->fw_loaded = false;

	/* restore regs and load firmware */
	for (i = 0; i < MXC_SDMA_SAVED_REG_NUM; i++) {
		/*
		 * 0x78(SDMA_XTRIG_CONF2+4)~0x100(SDMA_CHNPRI_O) registers are
		 * reserved and can't be touched. Skip these regs.
		 */
		if (i > SDMA_XTRIG_CONF2 / 4)
			writel_relaxed(sdma->save_regs[i], sdma->regs +
				       MXC_SDMA_RESERVED_REG + 4 * i);
		/* set static context switch  mode before channel0 running */
		else if (i == SDMA_H_CONFIG / 4)
			writel_relaxed(sdma->save_regs[i] & ~SDMA_H_CONFIG_CSM,
					sdma->regs + SDMA_H_CONFIG);
		else
			writel_relaxed(sdma->save_regs[i], sdma->regs + 4 * i);
	}

	/* restore SDMA_DONEx_CONFIG */
	if (sdma->drvdata->has_done0) {
		for (i = 0; i < 2; i++)
			writel_relaxed(sdma->save_done0_regs[i],
				sdma->regs + SDMA_DONE0_CONFIG + 4 * i);
	}

	/* prepare priority for channel0 to start */
	sdma_set_channel_priority(&sdma->channel[0], MXC_SDMA_MAX_PRIORITY);

	if (sdma_load_script(sdma))
		dev_warn(sdma->dev, "failed to load firmware.\n");

	ret = sdma_save_restore_context(sdma, false);
	if (ret)
		dev_err(sdma->dev, "restore context error!\n");

	return ret;
}
#endif

static const struct dev_pm_ops sdma_pm_ops = {
	SET_LATE_SYSTEM_SLEEP_PM_OPS(sdma_suspend, sdma_resume)
	SET_RUNTIME_PM_OPS(sdma_runtime_suspend, sdma_runtime_resume, NULL)
};

static struct platform_driver sdma_driver = {
	.driver		= {
		.name	= "imx-sdma",
		.of_match_table = sdma_dt_ids,
		.pm = &sdma_pm_ops,
	},
	.remove		= sdma_remove,
	.probe		= sdma_probe,
};

module_platform_driver(sdma_driver);

MODULE_AUTHOR("Sascha Hauer, Pengutronix <s.hauer@pengutronix.de>");
MODULE_DESCRIPTION("i.MX SDMA driver");
#if IS_ENABLED(CONFIG_SOC_IMX6Q)
MODULE_FIRMWARE("imx/sdma/sdma-imx6q.bin");
#endif
#if IS_ENABLED(CONFIG_SOC_IMX7D)
MODULE_FIRMWARE("imx/sdma/sdma-imx7d.bin");
#endif
MODULE_LICENSE("GPL");<|MERGE_RESOLUTION|>--- conflicted
+++ resolved
@@ -206,12 +206,12 @@
 	s32 per_2_firi_addr;
 	s32 mcu_2_firi_addr;
 	s32 uart_2_per_addr;
-	s32 uart_2_mcu_addr;
+	s32 uart_2_mcu_ram_addr;
 	s32 per_2_app_addr;
 	s32 mcu_2_app_addr;
 	s32 per_2_per_addr;
 	s32 uartsh_2_per_addr;
-	s32 uartsh_2_mcu_addr;
+	s32 uartsh_2_mcu_ram_addr;
 	s32 per_2_shp_addr;
 	s32 mcu_2_shp_addr;
 	s32 ata_2_mcu_addr;
@@ -240,15 +240,10 @@
 	s32 mcu_2_ecspi_addr;
 	s32 mcu_2_sai_addr;
 	s32 sai_2_mcu_addr;
-<<<<<<< HEAD
 	s32 uart_2_mcu_addr;
 	s32 uartsh_2_mcu_addr;
 	s32 i2c_2_mcu_addr;
 	s32 mcu_2_i2c_addr;
-=======
-	s32 uart_2_mcu_rom_addr;
-	s32 uartsh_2_mcu_rom_addr;
->>>>>>> 9f43e3ac
 	/* End of v3 array */
 	s32 mcu_2_zqspi_addr;
 	/* End of v4 array */
@@ -2201,53 +2196,8 @@
 	if (vchan_issue_pending(&sdmac->vc) && !sdmac->desc)
 		sdma_start_desc(sdmac);
 	spin_unlock_irqrestore(&sdmac->vc.lock, flags);
-<<<<<<< HEAD
 
 	sdma_pm_clk_enable(sdmac->sdma, false, false);
-=======
-}
-
-#define SDMA_SCRIPT_ADDRS_ARRAY_SIZE_V1	34
-#define SDMA_SCRIPT_ADDRS_ARRAY_SIZE_V2	38
-#define SDMA_SCRIPT_ADDRS_ARRAY_SIZE_V3	45
-#define SDMA_SCRIPT_ADDRS_ARRAY_SIZE_V4	46
-
-static void sdma_add_scripts(struct sdma_engine *sdma,
-		const struct sdma_script_start_addrs *addr)
-{
-	s32 *addr_arr = (u32 *)addr;
-	s32 *saddr_arr = (u32 *)sdma->script_addrs;
-	int i;
-
-	/* use the default firmware in ROM if missing external firmware */
-	if (!sdma->script_number)
-		sdma->script_number = SDMA_SCRIPT_ADDRS_ARRAY_SIZE_V1;
-
-	if (sdma->script_number > sizeof(struct sdma_script_start_addrs)
-				  / sizeof(s32)) {
-		dev_err(sdma->dev,
-			"SDMA script number %d not match with firmware.\n",
-			sdma->script_number);
-		return;
-	}
-
-	for (i = 0; i < sdma->script_number; i++)
-		if (addr_arr[i] > 0)
-			saddr_arr[i] = addr_arr[i];
-
-	/*
-	 * For compatibility with NXP internal legacy kernel before 4.19 which
-	 * is based on uart ram script and mainline kernel based on uart rom
-	 * script, both uart ram/rom scripts are present in newer sdma
-	 * firmware. Use the rom versions if they are present (V3 or newer).
-	 */
-	if (sdma->script_number >= SDMA_SCRIPT_ADDRS_ARRAY_SIZE_V3) {
-		if (addr->uart_2_mcu_rom_addr)
-			sdma->script_addrs->uart_2_mcu_addr = addr->uart_2_mcu_rom_addr;
-		if (addr->uartsh_2_mcu_rom_addr)
-			sdma->script_addrs->uartsh_2_mcu_addr = addr->uartsh_2_mcu_rom_addr;
-	}
->>>>>>> 9f43e3ac
 }
 
 static void sdma_load_firmware(const struct firmware *fw, void *context)
