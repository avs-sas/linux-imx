--- conflicted
+++ resolved
@@ -9,11 +9,8 @@
 #include <linux/wait.h>
 #include <linux/cdev.h>
 #include <linux/idr.h>
-<<<<<<< HEAD
-=======
 #include <linux/pci.h>
 #include <linux/perf_event.h>
->>>>>>> 25423f4b
 #include "registers.h"
 
 #define IDXD_DRIVER_VERSION	"1.00"
@@ -212,12 +209,8 @@
 	struct dma_device dma;
 };
 
-<<<<<<< HEAD
-struct idxd_device {
-=======
 struct idxd_driver_data {
 	const char *name_prefix;
->>>>>>> 25423f4b
 	enum idxd_type type;
 	struct device_type *dev_type;
 	int compl_size;
@@ -308,10 +301,7 @@
 extern struct bus_type iax_bus_type;
 
 extern bool support_enqcmd;
-<<<<<<< HEAD
-=======
 extern struct ida idxd_ida;
->>>>>>> 25423f4b
 extern struct device_type dsa_device_type;
 extern struct device_type iax_device_type;
 extern struct device_type idxd_wq_device_type;
@@ -406,23 +396,13 @@
 	return wq->client_count;
 };
 
-<<<<<<< HEAD
-struct ida *idxd_ida(struct idxd_device *idxd);
-const char *idxd_get_dev_name(struct idxd_device *idxd);
-=======
->>>>>>> 25423f4b
 int idxd_register_bus_type(void);
 void idxd_unregister_bus_type(void);
 int idxd_register_devices(struct idxd_device *idxd);
 void idxd_unregister_devices(struct idxd_device *idxd);
 int idxd_register_driver(void);
 void idxd_unregister_driver(void);
-<<<<<<< HEAD
-struct bus_type *idxd_get_bus_type(struct idxd_device *idxd);
-struct device_type *idxd_get_device_type(struct idxd_device *idxd);
-=======
 void idxd_wqs_quiesce(struct idxd_device *idxd);
->>>>>>> 25423f4b
 
 /* device interrupt control */
 void idxd_msix_perm_setup(struct idxd_device *idxd);
