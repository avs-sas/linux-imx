--- conflicted
+++ resolved
@@ -47,10 +47,7 @@
 
 #define MT8192_CORE0_SW_RSTN_CLR	0x10000
 #define MT8192_CORE0_SW_RSTN_SET	0x10004
-<<<<<<< HEAD
-=======
 #define MT8192_CORE0_WDT_IRQ		0x10030
->>>>>>> e0733463
 #define MT8192_CORE0_WDT_CFG		0x10034
 
 #define SCP_FW_VER_LEN			32
