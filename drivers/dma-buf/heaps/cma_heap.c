--- conflicted
+++ resolved
@@ -140,20 +140,12 @@
 	if (buffer->vmap_cnt)
 		invalidate_kernel_vmap_range(buffer->vaddr, buffer->len);
 
-<<<<<<< HEAD
-	mutex_lock(&buffer->lock);
 	if (!buffer->uncached) {
 		list_for_each_entry(a, &buffer->attachments, list) {
 			if (!a->mapped)
 				continue;
 			dma_sync_sgtable_for_cpu(a->dev, &a->table, direction);
 		}
-=======
-	list_for_each_entry(a, &buffer->attachments, list) {
-		if (!a->mapped)
-			continue;
-		dma_sync_sgtable_for_cpu(a->dev, &a->table, direction);
->>>>>>> efe3167e
 	}
 	mutex_unlock(&buffer->lock);
 
@@ -171,20 +163,12 @@
 	if (buffer->vmap_cnt)
 		flush_kernel_vmap_range(buffer->vaddr, buffer->len);
 
-<<<<<<< HEAD
-	mutex_lock(&buffer->lock);
 	if (!buffer->uncached) {
 		list_for_each_entry(a, &buffer->attachments, list) {
 			if (!a->mapped)
 				continue;
 			dma_sync_sgtable_for_device(a->dev, &a->table, direction);
 		}
-=======
-	list_for_each_entry(a, &buffer->attachments, list) {
-		if (!a->mapped)
-			continue;
-		dma_sync_sgtable_for_device(a->dev, &a->table, direction);
->>>>>>> efe3167e
 	}
 	mutex_unlock(&buffer->lock);
 
