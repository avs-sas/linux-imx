/*******************************************************************
 * This file is part of the Emulex Linux Device Driver for         *
 * Fibre Channel Host Bus Adapters.                                *
 * Copyright (C) 2017-2020 Broadcom. All Rights Reserved. The term *
 * “Broadcom” refers to Broadcom Inc. and/or its subsidiaries.  *
 * Copyright (C) 2004-2016 Emulex.  All rights reserved.           *
 * EMULEX and SLI are trademarks of Emulex.                        *
 * www.broadcom.com                                                *
 * Portions Copyright (C) 2004-2005 Christoph Hellwig              *
 *                                                                 *
 * This program is free software; you can redistribute it and/or   *
 * modify it under the terms of version 2 of the GNU General       *
 * Public License as published by the Free Software Foundation.    *
 * This program is distributed in the hope that it will be useful. *
 * ALL EXPRESS OR IMPLIED CONDITIONS, REPRESENTATIONS AND          *
 * WARRANTIES, INCLUDING ANY IMPLIED WARRANTY OF MERCHANTABILITY,  *
 * FITNESS FOR A PARTICULAR PURPOSE, OR NON-INFRINGEMENT, ARE      *
 * DISCLAIMED, EXCEPT TO THE EXTENT THAT SUCH DISCLAIMERS ARE HELD *
 * TO BE LEGALLY INVALID.  See the GNU General Public License for  *
 * more details, a copy of which can be found in the file COPYING  *
 * included with this package.                                     *
 *******************************************************************/
#include <linux/pci.h>
#include <linux/slab.h>
#include <linux/interrupt.h>
#include <linux/export.h>
#include <linux/delay.h>
#include <asm/unaligned.h>
#include <linux/t10-pi.h>
#include <linux/crc-t10dif.h>
#include <net/checksum.h>

#include <scsi/scsi.h>
#include <scsi/scsi_device.h>
#include <scsi/scsi_eh.h>
#include <scsi/scsi_host.h>
#include <scsi/scsi_tcq.h>
#include <scsi/scsi_transport_fc.h>

#include "lpfc_version.h"
#include "lpfc_hw4.h"
#include "lpfc_hw.h"
#include "lpfc_sli.h"
#include "lpfc_sli4.h"
#include "lpfc_nl.h"
#include "lpfc_disc.h"
#include "lpfc.h"
#include "lpfc_scsi.h"
#include "lpfc_logmsg.h"
#include "lpfc_crtn.h"
#include "lpfc_vport.h"

#define LPFC_RESET_WAIT  2
#define LPFC_ABORT_WAIT  2

static char *dif_op_str[] = {
	"PROT_NORMAL",
	"PROT_READ_INSERT",
	"PROT_WRITE_STRIP",
	"PROT_READ_STRIP",
	"PROT_WRITE_INSERT",
	"PROT_READ_PASS",
	"PROT_WRITE_PASS",
};

struct scsi_dif_tuple {
	__be16 guard_tag;       /* Checksum */
	__be16 app_tag;         /* Opaque storage */
	__be32 ref_tag;         /* Target LBA or indirect LBA */
};

static struct lpfc_rport_data *
lpfc_rport_data_from_scsi_device(struct scsi_device *sdev)
{
	struct lpfc_vport *vport = (struct lpfc_vport *)sdev->host->hostdata;

	if (vport->phba->cfg_fof)
		return ((struct lpfc_device_data *)sdev->hostdata)->rport_data;
	else
		return (struct lpfc_rport_data *)sdev->hostdata;
}

static void
lpfc_release_scsi_buf_s4(struct lpfc_hba *phba, struct lpfc_io_buf *psb);
static void
lpfc_release_scsi_buf_s3(struct lpfc_hba *phba, struct lpfc_io_buf *psb);
static int
lpfc_prot_group_type(struct lpfc_hba *phba, struct scsi_cmnd *sc);

static inline unsigned
lpfc_cmd_blksize(struct scsi_cmnd *sc)
{
	return sc->device->sector_size;
}

#define LPFC_CHECK_PROTECT_GUARD	1
#define LPFC_CHECK_PROTECT_REF		2
static inline unsigned
lpfc_cmd_protect(struct scsi_cmnd *sc, int flag)
{
	return 1;
}

static inline unsigned
lpfc_cmd_guard_csum(struct scsi_cmnd *sc)
{
	if (lpfc_prot_group_type(NULL, sc) == LPFC_PG_TYPE_NO_DIF)
		return 0;
	if (scsi_host_get_guard(sc->device->host) == SHOST_DIX_GUARD_IP)
		return 1;
	return 0;
}

/**
 * lpfc_sli4_set_rsp_sgl_last - Set the last bit in the response sge.
 * @phba: Pointer to HBA object.
 * @lpfc_cmd: lpfc scsi command object pointer.
 *
 * This function is called from the lpfc_prep_task_mgmt_cmd function to
 * set the last bit in the response sge entry.
 **/
static void
lpfc_sli4_set_rsp_sgl_last(struct lpfc_hba *phba,
				struct lpfc_io_buf *lpfc_cmd)
{
	struct sli4_sge *sgl = (struct sli4_sge *)lpfc_cmd->dma_sgl;
	if (sgl) {
		sgl += 1;
		sgl->word2 = le32_to_cpu(sgl->word2);
		bf_set(lpfc_sli4_sge_last, sgl, 1);
		sgl->word2 = cpu_to_le32(sgl->word2);
	}
}

/**
 * lpfc_update_stats - Update statistical data for the command completion
 * @vport: The virtual port on which this call is executing.
 * @lpfc_cmd: lpfc scsi command object pointer.
 *
 * This function is called when there is a command completion and this
 * function updates the statistical data for the command completion.
 **/
static void
lpfc_update_stats(struct lpfc_vport *vport, struct lpfc_io_buf *lpfc_cmd)
{
	struct lpfc_hba *phba = vport->phba;
	struct lpfc_rport_data *rdata;
	struct lpfc_nodelist *pnode;
	struct scsi_cmnd *cmd = lpfc_cmd->pCmd;
	unsigned long flags;
	struct Scsi_Host *shost = lpfc_shost_from_vport(vport);
	unsigned long latency;
	int i;

	if (!vport->stat_data_enabled ||
	    vport->stat_data_blocked ||
	    (cmd->result))
		return;

	latency = jiffies_to_msecs((long)jiffies - (long)lpfc_cmd->start_time);
	rdata = lpfc_cmd->rdata;
	pnode = rdata->pnode;

	spin_lock_irqsave(shost->host_lock, flags);
	if (!pnode ||
	    !pnode->lat_data ||
	    (phba->bucket_type == LPFC_NO_BUCKET)) {
		spin_unlock_irqrestore(shost->host_lock, flags);
		return;
	}

	if (phba->bucket_type == LPFC_LINEAR_BUCKET) {
		i = (latency + phba->bucket_step - 1 - phba->bucket_base)/
			phba->bucket_step;
		/* check array subscript bounds */
		if (i < 0)
			i = 0;
		else if (i >= LPFC_MAX_BUCKET_COUNT)
			i = LPFC_MAX_BUCKET_COUNT - 1;
	} else {
		for (i = 0; i < LPFC_MAX_BUCKET_COUNT-1; i++)
			if (latency <= (phba->bucket_base +
				((1<<i)*phba->bucket_step)))
				break;
	}

	pnode->lat_data[i].cmd_count++;
	spin_unlock_irqrestore(shost->host_lock, flags);
}

/**
 * lpfc_rampdown_queue_depth - Post RAMP_DOWN_QUEUE event to worker thread
 * @phba: The Hba for which this call is being executed.
 *
 * This routine is called when there is resource error in driver or firmware.
 * This routine posts WORKER_RAMP_DOWN_QUEUE event for @phba. This routine
 * posts at most 1 event each second. This routine wakes up worker thread of
 * @phba to process WORKER_RAM_DOWN_EVENT event.
 *
 * This routine should be called with no lock held.
 **/
void
lpfc_rampdown_queue_depth(struct lpfc_hba *phba)
{
	unsigned long flags;
	uint32_t evt_posted;
	unsigned long expires;

	spin_lock_irqsave(&phba->hbalock, flags);
	atomic_inc(&phba->num_rsrc_err);
	phba->last_rsrc_error_time = jiffies;

	expires = phba->last_ramp_down_time + QUEUE_RAMP_DOWN_INTERVAL;
	if (time_after(expires, jiffies)) {
		spin_unlock_irqrestore(&phba->hbalock, flags);
		return;
	}

	phba->last_ramp_down_time = jiffies;

	spin_unlock_irqrestore(&phba->hbalock, flags);

	spin_lock_irqsave(&phba->pport->work_port_lock, flags);
	evt_posted = phba->pport->work_port_events & WORKER_RAMP_DOWN_QUEUE;
	if (!evt_posted)
		phba->pport->work_port_events |= WORKER_RAMP_DOWN_QUEUE;
	spin_unlock_irqrestore(&phba->pport->work_port_lock, flags);

	if (!evt_posted)
		lpfc_worker_wake_up(phba);
	return;
}

/**
 * lpfc_ramp_down_queue_handler - WORKER_RAMP_DOWN_QUEUE event handler
 * @phba: The Hba for which this call is being executed.
 *
 * This routine is called to  process WORKER_RAMP_DOWN_QUEUE event for worker
 * thread.This routine reduces queue depth for all scsi device on each vport
 * associated with @phba.
 **/
void
lpfc_ramp_down_queue_handler(struct lpfc_hba *phba)
{
	struct lpfc_vport **vports;
	struct Scsi_Host  *shost;
	struct scsi_device *sdev;
	unsigned long new_queue_depth;
	unsigned long num_rsrc_err, num_cmd_success;
	int i;

	num_rsrc_err = atomic_read(&phba->num_rsrc_err);
	num_cmd_success = atomic_read(&phba->num_cmd_success);

	/*
	 * The error and success command counters are global per
	 * driver instance.  If another handler has already
	 * operated on this error event, just exit.
	 */
	if (num_rsrc_err == 0)
		return;

	vports = lpfc_create_vport_work_array(phba);
	if (vports != NULL)
		for (i = 0; i <= phba->max_vports && vports[i] != NULL; i++) {
			shost = lpfc_shost_from_vport(vports[i]);
			shost_for_each_device(sdev, shost) {
				new_queue_depth =
					sdev->queue_depth * num_rsrc_err /
					(num_rsrc_err + num_cmd_success);
				if (!new_queue_depth)
					new_queue_depth = sdev->queue_depth - 1;
				else
					new_queue_depth = sdev->queue_depth -
								new_queue_depth;
				scsi_change_queue_depth(sdev, new_queue_depth);
			}
		}
	lpfc_destroy_vport_work_array(phba, vports);
	atomic_set(&phba->num_rsrc_err, 0);
	atomic_set(&phba->num_cmd_success, 0);
}

/**
 * lpfc_scsi_dev_block - set all scsi hosts to block state
 * @phba: Pointer to HBA context object.
 *
 * This function walks vport list and set each SCSI host to block state
 * by invoking fc_remote_port_delete() routine. This function is invoked
 * with EEH when device's PCI slot has been permanently disabled.
 **/
void
lpfc_scsi_dev_block(struct lpfc_hba *phba)
{
	struct lpfc_vport **vports;
	struct Scsi_Host  *shost;
	struct scsi_device *sdev;
	struct fc_rport *rport;
	int i;

	vports = lpfc_create_vport_work_array(phba);
	if (vports != NULL)
		for (i = 0; i <= phba->max_vports && vports[i] != NULL; i++) {
			shost = lpfc_shost_from_vport(vports[i]);
			shost_for_each_device(sdev, shost) {
				rport = starget_to_rport(scsi_target(sdev));
				fc_remote_port_delete(rport);
			}
		}
	lpfc_destroy_vport_work_array(phba, vports);
}

/**
 * lpfc_new_scsi_buf_s3 - Scsi buffer allocator for HBA with SLI3 IF spec
 * @vport: The virtual port for which this call being executed.
 * @num_to_allocate: The requested number of buffers to allocate.
 *
 * This routine allocates a scsi buffer for device with SLI-3 interface spec,
 * the scsi buffer contains all the necessary information needed to initiate
 * a SCSI I/O. The non-DMAable buffer region contains information to build
 * the IOCB. The DMAable region contains memory for the FCP CMND, FCP RSP,
 * and the initial BPL. In addition to allocating memory, the FCP CMND and
 * FCP RSP BDEs are setup in the BPL and the BPL BDE is setup in the IOCB.
 *
 * Return codes:
 *   int - number of scsi buffers that were allocated.
 *   0 = failure, less than num_to_alloc is a partial failure.
 **/
static int
lpfc_new_scsi_buf_s3(struct lpfc_vport *vport, int num_to_alloc)
{
	struct lpfc_hba *phba = vport->phba;
	struct lpfc_io_buf *psb;
	struct ulp_bde64 *bpl;
	IOCB_t *iocb;
	dma_addr_t pdma_phys_fcp_cmd;
	dma_addr_t pdma_phys_fcp_rsp;
	dma_addr_t pdma_phys_sgl;
	uint16_t iotag;
	int bcnt, bpl_size;

	bpl_size = phba->cfg_sg_dma_buf_size -
		(sizeof(struct fcp_cmnd) + sizeof(struct fcp_rsp));

	lpfc_printf_vlog(vport, KERN_INFO, LOG_FCP,
			 "9067 ALLOC %d scsi_bufs: %d (%d + %d + %d)\n",
			 num_to_alloc, phba->cfg_sg_dma_buf_size,
			 (int)sizeof(struct fcp_cmnd),
			 (int)sizeof(struct fcp_rsp), bpl_size);

	for (bcnt = 0; bcnt < num_to_alloc; bcnt++) {
		psb = kzalloc(sizeof(struct lpfc_io_buf), GFP_KERNEL);
		if (!psb)
			break;

		/*
		 * Get memory from the pci pool to map the virt space to pci
		 * bus space for an I/O.  The DMA buffer includes space for the
		 * struct fcp_cmnd, struct fcp_rsp and the number of bde's
		 * necessary to support the sg_tablesize.
		 */
		psb->data = dma_pool_zalloc(phba->lpfc_sg_dma_buf_pool,
					GFP_KERNEL, &psb->dma_handle);
		if (!psb->data) {
			kfree(psb);
			break;
		}


		/* Allocate iotag for psb->cur_iocbq. */
		iotag = lpfc_sli_next_iotag(phba, &psb->cur_iocbq);
		if (iotag == 0) {
			dma_pool_free(phba->lpfc_sg_dma_buf_pool,
				      psb->data, psb->dma_handle);
			kfree(psb);
			break;
		}
		psb->cur_iocbq.iocb_flag |= LPFC_IO_FCP;

		psb->fcp_cmnd = psb->data;
		psb->fcp_rsp = psb->data + sizeof(struct fcp_cmnd);
		psb->dma_sgl = psb->data + sizeof(struct fcp_cmnd) +
			sizeof(struct fcp_rsp);

		/* Initialize local short-hand pointers. */
		bpl = (struct ulp_bde64 *)psb->dma_sgl;
		pdma_phys_fcp_cmd = psb->dma_handle;
		pdma_phys_fcp_rsp = psb->dma_handle + sizeof(struct fcp_cmnd);
		pdma_phys_sgl = psb->dma_handle + sizeof(struct fcp_cmnd) +
			sizeof(struct fcp_rsp);

		/*
		 * The first two bdes are the FCP_CMD and FCP_RSP. The balance
		 * are sg list bdes.  Initialize the first two and leave the
		 * rest for queuecommand.
		 */
		bpl[0].addrHigh = le32_to_cpu(putPaddrHigh(pdma_phys_fcp_cmd));
		bpl[0].addrLow = le32_to_cpu(putPaddrLow(pdma_phys_fcp_cmd));
		bpl[0].tus.f.bdeSize = sizeof(struct fcp_cmnd);
		bpl[0].tus.f.bdeFlags = BUFF_TYPE_BDE_64;
		bpl[0].tus.w = le32_to_cpu(bpl[0].tus.w);

		/* Setup the physical region for the FCP RSP */
		bpl[1].addrHigh = le32_to_cpu(putPaddrHigh(pdma_phys_fcp_rsp));
		bpl[1].addrLow = le32_to_cpu(putPaddrLow(pdma_phys_fcp_rsp));
		bpl[1].tus.f.bdeSize = sizeof(struct fcp_rsp);
		bpl[1].tus.f.bdeFlags = BUFF_TYPE_BDE_64;
		bpl[1].tus.w = le32_to_cpu(bpl[1].tus.w);

		/*
		 * Since the IOCB for the FCP I/O is built into this
		 * lpfc_scsi_buf, initialize it with all known data now.
		 */
		iocb = &psb->cur_iocbq.iocb;
		iocb->un.fcpi64.bdl.ulpIoTag32 = 0;
		if ((phba->sli_rev == 3) &&
				!(phba->sli3_options & LPFC_SLI3_BG_ENABLED)) {
			/* fill in immediate fcp command BDE */
			iocb->un.fcpi64.bdl.bdeFlags = BUFF_TYPE_BDE_IMMED;
			iocb->un.fcpi64.bdl.bdeSize = sizeof(struct fcp_cmnd);
			iocb->un.fcpi64.bdl.addrLow = offsetof(IOCB_t,
					unsli3.fcp_ext.icd);
			iocb->un.fcpi64.bdl.addrHigh = 0;
			iocb->ulpBdeCount = 0;
			iocb->ulpLe = 0;
			/* fill in response BDE */
			iocb->unsli3.fcp_ext.rbde.tus.f.bdeFlags =
							BUFF_TYPE_BDE_64;
			iocb->unsli3.fcp_ext.rbde.tus.f.bdeSize =
				sizeof(struct fcp_rsp);
			iocb->unsli3.fcp_ext.rbde.addrLow =
				putPaddrLow(pdma_phys_fcp_rsp);
			iocb->unsli3.fcp_ext.rbde.addrHigh =
				putPaddrHigh(pdma_phys_fcp_rsp);
		} else {
			iocb->un.fcpi64.bdl.bdeFlags = BUFF_TYPE_BLP_64;
			iocb->un.fcpi64.bdl.bdeSize =
					(2 * sizeof(struct ulp_bde64));
			iocb->un.fcpi64.bdl.addrLow =
					putPaddrLow(pdma_phys_sgl);
			iocb->un.fcpi64.bdl.addrHigh =
					putPaddrHigh(pdma_phys_sgl);
			iocb->ulpBdeCount = 1;
			iocb->ulpLe = 1;
		}
		iocb->ulpClass = CLASS3;
		psb->status = IOSTAT_SUCCESS;
		/* Put it back into the SCSI buffer list */
		psb->cur_iocbq.context1  = psb;
		spin_lock_init(&psb->buf_lock);
		lpfc_release_scsi_buf_s3(phba, psb);

	}

	return bcnt;
}

/**
 * lpfc_sli4_vport_delete_fcp_xri_aborted -Remove all ndlp references for vport
 * @vport: pointer to lpfc vport data structure.
 *
 * This routine is invoked by the vport cleanup for deletions and the cleanup
 * for an ndlp on removal.
 **/
void
lpfc_sli4_vport_delete_fcp_xri_aborted(struct lpfc_vport *vport)
{
	struct lpfc_hba *phba = vport->phba;
	struct lpfc_io_buf *psb, *next_psb;
	struct lpfc_sli4_hdw_queue *qp;
	unsigned long iflag = 0;
	int idx;

	if (!(vport->cfg_enable_fc4_type & LPFC_ENABLE_FCP))
		return;

	spin_lock_irqsave(&phba->hbalock, iflag);
	for (idx = 0; idx < phba->cfg_hdw_queue; idx++) {
		qp = &phba->sli4_hba.hdwq[idx];

		spin_lock(&qp->abts_io_buf_list_lock);
		list_for_each_entry_safe(psb, next_psb,
					 &qp->lpfc_abts_io_buf_list, list) {
			if (psb->cur_iocbq.iocb_flag & LPFC_IO_NVME)
				continue;

			if (psb->rdata && psb->rdata->pnode &&
			    psb->rdata->pnode->vport == vport)
				psb->rdata = NULL;
		}
		spin_unlock(&qp->abts_io_buf_list_lock);
	}
	spin_unlock_irqrestore(&phba->hbalock, iflag);
}

/**
 * lpfc_sli4_io_xri_aborted - Fast-path process of fcp xri abort
 * @phba: pointer to lpfc hba data structure.
 * @axri: pointer to the fcp xri abort wcqe structure.
 *
 * This routine is invoked by the worker thread to process a SLI4 fast-path
 * FCP or NVME aborted xri.
 **/
void
lpfc_sli4_io_xri_aborted(struct lpfc_hba *phba,
			 struct sli4_wcqe_xri_aborted *axri, int idx)
{
	uint16_t xri = bf_get(lpfc_wcqe_xa_xri, axri);
	uint16_t rxid = bf_get(lpfc_wcqe_xa_remote_xid, axri);
	struct lpfc_io_buf *psb, *next_psb;
	struct lpfc_sli4_hdw_queue *qp;
	unsigned long iflag = 0;
	struct lpfc_iocbq *iocbq;
	int i;
	struct lpfc_nodelist *ndlp;
	int rrq_empty = 0;
	struct lpfc_sli_ring *pring = phba->sli4_hba.els_wq->pring;

	if (!(phba->cfg_enable_fc4_type & LPFC_ENABLE_FCP))
		return;

	qp = &phba->sli4_hba.hdwq[idx];
	spin_lock_irqsave(&phba->hbalock, iflag);
	spin_lock(&qp->abts_io_buf_list_lock);
	list_for_each_entry_safe(psb, next_psb,
		&qp->lpfc_abts_io_buf_list, list) {
		if (psb->cur_iocbq.sli4_xritag == xri) {
			list_del_init(&psb->list);
			psb->flags &= ~LPFC_SBUF_XBUSY;
			psb->status = IOSTAT_SUCCESS;
			if (psb->cur_iocbq.iocb_flag & LPFC_IO_NVME) {
				qp->abts_nvme_io_bufs--;
				spin_unlock(&qp->abts_io_buf_list_lock);
				spin_unlock_irqrestore(&phba->hbalock, iflag);
				lpfc_sli4_nvme_xri_aborted(phba, axri, psb);
				return;
			}
			qp->abts_scsi_io_bufs--;
			spin_unlock(&qp->abts_io_buf_list_lock);

			if (psb->rdata && psb->rdata->pnode)
				ndlp = psb->rdata->pnode;
			else
				ndlp = NULL;

			rrq_empty = list_empty(&phba->active_rrq_list);
			spin_unlock_irqrestore(&phba->hbalock, iflag);
			if (ndlp) {
				lpfc_set_rrq_active(phba, ndlp,
					psb->cur_iocbq.sli4_lxritag, rxid, 1);
				lpfc_sli4_abts_err_handler(phba, ndlp, axri);
			}
			lpfc_release_scsi_buf_s4(phba, psb);
			if (rrq_empty)
				lpfc_worker_wake_up(phba);
			return;
		}
	}
	spin_unlock(&qp->abts_io_buf_list_lock);
	for (i = 1; i <= phba->sli.last_iotag; i++) {
		iocbq = phba->sli.iocbq_lookup[i];

		if (!(iocbq->iocb_flag & LPFC_IO_FCP) ||
		    (iocbq->iocb_flag & LPFC_IO_LIBDFC))
			continue;
		if (iocbq->sli4_xritag != xri)
			continue;
		psb = container_of(iocbq, struct lpfc_io_buf, cur_iocbq);
		psb->flags &= ~LPFC_SBUF_XBUSY;
		spin_unlock_irqrestore(&phba->hbalock, iflag);
		if (!list_empty(&pring->txq))
			lpfc_worker_wake_up(phba);
		return;

	}
	spin_unlock_irqrestore(&phba->hbalock, iflag);
}

/**
 * lpfc_get_scsi_buf_s3 - Get a scsi buffer from lpfc_scsi_buf_list of the HBA
 * @phba: The HBA for which this call is being executed.
 *
 * This routine removes a scsi buffer from head of @phba lpfc_scsi_buf_list list
 * and returns to caller.
 *
 * Return codes:
 *   NULL - Error
 *   Pointer to lpfc_scsi_buf - Success
 **/
static struct lpfc_io_buf *
lpfc_get_scsi_buf_s3(struct lpfc_hba *phba, struct lpfc_nodelist *ndlp,
		     struct scsi_cmnd *cmnd)
{
	struct lpfc_io_buf *lpfc_cmd = NULL;
	struct list_head *scsi_buf_list_get = &phba->lpfc_scsi_buf_list_get;
	unsigned long iflag = 0;

	spin_lock_irqsave(&phba->scsi_buf_list_get_lock, iflag);
	list_remove_head(scsi_buf_list_get, lpfc_cmd, struct lpfc_io_buf,
			 list);
	if (!lpfc_cmd) {
		spin_lock(&phba->scsi_buf_list_put_lock);
		list_splice(&phba->lpfc_scsi_buf_list_put,
			    &phba->lpfc_scsi_buf_list_get);
		INIT_LIST_HEAD(&phba->lpfc_scsi_buf_list_put);
		list_remove_head(scsi_buf_list_get, lpfc_cmd,
				 struct lpfc_io_buf, list);
		spin_unlock(&phba->scsi_buf_list_put_lock);
	}
	spin_unlock_irqrestore(&phba->scsi_buf_list_get_lock, iflag);

	if (lpfc_ndlp_check_qdepth(phba, ndlp) && lpfc_cmd) {
		atomic_inc(&ndlp->cmd_pending);
		lpfc_cmd->flags |= LPFC_SBUF_BUMP_QDEPTH;
	}
	return  lpfc_cmd;
}
/**
 * lpfc_get_scsi_buf_s4 - Get a scsi buffer from io_buf_list of the HBA
 * @phba: The HBA for which this call is being executed.
 *
 * This routine removes a scsi buffer from head of @hdwq io_buf_list
 * and returns to caller.
 *
 * Return codes:
 *   NULL - Error
 *   Pointer to lpfc_scsi_buf - Success
 **/
static struct lpfc_io_buf *
lpfc_get_scsi_buf_s4(struct lpfc_hba *phba, struct lpfc_nodelist *ndlp,
		     struct scsi_cmnd *cmnd)
{
	struct lpfc_io_buf *lpfc_cmd;
	struct lpfc_sli4_hdw_queue *qp;
	struct sli4_sge *sgl;
	IOCB_t *iocb;
	dma_addr_t pdma_phys_fcp_rsp;
	dma_addr_t pdma_phys_fcp_cmd;
	uint32_t cpu, idx;
	int tag;
	struct fcp_cmd_rsp_buf *tmp = NULL;

	cpu = raw_smp_processor_id();
	if (cmnd && phba->cfg_fcp_io_sched == LPFC_FCP_SCHED_BY_HDWQ) {
		tag = blk_mq_unique_tag(cmnd->request);
		idx = blk_mq_unique_tag_to_hwq(tag);
	} else {
		idx = phba->sli4_hba.cpu_map[cpu].hdwq;
	}

	lpfc_cmd = lpfc_get_io_buf(phba, ndlp, idx,
				   !phba->cfg_xri_rebalancing);
	if (!lpfc_cmd) {
		qp = &phba->sli4_hba.hdwq[idx];
		qp->empty_io_bufs++;
		return NULL;
	}

	/* Setup key fields in buffer that may have been changed
	 * if other protocols used this buffer.
	 */
	lpfc_cmd->cur_iocbq.iocb_flag = LPFC_IO_FCP;
	lpfc_cmd->prot_seg_cnt = 0;
	lpfc_cmd->seg_cnt = 0;
	lpfc_cmd->timeout = 0;
	lpfc_cmd->flags = 0;
	lpfc_cmd->start_time = jiffies;
	lpfc_cmd->waitq = NULL;
	lpfc_cmd->cpu = cpu;
#ifdef CONFIG_SCSI_LPFC_DEBUG_FS
	lpfc_cmd->prot_data_type = 0;
#endif
	tmp = lpfc_get_cmd_rsp_buf_per_hdwq(phba, lpfc_cmd);
	if (!tmp) {
		lpfc_release_io_buf(phba, lpfc_cmd, lpfc_cmd->hdwq);
		return NULL;
	}

	lpfc_cmd->fcp_cmnd = tmp->fcp_cmnd;
	lpfc_cmd->fcp_rsp = tmp->fcp_rsp;

	/*
	 * The first two SGEs are the FCP_CMD and FCP_RSP.
	 * The balance are sg list bdes. Initialize the
	 * first two and leave the rest for queuecommand.
	 */
	sgl = (struct sli4_sge *)lpfc_cmd->dma_sgl;
	pdma_phys_fcp_cmd = tmp->fcp_cmd_rsp_dma_handle;
	sgl->addr_hi = cpu_to_le32(putPaddrHigh(pdma_phys_fcp_cmd));
	sgl->addr_lo = cpu_to_le32(putPaddrLow(pdma_phys_fcp_cmd));
	sgl->word2 = le32_to_cpu(sgl->word2);
	bf_set(lpfc_sli4_sge_last, sgl, 0);
	sgl->word2 = cpu_to_le32(sgl->word2);
	sgl->sge_len = cpu_to_le32(sizeof(struct fcp_cmnd));
	sgl++;

	/* Setup the physical region for the FCP RSP */
	pdma_phys_fcp_rsp = pdma_phys_fcp_cmd + sizeof(struct fcp_cmnd);
	sgl->addr_hi = cpu_to_le32(putPaddrHigh(pdma_phys_fcp_rsp));
	sgl->addr_lo = cpu_to_le32(putPaddrLow(pdma_phys_fcp_rsp));
	sgl->word2 = le32_to_cpu(sgl->word2);
	bf_set(lpfc_sli4_sge_last, sgl, 1);
	sgl->word2 = cpu_to_le32(sgl->word2);
	sgl->sge_len = cpu_to_le32(sizeof(struct fcp_rsp));

	/*
	 * Since the IOCB for the FCP I/O is built into this
	 * lpfc_io_buf, initialize it with all known data now.
	 */
	iocb = &lpfc_cmd->cur_iocbq.iocb;
	iocb->un.fcpi64.bdl.ulpIoTag32 = 0;
	iocb->un.fcpi64.bdl.bdeFlags = BUFF_TYPE_BDE_64;
	/* setting the BLP size to 2 * sizeof BDE may not be correct.
	 * We are setting the bpl to point to out sgl. An sgl's
	 * entries are 16 bytes, a bpl entries are 12 bytes.
	 */
	iocb->un.fcpi64.bdl.bdeSize = sizeof(struct fcp_cmnd);
	iocb->un.fcpi64.bdl.addrLow = putPaddrLow(pdma_phys_fcp_cmd);
	iocb->un.fcpi64.bdl.addrHigh = putPaddrHigh(pdma_phys_fcp_cmd);
	iocb->ulpBdeCount = 1;
	iocb->ulpLe = 1;
	iocb->ulpClass = CLASS3;

	if (lpfc_ndlp_check_qdepth(phba, ndlp)) {
		atomic_inc(&ndlp->cmd_pending);
		lpfc_cmd->flags |= LPFC_SBUF_BUMP_QDEPTH;
	}
	return  lpfc_cmd;
}
/**
 * lpfc_get_scsi_buf - Get a scsi buffer from lpfc_scsi_buf_list of the HBA
 * @phba: The HBA for which this call is being executed.
 *
 * This routine removes a scsi buffer from head of @phba lpfc_scsi_buf_list list
 * and returns to caller.
 *
 * Return codes:
 *   NULL - Error
 *   Pointer to lpfc_scsi_buf - Success
 **/
static struct lpfc_io_buf*
lpfc_get_scsi_buf(struct lpfc_hba *phba, struct lpfc_nodelist *ndlp,
		  struct scsi_cmnd *cmnd)
{
	return  phba->lpfc_get_scsi_buf(phba, ndlp, cmnd);
}

/**
 * lpfc_release_scsi_buf - Return a scsi buffer back to hba scsi buf list
 * @phba: The Hba for which this call is being executed.
 * @psb: The scsi buffer which is being released.
 *
 * This routine releases @psb scsi buffer by adding it to tail of @phba
 * lpfc_scsi_buf_list list.
 **/
static void
lpfc_release_scsi_buf_s3(struct lpfc_hba *phba, struct lpfc_io_buf *psb)
{
	unsigned long iflag = 0;

	psb->seg_cnt = 0;
	psb->prot_seg_cnt = 0;

	spin_lock_irqsave(&phba->scsi_buf_list_put_lock, iflag);
	psb->pCmd = NULL;
	psb->cur_iocbq.iocb_flag = LPFC_IO_FCP;
	list_add_tail(&psb->list, &phba->lpfc_scsi_buf_list_put);
	spin_unlock_irqrestore(&phba->scsi_buf_list_put_lock, iflag);
}

/**
 * lpfc_release_scsi_buf_s4: Return a scsi buffer back to hba scsi buf list.
 * @phba: The Hba for which this call is being executed.
 * @psb: The scsi buffer which is being released.
 *
 * This routine releases @psb scsi buffer by adding it to tail of @hdwq
 * io_buf_list list. For SLI4 XRI's are tied to the scsi buffer
 * and cannot be reused for at least RA_TOV amount of time if it was
 * aborted.
 **/
static void
lpfc_release_scsi_buf_s4(struct lpfc_hba *phba, struct lpfc_io_buf *psb)
{
	struct lpfc_sli4_hdw_queue *qp;
	unsigned long iflag = 0;

	psb->seg_cnt = 0;
	psb->prot_seg_cnt = 0;

	qp = psb->hdwq;
	if (psb->flags & LPFC_SBUF_XBUSY) {
		spin_lock_irqsave(&qp->abts_io_buf_list_lock, iflag);
		psb->pCmd = NULL;
		list_add_tail(&psb->list, &qp->lpfc_abts_io_buf_list);
		qp->abts_scsi_io_bufs++;
		spin_unlock_irqrestore(&qp->abts_io_buf_list_lock, iflag);
	} else {
		lpfc_release_io_buf(phba, (struct lpfc_io_buf *)psb, qp);
	}
}

/**
 * lpfc_release_scsi_buf: Return a scsi buffer back to hba scsi buf list.
 * @phba: The Hba for which this call is being executed.
 * @psb: The scsi buffer which is being released.
 *
 * This routine releases @psb scsi buffer by adding it to tail of @phba
 * lpfc_scsi_buf_list list.
 **/
static void
lpfc_release_scsi_buf(struct lpfc_hba *phba, struct lpfc_io_buf *psb)
{
	if ((psb->flags & LPFC_SBUF_BUMP_QDEPTH) && psb->ndlp)
		atomic_dec(&psb->ndlp->cmd_pending);

	psb->flags &= ~LPFC_SBUF_BUMP_QDEPTH;
	phba->lpfc_release_scsi_buf(phba, psb);
}

/**
 * lpfc_scsi_prep_dma_buf_s3 - DMA mapping for scsi buffer to SLI3 IF spec
 * @phba: The Hba for which this call is being executed.
 * @lpfc_cmd: The scsi buffer which is going to be mapped.
 *
 * This routine does the pci dma mapping for scatter-gather list of scsi cmnd
 * field of @lpfc_cmd for device with SLI-3 interface spec. This routine scans
 * through sg elements and format the bde. This routine also initializes all
 * IOCB fields which are dependent on scsi command request buffer.
 *
 * Return codes:
 *   1 - Error
 *   0 - Success
 **/
static int
lpfc_scsi_prep_dma_buf_s3(struct lpfc_hba *phba, struct lpfc_io_buf *lpfc_cmd)
{
	struct scsi_cmnd *scsi_cmnd = lpfc_cmd->pCmd;
	struct scatterlist *sgel = NULL;
	struct fcp_cmnd *fcp_cmnd = lpfc_cmd->fcp_cmnd;
	struct ulp_bde64 *bpl = (struct ulp_bde64 *)lpfc_cmd->dma_sgl;
	struct lpfc_iocbq *iocbq = &lpfc_cmd->cur_iocbq;
	IOCB_t *iocb_cmd = &lpfc_cmd->cur_iocbq.iocb;
	struct ulp_bde64 *data_bde = iocb_cmd->unsli3.fcp_ext.dbde;
	dma_addr_t physaddr;
	uint32_t num_bde = 0;
	int nseg, datadir = scsi_cmnd->sc_data_direction;

	/*
	 * There are three possibilities here - use scatter-gather segment, use
	 * the single mapping, or neither.  Start the lpfc command prep by
	 * bumping the bpl beyond the fcp_cmnd and fcp_rsp regions to the first
	 * data bde entry.
	 */
	bpl += 2;
	if (scsi_sg_count(scsi_cmnd)) {
		/*
		 * The driver stores the segment count returned from pci_map_sg
		 * because this a count of dma-mappings used to map the use_sg
		 * pages.  They are not guaranteed to be the same for those
		 * architectures that implement an IOMMU.
		 */

		nseg = dma_map_sg(&phba->pcidev->dev, scsi_sglist(scsi_cmnd),
				  scsi_sg_count(scsi_cmnd), datadir);
		if (unlikely(!nseg))
			return 1;

		lpfc_cmd->seg_cnt = nseg;
		if (lpfc_cmd->seg_cnt > phba->cfg_sg_seg_cnt) {
			lpfc_printf_log(phba, KERN_ERR, LOG_BG,
				"9064 BLKGRD: %s: Too many sg segments from "
			       "dma_map_sg.  Config %d, seg_cnt %d\n",
			       __func__, phba->cfg_sg_seg_cnt,
			       lpfc_cmd->seg_cnt);
			WARN_ON_ONCE(lpfc_cmd->seg_cnt > phba->cfg_sg_seg_cnt);
			lpfc_cmd->seg_cnt = 0;
			scsi_dma_unmap(scsi_cmnd);
			return 2;
		}

		/*
		 * The driver established a maximum scatter-gather segment count
		 * during probe that limits the number of sg elements in any
		 * single scsi command.  Just run through the seg_cnt and format
		 * the bde's.
		 * When using SLI-3 the driver will try to fit all the BDEs into
		 * the IOCB. If it can't then the BDEs get added to a BPL as it
		 * does for SLI-2 mode.
		 */
		scsi_for_each_sg(scsi_cmnd, sgel, nseg, num_bde) {
			physaddr = sg_dma_address(sgel);
			if (phba->sli_rev == 3 &&
			    !(phba->sli3_options & LPFC_SLI3_BG_ENABLED) &&
			    !(iocbq->iocb_flag & DSS_SECURITY_OP) &&
			    nseg <= LPFC_EXT_DATA_BDE_COUNT) {
				data_bde->tus.f.bdeFlags = BUFF_TYPE_BDE_64;
				data_bde->tus.f.bdeSize = sg_dma_len(sgel);
				data_bde->addrLow = putPaddrLow(physaddr);
				data_bde->addrHigh = putPaddrHigh(physaddr);
				data_bde++;
			} else {
				bpl->tus.f.bdeFlags = BUFF_TYPE_BDE_64;
				bpl->tus.f.bdeSize = sg_dma_len(sgel);
				bpl->tus.w = le32_to_cpu(bpl->tus.w);
				bpl->addrLow =
					le32_to_cpu(putPaddrLow(physaddr));
				bpl->addrHigh =
					le32_to_cpu(putPaddrHigh(physaddr));
				bpl++;
			}
		}
	}

	/*
	 * Finish initializing those IOCB fields that are dependent on the
	 * scsi_cmnd request_buffer.  Note that for SLI-2 the bdeSize is
	 * explicitly reinitialized and for SLI-3 the extended bde count is
	 * explicitly reinitialized since all iocb memory resources are reused.
	 */
	if (phba->sli_rev == 3 &&
	    !(phba->sli3_options & LPFC_SLI3_BG_ENABLED) &&
	    !(iocbq->iocb_flag & DSS_SECURITY_OP)) {
		if (num_bde > LPFC_EXT_DATA_BDE_COUNT) {
			/*
			 * The extended IOCB format can only fit 3 BDE or a BPL.
			 * This I/O has more than 3 BDE so the 1st data bde will
			 * be a BPL that is filled in here.
			 */
			physaddr = lpfc_cmd->dma_handle;
			data_bde->tus.f.bdeFlags = BUFF_TYPE_BLP_64;
			data_bde->tus.f.bdeSize = (num_bde *
						   sizeof(struct ulp_bde64));
			physaddr += (sizeof(struct fcp_cmnd) +
				     sizeof(struct fcp_rsp) +
				     (2 * sizeof(struct ulp_bde64)));
			data_bde->addrHigh = putPaddrHigh(physaddr);
			data_bde->addrLow = putPaddrLow(physaddr);
			/* ebde count includes the response bde and data bpl */
			iocb_cmd->unsli3.fcp_ext.ebde_count = 2;
		} else {
			/* ebde count includes the response bde and data bdes */
			iocb_cmd->unsli3.fcp_ext.ebde_count = (num_bde + 1);
		}
	} else {
		iocb_cmd->un.fcpi64.bdl.bdeSize =
			((num_bde + 2) * sizeof(struct ulp_bde64));
		iocb_cmd->unsli3.fcp_ext.ebde_count = (num_bde + 1);
	}
	fcp_cmnd->fcpDl = cpu_to_be32(scsi_bufflen(scsi_cmnd));

	/*
	 * Due to difference in data length between DIF/non-DIF paths,
	 * we need to set word 4 of IOCB here
	 */
	iocb_cmd->un.fcpi.fcpi_parm = scsi_bufflen(scsi_cmnd);
	return 0;
}

#ifdef CONFIG_SCSI_LPFC_DEBUG_FS

/* Return BG_ERR_INIT if error injection is detected by Initiator */
#define BG_ERR_INIT	0x1
/* Return BG_ERR_TGT if error injection is detected by Target */
#define BG_ERR_TGT	0x2
/* Return BG_ERR_SWAP if swapping CSUM<-->CRC is required for error injection */
#define BG_ERR_SWAP	0x10
/**
 * Return BG_ERR_CHECK if disabling Guard/Ref/App checking is required for
 * error injection
 **/
#define BG_ERR_CHECK	0x20

/**
 * lpfc_bg_err_inject - Determine if we should inject an error
 * @phba: The Hba for which this call is being executed.
 * @sc: The SCSI command to examine
 * @reftag: (out) BlockGuard reference tag for transmitted data
 * @apptag: (out) BlockGuard application tag for transmitted data
 * @new_guard (in) Value to replace CRC with if needed
 *
 * Returns BG_ERR_* bit mask or 0 if request ignored
 **/
static int
lpfc_bg_err_inject(struct lpfc_hba *phba, struct scsi_cmnd *sc,
		uint32_t *reftag, uint16_t *apptag, uint32_t new_guard)
{
	struct scatterlist *sgpe; /* s/g prot entry */
	struct lpfc_io_buf *lpfc_cmd = NULL;
	struct scsi_dif_tuple *src = NULL;
	struct lpfc_nodelist *ndlp;
	struct lpfc_rport_data *rdata;
	uint32_t op = scsi_get_prot_op(sc);
	uint32_t blksize;
	uint32_t numblks;
	sector_t lba;
	int rc = 0;
	int blockoff = 0;

	if (op == SCSI_PROT_NORMAL)
		return 0;

	sgpe = scsi_prot_sglist(sc);
	lba = scsi_get_lba(sc);

	/* First check if we need to match the LBA */
	if (phba->lpfc_injerr_lba != LPFC_INJERR_LBA_OFF) {
		blksize = lpfc_cmd_blksize(sc);
		numblks = (scsi_bufflen(sc) + blksize - 1) / blksize;

		/* Make sure we have the right LBA if one is specified */
		if ((phba->lpfc_injerr_lba < lba) ||
			(phba->lpfc_injerr_lba >= (lba + numblks)))
			return 0;
		if (sgpe) {
			blockoff = phba->lpfc_injerr_lba - lba;
			numblks = sg_dma_len(sgpe) /
				sizeof(struct scsi_dif_tuple);
			if (numblks < blockoff)
				blockoff = numblks;
		}
	}

	/* Next check if we need to match the remote NPortID or WWPN */
	rdata = lpfc_rport_data_from_scsi_device(sc->device);
	if (rdata && rdata->pnode) {
		ndlp = rdata->pnode;

		/* Make sure we have the right NPortID if one is specified */
		if (phba->lpfc_injerr_nportid  &&
			(phba->lpfc_injerr_nportid != ndlp->nlp_DID))
			return 0;

		/*
		 * Make sure we have the right WWPN if one is specified.
		 * wwn[0] should be a non-zero NAA in a good WWPN.
		 */
		if (phba->lpfc_injerr_wwpn.u.wwn[0]  &&
			(memcmp(&ndlp->nlp_portname, &phba->lpfc_injerr_wwpn,
				sizeof(struct lpfc_name)) != 0))
			return 0;
	}

	/* Setup a ptr to the protection data if the SCSI host provides it */
	if (sgpe) {
		src = (struct scsi_dif_tuple *)sg_virt(sgpe);
		src += blockoff;
		lpfc_cmd = (struct lpfc_io_buf *)sc->host_scribble;
	}

	/* Should we change the Reference Tag */
	if (reftag) {
		if (phba->lpfc_injerr_wref_cnt) {
			switch (op) {
			case SCSI_PROT_WRITE_PASS:
				if (src) {
					/*
					 * For WRITE_PASS, force the error
					 * to be sent on the wire. It should
					 * be detected by the Target.
					 * If blockoff != 0 error will be
					 * inserted in middle of the IO.
					 */

					lpfc_printf_log(phba, KERN_ERR, LOG_BG,
					"9076 BLKGRD: Injecting reftag error: "
					"write lba x%lx + x%x oldrefTag x%x\n",
					(unsigned long)lba, blockoff,
					be32_to_cpu(src->ref_tag));

					/*
					 * Save the old ref_tag so we can
					 * restore it on completion.
					 */
					if (lpfc_cmd) {
						lpfc_cmd->prot_data_type =
							LPFC_INJERR_REFTAG;
						lpfc_cmd->prot_data_segment =
							src;
						lpfc_cmd->prot_data =
							src->ref_tag;
					}
					src->ref_tag = cpu_to_be32(0xDEADBEEF);
					phba->lpfc_injerr_wref_cnt--;
					if (phba->lpfc_injerr_wref_cnt == 0) {
						phba->lpfc_injerr_nportid = 0;
						phba->lpfc_injerr_lba =
							LPFC_INJERR_LBA_OFF;
						memset(&phba->lpfc_injerr_wwpn,
						  0, sizeof(struct lpfc_name));
					}
					rc = BG_ERR_TGT | BG_ERR_CHECK;

					break;
				}
				/* fall through */
			case SCSI_PROT_WRITE_INSERT:
				/*
				 * For WRITE_INSERT, force the error
				 * to be sent on the wire. It should be
				 * detected by the Target.
				 */
				/* DEADBEEF will be the reftag on the wire */
				*reftag = 0xDEADBEEF;
				phba->lpfc_injerr_wref_cnt--;
				if (phba->lpfc_injerr_wref_cnt == 0) {
					phba->lpfc_injerr_nportid = 0;
					phba->lpfc_injerr_lba =
					LPFC_INJERR_LBA_OFF;
					memset(&phba->lpfc_injerr_wwpn,
						0, sizeof(struct lpfc_name));
				}
				rc = BG_ERR_TGT | BG_ERR_CHECK;

				lpfc_printf_log(phba, KERN_ERR, LOG_BG,
					"9078 BLKGRD: Injecting reftag error: "
					"write lba x%lx\n", (unsigned long)lba);
				break;
			case SCSI_PROT_WRITE_STRIP:
				/*
				 * For WRITE_STRIP and WRITE_PASS,
				 * force the error on data
				 * being copied from SLI-Host to SLI-Port.
				 */
				*reftag = 0xDEADBEEF;
				phba->lpfc_injerr_wref_cnt--;
				if (phba->lpfc_injerr_wref_cnt == 0) {
					phba->lpfc_injerr_nportid = 0;
					phba->lpfc_injerr_lba =
						LPFC_INJERR_LBA_OFF;
					memset(&phba->lpfc_injerr_wwpn,
						0, sizeof(struct lpfc_name));
				}
				rc = BG_ERR_INIT;

				lpfc_printf_log(phba, KERN_ERR, LOG_BG,
					"9077 BLKGRD: Injecting reftag error: "
					"write lba x%lx\n", (unsigned long)lba);
				break;
			}
		}
		if (phba->lpfc_injerr_rref_cnt) {
			switch (op) {
			case SCSI_PROT_READ_INSERT:
			case SCSI_PROT_READ_STRIP:
			case SCSI_PROT_READ_PASS:
				/*
				 * For READ_STRIP and READ_PASS, force the
				 * error on data being read off the wire. It
				 * should force an IO error to the driver.
				 */
				*reftag = 0xDEADBEEF;
				phba->lpfc_injerr_rref_cnt--;
				if (phba->lpfc_injerr_rref_cnt == 0) {
					phba->lpfc_injerr_nportid = 0;
					phba->lpfc_injerr_lba =
						LPFC_INJERR_LBA_OFF;
					memset(&phba->lpfc_injerr_wwpn,
						0, sizeof(struct lpfc_name));
				}
				rc = BG_ERR_INIT;

				lpfc_printf_log(phba, KERN_ERR, LOG_BG,
					"9079 BLKGRD: Injecting reftag error: "
					"read lba x%lx\n", (unsigned long)lba);
				break;
			}
		}
	}

	/* Should we change the Application Tag */
	if (apptag) {
		if (phba->lpfc_injerr_wapp_cnt) {
			switch (op) {
			case SCSI_PROT_WRITE_PASS:
				if (src) {
					/*
					 * For WRITE_PASS, force the error
					 * to be sent on the wire. It should
					 * be detected by the Target.
					 * If blockoff != 0 error will be
					 * inserted in middle of the IO.
					 */

					lpfc_printf_log(phba, KERN_ERR, LOG_BG,
					"9080 BLKGRD: Injecting apptag error: "
					"write lba x%lx + x%x oldappTag x%x\n",
					(unsigned long)lba, blockoff,
					be16_to_cpu(src->app_tag));

					/*
					 * Save the old app_tag so we can
					 * restore it on completion.
					 */
					if (lpfc_cmd) {
						lpfc_cmd->prot_data_type =
							LPFC_INJERR_APPTAG;
						lpfc_cmd->prot_data_segment =
							src;
						lpfc_cmd->prot_data =
							src->app_tag;
					}
					src->app_tag = cpu_to_be16(0xDEAD);
					phba->lpfc_injerr_wapp_cnt--;
					if (phba->lpfc_injerr_wapp_cnt == 0) {
						phba->lpfc_injerr_nportid = 0;
						phba->lpfc_injerr_lba =
							LPFC_INJERR_LBA_OFF;
						memset(&phba->lpfc_injerr_wwpn,
						  0, sizeof(struct lpfc_name));
					}
					rc = BG_ERR_TGT | BG_ERR_CHECK;
					break;
				}
				/* fall through */
			case SCSI_PROT_WRITE_INSERT:
				/*
				 * For WRITE_INSERT, force the
				 * error to be sent on the wire. It should be
				 * detected by the Target.
				 */
				/* DEAD will be the apptag on the wire */
				*apptag = 0xDEAD;
				phba->lpfc_injerr_wapp_cnt--;
				if (phba->lpfc_injerr_wapp_cnt == 0) {
					phba->lpfc_injerr_nportid = 0;
					phba->lpfc_injerr_lba =
						LPFC_INJERR_LBA_OFF;
					memset(&phba->lpfc_injerr_wwpn,
						0, sizeof(struct lpfc_name));
				}
				rc = BG_ERR_TGT | BG_ERR_CHECK;

				lpfc_printf_log(phba, KERN_ERR, LOG_BG,
					"0813 BLKGRD: Injecting apptag error: "
					"write lba x%lx\n", (unsigned long)lba);
				break;
			case SCSI_PROT_WRITE_STRIP:
				/*
				 * For WRITE_STRIP and WRITE_PASS,
				 * force the error on data
				 * being copied from SLI-Host to SLI-Port.
				 */
				*apptag = 0xDEAD;
				phba->lpfc_injerr_wapp_cnt--;
				if (phba->lpfc_injerr_wapp_cnt == 0) {
					phba->lpfc_injerr_nportid = 0;
					phba->lpfc_injerr_lba =
						LPFC_INJERR_LBA_OFF;
					memset(&phba->lpfc_injerr_wwpn,
						0, sizeof(struct lpfc_name));
				}
				rc = BG_ERR_INIT;

				lpfc_printf_log(phba, KERN_ERR, LOG_BG,
					"0812 BLKGRD: Injecting apptag error: "
					"write lba x%lx\n", (unsigned long)lba);
				break;
			}
		}
		if (phba->lpfc_injerr_rapp_cnt) {
			switch (op) {
			case SCSI_PROT_READ_INSERT:
			case SCSI_PROT_READ_STRIP:
			case SCSI_PROT_READ_PASS:
				/*
				 * For READ_STRIP and READ_PASS, force the
				 * error on data being read off the wire. It
				 * should force an IO error to the driver.
				 */
				*apptag = 0xDEAD;
				phba->lpfc_injerr_rapp_cnt--;
				if (phba->lpfc_injerr_rapp_cnt == 0) {
					phba->lpfc_injerr_nportid = 0;
					phba->lpfc_injerr_lba =
						LPFC_INJERR_LBA_OFF;
					memset(&phba->lpfc_injerr_wwpn,
						0, sizeof(struct lpfc_name));
				}
				rc = BG_ERR_INIT;

				lpfc_printf_log(phba, KERN_ERR, LOG_BG,
					"0814 BLKGRD: Injecting apptag error: "
					"read lba x%lx\n", (unsigned long)lba);
				break;
			}
		}
	}


	/* Should we change the Guard Tag */
	if (new_guard) {
		if (phba->lpfc_injerr_wgrd_cnt) {
			switch (op) {
			case SCSI_PROT_WRITE_PASS:
				rc = BG_ERR_CHECK;
				/* fall through */

			case SCSI_PROT_WRITE_INSERT:
				/*
				 * For WRITE_INSERT, force the
				 * error to be sent on the wire. It should be
				 * detected by the Target.
				 */
				phba->lpfc_injerr_wgrd_cnt--;
				if (phba->lpfc_injerr_wgrd_cnt == 0) {
					phba->lpfc_injerr_nportid = 0;
					phba->lpfc_injerr_lba =
						LPFC_INJERR_LBA_OFF;
					memset(&phba->lpfc_injerr_wwpn,
						0, sizeof(struct lpfc_name));
				}

				rc |= BG_ERR_TGT | BG_ERR_SWAP;
				/* Signals the caller to swap CRC->CSUM */

				lpfc_printf_log(phba, KERN_ERR, LOG_BG,
					"0817 BLKGRD: Injecting guard error: "
					"write lba x%lx\n", (unsigned long)lba);
				break;
			case SCSI_PROT_WRITE_STRIP:
				/*
				 * For WRITE_STRIP and WRITE_PASS,
				 * force the error on data
				 * being copied from SLI-Host to SLI-Port.
				 */
				phba->lpfc_injerr_wgrd_cnt--;
				if (phba->lpfc_injerr_wgrd_cnt == 0) {
					phba->lpfc_injerr_nportid = 0;
					phba->lpfc_injerr_lba =
						LPFC_INJERR_LBA_OFF;
					memset(&phba->lpfc_injerr_wwpn,
						0, sizeof(struct lpfc_name));
				}

				rc = BG_ERR_INIT | BG_ERR_SWAP;
				/* Signals the caller to swap CRC->CSUM */

				lpfc_printf_log(phba, KERN_ERR, LOG_BG,
					"0816 BLKGRD: Injecting guard error: "
					"write lba x%lx\n", (unsigned long)lba);
				break;
			}
		}
		if (phba->lpfc_injerr_rgrd_cnt) {
			switch (op) {
			case SCSI_PROT_READ_INSERT:
			case SCSI_PROT_READ_STRIP:
			case SCSI_PROT_READ_PASS:
				/*
				 * For READ_STRIP and READ_PASS, force the
				 * error on data being read off the wire. It
				 * should force an IO error to the driver.
				 */
				phba->lpfc_injerr_rgrd_cnt--;
				if (phba->lpfc_injerr_rgrd_cnt == 0) {
					phba->lpfc_injerr_nportid = 0;
					phba->lpfc_injerr_lba =
						LPFC_INJERR_LBA_OFF;
					memset(&phba->lpfc_injerr_wwpn,
						0, sizeof(struct lpfc_name));
				}

				rc = BG_ERR_INIT | BG_ERR_SWAP;
				/* Signals the caller to swap CRC->CSUM */

				lpfc_printf_log(phba, KERN_ERR, LOG_BG,
					"0818 BLKGRD: Injecting guard error: "
					"read lba x%lx\n", (unsigned long)lba);
			}
		}
	}

	return rc;
}
#endif

/**
 * lpfc_sc_to_bg_opcodes - Determine the BlockGuard opcodes to be used with
 * the specified SCSI command.
 * @phba: The Hba for which this call is being executed.
 * @sc: The SCSI command to examine
 * @txopt: (out) BlockGuard operation for transmitted data
 * @rxopt: (out) BlockGuard operation for received data
 *
 * Returns: zero on success; non-zero if tx and/or rx op cannot be determined
 *
 **/
static int
lpfc_sc_to_bg_opcodes(struct lpfc_hba *phba, struct scsi_cmnd *sc,
		uint8_t *txop, uint8_t *rxop)
{
	uint8_t ret = 0;

	if (lpfc_cmd_guard_csum(sc)) {
		switch (scsi_get_prot_op(sc)) {
		case SCSI_PROT_READ_INSERT:
		case SCSI_PROT_WRITE_STRIP:
			*rxop = BG_OP_IN_NODIF_OUT_CSUM;
			*txop = BG_OP_IN_CSUM_OUT_NODIF;
			break;

		case SCSI_PROT_READ_STRIP:
		case SCSI_PROT_WRITE_INSERT:
			*rxop = BG_OP_IN_CRC_OUT_NODIF;
			*txop = BG_OP_IN_NODIF_OUT_CRC;
			break;

		case SCSI_PROT_READ_PASS:
		case SCSI_PROT_WRITE_PASS:
			*rxop = BG_OP_IN_CRC_OUT_CSUM;
			*txop = BG_OP_IN_CSUM_OUT_CRC;
			break;

		case SCSI_PROT_NORMAL:
		default:
			lpfc_printf_log(phba, KERN_ERR, LOG_BG,
				"9063 BLKGRD: Bad op/guard:%d/IP combination\n",
					scsi_get_prot_op(sc));
			ret = 1;
			break;

		}
	} else {
		switch (scsi_get_prot_op(sc)) {
		case SCSI_PROT_READ_STRIP:
		case SCSI_PROT_WRITE_INSERT:
			*rxop = BG_OP_IN_CRC_OUT_NODIF;
			*txop = BG_OP_IN_NODIF_OUT_CRC;
			break;

		case SCSI_PROT_READ_PASS:
		case SCSI_PROT_WRITE_PASS:
			*rxop = BG_OP_IN_CRC_OUT_CRC;
			*txop = BG_OP_IN_CRC_OUT_CRC;
			break;

		case SCSI_PROT_READ_INSERT:
		case SCSI_PROT_WRITE_STRIP:
			*rxop = BG_OP_IN_NODIF_OUT_CRC;
			*txop = BG_OP_IN_CRC_OUT_NODIF;
			break;

		case SCSI_PROT_NORMAL:
		default:
			lpfc_printf_log(phba, KERN_ERR, LOG_BG,
				"9075 BLKGRD: Bad op/guard:%d/CRC combination\n",
					scsi_get_prot_op(sc));
			ret = 1;
			break;
		}
	}

	return ret;
}

#ifdef CONFIG_SCSI_LPFC_DEBUG_FS
/**
 * lpfc_bg_err_opcodes - reDetermine the BlockGuard opcodes to be used with
 * the specified SCSI command in order to force a guard tag error.
 * @phba: The Hba for which this call is being executed.
 * @sc: The SCSI command to examine
 * @txopt: (out) BlockGuard operation for transmitted data
 * @rxopt: (out) BlockGuard operation for received data
 *
 * Returns: zero on success; non-zero if tx and/or rx op cannot be determined
 *
 **/
static int
lpfc_bg_err_opcodes(struct lpfc_hba *phba, struct scsi_cmnd *sc,
		uint8_t *txop, uint8_t *rxop)
{
	uint8_t ret = 0;

	if (lpfc_cmd_guard_csum(sc)) {
		switch (scsi_get_prot_op(sc)) {
		case SCSI_PROT_READ_INSERT:
		case SCSI_PROT_WRITE_STRIP:
			*rxop = BG_OP_IN_NODIF_OUT_CRC;
			*txop = BG_OP_IN_CRC_OUT_NODIF;
			break;

		case SCSI_PROT_READ_STRIP:
		case SCSI_PROT_WRITE_INSERT:
			*rxop = BG_OP_IN_CSUM_OUT_NODIF;
			*txop = BG_OP_IN_NODIF_OUT_CSUM;
			break;

		case SCSI_PROT_READ_PASS:
		case SCSI_PROT_WRITE_PASS:
			*rxop = BG_OP_IN_CSUM_OUT_CRC;
			*txop = BG_OP_IN_CRC_OUT_CSUM;
			break;

		case SCSI_PROT_NORMAL:
		default:
			break;

		}
	} else {
		switch (scsi_get_prot_op(sc)) {
		case SCSI_PROT_READ_STRIP:
		case SCSI_PROT_WRITE_INSERT:
			*rxop = BG_OP_IN_CSUM_OUT_NODIF;
			*txop = BG_OP_IN_NODIF_OUT_CSUM;
			break;

		case SCSI_PROT_READ_PASS:
		case SCSI_PROT_WRITE_PASS:
			*rxop = BG_OP_IN_CSUM_OUT_CSUM;
			*txop = BG_OP_IN_CSUM_OUT_CSUM;
			break;

		case SCSI_PROT_READ_INSERT:
		case SCSI_PROT_WRITE_STRIP:
			*rxop = BG_OP_IN_NODIF_OUT_CSUM;
			*txop = BG_OP_IN_CSUM_OUT_NODIF;
			break;

		case SCSI_PROT_NORMAL:
		default:
			break;
		}
	}

	return ret;
}
#endif

/**
 * lpfc_bg_setup_bpl - Setup BlockGuard BPL with no protection data
 * @phba: The Hba for which this call is being executed.
 * @sc: pointer to scsi command we're working on
 * @bpl: pointer to buffer list for protection groups
 * @datacnt: number of segments of data that have been dma mapped
 *
 * This function sets up BPL buffer list for protection groups of
 * type LPFC_PG_TYPE_NO_DIF
 *
 * This is usually used when the HBA is instructed to generate
 * DIFs and insert them into data stream (or strip DIF from
 * incoming data stream)
 *
 * The buffer list consists of just one protection group described
 * below:
 *                                +-------------------------+
 *   start of prot group  -->     |          PDE_5          |
 *                                +-------------------------+
 *                                |          PDE_6          |
 *                                +-------------------------+
 *                                |         Data BDE        |
 *                                +-------------------------+
 *                                |more Data BDE's ... (opt)|
 *                                +-------------------------+
 *
 *
 * Note: Data s/g buffers have been dma mapped
 *
 * Returns the number of BDEs added to the BPL.
 **/
static int
lpfc_bg_setup_bpl(struct lpfc_hba *phba, struct scsi_cmnd *sc,
		struct ulp_bde64 *bpl, int datasegcnt)
{
	struct scatterlist *sgde = NULL; /* s/g data entry */
	struct lpfc_pde5 *pde5 = NULL;
	struct lpfc_pde6 *pde6 = NULL;
	dma_addr_t physaddr;
	int i = 0, num_bde = 0, status;
	int datadir = sc->sc_data_direction;
#ifdef CONFIG_SCSI_LPFC_DEBUG_FS
	uint32_t rc;
#endif
	uint32_t checking = 1;
	uint32_t reftag;
	uint8_t txop, rxop;

	status  = lpfc_sc_to_bg_opcodes(phba, sc, &txop, &rxop);
	if (status)
		goto out;

	/* extract some info from the scsi command for pde*/
	reftag = (uint32_t)scsi_get_lba(sc); /* Truncate LBA */

#ifdef CONFIG_SCSI_LPFC_DEBUG_FS
	rc = lpfc_bg_err_inject(phba, sc, &reftag, NULL, 1);
	if (rc) {
		if (rc & BG_ERR_SWAP)
			lpfc_bg_err_opcodes(phba, sc, &txop, &rxop);
		if (rc & BG_ERR_CHECK)
			checking = 0;
	}
#endif

	/* setup PDE5 with what we have */
	pde5 = (struct lpfc_pde5 *) bpl;
	memset(pde5, 0, sizeof(struct lpfc_pde5));
	bf_set(pde5_type, pde5, LPFC_PDE5_DESCRIPTOR);

	/* Endianness conversion if necessary for PDE5 */
	pde5->word0 = cpu_to_le32(pde5->word0);
	pde5->reftag = cpu_to_le32(reftag);

	/* advance bpl and increment bde count */
	num_bde++;
	bpl++;
	pde6 = (struct lpfc_pde6 *) bpl;

	/* setup PDE6 with the rest of the info */
	memset(pde6, 0, sizeof(struct lpfc_pde6));
	bf_set(pde6_type, pde6, LPFC_PDE6_DESCRIPTOR);
	bf_set(pde6_optx, pde6, txop);
	bf_set(pde6_oprx, pde6, rxop);

	/*
	 * We only need to check the data on READs, for WRITEs
	 * protection data is automatically generated, not checked.
	 */
	if (datadir == DMA_FROM_DEVICE) {
		if (lpfc_cmd_protect(sc, LPFC_CHECK_PROTECT_GUARD))
			bf_set(pde6_ce, pde6, checking);
		else
			bf_set(pde6_ce, pde6, 0);

		if (lpfc_cmd_protect(sc, LPFC_CHECK_PROTECT_REF))
			bf_set(pde6_re, pde6, checking);
		else
			bf_set(pde6_re, pde6, 0);
	}
	bf_set(pde6_ai, pde6, 1);
	bf_set(pde6_ae, pde6, 0);
	bf_set(pde6_apptagval, pde6, 0);

	/* Endianness conversion if necessary for PDE6 */
	pde6->word0 = cpu_to_le32(pde6->word0);
	pde6->word1 = cpu_to_le32(pde6->word1);
	pde6->word2 = cpu_to_le32(pde6->word2);

	/* advance bpl and increment bde count */
	num_bde++;
	bpl++;

	/* assumption: caller has already run dma_map_sg on command data */
	scsi_for_each_sg(sc, sgde, datasegcnt, i) {
		physaddr = sg_dma_address(sgde);
		bpl->addrLow = le32_to_cpu(putPaddrLow(physaddr));
		bpl->addrHigh = le32_to_cpu(putPaddrHigh(physaddr));
		bpl->tus.f.bdeSize = sg_dma_len(sgde);
		if (datadir == DMA_TO_DEVICE)
			bpl->tus.f.bdeFlags = BUFF_TYPE_BDE_64;
		else
			bpl->tus.f.bdeFlags = BUFF_TYPE_BDE_64I;
		bpl->tus.w = le32_to_cpu(bpl->tus.w);
		bpl++;
		num_bde++;
	}

out:
	return num_bde;
}

/**
 * lpfc_bg_setup_bpl_prot - Setup BlockGuard BPL with protection data
 * @phba: The Hba for which this call is being executed.
 * @sc: pointer to scsi command we're working on
 * @bpl: pointer to buffer list for protection groups
 * @datacnt: number of segments of data that have been dma mapped
 * @protcnt: number of segment of protection data that have been dma mapped
 *
 * This function sets up BPL buffer list for protection groups of
 * type LPFC_PG_TYPE_DIF
 *
 * This is usually used when DIFs are in their own buffers,
 * separate from the data. The HBA can then by instructed
 * to place the DIFs in the outgoing stream.  For read operations,
 * The HBA could extract the DIFs and place it in DIF buffers.
 *
 * The buffer list for this type consists of one or more of the
 * protection groups described below:
 *                                    +-------------------------+
 *   start of first prot group  -->   |          PDE_5          |
 *                                    +-------------------------+
 *                                    |          PDE_6          |
 *                                    +-------------------------+
 *                                    |      PDE_7 (Prot BDE)   |
 *                                    +-------------------------+
 *                                    |        Data BDE         |
 *                                    +-------------------------+
 *                                    |more Data BDE's ... (opt)|
 *                                    +-------------------------+
 *   start of new  prot group  -->    |          PDE_5          |
 *                                    +-------------------------+
 *                                    |          ...            |
 *                                    +-------------------------+
 *
 * Note: It is assumed that both data and protection s/g buffers have been
 *       mapped for DMA
 *
 * Returns the number of BDEs added to the BPL.
 **/
static int
lpfc_bg_setup_bpl_prot(struct lpfc_hba *phba, struct scsi_cmnd *sc,
		struct ulp_bde64 *bpl, int datacnt, int protcnt)
{
	struct scatterlist *sgde = NULL; /* s/g data entry */
	struct scatterlist *sgpe = NULL; /* s/g prot entry */
	struct lpfc_pde5 *pde5 = NULL;
	struct lpfc_pde6 *pde6 = NULL;
	struct lpfc_pde7 *pde7 = NULL;
	dma_addr_t dataphysaddr, protphysaddr;
	unsigned short curr_data = 0, curr_prot = 0;
	unsigned int split_offset;
	unsigned int protgroup_len, protgroup_offset = 0, protgroup_remainder;
	unsigned int protgrp_blks, protgrp_bytes;
	unsigned int remainder, subtotal;
	int status;
	int datadir = sc->sc_data_direction;
	unsigned char pgdone = 0, alldone = 0;
	unsigned blksize;
#ifdef CONFIG_SCSI_LPFC_DEBUG_FS
	uint32_t rc;
#endif
	uint32_t checking = 1;
	uint32_t reftag;
	uint8_t txop, rxop;
	int num_bde = 0;

	sgpe = scsi_prot_sglist(sc);
	sgde = scsi_sglist(sc);

	if (!sgpe || !sgde) {
		lpfc_printf_log(phba, KERN_ERR, LOG_FCP,
				"9020 Invalid s/g entry: data=x%px prot=x%px\n",
				sgpe, sgde);
		return 0;
	}

	status = lpfc_sc_to_bg_opcodes(phba, sc, &txop, &rxop);
	if (status)
		goto out;

	/* extract some info from the scsi command */
	blksize = lpfc_cmd_blksize(sc);
	reftag = (uint32_t)scsi_get_lba(sc); /* Truncate LBA */

#ifdef CONFIG_SCSI_LPFC_DEBUG_FS
	rc = lpfc_bg_err_inject(phba, sc, &reftag, NULL, 1);
	if (rc) {
		if (rc & BG_ERR_SWAP)
			lpfc_bg_err_opcodes(phba, sc, &txop, &rxop);
		if (rc & BG_ERR_CHECK)
			checking = 0;
	}
#endif

	split_offset = 0;
	do {
		/* Check to see if we ran out of space */
		if (num_bde >= (phba->cfg_total_seg_cnt - 2))
			return num_bde + 3;

		/* setup PDE5 with what we have */
		pde5 = (struct lpfc_pde5 *) bpl;
		memset(pde5, 0, sizeof(struct lpfc_pde5));
		bf_set(pde5_type, pde5, LPFC_PDE5_DESCRIPTOR);

		/* Endianness conversion if necessary for PDE5 */
		pde5->word0 = cpu_to_le32(pde5->word0);
		pde5->reftag = cpu_to_le32(reftag);

		/* advance bpl and increment bde count */
		num_bde++;
		bpl++;
		pde6 = (struct lpfc_pde6 *) bpl;

		/* setup PDE6 with the rest of the info */
		memset(pde6, 0, sizeof(struct lpfc_pde6));
		bf_set(pde6_type, pde6, LPFC_PDE6_DESCRIPTOR);
		bf_set(pde6_optx, pde6, txop);
		bf_set(pde6_oprx, pde6, rxop);

		if (lpfc_cmd_protect(sc, LPFC_CHECK_PROTECT_GUARD))
			bf_set(pde6_ce, pde6, checking);
		else
			bf_set(pde6_ce, pde6, 0);

		if (lpfc_cmd_protect(sc, LPFC_CHECK_PROTECT_REF))
			bf_set(pde6_re, pde6, checking);
		else
			bf_set(pde6_re, pde6, 0);

		bf_set(pde6_ai, pde6, 1);
		bf_set(pde6_ae, pde6, 0);
		bf_set(pde6_apptagval, pde6, 0);

		/* Endianness conversion if necessary for PDE6 */
		pde6->word0 = cpu_to_le32(pde6->word0);
		pde6->word1 = cpu_to_le32(pde6->word1);
		pde6->word2 = cpu_to_le32(pde6->word2);

		/* advance bpl and increment bde count */
		num_bde++;
		bpl++;

		/* setup the first BDE that points to protection buffer */
		protphysaddr = sg_dma_address(sgpe) + protgroup_offset;
		protgroup_len = sg_dma_len(sgpe) - protgroup_offset;

		/* must be integer multiple of the DIF block length */
		BUG_ON(protgroup_len % 8);

		pde7 = (struct lpfc_pde7 *) bpl;
		memset(pde7, 0, sizeof(struct lpfc_pde7));
		bf_set(pde7_type, pde7, LPFC_PDE7_DESCRIPTOR);

		pde7->addrHigh = le32_to_cpu(putPaddrHigh(protphysaddr));
		pde7->addrLow = le32_to_cpu(putPaddrLow(protphysaddr));

		protgrp_blks = protgroup_len / 8;
		protgrp_bytes = protgrp_blks * blksize;

		/* check if this pde is crossing the 4K boundary; if so split */
		if ((pde7->addrLow & 0xfff) + protgroup_len > 0x1000) {
			protgroup_remainder = 0x1000 - (pde7->addrLow & 0xfff);
			protgroup_offset += protgroup_remainder;
			protgrp_blks = protgroup_remainder / 8;
			protgrp_bytes = protgrp_blks * blksize;
		} else {
			protgroup_offset = 0;
			curr_prot++;
		}

		num_bde++;

		/* setup BDE's for data blocks associated with DIF data */
		pgdone = 0;
		subtotal = 0; /* total bytes processed for current prot grp */
		while (!pgdone) {
			/* Check to see if we ran out of space */
			if (num_bde >= phba->cfg_total_seg_cnt)
				return num_bde + 1;

			if (!sgde) {
				lpfc_printf_log(phba, KERN_ERR, LOG_BG,
					"9065 BLKGRD:%s Invalid data segment\n",
						__func__);
				return 0;
			}
			bpl++;
			dataphysaddr = sg_dma_address(sgde) + split_offset;
			bpl->addrLow = le32_to_cpu(putPaddrLow(dataphysaddr));
			bpl->addrHigh = le32_to_cpu(putPaddrHigh(dataphysaddr));

			remainder = sg_dma_len(sgde) - split_offset;

			if ((subtotal + remainder) <= protgrp_bytes) {
				/* we can use this whole buffer */
				bpl->tus.f.bdeSize = remainder;
				split_offset = 0;

				if ((subtotal + remainder) == protgrp_bytes)
					pgdone = 1;
			} else {
				/* must split this buffer with next prot grp */
				bpl->tus.f.bdeSize = protgrp_bytes - subtotal;
				split_offset += bpl->tus.f.bdeSize;
			}

			subtotal += bpl->tus.f.bdeSize;

			if (datadir == DMA_TO_DEVICE)
				bpl->tus.f.bdeFlags = BUFF_TYPE_BDE_64;
			else
				bpl->tus.f.bdeFlags = BUFF_TYPE_BDE_64I;
			bpl->tus.w = le32_to_cpu(bpl->tus.w);

			num_bde++;
			curr_data++;

			if (split_offset)
				break;

			/* Move to the next s/g segment if possible */
			sgde = sg_next(sgde);

		}

		if (protgroup_offset) {
			/* update the reference tag */
			reftag += protgrp_blks;
			bpl++;
			continue;
		}

		/* are we done ? */
		if (curr_prot == protcnt) {
			alldone = 1;
		} else if (curr_prot < protcnt) {
			/* advance to next prot buffer */
			sgpe = sg_next(sgpe);
			bpl++;

			/* update the reference tag */
			reftag += protgrp_blks;
		} else {
			/* if we're here, we have a bug */
			lpfc_printf_log(phba, KERN_ERR, LOG_BG,
				"9054 BLKGRD: bug in %s\n", __func__);
		}

	} while (!alldone);
out:

	return num_bde;
}

/**
 * lpfc_bg_setup_sgl - Setup BlockGuard SGL with no protection data
 * @phba: The Hba for which this call is being executed.
 * @sc: pointer to scsi command we're working on
 * @sgl: pointer to buffer list for protection groups
 * @datacnt: number of segments of data that have been dma mapped
 *
 * This function sets up SGL buffer list for protection groups of
 * type LPFC_PG_TYPE_NO_DIF
 *
 * This is usually used when the HBA is instructed to generate
 * DIFs and insert them into data stream (or strip DIF from
 * incoming data stream)
 *
 * The buffer list consists of just one protection group described
 * below:
 *                                +-------------------------+
 *   start of prot group  -->     |         DI_SEED         |
 *                                +-------------------------+
 *                                |         Data SGE        |
 *                                +-------------------------+
 *                                |more Data SGE's ... (opt)|
 *                                +-------------------------+
 *
 *
 * Note: Data s/g buffers have been dma mapped
 *
 * Returns the number of SGEs added to the SGL.
 **/
static int
lpfc_bg_setup_sgl(struct lpfc_hba *phba, struct scsi_cmnd *sc,
		struct sli4_sge *sgl, int datasegcnt,
		struct lpfc_io_buf *lpfc_cmd)
{
	struct scatterlist *sgde = NULL; /* s/g data entry */
	struct sli4_sge_diseed *diseed = NULL;
	dma_addr_t physaddr;
	int i = 0, num_sge = 0, status;
	uint32_t reftag;
	uint8_t txop, rxop;
#ifdef CONFIG_SCSI_LPFC_DEBUG_FS
	uint32_t rc;
#endif
	uint32_t checking = 1;
	uint32_t dma_len;
	uint32_t dma_offset = 0;
	struct sli4_hybrid_sgl *sgl_xtra = NULL;
	int j;
	bool lsp_just_set = false;

	status  = lpfc_sc_to_bg_opcodes(phba, sc, &txop, &rxop);
	if (status)
		goto out;

	/* extract some info from the scsi command for pde*/
	reftag = (uint32_t)scsi_get_lba(sc); /* Truncate LBA */

#ifdef CONFIG_SCSI_LPFC_DEBUG_FS
	rc = lpfc_bg_err_inject(phba, sc, &reftag, NULL, 1);
	if (rc) {
		if (rc & BG_ERR_SWAP)
			lpfc_bg_err_opcodes(phba, sc, &txop, &rxop);
		if (rc & BG_ERR_CHECK)
			checking = 0;
	}
#endif

	/* setup DISEED with what we have */
	diseed = (struct sli4_sge_diseed *) sgl;
	memset(diseed, 0, sizeof(struct sli4_sge_diseed));
	bf_set(lpfc_sli4_sge_type, sgl, LPFC_SGE_TYPE_DISEED);

	/* Endianness conversion if necessary */
	diseed->ref_tag = cpu_to_le32(reftag);
	diseed->ref_tag_tran = diseed->ref_tag;

	/*
	 * We only need to check the data on READs, for WRITEs
	 * protection data is automatically generated, not checked.
	 */
	if (sc->sc_data_direction == DMA_FROM_DEVICE) {
		if (lpfc_cmd_protect(sc, LPFC_CHECK_PROTECT_GUARD))
			bf_set(lpfc_sli4_sge_dif_ce, diseed, checking);
		else
			bf_set(lpfc_sli4_sge_dif_ce, diseed, 0);

		if (lpfc_cmd_protect(sc, LPFC_CHECK_PROTECT_REF))
			bf_set(lpfc_sli4_sge_dif_re, diseed, checking);
		else
			bf_set(lpfc_sli4_sge_dif_re, diseed, 0);
	}

	/* setup DISEED with the rest of the info */
	bf_set(lpfc_sli4_sge_dif_optx, diseed, txop);
	bf_set(lpfc_sli4_sge_dif_oprx, diseed, rxop);

	bf_set(lpfc_sli4_sge_dif_ai, diseed, 1);
	bf_set(lpfc_sli4_sge_dif_me, diseed, 0);

	/* Endianness conversion if necessary for DISEED */
	diseed->word2 = cpu_to_le32(diseed->word2);
	diseed->word3 = cpu_to_le32(diseed->word3);

	/* advance bpl and increment sge count */
	num_sge++;
	sgl++;

	/* assumption: caller has already run dma_map_sg on command data */
	sgde = scsi_sglist(sc);
	j = 3;
	for (i = 0; i < datasegcnt; i++) {
		/* clear it */
		sgl->word2 = 0;

		/* do we need to expand the segment */
		if (!lsp_just_set && !((j + 1) % phba->border_sge_num) &&
		    ((datasegcnt - 1) != i)) {
			/* set LSP type */
			bf_set(lpfc_sli4_sge_type, sgl, LPFC_SGE_TYPE_LSP);

			sgl_xtra = lpfc_get_sgl_per_hdwq(phba, lpfc_cmd);

			if (unlikely(!sgl_xtra)) {
				lpfc_cmd->seg_cnt = 0;
				return 0;
			}
			sgl->addr_lo = cpu_to_le32(putPaddrLow(
						sgl_xtra->dma_phys_sgl));
			sgl->addr_hi = cpu_to_le32(putPaddrHigh(
						sgl_xtra->dma_phys_sgl));

		} else {
			bf_set(lpfc_sli4_sge_type, sgl, LPFC_SGE_TYPE_DATA);
		}

		if (!(bf_get(lpfc_sli4_sge_type, sgl) & LPFC_SGE_TYPE_LSP)) {
			if ((datasegcnt - 1) == i)
				bf_set(lpfc_sli4_sge_last, sgl, 1);
			physaddr = sg_dma_address(sgde);
			dma_len = sg_dma_len(sgde);
			sgl->addr_lo = cpu_to_le32(putPaddrLow(physaddr));
			sgl->addr_hi = cpu_to_le32(putPaddrHigh(physaddr));

			bf_set(lpfc_sli4_sge_offset, sgl, dma_offset);
			sgl->word2 = cpu_to_le32(sgl->word2);
			sgl->sge_len = cpu_to_le32(dma_len);

			dma_offset += dma_len;
			sgde = sg_next(sgde);

			sgl++;
			num_sge++;
			lsp_just_set = false;

		} else {
			sgl->word2 = cpu_to_le32(sgl->word2);
			sgl->sge_len = cpu_to_le32(phba->cfg_sg_dma_buf_size);

			sgl = (struct sli4_sge *)sgl_xtra->dma_sgl;
			i = i - 1;

			lsp_just_set = true;
		}

		j++;

	}

out:
	return num_sge;
}

/**
 * lpfc_bg_setup_sgl_prot - Setup BlockGuard SGL with protection data
 * @phba: The Hba for which this call is being executed.
 * @sc: pointer to scsi command we're working on
 * @sgl: pointer to buffer list for protection groups
 * @datacnt: number of segments of data that have been dma mapped
 * @protcnt: number of segment of protection data that have been dma mapped
 *
 * This function sets up SGL buffer list for protection groups of
 * type LPFC_PG_TYPE_DIF
 *
 * This is usually used when DIFs are in their own buffers,
 * separate from the data. The HBA can then by instructed
 * to place the DIFs in the outgoing stream.  For read operations,
 * The HBA could extract the DIFs and place it in DIF buffers.
 *
 * The buffer list for this type consists of one or more of the
 * protection groups described below:
 *                                    +-------------------------+
 *   start of first prot group  -->   |         DISEED          |
 *                                    +-------------------------+
 *                                    |      DIF (Prot SGE)     |
 *                                    +-------------------------+
 *                                    |        Data SGE         |
 *                                    +-------------------------+
 *                                    |more Data SGE's ... (opt)|
 *                                    +-------------------------+
 *   start of new  prot group  -->    |         DISEED          |
 *                                    +-------------------------+
 *                                    |          ...            |
 *                                    +-------------------------+
 *
 * Note: It is assumed that both data and protection s/g buffers have been
 *       mapped for DMA
 *
 * Returns the number of SGEs added to the SGL.
 **/
static int
lpfc_bg_setup_sgl_prot(struct lpfc_hba *phba, struct scsi_cmnd *sc,
		struct sli4_sge *sgl, int datacnt, int protcnt,
		struct lpfc_io_buf *lpfc_cmd)
{
	struct scatterlist *sgde = NULL; /* s/g data entry */
	struct scatterlist *sgpe = NULL; /* s/g prot entry */
	struct sli4_sge_diseed *diseed = NULL;
	dma_addr_t dataphysaddr, protphysaddr;
	unsigned short curr_data = 0, curr_prot = 0;
	unsigned int split_offset;
	unsigned int protgroup_len, protgroup_offset = 0, protgroup_remainder;
	unsigned int protgrp_blks, protgrp_bytes;
	unsigned int remainder, subtotal;
	int status;
	unsigned char pgdone = 0, alldone = 0;
	unsigned blksize;
	uint32_t reftag;
	uint8_t txop, rxop;
	uint32_t dma_len;
#ifdef CONFIG_SCSI_LPFC_DEBUG_FS
	uint32_t rc;
#endif
	uint32_t checking = 1;
	uint32_t dma_offset = 0;
	int num_sge = 0, j = 2;
	struct sli4_hybrid_sgl *sgl_xtra = NULL;

	sgpe = scsi_prot_sglist(sc);
	sgde = scsi_sglist(sc);

	if (!sgpe || !sgde) {
		lpfc_printf_log(phba, KERN_ERR, LOG_FCP,
				"9082 Invalid s/g entry: data=x%px prot=x%px\n",
				sgpe, sgde);
		return 0;
	}

	status = lpfc_sc_to_bg_opcodes(phba, sc, &txop, &rxop);
	if (status)
		goto out;

	/* extract some info from the scsi command */
	blksize = lpfc_cmd_blksize(sc);
	reftag = (uint32_t)scsi_get_lba(sc); /* Truncate LBA */

#ifdef CONFIG_SCSI_LPFC_DEBUG_FS
	rc = lpfc_bg_err_inject(phba, sc, &reftag, NULL, 1);
	if (rc) {
		if (rc & BG_ERR_SWAP)
			lpfc_bg_err_opcodes(phba, sc, &txop, &rxop);
		if (rc & BG_ERR_CHECK)
			checking = 0;
	}
#endif

	split_offset = 0;
	do {
		/* Check to see if we ran out of space */
		if ((num_sge >= (phba->cfg_total_seg_cnt - 2)) &&
		    !(phba->cfg_xpsgl))
			return num_sge + 3;

		/* DISEED and DIF have to be together */
		if (!((j + 1) % phba->border_sge_num) ||
		    !((j + 2) % phba->border_sge_num) ||
		    !((j + 3) % phba->border_sge_num)) {
			sgl->word2 = 0;

			/* set LSP type */
			bf_set(lpfc_sli4_sge_type, sgl, LPFC_SGE_TYPE_LSP);

			sgl_xtra = lpfc_get_sgl_per_hdwq(phba, lpfc_cmd);

			if (unlikely(!sgl_xtra)) {
				goto out;
			} else {
				sgl->addr_lo = cpu_to_le32(putPaddrLow(
						sgl_xtra->dma_phys_sgl));
				sgl->addr_hi = cpu_to_le32(putPaddrHigh(
						       sgl_xtra->dma_phys_sgl));
			}

			sgl->word2 = cpu_to_le32(sgl->word2);
			sgl->sge_len = cpu_to_le32(phba->cfg_sg_dma_buf_size);

			sgl = (struct sli4_sge *)sgl_xtra->dma_sgl;
			j = 0;
		}

		/* setup DISEED with what we have */
		diseed = (struct sli4_sge_diseed *) sgl;
		memset(diseed, 0, sizeof(struct sli4_sge_diseed));
		bf_set(lpfc_sli4_sge_type, sgl, LPFC_SGE_TYPE_DISEED);

		/* Endianness conversion if necessary */
		diseed->ref_tag = cpu_to_le32(reftag);
		diseed->ref_tag_tran = diseed->ref_tag;

		if (lpfc_cmd_protect(sc, LPFC_CHECK_PROTECT_GUARD)) {
			bf_set(lpfc_sli4_sge_dif_ce, diseed, checking);

		} else {
			bf_set(lpfc_sli4_sge_dif_ce, diseed, 0);
			/*
			 * When in this mode, the hardware will replace
			 * the guard tag from the host with a
			 * newly generated good CRC for the wire.
			 * Switch to raw mode here to avoid this
			 * behavior. What the host sends gets put on the wire.
			 */
			if (txop == BG_OP_IN_CRC_OUT_CRC) {
				txop = BG_OP_RAW_MODE;
				rxop = BG_OP_RAW_MODE;
			}
		}


		if (lpfc_cmd_protect(sc, LPFC_CHECK_PROTECT_REF))
			bf_set(lpfc_sli4_sge_dif_re, diseed, checking);
		else
			bf_set(lpfc_sli4_sge_dif_re, diseed, 0);

		/* setup DISEED with the rest of the info */
		bf_set(lpfc_sli4_sge_dif_optx, diseed, txop);
		bf_set(lpfc_sli4_sge_dif_oprx, diseed, rxop);

		bf_set(lpfc_sli4_sge_dif_ai, diseed, 1);
		bf_set(lpfc_sli4_sge_dif_me, diseed, 0);

		/* Endianness conversion if necessary for DISEED */
		diseed->word2 = cpu_to_le32(diseed->word2);
		diseed->word3 = cpu_to_le32(diseed->word3);

		/* advance sgl and increment bde count */
		num_sge++;

		sgl++;
		j++;

		/* setup the first BDE that points to protection buffer */
		protphysaddr = sg_dma_address(sgpe) + protgroup_offset;
		protgroup_len = sg_dma_len(sgpe) - protgroup_offset;

		/* must be integer multiple of the DIF block length */
		BUG_ON(protgroup_len % 8);

		/* Now setup DIF SGE */
		sgl->word2 = 0;
		bf_set(lpfc_sli4_sge_type, sgl, LPFC_SGE_TYPE_DIF);
		sgl->addr_hi = le32_to_cpu(putPaddrHigh(protphysaddr));
		sgl->addr_lo = le32_to_cpu(putPaddrLow(protphysaddr));
		sgl->word2 = cpu_to_le32(sgl->word2);
		sgl->sge_len = 0;

		protgrp_blks = protgroup_len / 8;
		protgrp_bytes = protgrp_blks * blksize;

		/* check if DIF SGE is crossing the 4K boundary; if so split */
		if ((sgl->addr_lo & 0xfff) + protgroup_len > 0x1000) {
			protgroup_remainder = 0x1000 - (sgl->addr_lo & 0xfff);
			protgroup_offset += protgroup_remainder;
			protgrp_blks = protgroup_remainder / 8;
			protgrp_bytes = protgrp_blks * blksize;
		} else {
			protgroup_offset = 0;
			curr_prot++;
		}

		num_sge++;

		/* setup SGE's for data blocks associated with DIF data */
		pgdone = 0;
		subtotal = 0; /* total bytes processed for current prot grp */

		sgl++;
		j++;

		while (!pgdone) {
			/* Check to see if we ran out of space */
			if ((num_sge >= phba->cfg_total_seg_cnt) &&
			    !phba->cfg_xpsgl)
				return num_sge + 1;

			if (!sgde) {
				lpfc_printf_log(phba, KERN_ERR, LOG_BG,
					"9086 BLKGRD:%s Invalid data segment\n",
						__func__);
				return 0;
			}

			if (!((j + 1) % phba->border_sge_num)) {
				sgl->word2 = 0;

				/* set LSP type */
				bf_set(lpfc_sli4_sge_type, sgl,
				       LPFC_SGE_TYPE_LSP);

				sgl_xtra = lpfc_get_sgl_per_hdwq(phba,
								 lpfc_cmd);

				if (unlikely(!sgl_xtra)) {
					goto out;
				} else {
					sgl->addr_lo = cpu_to_le32(
					  putPaddrLow(sgl_xtra->dma_phys_sgl));
					sgl->addr_hi = cpu_to_le32(
					  putPaddrHigh(sgl_xtra->dma_phys_sgl));
				}

				sgl->word2 = cpu_to_le32(sgl->word2);
				sgl->sge_len = cpu_to_le32(
						     phba->cfg_sg_dma_buf_size);

				sgl = (struct sli4_sge *)sgl_xtra->dma_sgl;
			} else {
				dataphysaddr = sg_dma_address(sgde) +
								   split_offset;

				remainder = sg_dma_len(sgde) - split_offset;

				if ((subtotal + remainder) <= protgrp_bytes) {
					/* we can use this whole buffer */
					dma_len = remainder;
					split_offset = 0;

					if ((subtotal + remainder) ==
								  protgrp_bytes)
						pgdone = 1;
				} else {
					/* must split this buffer with next
					 * prot grp
					 */
					dma_len = protgrp_bytes - subtotal;
					split_offset += dma_len;
				}

				subtotal += dma_len;

				sgl->word2 = 0;
				sgl->addr_lo = cpu_to_le32(putPaddrLow(
								 dataphysaddr));
				sgl->addr_hi = cpu_to_le32(putPaddrHigh(
								 dataphysaddr));
				bf_set(lpfc_sli4_sge_last, sgl, 0);
				bf_set(lpfc_sli4_sge_offset, sgl, dma_offset);
				bf_set(lpfc_sli4_sge_type, sgl,
				       LPFC_SGE_TYPE_DATA);

				sgl->sge_len = cpu_to_le32(dma_len);
				dma_offset += dma_len;

				num_sge++;
				curr_data++;

				if (split_offset) {
					sgl++;
					j++;
					break;
				}

				/* Move to the next s/g segment if possible */
				sgde = sg_next(sgde);

				sgl++;
			}

			j++;
		}

		if (protgroup_offset) {
			/* update the reference tag */
			reftag += protgrp_blks;
			continue;
		}

		/* are we done ? */
		if (curr_prot == protcnt) {
			/* mark the last SGL */
			sgl--;
			bf_set(lpfc_sli4_sge_last, sgl, 1);
			alldone = 1;
		} else if (curr_prot < protcnt) {
			/* advance to next prot buffer */
			sgpe = sg_next(sgpe);

			/* update the reference tag */
			reftag += protgrp_blks;
		} else {
			/* if we're here, we have a bug */
			lpfc_printf_log(phba, KERN_ERR, LOG_BG,
				"9085 BLKGRD: bug in %s\n", __func__);
		}

	} while (!alldone);

out:

	return num_sge;
}

/**
 * lpfc_prot_group_type - Get prtotection group type of SCSI command
 * @phba: The Hba for which this call is being executed.
 * @sc: pointer to scsi command we're working on
 *
 * Given a SCSI command that supports DIF, determine composition of protection
 * groups involved in setting up buffer lists
 *
 * Returns: Protection group type (with or without DIF)
 *
 **/
static int
lpfc_prot_group_type(struct lpfc_hba *phba, struct scsi_cmnd *sc)
{
	int ret = LPFC_PG_TYPE_INVALID;
	unsigned char op = scsi_get_prot_op(sc);

	switch (op) {
	case SCSI_PROT_READ_STRIP:
	case SCSI_PROT_WRITE_INSERT:
		ret = LPFC_PG_TYPE_NO_DIF;
		break;
	case SCSI_PROT_READ_INSERT:
	case SCSI_PROT_WRITE_STRIP:
	case SCSI_PROT_READ_PASS:
	case SCSI_PROT_WRITE_PASS:
		ret = LPFC_PG_TYPE_DIF_BUF;
		break;
	default:
		if (phba)
			lpfc_printf_log(phba, KERN_ERR, LOG_FCP,
					"9021 Unsupported protection op:%d\n",
					op);
		break;
	}
	return ret;
}

/**
 * lpfc_bg_scsi_adjust_dl - Adjust SCSI data length for BlockGuard
 * @phba: The Hba for which this call is being executed.
 * @lpfc_cmd: The scsi buffer which is going to be adjusted.
 *
 * Adjust the data length to account for how much data
 * is actually on the wire.
 *
 * returns the adjusted data length
 **/
static int
lpfc_bg_scsi_adjust_dl(struct lpfc_hba *phba,
		       struct lpfc_io_buf *lpfc_cmd)
{
	struct scsi_cmnd *sc = lpfc_cmd->pCmd;
	int fcpdl;

	fcpdl = scsi_bufflen(sc);

	/* Check if there is protection data on the wire */
	if (sc->sc_data_direction == DMA_FROM_DEVICE) {
		/* Read check for protection data */
		if (scsi_get_prot_op(sc) ==  SCSI_PROT_READ_INSERT)
			return fcpdl;

	} else {
		/* Write check for protection data */
		if (scsi_get_prot_op(sc) ==  SCSI_PROT_WRITE_STRIP)
			return fcpdl;
	}

	/*
	 * If we are in DIF Type 1 mode every data block has a 8 byte
	 * DIF (trailer) attached to it. Must ajust FCP data length
	 * to account for the protection data.
	 */
	fcpdl += (fcpdl / lpfc_cmd_blksize(sc)) * 8;

	return fcpdl;
}

/**
 * lpfc_bg_scsi_prep_dma_buf_s3 - DMA mapping for scsi buffer to SLI3 IF spec
 * @phba: The Hba for which this call is being executed.
 * @lpfc_cmd: The scsi buffer which is going to be prep'ed.
 *
 * This is the protection/DIF aware version of
 * lpfc_scsi_prep_dma_buf(). It may be a good idea to combine the
 * two functions eventually, but for now, it's here.
 * RETURNS 0 - SUCCESS,
 *         1 - Failed DMA map, retry.
 *         2 - Invalid scsi cmd or prot-type. Do not rety.
 **/
static int
lpfc_bg_scsi_prep_dma_buf_s3(struct lpfc_hba *phba,
		struct lpfc_io_buf *lpfc_cmd)
{
	struct scsi_cmnd *scsi_cmnd = lpfc_cmd->pCmd;
	struct fcp_cmnd *fcp_cmnd = lpfc_cmd->fcp_cmnd;
	struct ulp_bde64 *bpl = (struct ulp_bde64 *)lpfc_cmd->dma_sgl;
	IOCB_t *iocb_cmd = &lpfc_cmd->cur_iocbq.iocb;
	uint32_t num_bde = 0;
	int datasegcnt, protsegcnt, datadir = scsi_cmnd->sc_data_direction;
	int prot_group_type = 0;
	int fcpdl;
	int ret = 1;
	struct lpfc_vport *vport = phba->pport;

	/*
	 * Start the lpfc command prep by bumping the bpl beyond fcp_cmnd
	 *  fcp_rsp regions to the first data bde entry
	 */
	bpl += 2;
	if (scsi_sg_count(scsi_cmnd)) {
		/*
		 * The driver stores the segment count returned from pci_map_sg
		 * because this a count of dma-mappings used to map the use_sg
		 * pages.  They are not guaranteed to be the same for those
		 * architectures that implement an IOMMU.
		 */
		datasegcnt = dma_map_sg(&phba->pcidev->dev,
					scsi_sglist(scsi_cmnd),
					scsi_sg_count(scsi_cmnd), datadir);
		if (unlikely(!datasegcnt))
			return 1;

		lpfc_cmd->seg_cnt = datasegcnt;

		/* First check if data segment count from SCSI Layer is good */
		if (lpfc_cmd->seg_cnt > phba->cfg_sg_seg_cnt) {
			WARN_ON_ONCE(lpfc_cmd->seg_cnt > phba->cfg_sg_seg_cnt);
			ret = 2;
			goto err;
		}

		prot_group_type = lpfc_prot_group_type(phba, scsi_cmnd);

		switch (prot_group_type) {
		case LPFC_PG_TYPE_NO_DIF:

			/* Here we need to add a PDE5 and PDE6 to the count */
			if ((lpfc_cmd->seg_cnt + 2) > phba->cfg_total_seg_cnt) {
				ret = 2;
				goto err;
			}

			num_bde = lpfc_bg_setup_bpl(phba, scsi_cmnd, bpl,
					datasegcnt);
			/* we should have 2 or more entries in buffer list */
			if (num_bde < 2) {
				ret = 2;
				goto err;
			}
			break;

		case LPFC_PG_TYPE_DIF_BUF:
			/*
			 * This type indicates that protection buffers are
			 * passed to the driver, so that needs to be prepared
			 * for DMA
			 */
			protsegcnt = dma_map_sg(&phba->pcidev->dev,
					scsi_prot_sglist(scsi_cmnd),
					scsi_prot_sg_count(scsi_cmnd), datadir);
			if (unlikely(!protsegcnt)) {
				scsi_dma_unmap(scsi_cmnd);
				return 1;
			}

			lpfc_cmd->prot_seg_cnt = protsegcnt;

			/*
			 * There is a minimun of 4 BPLs used for every
			 * protection data segment.
			 */
			if ((lpfc_cmd->prot_seg_cnt * 4) >
			    (phba->cfg_total_seg_cnt - 2)) {
				ret = 2;
				goto err;
			}

			num_bde = lpfc_bg_setup_bpl_prot(phba, scsi_cmnd, bpl,
					datasegcnt, protsegcnt);
			/* we should have 3 or more entries in buffer list */
			if ((num_bde < 3) ||
			    (num_bde > phba->cfg_total_seg_cnt)) {
				ret = 2;
				goto err;
			}
			break;

		case LPFC_PG_TYPE_INVALID:
		default:
			scsi_dma_unmap(scsi_cmnd);
			lpfc_cmd->seg_cnt = 0;

			lpfc_printf_log(phba, KERN_ERR, LOG_FCP,
					"9022 Unexpected protection group %i\n",
					prot_group_type);
			return 2;
		}
	}

	/*
	 * Finish initializing those IOCB fields that are dependent on the
	 * scsi_cmnd request_buffer.  Note that the bdeSize is explicitly
	 * reinitialized since all iocb memory resources are used many times
	 * for transmit, receive, and continuation bpl's.
	 */
	iocb_cmd->un.fcpi64.bdl.bdeSize = (2 * sizeof(struct ulp_bde64));
	iocb_cmd->un.fcpi64.bdl.bdeSize += (num_bde * sizeof(struct ulp_bde64));
	iocb_cmd->ulpBdeCount = 1;
	iocb_cmd->ulpLe = 1;

	fcpdl = lpfc_bg_scsi_adjust_dl(phba, lpfc_cmd);
	fcp_cmnd->fcpDl = be32_to_cpu(fcpdl);

	/*
	 * Due to difference in data length between DIF/non-DIF paths,
	 * we need to set word 4 of IOCB here
	 */
	iocb_cmd->un.fcpi.fcpi_parm = fcpdl;

	/*
	 * For First burst, we may need to adjust the initial transfer
	 * length for DIF
	 */
	if (iocb_cmd->un.fcpi.fcpi_XRdy &&
	    (fcpdl < vport->cfg_first_burst_size))
		iocb_cmd->un.fcpi.fcpi_XRdy = fcpdl;

	return 0;
err:
	if (lpfc_cmd->seg_cnt)
		scsi_dma_unmap(scsi_cmnd);
	if (lpfc_cmd->prot_seg_cnt)
		dma_unmap_sg(&phba->pcidev->dev, scsi_prot_sglist(scsi_cmnd),
			     scsi_prot_sg_count(scsi_cmnd),
			     scsi_cmnd->sc_data_direction);

	lpfc_printf_log(phba, KERN_ERR, LOG_FCP,
			"9023 Cannot setup S/G List for HBA"
			"IO segs %d/%d BPL %d SCSI %d: %d %d\n",
			lpfc_cmd->seg_cnt, lpfc_cmd->prot_seg_cnt,
			phba->cfg_total_seg_cnt, phba->cfg_sg_seg_cnt,
			prot_group_type, num_bde);

	lpfc_cmd->seg_cnt = 0;
	lpfc_cmd->prot_seg_cnt = 0;
	return ret;
}

/*
 * This function calcuates the T10 DIF guard tag
 * on the specified data using a CRC algorithmn
 * using crc_t10dif.
 */
static uint16_t
lpfc_bg_crc(uint8_t *data, int count)
{
	uint16_t crc = 0;
	uint16_t x;

	crc = crc_t10dif(data, count);
	x = cpu_to_be16(crc);
	return x;
}

/*
 * This function calcuates the T10 DIF guard tag
 * on the specified data using a CSUM algorithmn
 * using ip_compute_csum.
 */
static uint16_t
lpfc_bg_csum(uint8_t *data, int count)
{
	uint16_t ret;

	ret = ip_compute_csum(data, count);
	return ret;
}

/*
 * This function examines the protection data to try to determine
 * what type of T10-DIF error occurred.
 */
static void
lpfc_calc_bg_err(struct lpfc_hba *phba, struct lpfc_io_buf *lpfc_cmd)
{
	struct scatterlist *sgpe; /* s/g prot entry */
	struct scatterlist *sgde; /* s/g data entry */
	struct scsi_cmnd *cmd = lpfc_cmd->pCmd;
	struct scsi_dif_tuple *src = NULL;
	uint8_t *data_src = NULL;
	uint16_t guard_tag;
	uint16_t start_app_tag, app_tag;
	uint32_t start_ref_tag, ref_tag;
	int prot, protsegcnt;
	int err_type, len, data_len;
	int chk_ref, chk_app, chk_guard;
	uint16_t sum;
	unsigned blksize;

	err_type = BGS_GUARD_ERR_MASK;
	sum = 0;
	guard_tag = 0;

	/* First check to see if there is protection data to examine */
	prot = scsi_get_prot_op(cmd);
	if ((prot == SCSI_PROT_READ_STRIP) ||
	    (prot == SCSI_PROT_WRITE_INSERT) ||
	    (prot == SCSI_PROT_NORMAL))
		goto out;

	/* Currently the driver just supports ref_tag and guard_tag checking */
	chk_ref = 1;
	chk_app = 0;
	chk_guard = 0;

	/* Setup a ptr to the protection data provided by the SCSI host */
	sgpe = scsi_prot_sglist(cmd);
	protsegcnt = lpfc_cmd->prot_seg_cnt;

	if (sgpe && protsegcnt) {

		/*
		 * We will only try to verify guard tag if the segment
		 * data length is a multiple of the blksize.
		 */
		sgde = scsi_sglist(cmd);
		blksize = lpfc_cmd_blksize(cmd);
		data_src = (uint8_t *)sg_virt(sgde);
		data_len = sgde->length;
		if ((data_len & (blksize - 1)) == 0)
			chk_guard = 1;

		src = (struct scsi_dif_tuple *)sg_virt(sgpe);
		start_ref_tag = (uint32_t)scsi_get_lba(cmd); /* Truncate LBA */
		start_app_tag = src->app_tag;
		len = sgpe->length;
		while (src && protsegcnt) {
			while (len) {

				/*
				 * First check to see if a protection data
				 * check is valid
				 */
				if ((src->ref_tag == T10_PI_REF_ESCAPE) ||
				    (src->app_tag == T10_PI_APP_ESCAPE)) {
					start_ref_tag++;
					goto skipit;
				}

				/* First Guard Tag checking */
				if (chk_guard) {
					guard_tag = src->guard_tag;
					if (lpfc_cmd_guard_csum(cmd))
						sum = lpfc_bg_csum(data_src,
								   blksize);
					else
						sum = lpfc_bg_crc(data_src,
								  blksize);
					if ((guard_tag != sum)) {
						err_type = BGS_GUARD_ERR_MASK;
						goto out;
					}
				}

				/* Reference Tag checking */
				ref_tag = be32_to_cpu(src->ref_tag);
				if (chk_ref && (ref_tag != start_ref_tag)) {
					err_type = BGS_REFTAG_ERR_MASK;
					goto out;
				}
				start_ref_tag++;

				/* App Tag checking */
				app_tag = src->app_tag;
				if (chk_app && (app_tag != start_app_tag)) {
					err_type = BGS_APPTAG_ERR_MASK;
					goto out;
				}
skipit:
				len -= sizeof(struct scsi_dif_tuple);
				if (len < 0)
					len = 0;
				src++;

				data_src += blksize;
				data_len -= blksize;

				/*
				 * Are we at the end of the Data segment?
				 * The data segment is only used for Guard
				 * tag checking.
				 */
				if (chk_guard && (data_len == 0)) {
					chk_guard = 0;
					sgde = sg_next(sgde);
					if (!sgde)
						goto out;

					data_src = (uint8_t *)sg_virt(sgde);
					data_len = sgde->length;
					if ((data_len & (blksize - 1)) == 0)
						chk_guard = 1;
				}
			}

			/* Goto the next Protection data segment */
			sgpe = sg_next(sgpe);
			if (sgpe) {
				src = (struct scsi_dif_tuple *)sg_virt(sgpe);
				len = sgpe->length;
			} else {
				src = NULL;
			}
			protsegcnt--;
		}
	}
out:
	if (err_type == BGS_GUARD_ERR_MASK) {
		scsi_build_sense_buffer(1, cmd->sense_buffer, ILLEGAL_REQUEST,
					0x10, 0x1);
		cmd->result = DRIVER_SENSE << 24 | DID_ABORT << 16 |
			      SAM_STAT_CHECK_CONDITION;
		phba->bg_guard_err_cnt++;
		lpfc_printf_log(phba, KERN_WARNING, LOG_FCP | LOG_BG,
				"9069 BLKGRD: LBA %lx grd_tag error %x != %x\n",
				(unsigned long)scsi_get_lba(cmd),
				sum, guard_tag);

	} else if (err_type == BGS_REFTAG_ERR_MASK) {
		scsi_build_sense_buffer(1, cmd->sense_buffer, ILLEGAL_REQUEST,
					0x10, 0x3);
		cmd->result = DRIVER_SENSE << 24 | DID_ABORT << 16 |
			      SAM_STAT_CHECK_CONDITION;

		phba->bg_reftag_err_cnt++;
		lpfc_printf_log(phba, KERN_WARNING, LOG_FCP | LOG_BG,
				"9066 BLKGRD: LBA %lx ref_tag error %x != %x\n",
				(unsigned long)scsi_get_lba(cmd),
				ref_tag, start_ref_tag);

	} else if (err_type == BGS_APPTAG_ERR_MASK) {
		scsi_build_sense_buffer(1, cmd->sense_buffer, ILLEGAL_REQUEST,
					0x10, 0x2);
		cmd->result = DRIVER_SENSE << 24 | DID_ABORT << 16 |
			      SAM_STAT_CHECK_CONDITION;

		phba->bg_apptag_err_cnt++;
		lpfc_printf_log(phba, KERN_WARNING, LOG_FCP | LOG_BG,
				"9041 BLKGRD: LBA %lx app_tag error %x != %x\n",
				(unsigned long)scsi_get_lba(cmd),
				app_tag, start_app_tag);
	}
}


/*
 * This function checks for BlockGuard errors detected by
 * the HBA.  In case of errors, the ASC/ASCQ fields in the
 * sense buffer will be set accordingly, paired with
 * ILLEGAL_REQUEST to signal to the kernel that the HBA
 * detected corruption.
 *
 * Returns:
 *  0 - No error found
 *  1 - BlockGuard error found
 * -1 - Internal error (bad profile, ...etc)
 */
static int
lpfc_parse_bg_err(struct lpfc_hba *phba, struct lpfc_io_buf *lpfc_cmd,
		  struct lpfc_iocbq *pIocbOut)
{
	struct scsi_cmnd *cmd = lpfc_cmd->pCmd;
	struct sli3_bg_fields *bgf = &pIocbOut->iocb.unsli3.sli3_bg;
	int ret = 0;
	uint32_t bghm = bgf->bghm;
	uint32_t bgstat = bgf->bgstat;
	uint64_t failing_sector = 0;

	if (lpfc_bgs_get_invalid_prof(bgstat)) {
		cmd->result = DID_ERROR << 16;
		lpfc_printf_log(phba, KERN_WARNING, LOG_FCP | LOG_BG,
				"9072 BLKGRD: Invalid BG Profile in cmd"
				" 0x%x lba 0x%llx blk cnt 0x%x "
				"bgstat=x%x bghm=x%x\n", cmd->cmnd[0],
				(unsigned long long)scsi_get_lba(cmd),
				blk_rq_sectors(cmd->request), bgstat, bghm);
		ret = (-1);
		goto out;
	}

	if (lpfc_bgs_get_uninit_dif_block(bgstat)) {
		cmd->result = DID_ERROR << 16;
		lpfc_printf_log(phba, KERN_WARNING, LOG_FCP | LOG_BG,
				"9073 BLKGRD: Invalid BG PDIF Block in cmd"
				" 0x%x lba 0x%llx blk cnt 0x%x "
				"bgstat=x%x bghm=x%x\n", cmd->cmnd[0],
				(unsigned long long)scsi_get_lba(cmd),
				blk_rq_sectors(cmd->request), bgstat, bghm);
		ret = (-1);
		goto out;
	}

	if (lpfc_bgs_get_guard_err(bgstat)) {
		ret = 1;

		scsi_build_sense_buffer(1, cmd->sense_buffer, ILLEGAL_REQUEST,
				0x10, 0x1);
		cmd->result = DRIVER_SENSE << 24 | DID_ABORT << 16 |
			      SAM_STAT_CHECK_CONDITION;
		phba->bg_guard_err_cnt++;
		lpfc_printf_log(phba, KERN_WARNING, LOG_FCP | LOG_BG,
				"9055 BLKGRD: Guard Tag error in cmd"
				" 0x%x lba 0x%llx blk cnt 0x%x "
				"bgstat=x%x bghm=x%x\n", cmd->cmnd[0],
				(unsigned long long)scsi_get_lba(cmd),
				blk_rq_sectors(cmd->request), bgstat, bghm);
	}

	if (lpfc_bgs_get_reftag_err(bgstat)) {
		ret = 1;

		scsi_build_sense_buffer(1, cmd->sense_buffer, ILLEGAL_REQUEST,
				0x10, 0x3);
		cmd->result = DRIVER_SENSE << 24 | DID_ABORT << 16 |
			      SAM_STAT_CHECK_CONDITION;

		phba->bg_reftag_err_cnt++;
		lpfc_printf_log(phba, KERN_WARNING, LOG_FCP | LOG_BG,
				"9056 BLKGRD: Ref Tag error in cmd"
				" 0x%x lba 0x%llx blk cnt 0x%x "
				"bgstat=x%x bghm=x%x\n", cmd->cmnd[0],
				(unsigned long long)scsi_get_lba(cmd),
				blk_rq_sectors(cmd->request), bgstat, bghm);
	}

	if (lpfc_bgs_get_apptag_err(bgstat)) {
		ret = 1;

		scsi_build_sense_buffer(1, cmd->sense_buffer, ILLEGAL_REQUEST,
				0x10, 0x2);
		cmd->result = DRIVER_SENSE << 24 | DID_ABORT << 16 |
			      SAM_STAT_CHECK_CONDITION;

		phba->bg_apptag_err_cnt++;
		lpfc_printf_log(phba, KERN_WARNING, LOG_FCP | LOG_BG,
				"9061 BLKGRD: App Tag error in cmd"
				" 0x%x lba 0x%llx blk cnt 0x%x "
				"bgstat=x%x bghm=x%x\n", cmd->cmnd[0],
				(unsigned long long)scsi_get_lba(cmd),
				blk_rq_sectors(cmd->request), bgstat, bghm);
	}

	if (lpfc_bgs_get_hi_water_mark_present(bgstat)) {
		/*
		 * setup sense data descriptor 0 per SPC-4 as an information
		 * field, and put the failing LBA in it.
		 * This code assumes there was also a guard/app/ref tag error
		 * indication.
		 */
		cmd->sense_buffer[7] = 0xc;   /* Additional sense length */
		cmd->sense_buffer[8] = 0;     /* Information descriptor type */
		cmd->sense_buffer[9] = 0xa;   /* Additional descriptor length */
		cmd->sense_buffer[10] = 0x80; /* Validity bit */

		/* bghm is a "on the wire" FC frame based count */
		switch (scsi_get_prot_op(cmd)) {
		case SCSI_PROT_READ_INSERT:
		case SCSI_PROT_WRITE_STRIP:
			bghm /= cmd->device->sector_size;
			break;
		case SCSI_PROT_READ_STRIP:
		case SCSI_PROT_WRITE_INSERT:
		case SCSI_PROT_READ_PASS:
		case SCSI_PROT_WRITE_PASS:
			bghm /= (cmd->device->sector_size +
				sizeof(struct scsi_dif_tuple));
			break;
		}

		failing_sector = scsi_get_lba(cmd);
		failing_sector += bghm;

		/* Descriptor Information */
		put_unaligned_be64(failing_sector, &cmd->sense_buffer[12]);
	}

	if (!ret) {
		/* No error was reported - problem in FW? */
		lpfc_printf_log(phba, KERN_WARNING, LOG_FCP | LOG_BG,
				"9057 BLKGRD: Unknown error in cmd"
				" 0x%x lba 0x%llx blk cnt 0x%x "
				"bgstat=x%x bghm=x%x\n", cmd->cmnd[0],
				(unsigned long long)scsi_get_lba(cmd),
				blk_rq_sectors(cmd->request), bgstat, bghm);

		/* Calcuate what type of error it was */
		lpfc_calc_bg_err(phba, lpfc_cmd);
	}
out:
	return ret;
}

/**
 * lpfc_scsi_prep_dma_buf_s4 - DMA mapping for scsi buffer to SLI4 IF spec
 * @phba: The Hba for which this call is being executed.
 * @lpfc_cmd: The scsi buffer which is going to be mapped.
 *
 * This routine does the pci dma mapping for scatter-gather list of scsi cmnd
 * field of @lpfc_cmd for device with SLI-4 interface spec.
 *
 * Return codes:
 *	2 - Error - Do not retry
 *	1 - Error - Retry
 *	0 - Success
 **/
static int
lpfc_scsi_prep_dma_buf_s4(struct lpfc_hba *phba, struct lpfc_io_buf *lpfc_cmd)
{
	struct scsi_cmnd *scsi_cmnd = lpfc_cmd->pCmd;
	struct scatterlist *sgel = NULL;
	struct fcp_cmnd *fcp_cmnd = lpfc_cmd->fcp_cmnd;
	struct sli4_sge *sgl = (struct sli4_sge *)lpfc_cmd->dma_sgl;
	struct sli4_sge *first_data_sgl;
	IOCB_t *iocb_cmd = &lpfc_cmd->cur_iocbq.iocb;
	dma_addr_t physaddr;
	uint32_t num_bde = 0;
	uint32_t dma_len;
	uint32_t dma_offset = 0;
	int nseg, i, j;
	struct ulp_bde64 *bde;
	bool lsp_just_set = false;
	struct sli4_hybrid_sgl *sgl_xtra = NULL;

	/*
	 * There are three possibilities here - use scatter-gather segment, use
	 * the single mapping, or neither.  Start the lpfc command prep by
	 * bumping the bpl beyond the fcp_cmnd and fcp_rsp regions to the first
	 * data bde entry.
	 */
	if (scsi_sg_count(scsi_cmnd)) {
		/*
		 * The driver stores the segment count returned from pci_map_sg
		 * because this a count of dma-mappings used to map the use_sg
		 * pages.  They are not guaranteed to be the same for those
		 * architectures that implement an IOMMU.
		 */

		nseg = scsi_dma_map(scsi_cmnd);
		if (unlikely(nseg <= 0))
			return 1;
		sgl += 1;
		/* clear the last flag in the fcp_rsp map entry */
		sgl->word2 = le32_to_cpu(sgl->word2);
		bf_set(lpfc_sli4_sge_last, sgl, 0);
		sgl->word2 = cpu_to_le32(sgl->word2);
		sgl += 1;
		first_data_sgl = sgl;
		lpfc_cmd->seg_cnt = nseg;
		if (!phba->cfg_xpsgl &&
		    lpfc_cmd->seg_cnt > phba->cfg_sg_seg_cnt) {
			lpfc_printf_log(phba, KERN_ERR, LOG_BG, "9074 BLKGRD:"
				" %s: Too many sg segments from "
				"dma_map_sg.  Config %d, seg_cnt %d\n",
				__func__, phba->cfg_sg_seg_cnt,
			       lpfc_cmd->seg_cnt);
			WARN_ON_ONCE(lpfc_cmd->seg_cnt > phba->cfg_sg_seg_cnt);
			lpfc_cmd->seg_cnt = 0;
			scsi_dma_unmap(scsi_cmnd);
			return 2;
		}

		/*
		 * The driver established a maximum scatter-gather segment count
		 * during probe that limits the number of sg elements in any
		 * single scsi command.  Just run through the seg_cnt and format
		 * the sge's.
		 * When using SLI-3 the driver will try to fit all the BDEs into
		 * the IOCB. If it can't then the BDEs get added to a BPL as it
		 * does for SLI-2 mode.
		 */

		/* for tracking segment boundaries */
		sgel = scsi_sglist(scsi_cmnd);
		j = 2;
		for (i = 0; i < nseg; i++) {
			sgl->word2 = 0;
			if ((num_bde + 1) == nseg) {
				bf_set(lpfc_sli4_sge_last, sgl, 1);
				bf_set(lpfc_sli4_sge_type, sgl,
				       LPFC_SGE_TYPE_DATA);
			} else {
				bf_set(lpfc_sli4_sge_last, sgl, 0);

				/* do we need to expand the segment */
				if (!lsp_just_set &&
				    !((j + 1) % phba->border_sge_num) &&
				    ((nseg - 1) != i)) {
					/* set LSP type */
					bf_set(lpfc_sli4_sge_type, sgl,
					       LPFC_SGE_TYPE_LSP);

					sgl_xtra = lpfc_get_sgl_per_hdwq(
							phba, lpfc_cmd);

					if (unlikely(!sgl_xtra)) {
						lpfc_cmd->seg_cnt = 0;
						scsi_dma_unmap(scsi_cmnd);
						return 1;
					}
					sgl->addr_lo = cpu_to_le32(putPaddrLow(
						       sgl_xtra->dma_phys_sgl));
					sgl->addr_hi = cpu_to_le32(putPaddrHigh(
						       sgl_xtra->dma_phys_sgl));

				} else {
					bf_set(lpfc_sli4_sge_type, sgl,
					       LPFC_SGE_TYPE_DATA);
				}
			}

			if (!(bf_get(lpfc_sli4_sge_type, sgl) &
				     LPFC_SGE_TYPE_LSP)) {
				if ((nseg - 1) == i)
					bf_set(lpfc_sli4_sge_last, sgl, 1);

				physaddr = sg_dma_address(sgel);
				dma_len = sg_dma_len(sgel);
				sgl->addr_lo = cpu_to_le32(putPaddrLow(
							   physaddr));
				sgl->addr_hi = cpu_to_le32(putPaddrHigh(
							   physaddr));

				bf_set(lpfc_sli4_sge_offset, sgl, dma_offset);
				sgl->word2 = cpu_to_le32(sgl->word2);
				sgl->sge_len = cpu_to_le32(dma_len);

				dma_offset += dma_len;
				sgel = sg_next(sgel);

				sgl++;
				lsp_just_set = false;

			} else {
				sgl->word2 = cpu_to_le32(sgl->word2);
				sgl->sge_len = cpu_to_le32(
						     phba->cfg_sg_dma_buf_size);

				sgl = (struct sli4_sge *)sgl_xtra->dma_sgl;
				i = i - 1;

				lsp_just_set = true;
			}

			j++;
		}
		/*
		 * Setup the first Payload BDE. For FCoE we just key off
		 * Performance Hints, for FC we use lpfc_enable_pbde.
		 * We populate words 13-15 of IOCB/WQE.
		 */
		if ((phba->sli3_options & LPFC_SLI4_PERFH_ENABLED) ||
		    phba->cfg_enable_pbde) {
			bde = (struct ulp_bde64 *)
				&(iocb_cmd->unsli3.sli3Words[5]);
			bde->addrLow = first_data_sgl->addr_lo;
			bde->addrHigh = first_data_sgl->addr_hi;
			bde->tus.f.bdeSize =
					le32_to_cpu(first_data_sgl->sge_len);
			bde->tus.f.bdeFlags = BUFF_TYPE_BDE_64;
			bde->tus.w = cpu_to_le32(bde->tus.w);
		}
	} else {
		sgl += 1;
		/* clear the last flag in the fcp_rsp map entry */
		sgl->word2 = le32_to_cpu(sgl->word2);
		bf_set(lpfc_sli4_sge_last, sgl, 1);
		sgl->word2 = cpu_to_le32(sgl->word2);

		if ((phba->sli3_options & LPFC_SLI4_PERFH_ENABLED) ||
		    phba->cfg_enable_pbde) {
			bde = (struct ulp_bde64 *)
				&(iocb_cmd->unsli3.sli3Words[5]);
			memset(bde, 0, (sizeof(uint32_t) * 3));
		}
	}

	/*
	 * Finish initializing those IOCB fields that are dependent on the
	 * scsi_cmnd request_buffer.  Note that for SLI-2 the bdeSize is
	 * explicitly reinitialized.
	 * all iocb memory resources are reused.
	 */
	fcp_cmnd->fcpDl = cpu_to_be32(scsi_bufflen(scsi_cmnd));

	/*
	 * Due to difference in data length between DIF/non-DIF paths,
	 * we need to set word 4 of IOCB here
	 */
	iocb_cmd->un.fcpi.fcpi_parm = scsi_bufflen(scsi_cmnd);

	/*
	 * If the OAS driver feature is enabled and the lun is enabled for
	 * OAS, set the oas iocb related flags.
	 */
	if ((phba->cfg_fof) && ((struct lpfc_device_data *)
		scsi_cmnd->device->hostdata)->oas_enabled) {
		lpfc_cmd->cur_iocbq.iocb_flag |= (LPFC_IO_OAS | LPFC_IO_FOF);
		lpfc_cmd->cur_iocbq.priority = ((struct lpfc_device_data *)
			scsi_cmnd->device->hostdata)->priority;
	}

	return 0;
}

/**
 * lpfc_bg_scsi_prep_dma_buf_s4 - DMA mapping for scsi buffer to SLI4 IF spec
 * @phba: The Hba for which this call is being executed.
 * @lpfc_cmd: The scsi buffer which is going to be mapped.
 *
 * This is the protection/DIF aware version of
 * lpfc_scsi_prep_dma_buf(). It may be a good idea to combine the
 * two functions eventually, but for now, it's here
 * Return codes:
 *	2 - Error - Do not retry
 *	1 - Error - Retry
 *	0 - Success
 **/
static int
lpfc_bg_scsi_prep_dma_buf_s4(struct lpfc_hba *phba,
		struct lpfc_io_buf *lpfc_cmd)
{
	struct scsi_cmnd *scsi_cmnd = lpfc_cmd->pCmd;
	struct fcp_cmnd *fcp_cmnd = lpfc_cmd->fcp_cmnd;
	struct sli4_sge *sgl = (struct sli4_sge *)(lpfc_cmd->dma_sgl);
	IOCB_t *iocb_cmd = &lpfc_cmd->cur_iocbq.iocb;
	uint32_t num_sge = 0;
	int datasegcnt, protsegcnt, datadir = scsi_cmnd->sc_data_direction;
	int prot_group_type = 0;
	int fcpdl;
	int ret = 1;
	struct lpfc_vport *vport = phba->pport;

	/*
	 * Start the lpfc command prep by bumping the sgl beyond fcp_cmnd
	 *  fcp_rsp regions to the first data sge entry
	 */
	if (scsi_sg_count(scsi_cmnd)) {
		/*
		 * The driver stores the segment count returned from pci_map_sg
		 * because this a count of dma-mappings used to map the use_sg
		 * pages.  They are not guaranteed to be the same for those
		 * architectures that implement an IOMMU.
		 */
		datasegcnt = dma_map_sg(&phba->pcidev->dev,
					scsi_sglist(scsi_cmnd),
					scsi_sg_count(scsi_cmnd), datadir);
		if (unlikely(!datasegcnt))
			return 1;

		sgl += 1;
		/* clear the last flag in the fcp_rsp map entry */
		sgl->word2 = le32_to_cpu(sgl->word2);
		bf_set(lpfc_sli4_sge_last, sgl, 0);
		sgl->word2 = cpu_to_le32(sgl->word2);

		sgl += 1;
		lpfc_cmd->seg_cnt = datasegcnt;

		/* First check if data segment count from SCSI Layer is good */
		if (lpfc_cmd->seg_cnt > phba->cfg_sg_seg_cnt &&
		    !phba->cfg_xpsgl) {
			WARN_ON_ONCE(lpfc_cmd->seg_cnt > phba->cfg_sg_seg_cnt);
			ret = 2;
			goto err;
		}

		prot_group_type = lpfc_prot_group_type(phba, scsi_cmnd);

		switch (prot_group_type) {
		case LPFC_PG_TYPE_NO_DIF:
			/* Here we need to add a DISEED to the count */
			if (((lpfc_cmd->seg_cnt + 1) >
					phba->cfg_total_seg_cnt) &&
			    !phba->cfg_xpsgl) {
				ret = 2;
				goto err;
			}

			num_sge = lpfc_bg_setup_sgl(phba, scsi_cmnd, sgl,
					datasegcnt, lpfc_cmd);

			/* we should have 2 or more entries in buffer list */
			if (num_sge < 2) {
				ret = 2;
				goto err;
			}
			break;

		case LPFC_PG_TYPE_DIF_BUF:
			/*
			 * This type indicates that protection buffers are
			 * passed to the driver, so that needs to be prepared
			 * for DMA
			 */
			protsegcnt = dma_map_sg(&phba->pcidev->dev,
					scsi_prot_sglist(scsi_cmnd),
					scsi_prot_sg_count(scsi_cmnd), datadir);
			if (unlikely(!protsegcnt)) {
				scsi_dma_unmap(scsi_cmnd);
				return 1;
			}

			lpfc_cmd->prot_seg_cnt = protsegcnt;
			/*
			 * There is a minimun of 3 SGEs used for every
			 * protection data segment.
			 */
			if (((lpfc_cmd->prot_seg_cnt * 3) >
					(phba->cfg_total_seg_cnt - 2)) &&
			    !phba->cfg_xpsgl) {
				ret = 2;
				goto err;
			}

			num_sge = lpfc_bg_setup_sgl_prot(phba, scsi_cmnd, sgl,
					datasegcnt, protsegcnt, lpfc_cmd);

			/* we should have 3 or more entries in buffer list */
			if (num_sge < 3 ||
			    (num_sge > phba->cfg_total_seg_cnt &&
			     !phba->cfg_xpsgl)) {
				ret = 2;
				goto err;
			}
			break;

		case LPFC_PG_TYPE_INVALID:
		default:
			scsi_dma_unmap(scsi_cmnd);
			lpfc_cmd->seg_cnt = 0;

			lpfc_printf_log(phba, KERN_ERR, LOG_FCP,
					"9083 Unexpected protection group %i\n",
					prot_group_type);
			return 2;
		}
	}

	switch (scsi_get_prot_op(scsi_cmnd)) {
	case SCSI_PROT_WRITE_STRIP:
	case SCSI_PROT_READ_STRIP:
		lpfc_cmd->cur_iocbq.iocb_flag |= LPFC_IO_DIF_STRIP;
		break;
	case SCSI_PROT_WRITE_INSERT:
	case SCSI_PROT_READ_INSERT:
		lpfc_cmd->cur_iocbq.iocb_flag |= LPFC_IO_DIF_INSERT;
		break;
	case SCSI_PROT_WRITE_PASS:
	case SCSI_PROT_READ_PASS:
		lpfc_cmd->cur_iocbq.iocb_flag |= LPFC_IO_DIF_PASS;
		break;
	}

	fcpdl = lpfc_bg_scsi_adjust_dl(phba, lpfc_cmd);
	fcp_cmnd->fcpDl = be32_to_cpu(fcpdl);

	/*
	 * Due to difference in data length between DIF/non-DIF paths,
	 * we need to set word 4 of IOCB here
	 */
	iocb_cmd->un.fcpi.fcpi_parm = fcpdl;

	/*
	 * For First burst, we may need to adjust the initial transfer
	 * length for DIF
	 */
	if (iocb_cmd->un.fcpi.fcpi_XRdy &&
	    (fcpdl < vport->cfg_first_burst_size))
		iocb_cmd->un.fcpi.fcpi_XRdy = fcpdl;

	/*
	 * If the OAS driver feature is enabled and the lun is enabled for
	 * OAS, set the oas iocb related flags.
	 */
	if ((phba->cfg_fof) && ((struct lpfc_device_data *)
		scsi_cmnd->device->hostdata)->oas_enabled)
		lpfc_cmd->cur_iocbq.iocb_flag |= (LPFC_IO_OAS | LPFC_IO_FOF);

	return 0;
err:
	if (lpfc_cmd->seg_cnt)
		scsi_dma_unmap(scsi_cmnd);
	if (lpfc_cmd->prot_seg_cnt)
		dma_unmap_sg(&phba->pcidev->dev, scsi_prot_sglist(scsi_cmnd),
			     scsi_prot_sg_count(scsi_cmnd),
			     scsi_cmnd->sc_data_direction);

	lpfc_printf_log(phba, KERN_ERR, LOG_FCP,
			"9084 Cannot setup S/G List for HBA"
			"IO segs %d/%d SGL %d SCSI %d: %d %d\n",
			lpfc_cmd->seg_cnt, lpfc_cmd->prot_seg_cnt,
			phba->cfg_total_seg_cnt, phba->cfg_sg_seg_cnt,
			prot_group_type, num_sge);

	lpfc_cmd->seg_cnt = 0;
	lpfc_cmd->prot_seg_cnt = 0;
	return ret;
}

/**
 * lpfc_scsi_prep_dma_buf - Wrapper function for DMA mapping of scsi buffer
 * @phba: The Hba for which this call is being executed.
 * @lpfc_cmd: The scsi buffer which is going to be mapped.
 *
 * This routine wraps the actual DMA mapping function pointer from the
 * lpfc_hba struct.
 *
 * Return codes:
 *	1 - Error
 *	0 - Success
 **/
static inline int
lpfc_scsi_prep_dma_buf(struct lpfc_hba *phba, struct lpfc_io_buf *lpfc_cmd)
{
	return phba->lpfc_scsi_prep_dma_buf(phba, lpfc_cmd);
}

/**
 * lpfc_bg_scsi_prep_dma_buf - Wrapper function for DMA mapping of scsi buffer
 * using BlockGuard.
 * @phba: The Hba for which this call is being executed.
 * @lpfc_cmd: The scsi buffer which is going to be mapped.
 *
 * This routine wraps the actual DMA mapping function pointer from the
 * lpfc_hba struct.
 *
 * Return codes:
 *	1 - Error
 *	0 - Success
 **/
static inline int
lpfc_bg_scsi_prep_dma_buf(struct lpfc_hba *phba, struct lpfc_io_buf *lpfc_cmd)
{
	return phba->lpfc_bg_scsi_prep_dma_buf(phba, lpfc_cmd);
}

/**
 * lpfc_send_scsi_error_event - Posts an event when there is SCSI error
 * @phba: Pointer to hba context object.
 * @vport: Pointer to vport object.
 * @lpfc_cmd: Pointer to lpfc scsi command which reported the error.
 * @rsp_iocb: Pointer to response iocb object which reported error.
 *
 * This function posts an event when there is a SCSI command reporting
 * error from the scsi device.
 **/
static void
lpfc_send_scsi_error_event(struct lpfc_hba *phba, struct lpfc_vport *vport,
		struct lpfc_io_buf *lpfc_cmd, struct lpfc_iocbq *rsp_iocb) {
	struct scsi_cmnd *cmnd = lpfc_cmd->pCmd;
	struct fcp_rsp *fcprsp = lpfc_cmd->fcp_rsp;
	uint32_t resp_info = fcprsp->rspStatus2;
	uint32_t scsi_status = fcprsp->rspStatus3;
	uint32_t fcpi_parm = rsp_iocb->iocb.un.fcpi.fcpi_parm;
	struct lpfc_fast_path_event *fast_path_evt = NULL;
	struct lpfc_nodelist *pnode = lpfc_cmd->rdata->pnode;
	unsigned long flags;

	if (!pnode || !NLP_CHK_NODE_ACT(pnode))
		return;

	/* If there is queuefull or busy condition send a scsi event */
	if ((cmnd->result == SAM_STAT_TASK_SET_FULL) ||
		(cmnd->result == SAM_STAT_BUSY)) {
		fast_path_evt = lpfc_alloc_fast_evt(phba);
		if (!fast_path_evt)
			return;
		fast_path_evt->un.scsi_evt.event_type =
			FC_REG_SCSI_EVENT;
		fast_path_evt->un.scsi_evt.subcategory =
		(cmnd->result == SAM_STAT_TASK_SET_FULL) ?
		LPFC_EVENT_QFULL : LPFC_EVENT_DEVBSY;
		fast_path_evt->un.scsi_evt.lun = cmnd->device->lun;
		memcpy(&fast_path_evt->un.scsi_evt.wwpn,
			&pnode->nlp_portname, sizeof(struct lpfc_name));
		memcpy(&fast_path_evt->un.scsi_evt.wwnn,
			&pnode->nlp_nodename, sizeof(struct lpfc_name));
	} else if ((resp_info & SNS_LEN_VALID) && fcprsp->rspSnsLen &&
		((cmnd->cmnd[0] == READ_10) || (cmnd->cmnd[0] == WRITE_10))) {
		fast_path_evt = lpfc_alloc_fast_evt(phba);
		if (!fast_path_evt)
			return;
		fast_path_evt->un.check_cond_evt.scsi_event.event_type =
			FC_REG_SCSI_EVENT;
		fast_path_evt->un.check_cond_evt.scsi_event.subcategory =
			LPFC_EVENT_CHECK_COND;
		fast_path_evt->un.check_cond_evt.scsi_event.lun =
			cmnd->device->lun;
		memcpy(&fast_path_evt->un.check_cond_evt.scsi_event.wwpn,
			&pnode->nlp_portname, sizeof(struct lpfc_name));
		memcpy(&fast_path_evt->un.check_cond_evt.scsi_event.wwnn,
			&pnode->nlp_nodename, sizeof(struct lpfc_name));
		fast_path_evt->un.check_cond_evt.sense_key =
			cmnd->sense_buffer[2] & 0xf;
		fast_path_evt->un.check_cond_evt.asc = cmnd->sense_buffer[12];
		fast_path_evt->un.check_cond_evt.ascq = cmnd->sense_buffer[13];
	} else if ((cmnd->sc_data_direction == DMA_FROM_DEVICE) &&
		     fcpi_parm &&
		     ((be32_to_cpu(fcprsp->rspResId) != fcpi_parm) ||
			((scsi_status == SAM_STAT_GOOD) &&
			!(resp_info & (RESID_UNDER | RESID_OVER))))) {
		/*
		 * If status is good or resid does not match with fcp_param and
		 * there is valid fcpi_parm, then there is a read_check error
		 */
		fast_path_evt = lpfc_alloc_fast_evt(phba);
		if (!fast_path_evt)
			return;
		fast_path_evt->un.read_check_error.header.event_type =
			FC_REG_FABRIC_EVENT;
		fast_path_evt->un.read_check_error.header.subcategory =
			LPFC_EVENT_FCPRDCHKERR;
		memcpy(&fast_path_evt->un.read_check_error.header.wwpn,
			&pnode->nlp_portname, sizeof(struct lpfc_name));
		memcpy(&fast_path_evt->un.read_check_error.header.wwnn,
			&pnode->nlp_nodename, sizeof(struct lpfc_name));
		fast_path_evt->un.read_check_error.lun = cmnd->device->lun;
		fast_path_evt->un.read_check_error.opcode = cmnd->cmnd[0];
		fast_path_evt->un.read_check_error.fcpiparam =
			fcpi_parm;
	} else
		return;

	fast_path_evt->vport = vport;
	spin_lock_irqsave(&phba->hbalock, flags);
	list_add_tail(&fast_path_evt->work_evt.evt_listp, &phba->work_list);
	spin_unlock_irqrestore(&phba->hbalock, flags);
	lpfc_worker_wake_up(phba);
	return;
}

/**
 * lpfc_scsi_unprep_dma_buf - Un-map DMA mapping of SG-list for dev
 * @phba: The HBA for which this call is being executed.
 * @psb: The scsi buffer which is going to be un-mapped.
 *
 * This routine does DMA un-mapping of scatter gather list of scsi command
 * field of @lpfc_cmd for device with SLI-3 interface spec.
 **/
static void
lpfc_scsi_unprep_dma_buf(struct lpfc_hba *phba, struct lpfc_io_buf *psb)
{
	/*
	 * There are only two special cases to consider.  (1) the scsi command
	 * requested scatter-gather usage or (2) the scsi command allocated
	 * a request buffer, but did not request use_sg.  There is a third
	 * case, but it does not require resource deallocation.
	 */
	if (psb->seg_cnt > 0)
		scsi_dma_unmap(psb->pCmd);
	if (psb->prot_seg_cnt > 0)
		dma_unmap_sg(&phba->pcidev->dev, scsi_prot_sglist(psb->pCmd),
				scsi_prot_sg_count(psb->pCmd),
				psb->pCmd->sc_data_direction);
}

/**
 * lpfc_handler_fcp_err - FCP response handler
 * @vport: The virtual port for which this call is being executed.
 * @lpfc_cmd: Pointer to lpfc_io_buf data structure.
 * @rsp_iocb: The response IOCB which contains FCP error.
 *
 * This routine is called to process response IOCB with status field
 * IOSTAT_FCP_RSP_ERROR. This routine sets result field of scsi command
 * based upon SCSI and FCP error.
 **/
static void
lpfc_handle_fcp_err(struct lpfc_vport *vport, struct lpfc_io_buf *lpfc_cmd,
		    struct lpfc_iocbq *rsp_iocb)
{
	struct lpfc_hba *phba = vport->phba;
	struct scsi_cmnd *cmnd = lpfc_cmd->pCmd;
	struct fcp_cmnd *fcpcmd = lpfc_cmd->fcp_cmnd;
	struct fcp_rsp *fcprsp = lpfc_cmd->fcp_rsp;
	uint32_t fcpi_parm = rsp_iocb->iocb.un.fcpi.fcpi_parm;
	uint32_t resp_info = fcprsp->rspStatus2;
	uint32_t scsi_status = fcprsp->rspStatus3;
	uint32_t *lp;
	uint32_t host_status = DID_OK;
	uint32_t rsplen = 0;
	uint32_t fcpDl;
	uint32_t logit = LOG_FCP | LOG_FCP_ERROR;


	/*
	 *  If this is a task management command, there is no
	 *  scsi packet associated with this lpfc_cmd.  The driver
	 *  consumes it.
	 */
	if (fcpcmd->fcpCntl2) {
		scsi_status = 0;
		goto out;
	}

	if (resp_info & RSP_LEN_VALID) {
		rsplen = be32_to_cpu(fcprsp->rspRspLen);
		if (rsplen != 0 && rsplen != 4 && rsplen != 8) {
			lpfc_printf_vlog(vport, KERN_ERR, LOG_FCP,
				 "2719 Invalid response length: "
				 "tgt x%x lun x%llx cmnd x%x rsplen x%x\n",
				 cmnd->device->id,
				 cmnd->device->lun, cmnd->cmnd[0],
				 rsplen);
			host_status = DID_ERROR;
			goto out;
		}
		if (fcprsp->rspInfo3 != RSP_NO_FAILURE) {
			lpfc_printf_vlog(vport, KERN_ERR, LOG_FCP,
				 "2757 Protocol failure detected during "
				 "processing of FCP I/O op: "
				 "tgt x%x lun x%llx cmnd x%x rspInfo3 x%x\n",
				 cmnd->device->id,
				 cmnd->device->lun, cmnd->cmnd[0],
				 fcprsp->rspInfo3);
			host_status = DID_ERROR;
			goto out;
		}
	}

	if ((resp_info & SNS_LEN_VALID) && fcprsp->rspSnsLen) {
		uint32_t snslen = be32_to_cpu(fcprsp->rspSnsLen);
		if (snslen > SCSI_SENSE_BUFFERSIZE)
			snslen = SCSI_SENSE_BUFFERSIZE;

		if (resp_info & RSP_LEN_VALID)
		  rsplen = be32_to_cpu(fcprsp->rspRspLen);
		memcpy(cmnd->sense_buffer, &fcprsp->rspInfo0 + rsplen, snslen);
	}
	lp = (uint32_t *)cmnd->sense_buffer;

	/* special handling for under run conditions */
	if (!scsi_status && (resp_info & RESID_UNDER)) {
		/* don't log under runs if fcp set... */
		if (vport->cfg_log_verbose & LOG_FCP)
			logit = LOG_FCP_ERROR;
		/* unless operator says so */
		if (vport->cfg_log_verbose & LOG_FCP_UNDER)
			logit = LOG_FCP_UNDER;
	}

	lpfc_printf_vlog(vport, KERN_WARNING, logit,
			 "9024 FCP command x%x failed: x%x SNS x%x x%x "
			 "Data: x%x x%x x%x x%x x%x\n",
			 cmnd->cmnd[0], scsi_status,
			 be32_to_cpu(*lp), be32_to_cpu(*(lp + 3)), resp_info,
			 be32_to_cpu(fcprsp->rspResId),
			 be32_to_cpu(fcprsp->rspSnsLen),
			 be32_to_cpu(fcprsp->rspRspLen),
			 fcprsp->rspInfo3);

	scsi_set_resid(cmnd, 0);
	fcpDl = be32_to_cpu(fcpcmd->fcpDl);
	if (resp_info & RESID_UNDER) {
		scsi_set_resid(cmnd, be32_to_cpu(fcprsp->rspResId));

		lpfc_printf_vlog(vport, KERN_INFO, LOG_FCP_UNDER,
				 "9025 FCP Underrun, expected %d, "
				 "residual %d Data: x%x x%x x%x\n",
				 fcpDl,
				 scsi_get_resid(cmnd), fcpi_parm, cmnd->cmnd[0],
				 cmnd->underflow);

		/*
		 * If there is an under run, check if under run reported by
		 * storage array is same as the under run reported by HBA.
		 * If this is not same, there is a dropped frame.
		 */
		if (fcpi_parm && (scsi_get_resid(cmnd) != fcpi_parm)) {
			lpfc_printf_vlog(vport, KERN_WARNING,
					 LOG_FCP | LOG_FCP_ERROR,
					 "9026 FCP Read Check Error "
					 "and Underrun Data: x%x x%x x%x x%x\n",
					 fcpDl,
					 scsi_get_resid(cmnd), fcpi_parm,
					 cmnd->cmnd[0]);
			scsi_set_resid(cmnd, scsi_bufflen(cmnd));
			host_status = DID_ERROR;
		}
		/*
		 * The cmnd->underflow is the minimum number of bytes that must
		 * be transferred for this command.  Provided a sense condition
		 * is not present, make sure the actual amount transferred is at
		 * least the underflow value or fail.
		 */
		if (!(resp_info & SNS_LEN_VALID) &&
		    (scsi_status == SAM_STAT_GOOD) &&
		    (scsi_bufflen(cmnd) - scsi_get_resid(cmnd)
		     < cmnd->underflow)) {
			lpfc_printf_vlog(vport, KERN_INFO, LOG_FCP,
					 "9027 FCP command x%x residual "
					 "underrun converted to error "
					 "Data: x%x x%x x%x\n",
					 cmnd->cmnd[0], scsi_bufflen(cmnd),
					 scsi_get_resid(cmnd), cmnd->underflow);
			host_status = DID_ERROR;
		}
	} else if (resp_info & RESID_OVER) {
		lpfc_printf_vlog(vport, KERN_WARNING, LOG_FCP,
				 "9028 FCP command x%x residual overrun error. "
				 "Data: x%x x%x\n", cmnd->cmnd[0],
				 scsi_bufflen(cmnd), scsi_get_resid(cmnd));
		host_status = DID_ERROR;

	/*
	 * Check SLI validation that all the transfer was actually done
	 * (fcpi_parm should be zero). Apply check only to reads.
	 */
	} else if (fcpi_parm) {
		lpfc_printf_vlog(vport, KERN_WARNING, LOG_FCP | LOG_FCP_ERROR,
				 "9029 FCP %s Check Error xri x%x  Data: "
				 "x%x x%x x%x x%x x%x\n",
				 ((cmnd->sc_data_direction == DMA_FROM_DEVICE) ?
				 "Read" : "Write"),
				 ((phba->sli_rev == LPFC_SLI_REV4) ?
				 lpfc_cmd->cur_iocbq.sli4_xritag :
				 rsp_iocb->iocb.ulpContext),
				 fcpDl, be32_to_cpu(fcprsp->rspResId),
				 fcpi_parm, cmnd->cmnd[0], scsi_status);

		/* There is some issue with the LPe12000 that causes it
		 * to miscalculate the fcpi_parm and falsely trip this
		 * recovery logic.  Detect this case and don't error when true.
		 */
		if (fcpi_parm > fcpDl)
			goto out;

		switch (scsi_status) {
		case SAM_STAT_GOOD:
		case SAM_STAT_CHECK_CONDITION:
			/* Fabric dropped a data frame. Fail any successful
			 * command in which we detected dropped frames.
			 * A status of good or some check conditions could
			 * be considered a successful command.
			 */
			host_status = DID_ERROR;
			break;
		}
		scsi_set_resid(cmnd, scsi_bufflen(cmnd));
	}

 out:
	cmnd->result = host_status << 16 | scsi_status;
	lpfc_send_scsi_error_event(vport->phba, vport, lpfc_cmd, rsp_iocb);
}

/**
 * lpfc_scsi_cmd_iocb_cmpl - Scsi cmnd IOCB completion routine
 * @phba: The Hba for which this call is being executed.
 * @pIocbIn: The command IOCBQ for the scsi cmnd.
 * @pIocbOut: The response IOCBQ for the scsi cmnd.
 *
 * This routine assigns scsi command result by looking into response IOCB
 * status field appropriately. This routine handles QUEUE FULL condition as
 * well by ramping down device queue depth.
 **/
static void
lpfc_scsi_cmd_iocb_cmpl(struct lpfc_hba *phba, struct lpfc_iocbq *pIocbIn,
			struct lpfc_iocbq *pIocbOut)
{
	struct lpfc_io_buf *lpfc_cmd =
		(struct lpfc_io_buf *) pIocbIn->context1;
	struct lpfc_vport      *vport = pIocbIn->vport;
	struct lpfc_rport_data *rdata = lpfc_cmd->rdata;
	struct lpfc_nodelist *pnode = rdata->pnode;
	struct scsi_cmnd *cmd;
	unsigned long flags;
	struct lpfc_fast_path_event *fast_path_evt;
	struct Scsi_Host *shost;
	int idx;
	uint32_t logit = LOG_FCP;

	/* Guard against abort handler being called at same time */
	spin_lock(&lpfc_cmd->buf_lock);

	/* Sanity check on return of outstanding command */
	cmd = lpfc_cmd->pCmd;
	if (!cmd || !phba) {
		lpfc_printf_vlog(vport, KERN_ERR, LOG_INIT,
				 "2621 IO completion: Not an active IO\n");
		spin_unlock(&lpfc_cmd->buf_lock);
		return;
	}

	idx = lpfc_cmd->cur_iocbq.hba_wqidx;
	if (phba->sli4_hba.hdwq)
		phba->sli4_hba.hdwq[idx].scsi_cstat.io_cmpls++;

#ifdef CONFIG_SCSI_LPFC_DEBUG_FS
	if (unlikely(phba->hdwqstat_on & LPFC_CHECK_SCSI_IO))
		this_cpu_inc(phba->sli4_hba.c_stat->cmpl_io);
#endif
	shost = cmd->device->host;

	lpfc_cmd->result = (pIocbOut->iocb.un.ulpWord[4] & IOERR_PARAM_MASK);
	lpfc_cmd->status = pIocbOut->iocb.ulpStatus;
	/* pick up SLI4 exhange busy status from HBA */
	if (pIocbOut->iocb_flag & LPFC_EXCHANGE_BUSY)
		lpfc_cmd->flags |= LPFC_SBUF_XBUSY;
	else
		lpfc_cmd->flags &= ~LPFC_SBUF_XBUSY;

#ifdef CONFIG_SCSI_LPFC_DEBUG_FS
	if (lpfc_cmd->prot_data_type) {
		struct scsi_dif_tuple *src = NULL;

		src =  (struct scsi_dif_tuple *)lpfc_cmd->prot_data_segment;
		/*
		 * Used to restore any changes to protection
		 * data for error injection.
		 */
		switch (lpfc_cmd->prot_data_type) {
		case LPFC_INJERR_REFTAG:
			src->ref_tag =
				lpfc_cmd->prot_data;
			break;
		case LPFC_INJERR_APPTAG:
			src->app_tag =
				(uint16_t)lpfc_cmd->prot_data;
			break;
		case LPFC_INJERR_GUARD:
			src->guard_tag =
				(uint16_t)lpfc_cmd->prot_data;
			break;
		default:
			break;
		}

		lpfc_cmd->prot_data = 0;
		lpfc_cmd->prot_data_type = 0;
		lpfc_cmd->prot_data_segment = NULL;
	}
#endif

	if (unlikely(lpfc_cmd->status)) {
		if (lpfc_cmd->status == IOSTAT_LOCAL_REJECT &&
		    (lpfc_cmd->result & IOERR_DRVR_MASK))
			lpfc_cmd->status = IOSTAT_DRIVER_REJECT;
		else if (lpfc_cmd->status >= IOSTAT_CNT)
			lpfc_cmd->status = IOSTAT_DEFAULT;
		if (lpfc_cmd->status == IOSTAT_FCP_RSP_ERROR &&
		    !lpfc_cmd->fcp_rsp->rspStatus3 &&
		    (lpfc_cmd->fcp_rsp->rspStatus2 & RESID_UNDER) &&
		    !(vport->cfg_log_verbose & LOG_FCP_UNDER))
			logit = 0;
		else
			logit = LOG_FCP | LOG_FCP_UNDER;
		lpfc_printf_vlog(vport, KERN_WARNING, logit,
			 "9030 FCP cmd x%x failed <%d/%lld> "
			 "status: x%x result: x%x "
			 "sid: x%x did: x%x oxid: x%x "
			 "Data: x%x x%x\n",
			 cmd->cmnd[0],
			 cmd->device ? cmd->device->id : 0xffff,
			 cmd->device ? cmd->device->lun : 0xffff,
			 lpfc_cmd->status, lpfc_cmd->result,
			 vport->fc_myDID,
			 (pnode) ? pnode->nlp_DID : 0,
			 phba->sli_rev == LPFC_SLI_REV4 ?
			     lpfc_cmd->cur_iocbq.sli4_xritag : 0xffff,
			 pIocbOut->iocb.ulpContext,
			 lpfc_cmd->cur_iocbq.iocb.ulpIoTag);

		switch (lpfc_cmd->status) {
		case IOSTAT_FCP_RSP_ERROR:
			/* Call FCP RSP handler to determine result */
			lpfc_handle_fcp_err(vport, lpfc_cmd, pIocbOut);
			break;
		case IOSTAT_NPORT_BSY:
		case IOSTAT_FABRIC_BSY:
			cmd->result = DID_TRANSPORT_DISRUPTED << 16;
			fast_path_evt = lpfc_alloc_fast_evt(phba);
			if (!fast_path_evt)
				break;
			fast_path_evt->un.fabric_evt.event_type =
				FC_REG_FABRIC_EVENT;
			fast_path_evt->un.fabric_evt.subcategory =
				(lpfc_cmd->status == IOSTAT_NPORT_BSY) ?
				LPFC_EVENT_PORT_BUSY : LPFC_EVENT_FABRIC_BUSY;
			if (pnode && NLP_CHK_NODE_ACT(pnode)) {
				memcpy(&fast_path_evt->un.fabric_evt.wwpn,
					&pnode->nlp_portname,
					sizeof(struct lpfc_name));
				memcpy(&fast_path_evt->un.fabric_evt.wwnn,
					&pnode->nlp_nodename,
					sizeof(struct lpfc_name));
			}
			fast_path_evt->vport = vport;
			fast_path_evt->work_evt.evt =
				LPFC_EVT_FASTPATH_MGMT_EVT;
			spin_lock_irqsave(&phba->hbalock, flags);
			list_add_tail(&fast_path_evt->work_evt.evt_listp,
				&phba->work_list);
			spin_unlock_irqrestore(&phba->hbalock, flags);
			lpfc_worker_wake_up(phba);
			break;
		case IOSTAT_LOCAL_REJECT:
		case IOSTAT_REMOTE_STOP:
			if (lpfc_cmd->result == IOERR_ELXSEC_KEY_UNWRAP_ERROR ||
			    lpfc_cmd->result ==
					IOERR_ELXSEC_KEY_UNWRAP_COMPARE_ERROR ||
			    lpfc_cmd->result == IOERR_ELXSEC_CRYPTO_ERROR ||
			    lpfc_cmd->result ==
					IOERR_ELXSEC_CRYPTO_COMPARE_ERROR) {
				cmd->result = DID_NO_CONNECT << 16;
				break;
			}
			if (lpfc_cmd->result == IOERR_INVALID_RPI ||
			    lpfc_cmd->result == IOERR_NO_RESOURCES ||
			    lpfc_cmd->result == IOERR_ABORT_REQUESTED ||
			    lpfc_cmd->result == IOERR_SLER_CMD_RCV_FAILURE) {
				cmd->result = DID_REQUEUE << 16;
				break;
			}
			if ((lpfc_cmd->result == IOERR_RX_DMA_FAILED ||
			     lpfc_cmd->result == IOERR_TX_DMA_FAILED) &&
			     pIocbOut->iocb.unsli3.sli3_bg.bgstat) {
				if (scsi_get_prot_op(cmd) != SCSI_PROT_NORMAL) {
					/*
					 * This is a response for a BG enabled
					 * cmd. Parse BG error
					 */
					lpfc_parse_bg_err(phba, lpfc_cmd,
							pIocbOut);
					break;
				} else {
					lpfc_printf_vlog(vport, KERN_WARNING,
							LOG_BG,
							"9031 non-zero BGSTAT "
							"on unprotected cmd\n");
				}
			}
			if ((lpfc_cmd->status == IOSTAT_REMOTE_STOP)
				&& (phba->sli_rev == LPFC_SLI_REV4)
				&& (pnode && NLP_CHK_NODE_ACT(pnode))) {
				/* This IO was aborted by the target, we don't
				 * know the rxid and because we did not send the
				 * ABTS we cannot generate and RRQ.
				 */
				lpfc_set_rrq_active(phba, pnode,
					lpfc_cmd->cur_iocbq.sli4_lxritag,
					0, 0);
			}
			/* fall through */
		default:
			cmd->result = DID_ERROR << 16;
			break;
		}

		if (!pnode || !NLP_CHK_NODE_ACT(pnode)
		    || (pnode->nlp_state != NLP_STE_MAPPED_NODE))
			cmd->result = DID_TRANSPORT_DISRUPTED << 16 |
				      SAM_STAT_BUSY;
	} else
		cmd->result = DID_OK << 16;

	if (cmd->result || lpfc_cmd->fcp_rsp->rspSnsLen) {
		uint32_t *lp = (uint32_t *)cmd->sense_buffer;

		lpfc_printf_vlog(vport, KERN_INFO, LOG_FCP,
				 "0710 Iodone <%d/%llu> cmd x%px, error "
				 "x%x SNS x%x x%x Data: x%x x%x\n",
				 cmd->device->id, cmd->device->lun, cmd,
				 cmd->result, *lp, *(lp + 3), cmd->retries,
				 scsi_get_resid(cmd));
	}

	lpfc_update_stats(vport, lpfc_cmd);
	if (vport->cfg_max_scsicmpl_time &&
	   time_after(jiffies, lpfc_cmd->start_time +
		msecs_to_jiffies(vport->cfg_max_scsicmpl_time))) {
		spin_lock_irqsave(shost->host_lock, flags);
		if (pnode && NLP_CHK_NODE_ACT(pnode)) {
			if (pnode->cmd_qdepth >
				atomic_read(&pnode->cmd_pending) &&
				(atomic_read(&pnode->cmd_pending) >
				LPFC_MIN_TGT_QDEPTH) &&
				((cmd->cmnd[0] == READ_10) ||
				(cmd->cmnd[0] == WRITE_10)))
				pnode->cmd_qdepth =
					atomic_read(&pnode->cmd_pending);

			pnode->last_change_time = jiffies;
		}
		spin_unlock_irqrestore(shost->host_lock, flags);
	}
	lpfc_scsi_unprep_dma_buf(phba, lpfc_cmd);

	lpfc_cmd->pCmd = NULL;
	spin_unlock(&lpfc_cmd->buf_lock);

#ifdef CONFIG_SCSI_LPFC_DEBUG_FS
	if (lpfc_cmd->ts_cmd_start) {
		lpfc_cmd->ts_isr_cmpl = pIocbIn->isr_timestamp;
		lpfc_cmd->ts_data_io = ktime_get_ns();
		phba->ktime_last_cmd = lpfc_cmd->ts_data_io;
		lpfc_io_ktime(phba, lpfc_cmd);
	}
#endif
	/* The sdev is not guaranteed to be valid post scsi_done upcall. */
	cmd->scsi_done(cmd);

	/*
	 * If there is an abort thread waiting for command completion
	 * wake up the thread.
	 */
	spin_lock(&lpfc_cmd->buf_lock);
	lpfc_cmd->cur_iocbq.iocb_flag &= ~LPFC_DRIVER_ABORTED;
	if (lpfc_cmd->waitq)
		wake_up(lpfc_cmd->waitq);
	spin_unlock(&lpfc_cmd->buf_lock);

	lpfc_release_scsi_buf(phba, lpfc_cmd);
}

/**
 * lpfc_fcpcmd_to_iocb - copy the fcp_cmd data into the IOCB
 * @data: A pointer to the immediate command data portion of the IOCB.
 * @fcp_cmnd: The FCP Command that is provided by the SCSI layer.
 *
 * The routine copies the entire FCP command from @fcp_cmnd to @data while
 * byte swapping the data to big endian format for transmission on the wire.
 **/
static void
lpfc_fcpcmd_to_iocb(uint8_t *data, struct fcp_cmnd *fcp_cmnd)
{
	int i, j;
	for (i = 0, j = 0; i < sizeof(struct fcp_cmnd);
	     i += sizeof(uint32_t), j++) {
		((uint32_t *)data)[j] = cpu_to_be32(((uint32_t *)fcp_cmnd)[j]);
	}
}

/**
 * lpfc_scsi_prep_cmnd - Wrapper func for convert scsi cmnd to FCP info unit
 * @vport: The virtual port for which this call is being executed.
 * @lpfc_cmd: The scsi command which needs to send.
 * @pnode: Pointer to lpfc_nodelist.
 *
 * This routine initializes fcp_cmnd and iocb data structure from scsi command
 * to transfer for device with SLI3 interface spec.
 **/
static void
lpfc_scsi_prep_cmnd(struct lpfc_vport *vport, struct lpfc_io_buf *lpfc_cmd,
		    struct lpfc_nodelist *pnode)
{
	struct lpfc_hba *phba = vport->phba;
	struct scsi_cmnd *scsi_cmnd = lpfc_cmd->pCmd;
	struct fcp_cmnd *fcp_cmnd = lpfc_cmd->fcp_cmnd;
	IOCB_t *iocb_cmd = &lpfc_cmd->cur_iocbq.iocb;
	struct lpfc_iocbq *piocbq = &(lpfc_cmd->cur_iocbq);
	struct lpfc_sli4_hdw_queue *hdwq = NULL;
	int datadir = scsi_cmnd->sc_data_direction;
	int idx;
	uint8_t *ptr;
	bool sli4;
	uint32_t fcpdl;

	if (!pnode || !NLP_CHK_NODE_ACT(pnode))
		return;

	lpfc_cmd->fcp_rsp->rspSnsLen = 0;
	/* clear task management bits */
	lpfc_cmd->fcp_cmnd->fcpCntl2 = 0;

	int_to_scsilun(lpfc_cmd->pCmd->device->lun,
			&lpfc_cmd->fcp_cmnd->fcp_lun);

	ptr = &fcp_cmnd->fcpCdb[0];
	memcpy(ptr, scsi_cmnd->cmnd, scsi_cmnd->cmd_len);
	if (scsi_cmnd->cmd_len < LPFC_FCP_CDB_LEN) {
		ptr += scsi_cmnd->cmd_len;
		memset(ptr, 0, (LPFC_FCP_CDB_LEN - scsi_cmnd->cmd_len));
	}

	fcp_cmnd->fcpCntl1 = SIMPLE_Q;

	sli4 = (phba->sli_rev == LPFC_SLI_REV4);
	piocbq->iocb.un.fcpi.fcpi_XRdy = 0;
	idx = lpfc_cmd->hdwq_no;
	if (phba->sli4_hba.hdwq)
		hdwq = &phba->sli4_hba.hdwq[idx];

	/*
	 * There are three possibilities here - use scatter-gather segment, use
	 * the single mapping, or neither.  Start the lpfc command prep by
	 * bumping the bpl beyond the fcp_cmnd and fcp_rsp regions to the first
	 * data bde entry.
	 */
	if (scsi_sg_count(scsi_cmnd)) {
		if (datadir == DMA_TO_DEVICE) {
			iocb_cmd->ulpCommand = CMD_FCP_IWRITE64_CR;
			iocb_cmd->ulpPU = PARM_READ_CHECK;
			if (vport->cfg_first_burst_size &&
			    (pnode->nlp_flag & NLP_FIRSTBURST)) {
				fcpdl = scsi_bufflen(scsi_cmnd);
				if (fcpdl < vport->cfg_first_burst_size)
					piocbq->iocb.un.fcpi.fcpi_XRdy = fcpdl;
				else
					piocbq->iocb.un.fcpi.fcpi_XRdy =
						vport->cfg_first_burst_size;
			}
			fcp_cmnd->fcpCntl3 = WRITE_DATA;
			if (hdwq)
				hdwq->scsi_cstat.output_requests++;
		} else {
			iocb_cmd->ulpCommand = CMD_FCP_IREAD64_CR;
			iocb_cmd->ulpPU = PARM_READ_CHECK;
			fcp_cmnd->fcpCntl3 = READ_DATA;
			if (hdwq)
				hdwq->scsi_cstat.input_requests++;
		}
	} else {
		iocb_cmd->ulpCommand = CMD_FCP_ICMND64_CR;
		iocb_cmd->un.fcpi.fcpi_parm = 0;
		iocb_cmd->ulpPU = 0;
		fcp_cmnd->fcpCntl3 = 0;
		if (hdwq)
			hdwq->scsi_cstat.control_requests++;
	}
	if (phba->sli_rev == 3 &&
	    !(phba->sli3_options & LPFC_SLI3_BG_ENABLED))
		lpfc_fcpcmd_to_iocb(iocb_cmd->unsli3.fcp_ext.icd, fcp_cmnd);
	/*
	 * Finish initializing those IOCB fields that are independent
	 * of the scsi_cmnd request_buffer
	 */
	piocbq->iocb.ulpContext = pnode->nlp_rpi;
	if (sli4)
		piocbq->iocb.ulpContext =
		  phba->sli4_hba.rpi_ids[pnode->nlp_rpi];
	if (pnode->nlp_fcp_info & NLP_FCP_2_DEVICE)
		piocbq->iocb.ulpFCP2Rcvy = 1;
	else
		piocbq->iocb.ulpFCP2Rcvy = 0;

	piocbq->iocb.ulpClass = (pnode->nlp_fcp_info & 0x0f);
	piocbq->context1  = lpfc_cmd;
	piocbq->iocb_cmpl = lpfc_scsi_cmd_iocb_cmpl;
	piocbq->iocb.ulpTimeout = lpfc_cmd->timeout;
	piocbq->vport = vport;
}

/**
 * lpfc_scsi_prep_task_mgmt_cmd - Convert SLI3 scsi TM cmd to FCP info unit
 * @vport: The virtual port for which this call is being executed.
 * @lpfc_cmd: Pointer to lpfc_io_buf data structure.
 * @lun: Logical unit number.
 * @task_mgmt_cmd: SCSI task management command.
 *
 * This routine creates FCP information unit corresponding to @task_mgmt_cmd
 * for device with SLI-3 interface spec.
 *
 * Return codes:
 *   0 - Error
 *   1 - Success
 **/
static int
lpfc_scsi_prep_task_mgmt_cmd(struct lpfc_vport *vport,
			     struct lpfc_io_buf *lpfc_cmd,
			     uint64_t lun,
			     uint8_t task_mgmt_cmd)
{
	struct lpfc_iocbq *piocbq;
	IOCB_t *piocb;
	struct fcp_cmnd *fcp_cmnd;
	struct lpfc_rport_data *rdata = lpfc_cmd->rdata;
	struct lpfc_nodelist *ndlp = rdata->pnode;

	if (!ndlp || !NLP_CHK_NODE_ACT(ndlp) ||
	    ndlp->nlp_state != NLP_STE_MAPPED_NODE)
		return 0;

	piocbq = &(lpfc_cmd->cur_iocbq);
	piocbq->vport = vport;

	piocb = &piocbq->iocb;

	fcp_cmnd = lpfc_cmd->fcp_cmnd;
	/* Clear out any old data in the FCP command area */
	memset(fcp_cmnd, 0, sizeof(struct fcp_cmnd));
	int_to_scsilun(lun, &fcp_cmnd->fcp_lun);
	fcp_cmnd->fcpCntl2 = task_mgmt_cmd;
	if (vport->phba->sli_rev == 3 &&
	    !(vport->phba->sli3_options & LPFC_SLI3_BG_ENABLED))
		lpfc_fcpcmd_to_iocb(piocb->unsli3.fcp_ext.icd, fcp_cmnd);
	piocb->ulpCommand = CMD_FCP_ICMND64_CR;
	piocb->ulpContext = ndlp->nlp_rpi;
	if (vport->phba->sli_rev == LPFC_SLI_REV4) {
		piocb->ulpContext =
		  vport->phba->sli4_hba.rpi_ids[ndlp->nlp_rpi];
	}
	piocb->ulpFCP2Rcvy = (ndlp->nlp_fcp_info & NLP_FCP_2_DEVICE) ? 1 : 0;
	piocb->ulpClass = (ndlp->nlp_fcp_info & 0x0f);
	piocb->ulpPU = 0;
	piocb->un.fcpi.fcpi_parm = 0;

	/* ulpTimeout is only one byte */
	if (lpfc_cmd->timeout > 0xff) {
		/*
		 * Do not timeout the command at the firmware level.
		 * The driver will provide the timeout mechanism.
		 */
		piocb->ulpTimeout = 0;
	} else
		piocb->ulpTimeout = lpfc_cmd->timeout;

	if (vport->phba->sli_rev == LPFC_SLI_REV4)
		lpfc_sli4_set_rsp_sgl_last(vport->phba, lpfc_cmd);

	return 1;
}

/**
 * lpfc_scsi_api_table_setup - Set up scsi api function jump table
 * @phba: The hba struct for which this call is being executed.
 * @dev_grp: The HBA PCI-Device group number.
 *
 * This routine sets up the SCSI interface API function jump table in @phba
 * struct.
 * Returns: 0 - success, -ENODEV - failure.
 **/
int
lpfc_scsi_api_table_setup(struct lpfc_hba *phba, uint8_t dev_grp)
{

	phba->lpfc_scsi_unprep_dma_buf = lpfc_scsi_unprep_dma_buf;
	phba->lpfc_scsi_prep_cmnd = lpfc_scsi_prep_cmnd;

	switch (dev_grp) {
	case LPFC_PCI_DEV_LP:
		phba->lpfc_scsi_prep_dma_buf = lpfc_scsi_prep_dma_buf_s3;
		phba->lpfc_bg_scsi_prep_dma_buf = lpfc_bg_scsi_prep_dma_buf_s3;
		phba->lpfc_release_scsi_buf = lpfc_release_scsi_buf_s3;
		phba->lpfc_get_scsi_buf = lpfc_get_scsi_buf_s3;
		break;
	case LPFC_PCI_DEV_OC:
		phba->lpfc_scsi_prep_dma_buf = lpfc_scsi_prep_dma_buf_s4;
		phba->lpfc_bg_scsi_prep_dma_buf = lpfc_bg_scsi_prep_dma_buf_s4;
		phba->lpfc_release_scsi_buf = lpfc_release_scsi_buf_s4;
		phba->lpfc_get_scsi_buf = lpfc_get_scsi_buf_s4;
		break;
	default:
		lpfc_printf_log(phba, KERN_ERR, LOG_INIT,
				"1418 Invalid HBA PCI-device group: 0x%x\n",
				dev_grp);
		return -ENODEV;
		break;
	}
	phba->lpfc_rampdown_queue_depth = lpfc_rampdown_queue_depth;
	phba->lpfc_scsi_cmd_iocb_cmpl = lpfc_scsi_cmd_iocb_cmpl;
	return 0;
}

/**
 * lpfc_taskmgmt_def_cmpl - IOCB completion routine for task management command
 * @phba: The Hba for which this call is being executed.
 * @cmdiocbq: Pointer to lpfc_iocbq data structure.
 * @rspiocbq: Pointer to lpfc_iocbq data structure.
 *
 * This routine is IOCB completion routine for device reset and target reset
 * routine. This routine release scsi buffer associated with lpfc_cmd.
 **/
static void
lpfc_tskmgmt_def_cmpl(struct lpfc_hba *phba,
			struct lpfc_iocbq *cmdiocbq,
			struct lpfc_iocbq *rspiocbq)
{
	struct lpfc_io_buf *lpfc_cmd =
		(struct lpfc_io_buf *) cmdiocbq->context1;
	if (lpfc_cmd)
		lpfc_release_scsi_buf(phba, lpfc_cmd);
	return;
}

/**
 * lpfc_check_pci_resettable - Walks list of devices on pci_dev's bus to check
 *                             if issuing a pci_bus_reset is possibly unsafe
 * @phba: lpfc_hba pointer.
 *
 * Description:
 * Walks the bus_list to ensure only PCI devices with Emulex
 * vendor id, device ids that support hot reset, and only one occurrence
 * of function 0.
 *
 * Returns:
 * -EBADSLT,  detected invalid device
 *      0,    successful
 */
int
lpfc_check_pci_resettable(const struct lpfc_hba *phba)
{
	const struct pci_dev *pdev = phba->pcidev;
	struct pci_dev *ptr = NULL;
	u8 counter = 0;

	/* Walk the list of devices on the pci_dev's bus */
	list_for_each_entry(ptr, &pdev->bus->devices, bus_list) {
		/* Check for Emulex Vendor ID */
		if (ptr->vendor != PCI_VENDOR_ID_EMULEX) {
			lpfc_printf_log(phba, KERN_INFO, LOG_INIT,
					"8346 Non-Emulex vendor found: "
					"0x%04x\n", ptr->vendor);
			return -EBADSLT;
		}

		/* Check for valid Emulex Device ID */
		switch (ptr->device) {
		case PCI_DEVICE_ID_LANCER_FC:
		case PCI_DEVICE_ID_LANCER_G6_FC:
		case PCI_DEVICE_ID_LANCER_G7_FC:
			break;
		default:
			lpfc_printf_log(phba, KERN_INFO, LOG_INIT,
					"8347 Invalid device found: "
					"0x%04x\n", ptr->device);
			return -EBADSLT;
		}

		/* Check for only one function 0 ID to ensure only one HBA on
		 * secondary bus
		 */
		if (ptr->devfn == 0) {
			if (++counter > 1) {
				lpfc_printf_log(phba, KERN_INFO, LOG_INIT,
						"8348 More than one device on "
						"secondary bus found\n");
				return -EBADSLT;
			}
		}
	}

	return 0;
}

/**
 * lpfc_info - Info entry point of scsi_host_template data structure
 * @host: The scsi host for which this call is being executed.
 *
 * This routine provides module information about hba.
 *
 * Reutrn code:
 *   Pointer to char - Success.
 **/
const char *
lpfc_info(struct Scsi_Host *host)
{
	struct lpfc_vport *vport = (struct lpfc_vport *) host->hostdata;
	struct lpfc_hba   *phba = vport->phba;
	int link_speed = 0;
	static char lpfcinfobuf[384];
	char tmp[384] = {0};

	memset(lpfcinfobuf, 0, sizeof(lpfcinfobuf));
	if (phba && phba->pcidev){
		/* Model Description */
		scnprintf(tmp, sizeof(tmp), phba->ModelDesc);
		if (strlcat(lpfcinfobuf, tmp, sizeof(lpfcinfobuf)) >=
		    sizeof(lpfcinfobuf))
			goto buffer_done;

		/* PCI Info */
		scnprintf(tmp, sizeof(tmp),
			  " on PCI bus %02x device %02x irq %d",
			  phba->pcidev->bus->number, phba->pcidev->devfn,
			  phba->pcidev->irq);
		if (strlcat(lpfcinfobuf, tmp, sizeof(lpfcinfobuf)) >=
		    sizeof(lpfcinfobuf))
			goto buffer_done;

		/* Port Number */
		if (phba->Port[0]) {
			scnprintf(tmp, sizeof(tmp), " port %s", phba->Port);
			if (strlcat(lpfcinfobuf, tmp, sizeof(lpfcinfobuf)) >=
			    sizeof(lpfcinfobuf))
				goto buffer_done;
		}

		/* Link Speed */
		link_speed = lpfc_sli_port_speed_get(phba);
		if (link_speed != 0) {
			scnprintf(tmp, sizeof(tmp),
				  " Logical Link Speed: %d Mbps", link_speed);
			if (strlcat(lpfcinfobuf, tmp, sizeof(lpfcinfobuf)) >=
			    sizeof(lpfcinfobuf))
				goto buffer_done;
		}

		/* PCI resettable */
		if (!lpfc_check_pci_resettable(phba)) {
			scnprintf(tmp, sizeof(tmp), " PCI resettable");
			strlcat(lpfcinfobuf, tmp, sizeof(lpfcinfobuf));
		}
	}

buffer_done:
	return lpfcinfobuf;
}

/**
 * lpfc_poll_rearm_time - Routine to modify fcp_poll timer of hba
 * @phba: The Hba for which this call is being executed.
 *
 * This routine modifies fcp_poll_timer  field of @phba by cfg_poll_tmo.
 * The default value of cfg_poll_tmo is 10 milliseconds.
 **/
static __inline__ void lpfc_poll_rearm_timer(struct lpfc_hba * phba)
{
	unsigned long  poll_tmo_expires =
		(jiffies + msecs_to_jiffies(phba->cfg_poll_tmo));

	if (!list_empty(&phba->sli.sli3_ring[LPFC_FCP_RING].txcmplq))
		mod_timer(&phba->fcp_poll_timer,
			  poll_tmo_expires);
}

/**
 * lpfc_poll_start_timer - Routine to start fcp_poll_timer of HBA
 * @phba: The Hba for which this call is being executed.
 *
 * This routine starts the fcp_poll_timer of @phba.
 **/
void lpfc_poll_start_timer(struct lpfc_hba * phba)
{
	lpfc_poll_rearm_timer(phba);
}

/**
 * lpfc_poll_timeout - Restart polling timer
 * @ptr: Map to lpfc_hba data structure pointer.
 *
 * This routine restarts fcp_poll timer, when FCP ring  polling is enable
 * and FCP Ring interrupt is disable.
 **/

void lpfc_poll_timeout(struct timer_list *t)
{
	struct lpfc_hba *phba = from_timer(phba, t, fcp_poll_timer);

	if (phba->cfg_poll & ENABLE_FCP_RING_POLLING) {
		lpfc_sli_handle_fast_ring_event(phba,
			&phba->sli.sli3_ring[LPFC_FCP_RING], HA_R0RE_REQ);

		if (phba->cfg_poll & DISABLE_FCP_RING_INT)
			lpfc_poll_rearm_timer(phba);
	}
}

/**
 * lpfc_queuecommand - scsi_host_template queuecommand entry point
 * @cmnd: Pointer to scsi_cmnd data structure.
 * @done: Pointer to done routine.
 *
 * Driver registers this routine to scsi midlayer to submit a @cmd to process.
 * This routine prepares an IOCB from scsi command and provides to firmware.
 * The @done callback is invoked after driver finished processing the command.
 *
 * Return value :
 *   0 - Success
 *   SCSI_MLQUEUE_HOST_BUSY - Block all devices served by this host temporarily.
 **/
static int
lpfc_queuecommand(struct Scsi_Host *shost, struct scsi_cmnd *cmnd)
{
	struct lpfc_vport *vport = (struct lpfc_vport *) shost->hostdata;
	struct lpfc_hba   *phba = vport->phba;
	struct lpfc_rport_data *rdata;
	struct lpfc_nodelist *ndlp;
	struct lpfc_io_buf *lpfc_cmd;
	struct fc_rport *rport = starget_to_rport(scsi_target(cmnd->device));
	int err, idx;
<<<<<<< HEAD
=======
#ifdef CONFIG_SCSI_LPFC_DEBUG_FS
	uint64_t start = 0L;

	if (phba->ktime_on)
		start = ktime_get_ns();
#endif
>>>>>>> c58091a3

	rdata = lpfc_rport_data_from_scsi_device(cmnd->device);

	/* sanity check on references */
	if (unlikely(!rdata) || unlikely(!rport))
		goto out_fail_command;

	err = fc_remote_port_chkready(rport);
	if (err) {
		cmnd->result = err;
		goto out_fail_command;
	}
	ndlp = rdata->pnode;

	if ((scsi_get_prot_op(cmnd) != SCSI_PROT_NORMAL) &&
		(!(phba->sli3_options & LPFC_SLI3_BG_ENABLED))) {

		lpfc_printf_log(phba, KERN_ERR, LOG_BG,
				"9058 BLKGRD: ERROR: rcvd protected cmd:%02x"
				" op:%02x str=%s without registering for"
				" BlockGuard - Rejecting command\n",
				cmnd->cmnd[0], scsi_get_prot_op(cmnd),
				dif_op_str[scsi_get_prot_op(cmnd)]);
		goto out_fail_command;
	}

	/*
	 * Catch race where our node has transitioned, but the
	 * transport is still transitioning.
	 */
	if (!ndlp || !NLP_CHK_NODE_ACT(ndlp))
		goto out_tgt_busy;
	if (lpfc_ndlp_check_qdepth(phba, ndlp)) {
		if (atomic_read(&ndlp->cmd_pending) >= ndlp->cmd_qdepth) {
			lpfc_printf_vlog(vport, KERN_INFO, LOG_FCP_ERROR,
					 "3377 Target Queue Full, scsi Id:%d "
					 "Qdepth:%d Pending command:%d"
					 " WWNN:%02x:%02x:%02x:%02x:"
					 "%02x:%02x:%02x:%02x, "
					 " WWPN:%02x:%02x:%02x:%02x:"
					 "%02x:%02x:%02x:%02x",
					 ndlp->nlp_sid, ndlp->cmd_qdepth,
					 atomic_read(&ndlp->cmd_pending),
					 ndlp->nlp_nodename.u.wwn[0],
					 ndlp->nlp_nodename.u.wwn[1],
					 ndlp->nlp_nodename.u.wwn[2],
					 ndlp->nlp_nodename.u.wwn[3],
					 ndlp->nlp_nodename.u.wwn[4],
					 ndlp->nlp_nodename.u.wwn[5],
					 ndlp->nlp_nodename.u.wwn[6],
					 ndlp->nlp_nodename.u.wwn[7],
					 ndlp->nlp_portname.u.wwn[0],
					 ndlp->nlp_portname.u.wwn[1],
					 ndlp->nlp_portname.u.wwn[2],
					 ndlp->nlp_portname.u.wwn[3],
					 ndlp->nlp_portname.u.wwn[4],
					 ndlp->nlp_portname.u.wwn[5],
					 ndlp->nlp_portname.u.wwn[6],
					 ndlp->nlp_portname.u.wwn[7]);
			goto out_tgt_busy;
		}
	}

	lpfc_cmd = lpfc_get_scsi_buf(phba, ndlp, cmnd);
	if (lpfc_cmd == NULL) {
		lpfc_rampdown_queue_depth(phba);

		lpfc_printf_vlog(vport, KERN_INFO, LOG_FCP_ERROR,
				 "0707 driver's buffer pool is empty, "
				 "IO busied\n");
		goto out_host_busy;
	}

	/*
	 * Store the midlayer's command structure for the completion phase
	 * and complete the command initialization.
	 */
	lpfc_cmd->pCmd  = cmnd;
	lpfc_cmd->rdata = rdata;
	lpfc_cmd->ndlp = ndlp;
	cmnd->host_scribble = (unsigned char *)lpfc_cmd;

	if (scsi_get_prot_op(cmnd) != SCSI_PROT_NORMAL) {
		if (vport->phba->cfg_enable_bg) {
			lpfc_printf_vlog(vport,
					 KERN_INFO, LOG_SCSI_CMD,
					 "9033 BLKGRD: rcvd %s cmd:x%x "
					 "sector x%llx cnt %u pt %x\n",
					 dif_op_str[scsi_get_prot_op(cmnd)],
					 cmnd->cmnd[0],
					 (unsigned long long)scsi_get_lba(cmnd),
					 blk_rq_sectors(cmnd->request),
					 (cmnd->cmnd[1]>>5));
		}
		err = lpfc_bg_scsi_prep_dma_buf(phba, lpfc_cmd);
	} else {
		if (vport->phba->cfg_enable_bg) {
			lpfc_printf_vlog(vport,
					 KERN_INFO, LOG_SCSI_CMD,
					 "9038 BLKGRD: rcvd PROT_NORMAL cmd: "
					 "x%x sector x%llx cnt %u pt %x\n",
					 cmnd->cmnd[0],
					 (unsigned long long)scsi_get_lba(cmnd),
					 blk_rq_sectors(cmnd->request),
					 (cmnd->cmnd[1]>>5));
		}
		err = lpfc_scsi_prep_dma_buf(phba, lpfc_cmd);
	}

	if (unlikely(err)) {
		if (err == 2) {
			cmnd->result = DID_ERROR << 16;
			goto out_fail_command_release_buf;
		}
		goto out_host_busy_free_buf;
	}

	lpfc_scsi_prep_cmnd(vport, lpfc_cmd, ndlp);

#ifdef CONFIG_SCSI_LPFC_DEBUG_FS
	if (unlikely(phba->hdwqstat_on & LPFC_CHECK_SCSI_IO))
		this_cpu_inc(phba->sli4_hba.c_stat->xmt_io);
#endif
	err = lpfc_sli_issue_iocb(phba, LPFC_FCP_RING,
				  &lpfc_cmd->cur_iocbq, SLI_IOCB_RET_IOCB);
#ifdef CONFIG_SCSI_LPFC_DEBUG_FS
	if (start) {
		lpfc_cmd->ts_cmd_start = start;
		lpfc_cmd->ts_last_cmd = phba->ktime_last_cmd;
		lpfc_cmd->ts_cmd_wqput = ktime_get_ns();
	} else {
		lpfc_cmd->ts_cmd_start = 0;
	}
#endif
	if (err) {
		lpfc_printf_vlog(vport, KERN_INFO, LOG_FCP,
				 "3376 FCP could not issue IOCB err %x"
				 "FCP cmd x%x <%d/%llu> "
				 "sid: x%x did: x%x oxid: x%x "
				 "Data: x%x x%x x%x x%x\n",
				 err, cmnd->cmnd[0],
				 cmnd->device ? cmnd->device->id : 0xffff,
				 cmnd->device ? cmnd->device->lun : (u64) -1,
				 vport->fc_myDID, ndlp->nlp_DID,
				 phba->sli_rev == LPFC_SLI_REV4 ?
				 lpfc_cmd->cur_iocbq.sli4_xritag : 0xffff,
				 lpfc_cmd->cur_iocbq.iocb.ulpContext,
				 lpfc_cmd->cur_iocbq.iocb.ulpIoTag,
				 lpfc_cmd->cur_iocbq.iocb.ulpTimeout,
				 (uint32_t)
				 (cmnd->request->timeout / 1000));

		goto out_host_busy_free_buf;
	}
	if (phba->cfg_poll & ENABLE_FCP_RING_POLLING) {
		lpfc_sli_handle_fast_ring_event(phba,
			&phba->sli.sli3_ring[LPFC_FCP_RING], HA_R0RE_REQ);

		if (phba->cfg_poll & DISABLE_FCP_RING_INT)
			lpfc_poll_rearm_timer(phba);
	}

	if (phba->cfg_xri_rebalancing)
		lpfc_keep_pvt_pool_above_lowwm(phba, lpfc_cmd->hdwq_no);

	return 0;

 out_host_busy_free_buf:
	idx = lpfc_cmd->hdwq_no;
	lpfc_scsi_unprep_dma_buf(phba, lpfc_cmd);
	if (phba->sli4_hba.hdwq) {
		switch (lpfc_cmd->fcp_cmnd->fcpCntl3) {
		case WRITE_DATA:
			phba->sli4_hba.hdwq[idx].scsi_cstat.output_requests--;
			break;
		case READ_DATA:
			phba->sli4_hba.hdwq[idx].scsi_cstat.input_requests--;
			break;
		default:
			phba->sli4_hba.hdwq[idx].scsi_cstat.control_requests--;
		}
	}
	lpfc_release_scsi_buf(phba, lpfc_cmd);
 out_host_busy:
	return SCSI_MLQUEUE_HOST_BUSY;

 out_tgt_busy:
	return SCSI_MLQUEUE_TARGET_BUSY;

 out_fail_command_release_buf:
	lpfc_release_scsi_buf(phba, lpfc_cmd);

 out_fail_command:
	cmnd->scsi_done(cmnd);
	return 0;
}


/**
 * lpfc_abort_handler - scsi_host_template eh_abort_handler entry point
 * @cmnd: Pointer to scsi_cmnd data structure.
 *
 * This routine aborts @cmnd pending in base driver.
 *
 * Return code :
 *   0x2003 - Error
 *   0x2002 - Success
 **/
static int
lpfc_abort_handler(struct scsi_cmnd *cmnd)
{
	struct Scsi_Host  *shost = cmnd->device->host;
	struct lpfc_vport *vport = (struct lpfc_vport *) shost->hostdata;
	struct lpfc_hba   *phba = vport->phba;
	struct lpfc_iocbq *iocb;
	struct lpfc_iocbq *abtsiocb;
	struct lpfc_io_buf *lpfc_cmd;
	IOCB_t *cmd, *icmd;
	int ret = SUCCESS, status = 0;
	struct lpfc_sli_ring *pring_s4 = NULL;
	int ret_val;
	unsigned long flags;
	DECLARE_WAIT_QUEUE_HEAD_ONSTACK(waitq);

	status = fc_block_scsi_eh(cmnd);
	if (status != 0 && status != SUCCESS)
		return status;

	lpfc_cmd = (struct lpfc_io_buf *)cmnd->host_scribble;
	if (!lpfc_cmd)
		return ret;

	spin_lock_irqsave(&phba->hbalock, flags);
	/* driver queued commands are in process of being flushed */
	if (phba->hba_flag & HBA_IOQ_FLUSH) {
		lpfc_printf_vlog(vport, KERN_WARNING, LOG_FCP,
			"3168 SCSI Layer abort requested I/O has been "
			"flushed by LLD.\n");
		ret = FAILED;
		goto out_unlock;
	}

	/* Guard against IO completion being called at same time */
	spin_lock(&lpfc_cmd->buf_lock);

	if (!lpfc_cmd->pCmd) {
		lpfc_printf_vlog(vport, KERN_WARNING, LOG_FCP,
			 "2873 SCSI Layer I/O Abort Request IO CMPL Status "
			 "x%x ID %d LUN %llu\n",
			 SUCCESS, cmnd->device->id, cmnd->device->lun);
		goto out_unlock_buf;
	}

	iocb = &lpfc_cmd->cur_iocbq;
	if (phba->sli_rev == LPFC_SLI_REV4) {
		pring_s4 = phba->sli4_hba.hdwq[iocb->hba_wqidx].io_wq->pring;
		if (!pring_s4) {
			ret = FAILED;
			goto out_unlock_buf;
		}
		spin_lock(&pring_s4->ring_lock);
	}
	/* the command is in process of being cancelled */
	if (!(iocb->iocb_flag & LPFC_IO_ON_TXCMPLQ)) {
		lpfc_printf_vlog(vport, KERN_WARNING, LOG_FCP,
			"3169 SCSI Layer abort requested I/O has been "
			"cancelled by LLD.\n");
		ret = FAILED;
		goto out_unlock_ring;
	}
	/*
	 * If pCmd field of the corresponding lpfc_io_buf structure
	 * points to a different SCSI command, then the driver has
	 * already completed this command, but the midlayer did not
	 * see the completion before the eh fired. Just return SUCCESS.
	 */
	if (lpfc_cmd->pCmd != cmnd) {
		lpfc_printf_vlog(vport, KERN_WARNING, LOG_FCP,
			"3170 SCSI Layer abort requested I/O has been "
			"completed by LLD.\n");
		goto out_unlock_ring;
	}

	BUG_ON(iocb->context1 != lpfc_cmd);

	/* abort issued in recovery is still in progress */
	if (iocb->iocb_flag & LPFC_DRIVER_ABORTED) {
		lpfc_printf_vlog(vport, KERN_WARNING, LOG_FCP,
			 "3389 SCSI Layer I/O Abort Request is pending\n");
		if (phba->sli_rev == LPFC_SLI_REV4)
			spin_unlock(&pring_s4->ring_lock);
		spin_unlock(&lpfc_cmd->buf_lock);
		spin_unlock_irqrestore(&phba->hbalock, flags);
		goto wait_for_cmpl;
	}

	abtsiocb = __lpfc_sli_get_iocbq(phba);
	if (abtsiocb == NULL) {
		ret = FAILED;
		goto out_unlock_ring;
	}

	/* Indicate the IO is being aborted by the driver. */
	iocb->iocb_flag |= LPFC_DRIVER_ABORTED;

	/*
	 * The scsi command can not be in txq and it is in flight because the
	 * pCmd is still pointig at the SCSI command we have to abort. There
	 * is no need to search the txcmplq. Just send an abort to the FW.
	 */

	cmd = &iocb->iocb;
	icmd = &abtsiocb->iocb;
	icmd->un.acxri.abortType = ABORT_TYPE_ABTS;
	icmd->un.acxri.abortContextTag = cmd->ulpContext;
	if (phba->sli_rev == LPFC_SLI_REV4)
		icmd->un.acxri.abortIoTag = iocb->sli4_xritag;
	else
		icmd->un.acxri.abortIoTag = cmd->ulpIoTag;

	icmd->ulpLe = 1;
	icmd->ulpClass = cmd->ulpClass;

	/* ABTS WQE must go to the same WQ as the WQE to be aborted */
	abtsiocb->hba_wqidx = iocb->hba_wqidx;
	abtsiocb->iocb_flag |= LPFC_USE_FCPWQIDX;
	if (iocb->iocb_flag & LPFC_IO_FOF)
		abtsiocb->iocb_flag |= LPFC_IO_FOF;

	if (lpfc_is_link_up(phba))
		icmd->ulpCommand = CMD_ABORT_XRI_CN;
	else
		icmd->ulpCommand = CMD_CLOSE_XRI_CN;

	abtsiocb->iocb_cmpl = lpfc_sli_abort_fcp_cmpl;
	abtsiocb->vport = vport;
	lpfc_cmd->waitq = &waitq;
	if (phba->sli_rev == LPFC_SLI_REV4) {
		/* Note: both hbalock and ring_lock must be set here */
		ret_val = __lpfc_sli_issue_iocb(phba, pring_s4->ringno,
						abtsiocb, 0);
		spin_unlock(&pring_s4->ring_lock);
	} else {
		ret_val = __lpfc_sli_issue_iocb(phba, LPFC_FCP_RING,
						abtsiocb, 0);
	}

	if (ret_val == IOCB_ERROR) {
		/* Indicate the IO is not being aborted by the driver. */
		iocb->iocb_flag &= ~LPFC_DRIVER_ABORTED;
		lpfc_cmd->waitq = NULL;
		spin_unlock(&lpfc_cmd->buf_lock);
		spin_unlock_irqrestore(&phba->hbalock, flags);
		lpfc_sli_release_iocbq(phba, abtsiocb);
		ret = FAILED;
		goto out;
	}

	/* no longer need the lock after this point */
	spin_unlock(&lpfc_cmd->buf_lock);
	spin_unlock_irqrestore(&phba->hbalock, flags);

	if (phba->cfg_poll & DISABLE_FCP_RING_INT)
		lpfc_sli_handle_fast_ring_event(phba,
			&phba->sli.sli3_ring[LPFC_FCP_RING], HA_R0RE_REQ);

wait_for_cmpl:
	/* Wait for abort to complete */
	wait_event_timeout(waitq,
			  (lpfc_cmd->pCmd != cmnd),
			   msecs_to_jiffies(2*vport->cfg_devloss_tmo*1000));

	spin_lock(&lpfc_cmd->buf_lock);

	if (lpfc_cmd->pCmd == cmnd) {
		ret = FAILED;
		lpfc_printf_vlog(vport, KERN_ERR, LOG_FCP,
				 "0748 abort handler timed out waiting "
				 "for aborting I/O (xri:x%x) to complete: "
				 "ret %#x, ID %d, LUN %llu\n",
				 iocb->sli4_xritag, ret,
				 cmnd->device->id, cmnd->device->lun);
	}

	lpfc_cmd->waitq = NULL;

	spin_unlock(&lpfc_cmd->buf_lock);
	goto out;

out_unlock_ring:
	if (phba->sli_rev == LPFC_SLI_REV4)
		spin_unlock(&pring_s4->ring_lock);
out_unlock_buf:
	spin_unlock(&lpfc_cmd->buf_lock);
out_unlock:
	spin_unlock_irqrestore(&phba->hbalock, flags);
out:
	lpfc_printf_vlog(vport, KERN_WARNING, LOG_FCP,
			 "0749 SCSI Layer I/O Abort Request Status x%x ID %d "
			 "LUN %llu\n", ret, cmnd->device->id,
			 cmnd->device->lun);
	return ret;
}

static char *
lpfc_taskmgmt_name(uint8_t task_mgmt_cmd)
{
	switch (task_mgmt_cmd) {
	case FCP_ABORT_TASK_SET:
		return "ABORT_TASK_SET";
	case FCP_CLEAR_TASK_SET:
		return "FCP_CLEAR_TASK_SET";
	case FCP_BUS_RESET:
		return "FCP_BUS_RESET";
	case FCP_LUN_RESET:
		return "FCP_LUN_RESET";
	case FCP_TARGET_RESET:
		return "FCP_TARGET_RESET";
	case FCP_CLEAR_ACA:
		return "FCP_CLEAR_ACA";
	case FCP_TERMINATE_TASK:
		return "FCP_TERMINATE_TASK";
	default:
		return "unknown";
	}
}


/**
 * lpfc_check_fcp_rsp - check the returned fcp_rsp to see if task failed
 * @vport: The virtual port for which this call is being executed.
 * @lpfc_cmd: Pointer to lpfc_io_buf data structure.
 *
 * This routine checks the FCP RSP INFO to see if the tsk mgmt command succeded
 *
 * Return code :
 *   0x2003 - Error
 *   0x2002 - Success
 **/
static int
lpfc_check_fcp_rsp(struct lpfc_vport *vport, struct lpfc_io_buf *lpfc_cmd)
{
	struct fcp_rsp *fcprsp = lpfc_cmd->fcp_rsp;
	uint32_t rsp_info;
	uint32_t rsp_len;
	uint8_t  rsp_info_code;
	int ret = FAILED;


	if (fcprsp == NULL)
		lpfc_printf_vlog(vport, KERN_INFO, LOG_FCP,
				 "0703 fcp_rsp is missing\n");
	else {
		rsp_info = fcprsp->rspStatus2;
		rsp_len = be32_to_cpu(fcprsp->rspRspLen);
		rsp_info_code = fcprsp->rspInfo3;


		lpfc_printf_vlog(vport, KERN_INFO,
				 LOG_FCP,
				 "0706 fcp_rsp valid 0x%x,"
				 " rsp len=%d code 0x%x\n",
				 rsp_info,
				 rsp_len, rsp_info_code);

		/* If FCP_RSP_LEN_VALID bit is one, then the FCP_RSP_LEN
		 * field specifies the number of valid bytes of FCP_RSP_INFO.
		 * The FCP_RSP_LEN field shall be set to 0x04 or 0x08
		 */
		if ((fcprsp->rspStatus2 & RSP_LEN_VALID) &&
		    ((rsp_len == 8) || (rsp_len == 4))) {
			switch (rsp_info_code) {
			case RSP_NO_FAILURE:
				lpfc_printf_vlog(vport, KERN_INFO, LOG_FCP,
						 "0715 Task Mgmt No Failure\n");
				ret = SUCCESS;
				break;
			case RSP_TM_NOT_SUPPORTED: /* TM rejected */
				lpfc_printf_vlog(vport, KERN_INFO, LOG_FCP,
						 "0716 Task Mgmt Target "
						"reject\n");
				break;
			case RSP_TM_NOT_COMPLETED: /* TM failed */
				lpfc_printf_vlog(vport, KERN_INFO, LOG_FCP,
						 "0717 Task Mgmt Target "
						"failed TM\n");
				break;
			case RSP_TM_INVALID_LU: /* TM to invalid LU! */
				lpfc_printf_vlog(vport, KERN_INFO, LOG_FCP,
						 "0718 Task Mgmt to invalid "
						"LUN\n");
				break;
			}
		}
	}
	return ret;
}


/**
 * lpfc_send_taskmgmt - Generic SCSI Task Mgmt Handler
 * @vport: The virtual port for which this call is being executed.
 * @rdata: Pointer to remote port local data
 * @tgt_id: Target ID of remote device.
 * @lun_id: Lun number for the TMF
 * @task_mgmt_cmd: type of TMF to send
 *
 * This routine builds and sends a TMF (SCSI Task Mgmt Function) to
 * a remote port.
 *
 * Return Code:
 *   0x2003 - Error
 *   0x2002 - Success.
 **/
static int
lpfc_send_taskmgmt(struct lpfc_vport *vport, struct scsi_cmnd *cmnd,
		   unsigned int tgt_id, uint64_t lun_id,
		   uint8_t task_mgmt_cmd)
{
	struct lpfc_hba   *phba = vport->phba;
	struct lpfc_io_buf *lpfc_cmd;
	struct lpfc_iocbq *iocbq;
	struct lpfc_iocbq *iocbqrsp;
	struct lpfc_rport_data *rdata;
	struct lpfc_nodelist *pnode;
	int ret;
	int status;

	rdata = lpfc_rport_data_from_scsi_device(cmnd->device);
	if (!rdata || !rdata->pnode || !NLP_CHK_NODE_ACT(rdata->pnode))
		return FAILED;
	pnode = rdata->pnode;

	lpfc_cmd = lpfc_get_scsi_buf(phba, pnode, NULL);
	if (lpfc_cmd == NULL)
		return FAILED;
	lpfc_cmd->timeout = phba->cfg_task_mgmt_tmo;
	lpfc_cmd->rdata = rdata;
	lpfc_cmd->pCmd = cmnd;
	lpfc_cmd->ndlp = pnode;

	status = lpfc_scsi_prep_task_mgmt_cmd(vport, lpfc_cmd, lun_id,
					   task_mgmt_cmd);
	if (!status) {
		lpfc_release_scsi_buf(phba, lpfc_cmd);
		return FAILED;
	}

	iocbq = &lpfc_cmd->cur_iocbq;
	iocbqrsp = lpfc_sli_get_iocbq(phba);
	if (iocbqrsp == NULL) {
		lpfc_release_scsi_buf(phba, lpfc_cmd);
		return FAILED;
	}
	iocbq->iocb_cmpl = lpfc_tskmgmt_def_cmpl;

	lpfc_printf_vlog(vport, KERN_INFO, LOG_FCP,
			 "0702 Issue %s to TGT %d LUN %llu "
			 "rpi x%x nlp_flag x%x Data: x%x x%x\n",
			 lpfc_taskmgmt_name(task_mgmt_cmd), tgt_id, lun_id,
			 pnode->nlp_rpi, pnode->nlp_flag, iocbq->sli4_xritag,
			 iocbq->iocb_flag);

	status = lpfc_sli_issue_iocb_wait(phba, LPFC_FCP_RING,
					  iocbq, iocbqrsp, lpfc_cmd->timeout);
	if ((status != IOCB_SUCCESS) ||
	    (iocbqrsp->iocb.ulpStatus != IOSTAT_SUCCESS)) {
		if (status != IOCB_SUCCESS ||
		    iocbqrsp->iocb.ulpStatus != IOSTAT_FCP_RSP_ERROR)
			lpfc_printf_vlog(vport, KERN_ERR, LOG_FCP,
					 "0727 TMF %s to TGT %d LUN %llu "
					 "failed (%d, %d) iocb_flag x%x\n",
					 lpfc_taskmgmt_name(task_mgmt_cmd),
					 tgt_id, lun_id,
					 iocbqrsp->iocb.ulpStatus,
					 iocbqrsp->iocb.un.ulpWord[4],
					 iocbq->iocb_flag);
		/* if ulpStatus != IOCB_SUCCESS, then status == IOCB_SUCCESS */
		if (status == IOCB_SUCCESS) {
			if (iocbqrsp->iocb.ulpStatus == IOSTAT_FCP_RSP_ERROR)
				/* Something in the FCP_RSP was invalid.
				 * Check conditions */
				ret = lpfc_check_fcp_rsp(vport, lpfc_cmd);
			else
				ret = FAILED;
		} else if (status == IOCB_TIMEDOUT) {
			ret = TIMEOUT_ERROR;
		} else {
			ret = FAILED;
		}
	} else
		ret = SUCCESS;

	lpfc_sli_release_iocbq(phba, iocbqrsp);

	if (ret != TIMEOUT_ERROR)
		lpfc_release_scsi_buf(phba, lpfc_cmd);

	return ret;
}

/**
 * lpfc_chk_tgt_mapped -
 * @vport: The virtual port to check on
 * @cmnd: Pointer to scsi_cmnd data structure.
 *
 * This routine delays until the scsi target (aka rport) for the
 * command exists (is present and logged in) or we declare it non-existent.
 *
 * Return code :
 *  0x2003 - Error
 *  0x2002 - Success
 **/
static int
lpfc_chk_tgt_mapped(struct lpfc_vport *vport, struct scsi_cmnd *cmnd)
{
	struct lpfc_rport_data *rdata;
	struct lpfc_nodelist *pnode;
	unsigned long later;

	rdata = lpfc_rport_data_from_scsi_device(cmnd->device);
	if (!rdata) {
		lpfc_printf_vlog(vport, KERN_INFO, LOG_FCP,
			"0797 Tgt Map rport failure: rdata x%px\n", rdata);
		return FAILED;
	}
	pnode = rdata->pnode;
	/*
	 * If target is not in a MAPPED state, delay until
	 * target is rediscovered or devloss timeout expires.
	 */
	later = msecs_to_jiffies(2 * vport->cfg_devloss_tmo * 1000) + jiffies;
	while (time_after(later, jiffies)) {
		if (!pnode || !NLP_CHK_NODE_ACT(pnode))
			return FAILED;
		if (pnode->nlp_state == NLP_STE_MAPPED_NODE)
			return SUCCESS;
		schedule_timeout_uninterruptible(msecs_to_jiffies(500));
		rdata = lpfc_rport_data_from_scsi_device(cmnd->device);
		if (!rdata)
			return FAILED;
		pnode = rdata->pnode;
	}
	if (!pnode || !NLP_CHK_NODE_ACT(pnode) ||
	    (pnode->nlp_state != NLP_STE_MAPPED_NODE))
		return FAILED;
	return SUCCESS;
}

/**
 * lpfc_reset_flush_io_context -
 * @vport: The virtual port (scsi_host) for the flush context
 * @tgt_id: If aborting by Target contect - specifies the target id
 * @lun_id: If aborting by Lun context - specifies the lun id
 * @context: specifies the context level to flush at.
 *
 * After a reset condition via TMF, we need to flush orphaned i/o
 * contexts from the adapter. This routine aborts any contexts
 * outstanding, then waits for their completions. The wait is
 * bounded by devloss_tmo though.
 *
 * Return code :
 *  0x2003 - Error
 *  0x2002 - Success
 **/
static int
lpfc_reset_flush_io_context(struct lpfc_vport *vport, uint16_t tgt_id,
			uint64_t lun_id, lpfc_ctx_cmd context)
{
	struct lpfc_hba   *phba = vport->phba;
	unsigned long later;
	int cnt;

	cnt = lpfc_sli_sum_iocb(vport, tgt_id, lun_id, context);
	if (cnt)
		lpfc_sli_abort_taskmgmt(vport,
					&phba->sli.sli3_ring[LPFC_FCP_RING],
					tgt_id, lun_id, context);
	later = msecs_to_jiffies(2 * vport->cfg_devloss_tmo * 1000) + jiffies;
	while (time_after(later, jiffies) && cnt) {
		schedule_timeout_uninterruptible(msecs_to_jiffies(20));
		cnt = lpfc_sli_sum_iocb(vport, tgt_id, lun_id, context);
	}
	if (cnt) {
		lpfc_printf_vlog(vport, KERN_ERR, LOG_FCP,
			"0724 I/O flush failure for context %s : cnt x%x\n",
			((context == LPFC_CTX_LUN) ? "LUN" :
			 ((context == LPFC_CTX_TGT) ? "TGT" :
			  ((context == LPFC_CTX_HOST) ? "HOST" : "Unknown"))),
			cnt);
		return FAILED;
	}
	return SUCCESS;
}

/**
 * lpfc_device_reset_handler - scsi_host_template eh_device_reset entry point
 * @cmnd: Pointer to scsi_cmnd data structure.
 *
 * This routine does a device reset by sending a LUN_RESET task management
 * command.
 *
 * Return code :
 *  0x2003 - Error
 *  0x2002 - Success
 **/
static int
lpfc_device_reset_handler(struct scsi_cmnd *cmnd)
{
	struct Scsi_Host  *shost = cmnd->device->host;
	struct lpfc_vport *vport = (struct lpfc_vport *) shost->hostdata;
	struct lpfc_rport_data *rdata;
	struct lpfc_nodelist *pnode;
	unsigned tgt_id = cmnd->device->id;
	uint64_t lun_id = cmnd->device->lun;
	struct lpfc_scsi_event_header scsi_event;
	int status;

	rdata = lpfc_rport_data_from_scsi_device(cmnd->device);
	if (!rdata || !rdata->pnode) {
		lpfc_printf_vlog(vport, KERN_ERR, LOG_FCP,
				 "0798 Device Reset rdata failure: rdata x%px\n",
				 rdata);
		return FAILED;
	}
	pnode = rdata->pnode;
	status = fc_block_scsi_eh(cmnd);
	if (status != 0 && status != SUCCESS)
		return status;

	status = lpfc_chk_tgt_mapped(vport, cmnd);
	if (status == FAILED) {
		lpfc_printf_vlog(vport, KERN_ERR, LOG_FCP,
			"0721 Device Reset rport failure: rdata x%px\n", rdata);
		return FAILED;
	}

	scsi_event.event_type = FC_REG_SCSI_EVENT;
	scsi_event.subcategory = LPFC_EVENT_LUNRESET;
	scsi_event.lun = lun_id;
	memcpy(scsi_event.wwpn, &pnode->nlp_portname, sizeof(struct lpfc_name));
	memcpy(scsi_event.wwnn, &pnode->nlp_nodename, sizeof(struct lpfc_name));

	fc_host_post_vendor_event(shost, fc_get_event_number(),
		sizeof(scsi_event), (char *)&scsi_event, LPFC_NL_VENDOR_ID);

	status = lpfc_send_taskmgmt(vport, cmnd, tgt_id, lun_id,
						FCP_LUN_RESET);

	lpfc_printf_vlog(vport, KERN_ERR, LOG_FCP,
			 "0713 SCSI layer issued Device Reset (%d, %llu) "
			 "return x%x\n", tgt_id, lun_id, status);

	/*
	 * We have to clean up i/o as : they may be orphaned by the TMF;
	 * or if the TMF failed, they may be in an indeterminate state.
	 * So, continue on.
	 * We will report success if all the i/o aborts successfully.
	 */
	if (status == SUCCESS)
		status = lpfc_reset_flush_io_context(vport, tgt_id, lun_id,
						LPFC_CTX_LUN);

	return status;
}

/**
 * lpfc_target_reset_handler - scsi_host_template eh_target_reset entry point
 * @cmnd: Pointer to scsi_cmnd data structure.
 *
 * This routine does a target reset by sending a TARGET_RESET task management
 * command.
 *
 * Return code :
 *  0x2003 - Error
 *  0x2002 - Success
 **/
static int
lpfc_target_reset_handler(struct scsi_cmnd *cmnd)
{
	struct Scsi_Host  *shost = cmnd->device->host;
	struct lpfc_vport *vport = (struct lpfc_vport *) shost->hostdata;
	struct lpfc_rport_data *rdata;
	struct lpfc_nodelist *pnode;
	unsigned tgt_id = cmnd->device->id;
	uint64_t lun_id = cmnd->device->lun;
	struct lpfc_scsi_event_header scsi_event;
	int status;

	rdata = lpfc_rport_data_from_scsi_device(cmnd->device);
	if (!rdata || !rdata->pnode) {
		lpfc_printf_vlog(vport, KERN_ERR, LOG_FCP,
				 "0799 Target Reset rdata failure: rdata x%px\n",
				 rdata);
		return FAILED;
	}
	pnode = rdata->pnode;
	status = fc_block_scsi_eh(cmnd);
	if (status != 0 && status != SUCCESS)
		return status;

	status = lpfc_chk_tgt_mapped(vport, cmnd);
	if (status == FAILED) {
		lpfc_printf_vlog(vport, KERN_ERR, LOG_FCP,
			"0722 Target Reset rport failure: rdata x%px\n", rdata);
		if (pnode) {
			spin_lock_irq(shost->host_lock);
			pnode->nlp_flag &= ~NLP_NPR_ADISC;
			pnode->nlp_fcp_info &= ~NLP_FCP_2_DEVICE;
			spin_unlock_irq(shost->host_lock);
		}
		lpfc_reset_flush_io_context(vport, tgt_id, lun_id,
					  LPFC_CTX_TGT);
		return FAST_IO_FAIL;
	}

	scsi_event.event_type = FC_REG_SCSI_EVENT;
	scsi_event.subcategory = LPFC_EVENT_TGTRESET;
	scsi_event.lun = 0;
	memcpy(scsi_event.wwpn, &pnode->nlp_portname, sizeof(struct lpfc_name));
	memcpy(scsi_event.wwnn, &pnode->nlp_nodename, sizeof(struct lpfc_name));

	fc_host_post_vendor_event(shost, fc_get_event_number(),
		sizeof(scsi_event), (char *)&scsi_event, LPFC_NL_VENDOR_ID);

	status = lpfc_send_taskmgmt(vport, cmnd, tgt_id, lun_id,
					FCP_TARGET_RESET);

	lpfc_printf_vlog(vport, KERN_ERR, LOG_FCP,
			 "0723 SCSI layer issued Target Reset (%d, %llu) "
			 "return x%x\n", tgt_id, lun_id, status);

	/*
	 * We have to clean up i/o as : they may be orphaned by the TMF;
	 * or if the TMF failed, they may be in an indeterminate state.
	 * So, continue on.
	 * We will report success if all the i/o aborts successfully.
	 */
	if (status == SUCCESS)
		status = lpfc_reset_flush_io_context(vport, tgt_id, lun_id,
					  LPFC_CTX_TGT);
	return status;
}

/**
 * lpfc_bus_reset_handler - scsi_host_template eh_bus_reset_handler entry point
 * @cmnd: Pointer to scsi_cmnd data structure.
 *
 * This routine does target reset to all targets on @cmnd->device->host.
 * This emulates Parallel SCSI Bus Reset Semantics.
 *
 * Return code :
 *  0x2003 - Error
 *  0x2002 - Success
 **/
static int
lpfc_bus_reset_handler(struct scsi_cmnd *cmnd)
{
	struct Scsi_Host  *shost = cmnd->device->host;
	struct lpfc_vport *vport = (struct lpfc_vport *) shost->hostdata;
	struct lpfc_nodelist *ndlp = NULL;
	struct lpfc_scsi_event_header scsi_event;
	int match;
	int ret = SUCCESS, status, i;

	scsi_event.event_type = FC_REG_SCSI_EVENT;
	scsi_event.subcategory = LPFC_EVENT_BUSRESET;
	scsi_event.lun = 0;
	memcpy(scsi_event.wwpn, &vport->fc_portname, sizeof(struct lpfc_name));
	memcpy(scsi_event.wwnn, &vport->fc_nodename, sizeof(struct lpfc_name));

	fc_host_post_vendor_event(shost, fc_get_event_number(),
		sizeof(scsi_event), (char *)&scsi_event, LPFC_NL_VENDOR_ID);

	status = fc_block_scsi_eh(cmnd);
	if (status != 0 && status != SUCCESS)
		return status;

	/*
	 * Since the driver manages a single bus device, reset all
	 * targets known to the driver.  Should any target reset
	 * fail, this routine returns failure to the midlayer.
	 */
	for (i = 0; i < LPFC_MAX_TARGET; i++) {
		/* Search for mapped node by target ID */
		match = 0;
		spin_lock_irq(shost->host_lock);
		list_for_each_entry(ndlp, &vport->fc_nodes, nlp_listp) {
			if (!NLP_CHK_NODE_ACT(ndlp))
				continue;
			if (vport->phba->cfg_fcp2_no_tgt_reset &&
			    (ndlp->nlp_fcp_info & NLP_FCP_2_DEVICE))
				continue;
			if (ndlp->nlp_state == NLP_STE_MAPPED_NODE &&
			    ndlp->nlp_sid == i &&
			    ndlp->rport &&
			    ndlp->nlp_type & NLP_FCP_TARGET) {
				match = 1;
				break;
			}
		}
		spin_unlock_irq(shost->host_lock);
		if (!match)
			continue;

		status = lpfc_send_taskmgmt(vport, cmnd,
					i, 0, FCP_TARGET_RESET);

		if (status != SUCCESS) {
			lpfc_printf_vlog(vport, KERN_ERR, LOG_FCP,
					 "0700 Bus Reset on target %d failed\n",
					 i);
			ret = FAILED;
		}
	}
	/*
	 * We have to clean up i/o as : they may be orphaned by the TMFs
	 * above; or if any of the TMFs failed, they may be in an
	 * indeterminate state.
	 * We will report success if all the i/o aborts successfully.
	 */

	status = lpfc_reset_flush_io_context(vport, 0, 0, LPFC_CTX_HOST);
	if (status != SUCCESS)
		ret = FAILED;

	lpfc_printf_vlog(vport, KERN_ERR, LOG_FCP,
			 "0714 SCSI layer issued Bus Reset Data: x%x\n", ret);
	return ret;
}

/**
 * lpfc_host_reset_handler - scsi_host_template eh_host_reset_handler entry pt
 * @cmnd: Pointer to scsi_cmnd data structure.
 *
 * This routine does host reset to the adaptor port. It brings the HBA
 * offline, performs a board restart, and then brings the board back online.
 * The lpfc_offline calls lpfc_sli_hba_down which will abort and local
 * reject all outstanding SCSI commands to the host and error returned
 * back to SCSI mid-level. As this will be SCSI mid-level's last resort
 * of error handling, it will only return error if resetting of the adapter
 * is not successful; in all other cases, will return success.
 *
 * Return code :
 *  0x2003 - Error
 *  0x2002 - Success
 **/
static int
lpfc_host_reset_handler(struct scsi_cmnd *cmnd)
{
	struct Scsi_Host *shost = cmnd->device->host;
	struct lpfc_vport *vport = (struct lpfc_vport *) shost->hostdata;
	struct lpfc_hba *phba = vport->phba;
	int rc, ret = SUCCESS;

	lpfc_printf_vlog(vport, KERN_ERR, LOG_FCP,
			 "3172 SCSI layer issued Host Reset Data:\n");

	lpfc_offline_prep(phba, LPFC_MBX_WAIT);
	lpfc_offline(phba);
	rc = lpfc_sli_brdrestart(phba);
	if (rc)
		goto error;

	rc = lpfc_online(phba);
	if (rc)
		goto error;

	lpfc_unblock_mgmt_io(phba);

	return ret;
error:
	lpfc_printf_vlog(vport, KERN_ERR, LOG_FCP,
			 "3323 Failed host reset\n");
	lpfc_unblock_mgmt_io(phba);
	return FAILED;
}

/**
 * lpfc_slave_alloc - scsi_host_template slave_alloc entry point
 * @sdev: Pointer to scsi_device.
 *
 * This routine populates the cmds_per_lun count + 2 scsi_bufs into  this host's
 * globally available list of scsi buffers. This routine also makes sure scsi
 * buffer is not allocated more than HBA limit conveyed to midlayer. This list
 * of scsi buffer exists for the lifetime of the driver.
 *
 * Return codes:
 *   non-0 - Error
 *   0 - Success
 **/
static int
lpfc_slave_alloc(struct scsi_device *sdev)
{
	struct lpfc_vport *vport = (struct lpfc_vport *) sdev->host->hostdata;
	struct lpfc_hba   *phba = vport->phba;
	struct fc_rport *rport = starget_to_rport(scsi_target(sdev));
	uint32_t total = 0;
	uint32_t num_to_alloc = 0;
	int num_allocated = 0;
	uint32_t sdev_cnt;
	struct lpfc_device_data *device_data;
	unsigned long flags;
	struct lpfc_name target_wwpn;

	if (!rport || fc_remote_port_chkready(rport))
		return -ENXIO;

	if (phba->cfg_fof) {

		/*
		 * Check to see if the device data structure for the lun
		 * exists.  If not, create one.
		 */

		u64_to_wwn(rport->port_name, target_wwpn.u.wwn);
		spin_lock_irqsave(&phba->devicelock, flags);
		device_data = __lpfc_get_device_data(phba,
						     &phba->luns,
						     &vport->fc_portname,
						     &target_wwpn,
						     sdev->lun);
		if (!device_data) {
			spin_unlock_irqrestore(&phba->devicelock, flags);
			device_data = lpfc_create_device_data(phba,
							&vport->fc_portname,
							&target_wwpn,
							sdev->lun,
							phba->cfg_XLanePriority,
							true);
			if (!device_data)
				return -ENOMEM;
			spin_lock_irqsave(&phba->devicelock, flags);
			list_add_tail(&device_data->listentry, &phba->luns);
		}
		device_data->rport_data = rport->dd_data;
		device_data->available = true;
		spin_unlock_irqrestore(&phba->devicelock, flags);
		sdev->hostdata = device_data;
	} else {
		sdev->hostdata = rport->dd_data;
	}
	sdev_cnt = atomic_inc_return(&phba->sdev_cnt);

	/* For SLI4, all IO buffers are pre-allocated */
	if (phba->sli_rev == LPFC_SLI_REV4)
		return 0;

	/* This code path is now ONLY for SLI3 adapters */

	/*
	 * Populate the cmds_per_lun count scsi_bufs into this host's globally
	 * available list of scsi buffers.  Don't allocate more than the
	 * HBA limit conveyed to the midlayer via the host structure.  The
	 * formula accounts for the lun_queue_depth + error handlers + 1
	 * extra.  This list of scsi bufs exists for the lifetime of the driver.
	 */
	total = phba->total_scsi_bufs;
	num_to_alloc = vport->cfg_lun_queue_depth + 2;

	/* If allocated buffers are enough do nothing */
	if ((sdev_cnt * (vport->cfg_lun_queue_depth + 2)) < total)
		return 0;

	/* Allow some exchanges to be available always to complete discovery */
	if (total >= phba->cfg_hba_queue_depth - LPFC_DISC_IOCB_BUFF_COUNT ) {
		lpfc_printf_vlog(vport, KERN_WARNING, LOG_FCP,
				 "0704 At limitation of %d preallocated "
				 "command buffers\n", total);
		return 0;
	/* Allow some exchanges to be available always to complete discovery */
	} else if (total + num_to_alloc >
		phba->cfg_hba_queue_depth - LPFC_DISC_IOCB_BUFF_COUNT ) {
		lpfc_printf_vlog(vport, KERN_WARNING, LOG_FCP,
				 "0705 Allocation request of %d "
				 "command buffers will exceed max of %d.  "
				 "Reducing allocation request to %d.\n",
				 num_to_alloc, phba->cfg_hba_queue_depth,
				 (phba->cfg_hba_queue_depth - total));
		num_to_alloc = phba->cfg_hba_queue_depth - total;
	}
	num_allocated = lpfc_new_scsi_buf_s3(vport, num_to_alloc);
	if (num_to_alloc != num_allocated) {
			lpfc_printf_vlog(vport, KERN_ERR, LOG_FCP,
					 "0708 Allocation request of %d "
					 "command buffers did not succeed.  "
					 "Allocated %d buffers.\n",
					 num_to_alloc, num_allocated);
	}
	if (num_allocated > 0)
		phba->total_scsi_bufs += num_allocated;
	return 0;
}

/**
 * lpfc_slave_configure - scsi_host_template slave_configure entry point
 * @sdev: Pointer to scsi_device.
 *
 * This routine configures following items
 *   - Tag command queuing support for @sdev if supported.
 *   - Enable SLI polling for fcp ring if ENABLE_FCP_RING_POLLING flag is set.
 *
 * Return codes:
 *   0 - Success
 **/
static int
lpfc_slave_configure(struct scsi_device *sdev)
{
	struct lpfc_vport *vport = (struct lpfc_vport *) sdev->host->hostdata;
	struct lpfc_hba   *phba = vport->phba;

	scsi_change_queue_depth(sdev, vport->cfg_lun_queue_depth);

	if (phba->cfg_poll & ENABLE_FCP_RING_POLLING) {
		lpfc_sli_handle_fast_ring_event(phba,
			&phba->sli.sli3_ring[LPFC_FCP_RING], HA_R0RE_REQ);
		if (phba->cfg_poll & DISABLE_FCP_RING_INT)
			lpfc_poll_rearm_timer(phba);
	}

	return 0;
}

/**
 * lpfc_slave_destroy - slave_destroy entry point of SHT data structure
 * @sdev: Pointer to scsi_device.
 *
 * This routine sets @sdev hostatdata filed to null.
 **/
static void
lpfc_slave_destroy(struct scsi_device *sdev)
{
	struct lpfc_vport *vport = (struct lpfc_vport *) sdev->host->hostdata;
	struct lpfc_hba   *phba = vport->phba;
	unsigned long flags;
	struct lpfc_device_data *device_data = sdev->hostdata;

	atomic_dec(&phba->sdev_cnt);
	if ((phba->cfg_fof) && (device_data)) {
		spin_lock_irqsave(&phba->devicelock, flags);
		device_data->available = false;
		if (!device_data->oas_enabled)
			lpfc_delete_device_data(phba, device_data);
		spin_unlock_irqrestore(&phba->devicelock, flags);
	}
	sdev->hostdata = NULL;
	return;
}

/**
 * lpfc_create_device_data - creates and initializes device data structure for OAS
 * @pha: Pointer to host bus adapter structure.
 * @vport_wwpn: Pointer to vport's wwpn information
 * @target_wwpn: Pointer to target's wwpn information
 * @lun: Lun on target
 * @atomic_create: Flag to indicate if memory should be allocated using the
 *		  GFP_ATOMIC flag or not.
 *
 * This routine creates a device data structure which will contain identifying
 * information for the device (host wwpn, target wwpn, lun), state of OAS,
 * whether or not the corresponding lun is available by the system,
 * and pointer to the rport data.
 *
 * Return codes:
 *   NULL - Error
 *   Pointer to lpfc_device_data - Success
 **/
struct lpfc_device_data*
lpfc_create_device_data(struct lpfc_hba *phba, struct lpfc_name *vport_wwpn,
			struct lpfc_name *target_wwpn, uint64_t lun,
			uint32_t pri, bool atomic_create)
{

	struct lpfc_device_data *lun_info;
	int memory_flags;

	if (unlikely(!phba) || !vport_wwpn || !target_wwpn  ||
	    !(phba->cfg_fof))
		return NULL;

	/* Attempt to create the device data to contain lun info */

	if (atomic_create)
		memory_flags = GFP_ATOMIC;
	else
		memory_flags = GFP_KERNEL;
	lun_info = mempool_alloc(phba->device_data_mem_pool, memory_flags);
	if (!lun_info)
		return NULL;
	INIT_LIST_HEAD(&lun_info->listentry);
	lun_info->rport_data  = NULL;
	memcpy(&lun_info->device_id.vport_wwpn, vport_wwpn,
	       sizeof(struct lpfc_name));
	memcpy(&lun_info->device_id.target_wwpn, target_wwpn,
	       sizeof(struct lpfc_name));
	lun_info->device_id.lun = lun;
	lun_info->oas_enabled = false;
	lun_info->priority = pri;
	lun_info->available = false;
	return lun_info;
}

/**
 * lpfc_delete_device_data - frees a device data structure for OAS
 * @pha: Pointer to host bus adapter structure.
 * @lun_info: Pointer to device data structure to free.
 *
 * This routine frees the previously allocated device data structure passed.
 *
 **/
void
lpfc_delete_device_data(struct lpfc_hba *phba,
			struct lpfc_device_data *lun_info)
{

	if (unlikely(!phba) || !lun_info  ||
	    !(phba->cfg_fof))
		return;

	if (!list_empty(&lun_info->listentry))
		list_del(&lun_info->listentry);
	mempool_free(lun_info, phba->device_data_mem_pool);
	return;
}

/**
 * __lpfc_get_device_data - returns the device data for the specified lun
 * @pha: Pointer to host bus adapter structure.
 * @list: Point to list to search.
 * @vport_wwpn: Pointer to vport's wwpn information
 * @target_wwpn: Pointer to target's wwpn information
 * @lun: Lun on target
 *
 * This routine searches the list passed for the specified lun's device data.
 * This function does not hold locks, it is the responsibility of the caller
 * to ensure the proper lock is held before calling the function.
 *
 * Return codes:
 *   NULL - Error
 *   Pointer to lpfc_device_data - Success
 **/
struct lpfc_device_data*
__lpfc_get_device_data(struct lpfc_hba *phba, struct list_head *list,
		       struct lpfc_name *vport_wwpn,
		       struct lpfc_name *target_wwpn, uint64_t lun)
{

	struct lpfc_device_data *lun_info;

	if (unlikely(!phba) || !list || !vport_wwpn || !target_wwpn ||
	    !phba->cfg_fof)
		return NULL;

	/* Check to see if the lun is already enabled for OAS. */

	list_for_each_entry(lun_info, list, listentry) {
		if ((memcmp(&lun_info->device_id.vport_wwpn, vport_wwpn,
			    sizeof(struct lpfc_name)) == 0) &&
		    (memcmp(&lun_info->device_id.target_wwpn, target_wwpn,
			    sizeof(struct lpfc_name)) == 0) &&
		    (lun_info->device_id.lun == lun))
			return lun_info;
	}

	return NULL;
}

/**
 * lpfc_find_next_oas_lun - searches for the next oas lun
 * @pha: Pointer to host bus adapter structure.
 * @vport_wwpn: Pointer to vport's wwpn information
 * @target_wwpn: Pointer to target's wwpn information
 * @starting_lun: Pointer to the lun to start searching for
 * @found_vport_wwpn: Pointer to the found lun's vport wwpn information
 * @found_target_wwpn: Pointer to the found lun's target wwpn information
 * @found_lun: Pointer to the found lun.
 * @found_lun_status: Pointer to status of the found lun.
 *
 * This routine searches the luns list for the specified lun
 * or the first lun for the vport/target.  If the vport wwpn contains
 * a zero value then a specific vport is not specified. In this case
 * any vport which contains the lun will be considered a match.  If the
 * target wwpn contains a zero value then a specific target is not specified.
 * In this case any target which contains the lun will be considered a
 * match.  If the lun is found, the lun, vport wwpn, target wwpn and lun status
 * are returned.  The function will also return the next lun if available.
 * If the next lun is not found, starting_lun parameter will be set to
 * NO_MORE_OAS_LUN.
 *
 * Return codes:
 *   non-0 - Error
 *   0 - Success
 **/
bool
lpfc_find_next_oas_lun(struct lpfc_hba *phba, struct lpfc_name *vport_wwpn,
		       struct lpfc_name *target_wwpn, uint64_t *starting_lun,
		       struct lpfc_name *found_vport_wwpn,
		       struct lpfc_name *found_target_wwpn,
		       uint64_t *found_lun,
		       uint32_t *found_lun_status,
		       uint32_t *found_lun_pri)
{

	unsigned long flags;
	struct lpfc_device_data *lun_info;
	struct lpfc_device_id *device_id;
	uint64_t lun;
	bool found = false;

	if (unlikely(!phba) || !vport_wwpn || !target_wwpn ||
	    !starting_lun || !found_vport_wwpn ||
	    !found_target_wwpn || !found_lun || !found_lun_status ||
	    (*starting_lun == NO_MORE_OAS_LUN) ||
	    !phba->cfg_fof)
		return false;

	lun = *starting_lun;
	*found_lun = NO_MORE_OAS_LUN;
	*starting_lun = NO_MORE_OAS_LUN;

	/* Search for lun or the lun closet in value */

	spin_lock_irqsave(&phba->devicelock, flags);
	list_for_each_entry(lun_info, &phba->luns, listentry) {
		if (((wwn_to_u64(vport_wwpn->u.wwn) == 0) ||
		     (memcmp(&lun_info->device_id.vport_wwpn, vport_wwpn,
			    sizeof(struct lpfc_name)) == 0)) &&
		    ((wwn_to_u64(target_wwpn->u.wwn) == 0) ||
		     (memcmp(&lun_info->device_id.target_wwpn, target_wwpn,
			    sizeof(struct lpfc_name)) == 0)) &&
		    (lun_info->oas_enabled)) {
			device_id = &lun_info->device_id;
			if ((!found) &&
			    ((lun == FIND_FIRST_OAS_LUN) ||
			     (device_id->lun == lun))) {
				*found_lun = device_id->lun;
				memcpy(found_vport_wwpn,
				       &device_id->vport_wwpn,
				       sizeof(struct lpfc_name));
				memcpy(found_target_wwpn,
				       &device_id->target_wwpn,
				       sizeof(struct lpfc_name));
				if (lun_info->available)
					*found_lun_status =
						OAS_LUN_STATUS_EXISTS;
				else
					*found_lun_status = 0;
				*found_lun_pri = lun_info->priority;
				if (phba->cfg_oas_flags & OAS_FIND_ANY_VPORT)
					memset(vport_wwpn, 0x0,
					       sizeof(struct lpfc_name));
				if (phba->cfg_oas_flags & OAS_FIND_ANY_TARGET)
					memset(target_wwpn, 0x0,
					       sizeof(struct lpfc_name));
				found = true;
			} else if (found) {
				*starting_lun = device_id->lun;
				memcpy(vport_wwpn, &device_id->vport_wwpn,
				       sizeof(struct lpfc_name));
				memcpy(target_wwpn, &device_id->target_wwpn,
				       sizeof(struct lpfc_name));
				break;
			}
		}
	}
	spin_unlock_irqrestore(&phba->devicelock, flags);
	return found;
}

/**
 * lpfc_enable_oas_lun - enables a lun for OAS operations
 * @pha: Pointer to host bus adapter structure.
 * @vport_wwpn: Pointer to vport's wwpn information
 * @target_wwpn: Pointer to target's wwpn information
 * @lun: Lun
 *
 * This routine enables a lun for oas operations.  The routines does so by
 * doing the following :
 *
 *   1) Checks to see if the device data for the lun has been created.
 *   2) If found, sets the OAS enabled flag if not set and returns.
 *   3) Otherwise, creates a device data structure.
 *   4) If successfully created, indicates the device data is for an OAS lun,
 *   indicates the lun is not available and add to the list of luns.
 *
 * Return codes:
 *   false - Error
 *   true - Success
 **/
bool
lpfc_enable_oas_lun(struct lpfc_hba *phba, struct lpfc_name *vport_wwpn,
		    struct lpfc_name *target_wwpn, uint64_t lun, uint8_t pri)
{

	struct lpfc_device_data *lun_info;
	unsigned long flags;

	if (unlikely(!phba) || !vport_wwpn || !target_wwpn ||
	    !phba->cfg_fof)
		return false;

	spin_lock_irqsave(&phba->devicelock, flags);

	/* Check to see if the device data for the lun has been created */
	lun_info = __lpfc_get_device_data(phba, &phba->luns, vport_wwpn,
					  target_wwpn, lun);
	if (lun_info) {
		if (!lun_info->oas_enabled)
			lun_info->oas_enabled = true;
		lun_info->priority = pri;
		spin_unlock_irqrestore(&phba->devicelock, flags);
		return true;
	}

	/* Create an lun info structure and add to list of luns */
	lun_info = lpfc_create_device_data(phba, vport_wwpn, target_wwpn, lun,
					   pri, true);
	if (lun_info) {
		lun_info->oas_enabled = true;
		lun_info->priority = pri;
		lun_info->available = false;
		list_add_tail(&lun_info->listentry, &phba->luns);
		spin_unlock_irqrestore(&phba->devicelock, flags);
		return true;
	}
	spin_unlock_irqrestore(&phba->devicelock, flags);
	return false;
}

/**
 * lpfc_disable_oas_lun - disables a lun for OAS operations
 * @pha: Pointer to host bus adapter structure.
 * @vport_wwpn: Pointer to vport's wwpn information
 * @target_wwpn: Pointer to target's wwpn information
 * @lun: Lun
 *
 * This routine disables a lun for oas operations.  The routines does so by
 * doing the following :
 *
 *   1) Checks to see if the device data for the lun is created.
 *   2) If present, clears the flag indicating this lun is for OAS.
 *   3) If the lun is not available by the system, the device data is
 *   freed.
 *
 * Return codes:
 *   false - Error
 *   true - Success
 **/
bool
lpfc_disable_oas_lun(struct lpfc_hba *phba, struct lpfc_name *vport_wwpn,
		     struct lpfc_name *target_wwpn, uint64_t lun, uint8_t pri)
{

	struct lpfc_device_data *lun_info;
	unsigned long flags;

	if (unlikely(!phba) || !vport_wwpn || !target_wwpn ||
	    !phba->cfg_fof)
		return false;

	spin_lock_irqsave(&phba->devicelock, flags);

	/* Check to see if the lun is available. */
	lun_info = __lpfc_get_device_data(phba,
					  &phba->luns, vport_wwpn,
					  target_wwpn, lun);
	if (lun_info) {
		lun_info->oas_enabled = false;
		lun_info->priority = pri;
		if (!lun_info->available)
			lpfc_delete_device_data(phba, lun_info);
		spin_unlock_irqrestore(&phba->devicelock, flags);
		return true;
	}

	spin_unlock_irqrestore(&phba->devicelock, flags);
	return false;
}

static int
lpfc_no_command(struct Scsi_Host *shost, struct scsi_cmnd *cmnd)
{
	return SCSI_MLQUEUE_HOST_BUSY;
}

static int
lpfc_no_handler(struct scsi_cmnd *cmnd)
{
	return FAILED;
}

static int
lpfc_no_slave(struct scsi_device *sdev)
{
	return -ENODEV;
}

struct scsi_host_template lpfc_template_nvme = {
	.module			= THIS_MODULE,
	.name			= LPFC_DRIVER_NAME,
	.proc_name		= LPFC_DRIVER_NAME,
	.info			= lpfc_info,
	.queuecommand		= lpfc_no_command,
	.eh_abort_handler	= lpfc_no_handler,
	.eh_device_reset_handler = lpfc_no_handler,
	.eh_target_reset_handler = lpfc_no_handler,
	.eh_bus_reset_handler	= lpfc_no_handler,
	.eh_host_reset_handler  = lpfc_no_handler,
	.slave_alloc		= lpfc_no_slave,
	.slave_configure	= lpfc_no_slave,
	.scan_finished		= lpfc_scan_finished,
	.this_id		= -1,
	.sg_tablesize		= 1,
	.cmd_per_lun		= 1,
	.shost_attrs		= lpfc_hba_attrs,
	.max_sectors		= 0xFFFF,
	.vendor_id		= LPFC_NL_VENDOR_ID,
	.track_queue_depth	= 0,
};

struct scsi_host_template lpfc_template = {
	.module			= THIS_MODULE,
	.name			= LPFC_DRIVER_NAME,
	.proc_name		= LPFC_DRIVER_NAME,
	.info			= lpfc_info,
	.queuecommand		= lpfc_queuecommand,
	.eh_timed_out		= fc_eh_timed_out,
	.eh_abort_handler	= lpfc_abort_handler,
	.eh_device_reset_handler = lpfc_device_reset_handler,
	.eh_target_reset_handler = lpfc_target_reset_handler,
	.eh_bus_reset_handler	= lpfc_bus_reset_handler,
	.eh_host_reset_handler  = lpfc_host_reset_handler,
	.slave_alloc		= lpfc_slave_alloc,
	.slave_configure	= lpfc_slave_configure,
	.slave_destroy		= lpfc_slave_destroy,
	.scan_finished		= lpfc_scan_finished,
	.this_id		= -1,
	.sg_tablesize		= LPFC_DEFAULT_SG_SEG_CNT,
	.cmd_per_lun		= LPFC_CMD_PER_LUN,
	.shost_attrs		= lpfc_hba_attrs,
	.max_sectors		= 0xFFFF,
	.vendor_id		= LPFC_NL_VENDOR_ID,
	.change_queue_depth	= scsi_change_queue_depth,
	.track_queue_depth	= 1,
};<|MERGE_RESOLUTION|>--- conflicted
+++ resolved
@@ -4505,15 +4505,12 @@
 	struct lpfc_io_buf *lpfc_cmd;
 	struct fc_rport *rport = starget_to_rport(scsi_target(cmnd->device));
 	int err, idx;
-<<<<<<< HEAD
-=======
 #ifdef CONFIG_SCSI_LPFC_DEBUG_FS
 	uint64_t start = 0L;
 
 	if (phba->ktime_on)
 		start = ktime_get_ns();
 #endif
->>>>>>> c58091a3
 
 	rdata = lpfc_rport_data_from_scsi_device(cmnd->device);
 
