// SPDX-License-Identifier: GPL-2.0-or-later
/*
 * Universal Flash Storage Host controller driver Core
 * Copyright (C) 2011-2013 Samsung India Software Operations
 * Copyright (c) 2013-2016, The Linux Foundation. All rights reserved.
 *
 * Authors:
 *	Santosh Yaraganavi <santosh.sy@samsung.com>
 *	Vinayak Holikatti <h.vinayak@samsung.com>
 */

#include <linux/async.h>
#include <linux/devfreq.h>
#include <linux/nls.h>
#include <linux/of.h>
#include <linux/bitfield.h>
#include <linux/blk-pm.h>
#include <linux/blkdev.h>
#include <scsi/scsi_driver.h>
#include "ufshcd.h"
#include "ufs_quirks.h"
#include "unipro.h"
#include "ufs-sysfs.h"
#include "ufs-debugfs.h"
#include "ufs-fault-injection.h"
#include "ufs_bsg.h"
#include "ufshcd-crypto.h"
#include "ufshpb.h"
#include <asm/unaligned.h>

#define CREATE_TRACE_POINTS
#include <trace/events/ufs.h>

#define UFSHCD_ENABLE_INTRS	(UTP_TRANSFER_REQ_COMPL |\
				 UTP_TASK_REQ_COMPL |\
				 UFSHCD_ERROR_MASK)
/* UIC command timeout, unit: ms */
#define UIC_CMD_TIMEOUT	500

/* NOP OUT retries waiting for NOP IN response */
#define NOP_OUT_RETRIES    10
/* Timeout after 50 msecs if NOP OUT hangs without response */
#define NOP_OUT_TIMEOUT    50 /* msecs */

/* Query request retries */
#define QUERY_REQ_RETRIES 3
/* Query request timeout */
#define QUERY_REQ_TIMEOUT 1500 /* 1.5 seconds */

/* Task management command timeout */
#define TM_CMD_TIMEOUT	100 /* msecs */

/* maximum number of retries for a general UIC command  */
#define UFS_UIC_COMMAND_RETRIES 3

/* maximum number of link-startup retries */
#define DME_LINKSTARTUP_RETRIES 3

/* Maximum retries for Hibern8 enter */
#define UIC_HIBERN8_ENTER_RETRIES 3

/* maximum number of reset retries before giving up */
#define MAX_HOST_RESET_RETRIES 5

/* Expose the flag value from utp_upiu_query.value */
#define MASK_QUERY_UPIU_FLAG_LOC 0xFF

/* Interrupt aggregation default timeout, unit: 40us */
#define INT_AGGR_DEF_TO	0x02

/* default delay of autosuspend: 2000 ms */
#define RPM_AUTOSUSPEND_DELAY_MS 2000

/* Default delay of RPM device flush delayed work */
#define RPM_DEV_FLUSH_RECHECK_WORK_DELAY_MS 5000

/* Default value of wait time before gating device ref clock */
#define UFSHCD_REF_CLK_GATING_WAIT_US 0xFF /* microsecs */

/* Polling time to wait for fDeviceInit */
#define FDEVICEINIT_COMPL_TIMEOUT 1500 /* millisecs */

#define wlun_dev_to_hba(dv) shost_priv(to_scsi_device(dv)->host)

#define ufshcd_toggle_vreg(_dev, _vreg, _on)				\
	({                                                              \
		int _ret;                                               \
		if (_on)                                                \
			_ret = ufshcd_enable_vreg(_dev, _vreg);         \
		else                                                    \
			_ret = ufshcd_disable_vreg(_dev, _vreg);        \
		_ret;                                                   \
	})

#define ufshcd_hex_dump(prefix_str, buf, len) do {                       \
	size_t __len = (len);                                            \
	print_hex_dump(KERN_ERR, prefix_str,                             \
		       __len > 4 ? DUMP_PREFIX_OFFSET : DUMP_PREFIX_NONE,\
		       16, 4, buf, __len, false);                        \
} while (0)

int ufshcd_dump_regs(struct ufs_hba *hba, size_t offset, size_t len,
		     const char *prefix)
{
	u32 *regs;
	size_t pos;

	if (offset % 4 != 0 || len % 4 != 0) /* keep readl happy */
		return -EINVAL;

	regs = kzalloc(len, GFP_ATOMIC);
	if (!regs)
		return -ENOMEM;

	for (pos = 0; pos < len; pos += 4)
		regs[pos / 4] = ufshcd_readl(hba, offset + pos);

	ufshcd_hex_dump(prefix, regs, len);
	kfree(regs);

	return 0;
}
EXPORT_SYMBOL_GPL(ufshcd_dump_regs);

enum {
	UFSHCD_MAX_CHANNEL	= 0,
	UFSHCD_MAX_ID		= 1,
	UFSHCD_CMD_PER_LUN	= 32,
	UFSHCD_CAN_QUEUE	= 32,
};

/* UFSHCD error handling flags */
enum {
	UFSHCD_EH_IN_PROGRESS = (1 << 0),
};

/* UFSHCD UIC layer error flags */
enum {
	UFSHCD_UIC_DL_PA_INIT_ERROR = (1 << 0), /* Data link layer error */
	UFSHCD_UIC_DL_NAC_RECEIVED_ERROR = (1 << 1), /* Data link layer error */
	UFSHCD_UIC_DL_TCx_REPLAY_ERROR = (1 << 2), /* Data link layer error */
	UFSHCD_UIC_NL_ERROR = (1 << 3), /* Network layer error */
	UFSHCD_UIC_TL_ERROR = (1 << 4), /* Transport Layer error */
	UFSHCD_UIC_DME_ERROR = (1 << 5), /* DME error */
	UFSHCD_UIC_PA_GENERIC_ERROR = (1 << 6), /* Generic PA error */
};

#define ufshcd_set_eh_in_progress(h) \
	((h)->eh_flags |= UFSHCD_EH_IN_PROGRESS)
#define ufshcd_eh_in_progress(h) \
	((h)->eh_flags & UFSHCD_EH_IN_PROGRESS)
#define ufshcd_clear_eh_in_progress(h) \
	((h)->eh_flags &= ~UFSHCD_EH_IN_PROGRESS)

struct ufs_pm_lvl_states ufs_pm_lvl_states[] = {
	[UFS_PM_LVL_0] = {UFS_ACTIVE_PWR_MODE, UIC_LINK_ACTIVE_STATE},
	[UFS_PM_LVL_1] = {UFS_ACTIVE_PWR_MODE, UIC_LINK_HIBERN8_STATE},
	[UFS_PM_LVL_2] = {UFS_SLEEP_PWR_MODE, UIC_LINK_ACTIVE_STATE},
	[UFS_PM_LVL_3] = {UFS_SLEEP_PWR_MODE, UIC_LINK_HIBERN8_STATE},
	[UFS_PM_LVL_4] = {UFS_POWERDOWN_PWR_MODE, UIC_LINK_HIBERN8_STATE},
	[UFS_PM_LVL_5] = {UFS_POWERDOWN_PWR_MODE, UIC_LINK_OFF_STATE},
	/*
	 * For DeepSleep, the link is first put in hibern8 and then off.
	 * Leaving the link in hibern8 is not supported.
	 */
	[UFS_PM_LVL_6] = {UFS_DEEPSLEEP_PWR_MODE, UIC_LINK_OFF_STATE},
};

static inline enum ufs_dev_pwr_mode
ufs_get_pm_lvl_to_dev_pwr_mode(enum ufs_pm_level lvl)
{
	return ufs_pm_lvl_states[lvl].dev_state;
}

static inline enum uic_link_state
ufs_get_pm_lvl_to_link_pwr_state(enum ufs_pm_level lvl)
{
	return ufs_pm_lvl_states[lvl].link_state;
}

static inline enum ufs_pm_level
ufs_get_desired_pm_lvl_for_dev_link_state(enum ufs_dev_pwr_mode dev_state,
					enum uic_link_state link_state)
{
	enum ufs_pm_level lvl;

	for (lvl = UFS_PM_LVL_0; lvl < UFS_PM_LVL_MAX; lvl++) {
		if ((ufs_pm_lvl_states[lvl].dev_state == dev_state) &&
			(ufs_pm_lvl_states[lvl].link_state == link_state))
			return lvl;
	}

	/* if no match found, return the level 0 */
	return UFS_PM_LVL_0;
}

static struct ufs_dev_fix ufs_fixups[] = {
	/* UFS cards deviations table */
	UFS_FIX(UFS_VENDOR_MICRON, UFS_ANY_MODEL,
		UFS_DEVICE_QUIRK_DELAY_BEFORE_LPM |
		UFS_DEVICE_QUIRK_SWAP_L2P_ENTRY_FOR_HPB_READ),
	UFS_FIX(UFS_VENDOR_SAMSUNG, UFS_ANY_MODEL,
		UFS_DEVICE_QUIRK_DELAY_BEFORE_LPM |
		UFS_DEVICE_QUIRK_HOST_PA_TACTIVATE |
		UFS_DEVICE_QUIRK_RECOVERY_FROM_DL_NAC_ERRORS),
	UFS_FIX(UFS_VENDOR_SKHYNIX, UFS_ANY_MODEL,
		UFS_DEVICE_QUIRK_HOST_PA_SAVECONFIGTIME),
	UFS_FIX(UFS_VENDOR_SKHYNIX, "hB8aL1" /*H28U62301AMR*/,
		UFS_DEVICE_QUIRK_HOST_VS_DEBUGSAVECONFIGTIME),
	UFS_FIX(UFS_VENDOR_TOSHIBA, UFS_ANY_MODEL,
		UFS_DEVICE_QUIRK_DELAY_BEFORE_LPM),
	UFS_FIX(UFS_VENDOR_TOSHIBA, "THGLF2G9C8KBADG",
		UFS_DEVICE_QUIRK_PA_TACTIVATE),
	UFS_FIX(UFS_VENDOR_TOSHIBA, "THGLF2G9D8KBADG",
		UFS_DEVICE_QUIRK_PA_TACTIVATE),
	END_FIX
};

static irqreturn_t ufshcd_tmc_handler(struct ufs_hba *hba);
static void ufshcd_async_scan(void *data, async_cookie_t cookie);
static int ufshcd_reset_and_restore(struct ufs_hba *hba);
static int ufshcd_eh_host_reset_handler(struct scsi_cmnd *cmd);
static int ufshcd_clear_tm_cmd(struct ufs_hba *hba, int tag);
static void ufshcd_hba_exit(struct ufs_hba *hba);
<<<<<<< HEAD
static int ufshcd_probe_hba(struct ufs_hba *hba, bool async);
=======
static int ufshcd_probe_hba(struct ufs_hba *hba, bool init_dev_params);
>>>>>>> 3b17187f
static int ufshcd_setup_clocks(struct ufs_hba *hba, bool on);
static int ufshcd_uic_hibern8_enter(struct ufs_hba *hba);
static inline void ufshcd_add_delay_before_dme_cmd(struct ufs_hba *hba);
static int ufshcd_host_reset_and_restore(struct ufs_hba *hba);
static void ufshcd_resume_clkscaling(struct ufs_hba *hba);
static void ufshcd_suspend_clkscaling(struct ufs_hba *hba);
static void __ufshcd_suspend_clkscaling(struct ufs_hba *hba);
static int ufshcd_scale_clks(struct ufs_hba *hba, bool scale_up);
static irqreturn_t ufshcd_intr(int irq, void *__hba);
static int ufshcd_change_power_mode(struct ufs_hba *hba,
			     struct ufs_pa_layer_attr *pwr_mode);
static void ufshcd_schedule_eh_work(struct ufs_hba *hba);
static int ufshcd_setup_hba_vreg(struct ufs_hba *hba, bool on);
static int ufshcd_setup_vreg(struct ufs_hba *hba, bool on);
static inline int ufshcd_config_vreg_hpm(struct ufs_hba *hba,
					 struct ufs_vreg *vreg);
static int ufshcd_try_to_abort_task(struct ufs_hba *hba, int tag);
static void ufshcd_wb_toggle_flush_during_h8(struct ufs_hba *hba, bool set);
static inline void ufshcd_wb_toggle_flush(struct ufs_hba *hba, bool enable);
static void ufshcd_hba_vreg_set_lpm(struct ufs_hba *hba);
static void ufshcd_hba_vreg_set_hpm(struct ufs_hba *hba);

static inline void ufshcd_enable_irq(struct ufs_hba *hba)
{
	if (!hba->is_irq_enabled) {
		enable_irq(hba->irq);
		hba->is_irq_enabled = true;
	}
}

static inline void ufshcd_disable_irq(struct ufs_hba *hba)
{
	if (hba->is_irq_enabled) {
		disable_irq(hba->irq);
		hba->is_irq_enabled = false;
	}
}

static inline void ufshcd_wb_config(struct ufs_hba *hba)
{
	if (!ufshcd_is_wb_allowed(hba))
		return;

<<<<<<< HEAD
	ret = ufshcd_wb_ctrl(hba, true);
	if (ret)
		dev_err(hba->dev, "%s: Enable WB failed: %d\n", __func__, ret);
	else
		dev_info(hba->dev, "%s: Write Booster Configured\n", __func__);
	ret = ufshcd_wb_toggle_flush_during_h8(hba, true);
	if (ret)
		dev_err(hba->dev, "%s: En WB flush during H8: failed: %d\n",
			__func__, ret);
=======
	ufshcd_wb_toggle(hba, true);

	ufshcd_wb_toggle_flush_during_h8(hba, true);
>>>>>>> 3b17187f
	if (!(hba->quirks & UFSHCI_QUIRK_SKIP_MANUAL_WB_FLUSH_CTRL))
		ufshcd_wb_toggle_flush(hba, true);
}

static void ufshcd_scsi_unblock_requests(struct ufs_hba *hba)
{
	if (atomic_dec_and_test(&hba->scsi_block_reqs_cnt))
		scsi_unblock_requests(hba->host);
}

static void ufshcd_scsi_block_requests(struct ufs_hba *hba)
{
	if (atomic_inc_return(&hba->scsi_block_reqs_cnt) == 1)
		scsi_block_requests(hba->host);
}

static void ufshcd_add_cmd_upiu_trace(struct ufs_hba *hba, unsigned int tag,
				      enum ufs_trace_str_t str_t)
{
	struct utp_upiu_req *rq = hba->lrb[tag].ucd_req_ptr;
	struct utp_upiu_header *header;

	if (!trace_ufshcd_upiu_enabled())
		return;

	if (str_t == UFS_CMD_SEND)
		header = &rq->header;
	else
		header = &hba->lrb[tag].ucd_rsp_ptr->header;

	trace_ufshcd_upiu(dev_name(hba->dev), str_t, header, &rq->sc.cdb,
			  UFS_TSF_CDB);
}

static void ufshcd_add_query_upiu_trace(struct ufs_hba *hba,
					enum ufs_trace_str_t str_t,
					struct utp_upiu_req *rq_rsp)
{
	if (!trace_ufshcd_upiu_enabled())
		return;

	trace_ufshcd_upiu(dev_name(hba->dev), str_t, &rq_rsp->header,
			  &rq_rsp->qr, UFS_TSF_OSF);
}

static void ufshcd_add_tm_upiu_trace(struct ufs_hba *hba, unsigned int tag,
				     enum ufs_trace_str_t str_t)
{
	struct utp_task_req_desc *descp = &hba->utmrdl_base_addr[tag];
<<<<<<< HEAD
=======

	if (!trace_ufshcd_upiu_enabled())
		return;
>>>>>>> 3b17187f

	if (str_t == UFS_TM_SEND)
		trace_ufshcd_upiu(dev_name(hba->dev), str_t,
				  &descp->upiu_req.req_header,
				  &descp->upiu_req.input_param1,
				  UFS_TSF_TM_INPUT);
	else
		trace_ufshcd_upiu(dev_name(hba->dev), str_t,
				  &descp->upiu_rsp.rsp_header,
				  &descp->upiu_rsp.output_param1,
				  UFS_TSF_TM_OUTPUT);
}

static void ufshcd_add_uic_command_trace(struct ufs_hba *hba,
					 struct uic_command *ucmd,
					 enum ufs_trace_str_t str_t)
{
	u32 cmd;

	if (!trace_ufshcd_uic_command_enabled())
		return;

	if (str_t == UFS_CMD_SEND)
		cmd = ucmd->command;
	else
		cmd = ufshcd_readl(hba, REG_UIC_COMMAND);

	trace_ufshcd_uic_command(dev_name(hba->dev), str_t, cmd,
				 ufshcd_readl(hba, REG_UIC_COMMAND_ARG_1),
				 ufshcd_readl(hba, REG_UIC_COMMAND_ARG_2),
				 ufshcd_readl(hba, REG_UIC_COMMAND_ARG_3));
}

static void ufshcd_add_command_trace(struct ufs_hba *hba, unsigned int tag,
				     enum ufs_trace_str_t str_t)
{
	u64 lba;
	u8 opcode = 0, group_id = 0;
	u32 intr, doorbell;
	struct ufshcd_lrb *lrbp = &hba->lrb[tag];
	struct scsi_cmnd *cmd = lrbp->cmd;
	struct request *rq = scsi_cmd_to_rq(cmd);
	int transfer_len = -1;

	if (!cmd)
		return;

	/* trace UPIU also */
	ufshcd_add_cmd_upiu_trace(hba, tag, str_t);
	if (!trace_ufshcd_command_enabled())
		return;

	opcode = cmd->cmnd[0];
	lba = scsi_get_lba(cmd);

	if (opcode == READ_10 || opcode == WRITE_10) {
		/*
		 * Currently we only fully trace read(10) and write(10) commands
		 */
		transfer_len =
		       be32_to_cpu(lrbp->ucd_req_ptr->sc.exp_data_transfer_len);
		if (opcode == WRITE_10)
			group_id = lrbp->cmd->cmnd[6];
	} else if (opcode == UNMAP) {
		/*
		 * The number of Bytes to be unmapped beginning with the lba.
		 */
		transfer_len = blk_rq_bytes(rq);
	}

	intr = ufshcd_readl(hba, REG_INTERRUPT_STATUS);
	doorbell = ufshcd_readl(hba, REG_UTP_TRANSFER_REQ_DOOR_BELL);
	trace_ufshcd_command(dev_name(hba->dev), str_t, tag,
			doorbell, transfer_len, intr, lba, opcode, group_id);
}

static void ufshcd_print_clk_freqs(struct ufs_hba *hba)
{
	struct ufs_clk_info *clki;
	struct list_head *head = &hba->clk_list_head;

	if (list_empty(head))
		return;

	list_for_each_entry(clki, head, list) {
		if (!IS_ERR_OR_NULL(clki->clk) && clki->min_freq &&
				clki->max_freq)
			dev_err(hba->dev, "clk: %s, rate: %u\n",
					clki->name, clki->curr_freq);
	}
}

static void ufshcd_print_evt(struct ufs_hba *hba, u32 id,
			     char *err_name)
{
	int i;
	bool found = false;
	struct ufs_event_hist *e;

	if (id >= UFS_EVT_CNT)
		return;

	e = &hba->ufs_stats.event[id];

	for (i = 0; i < UFS_EVENT_HIST_LENGTH; i++) {
		int p = (i + e->pos) % UFS_EVENT_HIST_LENGTH;

		if (e->tstamp[p] == 0)
			continue;
		dev_err(hba->dev, "%s[%d] = 0x%x at %lld us\n", err_name, p,
			e->val[p], ktime_to_us(e->tstamp[p]));
		found = true;
	}

	if (!found)
		dev_err(hba->dev, "No record of %s\n", err_name);
	else
		dev_err(hba->dev, "%s: total cnt=%llu\n", err_name, e->cnt);
}

static void ufshcd_print_evt_hist(struct ufs_hba *hba)
{
	ufshcd_dump_regs(hba, 0, UFSHCI_REG_SPACE_SIZE, "host_regs: ");

	ufshcd_print_evt(hba, UFS_EVT_PA_ERR, "pa_err");
	ufshcd_print_evt(hba, UFS_EVT_DL_ERR, "dl_err");
	ufshcd_print_evt(hba, UFS_EVT_NL_ERR, "nl_err");
	ufshcd_print_evt(hba, UFS_EVT_TL_ERR, "tl_err");
	ufshcd_print_evt(hba, UFS_EVT_DME_ERR, "dme_err");
	ufshcd_print_evt(hba, UFS_EVT_AUTO_HIBERN8_ERR,
			 "auto_hibern8_err");
	ufshcd_print_evt(hba, UFS_EVT_FATAL_ERR, "fatal_err");
	ufshcd_print_evt(hba, UFS_EVT_LINK_STARTUP_FAIL,
			 "link_startup_fail");
	ufshcd_print_evt(hba, UFS_EVT_RESUME_ERR, "resume_fail");
	ufshcd_print_evt(hba, UFS_EVT_SUSPEND_ERR,
			 "suspend_fail");
	ufshcd_print_evt(hba, UFS_EVT_DEV_RESET, "dev_reset");
	ufshcd_print_evt(hba, UFS_EVT_HOST_RESET, "host_reset");
	ufshcd_print_evt(hba, UFS_EVT_ABORT, "task_abort");

	ufshcd_vops_dbg_register_dump(hba);
}

static
void ufshcd_print_trs(struct ufs_hba *hba, unsigned long bitmap, bool pr_prdt)
{
	struct ufshcd_lrb *lrbp;
	int prdt_length;
	int tag;

	for_each_set_bit(tag, &bitmap, hba->nutrs) {
		lrbp = &hba->lrb[tag];

		dev_err(hba->dev, "UPIU[%d] - issue time %lld us\n",
				tag, ktime_to_us(lrbp->issue_time_stamp));
		dev_err(hba->dev, "UPIU[%d] - complete time %lld us\n",
				tag, ktime_to_us(lrbp->compl_time_stamp));
		dev_err(hba->dev,
			"UPIU[%d] - Transfer Request Descriptor phys@0x%llx\n",
			tag, (u64)lrbp->utrd_dma_addr);

		ufshcd_hex_dump("UPIU TRD: ", lrbp->utr_descriptor_ptr,
				sizeof(struct utp_transfer_req_desc));
		dev_err(hba->dev, "UPIU[%d] - Request UPIU phys@0x%llx\n", tag,
			(u64)lrbp->ucd_req_dma_addr);
		ufshcd_hex_dump("UPIU REQ: ", lrbp->ucd_req_ptr,
				sizeof(struct utp_upiu_req));
		dev_err(hba->dev, "UPIU[%d] - Response UPIU phys@0x%llx\n", tag,
			(u64)lrbp->ucd_rsp_dma_addr);
		ufshcd_hex_dump("UPIU RSP: ", lrbp->ucd_rsp_ptr,
				sizeof(struct utp_upiu_rsp));

		prdt_length = le16_to_cpu(
			lrbp->utr_descriptor_ptr->prd_table_length);
		if (hba->quirks & UFSHCD_QUIRK_PRDT_BYTE_GRAN)
			prdt_length /= sizeof(struct ufshcd_sg_entry);

		dev_err(hba->dev,
			"UPIU[%d] - PRDT - %d entries  phys@0x%llx\n",
			tag, prdt_length,
			(u64)lrbp->ucd_prdt_dma_addr);

		if (pr_prdt)
			ufshcd_hex_dump("UPIU PRDT: ", lrbp->ucd_prdt_ptr,
				sizeof(struct ufshcd_sg_entry) * prdt_length);
	}
}

static void ufshcd_print_tmrs(struct ufs_hba *hba, unsigned long bitmap)
{
	int tag;

	for_each_set_bit(tag, &bitmap, hba->nutmrs) {
		struct utp_task_req_desc *tmrdp = &hba->utmrdl_base_addr[tag];

		dev_err(hba->dev, "TM[%d] - Task Management Header\n", tag);
		ufshcd_hex_dump("", tmrdp, sizeof(*tmrdp));
	}
}

static void ufshcd_print_host_state(struct ufs_hba *hba)
{
	struct scsi_device *sdev_ufs = hba->sdev_ufs_device;

	dev_err(hba->dev, "UFS Host state=%d\n", hba->ufshcd_state);
	dev_err(hba->dev, "outstanding reqs=0x%lx tasks=0x%lx\n",
		hba->outstanding_reqs, hba->outstanding_tasks);
	dev_err(hba->dev, "saved_err=0x%x, saved_uic_err=0x%x\n",
		hba->saved_err, hba->saved_uic_err);
	dev_err(hba->dev, "Device power mode=%d, UIC link state=%d\n",
		hba->curr_dev_pwr_mode, hba->uic_link_state);
	dev_err(hba->dev, "PM in progress=%d, sys. suspended=%d\n",
		hba->pm_op_in_progress, hba->is_sys_suspended);
	dev_err(hba->dev, "Auto BKOPS=%d, Host self-block=%d\n",
		hba->auto_bkops_enabled, hba->host->host_self_blocked);
	dev_err(hba->dev, "Clk gate=%d\n", hba->clk_gating.state);
	dev_err(hba->dev,
		"last_hibern8_exit_tstamp at %lld us, hibern8_exit_cnt=%d\n",
		ktime_to_us(hba->ufs_stats.last_hibern8_exit_tstamp),
		hba->ufs_stats.hibern8_exit_cnt);
	dev_err(hba->dev, "last intr at %lld us, last intr status=0x%x\n",
		ktime_to_us(hba->ufs_stats.last_intr_ts),
		hba->ufs_stats.last_intr_status);
	dev_err(hba->dev, "error handling flags=0x%x, req. abort count=%d\n",
		hba->eh_flags, hba->req_abort_count);
	dev_err(hba->dev, "hba->ufs_version=0x%x, Host capabilities=0x%x, caps=0x%x\n",
		hba->ufs_version, hba->capabilities, hba->caps);
	dev_err(hba->dev, "quirks=0x%x, dev. quirks=0x%x\n", hba->quirks,
		hba->dev_quirks);
	if (sdev_ufs)
		dev_err(hba->dev, "UFS dev info: %.8s %.16s rev %.4s\n",
			sdev_ufs->vendor, sdev_ufs->model, sdev_ufs->rev);

	ufshcd_print_clk_freqs(hba);
}

/**
 * ufshcd_print_pwr_info - print power params as saved in hba
 * power info
 * @hba: per-adapter instance
 */
static void ufshcd_print_pwr_info(struct ufs_hba *hba)
{
	static const char * const names[] = {
		"INVALID MODE",
		"FAST MODE",
		"SLOW_MODE",
		"INVALID MODE",
		"FASTAUTO_MODE",
		"SLOWAUTO_MODE",
		"INVALID MODE",
	};

	dev_err(hba->dev, "%s:[RX, TX]: gear=[%d, %d], lane[%d, %d], pwr[%s, %s], rate = %d\n",
		 __func__,
		 hba->pwr_info.gear_rx, hba->pwr_info.gear_tx,
		 hba->pwr_info.lane_rx, hba->pwr_info.lane_tx,
		 names[hba->pwr_info.pwr_rx],
		 names[hba->pwr_info.pwr_tx],
		 hba->pwr_info.hs_rate);
}

static void ufshcd_device_reset(struct ufs_hba *hba)
{
	int err;

	err = ufshcd_vops_device_reset(hba);

	if (!err) {
		ufshcd_set_ufs_dev_active(hba);
		if (ufshcd_is_wb_allowed(hba)) {
			hba->dev_info.wb_enabled = false;
			hba->dev_info.wb_buf_flush_enabled = false;
		}
	}
	if (err != -EOPNOTSUPP)
		ufshcd_update_evt_hist(hba, UFS_EVT_DEV_RESET, err);
}

void ufshcd_delay_us(unsigned long us, unsigned long tolerance)
{
	if (!us)
		return;

	if (us < 10)
		udelay(us);
	else
		usleep_range(us, us + tolerance);
}
EXPORT_SYMBOL_GPL(ufshcd_delay_us);

/**
 * ufshcd_wait_for_register - wait for register value to change
 * @hba: per-adapter interface
 * @reg: mmio register offset
 * @mask: mask to apply to the read register value
 * @val: value to wait for
 * @interval_us: polling interval in microseconds
 * @timeout_ms: timeout in milliseconds
 *
 * Return:
 * -ETIMEDOUT on error, zero on success.
 */
int ufshcd_wait_for_register(struct ufs_hba *hba, u32 reg, u32 mask,
				u32 val, unsigned long interval_us,
				unsigned long timeout_ms)
{
	int err = 0;
	unsigned long timeout = jiffies + msecs_to_jiffies(timeout_ms);

	/* ignore bits that we don't intend to wait on */
	val = val & mask;

	while ((ufshcd_readl(hba, reg) & mask) != val) {
		usleep_range(interval_us, interval_us + 50);
		if (time_after(jiffies, timeout)) {
			if ((ufshcd_readl(hba, reg) & mask) != val)
				err = -ETIMEDOUT;
			break;
		}
	}

	return err;
}

/**
 * ufshcd_get_intr_mask - Get the interrupt bit mask
 * @hba: Pointer to adapter instance
 *
 * Returns interrupt bit mask per version
 */
static inline u32 ufshcd_get_intr_mask(struct ufs_hba *hba)
{
	if (hba->ufs_version == ufshci_version(1, 0))
		return INTERRUPT_MASK_ALL_VER_10;
	if (hba->ufs_version <= ufshci_version(2, 0))
		return INTERRUPT_MASK_ALL_VER_11;

	return INTERRUPT_MASK_ALL_VER_21;
}

/**
 * ufshcd_get_ufs_version - Get the UFS version supported by the HBA
 * @hba: Pointer to adapter instance
 *
 * Returns UFSHCI version supported by the controller
 */
static inline u32 ufshcd_get_ufs_version(struct ufs_hba *hba)
{
	u32 ufshci_ver;

	if (hba->quirks & UFSHCD_QUIRK_BROKEN_UFS_HCI_VERSION)
		ufshci_ver = ufshcd_vops_get_ufs_hci_version(hba);
	else
		ufshci_ver = ufshcd_readl(hba, REG_UFS_VERSION);

	/*
	 * UFSHCI v1.x uses a different version scheme, in order
	 * to allow the use of comparisons with the ufshci_version
	 * function, we convert it to the same scheme as ufs 2.0+.
	 */
	if (ufshci_ver & 0x00010000)
		return ufshci_version(1, ufshci_ver & 0x00000100);

	return ufshci_ver;
}

/**
 * ufshcd_is_device_present - Check if any device connected to
 *			      the host controller
 * @hba: pointer to adapter instance
 *
 * Returns true if device present, false if no device detected
 */
static inline bool ufshcd_is_device_present(struct ufs_hba *hba)
{
	return (ufshcd_readl(hba, REG_CONTROLLER_STATUS) &
						DEVICE_PRESENT) ? true : false;
}

/**
 * ufshcd_get_tr_ocs - Get the UTRD Overall Command Status
 * @lrbp: pointer to local command reference block
 *
 * This function is used to get the OCS field from UTRD
 * Returns the OCS field in the UTRD
 */
static inline int ufshcd_get_tr_ocs(struct ufshcd_lrb *lrbp)
{
	return le32_to_cpu(lrbp->utr_descriptor_ptr->header.dword_2) & MASK_OCS;
}

/**
 * ufshcd_utrl_clear - Clear a bit in UTRLCLR register
 * @hba: per adapter instance
 * @pos: position of the bit to be cleared
 */
static inline void ufshcd_utrl_clear(struct ufs_hba *hba, u32 pos)
{
	if (hba->quirks & UFSHCI_QUIRK_BROKEN_REQ_LIST_CLR)
		ufshcd_writel(hba, (1 << pos), REG_UTP_TRANSFER_REQ_LIST_CLEAR);
	else
		ufshcd_writel(hba, ~(1 << pos),
				REG_UTP_TRANSFER_REQ_LIST_CLEAR);
}

/**
 * ufshcd_utmrl_clear - Clear a bit in UTRMLCLR register
 * @hba: per adapter instance
 * @pos: position of the bit to be cleared
 */
static inline void ufshcd_utmrl_clear(struct ufs_hba *hba, u32 pos)
{
	if (hba->quirks & UFSHCI_QUIRK_BROKEN_REQ_LIST_CLR)
		ufshcd_writel(hba, (1 << pos), REG_UTP_TASK_REQ_LIST_CLEAR);
	else
		ufshcd_writel(hba, ~(1 << pos), REG_UTP_TASK_REQ_LIST_CLEAR);
}

/**
 * ufshcd_get_lists_status - Check UCRDY, UTRLRDY and UTMRLRDY
 * @reg: Register value of host controller status
 *
 * Returns integer, 0 on Success and positive value if failed
 */
static inline int ufshcd_get_lists_status(u32 reg)
{
	return !((reg & UFSHCD_STATUS_READY) == UFSHCD_STATUS_READY);
}

/**
 * ufshcd_get_uic_cmd_result - Get the UIC command result
 * @hba: Pointer to adapter instance
 *
 * This function gets the result of UIC command completion
 * Returns 0 on success, non zero value on error
 */
static inline int ufshcd_get_uic_cmd_result(struct ufs_hba *hba)
{
	return ufshcd_readl(hba, REG_UIC_COMMAND_ARG_2) &
	       MASK_UIC_COMMAND_RESULT;
}

/**
 * ufshcd_get_dme_attr_val - Get the value of attribute returned by UIC command
 * @hba: Pointer to adapter instance
 *
 * This function gets UIC command argument3
 * Returns 0 on success, non zero value on error
 */
static inline u32 ufshcd_get_dme_attr_val(struct ufs_hba *hba)
{
	return ufshcd_readl(hba, REG_UIC_COMMAND_ARG_3);
}

/**
 * ufshcd_get_req_rsp - returns the TR response transaction type
 * @ucd_rsp_ptr: pointer to response UPIU
 */
static inline int
ufshcd_get_req_rsp(struct utp_upiu_rsp *ucd_rsp_ptr)
{
	return be32_to_cpu(ucd_rsp_ptr->header.dword_0) >> 24;
}

/**
 * ufshcd_get_rsp_upiu_result - Get the result from response UPIU
 * @ucd_rsp_ptr: pointer to response UPIU
 *
 * This function gets the response status and scsi_status from response UPIU
 * Returns the response result code.
 */
static inline int
ufshcd_get_rsp_upiu_result(struct utp_upiu_rsp *ucd_rsp_ptr)
{
	return be32_to_cpu(ucd_rsp_ptr->header.dword_1) & MASK_RSP_UPIU_RESULT;
}

/*
 * ufshcd_get_rsp_upiu_data_seg_len - Get the data segment length
 *				from response UPIU
 * @ucd_rsp_ptr: pointer to response UPIU
 *
 * Return the data segment length.
 */
static inline unsigned int
ufshcd_get_rsp_upiu_data_seg_len(struct utp_upiu_rsp *ucd_rsp_ptr)
{
	return be32_to_cpu(ucd_rsp_ptr->header.dword_2) &
		MASK_RSP_UPIU_DATA_SEG_LEN;
}

/**
 * ufshcd_is_exception_event - Check if the device raised an exception event
 * @ucd_rsp_ptr: pointer to response UPIU
 *
 * The function checks if the device raised an exception event indicated in
 * the Device Information field of response UPIU.
 *
 * Returns true if exception is raised, false otherwise.
 */
static inline bool ufshcd_is_exception_event(struct utp_upiu_rsp *ucd_rsp_ptr)
{
	return be32_to_cpu(ucd_rsp_ptr->header.dword_2) &
			MASK_RSP_EXCEPTION_EVENT ? true : false;
}

/**
 * ufshcd_reset_intr_aggr - Reset interrupt aggregation values.
 * @hba: per adapter instance
 */
static inline void
ufshcd_reset_intr_aggr(struct ufs_hba *hba)
{
	ufshcd_writel(hba, INT_AGGR_ENABLE |
		      INT_AGGR_COUNTER_AND_TIMER_RESET,
		      REG_UTP_TRANSFER_REQ_INT_AGG_CONTROL);
}

/**
 * ufshcd_config_intr_aggr - Configure interrupt aggregation values.
 * @hba: per adapter instance
 * @cnt: Interrupt aggregation counter threshold
 * @tmout: Interrupt aggregation timeout value
 */
static inline void
ufshcd_config_intr_aggr(struct ufs_hba *hba, u8 cnt, u8 tmout)
{
	ufshcd_writel(hba, INT_AGGR_ENABLE | INT_AGGR_PARAM_WRITE |
		      INT_AGGR_COUNTER_THLD_VAL(cnt) |
		      INT_AGGR_TIMEOUT_VAL(tmout),
		      REG_UTP_TRANSFER_REQ_INT_AGG_CONTROL);
}

/**
 * ufshcd_disable_intr_aggr - Disables interrupt aggregation.
 * @hba: per adapter instance
 */
static inline void ufshcd_disable_intr_aggr(struct ufs_hba *hba)
{
	ufshcd_writel(hba, 0, REG_UTP_TRANSFER_REQ_INT_AGG_CONTROL);
}

/**
 * ufshcd_enable_run_stop_reg - Enable run-stop registers,
 *			When run-stop registers are set to 1, it indicates the
 *			host controller that it can process the requests
 * @hba: per adapter instance
 */
static void ufshcd_enable_run_stop_reg(struct ufs_hba *hba)
{
	ufshcd_writel(hba, UTP_TASK_REQ_LIST_RUN_STOP_BIT,
		      REG_UTP_TASK_REQ_LIST_RUN_STOP);
	ufshcd_writel(hba, UTP_TRANSFER_REQ_LIST_RUN_STOP_BIT,
		      REG_UTP_TRANSFER_REQ_LIST_RUN_STOP);
}

/**
 * ufshcd_hba_start - Start controller initialization sequence
 * @hba: per adapter instance
 */
static inline void ufshcd_hba_start(struct ufs_hba *hba)
{
	u32 val = CONTROLLER_ENABLE;

	if (ufshcd_crypto_enable(hba))
		val |= CRYPTO_GENERAL_ENABLE;

	ufshcd_writel(hba, val, REG_CONTROLLER_ENABLE);
}

/**
 * ufshcd_is_hba_active - Get controller state
 * @hba: per adapter instance
 *
 * Returns false if controller is active, true otherwise
 */
static inline bool ufshcd_is_hba_active(struct ufs_hba *hba)
{
	return (ufshcd_readl(hba, REG_CONTROLLER_ENABLE) & CONTROLLER_ENABLE)
		? false : true;
}

u32 ufshcd_get_local_unipro_ver(struct ufs_hba *hba)
{
	/* HCI version 1.0 and 1.1 supports UniPro 1.41 */
	if (hba->ufs_version <= ufshci_version(1, 1))
		return UFS_UNIPRO_VER_1_41;
	else
		return UFS_UNIPRO_VER_1_6;
}
EXPORT_SYMBOL(ufshcd_get_local_unipro_ver);

static bool ufshcd_is_unipro_pa_params_tuning_req(struct ufs_hba *hba)
{
	/*
	 * If both host and device support UniPro ver1.6 or later, PA layer
	 * parameters tuning happens during link startup itself.
	 *
	 * We can manually tune PA layer parameters if either host or device
	 * doesn't support UniPro ver 1.6 or later. But to keep manual tuning
	 * logic simple, we will only do manual tuning if local unipro version
	 * doesn't support ver1.6 or later.
	 */
	if (ufshcd_get_local_unipro_ver(hba) < UFS_UNIPRO_VER_1_6)
		return true;
	else
		return false;
}

/**
 * ufshcd_set_clk_freq - set UFS controller clock frequencies
 * @hba: per adapter instance
 * @scale_up: If True, set max possible frequency othewise set low frequency
 *
 * Returns 0 if successful
 * Returns < 0 for any other errors
 */
static int ufshcd_set_clk_freq(struct ufs_hba *hba, bool scale_up)
{
	int ret = 0;
	struct ufs_clk_info *clki;
	struct list_head *head = &hba->clk_list_head;

	if (list_empty(head))
		goto out;

	list_for_each_entry(clki, head, list) {
		if (!IS_ERR_OR_NULL(clki->clk)) {
			if (scale_up && clki->max_freq) {
				if (clki->curr_freq == clki->max_freq)
					continue;

				ret = clk_set_rate(clki->clk, clki->max_freq);
				if (ret) {
					dev_err(hba->dev, "%s: %s clk set rate(%dHz) failed, %d\n",
						__func__, clki->name,
						clki->max_freq, ret);
					break;
				}
				trace_ufshcd_clk_scaling(dev_name(hba->dev),
						"scaled up", clki->name,
						clki->curr_freq,
						clki->max_freq);

				clki->curr_freq = clki->max_freq;

			} else if (!scale_up && clki->min_freq) {
				if (clki->curr_freq == clki->min_freq)
					continue;

				ret = clk_set_rate(clki->clk, clki->min_freq);
				if (ret) {
					dev_err(hba->dev, "%s: %s clk set rate(%dHz) failed, %d\n",
						__func__, clki->name,
						clki->min_freq, ret);
					break;
				}
				trace_ufshcd_clk_scaling(dev_name(hba->dev),
						"scaled down", clki->name,
						clki->curr_freq,
						clki->min_freq);
				clki->curr_freq = clki->min_freq;
			}
		}
		dev_dbg(hba->dev, "%s: clk: %s, rate: %lu\n", __func__,
				clki->name, clk_get_rate(clki->clk));
	}

out:
	return ret;
}

/**
 * ufshcd_scale_clks - scale up or scale down UFS controller clocks
 * @hba: per adapter instance
 * @scale_up: True if scaling up and false if scaling down
 *
 * Returns 0 if successful
 * Returns < 0 for any other errors
 */
static int ufshcd_scale_clks(struct ufs_hba *hba, bool scale_up)
{
	int ret = 0;
	ktime_t start = ktime_get();

	ret = ufshcd_vops_clk_scale_notify(hba, scale_up, PRE_CHANGE);
	if (ret)
		goto out;

	ret = ufshcd_set_clk_freq(hba, scale_up);
	if (ret)
		goto out;

	ret = ufshcd_vops_clk_scale_notify(hba, scale_up, POST_CHANGE);
	if (ret)
		ufshcd_set_clk_freq(hba, !scale_up);

out:
	trace_ufshcd_profile_clk_scaling(dev_name(hba->dev),
			(scale_up ? "up" : "down"),
			ktime_to_us(ktime_sub(ktime_get(), start)), ret);
	return ret;
}

/**
 * ufshcd_is_devfreq_scaling_required - check if scaling is required or not
 * @hba: per adapter instance
 * @scale_up: True if scaling up and false if scaling down
 *
 * Returns true if scaling is required, false otherwise.
 */
static bool ufshcd_is_devfreq_scaling_required(struct ufs_hba *hba,
					       bool scale_up)
{
	struct ufs_clk_info *clki;
	struct list_head *head = &hba->clk_list_head;

	if (list_empty(head))
		return false;

	list_for_each_entry(clki, head, list) {
		if (!IS_ERR_OR_NULL(clki->clk)) {
			if (scale_up && clki->max_freq) {
				if (clki->curr_freq == clki->max_freq)
					continue;
				return true;
			} else if (!scale_up && clki->min_freq) {
				if (clki->curr_freq == clki->min_freq)
					continue;
				return true;
			}
		}
	}

	return false;
}

static int ufshcd_wait_for_doorbell_clr(struct ufs_hba *hba,
					u64 wait_timeout_us)
{
	unsigned long flags;
	int ret = 0;
	u32 tm_doorbell;
	u32 tr_doorbell;
	bool timeout = false, do_last_check = false;
	ktime_t start;

	ufshcd_hold(hba, false);
	spin_lock_irqsave(hba->host->host_lock, flags);
	/*
	 * Wait for all the outstanding tasks/transfer requests.
	 * Verify by checking the doorbell registers are clear.
	 */
	start = ktime_get();
	do {
		if (hba->ufshcd_state != UFSHCD_STATE_OPERATIONAL) {
			ret = -EBUSY;
			goto out;
		}

		tm_doorbell = ufshcd_readl(hba, REG_UTP_TASK_REQ_DOOR_BELL);
		tr_doorbell = ufshcd_readl(hba, REG_UTP_TRANSFER_REQ_DOOR_BELL);
		if (!tm_doorbell && !tr_doorbell) {
			timeout = false;
			break;
		} else if (do_last_check) {
			break;
		}

		spin_unlock_irqrestore(hba->host->host_lock, flags);
		schedule();
		if (ktime_to_us(ktime_sub(ktime_get(), start)) >
		    wait_timeout_us) {
			timeout = true;
			/*
			 * We might have scheduled out for long time so make
			 * sure to check if doorbells are cleared by this time
			 * or not.
			 */
			do_last_check = true;
		}
		spin_lock_irqsave(hba->host->host_lock, flags);
	} while (tm_doorbell || tr_doorbell);

	if (timeout) {
		dev_err(hba->dev,
			"%s: timedout waiting for doorbell to clear (tm=0x%x, tr=0x%x)\n",
			__func__, tm_doorbell, tr_doorbell);
		ret = -EBUSY;
	}
out:
	spin_unlock_irqrestore(hba->host->host_lock, flags);
	ufshcd_release(hba);
	return ret;
}

/**
 * ufshcd_scale_gear - scale up/down UFS gear
 * @hba: per adapter instance
 * @scale_up: True for scaling up gear and false for scaling down
 *
 * Returns 0 for success,
 * Returns -EBUSY if scaling can't happen at this time
 * Returns non-zero for any other errors
 */
static int ufshcd_scale_gear(struct ufs_hba *hba, bool scale_up)
{
	int ret = 0;
	struct ufs_pa_layer_attr new_pwr_info;

	if (scale_up) {
		memcpy(&new_pwr_info, &hba->clk_scaling.saved_pwr_info.info,
		       sizeof(struct ufs_pa_layer_attr));
	} else {
		memcpy(&new_pwr_info, &hba->pwr_info,
		       sizeof(struct ufs_pa_layer_attr));

		if (hba->pwr_info.gear_tx > hba->clk_scaling.min_gear ||
		    hba->pwr_info.gear_rx > hba->clk_scaling.min_gear) {
			/* save the current power mode */
			memcpy(&hba->clk_scaling.saved_pwr_info.info,
				&hba->pwr_info,
				sizeof(struct ufs_pa_layer_attr));

			/* scale down gear */
			new_pwr_info.gear_tx = hba->clk_scaling.min_gear;
			new_pwr_info.gear_rx = hba->clk_scaling.min_gear;
		}
	}

	/* check if the power mode needs to be changed or not? */
	ret = ufshcd_config_pwr_mode(hba, &new_pwr_info);
	if (ret)
		dev_err(hba->dev, "%s: failed err %d, old gear: (tx %d rx %d), new gear: (tx %d rx %d)",
			__func__, ret,
			hba->pwr_info.gear_tx, hba->pwr_info.gear_rx,
			new_pwr_info.gear_tx, new_pwr_info.gear_rx);

	return ret;
}

static int ufshcd_clock_scaling_prepare(struct ufs_hba *hba)
{
	#define DOORBELL_CLR_TOUT_US		(1000 * 1000) /* 1 sec */
	int ret = 0;
	/*
	 * make sure that there are no outstanding requests when
	 * clock scaling is in progress
	 */
	ufshcd_scsi_block_requests(hba);
	down_write(&hba->clk_scaling_lock);

	if (!hba->clk_scaling.is_allowed ||
	    ufshcd_wait_for_doorbell_clr(hba, DOORBELL_CLR_TOUT_US)) {
		ret = -EBUSY;
		up_write(&hba->clk_scaling_lock);
		ufshcd_scsi_unblock_requests(hba);
		goto out;
	}

	/* let's not get into low power until clock scaling is completed */
	ufshcd_hold(hba, false);

out:
	return ret;
}

static void ufshcd_clock_scaling_unprepare(struct ufs_hba *hba, bool writelock)
{
	if (writelock)
		up_write(&hba->clk_scaling_lock);
	else
		up_read(&hba->clk_scaling_lock);
	ufshcd_scsi_unblock_requests(hba);
	ufshcd_release(hba);
}

/**
 * ufshcd_devfreq_scale - scale up/down UFS clocks and gear
 * @hba: per adapter instance
 * @scale_up: True for scaling up and false for scalin down
 *
 * Returns 0 for success,
 * Returns -EBUSY if scaling can't happen at this time
 * Returns non-zero for any other errors
 */
static int ufshcd_devfreq_scale(struct ufs_hba *hba, bool scale_up)
{
	int ret = 0;
	bool is_writelock = true;

	ret = ufshcd_clock_scaling_prepare(hba);
	if (ret)
		return ret;

	/* scale down the gear before scaling down clocks */
	if (!scale_up) {
		ret = ufshcd_scale_gear(hba, false);
		if (ret)
			goto out_unprepare;
	}

	ret = ufshcd_scale_clks(hba, scale_up);
	if (ret) {
		if (!scale_up)
			ufshcd_scale_gear(hba, true);
		goto out_unprepare;
	}

	/* scale up the gear after scaling up clocks */
	if (scale_up) {
		ret = ufshcd_scale_gear(hba, true);
		if (ret) {
			ufshcd_scale_clks(hba, false);
			goto out_unprepare;
		}
	}

	/* Enable Write Booster if we have scaled up else disable it */
	downgrade_write(&hba->clk_scaling_lock);
	is_writelock = false;
	ufshcd_wb_toggle(hba, scale_up);

out_unprepare:
	ufshcd_clock_scaling_unprepare(hba, is_writelock);
	return ret;
}

static void ufshcd_clk_scaling_suspend_work(struct work_struct *work)
{
	struct ufs_hba *hba = container_of(work, struct ufs_hba,
					   clk_scaling.suspend_work);
	unsigned long irq_flags;

	spin_lock_irqsave(hba->host->host_lock, irq_flags);
	if (hba->clk_scaling.active_reqs || hba->clk_scaling.is_suspended) {
		spin_unlock_irqrestore(hba->host->host_lock, irq_flags);
		return;
	}
	hba->clk_scaling.is_suspended = true;
	spin_unlock_irqrestore(hba->host->host_lock, irq_flags);

	__ufshcd_suspend_clkscaling(hba);
}

static void ufshcd_clk_scaling_resume_work(struct work_struct *work)
{
	struct ufs_hba *hba = container_of(work, struct ufs_hba,
					   clk_scaling.resume_work);
	unsigned long irq_flags;

	spin_lock_irqsave(hba->host->host_lock, irq_flags);
	if (!hba->clk_scaling.is_suspended) {
		spin_unlock_irqrestore(hba->host->host_lock, irq_flags);
		return;
	}
	hba->clk_scaling.is_suspended = false;
	spin_unlock_irqrestore(hba->host->host_lock, irq_flags);

	devfreq_resume_device(hba->devfreq);
}

static int ufshcd_devfreq_target(struct device *dev,
				unsigned long *freq, u32 flags)
{
	int ret = 0;
	struct ufs_hba *hba = dev_get_drvdata(dev);
	ktime_t start;
	bool scale_up, sched_clk_scaling_suspend_work = false;
	struct list_head *clk_list = &hba->clk_list_head;
	struct ufs_clk_info *clki;
	unsigned long irq_flags;

	if (!ufshcd_is_clkscaling_supported(hba))
		return -EINVAL;

	clki = list_first_entry(&hba->clk_list_head, struct ufs_clk_info, list);
	/* Override with the closest supported frequency */
	*freq = (unsigned long) clk_round_rate(clki->clk, *freq);
	spin_lock_irqsave(hba->host->host_lock, irq_flags);
	if (ufshcd_eh_in_progress(hba)) {
		spin_unlock_irqrestore(hba->host->host_lock, irq_flags);
		return 0;
	}

	if (!hba->clk_scaling.active_reqs)
		sched_clk_scaling_suspend_work = true;

	if (list_empty(clk_list)) {
		spin_unlock_irqrestore(hba->host->host_lock, irq_flags);
		goto out;
	}

	/* Decide based on the rounded-off frequency and update */
	scale_up = (*freq == clki->max_freq) ? true : false;
	if (!scale_up)
		*freq = clki->min_freq;
	/* Update the frequency */
	if (!ufshcd_is_devfreq_scaling_required(hba, scale_up)) {
		spin_unlock_irqrestore(hba->host->host_lock, irq_flags);
		ret = 0;
		goto out; /* no state change required */
	}
	spin_unlock_irqrestore(hba->host->host_lock, irq_flags);

	start = ktime_get();
	ret = ufshcd_devfreq_scale(hba, scale_up);

	trace_ufshcd_profile_clk_scaling(dev_name(hba->dev),
		(scale_up ? "up" : "down"),
		ktime_to_us(ktime_sub(ktime_get(), start)), ret);

out:
	if (sched_clk_scaling_suspend_work)
		queue_work(hba->clk_scaling.workq,
			   &hba->clk_scaling.suspend_work);

	return ret;
}

static bool ufshcd_is_busy(struct request *req, void *priv, bool reserved)
{
	int *busy = priv;

	WARN_ON_ONCE(reserved);
	(*busy)++;
	return false;
}

/* Whether or not any tag is in use by a request that is in progress. */
static bool ufshcd_any_tag_in_use(struct ufs_hba *hba)
{
	struct request_queue *q = hba->cmd_queue;
	int busy = 0;

	blk_mq_tagset_busy_iter(q->tag_set, ufshcd_is_busy, &busy);
	return busy;
}

static int ufshcd_devfreq_get_dev_status(struct device *dev,
		struct devfreq_dev_status *stat)
{
	struct ufs_hba *hba = dev_get_drvdata(dev);
	struct ufs_clk_scaling *scaling = &hba->clk_scaling;
	unsigned long flags;
	struct list_head *clk_list = &hba->clk_list_head;
	struct ufs_clk_info *clki;
	ktime_t curr_t;

	if (!ufshcd_is_clkscaling_supported(hba))
		return -EINVAL;

	memset(stat, 0, sizeof(*stat));

	spin_lock_irqsave(hba->host->host_lock, flags);
	curr_t = ktime_get();
	if (!scaling->window_start_t)
		goto start_window;

	clki = list_first_entry(clk_list, struct ufs_clk_info, list);
	/*
	 * If current frequency is 0, then the ondemand governor considers
	 * there's no initial frequency set. And it always requests to set
	 * to max. frequency.
	 */
	stat->current_frequency = clki->curr_freq;
	if (scaling->is_busy_started)
		scaling->tot_busy_t += ktime_us_delta(curr_t,
				scaling->busy_start_t);

	stat->total_time = ktime_us_delta(curr_t, scaling->window_start_t);
	stat->busy_time = scaling->tot_busy_t;
start_window:
	scaling->window_start_t = curr_t;
	scaling->tot_busy_t = 0;

	if (hba->outstanding_reqs) {
		scaling->busy_start_t = curr_t;
		scaling->is_busy_started = true;
	} else {
		scaling->busy_start_t = 0;
		scaling->is_busy_started = false;
	}
	spin_unlock_irqrestore(hba->host->host_lock, flags);
	return 0;
}

static int ufshcd_devfreq_init(struct ufs_hba *hba)
{
	struct list_head *clk_list = &hba->clk_list_head;
	struct ufs_clk_info *clki;
	struct devfreq *devfreq;
	int ret;

	/* Skip devfreq if we don't have any clocks in the list */
	if (list_empty(clk_list))
		return 0;

	clki = list_first_entry(clk_list, struct ufs_clk_info, list);
	dev_pm_opp_add(hba->dev, clki->min_freq, 0);
	dev_pm_opp_add(hba->dev, clki->max_freq, 0);

	ufshcd_vops_config_scaling_param(hba, &hba->vps->devfreq_profile,
					 &hba->vps->ondemand_data);
	devfreq = devfreq_add_device(hba->dev,
			&hba->vps->devfreq_profile,
			DEVFREQ_GOV_SIMPLE_ONDEMAND,
			&hba->vps->ondemand_data);
	if (IS_ERR(devfreq)) {
		ret = PTR_ERR(devfreq);
		dev_err(hba->dev, "Unable to register with devfreq %d\n", ret);

		dev_pm_opp_remove(hba->dev, clki->min_freq);
		dev_pm_opp_remove(hba->dev, clki->max_freq);
		return ret;
	}

	hba->devfreq = devfreq;

	return 0;
}

static void ufshcd_devfreq_remove(struct ufs_hba *hba)
{
	struct list_head *clk_list = &hba->clk_list_head;
	struct ufs_clk_info *clki;

	if (!hba->devfreq)
		return;

	devfreq_remove_device(hba->devfreq);
	hba->devfreq = NULL;

	clki = list_first_entry(clk_list, struct ufs_clk_info, list);
	dev_pm_opp_remove(hba->dev, clki->min_freq);
	dev_pm_opp_remove(hba->dev, clki->max_freq);
}

static void __ufshcd_suspend_clkscaling(struct ufs_hba *hba)
{
	unsigned long flags;

	devfreq_suspend_device(hba->devfreq);
	spin_lock_irqsave(hba->host->host_lock, flags);
	hba->clk_scaling.window_start_t = 0;
	spin_unlock_irqrestore(hba->host->host_lock, flags);
}

static void ufshcd_suspend_clkscaling(struct ufs_hba *hba)
{
	unsigned long flags;
	bool suspend = false;

	cancel_work_sync(&hba->clk_scaling.suspend_work);
	cancel_work_sync(&hba->clk_scaling.resume_work);

	spin_lock_irqsave(hba->host->host_lock, flags);
	if (!hba->clk_scaling.is_suspended) {
		suspend = true;
		hba->clk_scaling.is_suspended = true;
	}
	spin_unlock_irqrestore(hba->host->host_lock, flags);

	if (suspend)
		__ufshcd_suspend_clkscaling(hba);
}

static void ufshcd_resume_clkscaling(struct ufs_hba *hba)
{
	unsigned long flags;
	bool resume = false;

	spin_lock_irqsave(hba->host->host_lock, flags);
	if (hba->clk_scaling.is_suspended) {
		resume = true;
		hba->clk_scaling.is_suspended = false;
	}
	spin_unlock_irqrestore(hba->host->host_lock, flags);

	if (resume)
		devfreq_resume_device(hba->devfreq);
}

static ssize_t ufshcd_clkscale_enable_show(struct device *dev,
		struct device_attribute *attr, char *buf)
{
	struct ufs_hba *hba = dev_get_drvdata(dev);

	return sysfs_emit(buf, "%d\n", hba->clk_scaling.is_enabled);
}

static ssize_t ufshcd_clkscale_enable_store(struct device *dev,
		struct device_attribute *attr, const char *buf, size_t count)
{
	struct ufs_hba *hba = dev_get_drvdata(dev);
	u32 value;
	int err = 0;

	if (kstrtou32(buf, 0, &value))
		return -EINVAL;

	down(&hba->host_sem);
	if (!ufshcd_is_user_access_allowed(hba)) {
		err = -EBUSY;
		goto out;
	}

	value = !!value;
	if (value == hba->clk_scaling.is_enabled)
		goto out;

	ufshcd_rpm_get_sync(hba);
	ufshcd_hold(hba, false);

	hba->clk_scaling.is_enabled = value;

	if (value) {
		ufshcd_resume_clkscaling(hba);
	} else {
		ufshcd_suspend_clkscaling(hba);
		err = ufshcd_devfreq_scale(hba, true);
		if (err)
			dev_err(hba->dev, "%s: failed to scale clocks up %d\n",
					__func__, err);
	}

	ufshcd_release(hba);
	ufshcd_rpm_put_sync(hba);
out:
	up(&hba->host_sem);
	return err ? err : count;
}

static void ufshcd_init_clk_scaling_sysfs(struct ufs_hba *hba)
{
	hba->clk_scaling.enable_attr.show = ufshcd_clkscale_enable_show;
	hba->clk_scaling.enable_attr.store = ufshcd_clkscale_enable_store;
	sysfs_attr_init(&hba->clk_scaling.enable_attr.attr);
	hba->clk_scaling.enable_attr.attr.name = "clkscale_enable";
	hba->clk_scaling.enable_attr.attr.mode = 0644;
	if (device_create_file(hba->dev, &hba->clk_scaling.enable_attr))
		dev_err(hba->dev, "Failed to create sysfs for clkscale_enable\n");
}

static void ufshcd_remove_clk_scaling_sysfs(struct ufs_hba *hba)
{
	if (hba->clk_scaling.enable_attr.attr.name)
		device_remove_file(hba->dev, &hba->clk_scaling.enable_attr);
}

static void ufshcd_init_clk_scaling(struct ufs_hba *hba)
{
	char wq_name[sizeof("ufs_clkscaling_00")];

	if (!ufshcd_is_clkscaling_supported(hba))
		return;

	if (!hba->clk_scaling.min_gear)
		hba->clk_scaling.min_gear = UFS_HS_G1;

	INIT_WORK(&hba->clk_scaling.suspend_work,
		  ufshcd_clk_scaling_suspend_work);
	INIT_WORK(&hba->clk_scaling.resume_work,
		  ufshcd_clk_scaling_resume_work);

	snprintf(wq_name, sizeof(wq_name), "ufs_clkscaling_%d",
		 hba->host->host_no);
	hba->clk_scaling.workq = create_singlethread_workqueue(wq_name);

	hba->clk_scaling.is_initialized = true;
}

static void ufshcd_exit_clk_scaling(struct ufs_hba *hba)
{
	if (!hba->clk_scaling.is_initialized)
		return;

	ufshcd_remove_clk_scaling_sysfs(hba);
	destroy_workqueue(hba->clk_scaling.workq);
	ufshcd_devfreq_remove(hba);
	hba->clk_scaling.is_initialized = false;
}

static void ufshcd_ungate_work(struct work_struct *work)
{
	int ret;
	unsigned long flags;
	struct ufs_hba *hba = container_of(work, struct ufs_hba,
			clk_gating.ungate_work);

	cancel_delayed_work_sync(&hba->clk_gating.gate_work);

	spin_lock_irqsave(hba->host->host_lock, flags);
	if (hba->clk_gating.state == CLKS_ON) {
		spin_unlock_irqrestore(hba->host->host_lock, flags);
		goto unblock_reqs;
	}

	spin_unlock_irqrestore(hba->host->host_lock, flags);
	ufshcd_hba_vreg_set_hpm(hba);
	ufshcd_setup_clocks(hba, true);

	ufshcd_enable_irq(hba);

	/* Exit from hibern8 */
	if (ufshcd_can_hibern8_during_gating(hba)) {
		/* Prevent gating in this path */
		hba->clk_gating.is_suspended = true;
		if (ufshcd_is_link_hibern8(hba)) {
			ret = ufshcd_uic_hibern8_exit(hba);
			if (ret)
				dev_err(hba->dev, "%s: hibern8 exit failed %d\n",
					__func__, ret);
			else
				ufshcd_set_link_active(hba);
		}
		hba->clk_gating.is_suspended = false;
	}
unblock_reqs:
	ufshcd_scsi_unblock_requests(hba);
}

/**
 * ufshcd_hold - Enable clocks that were gated earlier due to ufshcd_release.
 * Also, exit from hibern8 mode and set the link as active.
 * @hba: per adapter instance
 * @async: This indicates whether caller should ungate clocks asynchronously.
 */
int ufshcd_hold(struct ufs_hba *hba, bool async)
{
	int rc = 0;
	bool flush_result;
	unsigned long flags;

	if (!ufshcd_is_clkgating_allowed(hba))
		goto out;
	spin_lock_irqsave(hba->host->host_lock, flags);
	hba->clk_gating.active_reqs++;

start:
	switch (hba->clk_gating.state) {
	case CLKS_ON:
		/*
		 * Wait for the ungate work to complete if in progress.
		 * Though the clocks may be in ON state, the link could
		 * still be in hibner8 state if hibern8 is allowed
		 * during clock gating.
		 * Make sure we exit hibern8 state also in addition to
		 * clocks being ON.
		 */
		if (ufshcd_can_hibern8_during_gating(hba) &&
		    ufshcd_is_link_hibern8(hba)) {
			if (async) {
				rc = -EAGAIN;
				hba->clk_gating.active_reqs--;
				break;
			}
			spin_unlock_irqrestore(hba->host->host_lock, flags);
			flush_result = flush_work(&hba->clk_gating.ungate_work);
			if (hba->clk_gating.is_suspended && !flush_result)
				goto out;
			spin_lock_irqsave(hba->host->host_lock, flags);
			goto start;
		}
		break;
	case REQ_CLKS_OFF:
		if (cancel_delayed_work(&hba->clk_gating.gate_work)) {
			hba->clk_gating.state = CLKS_ON;
			trace_ufshcd_clk_gating(dev_name(hba->dev),
						hba->clk_gating.state);
			break;
		}
		/*
		 * If we are here, it means gating work is either done or
		 * currently running. Hence, fall through to cancel gating
		 * work and to enable clocks.
		 */
		fallthrough;
	case CLKS_OFF:
		hba->clk_gating.state = REQ_CLKS_ON;
		trace_ufshcd_clk_gating(dev_name(hba->dev),
					hba->clk_gating.state);
		if (queue_work(hba->clk_gating.clk_gating_workq,
			       &hba->clk_gating.ungate_work))
			ufshcd_scsi_block_requests(hba);
		/*
		 * fall through to check if we should wait for this
		 * work to be done or not.
		 */
		fallthrough;
	case REQ_CLKS_ON:
		if (async) {
			rc = -EAGAIN;
			hba->clk_gating.active_reqs--;
			break;
		}

		spin_unlock_irqrestore(hba->host->host_lock, flags);
		flush_work(&hba->clk_gating.ungate_work);
		/* Make sure state is CLKS_ON before returning */
		spin_lock_irqsave(hba->host->host_lock, flags);
		goto start;
	default:
		dev_err(hba->dev, "%s: clk gating is in invalid state %d\n",
				__func__, hba->clk_gating.state);
		break;
	}
	spin_unlock_irqrestore(hba->host->host_lock, flags);
out:
	return rc;
}
EXPORT_SYMBOL_GPL(ufshcd_hold);

static void ufshcd_gate_work(struct work_struct *work)
{
	struct ufs_hba *hba = container_of(work, struct ufs_hba,
			clk_gating.gate_work.work);
	unsigned long flags;
	int ret;

	spin_lock_irqsave(hba->host->host_lock, flags);
	/*
	 * In case you are here to cancel this work the gating state
	 * would be marked as REQ_CLKS_ON. In this case save time by
	 * skipping the gating work and exit after changing the clock
	 * state to CLKS_ON.
	 */
	if (hba->clk_gating.is_suspended ||
		(hba->clk_gating.state != REQ_CLKS_OFF)) {
		hba->clk_gating.state = CLKS_ON;
		trace_ufshcd_clk_gating(dev_name(hba->dev),
					hba->clk_gating.state);
		goto rel_lock;
	}

	if (hba->clk_gating.active_reqs
		|| hba->ufshcd_state != UFSHCD_STATE_OPERATIONAL
		|| ufshcd_any_tag_in_use(hba) || hba->outstanding_tasks
		|| hba->active_uic_cmd || hba->uic_async_done)
		goto rel_lock;

	spin_unlock_irqrestore(hba->host->host_lock, flags);

	/* put the link into hibern8 mode before turning off clocks */
	if (ufshcd_can_hibern8_during_gating(hba)) {
		ret = ufshcd_uic_hibern8_enter(hba);
		if (ret) {
			hba->clk_gating.state = CLKS_ON;
			dev_err(hba->dev, "%s: hibern8 enter failed %d\n",
					__func__, ret);
			trace_ufshcd_clk_gating(dev_name(hba->dev),
						hba->clk_gating.state);
			goto out;
		}
		ufshcd_set_link_hibern8(hba);
	}

	ufshcd_disable_irq(hba);

	ufshcd_setup_clocks(hba, false);

	/* Put the host controller in low power mode if possible */
	ufshcd_hba_vreg_set_lpm(hba);
	/*
	 * In case you are here to cancel this work the gating state
	 * would be marked as REQ_CLKS_ON. In this case keep the state
	 * as REQ_CLKS_ON which would anyway imply that clocks are off
	 * and a request to turn them on is pending. By doing this way,
	 * we keep the state machine in tact and this would ultimately
	 * prevent from doing cancel work multiple times when there are
	 * new requests arriving before the current cancel work is done.
	 */
	spin_lock_irqsave(hba->host->host_lock, flags);
	if (hba->clk_gating.state == REQ_CLKS_OFF) {
		hba->clk_gating.state = CLKS_OFF;
		trace_ufshcd_clk_gating(dev_name(hba->dev),
					hba->clk_gating.state);
	}
rel_lock:
	spin_unlock_irqrestore(hba->host->host_lock, flags);
out:
	return;
}

/* host lock must be held before calling this variant */
static void __ufshcd_release(struct ufs_hba *hba)
{
	if (!ufshcd_is_clkgating_allowed(hba))
		return;

	hba->clk_gating.active_reqs--;

	if (hba->clk_gating.active_reqs || hba->clk_gating.is_suspended ||
	    hba->ufshcd_state != UFSHCD_STATE_OPERATIONAL ||
	    hba->outstanding_tasks ||
	    hba->active_uic_cmd || hba->uic_async_done ||
	    hba->clk_gating.state == CLKS_OFF)
		return;

	hba->clk_gating.state = REQ_CLKS_OFF;
	trace_ufshcd_clk_gating(dev_name(hba->dev), hba->clk_gating.state);
	queue_delayed_work(hba->clk_gating.clk_gating_workq,
			   &hba->clk_gating.gate_work,
			   msecs_to_jiffies(hba->clk_gating.delay_ms));
}

void ufshcd_release(struct ufs_hba *hba)
{
	unsigned long flags;

	spin_lock_irqsave(hba->host->host_lock, flags);
	__ufshcd_release(hba);
	spin_unlock_irqrestore(hba->host->host_lock, flags);
}
EXPORT_SYMBOL_GPL(ufshcd_release);

static ssize_t ufshcd_clkgate_delay_show(struct device *dev,
		struct device_attribute *attr, char *buf)
{
	struct ufs_hba *hba = dev_get_drvdata(dev);

	return sysfs_emit(buf, "%lu\n", hba->clk_gating.delay_ms);
}

static ssize_t ufshcd_clkgate_delay_store(struct device *dev,
		struct device_attribute *attr, const char *buf, size_t count)
{
	struct ufs_hba *hba = dev_get_drvdata(dev);
	unsigned long flags, value;

	if (kstrtoul(buf, 0, &value))
		return -EINVAL;

	spin_lock_irqsave(hba->host->host_lock, flags);
	hba->clk_gating.delay_ms = value;
	spin_unlock_irqrestore(hba->host->host_lock, flags);
	return count;
}

static ssize_t ufshcd_clkgate_enable_show(struct device *dev,
		struct device_attribute *attr, char *buf)
{
	struct ufs_hba *hba = dev_get_drvdata(dev);

	return sysfs_emit(buf, "%d\n", hba->clk_gating.is_enabled);
}

static ssize_t ufshcd_clkgate_enable_store(struct device *dev,
		struct device_attribute *attr, const char *buf, size_t count)
{
	struct ufs_hba *hba = dev_get_drvdata(dev);
	unsigned long flags;
	u32 value;

	if (kstrtou32(buf, 0, &value))
		return -EINVAL;

	value = !!value;

	spin_lock_irqsave(hba->host->host_lock, flags);
	if (value == hba->clk_gating.is_enabled)
		goto out;

	if (value)
		__ufshcd_release(hba);
	else
		hba->clk_gating.active_reqs++;

	hba->clk_gating.is_enabled = value;
out:
	spin_unlock_irqrestore(hba->host->host_lock, flags);
	return count;
}

static void ufshcd_init_clk_gating_sysfs(struct ufs_hba *hba)
{
	hba->clk_gating.delay_attr.show = ufshcd_clkgate_delay_show;
	hba->clk_gating.delay_attr.store = ufshcd_clkgate_delay_store;
	sysfs_attr_init(&hba->clk_gating.delay_attr.attr);
	hba->clk_gating.delay_attr.attr.name = "clkgate_delay_ms";
	hba->clk_gating.delay_attr.attr.mode = 0644;
	if (device_create_file(hba->dev, &hba->clk_gating.delay_attr))
		dev_err(hba->dev, "Failed to create sysfs for clkgate_delay\n");

	hba->clk_gating.enable_attr.show = ufshcd_clkgate_enable_show;
	hba->clk_gating.enable_attr.store = ufshcd_clkgate_enable_store;
	sysfs_attr_init(&hba->clk_gating.enable_attr.attr);
	hba->clk_gating.enable_attr.attr.name = "clkgate_enable";
	hba->clk_gating.enable_attr.attr.mode = 0644;
	if (device_create_file(hba->dev, &hba->clk_gating.enable_attr))
		dev_err(hba->dev, "Failed to create sysfs for clkgate_enable\n");
}

static void ufshcd_remove_clk_gating_sysfs(struct ufs_hba *hba)
{
	if (hba->clk_gating.delay_attr.attr.name)
		device_remove_file(hba->dev, &hba->clk_gating.delay_attr);
	if (hba->clk_gating.enable_attr.attr.name)
		device_remove_file(hba->dev, &hba->clk_gating.enable_attr);
}

static void ufshcd_init_clk_gating(struct ufs_hba *hba)
{
	char wq_name[sizeof("ufs_clk_gating_00")];

	if (!ufshcd_is_clkgating_allowed(hba))
		return;

	hba->clk_gating.state = CLKS_ON;

	hba->clk_gating.delay_ms = 150;
	INIT_DELAYED_WORK(&hba->clk_gating.gate_work, ufshcd_gate_work);
	INIT_WORK(&hba->clk_gating.ungate_work, ufshcd_ungate_work);

	snprintf(wq_name, ARRAY_SIZE(wq_name), "ufs_clk_gating_%d",
		 hba->host->host_no);
	hba->clk_gating.clk_gating_workq = alloc_ordered_workqueue(wq_name,
					WQ_MEM_RECLAIM | WQ_HIGHPRI);

	ufshcd_init_clk_gating_sysfs(hba);

	hba->clk_gating.is_enabled = true;
	hba->clk_gating.is_initialized = true;
}

static void ufshcd_exit_clk_gating(struct ufs_hba *hba)
{
	if (!hba->clk_gating.is_initialized)
		return;
	ufshcd_remove_clk_gating_sysfs(hba);
	cancel_work_sync(&hba->clk_gating.ungate_work);
	cancel_delayed_work_sync(&hba->clk_gating.gate_work);
	destroy_workqueue(hba->clk_gating.clk_gating_workq);
	hba->clk_gating.is_initialized = false;
}

/* Must be called with host lock acquired */
static void ufshcd_clk_scaling_start_busy(struct ufs_hba *hba)
{
	bool queue_resume_work = false;
	ktime_t curr_t = ktime_get();
	unsigned long flags;

	if (!ufshcd_is_clkscaling_supported(hba))
		return;

	spin_lock_irqsave(hba->host->host_lock, flags);
	if (!hba->clk_scaling.active_reqs++)
		queue_resume_work = true;

	if (!hba->clk_scaling.is_enabled || hba->pm_op_in_progress) {
		spin_unlock_irqrestore(hba->host->host_lock, flags);
		return;
	}

	if (queue_resume_work)
		queue_work(hba->clk_scaling.workq,
			   &hba->clk_scaling.resume_work);

	if (!hba->clk_scaling.window_start_t) {
		hba->clk_scaling.window_start_t = curr_t;
		hba->clk_scaling.tot_busy_t = 0;
		hba->clk_scaling.is_busy_started = false;
	}

	if (!hba->clk_scaling.is_busy_started) {
		hba->clk_scaling.busy_start_t = curr_t;
		hba->clk_scaling.is_busy_started = true;
	}
	spin_unlock_irqrestore(hba->host->host_lock, flags);
}

static void ufshcd_clk_scaling_update_busy(struct ufs_hba *hba)
{
	struct ufs_clk_scaling *scaling = &hba->clk_scaling;
	unsigned long flags;

	if (!ufshcd_is_clkscaling_supported(hba))
		return;

	spin_lock_irqsave(hba->host->host_lock, flags);
	hba->clk_scaling.active_reqs--;
	if (!hba->outstanding_reqs && scaling->is_busy_started) {
		scaling->tot_busy_t += ktime_to_us(ktime_sub(ktime_get(),
					scaling->busy_start_t));
		scaling->busy_start_t = 0;
		scaling->is_busy_started = false;
	}
	spin_unlock_irqrestore(hba->host->host_lock, flags);
}

static inline int ufshcd_monitor_opcode2dir(u8 opcode)
{
	if (opcode == READ_6 || opcode == READ_10 || opcode == READ_16)
		return READ;
	else if (opcode == WRITE_6 || opcode == WRITE_10 || opcode == WRITE_16)
		return WRITE;
	else
		return -EINVAL;
}

static inline bool ufshcd_should_inform_monitor(struct ufs_hba *hba,
						struct ufshcd_lrb *lrbp)
{
	struct ufs_hba_monitor *m = &hba->monitor;

	return (m->enabled && lrbp && lrbp->cmd &&
		(!m->chunk_size || m->chunk_size == lrbp->cmd->sdb.length) &&
		ktime_before(hba->monitor.enabled_ts, lrbp->issue_time_stamp));
}

static void ufshcd_start_monitor(struct ufs_hba *hba, struct ufshcd_lrb *lrbp)
{
	int dir = ufshcd_monitor_opcode2dir(*lrbp->cmd->cmnd);
	unsigned long flags;

	spin_lock_irqsave(hba->host->host_lock, flags);
	if (dir >= 0 && hba->monitor.nr_queued[dir]++ == 0)
		hba->monitor.busy_start_ts[dir] = ktime_get();
	spin_unlock_irqrestore(hba->host->host_lock, flags);
}

static void ufshcd_update_monitor(struct ufs_hba *hba, struct ufshcd_lrb *lrbp)
{
	int dir = ufshcd_monitor_opcode2dir(*lrbp->cmd->cmnd);
	unsigned long flags;

	spin_lock_irqsave(hba->host->host_lock, flags);
	if (dir >= 0 && hba->monitor.nr_queued[dir] > 0) {
		struct request *req = scsi_cmd_to_rq(lrbp->cmd);
		struct ufs_hba_monitor *m = &hba->monitor;
		ktime_t now, inc, lat;

		now = lrbp->compl_time_stamp;
		inc = ktime_sub(now, m->busy_start_ts[dir]);
		m->total_busy[dir] = ktime_add(m->total_busy[dir], inc);
		m->nr_sec_rw[dir] += blk_rq_sectors(req);

		/* Update latencies */
		m->nr_req[dir]++;
		lat = ktime_sub(now, lrbp->issue_time_stamp);
		m->lat_sum[dir] += lat;
		if (m->lat_max[dir] < lat || !m->lat_max[dir])
			m->lat_max[dir] = lat;
		if (m->lat_min[dir] > lat || !m->lat_min[dir])
			m->lat_min[dir] = lat;

		m->nr_queued[dir]--;
		/* Push forward the busy start of monitor */
		m->busy_start_ts[dir] = now;
	}
	spin_unlock_irqrestore(hba->host->host_lock, flags);
}

/**
 * ufshcd_send_command - Send SCSI or device management commands
 * @hba: per adapter instance
 * @task_tag: Task tag of the command
 */
static inline
void ufshcd_send_command(struct ufs_hba *hba, unsigned int task_tag)
{
	struct ufshcd_lrb *lrbp = &hba->lrb[task_tag];
	unsigned long flags;

	lrbp->issue_time_stamp = ktime_get();
	lrbp->compl_time_stamp = ktime_set(0, 0);
	ufshcd_add_command_trace(hba, task_tag, UFS_CMD_SEND);
	ufshcd_clk_scaling_start_busy(hba);
	if (unlikely(ufshcd_should_inform_monitor(hba, lrbp)))
		ufshcd_start_monitor(hba, lrbp);

	spin_lock_irqsave(&hba->outstanding_lock, flags);
	if (hba->vops && hba->vops->setup_xfer_req)
		hba->vops->setup_xfer_req(hba, task_tag, !!lrbp->cmd);
	__set_bit(task_tag, &hba->outstanding_reqs);
	ufshcd_writel(hba, 1 << task_tag, REG_UTP_TRANSFER_REQ_DOOR_BELL);
	spin_unlock_irqrestore(&hba->outstanding_lock, flags);

	/* Make sure that doorbell is committed immediately */
	wmb();
}

/**
 * ufshcd_copy_sense_data - Copy sense data in case of check condition
 * @lrbp: pointer to local reference block
 */
static inline void ufshcd_copy_sense_data(struct ufshcd_lrb *lrbp)
{
	int len;
	if (lrbp->sense_buffer &&
	    ufshcd_get_rsp_upiu_data_seg_len(lrbp->ucd_rsp_ptr)) {
		int len_to_copy;

		len = be16_to_cpu(lrbp->ucd_rsp_ptr->sr.sense_data_len);
		len_to_copy = min_t(int, UFS_SENSE_SIZE, len);

		memcpy(lrbp->sense_buffer, lrbp->ucd_rsp_ptr->sr.sense_data,
		       len_to_copy);
	}
}

/**
 * ufshcd_copy_query_response() - Copy the Query Response and the data
 * descriptor
 * @hba: per adapter instance
 * @lrbp: pointer to local reference block
 */
static
int ufshcd_copy_query_response(struct ufs_hba *hba, struct ufshcd_lrb *lrbp)
{
	struct ufs_query_res *query_res = &hba->dev_cmd.query.response;

	memcpy(&query_res->upiu_res, &lrbp->ucd_rsp_ptr->qr, QUERY_OSF_SIZE);

	/* Get the descriptor */
	if (hba->dev_cmd.query.descriptor &&
	    lrbp->ucd_rsp_ptr->qr.opcode == UPIU_QUERY_OPCODE_READ_DESC) {
		u8 *descp = (u8 *)lrbp->ucd_rsp_ptr +
				GENERAL_UPIU_REQUEST_SIZE;
		u16 resp_len;
		u16 buf_len;

		/* data segment length */
		resp_len = be32_to_cpu(lrbp->ucd_rsp_ptr->header.dword_2) &
						MASK_QUERY_DATA_SEG_LEN;
		buf_len = be16_to_cpu(
				hba->dev_cmd.query.request.upiu_req.length);
		if (likely(buf_len >= resp_len)) {
			memcpy(hba->dev_cmd.query.descriptor, descp, resp_len);
		} else {
			dev_warn(hba->dev,
				 "%s: rsp size %d is bigger than buffer size %d",
				 __func__, resp_len, buf_len);
			return -EINVAL;
		}
	}

	return 0;
}

/**
 * ufshcd_hba_capabilities - Read controller capabilities
 * @hba: per adapter instance
 *
 * Return: 0 on success, negative on error.
 */
static inline int ufshcd_hba_capabilities(struct ufs_hba *hba)
{
	int err;

	hba->capabilities = ufshcd_readl(hba, REG_CONTROLLER_CAPABILITIES);

	/* nutrs and nutmrs are 0 based values */
	hba->nutrs = (hba->capabilities & MASK_TRANSFER_REQUESTS_SLOTS) + 1;
	hba->nutmrs =
	((hba->capabilities & MASK_TASK_MANAGEMENT_REQUEST_SLOTS) >> 16) + 1;

	/* Read crypto capabilities */
	err = ufshcd_hba_init_crypto_capabilities(hba);
	if (err)
		dev_err(hba->dev, "crypto setup failed\n");

	return err;
}

/**
 * ufshcd_ready_for_uic_cmd - Check if controller is ready
 *                            to accept UIC commands
 * @hba: per adapter instance
 * Return true on success, else false
 */
static inline bool ufshcd_ready_for_uic_cmd(struct ufs_hba *hba)
{
	if (ufshcd_readl(hba, REG_CONTROLLER_STATUS) & UIC_COMMAND_READY)
		return true;
	else
		return false;
}

/**
 * ufshcd_get_upmcrs - Get the power mode change request status
 * @hba: Pointer to adapter instance
 *
 * This function gets the UPMCRS field of HCS register
 * Returns value of UPMCRS field
 */
static inline u8 ufshcd_get_upmcrs(struct ufs_hba *hba)
{
	return (ufshcd_readl(hba, REG_CONTROLLER_STATUS) >> 8) & 0x7;
}

/**
 * ufshcd_dispatch_uic_cmd - Dispatch an UIC command to the Unipro layer
 * @hba: per adapter instance
 * @uic_cmd: UIC command
 */
static inline void
ufshcd_dispatch_uic_cmd(struct ufs_hba *hba, struct uic_command *uic_cmd)
{
	lockdep_assert_held(&hba->uic_cmd_mutex);

	WARN_ON(hba->active_uic_cmd);

	hba->active_uic_cmd = uic_cmd;

	/* Write Args */
	ufshcd_writel(hba, uic_cmd->argument1, REG_UIC_COMMAND_ARG_1);
	ufshcd_writel(hba, uic_cmd->argument2, REG_UIC_COMMAND_ARG_2);
	ufshcd_writel(hba, uic_cmd->argument3, REG_UIC_COMMAND_ARG_3);

	ufshcd_add_uic_command_trace(hba, uic_cmd, UFS_CMD_SEND);

	/* Write UIC Cmd */
	ufshcd_writel(hba, uic_cmd->command & COMMAND_OPCODE_MASK,
		      REG_UIC_COMMAND);
}

/**
 * ufshcd_wait_for_uic_cmd - Wait for completion of an UIC command
 * @hba: per adapter instance
 * @uic_cmd: UIC command
 *
 * Returns 0 only if success.
 */
static int
ufshcd_wait_for_uic_cmd(struct ufs_hba *hba, struct uic_command *uic_cmd)
{
	int ret;
	unsigned long flags;

	lockdep_assert_held(&hba->uic_cmd_mutex);

	if (wait_for_completion_timeout(&uic_cmd->done,
					msecs_to_jiffies(UIC_CMD_TIMEOUT))) {
		ret = uic_cmd->argument2 & MASK_UIC_COMMAND_RESULT;
	} else {
		ret = -ETIMEDOUT;
		dev_err(hba->dev,
			"uic cmd 0x%x with arg3 0x%x completion timeout\n",
			uic_cmd->command, uic_cmd->argument3);

		if (!uic_cmd->cmd_active) {
			dev_err(hba->dev, "%s: UIC cmd has been completed, return the result\n",
				__func__);
			ret = uic_cmd->argument2 & MASK_UIC_COMMAND_RESULT;
		}
	}

	spin_lock_irqsave(hba->host->host_lock, flags);
	hba->active_uic_cmd = NULL;
	spin_unlock_irqrestore(hba->host->host_lock, flags);

	return ret;
}

/**
 * __ufshcd_send_uic_cmd - Send UIC commands and retrieve the result
 * @hba: per adapter instance
 * @uic_cmd: UIC command
 * @completion: initialize the completion only if this is set to true
 *
 * Returns 0 only if success.
 */
static int
__ufshcd_send_uic_cmd(struct ufs_hba *hba, struct uic_command *uic_cmd,
		      bool completion)
{
	lockdep_assert_held(&hba->uic_cmd_mutex);
	lockdep_assert_held(hba->host->host_lock);

	if (!ufshcd_ready_for_uic_cmd(hba)) {
		dev_err(hba->dev,
			"Controller not ready to accept UIC commands\n");
		return -EIO;
	}

	if (completion)
		init_completion(&uic_cmd->done);

	uic_cmd->cmd_active = 1;
	ufshcd_dispatch_uic_cmd(hba, uic_cmd);

	return 0;
}

/**
 * ufshcd_send_uic_cmd - Send UIC commands and retrieve the result
 * @hba: per adapter instance
 * @uic_cmd: UIC command
 *
 * Returns 0 only if success.
 */
int ufshcd_send_uic_cmd(struct ufs_hba *hba, struct uic_command *uic_cmd)
{
	int ret;
	unsigned long flags;

	ufshcd_hold(hba, false);
	mutex_lock(&hba->uic_cmd_mutex);
	ufshcd_add_delay_before_dme_cmd(hba);

	spin_lock_irqsave(hba->host->host_lock, flags);
	ret = __ufshcd_send_uic_cmd(hba, uic_cmd, true);
	spin_unlock_irqrestore(hba->host->host_lock, flags);
	if (!ret)
		ret = ufshcd_wait_for_uic_cmd(hba, uic_cmd);

	mutex_unlock(&hba->uic_cmd_mutex);

	ufshcd_release(hba);
	return ret;
}

/**
 * ufshcd_map_sg - Map scatter-gather list to prdt
 * @hba: per adapter instance
 * @lrbp: pointer to local reference block
 *
 * Returns 0 in case of success, non-zero value in case of failure
 */
static int ufshcd_map_sg(struct ufs_hba *hba, struct ufshcd_lrb *lrbp)
{
	struct ufshcd_sg_entry *prd_table;
	struct scatterlist *sg;
	struct scsi_cmnd *cmd;
	int sg_segments;
	int i;

	cmd = lrbp->cmd;
	sg_segments = scsi_dma_map(cmd);
	if (sg_segments < 0)
		return sg_segments;

	if (sg_segments) {

		if (hba->quirks & UFSHCD_QUIRK_PRDT_BYTE_GRAN)
			lrbp->utr_descriptor_ptr->prd_table_length =
				cpu_to_le16((sg_segments *
					sizeof(struct ufshcd_sg_entry)));
		else
			lrbp->utr_descriptor_ptr->prd_table_length =
				cpu_to_le16((u16) (sg_segments));

		prd_table = (struct ufshcd_sg_entry *)lrbp->ucd_prdt_ptr;

		scsi_for_each_sg(cmd, sg, sg_segments, i) {
			prd_table[i].size  =
				cpu_to_le32(((u32) sg_dma_len(sg))-1);
			prd_table[i].base_addr =
				cpu_to_le32(lower_32_bits(sg->dma_address));
			prd_table[i].upper_addr =
				cpu_to_le32(upper_32_bits(sg->dma_address));
			prd_table[i].reserved = 0;
		}
	} else {
		lrbp->utr_descriptor_ptr->prd_table_length = 0;
	}

	return 0;
}

/**
 * ufshcd_enable_intr - enable interrupts
 * @hba: per adapter instance
 * @intrs: interrupt bits
 */
static void ufshcd_enable_intr(struct ufs_hba *hba, u32 intrs)
{
	u32 set = ufshcd_readl(hba, REG_INTERRUPT_ENABLE);

	if (hba->ufs_version == ufshci_version(1, 0)) {
		u32 rw;
		rw = set & INTERRUPT_MASK_RW_VER_10;
		set = rw | ((set ^ intrs) & intrs);
	} else {
		set |= intrs;
	}

	ufshcd_writel(hba, set, REG_INTERRUPT_ENABLE);
}

/**
 * ufshcd_disable_intr - disable interrupts
 * @hba: per adapter instance
 * @intrs: interrupt bits
 */
static void ufshcd_disable_intr(struct ufs_hba *hba, u32 intrs)
{
	u32 set = ufshcd_readl(hba, REG_INTERRUPT_ENABLE);

	if (hba->ufs_version == ufshci_version(1, 0)) {
		u32 rw;
		rw = (set & INTERRUPT_MASK_RW_VER_10) &
			~(intrs & INTERRUPT_MASK_RW_VER_10);
		set = rw | ((set & intrs) & ~INTERRUPT_MASK_RW_VER_10);

	} else {
		set &= ~intrs;
	}

	ufshcd_writel(hba, set, REG_INTERRUPT_ENABLE);
}

/**
 * ufshcd_prepare_req_desc_hdr() - Fills the requests header
 * descriptor according to request
 * @lrbp: pointer to local reference block
 * @upiu_flags: flags required in the header
 * @cmd_dir: requests data direction
 */
static void ufshcd_prepare_req_desc_hdr(struct ufshcd_lrb *lrbp,
			u8 *upiu_flags, enum dma_data_direction cmd_dir)
{
	struct utp_transfer_req_desc *req_desc = lrbp->utr_descriptor_ptr;
	u32 data_direction;
	u32 dword_0;
	u32 dword_1 = 0;
	u32 dword_3 = 0;

	if (cmd_dir == DMA_FROM_DEVICE) {
		data_direction = UTP_DEVICE_TO_HOST;
		*upiu_flags = UPIU_CMD_FLAGS_READ;
	} else if (cmd_dir == DMA_TO_DEVICE) {
		data_direction = UTP_HOST_TO_DEVICE;
		*upiu_flags = UPIU_CMD_FLAGS_WRITE;
	} else {
		data_direction = UTP_NO_DATA_TRANSFER;
		*upiu_flags = UPIU_CMD_FLAGS_NONE;
	}

	dword_0 = data_direction | (lrbp->command_type
				<< UPIU_COMMAND_TYPE_OFFSET);
	if (lrbp->intr_cmd)
		dword_0 |= UTP_REQ_DESC_INT_CMD;

	/* Prepare crypto related dwords */
	ufshcd_prepare_req_desc_hdr_crypto(lrbp, &dword_0, &dword_1, &dword_3);

	/* Transfer request descriptor header fields */
	req_desc->header.dword_0 = cpu_to_le32(dword_0);
	req_desc->header.dword_1 = cpu_to_le32(dword_1);
	/*
	 * assigning invalid value for command status. Controller
	 * updates OCS on command completion, with the command
	 * status
	 */
	req_desc->header.dword_2 =
		cpu_to_le32(OCS_INVALID_COMMAND_STATUS);
	req_desc->header.dword_3 = cpu_to_le32(dword_3);

	req_desc->prd_table_length = 0;
}

/**
 * ufshcd_prepare_utp_scsi_cmd_upiu() - fills the utp_transfer_req_desc,
 * for scsi commands
 * @lrbp: local reference block pointer
 * @upiu_flags: flags
 */
static
void ufshcd_prepare_utp_scsi_cmd_upiu(struct ufshcd_lrb *lrbp, u8 upiu_flags)
{
	struct scsi_cmnd *cmd = lrbp->cmd;
	struct utp_upiu_req *ucd_req_ptr = lrbp->ucd_req_ptr;
	unsigned short cdb_len;

	/* command descriptor fields */
	ucd_req_ptr->header.dword_0 = UPIU_HEADER_DWORD(
				UPIU_TRANSACTION_COMMAND, upiu_flags,
				lrbp->lun, lrbp->task_tag);
	ucd_req_ptr->header.dword_1 = UPIU_HEADER_DWORD(
				UPIU_COMMAND_SET_TYPE_SCSI, 0, 0, 0);

	/* Total EHS length and Data segment length will be zero */
	ucd_req_ptr->header.dword_2 = 0;

	ucd_req_ptr->sc.exp_data_transfer_len = cpu_to_be32(cmd->sdb.length);

	cdb_len = min_t(unsigned short, cmd->cmd_len, UFS_CDB_SIZE);
	memset(ucd_req_ptr->sc.cdb, 0, UFS_CDB_SIZE);
	memcpy(ucd_req_ptr->sc.cdb, cmd->cmnd, cdb_len);

	memset(lrbp->ucd_rsp_ptr, 0, sizeof(struct utp_upiu_rsp));
}

/**
 * ufshcd_prepare_utp_query_req_upiu() - fills the utp_transfer_req_desc,
 * for query requsts
 * @hba: UFS hba
 * @lrbp: local reference block pointer
 * @upiu_flags: flags
 */
static void ufshcd_prepare_utp_query_req_upiu(struct ufs_hba *hba,
				struct ufshcd_lrb *lrbp, u8 upiu_flags)
{
	struct utp_upiu_req *ucd_req_ptr = lrbp->ucd_req_ptr;
	struct ufs_query *query = &hba->dev_cmd.query;
	u16 len = be16_to_cpu(query->request.upiu_req.length);

	/* Query request header */
	ucd_req_ptr->header.dword_0 = UPIU_HEADER_DWORD(
			UPIU_TRANSACTION_QUERY_REQ, upiu_flags,
			lrbp->lun, lrbp->task_tag);
	ucd_req_ptr->header.dword_1 = UPIU_HEADER_DWORD(
			0, query->request.query_func, 0, 0);

	/* Data segment length only need for WRITE_DESC */
	if (query->request.upiu_req.opcode == UPIU_QUERY_OPCODE_WRITE_DESC)
		ucd_req_ptr->header.dword_2 =
			UPIU_HEADER_DWORD(0, 0, (len >> 8), (u8)len);
	else
		ucd_req_ptr->header.dword_2 = 0;

	/* Copy the Query Request buffer as is */
	memcpy(&ucd_req_ptr->qr, &query->request.upiu_req,
			QUERY_OSF_SIZE);

	/* Copy the Descriptor */
	if (query->request.upiu_req.opcode == UPIU_QUERY_OPCODE_WRITE_DESC)
		memcpy(ucd_req_ptr + 1, query->descriptor, len);

	memset(lrbp->ucd_rsp_ptr, 0, sizeof(struct utp_upiu_rsp));
}

static inline void ufshcd_prepare_utp_nop_upiu(struct ufshcd_lrb *lrbp)
{
	struct utp_upiu_req *ucd_req_ptr = lrbp->ucd_req_ptr;

	memset(ucd_req_ptr, 0, sizeof(struct utp_upiu_req));

	/* command descriptor fields */
	ucd_req_ptr->header.dword_0 =
		UPIU_HEADER_DWORD(
			UPIU_TRANSACTION_NOP_OUT, 0, 0, lrbp->task_tag);
	/* clear rest of the fields of basic header */
	ucd_req_ptr->header.dword_1 = 0;
	ucd_req_ptr->header.dword_2 = 0;

	memset(lrbp->ucd_rsp_ptr, 0, sizeof(struct utp_upiu_rsp));
}

/**
 * ufshcd_compose_devman_upiu - UFS Protocol Information Unit(UPIU)
 *			     for Device Management Purposes
 * @hba: per adapter instance
 * @lrbp: pointer to local reference block
 */
static int ufshcd_compose_devman_upiu(struct ufs_hba *hba,
				      struct ufshcd_lrb *lrbp)
{
	u8 upiu_flags;
	int ret = 0;

	if (hba->ufs_version <= ufshci_version(1, 1))
		lrbp->command_type = UTP_CMD_TYPE_DEV_MANAGE;
	else
		lrbp->command_type = UTP_CMD_TYPE_UFS_STORAGE;

	ufshcd_prepare_req_desc_hdr(lrbp, &upiu_flags, DMA_NONE);
	if (hba->dev_cmd.type == DEV_CMD_TYPE_QUERY)
		ufshcd_prepare_utp_query_req_upiu(hba, lrbp, upiu_flags);
	else if (hba->dev_cmd.type == DEV_CMD_TYPE_NOP)
		ufshcd_prepare_utp_nop_upiu(lrbp);
	else
		ret = -EINVAL;

	return ret;
}

/**
 * ufshcd_comp_scsi_upiu - UFS Protocol Information Unit(UPIU)
 *			   for SCSI Purposes
 * @hba: per adapter instance
 * @lrbp: pointer to local reference block
 */
static int ufshcd_comp_scsi_upiu(struct ufs_hba *hba, struct ufshcd_lrb *lrbp)
{
	u8 upiu_flags;
	int ret = 0;

	if (hba->ufs_version <= ufshci_version(1, 1))
		lrbp->command_type = UTP_CMD_TYPE_SCSI;
	else
		lrbp->command_type = UTP_CMD_TYPE_UFS_STORAGE;

	if (likely(lrbp->cmd)) {
		ufshcd_prepare_req_desc_hdr(lrbp, &upiu_flags,
						lrbp->cmd->sc_data_direction);
		ufshcd_prepare_utp_scsi_cmd_upiu(lrbp, upiu_flags);
	} else {
		ret = -EINVAL;
	}

	return ret;
}

/**
 * ufshcd_upiu_wlun_to_scsi_wlun - maps UPIU W-LUN id to SCSI W-LUN ID
 * @upiu_wlun_id: UPIU W-LUN id
 *
 * Returns SCSI W-LUN id
 */
static inline u16 ufshcd_upiu_wlun_to_scsi_wlun(u8 upiu_wlun_id)
{
	return (upiu_wlun_id & ~UFS_UPIU_WLUN_ID) | SCSI_W_LUN_BASE;
}

static inline bool is_rpmb_wlun(struct scsi_device *sdev)
{
	return sdev->lun == ufshcd_upiu_wlun_to_scsi_wlun(UFS_UPIU_RPMB_WLUN);
}

static inline bool is_device_wlun(struct scsi_device *sdev)
{
	return sdev->lun ==
		ufshcd_upiu_wlun_to_scsi_wlun(UFS_UPIU_UFS_DEVICE_WLUN);
}

static void ufshcd_init_lrb(struct ufs_hba *hba, struct ufshcd_lrb *lrb, int i)
{
	struct utp_transfer_cmd_desc *cmd_descp = hba->ucdl_base_addr;
	struct utp_transfer_req_desc *utrdlp = hba->utrdl_base_addr;
	dma_addr_t cmd_desc_element_addr = hba->ucdl_dma_addr +
		i * sizeof(struct utp_transfer_cmd_desc);
	u16 response_offset = offsetof(struct utp_transfer_cmd_desc,
				       response_upiu);
	u16 prdt_offset = offsetof(struct utp_transfer_cmd_desc, prd_table);

	lrb->utr_descriptor_ptr = utrdlp + i;
	lrb->utrd_dma_addr = hba->utrdl_dma_addr +
		i * sizeof(struct utp_transfer_req_desc);
	lrb->ucd_req_ptr = (struct utp_upiu_req *)(cmd_descp + i);
	lrb->ucd_req_dma_addr = cmd_desc_element_addr;
	lrb->ucd_rsp_ptr = (struct utp_upiu_rsp *)cmd_descp[i].response_upiu;
	lrb->ucd_rsp_dma_addr = cmd_desc_element_addr + response_offset;
	lrb->ucd_prdt_ptr = (struct ufshcd_sg_entry *)cmd_descp[i].prd_table;
	lrb->ucd_prdt_dma_addr = cmd_desc_element_addr + prdt_offset;
}

/**
 * ufshcd_queuecommand - main entry point for SCSI requests
 * @host: SCSI host pointer
 * @cmd: command from SCSI Midlayer
 *
 * Returns 0 for success, non-zero in case of failure
 */
static int ufshcd_queuecommand(struct Scsi_Host *host, struct scsi_cmnd *cmd)
{
	struct ufs_hba *hba = shost_priv(host);
	int tag = scsi_cmd_to_rq(cmd)->tag;
	struct ufshcd_lrb *lrbp;
	int err = 0;

	WARN_ONCE(tag < 0, "Invalid tag %d\n", tag);

	if (!down_read_trylock(&hba->clk_scaling_lock))
		return SCSI_MLQUEUE_HOST_BUSY;

	switch (hba->ufshcd_state) {
	case UFSHCD_STATE_OPERATIONAL:
	case UFSHCD_STATE_EH_SCHEDULED_NON_FATAL:
		break;
	case UFSHCD_STATE_EH_SCHEDULED_FATAL:
		/*
		 * pm_runtime_get_sync() is used at error handling preparation
		 * stage. If a scsi cmd, e.g. the SSU cmd, is sent from hba's
		 * PM ops, it can never be finished if we let SCSI layer keep
		 * retrying it, which gets err handler stuck forever. Neither
		 * can we let the scsi cmd pass through, because UFS is in bad
		 * state, the scsi cmd may eventually time out, which will get
		 * err handler blocked for too long. So, just fail the scsi cmd
		 * sent from PM ops, err handler can recover PM error anyways.
		 */
		if (hba->pm_op_in_progress) {
			hba->force_reset = true;
			set_host_byte(cmd, DID_BAD_TARGET);
			cmd->scsi_done(cmd);
			goto out;
		}
		fallthrough;
	case UFSHCD_STATE_RESET:
		err = SCSI_MLQUEUE_HOST_BUSY;
		goto out;
	case UFSHCD_STATE_ERROR:
		set_host_byte(cmd, DID_ERROR);
		cmd->scsi_done(cmd);
		goto out;
	}

	hba->req_abort_count = 0;

	err = ufshcd_hold(hba, true);
	if (err) {
		err = SCSI_MLQUEUE_HOST_BUSY;
		goto out;
	}
	WARN_ON(ufshcd_is_clkgating_allowed(hba) &&
		(hba->clk_gating.state != CLKS_ON));

	lrbp = &hba->lrb[tag];
	WARN_ON(lrbp->cmd);
	lrbp->cmd = cmd;
	lrbp->sense_bufflen = UFS_SENSE_SIZE;
	lrbp->sense_buffer = cmd->sense_buffer;
	lrbp->task_tag = tag;
	lrbp->lun = ufshcd_scsi_to_upiu_lun(cmd->device->lun);
	lrbp->intr_cmd = !ufshcd_is_intr_aggr_allowed(hba) ? true : false;

	ufshcd_prepare_lrbp_crypto(scsi_cmd_to_rq(cmd), lrbp);

	lrbp->req_abort_skip = false;

	ufshpb_prep(hba, lrbp);

	ufshcd_comp_scsi_upiu(hba, lrbp);

	err = ufshcd_map_sg(hba, lrbp);
	if (err) {
		lrbp->cmd = NULL;
		ufshcd_release(hba);
		goto out;
	}

	ufshcd_send_command(hba, tag);
out:
	up_read(&hba->clk_scaling_lock);

	if (ufs_trigger_eh()) {
		unsigned long flags;

		spin_lock_irqsave(hba->host->host_lock, flags);
		ufshcd_schedule_eh_work(hba);
		spin_unlock_irqrestore(hba->host->host_lock, flags);
	}

	return err;
}

static int ufshcd_compose_dev_cmd(struct ufs_hba *hba,
		struct ufshcd_lrb *lrbp, enum dev_cmd_type cmd_type, int tag)
{
	lrbp->cmd = NULL;
	lrbp->sense_bufflen = 0;
	lrbp->sense_buffer = NULL;
	lrbp->task_tag = tag;
	lrbp->lun = 0; /* device management cmd is not specific to any LUN */
	lrbp->intr_cmd = true; /* No interrupt aggregation */
	ufshcd_prepare_lrbp_crypto(NULL, lrbp);
	hba->dev_cmd.type = cmd_type;

	return ufshcd_compose_devman_upiu(hba, lrbp);
}

static int
ufshcd_clear_cmd(struct ufs_hba *hba, int tag)
{
	int err = 0;
	unsigned long flags;
	u32 mask = 1 << tag;

	/* clear outstanding transaction before retry */
	spin_lock_irqsave(hba->host->host_lock, flags);
	ufshcd_utrl_clear(hba, tag);
	spin_unlock_irqrestore(hba->host->host_lock, flags);

	/*
	 * wait for h/w to clear corresponding bit in door-bell.
	 * max. wait is 1 sec.
	 */
	err = ufshcd_wait_for_register(hba,
			REG_UTP_TRANSFER_REQ_DOOR_BELL,
			mask, ~mask, 1000, 1000);

	return err;
}

static int
ufshcd_check_query_response(struct ufs_hba *hba, struct ufshcd_lrb *lrbp)
{
	struct ufs_query_res *query_res = &hba->dev_cmd.query.response;

	/* Get the UPIU response */
	query_res->response = ufshcd_get_rsp_upiu_result(lrbp->ucd_rsp_ptr) >>
				UPIU_RSP_CODE_OFFSET;
	return query_res->response;
}

/**
 * ufshcd_dev_cmd_completion() - handles device management command responses
 * @hba: per adapter instance
 * @lrbp: pointer to local reference block
 */
static int
ufshcd_dev_cmd_completion(struct ufs_hba *hba, struct ufshcd_lrb *lrbp)
{
	int resp;
	int err = 0;

	hba->ufs_stats.last_hibern8_exit_tstamp = ktime_set(0, 0);
	resp = ufshcd_get_req_rsp(lrbp->ucd_rsp_ptr);

	switch (resp) {
	case UPIU_TRANSACTION_NOP_IN:
		if (hba->dev_cmd.type != DEV_CMD_TYPE_NOP) {
			err = -EINVAL;
			dev_err(hba->dev, "%s: unexpected response %x\n",
					__func__, resp);
		}
		break;
	case UPIU_TRANSACTION_QUERY_RSP:
		err = ufshcd_check_query_response(hba, lrbp);
		if (!err)
			err = ufshcd_copy_query_response(hba, lrbp);
		break;
	case UPIU_TRANSACTION_REJECT_UPIU:
		/* TODO: handle Reject UPIU Response */
		err = -EPERM;
		dev_err(hba->dev, "%s: Reject UPIU not fully implemented\n",
				__func__);
		break;
	default:
		err = -EINVAL;
		dev_err(hba->dev, "%s: Invalid device management cmd response: %x\n",
				__func__, resp);
		break;
	}

	return err;
}

static int ufshcd_wait_for_dev_cmd(struct ufs_hba *hba,
		struct ufshcd_lrb *lrbp, int max_timeout)
{
	int err = 0;
	unsigned long time_left;
	unsigned long flags;

	time_left = wait_for_completion_timeout(hba->dev_cmd.complete,
			msecs_to_jiffies(max_timeout));

	spin_lock_irqsave(hba->host->host_lock, flags);
	hba->dev_cmd.complete = NULL;
	if (likely(time_left)) {
		err = ufshcd_get_tr_ocs(lrbp);
		if (!err)
			err = ufshcd_dev_cmd_completion(hba, lrbp);
	}
	spin_unlock_irqrestore(hba->host->host_lock, flags);

	if (!time_left) {
		err = -ETIMEDOUT;
		dev_dbg(hba->dev, "%s: dev_cmd request timedout, tag %d\n",
			__func__, lrbp->task_tag);
		if (!ufshcd_clear_cmd(hba, lrbp->task_tag))
			/* successfully cleared the command, retry if needed */
			err = -EAGAIN;
		/*
		 * in case of an error, after clearing the doorbell,
		 * we also need to clear the outstanding_request
		 * field in hba
		 */
		spin_lock_irqsave(&hba->outstanding_lock, flags);
		__clear_bit(lrbp->task_tag, &hba->outstanding_reqs);
		spin_unlock_irqrestore(&hba->outstanding_lock, flags);
	}

	return err;
}

/**
 * ufshcd_exec_dev_cmd - API for sending device management requests
 * @hba: UFS hba
 * @cmd_type: specifies the type (NOP, Query...)
 * @timeout: timeout in milliseconds
 *
 * NOTE: Since there is only one available tag for device management commands,
 * it is expected you hold the hba->dev_cmd.lock mutex.
 */
static int ufshcd_exec_dev_cmd(struct ufs_hba *hba,
		enum dev_cmd_type cmd_type, int timeout)
{
	struct request_queue *q = hba->cmd_queue;
	DECLARE_COMPLETION_ONSTACK(wait);
	struct request *req;
	struct ufshcd_lrb *lrbp;
	int err;
	int tag;

	down_read(&hba->clk_scaling_lock);

	/*
	 * Get free slot, sleep if slots are unavailable.
	 * Even though we use wait_event() which sleeps indefinitely,
	 * the maximum wait time is bounded by SCSI request timeout.
	 */
	req = blk_get_request(q, REQ_OP_DRV_OUT, 0);
	if (IS_ERR(req)) {
		err = PTR_ERR(req);
		goto out_unlock;
	}
	tag = req->tag;
<<<<<<< HEAD
	WARN_ON_ONCE(!ufshcd_valid_tag(hba, tag));
=======
	WARN_ONCE(tag < 0, "Invalid tag %d\n", tag);
>>>>>>> 3b17187f
	/* Set the timeout such that the SCSI error handler is not activated. */
	req->timeout = msecs_to_jiffies(2 * timeout);
	blk_mq_start_request(req);

	lrbp = &hba->lrb[tag];
	WARN_ON(lrbp->cmd);
	err = ufshcd_compose_dev_cmd(hba, lrbp, cmd_type, tag);
	if (unlikely(err))
		goto out;

	hba->dev_cmd.complete = &wait;

	ufshcd_add_query_upiu_trace(hba, UFS_QUERY_SEND, lrbp->ucd_req_ptr);

	ufshcd_send_command(hba, tag);
	err = ufshcd_wait_for_dev_cmd(hba, lrbp, timeout);
	ufshcd_add_query_upiu_trace(hba, err ? UFS_QUERY_ERR : UFS_QUERY_COMP,
				    (struct utp_upiu_req *)lrbp->ucd_rsp_ptr);

out:
	blk_put_request(req);
out_unlock:
	up_read(&hba->clk_scaling_lock);
	return err;
}

/**
 * ufshcd_init_query() - init the query response and request parameters
 * @hba: per-adapter instance
 * @request: address of the request pointer to be initialized
 * @response: address of the response pointer to be initialized
 * @opcode: operation to perform
 * @idn: flag idn to access
 * @index: LU number to access
 * @selector: query/flag/descriptor further identification
 */
static inline void ufshcd_init_query(struct ufs_hba *hba,
		struct ufs_query_req **request, struct ufs_query_res **response,
		enum query_opcode opcode, u8 idn, u8 index, u8 selector)
{
	*request = &hba->dev_cmd.query.request;
	*response = &hba->dev_cmd.query.response;
	memset(*request, 0, sizeof(struct ufs_query_req));
	memset(*response, 0, sizeof(struct ufs_query_res));
	(*request)->upiu_req.opcode = opcode;
	(*request)->upiu_req.idn = idn;
	(*request)->upiu_req.index = index;
	(*request)->upiu_req.selector = selector;
}

static int ufshcd_query_flag_retry(struct ufs_hba *hba,
	enum query_opcode opcode, enum flag_idn idn, u8 index, bool *flag_res)
{
	int ret;
	int retries;

	for (retries = 0; retries < QUERY_REQ_RETRIES; retries++) {
		ret = ufshcd_query_flag(hba, opcode, idn, index, flag_res);
		if (ret)
			dev_dbg(hba->dev,
				"%s: failed with error %d, retries %d\n",
				__func__, ret, retries);
		else
			break;
	}

	if (ret)
		dev_err(hba->dev,
			"%s: query attribute, opcode %d, idn %d, failed with error %d after %d retires\n",
			__func__, opcode, idn, ret, retries);
	return ret;
}

/**
 * ufshcd_query_flag() - API function for sending flag query requests
 * @hba: per-adapter instance
 * @opcode: flag query to perform
 * @idn: flag idn to access
 * @index: flag index to access
 * @flag_res: the flag value after the query request completes
 *
 * Returns 0 for success, non-zero in case of failure
 */
int ufshcd_query_flag(struct ufs_hba *hba, enum query_opcode opcode,
			enum flag_idn idn, u8 index, bool *flag_res)
{
	struct ufs_query_req *request = NULL;
	struct ufs_query_res *response = NULL;
	int err, selector = 0;
	int timeout = QUERY_REQ_TIMEOUT;

	BUG_ON(!hba);

	ufshcd_hold(hba, false);
	mutex_lock(&hba->dev_cmd.lock);
	ufshcd_init_query(hba, &request, &response, opcode, idn, index,
			selector);

	switch (opcode) {
	case UPIU_QUERY_OPCODE_SET_FLAG:
	case UPIU_QUERY_OPCODE_CLEAR_FLAG:
	case UPIU_QUERY_OPCODE_TOGGLE_FLAG:
		request->query_func = UPIU_QUERY_FUNC_STANDARD_WRITE_REQUEST;
		break;
	case UPIU_QUERY_OPCODE_READ_FLAG:
		request->query_func = UPIU_QUERY_FUNC_STANDARD_READ_REQUEST;
		if (!flag_res) {
			/* No dummy reads */
			dev_err(hba->dev, "%s: Invalid argument for read request\n",
					__func__);
			err = -EINVAL;
			goto out_unlock;
		}
		break;
	default:
		dev_err(hba->dev,
			"%s: Expected query flag opcode but got = %d\n",
			__func__, opcode);
		err = -EINVAL;
		goto out_unlock;
	}

	err = ufshcd_exec_dev_cmd(hba, DEV_CMD_TYPE_QUERY, timeout);

	if (err) {
		dev_err(hba->dev,
			"%s: Sending flag query for idn %d failed, err = %d\n",
			__func__, idn, err);
		goto out_unlock;
	}

	if (flag_res)
		*flag_res = (be32_to_cpu(response->upiu_res.value) &
				MASK_QUERY_UPIU_FLAG_LOC) & 0x1;

out_unlock:
	mutex_unlock(&hba->dev_cmd.lock);
	ufshcd_release(hba);
	return err;
}

/**
 * ufshcd_query_attr - API function for sending attribute requests
 * @hba: per-adapter instance
 * @opcode: attribute opcode
 * @idn: attribute idn to access
 * @index: index field
 * @selector: selector field
 * @attr_val: the attribute value after the query request completes
 *
 * Returns 0 for success, non-zero in case of failure
*/
int ufshcd_query_attr(struct ufs_hba *hba, enum query_opcode opcode,
		      enum attr_idn idn, u8 index, u8 selector, u32 *attr_val)
{
	struct ufs_query_req *request = NULL;
	struct ufs_query_res *response = NULL;
	int err;

	BUG_ON(!hba);

	if (!attr_val) {
		dev_err(hba->dev, "%s: attribute value required for opcode 0x%x\n",
				__func__, opcode);
		return -EINVAL;
	}

	ufshcd_hold(hba, false);

	mutex_lock(&hba->dev_cmd.lock);
	ufshcd_init_query(hba, &request, &response, opcode, idn, index,
			selector);

	switch (opcode) {
	case UPIU_QUERY_OPCODE_WRITE_ATTR:
		request->query_func = UPIU_QUERY_FUNC_STANDARD_WRITE_REQUEST;
		request->upiu_req.value = cpu_to_be32(*attr_val);
		break;
	case UPIU_QUERY_OPCODE_READ_ATTR:
		request->query_func = UPIU_QUERY_FUNC_STANDARD_READ_REQUEST;
		break;
	default:
		dev_err(hba->dev, "%s: Expected query attr opcode but got = 0x%.2x\n",
				__func__, opcode);
		err = -EINVAL;
		goto out_unlock;
	}

	err = ufshcd_exec_dev_cmd(hba, DEV_CMD_TYPE_QUERY, QUERY_REQ_TIMEOUT);

	if (err) {
		dev_err(hba->dev, "%s: opcode 0x%.2x for idn %d failed, index %d, err = %d\n",
				__func__, opcode, idn, index, err);
		goto out_unlock;
	}

	*attr_val = be32_to_cpu(response->upiu_res.value);

out_unlock:
	mutex_unlock(&hba->dev_cmd.lock);
	ufshcd_release(hba);
	return err;
}

/**
 * ufshcd_query_attr_retry() - API function for sending query
 * attribute with retries
 * @hba: per-adapter instance
 * @opcode: attribute opcode
 * @idn: attribute idn to access
 * @index: index field
 * @selector: selector field
 * @attr_val: the attribute value after the query request
 * completes
 *
 * Returns 0 for success, non-zero in case of failure
*/
int ufshcd_query_attr_retry(struct ufs_hba *hba,
	enum query_opcode opcode, enum attr_idn idn, u8 index, u8 selector,
	u32 *attr_val)
{
	int ret = 0;
	u32 retries;

	for (retries = QUERY_REQ_RETRIES; retries > 0; retries--) {
		ret = ufshcd_query_attr(hba, opcode, idn, index,
						selector, attr_val);
		if (ret)
			dev_dbg(hba->dev, "%s: failed with error %d, retries %d\n",
				__func__, ret, retries);
		else
			break;
	}

	if (ret)
		dev_err(hba->dev,
			"%s: query attribute, idn %d, failed with error %d after %d retires\n",
			__func__, idn, ret, QUERY_REQ_RETRIES);
	return ret;
}

static int __ufshcd_query_descriptor(struct ufs_hba *hba,
			enum query_opcode opcode, enum desc_idn idn, u8 index,
			u8 selector, u8 *desc_buf, int *buf_len)
{
	struct ufs_query_req *request = NULL;
	struct ufs_query_res *response = NULL;
	int err;

	BUG_ON(!hba);

	if (!desc_buf) {
		dev_err(hba->dev, "%s: descriptor buffer required for opcode 0x%x\n",
				__func__, opcode);
		return -EINVAL;
	}

	if (*buf_len < QUERY_DESC_MIN_SIZE || *buf_len > QUERY_DESC_MAX_SIZE) {
		dev_err(hba->dev, "%s: descriptor buffer size (%d) is out of range\n",
				__func__, *buf_len);
		return -EINVAL;
	}

	ufshcd_hold(hba, false);

	mutex_lock(&hba->dev_cmd.lock);
	ufshcd_init_query(hba, &request, &response, opcode, idn, index,
			selector);
	hba->dev_cmd.query.descriptor = desc_buf;
	request->upiu_req.length = cpu_to_be16(*buf_len);

	switch (opcode) {
	case UPIU_QUERY_OPCODE_WRITE_DESC:
		request->query_func = UPIU_QUERY_FUNC_STANDARD_WRITE_REQUEST;
		break;
	case UPIU_QUERY_OPCODE_READ_DESC:
		request->query_func = UPIU_QUERY_FUNC_STANDARD_READ_REQUEST;
		break;
	default:
		dev_err(hba->dev,
				"%s: Expected query descriptor opcode but got = 0x%.2x\n",
				__func__, opcode);
		err = -EINVAL;
		goto out_unlock;
	}

	err = ufshcd_exec_dev_cmd(hba, DEV_CMD_TYPE_QUERY, QUERY_REQ_TIMEOUT);

	if (err) {
		dev_err(hba->dev, "%s: opcode 0x%.2x for idn %d failed, index %d, err = %d\n",
				__func__, opcode, idn, index, err);
		goto out_unlock;
	}

	*buf_len = be16_to_cpu(response->upiu_res.length);

out_unlock:
	hba->dev_cmd.query.descriptor = NULL;
	mutex_unlock(&hba->dev_cmd.lock);
	ufshcd_release(hba);
	return err;
}

/**
 * ufshcd_query_descriptor_retry - API function for sending descriptor requests
 * @hba: per-adapter instance
 * @opcode: attribute opcode
 * @idn: attribute idn to access
 * @index: index field
 * @selector: selector field
 * @desc_buf: the buffer that contains the descriptor
 * @buf_len: length parameter passed to the device
 *
 * Returns 0 for success, non-zero in case of failure.
 * The buf_len parameter will contain, on return, the length parameter
 * received on the response.
 */
int ufshcd_query_descriptor_retry(struct ufs_hba *hba,
				  enum query_opcode opcode,
				  enum desc_idn idn, u8 index,
				  u8 selector,
				  u8 *desc_buf, int *buf_len)
{
	int err;
	int retries;

	for (retries = QUERY_REQ_RETRIES; retries > 0; retries--) {
		err = __ufshcd_query_descriptor(hba, opcode, idn, index,
						selector, desc_buf, buf_len);
		if (!err || err == -EINVAL)
			break;
	}

	return err;
}

/**
 * ufshcd_map_desc_id_to_length - map descriptor IDN to its length
 * @hba: Pointer to adapter instance
 * @desc_id: descriptor idn value
 * @desc_len: mapped desc length (out)
 */
void ufshcd_map_desc_id_to_length(struct ufs_hba *hba, enum desc_idn desc_id,
				  int *desc_len)
{
	if (desc_id >= QUERY_DESC_IDN_MAX || desc_id == QUERY_DESC_IDN_RFU_0 ||
	    desc_id == QUERY_DESC_IDN_RFU_1)
		*desc_len = 0;
	else
		*desc_len = hba->desc_size[desc_id];
}
EXPORT_SYMBOL(ufshcd_map_desc_id_to_length);

static void ufshcd_update_desc_length(struct ufs_hba *hba,
				      enum desc_idn desc_id, int desc_index,
				      unsigned char desc_len)
{
	if (hba->desc_size[desc_id] == QUERY_DESC_MAX_SIZE &&
	    desc_id != QUERY_DESC_IDN_STRING && desc_index != UFS_RPMB_UNIT)
		/* For UFS 3.1, the normal unit descriptor is 10 bytes larger
		 * than the RPMB unit, however, both descriptors share the same
		 * desc_idn, to cover both unit descriptors with one length, we
		 * choose the normal unit descriptor length by desc_index.
		 */
		hba->desc_size[desc_id] = desc_len;
}

/**
 * ufshcd_read_desc_param - read the specified descriptor parameter
 * @hba: Pointer to adapter instance
 * @desc_id: descriptor idn value
 * @desc_index: descriptor index
 * @param_offset: offset of the parameter to read
 * @param_read_buf: pointer to buffer where parameter would be read
 * @param_size: sizeof(param_read_buf)
 *
 * Return 0 in case of success, non-zero otherwise
 */
int ufshcd_read_desc_param(struct ufs_hba *hba,
			   enum desc_idn desc_id,
			   int desc_index,
			   u8 param_offset,
			   u8 *param_read_buf,
			   u8 param_size)
{
	int ret;
	u8 *desc_buf;
	int buff_len;
	bool is_kmalloc = true;

	/* Safety check */
	if (desc_id >= QUERY_DESC_IDN_MAX || !param_size)
		return -EINVAL;

	/* Get the length of descriptor */
	ufshcd_map_desc_id_to_length(hba, desc_id, &buff_len);
	if (!buff_len) {
		dev_err(hba->dev, "%s: Failed to get desc length\n", __func__);
		return -EINVAL;
	}

	if (param_offset >= buff_len) {
		dev_err(hba->dev, "%s: Invalid offset 0x%x in descriptor IDN 0x%x, length 0x%x\n",
			__func__, param_offset, desc_id, buff_len);
		return -EINVAL;
	}

	/* Check whether we need temp memory */
	if (param_offset != 0 || param_size < buff_len) {
		desc_buf = kzalloc(buff_len, GFP_KERNEL);
		if (!desc_buf)
			return -ENOMEM;
	} else {
		desc_buf = param_read_buf;
		is_kmalloc = false;
	}

	/* Request for full descriptor */
	ret = ufshcd_query_descriptor_retry(hba, UPIU_QUERY_OPCODE_READ_DESC,
					desc_id, desc_index, 0,
					desc_buf, &buff_len);

	if (ret) {
		dev_err(hba->dev, "%s: Failed reading descriptor. desc_id %d, desc_index %d, param_offset %d, ret %d\n",
			__func__, desc_id, desc_index, param_offset, ret);
		goto out;
	}

	/* Sanity check */
	if (desc_buf[QUERY_DESC_DESC_TYPE_OFFSET] != desc_id) {
		dev_err(hba->dev, "%s: invalid desc_id %d in descriptor header\n",
			__func__, desc_buf[QUERY_DESC_DESC_TYPE_OFFSET]);
		ret = -EINVAL;
		goto out;
	}

	/* Update descriptor length */
	buff_len = desc_buf[QUERY_DESC_LENGTH_OFFSET];
	ufshcd_update_desc_length(hba, desc_id, desc_index, buff_len);

	if (is_kmalloc) {
		/* Make sure we don't copy more data than available */
		if (param_offset >= buff_len)
			ret = -EINVAL;
		else
			memcpy(param_read_buf, &desc_buf[param_offset],
			       min_t(u32, param_size, buff_len - param_offset));
	}
out:
	if (is_kmalloc)
		kfree(desc_buf);
	return ret;
}

/**
 * struct uc_string_id - unicode string
 *
 * @len: size of this descriptor inclusive
 * @type: descriptor type
 * @uc: unicode string character
 */
struct uc_string_id {
	u8 len;
	u8 type;
	wchar_t uc[];
} __packed;

/* replace non-printable or non-ASCII characters with spaces */
static inline char ufshcd_remove_non_printable(u8 ch)
{
	return (ch >= 0x20 && ch <= 0x7e) ? ch : ' ';
}

/**
 * ufshcd_read_string_desc - read string descriptor
 * @hba: pointer to adapter instance
 * @desc_index: descriptor index
 * @buf: pointer to buffer where descriptor would be read,
 *       the caller should free the memory.
 * @ascii: if true convert from unicode to ascii characters
 *         null terminated string.
 *
 * Return:
 * *      string size on success.
 * *      -ENOMEM: on allocation failure
 * *      -EINVAL: on a wrong parameter
 */
int ufshcd_read_string_desc(struct ufs_hba *hba, u8 desc_index,
			    u8 **buf, bool ascii)
{
	struct uc_string_id *uc_str;
	u8 *str;
	int ret;

	if (!buf)
		return -EINVAL;

	uc_str = kzalloc(QUERY_DESC_MAX_SIZE, GFP_KERNEL);
	if (!uc_str)
		return -ENOMEM;

	ret = ufshcd_read_desc_param(hba, QUERY_DESC_IDN_STRING, desc_index, 0,
				     (u8 *)uc_str, QUERY_DESC_MAX_SIZE);
	if (ret < 0) {
		dev_err(hba->dev, "Reading String Desc failed after %d retries. err = %d\n",
			QUERY_REQ_RETRIES, ret);
		str = NULL;
		goto out;
	}

	if (uc_str->len <= QUERY_DESC_HDR_SIZE) {
		dev_dbg(hba->dev, "String Desc is of zero length\n");
		str = NULL;
		ret = 0;
		goto out;
	}

	if (ascii) {
		ssize_t ascii_len;
		int i;
		/* remove header and divide by 2 to move from UTF16 to UTF8 */
		ascii_len = (uc_str->len - QUERY_DESC_HDR_SIZE) / 2 + 1;
		str = kzalloc(ascii_len, GFP_KERNEL);
		if (!str) {
			ret = -ENOMEM;
			goto out;
		}

		/*
		 * the descriptor contains string in UTF16 format
		 * we need to convert to utf-8 so it can be displayed
		 */
		ret = utf16s_to_utf8s(uc_str->uc,
				      uc_str->len - QUERY_DESC_HDR_SIZE,
				      UTF16_BIG_ENDIAN, str, ascii_len);

		/* replace non-printable or non-ASCII characters with spaces */
		for (i = 0; i < ret; i++)
			str[i] = ufshcd_remove_non_printable(str[i]);

		str[ret++] = '\0';

	} else {
		str = kmemdup(uc_str, uc_str->len, GFP_KERNEL);
		if (!str) {
			ret = -ENOMEM;
			goto out;
		}
		ret = uc_str->len;
	}
out:
	*buf = str;
	kfree(uc_str);
	return ret;
}

/**
 * ufshcd_read_unit_desc_param - read the specified unit descriptor parameter
 * @hba: Pointer to adapter instance
 * @lun: lun id
 * @param_offset: offset of the parameter to read
 * @param_read_buf: pointer to buffer where parameter would be read
 * @param_size: sizeof(param_read_buf)
 *
 * Return 0 in case of success, non-zero otherwise
 */
static inline int ufshcd_read_unit_desc_param(struct ufs_hba *hba,
					      int lun,
					      enum unit_desc_param param_offset,
					      u8 *param_read_buf,
					      u32 param_size)
{
	/*
	 * Unit descriptors are only available for general purpose LUs (LUN id
	 * from 0 to 7) and RPMB Well known LU.
	 */
	if (!ufs_is_valid_unit_desc_lun(&hba->dev_info, lun, param_offset))
		return -EOPNOTSUPP;

	return ufshcd_read_desc_param(hba, QUERY_DESC_IDN_UNIT, lun,
				      param_offset, param_read_buf, param_size);
}

static int ufshcd_get_ref_clk_gating_wait(struct ufs_hba *hba)
{
	int err = 0;
	u32 gating_wait = UFSHCD_REF_CLK_GATING_WAIT_US;

	if (hba->dev_info.wspecversion >= 0x300) {
		err = ufshcd_query_attr_retry(hba, UPIU_QUERY_OPCODE_READ_ATTR,
				QUERY_ATTR_IDN_REF_CLK_GATING_WAIT_TIME, 0, 0,
				&gating_wait);
		if (err)
			dev_err(hba->dev, "Failed reading bRefClkGatingWait. err = %d, use default %uus\n",
					 err, gating_wait);

		if (gating_wait == 0) {
			gating_wait = UFSHCD_REF_CLK_GATING_WAIT_US;
			dev_err(hba->dev, "Undefined ref clk gating wait time, use default %uus\n",
					 gating_wait);
		}

		hba->dev_info.clk_gating_wait_us = gating_wait;
	}

	return err;
}

/**
 * ufshcd_memory_alloc - allocate memory for host memory space data structures
 * @hba: per adapter instance
 *
 * 1. Allocate DMA memory for Command Descriptor array
 *	Each command descriptor consist of Command UPIU, Response UPIU and PRDT
 * 2. Allocate DMA memory for UTP Transfer Request Descriptor List (UTRDL).
 * 3. Allocate DMA memory for UTP Task Management Request Descriptor List
 *	(UTMRDL)
 * 4. Allocate memory for local reference block(lrb).
 *
 * Returns 0 for success, non-zero in case of failure
 */
static int ufshcd_memory_alloc(struct ufs_hba *hba)
{
	size_t utmrdl_size, utrdl_size, ucdl_size;

	/* Allocate memory for UTP command descriptors */
	ucdl_size = (sizeof(struct utp_transfer_cmd_desc) * hba->nutrs);
	hba->ucdl_base_addr = dmam_alloc_coherent(hba->dev,
						  ucdl_size,
						  &hba->ucdl_dma_addr,
						  GFP_KERNEL);

	/*
	 * UFSHCI requires UTP command descriptor to be 128 byte aligned.
	 * make sure hba->ucdl_dma_addr is aligned to PAGE_SIZE
	 * if hba->ucdl_dma_addr is aligned to PAGE_SIZE, then it will
	 * be aligned to 128 bytes as well
	 */
	if (!hba->ucdl_base_addr ||
	    WARN_ON(hba->ucdl_dma_addr & (PAGE_SIZE - 1))) {
		dev_err(hba->dev,
			"Command Descriptor Memory allocation failed\n");
		goto out;
	}

	/*
	 * Allocate memory for UTP Transfer descriptors
	 * UFSHCI requires 1024 byte alignment of UTRD
	 */
	utrdl_size = (sizeof(struct utp_transfer_req_desc) * hba->nutrs);
	hba->utrdl_base_addr = dmam_alloc_coherent(hba->dev,
						   utrdl_size,
						   &hba->utrdl_dma_addr,
						   GFP_KERNEL);
	if (!hba->utrdl_base_addr ||
	    WARN_ON(hba->utrdl_dma_addr & (PAGE_SIZE - 1))) {
		dev_err(hba->dev,
			"Transfer Descriptor Memory allocation failed\n");
		goto out;
	}

	/*
	 * Allocate memory for UTP Task Management descriptors
	 * UFSHCI requires 1024 byte alignment of UTMRD
	 */
	utmrdl_size = sizeof(struct utp_task_req_desc) * hba->nutmrs;
	hba->utmrdl_base_addr = dmam_alloc_coherent(hba->dev,
						    utmrdl_size,
						    &hba->utmrdl_dma_addr,
						    GFP_KERNEL);
	if (!hba->utmrdl_base_addr ||
	    WARN_ON(hba->utmrdl_dma_addr & (PAGE_SIZE - 1))) {
		dev_err(hba->dev,
		"Task Management Descriptor Memory allocation failed\n");
		goto out;
	}

	/* Allocate memory for local reference block */
	hba->lrb = devm_kcalloc(hba->dev,
				hba->nutrs, sizeof(struct ufshcd_lrb),
				GFP_KERNEL);
	if (!hba->lrb) {
		dev_err(hba->dev, "LRB Memory allocation failed\n");
		goto out;
	}
	return 0;
out:
	return -ENOMEM;
}

/**
 * ufshcd_host_memory_configure - configure local reference block with
 *				memory offsets
 * @hba: per adapter instance
 *
 * Configure Host memory space
 * 1. Update Corresponding UTRD.UCDBA and UTRD.UCDBAU with UCD DMA
 * address.
 * 2. Update each UTRD with Response UPIU offset, Response UPIU length
 * and PRDT offset.
 * 3. Save the corresponding addresses of UTRD, UCD.CMD, UCD.RSP and UCD.PRDT
 * into local reference block.
 */
static void ufshcd_host_memory_configure(struct ufs_hba *hba)
{
	struct utp_transfer_req_desc *utrdlp;
	dma_addr_t cmd_desc_dma_addr;
	dma_addr_t cmd_desc_element_addr;
	u16 response_offset;
	u16 prdt_offset;
	int cmd_desc_size;
	int i;

	utrdlp = hba->utrdl_base_addr;

	response_offset =
		offsetof(struct utp_transfer_cmd_desc, response_upiu);
	prdt_offset =
		offsetof(struct utp_transfer_cmd_desc, prd_table);

	cmd_desc_size = sizeof(struct utp_transfer_cmd_desc);
	cmd_desc_dma_addr = hba->ucdl_dma_addr;

	for (i = 0; i < hba->nutrs; i++) {
		/* Configure UTRD with command descriptor base address */
		cmd_desc_element_addr =
				(cmd_desc_dma_addr + (cmd_desc_size * i));
		utrdlp[i].command_desc_base_addr_lo =
				cpu_to_le32(lower_32_bits(cmd_desc_element_addr));
		utrdlp[i].command_desc_base_addr_hi =
				cpu_to_le32(upper_32_bits(cmd_desc_element_addr));

		/* Response upiu and prdt offset should be in double words */
		if (hba->quirks & UFSHCD_QUIRK_PRDT_BYTE_GRAN) {
			utrdlp[i].response_upiu_offset =
				cpu_to_le16(response_offset);
			utrdlp[i].prd_table_offset =
				cpu_to_le16(prdt_offset);
			utrdlp[i].response_upiu_length =
				cpu_to_le16(ALIGNED_UPIU_SIZE);
		} else {
			utrdlp[i].response_upiu_offset =
				cpu_to_le16(response_offset >> 2);
			utrdlp[i].prd_table_offset =
				cpu_to_le16(prdt_offset >> 2);
			utrdlp[i].response_upiu_length =
				cpu_to_le16(ALIGNED_UPIU_SIZE >> 2);
		}

		ufshcd_init_lrb(hba, &hba->lrb[i], i);
	}
}

/**
 * ufshcd_dme_link_startup - Notify Unipro to perform link startup
 * @hba: per adapter instance
 *
 * UIC_CMD_DME_LINK_STARTUP command must be issued to Unipro layer,
 * in order to initialize the Unipro link startup procedure.
 * Once the Unipro links are up, the device connected to the controller
 * is detected.
 *
 * Returns 0 on success, non-zero value on failure
 */
static int ufshcd_dme_link_startup(struct ufs_hba *hba)
{
	struct uic_command uic_cmd = {0};
	int ret;

	uic_cmd.command = UIC_CMD_DME_LINK_STARTUP;

	ret = ufshcd_send_uic_cmd(hba, &uic_cmd);
	if (ret)
		dev_dbg(hba->dev,
			"dme-link-startup: error code %d\n", ret);
	return ret;
}
/**
 * ufshcd_dme_reset - UIC command for DME_RESET
 * @hba: per adapter instance
 *
 * DME_RESET command is issued in order to reset UniPro stack.
 * This function now deals with cold reset.
 *
 * Returns 0 on success, non-zero value on failure
 */
static int ufshcd_dme_reset(struct ufs_hba *hba)
{
	struct uic_command uic_cmd = {0};
	int ret;

	uic_cmd.command = UIC_CMD_DME_RESET;

	ret = ufshcd_send_uic_cmd(hba, &uic_cmd);
	if (ret)
		dev_err(hba->dev,
			"dme-reset: error code %d\n", ret);

	return ret;
}

int ufshcd_dme_configure_adapt(struct ufs_hba *hba,
			       int agreed_gear,
			       int adapt_val)
{
	int ret;

	if (agreed_gear != UFS_HS_G4)
		adapt_val = PA_NO_ADAPT;

	ret = ufshcd_dme_set(hba,
			     UIC_ARG_MIB(PA_TXHSADAPTTYPE),
			     adapt_val);
	return ret;
}
EXPORT_SYMBOL_GPL(ufshcd_dme_configure_adapt);

/**
 * ufshcd_dme_enable - UIC command for DME_ENABLE
 * @hba: per adapter instance
 *
 * DME_ENABLE command is issued in order to enable UniPro stack.
 *
 * Returns 0 on success, non-zero value on failure
 */
static int ufshcd_dme_enable(struct ufs_hba *hba)
{
	struct uic_command uic_cmd = {0};
	int ret;

	uic_cmd.command = UIC_CMD_DME_ENABLE;

	ret = ufshcd_send_uic_cmd(hba, &uic_cmd);
	if (ret)
		dev_err(hba->dev,
			"dme-enable: error code %d\n", ret);

	return ret;
}

static inline void ufshcd_add_delay_before_dme_cmd(struct ufs_hba *hba)
{
	#define MIN_DELAY_BEFORE_DME_CMDS_US	1000
	unsigned long min_sleep_time_us;

	if (!(hba->quirks & UFSHCD_QUIRK_DELAY_BEFORE_DME_CMDS))
		return;

	/*
	 * last_dme_cmd_tstamp will be 0 only for 1st call to
	 * this function
	 */
	if (unlikely(!ktime_to_us(hba->last_dme_cmd_tstamp))) {
		min_sleep_time_us = MIN_DELAY_BEFORE_DME_CMDS_US;
	} else {
		unsigned long delta =
			(unsigned long) ktime_to_us(
				ktime_sub(ktime_get(),
				hba->last_dme_cmd_tstamp));

		if (delta < MIN_DELAY_BEFORE_DME_CMDS_US)
			min_sleep_time_us =
				MIN_DELAY_BEFORE_DME_CMDS_US - delta;
		else
			return; /* no more delay required */
	}

	/* allow sleep for extra 50us if needed */
	usleep_range(min_sleep_time_us, min_sleep_time_us + 50);
}

/**
 * ufshcd_dme_set_attr - UIC command for DME_SET, DME_PEER_SET
 * @hba: per adapter instance
 * @attr_sel: uic command argument1
 * @attr_set: attribute set type as uic command argument2
 * @mib_val: setting value as uic command argument3
 * @peer: indicate whether peer or local
 *
 * Returns 0 on success, non-zero value on failure
 */
int ufshcd_dme_set_attr(struct ufs_hba *hba, u32 attr_sel,
			u8 attr_set, u32 mib_val, u8 peer)
{
	struct uic_command uic_cmd = {0};
	static const char *const action[] = {
		"dme-set",
		"dme-peer-set"
	};
	const char *set = action[!!peer];
	int ret;
	int retries = UFS_UIC_COMMAND_RETRIES;

	uic_cmd.command = peer ?
		UIC_CMD_DME_PEER_SET : UIC_CMD_DME_SET;
	uic_cmd.argument1 = attr_sel;
	uic_cmd.argument2 = UIC_ARG_ATTR_TYPE(attr_set);
	uic_cmd.argument3 = mib_val;

	do {
		/* for peer attributes we retry upon failure */
		ret = ufshcd_send_uic_cmd(hba, &uic_cmd);
		if (ret)
			dev_dbg(hba->dev, "%s: attr-id 0x%x val 0x%x error code %d\n",
				set, UIC_GET_ATTR_ID(attr_sel), mib_val, ret);
	} while (ret && peer && --retries);

	if (ret)
		dev_err(hba->dev, "%s: attr-id 0x%x val 0x%x failed %d retries\n",
			set, UIC_GET_ATTR_ID(attr_sel), mib_val,
			UFS_UIC_COMMAND_RETRIES - retries);

	return ret;
}
EXPORT_SYMBOL_GPL(ufshcd_dme_set_attr);

/**
 * ufshcd_dme_get_attr - UIC command for DME_GET, DME_PEER_GET
 * @hba: per adapter instance
 * @attr_sel: uic command argument1
 * @mib_val: the value of the attribute as returned by the UIC command
 * @peer: indicate whether peer or local
 *
 * Returns 0 on success, non-zero value on failure
 */
int ufshcd_dme_get_attr(struct ufs_hba *hba, u32 attr_sel,
			u32 *mib_val, u8 peer)
{
	struct uic_command uic_cmd = {0};
	static const char *const action[] = {
		"dme-get",
		"dme-peer-get"
	};
	const char *get = action[!!peer];
	int ret;
	int retries = UFS_UIC_COMMAND_RETRIES;
	struct ufs_pa_layer_attr orig_pwr_info;
	struct ufs_pa_layer_attr temp_pwr_info;
	bool pwr_mode_change = false;

	if (peer && (hba->quirks & UFSHCD_QUIRK_DME_PEER_ACCESS_AUTO_MODE)) {
		orig_pwr_info = hba->pwr_info;
		temp_pwr_info = orig_pwr_info;

		if (orig_pwr_info.pwr_tx == FAST_MODE ||
		    orig_pwr_info.pwr_rx == FAST_MODE) {
			temp_pwr_info.pwr_tx = FASTAUTO_MODE;
			temp_pwr_info.pwr_rx = FASTAUTO_MODE;
			pwr_mode_change = true;
		} else if (orig_pwr_info.pwr_tx == SLOW_MODE ||
		    orig_pwr_info.pwr_rx == SLOW_MODE) {
			temp_pwr_info.pwr_tx = SLOWAUTO_MODE;
			temp_pwr_info.pwr_rx = SLOWAUTO_MODE;
			pwr_mode_change = true;
		}
		if (pwr_mode_change) {
			ret = ufshcd_change_power_mode(hba, &temp_pwr_info);
			if (ret)
				goto out;
		}
	}

	uic_cmd.command = peer ?
		UIC_CMD_DME_PEER_GET : UIC_CMD_DME_GET;
	uic_cmd.argument1 = attr_sel;

	do {
		/* for peer attributes we retry upon failure */
		ret = ufshcd_send_uic_cmd(hba, &uic_cmd);
		if (ret)
			dev_dbg(hba->dev, "%s: attr-id 0x%x error code %d\n",
				get, UIC_GET_ATTR_ID(attr_sel), ret);
	} while (ret && peer && --retries);

	if (ret)
		dev_err(hba->dev, "%s: attr-id 0x%x failed %d retries\n",
			get, UIC_GET_ATTR_ID(attr_sel),
			UFS_UIC_COMMAND_RETRIES - retries);

	if (mib_val && !ret)
		*mib_val = uic_cmd.argument3;

	if (peer && (hba->quirks & UFSHCD_QUIRK_DME_PEER_ACCESS_AUTO_MODE)
	    && pwr_mode_change)
		ufshcd_change_power_mode(hba, &orig_pwr_info);
out:
	return ret;
}
EXPORT_SYMBOL_GPL(ufshcd_dme_get_attr);

/**
 * ufshcd_uic_pwr_ctrl - executes UIC commands (which affects the link power
 * state) and waits for it to take effect.
 *
 * @hba: per adapter instance
 * @cmd: UIC command to execute
 *
 * DME operations like DME_SET(PA_PWRMODE), DME_HIBERNATE_ENTER &
 * DME_HIBERNATE_EXIT commands take some time to take its effect on both host
 * and device UniPro link and hence it's final completion would be indicated by
 * dedicated status bits in Interrupt Status register (UPMS, UHES, UHXS) in
 * addition to normal UIC command completion Status (UCCS). This function only
 * returns after the relevant status bits indicate the completion.
 *
 * Returns 0 on success, non-zero value on failure
 */
static int ufshcd_uic_pwr_ctrl(struct ufs_hba *hba, struct uic_command *cmd)
{
	DECLARE_COMPLETION_ONSTACK(uic_async_done);
	unsigned long flags;
	u8 status;
	int ret;
	bool reenable_intr = false;

	mutex_lock(&hba->uic_cmd_mutex);
	ufshcd_add_delay_before_dme_cmd(hba);

	spin_lock_irqsave(hba->host->host_lock, flags);
	if (ufshcd_is_link_broken(hba)) {
		ret = -ENOLINK;
		goto out_unlock;
	}
	hba->uic_async_done = &uic_async_done;
	if (ufshcd_readl(hba, REG_INTERRUPT_ENABLE) & UIC_COMMAND_COMPL) {
		ufshcd_disable_intr(hba, UIC_COMMAND_COMPL);
		/*
		 * Make sure UIC command completion interrupt is disabled before
		 * issuing UIC command.
		 */
		wmb();
		reenable_intr = true;
	}
	ret = __ufshcd_send_uic_cmd(hba, cmd, false);
	spin_unlock_irqrestore(hba->host->host_lock, flags);
	if (ret) {
		dev_err(hba->dev,
			"pwr ctrl cmd 0x%x with mode 0x%x uic error %d\n",
			cmd->command, cmd->argument3, ret);
		goto out;
	}

	if (!wait_for_completion_timeout(hba->uic_async_done,
					 msecs_to_jiffies(UIC_CMD_TIMEOUT))) {
		dev_err(hba->dev,
			"pwr ctrl cmd 0x%x with mode 0x%x completion timeout\n",
			cmd->command, cmd->argument3);

		if (!cmd->cmd_active) {
			dev_err(hba->dev, "%s: Power Mode Change operation has been completed, go check UPMCRS\n",
				__func__);
			goto check_upmcrs;
		}

		ret = -ETIMEDOUT;
		goto out;
	}

check_upmcrs:
	status = ufshcd_get_upmcrs(hba);
	if (status != PWR_LOCAL) {
		dev_err(hba->dev,
			"pwr ctrl cmd 0x%x failed, host upmcrs:0x%x\n",
			cmd->command, status);
		ret = (status != PWR_OK) ? status : -1;
	}
out:
	if (ret) {
		ufshcd_print_host_state(hba);
		ufshcd_print_pwr_info(hba);
		ufshcd_print_evt_hist(hba);
	}

	spin_lock_irqsave(hba->host->host_lock, flags);
	hba->active_uic_cmd = NULL;
	hba->uic_async_done = NULL;
	if (reenable_intr)
		ufshcd_enable_intr(hba, UIC_COMMAND_COMPL);
	if (ret) {
		ufshcd_set_link_broken(hba);
		ufshcd_schedule_eh_work(hba);
	}
out_unlock:
	spin_unlock_irqrestore(hba->host->host_lock, flags);
	mutex_unlock(&hba->uic_cmd_mutex);

	return ret;
}

/**
 * ufshcd_uic_change_pwr_mode - Perform the UIC power mode chage
 *				using DME_SET primitives.
 * @hba: per adapter instance
 * @mode: powr mode value
 *
 * Returns 0 on success, non-zero value on failure
 */
static int ufshcd_uic_change_pwr_mode(struct ufs_hba *hba, u8 mode)
{
	struct uic_command uic_cmd = {0};
	int ret;

	if (hba->quirks & UFSHCD_QUIRK_BROKEN_PA_RXHSUNTERMCAP) {
		ret = ufshcd_dme_set(hba,
				UIC_ARG_MIB_SEL(PA_RXHSUNTERMCAP, 0), 1);
		if (ret) {
			dev_err(hba->dev, "%s: failed to enable PA_RXHSUNTERMCAP ret %d\n",
						__func__, ret);
			goto out;
		}
	}

	uic_cmd.command = UIC_CMD_DME_SET;
	uic_cmd.argument1 = UIC_ARG_MIB(PA_PWRMODE);
	uic_cmd.argument3 = mode;
	ufshcd_hold(hba, false);
	ret = ufshcd_uic_pwr_ctrl(hba, &uic_cmd);
	ufshcd_release(hba);

out:
	return ret;
}

int ufshcd_link_recovery(struct ufs_hba *hba)
{
	int ret;
	unsigned long flags;

	spin_lock_irqsave(hba->host->host_lock, flags);
	hba->ufshcd_state = UFSHCD_STATE_RESET;
	ufshcd_set_eh_in_progress(hba);
	spin_unlock_irqrestore(hba->host->host_lock, flags);

	/* Reset the attached device */
	ufshcd_device_reset(hba);

	ret = ufshcd_host_reset_and_restore(hba);

	spin_lock_irqsave(hba->host->host_lock, flags);
	if (ret)
		hba->ufshcd_state = UFSHCD_STATE_ERROR;
	ufshcd_clear_eh_in_progress(hba);
	spin_unlock_irqrestore(hba->host->host_lock, flags);

	if (ret)
		dev_err(hba->dev, "%s: link recovery failed, err %d",
			__func__, ret);

	return ret;
}
EXPORT_SYMBOL_GPL(ufshcd_link_recovery);

static int ufshcd_uic_hibern8_enter(struct ufs_hba *hba)
{
	int ret;
	struct uic_command uic_cmd = {0};
	ktime_t start = ktime_get();

	ufshcd_vops_hibern8_notify(hba, UIC_CMD_DME_HIBER_ENTER, PRE_CHANGE);

	uic_cmd.command = UIC_CMD_DME_HIBER_ENTER;
	ret = ufshcd_uic_pwr_ctrl(hba, &uic_cmd);
	trace_ufshcd_profile_hibern8(dev_name(hba->dev), "enter",
			     ktime_to_us(ktime_sub(ktime_get(), start)), ret);

	if (ret)
		dev_err(hba->dev, "%s: hibern8 enter failed. ret = %d\n",
			__func__, ret);
	else
		ufshcd_vops_hibern8_notify(hba, UIC_CMD_DME_HIBER_ENTER,
								POST_CHANGE);

	return ret;
}

int ufshcd_uic_hibern8_exit(struct ufs_hba *hba)
{
	struct uic_command uic_cmd = {0};
	int ret;
	ktime_t start = ktime_get();

	ufshcd_vops_hibern8_notify(hba, UIC_CMD_DME_HIBER_EXIT, PRE_CHANGE);

	uic_cmd.command = UIC_CMD_DME_HIBER_EXIT;
	ret = ufshcd_uic_pwr_ctrl(hba, &uic_cmd);
	trace_ufshcd_profile_hibern8(dev_name(hba->dev), "exit",
			     ktime_to_us(ktime_sub(ktime_get(), start)), ret);

	if (ret) {
		dev_err(hba->dev, "%s: hibern8 exit failed. ret = %d\n",
			__func__, ret);
	} else {
		ufshcd_vops_hibern8_notify(hba, UIC_CMD_DME_HIBER_EXIT,
								POST_CHANGE);
		hba->ufs_stats.last_hibern8_exit_tstamp = ktime_get();
		hba->ufs_stats.hibern8_exit_cnt++;
	}

	return ret;
}
EXPORT_SYMBOL_GPL(ufshcd_uic_hibern8_exit);

void ufshcd_auto_hibern8_update(struct ufs_hba *hba, u32 ahit)
{
	unsigned long flags;
	bool update = false;

	if (!ufshcd_is_auto_hibern8_supported(hba))
		return;

	spin_lock_irqsave(hba->host->host_lock, flags);
	if (hba->ahit != ahit) {
		hba->ahit = ahit;
		update = true;
	}
	spin_unlock_irqrestore(hba->host->host_lock, flags);

	if (update &&
	    !pm_runtime_suspended(&hba->sdev_ufs_device->sdev_gendev)) {
		ufshcd_rpm_get_sync(hba);
		ufshcd_hold(hba, false);
		ufshcd_auto_hibern8_enable(hba);
		ufshcd_release(hba);
		ufshcd_rpm_put_sync(hba);
	}
}
EXPORT_SYMBOL_GPL(ufshcd_auto_hibern8_update);

void ufshcd_auto_hibern8_enable(struct ufs_hba *hba)
{
	unsigned long flags;

	if (!ufshcd_is_auto_hibern8_supported(hba))
		return;

	spin_lock_irqsave(hba->host->host_lock, flags);
	ufshcd_writel(hba, hba->ahit, REG_AUTO_HIBERNATE_IDLE_TIMER);
	spin_unlock_irqrestore(hba->host->host_lock, flags);
}

 /**
 * ufshcd_init_pwr_info - setting the POR (power on reset)
 * values in hba power info
 * @hba: per-adapter instance
 */
static void ufshcd_init_pwr_info(struct ufs_hba *hba)
{
	hba->pwr_info.gear_rx = UFS_PWM_G1;
	hba->pwr_info.gear_tx = UFS_PWM_G1;
	hba->pwr_info.lane_rx = 1;
	hba->pwr_info.lane_tx = 1;
	hba->pwr_info.pwr_rx = SLOWAUTO_MODE;
	hba->pwr_info.pwr_tx = SLOWAUTO_MODE;
	hba->pwr_info.hs_rate = 0;
}

/**
 * ufshcd_get_max_pwr_mode - reads the max power mode negotiated with device
 * @hba: per-adapter instance
 */
static int ufshcd_get_max_pwr_mode(struct ufs_hba *hba)
{
	struct ufs_pa_layer_attr *pwr_info = &hba->max_pwr_info.info;

	if (hba->max_pwr_info.is_valid)
		return 0;

	pwr_info->pwr_tx = FAST_MODE;
	pwr_info->pwr_rx = FAST_MODE;
	pwr_info->hs_rate = PA_HS_MODE_B;

	/* Get the connected lane count */
	ufshcd_dme_get(hba, UIC_ARG_MIB(PA_CONNECTEDRXDATALANES),
			&pwr_info->lane_rx);
	ufshcd_dme_get(hba, UIC_ARG_MIB(PA_CONNECTEDTXDATALANES),
			&pwr_info->lane_tx);

	if (!pwr_info->lane_rx || !pwr_info->lane_tx) {
		dev_err(hba->dev, "%s: invalid connected lanes value. rx=%d, tx=%d\n",
				__func__,
				pwr_info->lane_rx,
				pwr_info->lane_tx);
		return -EINVAL;
	}

	/*
	 * First, get the maximum gears of HS speed.
	 * If a zero value, it means there is no HSGEAR capability.
	 * Then, get the maximum gears of PWM speed.
	 */
	ufshcd_dme_get(hba, UIC_ARG_MIB(PA_MAXRXHSGEAR), &pwr_info->gear_rx);
	if (!pwr_info->gear_rx) {
		ufshcd_dme_get(hba, UIC_ARG_MIB(PA_MAXRXPWMGEAR),
				&pwr_info->gear_rx);
		if (!pwr_info->gear_rx) {
			dev_err(hba->dev, "%s: invalid max pwm rx gear read = %d\n",
				__func__, pwr_info->gear_rx);
			return -EINVAL;
		}
		pwr_info->pwr_rx = SLOW_MODE;
	}

	ufshcd_dme_peer_get(hba, UIC_ARG_MIB(PA_MAXRXHSGEAR),
			&pwr_info->gear_tx);
	if (!pwr_info->gear_tx) {
		ufshcd_dme_peer_get(hba, UIC_ARG_MIB(PA_MAXRXPWMGEAR),
				&pwr_info->gear_tx);
		if (!pwr_info->gear_tx) {
			dev_err(hba->dev, "%s: invalid max pwm tx gear read = %d\n",
				__func__, pwr_info->gear_tx);
			return -EINVAL;
		}
		pwr_info->pwr_tx = SLOW_MODE;
	}

	hba->max_pwr_info.is_valid = true;
	return 0;
}

static int ufshcd_change_power_mode(struct ufs_hba *hba,
			     struct ufs_pa_layer_attr *pwr_mode)
{
	int ret;

	/* if already configured to the requested pwr_mode */
	if (!hba->force_pmc &&
	    pwr_mode->gear_rx == hba->pwr_info.gear_rx &&
	    pwr_mode->gear_tx == hba->pwr_info.gear_tx &&
	    pwr_mode->lane_rx == hba->pwr_info.lane_rx &&
	    pwr_mode->lane_tx == hba->pwr_info.lane_tx &&
	    pwr_mode->pwr_rx == hba->pwr_info.pwr_rx &&
	    pwr_mode->pwr_tx == hba->pwr_info.pwr_tx &&
	    pwr_mode->hs_rate == hba->pwr_info.hs_rate) {
		dev_dbg(hba->dev, "%s: power already configured\n", __func__);
		return 0;
	}

	/*
	 * Configure attributes for power mode change with below.
	 * - PA_RXGEAR, PA_ACTIVERXDATALANES, PA_RXTERMINATION,
	 * - PA_TXGEAR, PA_ACTIVETXDATALANES, PA_TXTERMINATION,
	 * - PA_HSSERIES
	 */
	ufshcd_dme_set(hba, UIC_ARG_MIB(PA_RXGEAR), pwr_mode->gear_rx);
	ufshcd_dme_set(hba, UIC_ARG_MIB(PA_ACTIVERXDATALANES),
			pwr_mode->lane_rx);
	if (pwr_mode->pwr_rx == FASTAUTO_MODE ||
			pwr_mode->pwr_rx == FAST_MODE)
		ufshcd_dme_set(hba, UIC_ARG_MIB(PA_RXTERMINATION), TRUE);
	else
		ufshcd_dme_set(hba, UIC_ARG_MIB(PA_RXTERMINATION), FALSE);

	ufshcd_dme_set(hba, UIC_ARG_MIB(PA_TXGEAR), pwr_mode->gear_tx);
	ufshcd_dme_set(hba, UIC_ARG_MIB(PA_ACTIVETXDATALANES),
			pwr_mode->lane_tx);
	if (pwr_mode->pwr_tx == FASTAUTO_MODE ||
			pwr_mode->pwr_tx == FAST_MODE)
		ufshcd_dme_set(hba, UIC_ARG_MIB(PA_TXTERMINATION), TRUE);
	else
		ufshcd_dme_set(hba, UIC_ARG_MIB(PA_TXTERMINATION), FALSE);

	if (pwr_mode->pwr_rx == FASTAUTO_MODE ||
	    pwr_mode->pwr_tx == FASTAUTO_MODE ||
	    pwr_mode->pwr_rx == FAST_MODE ||
	    pwr_mode->pwr_tx == FAST_MODE)
		ufshcd_dme_set(hba, UIC_ARG_MIB(PA_HSSERIES),
						pwr_mode->hs_rate);

	if (!(hba->quirks & UFSHCD_QUIRK_SKIP_DEF_UNIPRO_TIMEOUT_SETTING)) {
		ufshcd_dme_set(hba, UIC_ARG_MIB(PA_PWRMODEUSERDATA0),
				DL_FC0ProtectionTimeOutVal_Default);
		ufshcd_dme_set(hba, UIC_ARG_MIB(PA_PWRMODEUSERDATA1),
				DL_TC0ReplayTimeOutVal_Default);
		ufshcd_dme_set(hba, UIC_ARG_MIB(PA_PWRMODEUSERDATA2),
				DL_AFC0ReqTimeOutVal_Default);
		ufshcd_dme_set(hba, UIC_ARG_MIB(PA_PWRMODEUSERDATA3),
				DL_FC1ProtectionTimeOutVal_Default);
		ufshcd_dme_set(hba, UIC_ARG_MIB(PA_PWRMODEUSERDATA4),
				DL_TC1ReplayTimeOutVal_Default);
		ufshcd_dme_set(hba, UIC_ARG_MIB(PA_PWRMODEUSERDATA5),
				DL_AFC1ReqTimeOutVal_Default);

		ufshcd_dme_set(hba, UIC_ARG_MIB(DME_LocalFC0ProtectionTimeOutVal),
				DL_FC0ProtectionTimeOutVal_Default);
		ufshcd_dme_set(hba, UIC_ARG_MIB(DME_LocalTC0ReplayTimeOutVal),
				DL_TC0ReplayTimeOutVal_Default);
		ufshcd_dme_set(hba, UIC_ARG_MIB(DME_LocalAFC0ReqTimeOutVal),
				DL_AFC0ReqTimeOutVal_Default);
	}

	ret = ufshcd_uic_change_pwr_mode(hba, pwr_mode->pwr_rx << 4
			| pwr_mode->pwr_tx);

	if (ret) {
		dev_err(hba->dev,
			"%s: power mode change failed %d\n", __func__, ret);
	} else {
		ufshcd_vops_pwr_change_notify(hba, POST_CHANGE, NULL,
								pwr_mode);

		memcpy(&hba->pwr_info, pwr_mode,
			sizeof(struct ufs_pa_layer_attr));
	}

	return ret;
}

/**
 * ufshcd_config_pwr_mode - configure a new power mode
 * @hba: per-adapter instance
 * @desired_pwr_mode: desired power configuration
 */
int ufshcd_config_pwr_mode(struct ufs_hba *hba,
		struct ufs_pa_layer_attr *desired_pwr_mode)
{
	struct ufs_pa_layer_attr final_params = { 0 };
	int ret;

	ret = ufshcd_vops_pwr_change_notify(hba, PRE_CHANGE,
					desired_pwr_mode, &final_params);

	if (ret)
		memcpy(&final_params, desired_pwr_mode, sizeof(final_params));

	ret = ufshcd_change_power_mode(hba, &final_params);

	return ret;
}
EXPORT_SYMBOL_GPL(ufshcd_config_pwr_mode);

/**
 * ufshcd_complete_dev_init() - checks device readiness
 * @hba: per-adapter instance
 *
 * Set fDeviceInit flag and poll until device toggles it.
 */
static int ufshcd_complete_dev_init(struct ufs_hba *hba)
{
	int err;
	bool flag_res = true;
	ktime_t timeout;

	err = ufshcd_query_flag_retry(hba, UPIU_QUERY_OPCODE_SET_FLAG,
		QUERY_FLAG_IDN_FDEVICEINIT, 0, NULL);
	if (err) {
		dev_err(hba->dev,
			"%s setting fDeviceInit flag failed with error %d\n",
			__func__, err);
		goto out;
	}

	/* Poll fDeviceInit flag to be cleared */
	timeout = ktime_add_ms(ktime_get(), FDEVICEINIT_COMPL_TIMEOUT);
	do {
		err = ufshcd_query_flag(hba, UPIU_QUERY_OPCODE_READ_FLAG,
					QUERY_FLAG_IDN_FDEVICEINIT, 0, &flag_res);
		if (!flag_res)
			break;
		usleep_range(5000, 10000);
	} while (ktime_before(ktime_get(), timeout));

	if (err) {
		dev_err(hba->dev,
				"%s reading fDeviceInit flag failed with error %d\n",
				__func__, err);
	} else if (flag_res) {
		dev_err(hba->dev,
				"%s fDeviceInit was not cleared by the device\n",
				__func__);
		err = -EBUSY;
	}
out:
	return err;
}

/**
 * ufshcd_make_hba_operational - Make UFS controller operational
 * @hba: per adapter instance
 *
 * To bring UFS host controller to operational state,
 * 1. Enable required interrupts
 * 2. Configure interrupt aggregation
 * 3. Program UTRL and UTMRL base address
 * 4. Configure run-stop-registers
 *
 * Returns 0 on success, non-zero value on failure
 */
int ufshcd_make_hba_operational(struct ufs_hba *hba)
{
	int err = 0;
	u32 reg;

	/* Enable required interrupts */
	ufshcd_enable_intr(hba, UFSHCD_ENABLE_INTRS);

	/* Configure interrupt aggregation */
	if (ufshcd_is_intr_aggr_allowed(hba))
		ufshcd_config_intr_aggr(hba, hba->nutrs - 1, INT_AGGR_DEF_TO);
	else
		ufshcd_disable_intr_aggr(hba);

	/* Configure UTRL and UTMRL base address registers */
	ufshcd_writel(hba, lower_32_bits(hba->utrdl_dma_addr),
			REG_UTP_TRANSFER_REQ_LIST_BASE_L);
	ufshcd_writel(hba, upper_32_bits(hba->utrdl_dma_addr),
			REG_UTP_TRANSFER_REQ_LIST_BASE_H);
	ufshcd_writel(hba, lower_32_bits(hba->utmrdl_dma_addr),
			REG_UTP_TASK_REQ_LIST_BASE_L);
	ufshcd_writel(hba, upper_32_bits(hba->utmrdl_dma_addr),
			REG_UTP_TASK_REQ_LIST_BASE_H);

	/*
	 * Make sure base address and interrupt setup are updated before
	 * enabling the run/stop registers below.
	 */
	wmb();

	/*
	 * UCRDY, UTMRLDY and UTRLRDY bits must be 1
	 */
	reg = ufshcd_readl(hba, REG_CONTROLLER_STATUS);
	if (!(ufshcd_get_lists_status(reg))) {
		ufshcd_enable_run_stop_reg(hba);
	} else {
		dev_err(hba->dev,
			"Host controller not ready to process requests");
		err = -EIO;
	}

	return err;
}
EXPORT_SYMBOL_GPL(ufshcd_make_hba_operational);

/**
 * ufshcd_hba_stop - Send controller to reset state
 * @hba: per adapter instance
 */
void ufshcd_hba_stop(struct ufs_hba *hba)
{
	unsigned long flags;
	int err;

	/*
	 * Obtain the host lock to prevent that the controller is disabled
	 * while the UFS interrupt handler is active on another CPU.
	 */
	spin_lock_irqsave(hba->host->host_lock, flags);
	ufshcd_writel(hba, CONTROLLER_DISABLE,  REG_CONTROLLER_ENABLE);
	spin_unlock_irqrestore(hba->host->host_lock, flags);

	err = ufshcd_wait_for_register(hba, REG_CONTROLLER_ENABLE,
					CONTROLLER_ENABLE, CONTROLLER_DISABLE,
					10, 1);
	if (err)
		dev_err(hba->dev, "%s: Controller disable failed\n", __func__);
}
EXPORT_SYMBOL_GPL(ufshcd_hba_stop);

/**
 * ufshcd_hba_execute_hce - initialize the controller
 * @hba: per adapter instance
 *
 * The controller resets itself and controller firmware initialization
 * sequence kicks off. When controller is ready it will set
 * the Host Controller Enable bit to 1.
 *
 * Returns 0 on success, non-zero value on failure
 */
static int ufshcd_hba_execute_hce(struct ufs_hba *hba)
{
	int retry_outer = 3;
	int retry_inner;

start:
	if (!ufshcd_is_hba_active(hba))
		/* change controller state to "reset state" */
		ufshcd_hba_stop(hba);

	/* UniPro link is disabled at this point */
	ufshcd_set_link_off(hba);

	ufshcd_vops_hce_enable_notify(hba, PRE_CHANGE);

	/* start controller initialization sequence */
	ufshcd_hba_start(hba);

	/*
	 * To initialize a UFS host controller HCE bit must be set to 1.
	 * During initialization the HCE bit value changes from 1->0->1.
	 * When the host controller completes initialization sequence
	 * it sets the value of HCE bit to 1. The same HCE bit is read back
	 * to check if the controller has completed initialization sequence.
	 * So without this delay the value HCE = 1, set in the previous
	 * instruction might be read back.
	 * This delay can be changed based on the controller.
	 */
	ufshcd_delay_us(hba->vps->hba_enable_delay_us, 100);

	/* wait for the host controller to complete initialization */
	retry_inner = 50;
	while (ufshcd_is_hba_active(hba)) {
		if (retry_inner) {
			retry_inner--;
		} else {
			dev_err(hba->dev,
				"Controller enable failed\n");
			if (retry_outer) {
				retry_outer--;
				goto start;
			}
			return -EIO;
		}
		usleep_range(1000, 1100);
	}

	/* enable UIC related interrupts */
	ufshcd_enable_intr(hba, UFSHCD_UIC_MASK);

	ufshcd_vops_hce_enable_notify(hba, POST_CHANGE);

	return 0;
}

int ufshcd_hba_enable(struct ufs_hba *hba)
{
	int ret;

	if (hba->quirks & UFSHCI_QUIRK_BROKEN_HCE) {
		ufshcd_set_link_off(hba);
		ufshcd_vops_hce_enable_notify(hba, PRE_CHANGE);

		/* enable UIC related interrupts */
		ufshcd_enable_intr(hba, UFSHCD_UIC_MASK);
		ret = ufshcd_dme_reset(hba);
		if (!ret) {
			ret = ufshcd_dme_enable(hba);
			if (!ret)
				ufshcd_vops_hce_enable_notify(hba, POST_CHANGE);
			if (ret)
				dev_err(hba->dev,
					"Host controller enable failed with non-hce\n");
		}
	} else {
		ret = ufshcd_hba_execute_hce(hba);
	}

	return ret;
}
EXPORT_SYMBOL_GPL(ufshcd_hba_enable);

static int ufshcd_disable_tx_lcc(struct ufs_hba *hba, bool peer)
{
	int tx_lanes = 0, i, err = 0;

	if (!peer)
		ufshcd_dme_get(hba, UIC_ARG_MIB(PA_CONNECTEDTXDATALANES),
			       &tx_lanes);
	else
		ufshcd_dme_peer_get(hba, UIC_ARG_MIB(PA_CONNECTEDTXDATALANES),
				    &tx_lanes);
	for (i = 0; i < tx_lanes; i++) {
		if (!peer)
			err = ufshcd_dme_set(hba,
				UIC_ARG_MIB_SEL(TX_LCC_ENABLE,
					UIC_ARG_MPHY_TX_GEN_SEL_INDEX(i)),
					0);
		else
			err = ufshcd_dme_peer_set(hba,
				UIC_ARG_MIB_SEL(TX_LCC_ENABLE,
					UIC_ARG_MPHY_TX_GEN_SEL_INDEX(i)),
					0);
		if (err) {
			dev_err(hba->dev, "%s: TX LCC Disable failed, peer = %d, lane = %d, err = %d",
				__func__, peer, i, err);
			break;
		}
	}

	return err;
}

static inline int ufshcd_disable_device_tx_lcc(struct ufs_hba *hba)
{
	return ufshcd_disable_tx_lcc(hba, true);
}

void ufshcd_update_evt_hist(struct ufs_hba *hba, u32 id, u32 val)
{
	struct ufs_event_hist *e;

	if (id >= UFS_EVT_CNT)
		return;

	e = &hba->ufs_stats.event[id];
	e->val[e->pos] = val;
	e->tstamp[e->pos] = ktime_get();
	e->cnt += 1;
	e->pos = (e->pos + 1) % UFS_EVENT_HIST_LENGTH;

	ufshcd_vops_event_notify(hba, id, &val);
}
EXPORT_SYMBOL_GPL(ufshcd_update_evt_hist);

/**
 * ufshcd_link_startup - Initialize unipro link startup
 * @hba: per adapter instance
 *
 * Returns 0 for success, non-zero in case of failure
 */
static int ufshcd_link_startup(struct ufs_hba *hba)
{
	int ret;
	int retries = DME_LINKSTARTUP_RETRIES;
	bool link_startup_again = false;

	/*
	 * If UFS device isn't active then we will have to issue link startup
	 * 2 times to make sure the device state move to active.
	 */
	if (!ufshcd_is_ufs_dev_active(hba))
		link_startup_again = true;

link_startup:
	do {
		ufshcd_vops_link_startup_notify(hba, PRE_CHANGE);

		ret = ufshcd_dme_link_startup(hba);

		/* check if device is detected by inter-connect layer */
		if (!ret && !ufshcd_is_device_present(hba)) {
			ufshcd_update_evt_hist(hba,
					       UFS_EVT_LINK_STARTUP_FAIL,
					       0);
			dev_err(hba->dev, "%s: Device not present\n", __func__);
			ret = -ENXIO;
			goto out;
		}

		/*
		 * DME link lost indication is only received when link is up,
		 * but we can't be sure if the link is up until link startup
		 * succeeds. So reset the local Uni-Pro and try again.
		 */
		if (ret && ufshcd_hba_enable(hba)) {
			ufshcd_update_evt_hist(hba,
					       UFS_EVT_LINK_STARTUP_FAIL,
					       (u32)ret);
			goto out;
		}
	} while (ret && retries--);

	if (ret) {
		/* failed to get the link up... retire */
		ufshcd_update_evt_hist(hba,
				       UFS_EVT_LINK_STARTUP_FAIL,
				       (u32)ret);
		goto out;
	}

	if (link_startup_again) {
		link_startup_again = false;
		retries = DME_LINKSTARTUP_RETRIES;
		goto link_startup;
	}

	/* Mark that link is up in PWM-G1, 1-lane, SLOW-AUTO mode */
	ufshcd_init_pwr_info(hba);
	ufshcd_print_pwr_info(hba);

	if (hba->quirks & UFSHCD_QUIRK_BROKEN_LCC) {
		ret = ufshcd_disable_device_tx_lcc(hba);
		if (ret)
			goto out;
	}

	/* Include any host controller configuration via UIC commands */
	ret = ufshcd_vops_link_startup_notify(hba, POST_CHANGE);
	if (ret)
		goto out;

	/* Clear UECPA once due to LINERESET has happened during LINK_STARTUP */
	ufshcd_readl(hba, REG_UIC_ERROR_CODE_PHY_ADAPTER_LAYER);
	ret = ufshcd_make_hba_operational(hba);
out:
	if (ret) {
		dev_err(hba->dev, "link startup failed %d\n", ret);
		ufshcd_print_host_state(hba);
		ufshcd_print_pwr_info(hba);
		ufshcd_print_evt_hist(hba);
	}
	return ret;
}

/**
 * ufshcd_verify_dev_init() - Verify device initialization
 * @hba: per-adapter instance
 *
 * Send NOP OUT UPIU and wait for NOP IN response to check whether the
 * device Transport Protocol (UTP) layer is ready after a reset.
 * If the UTP layer at the device side is not initialized, it may
 * not respond with NOP IN UPIU within timeout of %NOP_OUT_TIMEOUT
 * and we retry sending NOP OUT for %NOP_OUT_RETRIES iterations.
 */
static int ufshcd_verify_dev_init(struct ufs_hba *hba)
{
	int err = 0;
	int retries;

	ufshcd_hold(hba, false);
	mutex_lock(&hba->dev_cmd.lock);
	for (retries = NOP_OUT_RETRIES; retries > 0; retries--) {
		err = ufshcd_exec_dev_cmd(hba, DEV_CMD_TYPE_NOP,
					  hba->nop_out_timeout);

		if (!err || err == -ETIMEDOUT)
			break;

		dev_dbg(hba->dev, "%s: error %d retrying\n", __func__, err);
	}
	mutex_unlock(&hba->dev_cmd.lock);
	ufshcd_release(hba);

	if (err)
		dev_err(hba->dev, "%s: NOP OUT failed %d\n", __func__, err);
	return err;
}

/**
 * ufshcd_set_queue_depth - set lun queue depth
 * @sdev: pointer to SCSI device
 *
 * Read bLUQueueDepth value and activate scsi tagged command
 * queueing. For WLUN, queue depth is set to 1. For best-effort
 * cases (bLUQueueDepth = 0) the queue depth is set to a maximum
 * value that host can queue.
 */
static void ufshcd_set_queue_depth(struct scsi_device *sdev)
{
	int ret = 0;
	u8 lun_qdepth;
	struct ufs_hba *hba;

	hba = shost_priv(sdev->host);

	lun_qdepth = hba->nutrs;
	ret = ufshcd_read_unit_desc_param(hba,
					  ufshcd_scsi_to_upiu_lun(sdev->lun),
					  UNIT_DESC_PARAM_LU_Q_DEPTH,
					  &lun_qdepth,
					  sizeof(lun_qdepth));

	/* Some WLUN doesn't support unit descriptor */
	if (ret == -EOPNOTSUPP)
		lun_qdepth = 1;
	else if (!lun_qdepth)
		/* eventually, we can figure out the real queue depth */
		lun_qdepth = hba->nutrs;
	else
		lun_qdepth = min_t(int, lun_qdepth, hba->nutrs);

	dev_dbg(hba->dev, "%s: activate tcq with queue depth %d\n",
			__func__, lun_qdepth);
	scsi_change_queue_depth(sdev, lun_qdepth);
}

/*
 * ufshcd_get_lu_wp - returns the "b_lu_write_protect" from UNIT DESCRIPTOR
 * @hba: per-adapter instance
 * @lun: UFS device lun id
 * @b_lu_write_protect: pointer to buffer to hold the LU's write protect info
 *
 * Returns 0 in case of success and b_lu_write_protect status would be returned
 * @b_lu_write_protect parameter.
 * Returns -ENOTSUPP if reading b_lu_write_protect is not supported.
 * Returns -EINVAL in case of invalid parameters passed to this function.
 */
static int ufshcd_get_lu_wp(struct ufs_hba *hba,
			    u8 lun,
			    u8 *b_lu_write_protect)
{
	int ret;

	if (!b_lu_write_protect)
		ret = -EINVAL;
	/*
	 * According to UFS device spec, RPMB LU can't be write
	 * protected so skip reading bLUWriteProtect parameter for
	 * it. For other W-LUs, UNIT DESCRIPTOR is not available.
	 */
	else if (lun >= hba->dev_info.max_lu_supported)
		ret = -ENOTSUPP;
	else
		ret = ufshcd_read_unit_desc_param(hba,
					  lun,
					  UNIT_DESC_PARAM_LU_WR_PROTECT,
					  b_lu_write_protect,
					  sizeof(*b_lu_write_protect));
	return ret;
}

/**
 * ufshcd_get_lu_power_on_wp_status - get LU's power on write protect
 * status
 * @hba: per-adapter instance
 * @sdev: pointer to SCSI device
 *
 */
static inline void ufshcd_get_lu_power_on_wp_status(struct ufs_hba *hba,
						    struct scsi_device *sdev)
{
	if (hba->dev_info.f_power_on_wp_en &&
	    !hba->dev_info.is_lu_power_on_wp) {
		u8 b_lu_write_protect;

		if (!ufshcd_get_lu_wp(hba, ufshcd_scsi_to_upiu_lun(sdev->lun),
				      &b_lu_write_protect) &&
		    (b_lu_write_protect == UFS_LU_POWER_ON_WP))
			hba->dev_info.is_lu_power_on_wp = true;
	}
}

/**
 * ufshcd_setup_links - associate link b/w device wlun and other luns
 * @sdev: pointer to SCSI device
 * @hba: pointer to ufs hba
 */
static void ufshcd_setup_links(struct ufs_hba *hba, struct scsi_device *sdev)
{
	struct device_link *link;

	/*
	 * Device wlun is the supplier & rest of the luns are consumers.
	 * This ensures that device wlun suspends after all other luns.
	 */
	if (hba->sdev_ufs_device) {
		link = device_link_add(&sdev->sdev_gendev,
				       &hba->sdev_ufs_device->sdev_gendev,
				       DL_FLAG_PM_RUNTIME | DL_FLAG_RPM_ACTIVE);
		if (!link) {
			dev_err(&sdev->sdev_gendev, "Failed establishing link - %s\n",
				dev_name(&hba->sdev_ufs_device->sdev_gendev));
			return;
		}
		hba->luns_avail--;
		/* Ignore REPORT_LUN wlun probing */
		if (hba->luns_avail == 1) {
			ufshcd_rpm_put(hba);
			return;
		}
	} else {
		/*
		 * Device wlun is probed. The assumption is that WLUNs are
		 * scanned before other LUNs.
		 */
		hba->luns_avail--;
	}
}

/**
 * ufshcd_slave_alloc - handle initial SCSI device configurations
 * @sdev: pointer to SCSI device
 *
 * Returns success
 */
static int ufshcd_slave_alloc(struct scsi_device *sdev)
{
	struct ufs_hba *hba;

	hba = shost_priv(sdev->host);

	/* Mode sense(6) is not supported by UFS, so use Mode sense(10) */
	sdev->use_10_for_ms = 1;

	/* DBD field should be set to 1 in mode sense(10) */
	sdev->set_dbd_for_ms = 1;

	/* allow SCSI layer to restart the device in case of errors */
	sdev->allow_restart = 1;

	/* REPORT SUPPORTED OPERATION CODES is not supported */
	sdev->no_report_opcodes = 1;

	/* WRITE_SAME command is not supported */
	sdev->no_write_same = 1;

	ufshcd_set_queue_depth(sdev);

	ufshcd_get_lu_power_on_wp_status(hba, sdev);

	ufshcd_setup_links(hba, sdev);

	return 0;
}

/**
 * ufshcd_change_queue_depth - change queue depth
 * @sdev: pointer to SCSI device
 * @depth: required depth to set
 *
 * Change queue depth and make sure the max. limits are not crossed.
 */
static int ufshcd_change_queue_depth(struct scsi_device *sdev, int depth)
{
	struct ufs_hba *hba = shost_priv(sdev->host);

	if (depth > hba->nutrs)
		depth = hba->nutrs;
	return scsi_change_queue_depth(sdev, depth);
}

static void ufshcd_hpb_destroy(struct ufs_hba *hba, struct scsi_device *sdev)
{
	/* skip well-known LU */
	if ((sdev->lun >= UFS_UPIU_MAX_UNIT_NUM_ID) ||
	    !(hba->dev_info.hpb_enabled) || !ufshpb_is_allowed(hba))
		return;

	ufshpb_destroy_lu(hba, sdev);
}

static void ufshcd_hpb_configure(struct ufs_hba *hba, struct scsi_device *sdev)
{
	/* skip well-known LU */
	if ((sdev->lun >= UFS_UPIU_MAX_UNIT_NUM_ID) ||
	    !(hba->dev_info.hpb_enabled) || !ufshpb_is_allowed(hba))
		return;

	ufshpb_init_hpb_lu(hba, sdev);
}

/**
 * ufshcd_slave_configure - adjust SCSI device configurations
 * @sdev: pointer to SCSI device
 */
static int ufshcd_slave_configure(struct scsi_device *sdev)
{
	struct ufs_hba *hba = shost_priv(sdev->host);
	struct request_queue *q = sdev->request_queue;

<<<<<<< HEAD
	blk_queue_update_dma_pad(q, PRDT_DATA_BYTE_COUNT_PAD - 1);
	if (hba->quirks & UFSHCD_QUIRK_ALIGN_SG_WITH_PAGE_SIZE)
		blk_queue_update_dma_alignment(q, PAGE_SIZE - 1);
=======
	ufshcd_hpb_configure(hba, sdev);
>>>>>>> 3b17187f

	blk_queue_update_dma_pad(q, PRDT_DATA_BYTE_COUNT_PAD - 1);
	if (hba->quirks & UFSHCD_QUIRK_ALIGN_SG_WITH_PAGE_SIZE)
		blk_queue_update_dma_alignment(q, PAGE_SIZE - 1);
	/*
	 * Block runtime-pm until all consumers are added.
	 * Refer ufshcd_setup_links().
	 */
	if (is_device_wlun(sdev))
		pm_runtime_get_noresume(&sdev->sdev_gendev);
	else if (ufshcd_is_rpm_autosuspend_allowed(hba))
		sdev->rpm_autosuspend = 1;

	ufshcd_crypto_setup_rq_keyslot_manager(hba, q);

	return 0;
}

/**
 * ufshcd_slave_destroy - remove SCSI device configurations
 * @sdev: pointer to SCSI device
 */
static void ufshcd_slave_destroy(struct scsi_device *sdev)
{
	struct ufs_hba *hba;
	unsigned long flags;

	hba = shost_priv(sdev->host);

	ufshcd_hpb_destroy(hba, sdev);

	/* Drop the reference as it won't be needed anymore */
	if (ufshcd_scsi_to_upiu_lun(sdev->lun) == UFS_UPIU_UFS_DEVICE_WLUN) {
		spin_lock_irqsave(hba->host->host_lock, flags);
		hba->sdev_ufs_device = NULL;
		spin_unlock_irqrestore(hba->host->host_lock, flags);
	} else if (hba->sdev_ufs_device) {
		struct device *supplier = NULL;

		/* Ensure UFS Device WLUN exists and does not disappear */
		spin_lock_irqsave(hba->host->host_lock, flags);
		if (hba->sdev_ufs_device) {
			supplier = &hba->sdev_ufs_device->sdev_gendev;
			get_device(supplier);
		}
		spin_unlock_irqrestore(hba->host->host_lock, flags);

		if (supplier) {
			/*
			 * If a LUN fails to probe (e.g. absent BOOT WLUN), the
			 * device will not have been registered but can still
			 * have a device link holding a reference to the device.
			 */
			device_link_remove(&sdev->sdev_gendev, supplier);
			put_device(supplier);
		}
	}
}

/**
 * ufshcd_scsi_cmd_status - Update SCSI command result based on SCSI status
 * @lrbp: pointer to local reference block of completed command
 * @scsi_status: SCSI command status
 *
 * Returns value base on SCSI command status
 */
static inline int
ufshcd_scsi_cmd_status(struct ufshcd_lrb *lrbp, int scsi_status)
{
	int result = 0;

	switch (scsi_status) {
	case SAM_STAT_CHECK_CONDITION:
		ufshcd_copy_sense_data(lrbp);
		fallthrough;
	case SAM_STAT_GOOD:
		result |= DID_OK << 16 | scsi_status;
		break;
	case SAM_STAT_TASK_SET_FULL:
	case SAM_STAT_BUSY:
	case SAM_STAT_TASK_ABORTED:
		ufshcd_copy_sense_data(lrbp);
		result |= scsi_status;
		break;
	default:
		result |= DID_ERROR << 16;
		break;
	} /* end of switch */

	return result;
}

/**
 * ufshcd_transfer_rsp_status - Get overall status of the response
 * @hba: per adapter instance
 * @lrbp: pointer to local reference block of completed command
 *
 * Returns result of the command to notify SCSI midlayer
 */
static inline int
ufshcd_transfer_rsp_status(struct ufs_hba *hba, struct ufshcd_lrb *lrbp)
{
	int result = 0;
	int scsi_status;
	int ocs;

	/* overall command status of utrd */
	ocs = ufshcd_get_tr_ocs(lrbp);

	if (hba->quirks & UFSHCD_QUIRK_BROKEN_OCS_FATAL_ERROR) {
		if (be32_to_cpu(lrbp->ucd_rsp_ptr->header.dword_1) &
					MASK_RSP_UPIU_RESULT)
			ocs = OCS_SUCCESS;
	}

	switch (ocs) {
	case OCS_SUCCESS:
		result = ufshcd_get_req_rsp(lrbp->ucd_rsp_ptr);
		hba->ufs_stats.last_hibern8_exit_tstamp = ktime_set(0, 0);
		switch (result) {
		case UPIU_TRANSACTION_RESPONSE:
			/*
			 * get the response UPIU result to extract
			 * the SCSI command status
			 */
			result = ufshcd_get_rsp_upiu_result(lrbp->ucd_rsp_ptr);

			/*
			 * get the result based on SCSI status response
			 * to notify the SCSI midlayer of the command status
			 */
			scsi_status = result & MASK_SCSI_STATUS;
			result = ufshcd_scsi_cmd_status(lrbp, scsi_status);

			/*
			 * Currently we are only supporting BKOPs exception
			 * events hence we can ignore BKOPs exception event
			 * during power management callbacks. BKOPs exception
			 * event is not expected to be raised in runtime suspend
			 * callback as it allows the urgent bkops.
			 * During system suspend, we are anyway forcefully
			 * disabling the bkops and if urgent bkops is needed
			 * it will be enabled on system resume. Long term
			 * solution could be to abort the system suspend if
			 * UFS device needs urgent BKOPs.
			 */
			if (!hba->pm_op_in_progress &&
			    !ufshcd_eh_in_progress(hba) &&
			    ufshcd_is_exception_event(lrbp->ucd_rsp_ptr))
				/* Flushed in suspend */
				schedule_work(&hba->eeh_work);

			if (scsi_status == SAM_STAT_GOOD)
				ufshpb_rsp_upiu(hba, lrbp);
			break;
		case UPIU_TRANSACTION_REJECT_UPIU:
			/* TODO: handle Reject UPIU Response */
			result = DID_ERROR << 16;
			dev_err(hba->dev,
				"Reject UPIU not fully implemented\n");
			break;
		default:
			dev_err(hba->dev,
				"Unexpected request response code = %x\n",
				result);
			result = DID_ERROR << 16;
			break;
		}
		break;
	case OCS_ABORTED:
		result |= DID_ABORT << 16;
		break;
	case OCS_INVALID_COMMAND_STATUS:
		result |= DID_REQUEUE << 16;
		break;
	case OCS_INVALID_CMD_TABLE_ATTR:
	case OCS_INVALID_PRDT_ATTR:
	case OCS_MISMATCH_DATA_BUF_SIZE:
	case OCS_MISMATCH_RESP_UPIU_SIZE:
	case OCS_PEER_COMM_FAILURE:
	case OCS_FATAL_ERROR:
	case OCS_DEVICE_FATAL_ERROR:
	case OCS_INVALID_CRYPTO_CONFIG:
	case OCS_GENERAL_CRYPTO_ERROR:
	default:
		result |= DID_ERROR << 16;
		dev_err(hba->dev,
				"OCS error from controller = %x for tag %d\n",
				ocs, lrbp->task_tag);
		ufshcd_print_evt_hist(hba);
		ufshcd_print_host_state(hba);
		break;
	} /* end of switch */

	if ((host_byte(result) != DID_OK) &&
	    (host_byte(result) != DID_REQUEUE) && !hba->silence_err_logs)
		ufshcd_print_trs(hba, 1 << lrbp->task_tag, true);
	return result;
}

static bool ufshcd_is_auto_hibern8_error(struct ufs_hba *hba,
					 u32 intr_mask)
{
	if (!ufshcd_is_auto_hibern8_supported(hba) ||
	    !ufshcd_is_auto_hibern8_enabled(hba))
		return false;

	if (!(intr_mask & UFSHCD_UIC_HIBERN8_MASK))
		return false;

	if (hba->active_uic_cmd &&
	    (hba->active_uic_cmd->command == UIC_CMD_DME_HIBER_ENTER ||
	    hba->active_uic_cmd->command == UIC_CMD_DME_HIBER_EXIT))
		return false;

	return true;
}

/**
 * ufshcd_uic_cmd_compl - handle completion of uic command
 * @hba: per adapter instance
 * @intr_status: interrupt status generated by the controller
 *
 * Returns
 *  IRQ_HANDLED - If interrupt is valid
 *  IRQ_NONE    - If invalid interrupt
 */
static irqreturn_t ufshcd_uic_cmd_compl(struct ufs_hba *hba, u32 intr_status)
{
	irqreturn_t retval = IRQ_NONE;

	spin_lock(hba->host->host_lock);
	if (ufshcd_is_auto_hibern8_error(hba, intr_status))
		hba->errors |= (UFSHCD_UIC_HIBERN8_MASK & intr_status);

	if ((intr_status & UIC_COMMAND_COMPL) && hba->active_uic_cmd) {
		hba->active_uic_cmd->argument2 |=
			ufshcd_get_uic_cmd_result(hba);
		hba->active_uic_cmd->argument3 =
			ufshcd_get_dme_attr_val(hba);
		if (!hba->uic_async_done)
			hba->active_uic_cmd->cmd_active = 0;
		complete(&hba->active_uic_cmd->done);
		retval = IRQ_HANDLED;
	}

	if ((intr_status & UFSHCD_UIC_PWR_MASK) && hba->uic_async_done) {
		hba->active_uic_cmd->cmd_active = 0;
		complete(hba->uic_async_done);
		retval = IRQ_HANDLED;
	}

	if (retval == IRQ_HANDLED)
		ufshcd_add_uic_command_trace(hba, hba->active_uic_cmd,
					     UFS_CMD_COMP);
	spin_unlock(hba->host->host_lock);
	return retval;
}

/**
 * __ufshcd_transfer_req_compl - handle SCSI and query command completion
 * @hba: per adapter instance
 * @completed_reqs: bitmask that indicates which requests to complete
 * @retry_requests: whether to ask the SCSI core to retry completed requests
 */
static void __ufshcd_transfer_req_compl(struct ufs_hba *hba,
					unsigned long completed_reqs,
					bool retry_requests)
{
	struct ufshcd_lrb *lrbp;
	struct scsi_cmnd *cmd;
	int result;
	int index;
	bool update_scaling = false;

	for_each_set_bit(index, &completed_reqs, hba->nutrs) {
		lrbp = &hba->lrb[index];
		lrbp->compl_time_stamp = ktime_get();
		cmd = lrbp->cmd;
		if (cmd) {
			if (unlikely(ufshcd_should_inform_monitor(hba, lrbp)))
				ufshcd_update_monitor(hba, lrbp);
			ufshcd_add_command_trace(hba, index, UFS_CMD_COMP);
			result = retry_requests ? DID_BUS_BUSY << 16 :
				ufshcd_transfer_rsp_status(hba, lrbp);
			scsi_dma_unmap(cmd);
			cmd->result = result;
			/* Mark completed command as NULL in LRB */
			lrbp->cmd = NULL;
			/* Do not touch lrbp after scsi done */
			cmd->scsi_done(cmd);
			ufshcd_release(hba);
			update_scaling = true;
		} else if (lrbp->command_type == UTP_CMD_TYPE_DEV_MANAGE ||
			lrbp->command_type == UTP_CMD_TYPE_UFS_STORAGE) {
			if (hba->dev_cmd.complete) {
				ufshcd_add_command_trace(hba, index,
							 UFS_DEV_COMP);
				complete(hba->dev_cmd.complete);
				update_scaling = true;
			}
		}
		if (update_scaling)
			ufshcd_clk_scaling_update_busy(hba);
	}
}

/**
 * ufshcd_transfer_req_compl - handle SCSI and query command completion
 * @hba: per adapter instance
 * @retry_requests: whether or not to ask to retry requests
 *
 * Returns
 *  IRQ_HANDLED - If interrupt is valid
 *  IRQ_NONE    - If invalid interrupt
 */
static irqreturn_t ufshcd_transfer_req_compl(struct ufs_hba *hba,
					     bool retry_requests)
{
	unsigned long completed_reqs, flags;
	u32 tr_doorbell;

	/* Resetting interrupt aggregation counters first and reading the
	 * DOOR_BELL afterward allows us to handle all the completed requests.
	 * In order to prevent other interrupts starvation the DB is read once
	 * after reset. The down side of this solution is the possibility of
	 * false interrupt if device completes another request after resetting
	 * aggregation and before reading the DB.
	 */
	if (ufshcd_is_intr_aggr_allowed(hba) &&
	    !(hba->quirks & UFSHCI_QUIRK_SKIP_RESET_INTR_AGGR))
		ufshcd_reset_intr_aggr(hba);

	if (ufs_fail_completion())
		return IRQ_HANDLED;

	spin_lock_irqsave(&hba->outstanding_lock, flags);
	tr_doorbell = ufshcd_readl(hba, REG_UTP_TRANSFER_REQ_DOOR_BELL);
	completed_reqs = ~tr_doorbell & hba->outstanding_reqs;
	WARN_ONCE(completed_reqs & ~hba->outstanding_reqs,
		  "completed: %#lx; outstanding: %#lx\n", completed_reqs,
		  hba->outstanding_reqs);
	hba->outstanding_reqs &= ~completed_reqs;
	spin_unlock_irqrestore(&hba->outstanding_lock, flags);

	if (completed_reqs) {
		__ufshcd_transfer_req_compl(hba, completed_reqs,
					    retry_requests);
		return IRQ_HANDLED;
	} else {
		return IRQ_NONE;
	}
}

int __ufshcd_write_ee_control(struct ufs_hba *hba, u32 ee_ctrl_mask)
{
	return ufshcd_query_attr_retry(hba, UPIU_QUERY_OPCODE_WRITE_ATTR,
				       QUERY_ATTR_IDN_EE_CONTROL, 0, 0,
				       &ee_ctrl_mask);
}

int ufshcd_write_ee_control(struct ufs_hba *hba)
{
	int err;

	mutex_lock(&hba->ee_ctrl_mutex);
	err = __ufshcd_write_ee_control(hba, hba->ee_ctrl_mask);
	mutex_unlock(&hba->ee_ctrl_mutex);
	if (err)
		dev_err(hba->dev, "%s: failed to write ee control %d\n",
			__func__, err);
	return err;
}

int ufshcd_update_ee_control(struct ufs_hba *hba, u16 *mask, u16 *other_mask,
			     u16 set, u16 clr)
{
	u16 new_mask, ee_ctrl_mask;
	int err = 0;

	mutex_lock(&hba->ee_ctrl_mutex);
	new_mask = (*mask & ~clr) | set;
	ee_ctrl_mask = new_mask | *other_mask;
	if (ee_ctrl_mask != hba->ee_ctrl_mask)
		err = __ufshcd_write_ee_control(hba, ee_ctrl_mask);
	/* Still need to update 'mask' even if 'ee_ctrl_mask' was unchanged */
	if (!err) {
		hba->ee_ctrl_mask = ee_ctrl_mask;
		*mask = new_mask;
	}
	mutex_unlock(&hba->ee_ctrl_mutex);
	return err;
}

/**
 * ufshcd_disable_ee - disable exception event
 * @hba: per-adapter instance
 * @mask: exception event to disable
 *
 * Disables exception event in the device so that the EVENT_ALERT
 * bit is not set.
 *
 * Returns zero on success, non-zero error value on failure.
 */
static inline int ufshcd_disable_ee(struct ufs_hba *hba, u16 mask)
{
	return ufshcd_update_ee_drv_mask(hba, 0, mask);
}

/**
 * ufshcd_enable_ee - enable exception event
 * @hba: per-adapter instance
 * @mask: exception event to enable
 *
 * Enable corresponding exception event in the device to allow
 * device to alert host in critical scenarios.
 *
 * Returns zero on success, non-zero error value on failure.
 */
static inline int ufshcd_enable_ee(struct ufs_hba *hba, u16 mask)
{
	return ufshcd_update_ee_drv_mask(hba, mask, 0);
}

/**
 * ufshcd_enable_auto_bkops - Allow device managed BKOPS
 * @hba: per-adapter instance
 *
 * Allow device to manage background operations on its own. Enabling
 * this might lead to inconsistent latencies during normal data transfers
 * as the device is allowed to manage its own way of handling background
 * operations.
 *
 * Returns zero on success, non-zero on failure.
 */
static int ufshcd_enable_auto_bkops(struct ufs_hba *hba)
{
	int err = 0;

	if (hba->auto_bkops_enabled)
		goto out;

	err = ufshcd_query_flag_retry(hba, UPIU_QUERY_OPCODE_SET_FLAG,
			QUERY_FLAG_IDN_BKOPS_EN, 0, NULL);
	if (err) {
		dev_err(hba->dev, "%s: failed to enable bkops %d\n",
				__func__, err);
		goto out;
	}

	hba->auto_bkops_enabled = true;
	trace_ufshcd_auto_bkops_state(dev_name(hba->dev), "Enabled");

	/* No need of URGENT_BKOPS exception from the device */
	err = ufshcd_disable_ee(hba, MASK_EE_URGENT_BKOPS);
	if (err)
		dev_err(hba->dev, "%s: failed to disable exception event %d\n",
				__func__, err);
out:
	return err;
}

/**
 * ufshcd_disable_auto_bkops - block device in doing background operations
 * @hba: per-adapter instance
 *
 * Disabling background operations improves command response latency but
 * has drawback of device moving into critical state where the device is
 * not-operable. Make sure to call ufshcd_enable_auto_bkops() whenever the
 * host is idle so that BKOPS are managed effectively without any negative
 * impacts.
 *
 * Returns zero on success, non-zero on failure.
 */
static int ufshcd_disable_auto_bkops(struct ufs_hba *hba)
{
	int err = 0;

	if (!hba->auto_bkops_enabled)
		goto out;

	/*
	 * If host assisted BKOPs is to be enabled, make sure
	 * urgent bkops exception is allowed.
	 */
	err = ufshcd_enable_ee(hba, MASK_EE_URGENT_BKOPS);
	if (err) {
		dev_err(hba->dev, "%s: failed to enable exception event %d\n",
				__func__, err);
		goto out;
	}

	err = ufshcd_query_flag_retry(hba, UPIU_QUERY_OPCODE_CLEAR_FLAG,
			QUERY_FLAG_IDN_BKOPS_EN, 0, NULL);
	if (err) {
		dev_err(hba->dev, "%s: failed to disable bkops %d\n",
				__func__, err);
		ufshcd_disable_ee(hba, MASK_EE_URGENT_BKOPS);
		goto out;
	}

	hba->auto_bkops_enabled = false;
	trace_ufshcd_auto_bkops_state(dev_name(hba->dev), "Disabled");
	hba->is_urgent_bkops_lvl_checked = false;
out:
	return err;
}

/**
 * ufshcd_force_reset_auto_bkops - force reset auto bkops state
 * @hba: per adapter instance
 *
 * After a device reset the device may toggle the BKOPS_EN flag
 * to default value. The s/w tracking variables should be updated
 * as well. This function would change the auto-bkops state based on
 * UFSHCD_CAP_KEEP_AUTO_BKOPS_ENABLED_EXCEPT_SUSPEND.
 */
static void ufshcd_force_reset_auto_bkops(struct ufs_hba *hba)
{
	if (ufshcd_keep_autobkops_enabled_except_suspend(hba)) {
		hba->auto_bkops_enabled = false;
		hba->ee_ctrl_mask |= MASK_EE_URGENT_BKOPS;
		ufshcd_enable_auto_bkops(hba);
	} else {
		hba->auto_bkops_enabled = true;
		hba->ee_ctrl_mask &= ~MASK_EE_URGENT_BKOPS;
		ufshcd_disable_auto_bkops(hba);
	}
	hba->urgent_bkops_lvl = BKOPS_STATUS_PERF_IMPACT;
	hba->is_urgent_bkops_lvl_checked = false;
}

static inline int ufshcd_get_bkops_status(struct ufs_hba *hba, u32 *status)
{
	return ufshcd_query_attr_retry(hba, UPIU_QUERY_OPCODE_READ_ATTR,
			QUERY_ATTR_IDN_BKOPS_STATUS, 0, 0, status);
}

/**
 * ufshcd_bkops_ctrl - control the auto bkops based on current bkops status
 * @hba: per-adapter instance
 * @status: bkops_status value
 *
 * Read the bkops_status from the UFS device and Enable fBackgroundOpsEn
 * flag in the device to permit background operations if the device
 * bkops_status is greater than or equal to "status" argument passed to
 * this function, disable otherwise.
 *
 * Returns 0 for success, non-zero in case of failure.
 *
 * NOTE: Caller of this function can check the "hba->auto_bkops_enabled" flag
 * to know whether auto bkops is enabled or disabled after this function
 * returns control to it.
 */
static int ufshcd_bkops_ctrl(struct ufs_hba *hba,
			     enum bkops_status status)
{
	int err;
	u32 curr_status = 0;

	err = ufshcd_get_bkops_status(hba, &curr_status);
	if (err) {
		dev_err(hba->dev, "%s: failed to get BKOPS status %d\n",
				__func__, err);
		goto out;
	} else if (curr_status > BKOPS_STATUS_MAX) {
		dev_err(hba->dev, "%s: invalid BKOPS status %d\n",
				__func__, curr_status);
		err = -EINVAL;
		goto out;
	}

	if (curr_status >= status)
		err = ufshcd_enable_auto_bkops(hba);
	else
		err = ufshcd_disable_auto_bkops(hba);
out:
	return err;
}

/**
 * ufshcd_urgent_bkops - handle urgent bkops exception event
 * @hba: per-adapter instance
 *
 * Enable fBackgroundOpsEn flag in the device to permit background
 * operations.
 *
 * If BKOPs is enabled, this function returns 0, 1 if the bkops in not enabled
 * and negative error value for any other failure.
 */
static int ufshcd_urgent_bkops(struct ufs_hba *hba)
{
	return ufshcd_bkops_ctrl(hba, hba->urgent_bkops_lvl);
}

static inline int ufshcd_get_ee_status(struct ufs_hba *hba, u32 *status)
{
	return ufshcd_query_attr_retry(hba, UPIU_QUERY_OPCODE_READ_ATTR,
			QUERY_ATTR_IDN_EE_STATUS, 0, 0, status);
}

static void ufshcd_bkops_exception_event_handler(struct ufs_hba *hba)
{
	int err;
	u32 curr_status = 0;

	if (hba->is_urgent_bkops_lvl_checked)
		goto enable_auto_bkops;

	err = ufshcd_get_bkops_status(hba, &curr_status);
	if (err) {
		dev_err(hba->dev, "%s: failed to get BKOPS status %d\n",
				__func__, err);
		goto out;
	}

	/*
	 * We are seeing that some devices are raising the urgent bkops
	 * exception events even when BKOPS status doesn't indicate performace
	 * impacted or critical. Handle these device by determining their urgent
	 * bkops status at runtime.
	 */
	if (curr_status < BKOPS_STATUS_PERF_IMPACT) {
		dev_err(hba->dev, "%s: device raised urgent BKOPS exception for bkops status %d\n",
				__func__, curr_status);
		/* update the current status as the urgent bkops level */
		hba->urgent_bkops_lvl = curr_status;
		hba->is_urgent_bkops_lvl_checked = true;
	}

enable_auto_bkops:
	err = ufshcd_enable_auto_bkops(hba);
out:
	if (err < 0)
		dev_err(hba->dev, "%s: failed to handle urgent bkops %d\n",
				__func__, err);
}

static int __ufshcd_wb_toggle(struct ufs_hba *hba, bool set, enum flag_idn idn)
{
	u8 index;
	enum query_opcode opcode = set ? UPIU_QUERY_OPCODE_SET_FLAG :
				   UPIU_QUERY_OPCODE_CLEAR_FLAG;

	index = ufshcd_wb_get_query_index(hba);
	return ufshcd_query_flag_retry(hba, opcode, idn, index, NULL);
}

int ufshcd_wb_toggle(struct ufs_hba *hba, bool enable)
{
	int ret;

	if (!ufshcd_is_wb_allowed(hba))
		return 0;

	if (!(enable ^ hba->dev_info.wb_enabled))
		return 0;

	ret = __ufshcd_wb_toggle(hba, enable, QUERY_FLAG_IDN_WB_EN);
	if (ret) {
		dev_err(hba->dev, "%s Write Booster %s failed %d\n",
			__func__, enable ? "enable" : "disable", ret);
		return ret;
	}

	hba->dev_info.wb_enabled = enable;
	dev_info(hba->dev, "%s Write Booster %s\n",
			__func__, enable ? "enabled" : "disabled");

	return ret;
}

static void ufshcd_wb_toggle_flush_during_h8(struct ufs_hba *hba, bool set)
{
	int ret;

	ret = __ufshcd_wb_toggle(hba, set,
			QUERY_FLAG_IDN_WB_BUFF_FLUSH_DURING_HIBERN8);
	if (ret) {
		dev_err(hba->dev, "%s: WB-Buf Flush during H8 %s failed: %d\n",
			__func__, set ? "enable" : "disable", ret);
		return;
	}
	dev_dbg(hba->dev, "%s WB-Buf Flush during H8 %s\n",
			__func__, set ? "enabled" : "disabled");
}

static inline void ufshcd_wb_toggle_flush(struct ufs_hba *hba, bool enable)
{
<<<<<<< HEAD
	if (enable)
		ufshcd_wb_buf_flush_enable(hba);
	else
		ufshcd_wb_buf_flush_disable(hba);
=======
	int ret;

	if (!ufshcd_is_wb_allowed(hba) ||
	    hba->dev_info.wb_buf_flush_enabled == enable)
		return;
>>>>>>> 3b17187f

	ret = __ufshcd_wb_toggle(hba, enable, QUERY_FLAG_IDN_WB_BUFF_FLUSH_EN);
	if (ret) {
		dev_err(hba->dev, "%s WB-Buf Flush %s failed %d\n", __func__,
			enable ? "enable" : "disable", ret);
		return;
	}

	hba->dev_info.wb_buf_flush_enabled = enable;

	dev_dbg(hba->dev, "%s WB-Buf Flush %s\n",
			__func__, enable ? "enabled" : "disabled");
}

static bool ufshcd_wb_presrv_usrspc_keep_vcc_on(struct ufs_hba *hba,
						u32 avail_buf)
{
	u32 cur_buf;
	int ret;
	u8 index;

	index = ufshcd_wb_get_query_index(hba);
	ret = ufshcd_query_attr_retry(hba, UPIU_QUERY_OPCODE_READ_ATTR,
					      QUERY_ATTR_IDN_CURR_WB_BUFF_SIZE,
					      index, 0, &cur_buf);
	if (ret) {
		dev_err(hba->dev, "%s dCurWriteBoosterBufferSize read failed %d\n",
			__func__, ret);
		return false;
	}

	if (!cur_buf) {
		dev_info(hba->dev, "dCurWBBuf: %d WB disabled until free-space is available\n",
			 cur_buf);
		return false;
	}
	/* Let it continue to flush when available buffer exceeds threshold */
	if (avail_buf < hba->vps->wb_flush_threshold)
		return true;

	return false;
}

static bool ufshcd_wb_need_flush(struct ufs_hba *hba)
{
	int ret;
	u32 avail_buf;
	u8 index;

	if (!ufshcd_is_wb_allowed(hba))
		return false;
	/*
	 * The ufs device needs the vcc to be ON to flush.
	 * With user-space reduction enabled, it's enough to enable flush
	 * by checking only the available buffer. The threshold
	 * defined here is > 90% full.
	 * With user-space preserved enabled, the current-buffer
	 * should be checked too because the wb buffer size can reduce
	 * when disk tends to be full. This info is provided by current
	 * buffer (dCurrentWriteBoosterBufferSize). There's no point in
	 * keeping vcc on when current buffer is empty.
	 */
	index = ufshcd_wb_get_query_index(hba);
	ret = ufshcd_query_attr_retry(hba, UPIU_QUERY_OPCODE_READ_ATTR,
				      QUERY_ATTR_IDN_AVAIL_WB_BUFF_SIZE,
				      index, 0, &avail_buf);
	if (ret) {
		dev_warn(hba->dev, "%s dAvailableWriteBoosterBufferSize read failed %d\n",
			 __func__, ret);
		return false;
	}

	if (!hba->dev_info.b_presrv_uspc_en) {
		if (avail_buf <= UFS_WB_BUF_REMAIN_PERCENT(10))
			return true;
		return false;
	}

	return ufshcd_wb_presrv_usrspc_keep_vcc_on(hba, avail_buf);
}

static void ufshcd_rpm_dev_flush_recheck_work(struct work_struct *work)
{
	struct ufs_hba *hba = container_of(to_delayed_work(work),
					   struct ufs_hba,
					   rpm_dev_flush_recheck_work);
	/*
	 * To prevent unnecessary VCC power drain after device finishes
	 * WriteBooster buffer flush or Auto BKOPs, force runtime resume
	 * after a certain delay to recheck the threshold by next runtime
	 * suspend.
	 */
	ufshcd_rpm_get_sync(hba);
	ufshcd_rpm_put_sync(hba);
}

/**
 * ufshcd_exception_event_handler - handle exceptions raised by device
 * @work: pointer to work data
 *
 * Read bExceptionEventStatus attribute from the device and handle the
 * exception event accordingly.
 */
static void ufshcd_exception_event_handler(struct work_struct *work)
{
	struct ufs_hba *hba;
	int err;
	u32 status = 0;
	hba = container_of(work, struct ufs_hba, eeh_work);

	ufshcd_scsi_block_requests(hba);
	err = ufshcd_get_ee_status(hba, &status);
	if (err) {
		dev_err(hba->dev, "%s: failed to get exception status %d\n",
				__func__, err);
		goto out;
	}

	trace_ufshcd_exception_event(dev_name(hba->dev), status);

	if (status & hba->ee_drv_mask & MASK_EE_URGENT_BKOPS)
		ufshcd_bkops_exception_event_handler(hba);

	ufs_debugfs_exception_event(hba, status);
out:
	ufshcd_scsi_unblock_requests(hba);
	return;
}

/* Complete requests that have door-bell cleared */
static void ufshcd_complete_requests(struct ufs_hba *hba)
{
	ufshcd_transfer_req_compl(hba, /*retry_requests=*/false);
	ufshcd_tmc_handler(hba);
}

static void ufshcd_retry_aborted_requests(struct ufs_hba *hba)
{
	ufshcd_transfer_req_compl(hba, /*retry_requests=*/true);
	ufshcd_tmc_handler(hba);
}

/**
 * ufshcd_quirk_dl_nac_errors - This function checks if error handling is
 *				to recover from the DL NAC errors or not.
 * @hba: per-adapter instance
 *
 * Returns true if error handling is required, false otherwise
 */
static bool ufshcd_quirk_dl_nac_errors(struct ufs_hba *hba)
{
	unsigned long flags;
	bool err_handling = true;

	spin_lock_irqsave(hba->host->host_lock, flags);
	/*
	 * UFS_DEVICE_QUIRK_RECOVERY_FROM_DL_NAC_ERRORS only workaround the
	 * device fatal error and/or DL NAC & REPLAY timeout errors.
	 */
	if (hba->saved_err & (CONTROLLER_FATAL_ERROR | SYSTEM_BUS_FATAL_ERROR))
		goto out;

	if ((hba->saved_err & DEVICE_FATAL_ERROR) ||
	    ((hba->saved_err & UIC_ERROR) &&
	     (hba->saved_uic_err & UFSHCD_UIC_DL_TCx_REPLAY_ERROR)))
		goto out;

	if ((hba->saved_err & UIC_ERROR) &&
	    (hba->saved_uic_err & UFSHCD_UIC_DL_NAC_RECEIVED_ERROR)) {
		int err;
		/*
		 * wait for 50ms to see if we can get any other errors or not.
		 */
		spin_unlock_irqrestore(hba->host->host_lock, flags);
		msleep(50);
		spin_lock_irqsave(hba->host->host_lock, flags);

		/*
		 * now check if we have got any other severe errors other than
		 * DL NAC error?
		 */
		if ((hba->saved_err & INT_FATAL_ERRORS) ||
		    ((hba->saved_err & UIC_ERROR) &&
		    (hba->saved_uic_err & ~UFSHCD_UIC_DL_NAC_RECEIVED_ERROR)))
			goto out;

		/*
		 * As DL NAC is the only error received so far, send out NOP
		 * command to confirm if link is still active or not.
		 *   - If we don't get any response then do error recovery.
		 *   - If we get response then clear the DL NAC error bit.
		 */

		spin_unlock_irqrestore(hba->host->host_lock, flags);
		err = ufshcd_verify_dev_init(hba);
		spin_lock_irqsave(hba->host->host_lock, flags);

		if (err)
			goto out;

		/* Link seems to be alive hence ignore the DL NAC errors */
		if (hba->saved_uic_err == UFSHCD_UIC_DL_NAC_RECEIVED_ERROR)
			hba->saved_err &= ~UIC_ERROR;
		/* clear NAC error */
		hba->saved_uic_err &= ~UFSHCD_UIC_DL_NAC_RECEIVED_ERROR;
		if (!hba->saved_uic_err)
			err_handling = false;
	}
out:
	spin_unlock_irqrestore(hba->host->host_lock, flags);
	return err_handling;
}

/* host lock must be held before calling this func */
static inline bool ufshcd_is_saved_err_fatal(struct ufs_hba *hba)
{
	return (hba->saved_uic_err & UFSHCD_UIC_DL_PA_INIT_ERROR) ||
	       (hba->saved_err & (INT_FATAL_ERRORS | UFSHCD_UIC_HIBERN8_MASK));
}

/* host lock must be held before calling this func */
static inline void ufshcd_schedule_eh_work(struct ufs_hba *hba)
{
	/* handle fatal errors only when link is not in error state */
	if (hba->ufshcd_state != UFSHCD_STATE_ERROR) {
		if (hba->force_reset || ufshcd_is_link_broken(hba) ||
		    ufshcd_is_saved_err_fatal(hba))
			hba->ufshcd_state = UFSHCD_STATE_EH_SCHEDULED_FATAL;
		else
			hba->ufshcd_state = UFSHCD_STATE_EH_SCHEDULED_NON_FATAL;
		queue_work(hba->eh_wq, &hba->eh_work);
	}
}

static void ufshcd_clk_scaling_allow(struct ufs_hba *hba, bool allow)
{
	down_write(&hba->clk_scaling_lock);
	hba->clk_scaling.is_allowed = allow;
	up_write(&hba->clk_scaling_lock);
}

static void ufshcd_clk_scaling_suspend(struct ufs_hba *hba, bool suspend)
{
	if (suspend) {
		if (hba->clk_scaling.is_enabled)
			ufshcd_suspend_clkscaling(hba);
		ufshcd_clk_scaling_allow(hba, false);
	} else {
		ufshcd_clk_scaling_allow(hba, true);
		if (hba->clk_scaling.is_enabled)
			ufshcd_resume_clkscaling(hba);
	}
}

static void ufshcd_err_handling_prepare(struct ufs_hba *hba)
{
	ufshcd_rpm_get_sync(hba);
	if (pm_runtime_status_suspended(&hba->sdev_ufs_device->sdev_gendev) ||
	    hba->is_sys_suspended) {
		enum ufs_pm_op pm_op;

		/*
		 * Don't assume anything of resume, if
		 * resume fails, irq and clocks can be OFF, and powers
		 * can be OFF or in LPM.
		 */
		ufshcd_setup_hba_vreg(hba, true);
		ufshcd_enable_irq(hba);
		ufshcd_setup_vreg(hba, true);
		ufshcd_config_vreg_hpm(hba, hba->vreg_info.vccq);
		ufshcd_config_vreg_hpm(hba, hba->vreg_info.vccq2);
		ufshcd_hold(hba, false);
		if (!ufshcd_is_clkgating_allowed(hba))
			ufshcd_setup_clocks(hba, true);
		ufshcd_release(hba);
		pm_op = hba->is_sys_suspended ? UFS_SYSTEM_PM : UFS_RUNTIME_PM;
		ufshcd_vops_resume(hba, pm_op);
	} else {
		ufshcd_hold(hba, false);
		if (ufshcd_is_clkscaling_supported(hba) &&
		    hba->clk_scaling.is_enabled)
			ufshcd_suspend_clkscaling(hba);
		ufshcd_clk_scaling_allow(hba, false);
	}
	ufshcd_scsi_block_requests(hba);
	/* Drain ufshcd_queuecommand() */
	down_write(&hba->clk_scaling_lock);
	up_write(&hba->clk_scaling_lock);
	cancel_work_sync(&hba->eeh_work);
}

static void ufshcd_err_handling_unprepare(struct ufs_hba *hba)
{
	ufshcd_scsi_unblock_requests(hba);
	ufshcd_release(hba);
	if (ufshcd_is_clkscaling_supported(hba))
		ufshcd_clk_scaling_suspend(hba, false);
	ufshcd_rpm_put(hba);
}

static inline bool ufshcd_err_handling_should_stop(struct ufs_hba *hba)
{
	return (!hba->is_powered || hba->shutting_down ||
		!hba->sdev_ufs_device ||
		hba->ufshcd_state == UFSHCD_STATE_ERROR ||
		(!(hba->saved_err || hba->saved_uic_err || hba->force_reset ||
		   ufshcd_is_link_broken(hba))));
}

#ifdef CONFIG_PM
static void ufshcd_recover_pm_error(struct ufs_hba *hba)
{
	struct Scsi_Host *shost = hba->host;
	struct scsi_device *sdev;
	struct request_queue *q;
	int ret;

	hba->is_sys_suspended = false;
	/*
	 * Set RPM status of wlun device to RPM_ACTIVE,
	 * this also clears its runtime error.
	 */
	ret = pm_runtime_set_active(&hba->sdev_ufs_device->sdev_gendev);

	/* hba device might have a runtime error otherwise */
	if (ret)
		ret = pm_runtime_set_active(hba->dev);
	/*
	 * If wlun device had runtime error, we also need to resume those
	 * consumer scsi devices in case any of them has failed to be
	 * resumed due to supplier runtime resume failure. This is to unblock
	 * blk_queue_enter in case there are bios waiting inside it.
	 */
	if (!ret) {
		shost_for_each_device(sdev, shost) {
			q = sdev->request_queue;
			if (q->dev && (q->rpm_status == RPM_SUSPENDED ||
				       q->rpm_status == RPM_SUSPENDING))
				pm_request_resume(q->dev);
		}
	}
}
#else
static inline void ufshcd_recover_pm_error(struct ufs_hba *hba)
{
}
#endif

static bool ufshcd_is_pwr_mode_restore_needed(struct ufs_hba *hba)
{
	struct ufs_pa_layer_attr *pwr_info = &hba->pwr_info;
	u32 mode;

	ufshcd_dme_get(hba, UIC_ARG_MIB(PA_PWRMODE), &mode);

	if (pwr_info->pwr_rx != ((mode >> PWRMODE_RX_OFFSET) & PWRMODE_MASK))
		return true;

	if (pwr_info->pwr_tx != (mode & PWRMODE_MASK))
		return true;

	return false;
}

/**
 * ufshcd_err_handler - handle UFS errors that require s/w attention
 * @work: pointer to work structure
 */
static void ufshcd_err_handler(struct work_struct *work)
{
	struct ufs_hba *hba;
	unsigned long flags;
	bool err_xfer = false;
	bool err_tm = false;
	int err = 0, pmc_err;
	int tag;
	bool needs_reset = false, needs_restore = false;

	hba = container_of(work, struct ufs_hba, eh_work);

	down(&hba->host_sem);
	spin_lock_irqsave(hba->host->host_lock, flags);
	if (ufshcd_err_handling_should_stop(hba)) {
		if (hba->ufshcd_state != UFSHCD_STATE_ERROR)
			hba->ufshcd_state = UFSHCD_STATE_OPERATIONAL;
		spin_unlock_irqrestore(hba->host->host_lock, flags);
		up(&hba->host_sem);
		return;
	}
	ufshcd_set_eh_in_progress(hba);
	spin_unlock_irqrestore(hba->host->host_lock, flags);
	ufshcd_err_handling_prepare(hba);
	/* Complete requests that have door-bell cleared by h/w */
	ufshcd_complete_requests(hba);
	spin_lock_irqsave(hba->host->host_lock, flags);
	if (hba->ufshcd_state != UFSHCD_STATE_ERROR)
		hba->ufshcd_state = UFSHCD_STATE_RESET;
	/*
	 * A full reset and restore might have happened after preparation
	 * is finished, double check whether we should stop.
	 */
	if (ufshcd_err_handling_should_stop(hba))
		goto skip_err_handling;

	if (hba->dev_quirks & UFS_DEVICE_QUIRK_RECOVERY_FROM_DL_NAC_ERRORS) {
		bool ret;

		spin_unlock_irqrestore(hba->host->host_lock, flags);
		/* release the lock as ufshcd_quirk_dl_nac_errors() may sleep */
		ret = ufshcd_quirk_dl_nac_errors(hba);
		spin_lock_irqsave(hba->host->host_lock, flags);
		if (!ret && ufshcd_err_handling_should_stop(hba))
			goto skip_err_handling;
	}

	if ((hba->saved_err & (INT_FATAL_ERRORS | UFSHCD_UIC_HIBERN8_MASK)) ||
	    (hba->saved_uic_err &&
	     (hba->saved_uic_err != UFSHCD_UIC_PA_GENERIC_ERROR))) {
		bool pr_prdt = !!(hba->saved_err & SYSTEM_BUS_FATAL_ERROR);

		spin_unlock_irqrestore(hba->host->host_lock, flags);
		ufshcd_print_host_state(hba);
		ufshcd_print_pwr_info(hba);
		ufshcd_print_evt_hist(hba);
		ufshcd_print_tmrs(hba, hba->outstanding_tasks);
		ufshcd_print_trs(hba, hba->outstanding_reqs, pr_prdt);
		spin_lock_irqsave(hba->host->host_lock, flags);
	}

	/*
	 * if host reset is required then skip clearing the pending
	 * transfers forcefully because they will get cleared during
	 * host reset and restore
	 */
	if (hba->force_reset || ufshcd_is_link_broken(hba) ||
	    ufshcd_is_saved_err_fatal(hba) ||
	    ((hba->saved_err & UIC_ERROR) &&
	     (hba->saved_uic_err & (UFSHCD_UIC_DL_NAC_RECEIVED_ERROR |
				    UFSHCD_UIC_DL_TCx_REPLAY_ERROR)))) {
		needs_reset = true;
		goto do_reset;
	}

	/*
	 * If LINERESET was caught, UFS might have been put to PWM mode,
	 * check if power mode restore is needed.
	 */
	if (hba->saved_uic_err & UFSHCD_UIC_PA_GENERIC_ERROR) {
		hba->saved_uic_err &= ~UFSHCD_UIC_PA_GENERIC_ERROR;
		if (!hba->saved_uic_err)
			hba->saved_err &= ~UIC_ERROR;
		spin_unlock_irqrestore(hba->host->host_lock, flags);
		if (ufshcd_is_pwr_mode_restore_needed(hba))
			needs_restore = true;
		spin_lock_irqsave(hba->host->host_lock, flags);
		if (!hba->saved_err && !needs_restore)
			goto skip_err_handling;
	}

	hba->silence_err_logs = true;
	/* release lock as clear command might sleep */
	spin_unlock_irqrestore(hba->host->host_lock, flags);
	/* Clear pending transfer requests */
	for_each_set_bit(tag, &hba->outstanding_reqs, hba->nutrs) {
		if (ufshcd_try_to_abort_task(hba, tag)) {
			err_xfer = true;
			goto lock_skip_pending_xfer_clear;
		}
	}

	/* Clear pending task management requests */
	for_each_set_bit(tag, &hba->outstanding_tasks, hba->nutmrs) {
		if (ufshcd_clear_tm_cmd(hba, tag)) {
			err_tm = true;
			goto lock_skip_pending_xfer_clear;
		}
	}

lock_skip_pending_xfer_clear:
	ufshcd_retry_aborted_requests(hba);

	spin_lock_irqsave(hba->host->host_lock, flags);
	hba->silence_err_logs = false;
	if (err_xfer || err_tm) {
		needs_reset = true;
		goto do_reset;
	}

	/*
	 * After all reqs and tasks are cleared from doorbell,
	 * now it is safe to retore power mode.
	 */
	if (needs_restore) {
		spin_unlock_irqrestore(hba->host->host_lock, flags);
		/*
		 * Hold the scaling lock just in case dev cmds
		 * are sent via bsg and/or sysfs.
		 */
		down_write(&hba->clk_scaling_lock);
		hba->force_pmc = true;
		pmc_err = ufshcd_config_pwr_mode(hba, &(hba->pwr_info));
		if (pmc_err) {
			needs_reset = true;
			dev_err(hba->dev, "%s: Failed to restore power mode, err = %d\n",
					__func__, pmc_err);
		}
		hba->force_pmc = false;
		ufshcd_print_pwr_info(hba);
		up_write(&hba->clk_scaling_lock);
		spin_lock_irqsave(hba->host->host_lock, flags);
	}

do_reset:
	/* Fatal errors need reset */
	if (needs_reset) {
		hba->force_reset = false;
		spin_unlock_irqrestore(hba->host->host_lock, flags);
		err = ufshcd_reset_and_restore(hba);
		if (err)
			dev_err(hba->dev, "%s: reset and restore failed with err %d\n",
					__func__, err);
		else
			ufshcd_recover_pm_error(hba);
		spin_lock_irqsave(hba->host->host_lock, flags);
	}

skip_err_handling:
	if (!needs_reset) {
		if (hba->ufshcd_state == UFSHCD_STATE_RESET)
			hba->ufshcd_state = UFSHCD_STATE_OPERATIONAL;
		if (hba->saved_err || hba->saved_uic_err)
			dev_err_ratelimited(hba->dev, "%s: exit: saved_err 0x%x saved_uic_err 0x%x",
			    __func__, hba->saved_err, hba->saved_uic_err);
	}
	ufshcd_clear_eh_in_progress(hba);
	spin_unlock_irqrestore(hba->host->host_lock, flags);
	ufshcd_err_handling_unprepare(hba);
	up(&hba->host_sem);
}

/**
 * ufshcd_update_uic_error - check and set fatal UIC error flags.
 * @hba: per-adapter instance
 *
 * Returns
 *  IRQ_HANDLED - If interrupt is valid
 *  IRQ_NONE    - If invalid interrupt
 */
static irqreturn_t ufshcd_update_uic_error(struct ufs_hba *hba)
{
	u32 reg;
	irqreturn_t retval = IRQ_NONE;

	/* PHY layer error */
	reg = ufshcd_readl(hba, REG_UIC_ERROR_CODE_PHY_ADAPTER_LAYER);
	if ((reg & UIC_PHY_ADAPTER_LAYER_ERROR) &&
	    (reg & UIC_PHY_ADAPTER_LAYER_ERROR_CODE_MASK)) {
		ufshcd_update_evt_hist(hba, UFS_EVT_PA_ERR, reg);
		/*
		 * To know whether this error is fatal or not, DB timeout
		 * must be checked but this error is handled separately.
		 */
		if (reg & UIC_PHY_ADAPTER_LAYER_LANE_ERR_MASK)
			dev_dbg(hba->dev, "%s: UIC Lane error reported\n",
					__func__);

		/* Got a LINERESET indication. */
		if (reg & UIC_PHY_ADAPTER_LAYER_GENERIC_ERROR) {
			struct uic_command *cmd = NULL;

			hba->uic_error |= UFSHCD_UIC_PA_GENERIC_ERROR;
			if (hba->uic_async_done && hba->active_uic_cmd)
				cmd = hba->active_uic_cmd;
			/*
			 * Ignore the LINERESET during power mode change
			 * operation via DME_SET command.
			 */
			if (cmd && (cmd->command == UIC_CMD_DME_SET))
				hba->uic_error &= ~UFSHCD_UIC_PA_GENERIC_ERROR;
		}
		retval |= IRQ_HANDLED;
	}

	/* PA_INIT_ERROR is fatal and needs UIC reset */
	reg = ufshcd_readl(hba, REG_UIC_ERROR_CODE_DATA_LINK_LAYER);
	if ((reg & UIC_DATA_LINK_LAYER_ERROR) &&
	    (reg & UIC_DATA_LINK_LAYER_ERROR_CODE_MASK)) {
		ufshcd_update_evt_hist(hba, UFS_EVT_DL_ERR, reg);

		if (reg & UIC_DATA_LINK_LAYER_ERROR_PA_INIT)
			hba->uic_error |= UFSHCD_UIC_DL_PA_INIT_ERROR;
		else if (hba->dev_quirks &
				UFS_DEVICE_QUIRK_RECOVERY_FROM_DL_NAC_ERRORS) {
			if (reg & UIC_DATA_LINK_LAYER_ERROR_NAC_RECEIVED)
				hba->uic_error |=
					UFSHCD_UIC_DL_NAC_RECEIVED_ERROR;
			else if (reg & UIC_DATA_LINK_LAYER_ERROR_TCx_REPLAY_TIMEOUT)
				hba->uic_error |= UFSHCD_UIC_DL_TCx_REPLAY_ERROR;
		}
		retval |= IRQ_HANDLED;
	}

	/* UIC NL/TL/DME errors needs software retry */
	reg = ufshcd_readl(hba, REG_UIC_ERROR_CODE_NETWORK_LAYER);
	if ((reg & UIC_NETWORK_LAYER_ERROR) &&
	    (reg & UIC_NETWORK_LAYER_ERROR_CODE_MASK)) {
		ufshcd_update_evt_hist(hba, UFS_EVT_NL_ERR, reg);
		hba->uic_error |= UFSHCD_UIC_NL_ERROR;
		retval |= IRQ_HANDLED;
	}

	reg = ufshcd_readl(hba, REG_UIC_ERROR_CODE_TRANSPORT_LAYER);
	if ((reg & UIC_TRANSPORT_LAYER_ERROR) &&
	    (reg & UIC_TRANSPORT_LAYER_ERROR_CODE_MASK)) {
		ufshcd_update_evt_hist(hba, UFS_EVT_TL_ERR, reg);
		hba->uic_error |= UFSHCD_UIC_TL_ERROR;
		retval |= IRQ_HANDLED;
	}

	reg = ufshcd_readl(hba, REG_UIC_ERROR_CODE_DME);
	if ((reg & UIC_DME_ERROR) &&
	    (reg & UIC_DME_ERROR_CODE_MASK)) {
		ufshcd_update_evt_hist(hba, UFS_EVT_DME_ERR, reg);
		hba->uic_error |= UFSHCD_UIC_DME_ERROR;
		retval |= IRQ_HANDLED;
	}

	dev_dbg(hba->dev, "%s: UIC error flags = 0x%08x\n",
			__func__, hba->uic_error);
	return retval;
}

/**
 * ufshcd_check_errors - Check for errors that need s/w attention
 * @hba: per-adapter instance
 * @intr_status: interrupt status generated by the controller
 *
 * Returns
 *  IRQ_HANDLED - If interrupt is valid
 *  IRQ_NONE    - If invalid interrupt
 */
static irqreturn_t ufshcd_check_errors(struct ufs_hba *hba, u32 intr_status)
{
	bool queue_eh_work = false;
	irqreturn_t retval = IRQ_NONE;

	spin_lock(hba->host->host_lock);
	hba->errors |= UFSHCD_ERROR_MASK & intr_status;

	if (hba->errors & INT_FATAL_ERRORS) {
		ufshcd_update_evt_hist(hba, UFS_EVT_FATAL_ERR,
				       hba->errors);
		queue_eh_work = true;
	}

	if (hba->errors & UIC_ERROR) {
		hba->uic_error = 0;
		retval = ufshcd_update_uic_error(hba);
		if (hba->uic_error)
			queue_eh_work = true;
	}

	if (hba->errors & UFSHCD_UIC_HIBERN8_MASK) {
		dev_err(hba->dev,
			"%s: Auto Hibern8 %s failed - status: 0x%08x, upmcrs: 0x%08x\n",
			__func__, (hba->errors & UIC_HIBERNATE_ENTER) ?
			"Enter" : "Exit",
			hba->errors, ufshcd_get_upmcrs(hba));
		ufshcd_update_evt_hist(hba, UFS_EVT_AUTO_HIBERN8_ERR,
				       hba->errors);
		ufshcd_set_link_broken(hba);
		queue_eh_work = true;
	}

	if (queue_eh_work) {
		/*
		 * update the transfer error masks to sticky bits, let's do this
		 * irrespective of current ufshcd_state.
		 */
		hba->saved_err |= hba->errors;
		hba->saved_uic_err |= hba->uic_error;

		/* dump controller state before resetting */
		if ((hba->saved_err &
		     (INT_FATAL_ERRORS | UFSHCD_UIC_HIBERN8_MASK)) ||
		    (hba->saved_uic_err &&
		     (hba->saved_uic_err != UFSHCD_UIC_PA_GENERIC_ERROR))) {
			dev_err(hba->dev, "%s: saved_err 0x%x saved_uic_err 0x%x\n",
					__func__, hba->saved_err,
					hba->saved_uic_err);
			ufshcd_dump_regs(hba, 0, UFSHCI_REG_SPACE_SIZE,
					 "host_regs: ");
			ufshcd_print_pwr_info(hba);
		}
		ufshcd_schedule_eh_work(hba);
		retval |= IRQ_HANDLED;
	}
	/*
	 * if (!queue_eh_work) -
	 * Other errors are either non-fatal where host recovers
	 * itself without s/w intervention or errors that will be
	 * handled by the SCSI core layer.
	 */
	hba->errors = 0;
	hba->uic_error = 0;
	spin_unlock(hba->host->host_lock);
	return retval;
}

/**
 * ufshcd_tmc_handler - handle task management function completion
 * @hba: per adapter instance
 *
 * Returns
 *  IRQ_HANDLED - If interrupt is valid
 *  IRQ_NONE    - If invalid interrupt
 */
static irqreturn_t ufshcd_tmc_handler(struct ufs_hba *hba)
{
	unsigned long flags, pending, issued;
	irqreturn_t ret = IRQ_NONE;
	int tag;

	pending = ufshcd_readl(hba, REG_UTP_TASK_REQ_DOOR_BELL);

	spin_lock_irqsave(hba->host->host_lock, flags);
	issued = hba->outstanding_tasks & ~pending;
	for_each_set_bit(tag, &issued, hba->nutmrs) {
		struct request *req = hba->tmf_rqs[tag];
		struct completion *c = req->end_io_data;

		complete(c);
		ret = IRQ_HANDLED;
	}
	spin_unlock_irqrestore(hba->host->host_lock, flags);

	return ret;
}

/**
 * ufshcd_sl_intr - Interrupt service routine
 * @hba: per adapter instance
 * @intr_status: contains interrupts generated by the controller
 *
 * Returns
 *  IRQ_HANDLED - If interrupt is valid
 *  IRQ_NONE    - If invalid interrupt
 */
static irqreturn_t ufshcd_sl_intr(struct ufs_hba *hba, u32 intr_status)
{
	irqreturn_t retval = IRQ_NONE;

	if (intr_status & UFSHCD_UIC_MASK)
		retval |= ufshcd_uic_cmd_compl(hba, intr_status);

	if (intr_status & UFSHCD_ERROR_MASK || hba->errors)
		retval |= ufshcd_check_errors(hba, intr_status);

	if (intr_status & UTP_TASK_REQ_COMPL)
		retval |= ufshcd_tmc_handler(hba);

	if (intr_status & UTP_TRANSFER_REQ_COMPL)
		retval |= ufshcd_transfer_req_compl(hba, /*retry_requests=*/false);

	return retval;
}

/**
 * ufshcd_intr - Main interrupt service routine
 * @irq: irq number
 * @__hba: pointer to adapter instance
 *
 * Returns
 *  IRQ_HANDLED - If interrupt is valid
 *  IRQ_NONE    - If invalid interrupt
 */
static irqreturn_t ufshcd_intr(int irq, void *__hba)
{
	u32 intr_status, enabled_intr_status = 0;
	irqreturn_t retval = IRQ_NONE;
	struct ufs_hba *hba = __hba;
	int retries = hba->nutrs;

	intr_status = ufshcd_readl(hba, REG_INTERRUPT_STATUS);
	hba->ufs_stats.last_intr_status = intr_status;
	hba->ufs_stats.last_intr_ts = ktime_get();

	/*
	 * There could be max of hba->nutrs reqs in flight and in worst case
	 * if the reqs get finished 1 by 1 after the interrupt status is
	 * read, make sure we handle them by checking the interrupt status
	 * again in a loop until we process all of the reqs before returning.
	 */
	while (intr_status && retries--) {
		enabled_intr_status =
			intr_status & ufshcd_readl(hba, REG_INTERRUPT_ENABLE);
		ufshcd_writel(hba, intr_status, REG_INTERRUPT_STATUS);
		if (enabled_intr_status)
			retval |= ufshcd_sl_intr(hba, enabled_intr_status);

		intr_status = ufshcd_readl(hba, REG_INTERRUPT_STATUS);
	}

	if (enabled_intr_status && retval == IRQ_NONE &&
<<<<<<< HEAD
				!ufshcd_eh_in_progress(hba)) {
=======
	    (!(enabled_intr_status & UTP_TRANSFER_REQ_COMPL) ||
	     hba->outstanding_reqs) && !ufshcd_eh_in_progress(hba)) {
>>>>>>> 3b17187f
		dev_err(hba->dev, "%s: Unhandled interrupt 0x%08x (0x%08x, 0x%08x)\n",
					__func__,
					intr_status,
					hba->ufs_stats.last_intr_status,
					enabled_intr_status);
		ufshcd_dump_regs(hba, 0, UFSHCI_REG_SPACE_SIZE, "host_regs: ");
	}

	return retval;
}

static int ufshcd_clear_tm_cmd(struct ufs_hba *hba, int tag)
{
	int err = 0;
	u32 mask = 1 << tag;
	unsigned long flags;

	if (!test_bit(tag, &hba->outstanding_tasks))
		goto out;

	spin_lock_irqsave(hba->host->host_lock, flags);
	ufshcd_utmrl_clear(hba, tag);
	spin_unlock_irqrestore(hba->host->host_lock, flags);

	/* poll for max. 1 sec to clear door bell register by h/w */
	err = ufshcd_wait_for_register(hba,
			REG_UTP_TASK_REQ_DOOR_BELL,
			mask, 0, 1000, 1000);
out:
	return err;
}

static int __ufshcd_issue_tm_cmd(struct ufs_hba *hba,
		struct utp_task_req_desc *treq, u8 tm_function)
{
	struct request_queue *q = hba->tmf_queue;
	struct Scsi_Host *host = hba->host;
	DECLARE_COMPLETION_ONSTACK(wait);
	struct request *req;
	unsigned long flags;
	int task_tag, err;

	/*
	 * blk_get_request() is used here only to get a free tag.
	 */
	req = blk_get_request(q, REQ_OP_DRV_OUT, 0);
	if (IS_ERR(req))
		return PTR_ERR(req);

	req->end_io_data = &wait;
	ufshcd_hold(hba, false);

	spin_lock_irqsave(host->host_lock, flags);
<<<<<<< HEAD
	blk_mq_start_request(req);

	task_tag = req->tag;
	treq->req_header.dword_0 |= cpu_to_be32(task_tag);
=======

	task_tag = req->tag;
	hba->tmf_rqs[req->tag] = req;
	treq->upiu_req.req_header.dword_0 |= cpu_to_be32(task_tag);
>>>>>>> 3b17187f

	memcpy(hba->utmrdl_base_addr + task_tag, treq, sizeof(*treq));
	ufshcd_vops_setup_task_mgmt(hba, task_tag, tm_function);

	/* send command to the controller */
	__set_bit(task_tag, &hba->outstanding_tasks);
<<<<<<< HEAD

	/* Make sure descriptors are ready before ringing the task doorbell */
	wmb();
=======
>>>>>>> 3b17187f

	ufshcd_writel(hba, 1 << task_tag, REG_UTP_TASK_REQ_DOOR_BELL);
	/* Make sure that doorbell is committed immediately */
	wmb();

	spin_unlock_irqrestore(host->host_lock, flags);

	ufshcd_add_tm_upiu_trace(hba, task_tag, UFS_TM_SEND);

	/* wait until the task management command is completed */
	err = wait_for_completion_io_timeout(&wait,
			msecs_to_jiffies(TM_CMD_TIMEOUT));
	if (!err) {
		/*
		 * Make sure that ufshcd_compl_tm() does not trigger a
		 * use-after-free.
		 */
		req->end_io_data = NULL;
		ufshcd_add_tm_upiu_trace(hba, task_tag, UFS_TM_ERR);
		dev_err(hba->dev, "%s: task management cmd 0x%.2x timed-out\n",
				__func__, tm_function);
		if (ufshcd_clear_tm_cmd(hba, task_tag))
			dev_WARN(hba->dev, "%s: unable to clear tm cmd (slot %d) after timeout\n",
					__func__, task_tag);
		err = -ETIMEDOUT;
	} else {
		err = 0;
		memcpy(treq, hba->utmrdl_base_addr + task_tag, sizeof(*treq));

		ufshcd_add_tm_upiu_trace(hba, task_tag, UFS_TM_COMP);
	}

	spin_lock_irqsave(hba->host->host_lock, flags);
<<<<<<< HEAD
=======
	hba->tmf_rqs[req->tag] = NULL;
>>>>>>> 3b17187f
	__clear_bit(task_tag, &hba->outstanding_tasks);
	spin_unlock_irqrestore(hba->host->host_lock, flags);

	ufshcd_release(hba);
	blk_put_request(req);

	return err;
}

/**
 * ufshcd_issue_tm_cmd - issues task management commands to controller
 * @hba: per adapter instance
 * @lun_id: LUN ID to which TM command is sent
 * @task_id: task ID to which the TM command is applicable
 * @tm_function: task management function opcode
 * @tm_response: task management service response return value
 *
 * Returns non-zero value on error, zero on success.
 */
static int ufshcd_issue_tm_cmd(struct ufs_hba *hba, int lun_id, int task_id,
		u8 tm_function, u8 *tm_response)
{
	struct utp_task_req_desc treq = { { 0 }, };
	int ocs_value, err;

	/* Configure task request descriptor */
	treq.header.dword_0 = cpu_to_le32(UTP_REQ_DESC_INT_CMD);
	treq.header.dword_2 = cpu_to_le32(OCS_INVALID_COMMAND_STATUS);

	/* Configure task request UPIU */
	treq.upiu_req.req_header.dword_0 = cpu_to_be32(lun_id << 8) |
				  cpu_to_be32(UPIU_TRANSACTION_TASK_REQ << 24);
	treq.upiu_req.req_header.dword_1 = cpu_to_be32(tm_function << 16);

	/*
	 * The host shall provide the same value for LUN field in the basic
	 * header and for Input Parameter.
	 */
	treq.upiu_req.input_param1 = cpu_to_be32(lun_id);
	treq.upiu_req.input_param2 = cpu_to_be32(task_id);

	err = __ufshcd_issue_tm_cmd(hba, &treq, tm_function);
	if (err == -ETIMEDOUT)
		return err;

	ocs_value = le32_to_cpu(treq.header.dword_2) & MASK_OCS;
	if (ocs_value != OCS_SUCCESS)
		dev_err(hba->dev, "%s: failed, ocs = 0x%x\n",
				__func__, ocs_value);
	else if (tm_response)
		*tm_response = be32_to_cpu(treq.upiu_rsp.output_param1) &
				MASK_TM_SERVICE_RESP;
	return err;
}

/**
 * ufshcd_issue_devman_upiu_cmd - API for sending "utrd" type requests
 * @hba:	per-adapter instance
 * @req_upiu:	upiu request
 * @rsp_upiu:	upiu reply
 * @desc_buff:	pointer to descriptor buffer, NULL if NA
 * @buff_len:	descriptor size, 0 if NA
 * @cmd_type:	specifies the type (NOP, Query...)
 * @desc_op:	descriptor operation
 *
 * Those type of requests uses UTP Transfer Request Descriptor - utrd.
 * Therefore, it "rides" the device management infrastructure: uses its tag and
 * tasks work queues.
 *
 * Since there is only one available tag for device management commands,
 * the caller is expected to hold the hba->dev_cmd.lock mutex.
 */
static int ufshcd_issue_devman_upiu_cmd(struct ufs_hba *hba,
					struct utp_upiu_req *req_upiu,
					struct utp_upiu_req *rsp_upiu,
					u8 *desc_buff, int *buff_len,
					enum dev_cmd_type cmd_type,
					enum query_opcode desc_op)
{
	struct request_queue *q = hba->cmd_queue;
	DECLARE_COMPLETION_ONSTACK(wait);
	struct request *req;
	struct ufshcd_lrb *lrbp;
	int err = 0;
	int tag;
	u8 upiu_flags;

	down_read(&hba->clk_scaling_lock);

	req = blk_get_request(q, REQ_OP_DRV_OUT, 0);
	if (IS_ERR(req)) {
		err = PTR_ERR(req);
		goto out_unlock;
	}
	tag = req->tag;
	WARN_ONCE(tag < 0, "Invalid tag %d\n", tag);

	if (unlikely(test_bit(tag, &hba->outstanding_reqs))) {
		err = -EBUSY;
		goto out;
	}

	lrbp = &hba->lrb[tag];
	WARN_ON(lrbp->cmd);
	lrbp->cmd = NULL;
	lrbp->sense_bufflen = 0;
	lrbp->sense_buffer = NULL;
	lrbp->task_tag = tag;
	lrbp->lun = 0;
	lrbp->intr_cmd = true;
	ufshcd_prepare_lrbp_crypto(NULL, lrbp);
	hba->dev_cmd.type = cmd_type;

	if (hba->ufs_version <= ufshci_version(1, 1))
		lrbp->command_type = UTP_CMD_TYPE_DEV_MANAGE;
	else
		lrbp->command_type = UTP_CMD_TYPE_UFS_STORAGE;

	/* update the task tag in the request upiu */
	req_upiu->header.dword_0 |= cpu_to_be32(tag);

	ufshcd_prepare_req_desc_hdr(lrbp, &upiu_flags, DMA_NONE);

	/* just copy the upiu request as it is */
	memcpy(lrbp->ucd_req_ptr, req_upiu, sizeof(*lrbp->ucd_req_ptr));
	if (desc_buff && desc_op == UPIU_QUERY_OPCODE_WRITE_DESC) {
		/* The Data Segment Area is optional depending upon the query
		 * function value. for WRITE DESCRIPTOR, the data segment
		 * follows right after the tsf.
		 */
		memcpy(lrbp->ucd_req_ptr + 1, desc_buff, *buff_len);
		*buff_len = 0;
	}

	memset(lrbp->ucd_rsp_ptr, 0, sizeof(struct utp_upiu_rsp));

	hba->dev_cmd.complete = &wait;

	ufshcd_add_query_upiu_trace(hba, UFS_QUERY_SEND, lrbp->ucd_req_ptr);

	ufshcd_send_command(hba, tag);
	/*
	 * ignore the returning value here - ufshcd_check_query_response is
	 * bound to fail since dev_cmd.query and dev_cmd.type were left empty.
	 * read the response directly ignoring all errors.
	 */
	ufshcd_wait_for_dev_cmd(hba, lrbp, QUERY_REQ_TIMEOUT);

	/* just copy the upiu response as it is */
	memcpy(rsp_upiu, lrbp->ucd_rsp_ptr, sizeof(*rsp_upiu));
	if (desc_buff && desc_op == UPIU_QUERY_OPCODE_READ_DESC) {
		u8 *descp = (u8 *)lrbp->ucd_rsp_ptr + sizeof(*rsp_upiu);
		u16 resp_len = be32_to_cpu(lrbp->ucd_rsp_ptr->header.dword_2) &
			       MASK_QUERY_DATA_SEG_LEN;

		if (*buff_len >= resp_len) {
			memcpy(desc_buff, descp, resp_len);
			*buff_len = resp_len;
		} else {
			dev_warn(hba->dev,
				 "%s: rsp size %d is bigger than buffer size %d",
				 __func__, resp_len, *buff_len);
			*buff_len = 0;
			err = -EINVAL;
		}
	}
	ufshcd_add_query_upiu_trace(hba, err ? UFS_QUERY_ERR : UFS_QUERY_COMP,
				    (struct utp_upiu_req *)lrbp->ucd_rsp_ptr);

out:
	blk_put_request(req);
out_unlock:
	up_read(&hba->clk_scaling_lock);
	return err;
}

/**
 * ufshcd_exec_raw_upiu_cmd - API function for sending raw upiu commands
 * @hba:	per-adapter instance
 * @req_upiu:	upiu request
 * @rsp_upiu:	upiu reply - only 8 DW as we do not support scsi commands
 * @msgcode:	message code, one of UPIU Transaction Codes Initiator to Target
 * @desc_buff:	pointer to descriptor buffer, NULL if NA
 * @buff_len:	descriptor size, 0 if NA
 * @desc_op:	descriptor operation
 *
 * Supports UTP Transfer requests (nop and query), and UTP Task
 * Management requests.
 * It is up to the caller to fill the upiu conent properly, as it will
 * be copied without any further input validations.
 */
int ufshcd_exec_raw_upiu_cmd(struct ufs_hba *hba,
			     struct utp_upiu_req *req_upiu,
			     struct utp_upiu_req *rsp_upiu,
			     int msgcode,
			     u8 *desc_buff, int *buff_len,
			     enum query_opcode desc_op)
{
	int err;
	enum dev_cmd_type cmd_type = DEV_CMD_TYPE_QUERY;
	struct utp_task_req_desc treq = { { 0 }, };
	int ocs_value;
	u8 tm_f = be32_to_cpu(req_upiu->header.dword_1) >> 16 & MASK_TM_FUNC;

	switch (msgcode) {
	case UPIU_TRANSACTION_NOP_OUT:
		cmd_type = DEV_CMD_TYPE_NOP;
		fallthrough;
	case UPIU_TRANSACTION_QUERY_REQ:
		ufshcd_hold(hba, false);
		mutex_lock(&hba->dev_cmd.lock);
		err = ufshcd_issue_devman_upiu_cmd(hba, req_upiu, rsp_upiu,
						   desc_buff, buff_len,
						   cmd_type, desc_op);
		mutex_unlock(&hba->dev_cmd.lock);
		ufshcd_release(hba);

		break;
	case UPIU_TRANSACTION_TASK_REQ:
		treq.header.dword_0 = cpu_to_le32(UTP_REQ_DESC_INT_CMD);
		treq.header.dword_2 = cpu_to_le32(OCS_INVALID_COMMAND_STATUS);

		memcpy(&treq.upiu_req, req_upiu, sizeof(*req_upiu));

		err = __ufshcd_issue_tm_cmd(hba, &treq, tm_f);
		if (err == -ETIMEDOUT)
			break;

		ocs_value = le32_to_cpu(treq.header.dword_2) & MASK_OCS;
		if (ocs_value != OCS_SUCCESS) {
			dev_err(hba->dev, "%s: failed, ocs = 0x%x\n", __func__,
				ocs_value);
			break;
		}

		memcpy(rsp_upiu, &treq.upiu_rsp, sizeof(*rsp_upiu));

		break;
	default:
		err = -EINVAL;

		break;
	}

	return err;
}

/**
 * ufshcd_eh_device_reset_handler - device reset handler registered to
 *                                    scsi layer.
 * @cmd: SCSI command pointer
 *
 * Returns SUCCESS/FAILED
 */
static int ufshcd_eh_device_reset_handler(struct scsi_cmnd *cmd)
{
	struct Scsi_Host *host;
	struct ufs_hba *hba;
	u32 pos;
	int err;
	u8 resp = 0xF, lun;
<<<<<<< HEAD
	unsigned long flags;
=======
>>>>>>> 3b17187f

	host = cmd->device->host;
	hba = shost_priv(host);

	lun = ufshcd_scsi_to_upiu_lun(cmd->device->lun);
	err = ufshcd_issue_tm_cmd(hba, lun, 0, UFS_LOGICAL_RESET, &resp);
	if (err || resp != UPIU_TASK_MANAGEMENT_FUNC_COMPL) {
		if (!err)
			err = resp;
		goto out;
	}

	/* clear the commands that were pending for corresponding LUN */
	for_each_set_bit(pos, &hba->outstanding_reqs, hba->nutrs) {
		if (hba->lrb[pos].lun == lun) {
			err = ufshcd_clear_cmd(hba, pos);
			if (err)
				break;
			__ufshcd_transfer_req_compl(hba, 1U << pos, false);
		}
	}

out:
	hba->req_abort_count = 0;
	ufshcd_update_evt_hist(hba, UFS_EVT_DEV_RESET, (u32)err);
	if (!err) {
		err = SUCCESS;
	} else {
		dev_err(hba->dev, "%s: failed with err %d\n", __func__, err);
		err = FAILED;
	}
	return err;
}

static void ufshcd_set_req_abort_skip(struct ufs_hba *hba, unsigned long bitmap)
{
	struct ufshcd_lrb *lrbp;
	int tag;

	for_each_set_bit(tag, &bitmap, hba->nutrs) {
		lrbp = &hba->lrb[tag];
		lrbp->req_abort_skip = true;
	}
}

/**
 * ufshcd_try_to_abort_task - abort a specific task
 * @hba: Pointer to adapter instance
 * @tag: Task tag/index to be aborted
 *
 * Abort the pending command in device by sending UFS_ABORT_TASK task management
 * command, and in host controller by clearing the door-bell register. There can
 * be race between controller sending the command to the device while abort is
 * issued. To avoid that, first issue UFS_QUERY_TASK to check if the command is
 * really issued and then try to abort it.
 *
 * Returns zero on success, non-zero on failure
 */
static int ufshcd_try_to_abort_task(struct ufs_hba *hba, int tag)
{
	struct ufshcd_lrb *lrbp = &hba->lrb[tag];
	int err = 0;
	int poll_cnt;
	u8 resp = 0xF;
	u32 reg;

	for (poll_cnt = 100; poll_cnt; poll_cnt--) {
		err = ufshcd_issue_tm_cmd(hba, lrbp->lun, lrbp->task_tag,
				UFS_QUERY_TASK, &resp);
		if (!err && resp == UPIU_TASK_MANAGEMENT_FUNC_SUCCEEDED) {
			/* cmd pending in the device */
			dev_err(hba->dev, "%s: cmd pending in the device. tag = %d\n",
				__func__, tag);
			break;
		} else if (!err && resp == UPIU_TASK_MANAGEMENT_FUNC_COMPL) {
			/*
			 * cmd not pending in the device, check if it is
			 * in transition.
			 */
			dev_err(hba->dev, "%s: cmd at tag %d not pending in the device.\n",
				__func__, tag);
			reg = ufshcd_readl(hba, REG_UTP_TRANSFER_REQ_DOOR_BELL);
			if (reg & (1 << tag)) {
				/* sleep for max. 200us to stabilize */
				usleep_range(100, 200);
				continue;
			}
			/* command completed already */
			dev_err(hba->dev, "%s: cmd at tag %d successfully cleared from DB.\n",
				__func__, tag);
			goto out;
		} else {
			dev_err(hba->dev,
				"%s: no response from device. tag = %d, err %d\n",
				__func__, tag, err);
			if (!err)
				err = resp; /* service response error */
			goto out;
		}
	}

	if (!poll_cnt) {
		err = -EBUSY;
		goto out;
	}

	err = ufshcd_issue_tm_cmd(hba, lrbp->lun, lrbp->task_tag,
			UFS_ABORT_TASK, &resp);
	if (err || resp != UPIU_TASK_MANAGEMENT_FUNC_COMPL) {
		if (!err) {
			err = resp; /* service response error */
			dev_err(hba->dev, "%s: issued. tag = %d, err %d\n",
				__func__, tag, err);
		}
		goto out;
	}

	err = ufshcd_clear_cmd(hba, tag);
	if (err)
		dev_err(hba->dev, "%s: Failed clearing cmd at tag %d, err %d\n",
			__func__, tag, err);

out:
	return err;
}

/**
 * ufshcd_abort - scsi host template eh_abort_handler callback
 * @cmd: SCSI command pointer
 *
 * Returns SUCCESS/FAILED
 */
static int ufshcd_abort(struct scsi_cmnd *cmd)
{
	struct Scsi_Host *host = cmd->device->host;
	struct ufs_hba *hba = shost_priv(host);
	int tag = scsi_cmd_to_rq(cmd)->tag;
	struct ufshcd_lrb *lrbp = &hba->lrb[tag];
	unsigned long flags;
	int err = FAILED;
	u32 reg;

	WARN_ONCE(tag < 0, "Invalid tag %d\n", tag);

	ufshcd_hold(hba, false);
	reg = ufshcd_readl(hba, REG_UTP_TRANSFER_REQ_DOOR_BELL);
	/* If command is already aborted/completed, return FAILED. */
	if (!(test_bit(tag, &hba->outstanding_reqs))) {
		dev_err(hba->dev,
			"%s: cmd at tag %d already completed, outstanding=0x%lx, doorbell=0x%x\n",
			__func__, tag, hba->outstanding_reqs, reg);
		goto release;
	}

	/* Print Transfer Request of aborted task */
	dev_info(hba->dev, "%s: Device abort task at tag %d\n", __func__, tag);

	/*
	 * Print detailed info about aborted request.
	 * As more than one request might get aborted at the same time,
	 * print full information only for the first aborted request in order
	 * to reduce repeated printouts. For other aborted requests only print
	 * basic details.
	 */
	scsi_print_command(cmd);
	if (!hba->req_abort_count) {
		ufshcd_update_evt_hist(hba, UFS_EVT_ABORT, tag);
		ufshcd_print_evt_hist(hba);
		ufshcd_print_host_state(hba);
		ufshcd_print_pwr_info(hba);
		ufshcd_print_trs(hba, 1 << tag, true);
	} else {
		ufshcd_print_trs(hba, 1 << tag, false);
	}
	hba->req_abort_count++;

	if (!(reg & (1 << tag))) {
		dev_err(hba->dev,
		"%s: cmd was completed, but without a notifying intr, tag = %d",
		__func__, tag);
		__ufshcd_transfer_req_compl(hba, 1UL << tag, /*retry_requests=*/false);
		goto release;
	}

	/*
	 * Task abort to the device W-LUN is illegal. When this command
	 * will fail, due to spec violation, scsi err handling next step
	 * will be to send LU reset which, again, is a spec violation.
	 * To avoid these unnecessary/illegal steps, first we clean up
	 * the lrb taken by this cmd and re-set it in outstanding_reqs,
	 * then queue the eh_work and bail.
	 */
	if (lrbp->lun == UFS_UPIU_UFS_DEVICE_WLUN) {
		ufshcd_update_evt_hist(hba, UFS_EVT_ABORT, lrbp->lun);

		spin_lock_irqsave(host->host_lock, flags);
		hba->force_reset = true;
		ufshcd_schedule_eh_work(hba);
		spin_unlock_irqrestore(host->host_lock, flags);
		goto release;
	}

	/* Skip task abort in case previous aborts failed and report failure */
	if (lrbp->req_abort_skip) {
		dev_err(hba->dev, "%s: skipping abort\n", __func__);
		ufshcd_set_req_abort_skip(hba, hba->outstanding_reqs);
		goto release;
	}

	err = ufshcd_try_to_abort_task(hba, tag);
	if (err) {
		dev_err(hba->dev, "%s: failed with err %d\n", __func__, err);
		ufshcd_set_req_abort_skip(hba, hba->outstanding_reqs);
		err = FAILED;
		goto release;
	}

	err = SUCCESS;

release:
	/* Matches the ufshcd_hold() call at the start of this function. */
	ufshcd_release(hba);
	return err;
}

/**
 * ufshcd_host_reset_and_restore - reset and restore host controller
 * @hba: per-adapter instance
 *
 * Note that host controller reset may issue DME_RESET to
 * local and remote (device) Uni-Pro stack and the attributes
 * are reset to default state.
 *
 * Returns zero on success, non-zero on failure
 */
static int ufshcd_host_reset_and_restore(struct ufs_hba *hba)
{
	int err;

	/*
	 * Stop the host controller and complete the requests
	 * cleared by h/w
	 */
	ufshpb_reset_host(hba);
	ufshcd_hba_stop(hba);
	hba->silence_err_logs = true;
	ufshcd_retry_aborted_requests(hba);
	hba->silence_err_logs = false;

	/* scale up clocks to max frequency before full reinitialization */
	ufshcd_set_clk_freq(hba, true);

	err = ufshcd_hba_enable(hba);

	/* Establish the link again and restore the device */
	if (!err)
		err = ufshcd_probe_hba(hba, false);

	if (err)
		dev_err(hba->dev, "%s: Host init failed %d\n", __func__, err);
	ufshcd_update_evt_hist(hba, UFS_EVT_HOST_RESET, (u32)err);
	return err;
}

/**
 * ufshcd_reset_and_restore - reset and re-initialize host/device
 * @hba: per-adapter instance
 *
 * Reset and recover device, host and re-establish link. This
 * is helpful to recover the communication in fatal error conditions.
 *
 * Returns zero on success, non-zero on failure
 */
static int ufshcd_reset_and_restore(struct ufs_hba *hba)
{
	u32 saved_err;
	u32 saved_uic_err;
	int err = 0;
	unsigned long flags;
	int retries = MAX_HOST_RESET_RETRIES;

	/*
	 * This is a fresh start, cache and clear saved error first,
	 * in case new error generated during reset and restore.
	 */
	spin_lock_irqsave(hba->host->host_lock, flags);
	saved_err = hba->saved_err;
	saved_uic_err = hba->saved_uic_err;
	hba->saved_err = 0;
	hba->saved_uic_err = 0;
	spin_unlock_irqrestore(hba->host->host_lock, flags);

	do {
		/* Reset the attached device */
		ufshcd_device_reset(hba);

		err = ufshcd_host_reset_and_restore(hba);
	} while (err && --retries);

	spin_lock_irqsave(hba->host->host_lock, flags);
	/*
	 * Inform scsi mid-layer that we did reset and allow to handle
	 * Unit Attention properly.
	 */
	scsi_report_bus_reset(hba->host, 0);
	if (err) {
		hba->ufshcd_state = UFSHCD_STATE_ERROR;
		hba->saved_err |= saved_err;
		hba->saved_uic_err |= saved_uic_err;
	}
	spin_unlock_irqrestore(hba->host->host_lock, flags);

	return err;
}

/**
 * ufshcd_eh_host_reset_handler - host reset handler registered to scsi layer
 * @cmd: SCSI command pointer
 *
 * Returns SUCCESS/FAILED
 */
static int ufshcd_eh_host_reset_handler(struct scsi_cmnd *cmd)
{
	int err = SUCCESS;
	unsigned long flags;
	struct ufs_hba *hba;

	hba = shost_priv(cmd->device->host);

	spin_lock_irqsave(hba->host->host_lock, flags);
	hba->force_reset = true;
	ufshcd_schedule_eh_work(hba);
	dev_err(hba->dev, "%s: reset in progress - 1\n", __func__);
	spin_unlock_irqrestore(hba->host->host_lock, flags);

	flush_work(&hba->eh_work);

	spin_lock_irqsave(hba->host->host_lock, flags);
	if (hba->ufshcd_state == UFSHCD_STATE_ERROR)
		err = FAILED;
	spin_unlock_irqrestore(hba->host->host_lock, flags);

	return err;
}

/**
 * ufshcd_get_max_icc_level - calculate the ICC level
 * @sup_curr_uA: max. current supported by the regulator
 * @start_scan: row at the desc table to start scan from
 * @buff: power descriptor buffer
 *
 * Returns calculated max ICC level for specific regulator
 */
static u32 ufshcd_get_max_icc_level(int sup_curr_uA, u32 start_scan, char *buff)
{
	int i;
	int curr_uA;
	u16 data;
	u16 unit;

	for (i = start_scan; i >= 0; i--) {
		data = be16_to_cpup((__be16 *)&buff[2 * i]);
		unit = (data & ATTR_ICC_LVL_UNIT_MASK) >>
						ATTR_ICC_LVL_UNIT_OFFSET;
		curr_uA = data & ATTR_ICC_LVL_VALUE_MASK;
		switch (unit) {
		case UFSHCD_NANO_AMP:
			curr_uA = curr_uA / 1000;
			break;
		case UFSHCD_MILI_AMP:
			curr_uA = curr_uA * 1000;
			break;
		case UFSHCD_AMP:
			curr_uA = curr_uA * 1000 * 1000;
			break;
		case UFSHCD_MICRO_AMP:
		default:
			break;
		}
		if (sup_curr_uA >= curr_uA)
			break;
	}
	if (i < 0) {
		i = 0;
		pr_err("%s: Couldn't find valid icc_level = %d", __func__, i);
	}

	return (u32)i;
}

/**
 * ufshcd_find_max_sup_active_icc_level - calculate the max ICC level
 * In case regulators are not initialized we'll return 0
 * @hba: per-adapter instance
 * @desc_buf: power descriptor buffer to extract ICC levels from.
 * @len: length of desc_buff
 *
 * Returns calculated ICC level
 */
static u32 ufshcd_find_max_sup_active_icc_level(struct ufs_hba *hba,
							u8 *desc_buf, int len)
{
	u32 icc_level = 0;

	if (!hba->vreg_info.vcc || !hba->vreg_info.vccq ||
						!hba->vreg_info.vccq2) {
		dev_err(hba->dev,
			"%s: Regulator capability was not set, actvIccLevel=%d",
							__func__, icc_level);
		goto out;
	}

	if (hba->vreg_info.vcc->max_uA)
		icc_level = ufshcd_get_max_icc_level(
				hba->vreg_info.vcc->max_uA,
				POWER_DESC_MAX_ACTV_ICC_LVLS - 1,
				&desc_buf[PWR_DESC_ACTIVE_LVLS_VCC_0]);

	if (hba->vreg_info.vccq->max_uA)
		icc_level = ufshcd_get_max_icc_level(
				hba->vreg_info.vccq->max_uA,
				icc_level,
				&desc_buf[PWR_DESC_ACTIVE_LVLS_VCCQ_0]);

	if (hba->vreg_info.vccq2->max_uA)
		icc_level = ufshcd_get_max_icc_level(
				hba->vreg_info.vccq2->max_uA,
				icc_level,
				&desc_buf[PWR_DESC_ACTIVE_LVLS_VCCQ2_0]);
out:
	return icc_level;
}

static void ufshcd_set_active_icc_lvl(struct ufs_hba *hba)
{
	int ret;
	int buff_len = hba->desc_size[QUERY_DESC_IDN_POWER];
	u8 *desc_buf;
	u32 icc_level;

	desc_buf = kmalloc(buff_len, GFP_KERNEL);
	if (!desc_buf)
		return;

	ret = ufshcd_read_desc_param(hba, QUERY_DESC_IDN_POWER, 0, 0,
				     desc_buf, buff_len);
	if (ret) {
		dev_err(hba->dev,
			"%s: Failed reading power descriptor.len = %d ret = %d",
			__func__, buff_len, ret);
		goto out;
	}

	icc_level = ufshcd_find_max_sup_active_icc_level(hba, desc_buf,
							 buff_len);
	dev_dbg(hba->dev, "%s: setting icc_level 0x%x", __func__, icc_level);

	ret = ufshcd_query_attr_retry(hba, UPIU_QUERY_OPCODE_WRITE_ATTR,
		QUERY_ATTR_IDN_ACTIVE_ICC_LVL, 0, 0, &icc_level);

	if (ret)
		dev_err(hba->dev,
			"%s: Failed configuring bActiveICCLevel = %d ret = %d",
			__func__, icc_level, ret);

out:
	kfree(desc_buf);
}

static inline void ufshcd_blk_pm_runtime_init(struct scsi_device *sdev)
{
	scsi_autopm_get_device(sdev);
	blk_pm_runtime_init(sdev->request_queue, &sdev->sdev_gendev);
	if (sdev->rpm_autosuspend)
		pm_runtime_set_autosuspend_delay(&sdev->sdev_gendev,
						 RPM_AUTOSUSPEND_DELAY_MS);
	scsi_autopm_put_device(sdev);
}

/**
 * ufshcd_scsi_add_wlus - Adds required W-LUs
 * @hba: per-adapter instance
 *
 * UFS device specification requires the UFS devices to support 4 well known
 * logical units:
 *	"REPORT_LUNS" (address: 01h)
 *	"UFS Device" (address: 50h)
 *	"RPMB" (address: 44h)
 *	"BOOT" (address: 30h)
 * UFS device's power management needs to be controlled by "POWER CONDITION"
 * field of SSU (START STOP UNIT) command. But this "power condition" field
 * will take effect only when its sent to "UFS device" well known logical unit
 * hence we require the scsi_device instance to represent this logical unit in
 * order for the UFS host driver to send the SSU command for power management.
 *
 * We also require the scsi_device instance for "RPMB" (Replay Protected Memory
 * Block) LU so user space process can control this LU. User space may also
 * want to have access to BOOT LU.
 *
 * This function adds scsi device instances for each of all well known LUs
 * (except "REPORT LUNS" LU).
 *
 * Returns zero on success (all required W-LUs are added successfully),
 * non-zero error value on failure (if failed to add any of the required W-LU).
 */
static int ufshcd_scsi_add_wlus(struct ufs_hba *hba)
{
	int ret = 0;
	struct scsi_device *sdev_boot;

	hba->sdev_ufs_device = __scsi_add_device(hba->host, 0, 0,
		ufshcd_upiu_wlun_to_scsi_wlun(UFS_UPIU_UFS_DEVICE_WLUN), NULL);
	if (IS_ERR(hba->sdev_ufs_device)) {
		ret = PTR_ERR(hba->sdev_ufs_device);
		hba->sdev_ufs_device = NULL;
		goto out;
	}
	scsi_device_put(hba->sdev_ufs_device);

	hba->sdev_rpmb = __scsi_add_device(hba->host, 0, 0,
		ufshcd_upiu_wlun_to_scsi_wlun(UFS_UPIU_RPMB_WLUN), NULL);
	if (IS_ERR(hba->sdev_rpmb)) {
		ret = PTR_ERR(hba->sdev_rpmb);
		goto remove_sdev_ufs_device;
	}
	ufshcd_blk_pm_runtime_init(hba->sdev_rpmb);
	scsi_device_put(hba->sdev_rpmb);

	sdev_boot = __scsi_add_device(hba->host, 0, 0,
		ufshcd_upiu_wlun_to_scsi_wlun(UFS_UPIU_BOOT_WLUN), NULL);
	if (IS_ERR(sdev_boot)) {
		dev_err(hba->dev, "%s: BOOT WLUN not found\n", __func__);
	} else {
		ufshcd_blk_pm_runtime_init(sdev_boot);
		scsi_device_put(sdev_boot);
	}
	goto out;

remove_sdev_ufs_device:
	scsi_remove_device(hba->sdev_ufs_device);
out:
	return ret;
}

static void ufshcd_wb_probe(struct ufs_hba *hba, u8 *desc_buf)
{
	struct ufs_dev_info *dev_info = &hba->dev_info;
	u8 lun;
	u32 d_lu_wb_buf_alloc;
	u32 ext_ufs_feature;

	if (!ufshcd_is_wb_allowed(hba))
		return;
	/*
	 * Probe WB only for UFS-2.2 and UFS-3.1 (and later) devices or
	 * UFS devices with quirk UFS_DEVICE_QUIRK_SUPPORT_EXTENDED_FEATURES
	 * enabled
	 */
	if (!(dev_info->wspecversion >= 0x310 ||
	      dev_info->wspecversion == 0x220 ||
	     (hba->dev_quirks & UFS_DEVICE_QUIRK_SUPPORT_EXTENDED_FEATURES)))
		goto wb_disabled;

	if (hba->desc_size[QUERY_DESC_IDN_DEVICE] <
	    DEVICE_DESC_PARAM_EXT_UFS_FEATURE_SUP + 4)
		goto wb_disabled;

	ext_ufs_feature = get_unaligned_be32(desc_buf +
					DEVICE_DESC_PARAM_EXT_UFS_FEATURE_SUP);

	if (!(ext_ufs_feature & UFS_DEV_WRITE_BOOSTER_SUP))
		goto wb_disabled;

	/*
	 * WB may be supported but not configured while provisioning. The spec
	 * says, in dedicated wb buffer mode, a max of 1 lun would have wb
	 * buffer configured.
	 */
	dev_info->wb_buffer_type = desc_buf[DEVICE_DESC_PARAM_WB_TYPE];

	dev_info->b_presrv_uspc_en =
		desc_buf[DEVICE_DESC_PARAM_WB_PRESRV_USRSPC_EN];

	if (dev_info->wb_buffer_type == WB_BUF_MODE_SHARED) {
		if (!get_unaligned_be32(desc_buf +
				   DEVICE_DESC_PARAM_WB_SHARED_ALLOC_UNITS))
			goto wb_disabled;
	} else {
		for (lun = 0; lun < UFS_UPIU_MAX_WB_LUN_ID; lun++) {
			d_lu_wb_buf_alloc = 0;
			ufshcd_read_unit_desc_param(hba,
					lun,
					UNIT_DESC_PARAM_WB_BUF_ALLOC_UNITS,
					(u8 *)&d_lu_wb_buf_alloc,
					sizeof(d_lu_wb_buf_alloc));
			if (d_lu_wb_buf_alloc) {
				dev_info->wb_dedicated_lu = lun;
				break;
			}
		}

		if (!d_lu_wb_buf_alloc)
			goto wb_disabled;
	}
	return;

wb_disabled:
	hba->caps &= ~UFSHCD_CAP_WB_EN;
}

void ufshcd_fixup_dev_quirks(struct ufs_hba *hba, struct ufs_dev_fix *fixups)
{
	struct ufs_dev_fix *f;
	struct ufs_dev_info *dev_info = &hba->dev_info;

	if (!fixups)
		return;

	for (f = fixups; f->quirk; f++) {
		if ((f->wmanufacturerid == dev_info->wmanufacturerid ||
		     f->wmanufacturerid == UFS_ANY_VENDOR) &&
		     ((dev_info->model &&
		       STR_PRFX_EQUAL(f->model, dev_info->model)) ||
		      !strcmp(f->model, UFS_ANY_MODEL)))
			hba->dev_quirks |= f->quirk;
	}
}
EXPORT_SYMBOL_GPL(ufshcd_fixup_dev_quirks);

static void ufs_fixup_device_setup(struct ufs_hba *hba)
{
	/* fix by general quirk table */
	ufshcd_fixup_dev_quirks(hba, ufs_fixups);

	/* allow vendors to fix quirks */
	ufshcd_vops_fixup_dev_quirks(hba);
}

static int ufs_get_device_desc(struct ufs_hba *hba)
{
	int err;
	u8 model_index;
	u8 b_ufs_feature_sup;
	u8 *desc_buf;
	struct ufs_dev_info *dev_info = &hba->dev_info;

	desc_buf = kmalloc(QUERY_DESC_MAX_SIZE, GFP_KERNEL);
	if (!desc_buf) {
		err = -ENOMEM;
		goto out;
	}

	err = ufshcd_read_desc_param(hba, QUERY_DESC_IDN_DEVICE, 0, 0, desc_buf,
				     hba->desc_size[QUERY_DESC_IDN_DEVICE]);
	if (err) {
		dev_err(hba->dev, "%s: Failed reading Device Desc. err = %d\n",
			__func__, err);
		goto out;
	}

	/*
	 * getting vendor (manufacturerID) and Bank Index in big endian
	 * format
	 */
	dev_info->wmanufacturerid = desc_buf[DEVICE_DESC_PARAM_MANF_ID] << 8 |
				     desc_buf[DEVICE_DESC_PARAM_MANF_ID + 1];

	/* getting Specification Version in big endian format */
	dev_info->wspecversion = desc_buf[DEVICE_DESC_PARAM_SPEC_VER] << 8 |
				      desc_buf[DEVICE_DESC_PARAM_SPEC_VER + 1];
	b_ufs_feature_sup = desc_buf[DEVICE_DESC_PARAM_UFS_FEAT];

	model_index = desc_buf[DEVICE_DESC_PARAM_PRDCT_NAME];

	if (dev_info->wspecversion >= UFS_DEV_HPB_SUPPORT_VERSION &&
	    (b_ufs_feature_sup & UFS_DEV_HPB_SUPPORT)) {
		bool hpb_en = false;

		ufshpb_get_dev_info(hba, desc_buf);

		if (!ufshpb_is_legacy(hba))
			err = ufshcd_query_flag_retry(hba,
						      UPIU_QUERY_OPCODE_READ_FLAG,
						      QUERY_FLAG_IDN_HPB_EN, 0,
						      &hpb_en);

		if (ufshpb_is_legacy(hba) || (!err && hpb_en))
			dev_info->hpb_enabled = true;
	}

	err = ufshcd_read_string_desc(hba, model_index,
				      &dev_info->model, SD_ASCII_STD);
	if (err < 0) {
		dev_err(hba->dev, "%s: Failed reading Product Name. err = %d\n",
			__func__, err);
		goto out;
	}

	hba->luns_avail = desc_buf[DEVICE_DESC_PARAM_NUM_LU] +
		desc_buf[DEVICE_DESC_PARAM_NUM_WLU];

	ufs_fixup_device_setup(hba);

	ufshcd_wb_probe(hba, desc_buf);

	/*
	 * ufshcd_read_string_desc returns size of the string
	 * reset the error value
	 */
	err = 0;

out:
	kfree(desc_buf);
	return err;
}

static void ufs_put_device_desc(struct ufs_hba *hba)
{
	struct ufs_dev_info *dev_info = &hba->dev_info;

	kfree(dev_info->model);
	dev_info->model = NULL;
}

/**
 * ufshcd_tune_pa_tactivate - Tunes PA_TActivate of local UniPro
 * @hba: per-adapter instance
 *
 * PA_TActivate parameter can be tuned manually if UniPro version is less than
 * 1.61. PA_TActivate needs to be greater than or equal to peerM-PHY's
 * RX_MIN_ACTIVATETIME_CAPABILITY attribute. This optimal value can help reduce
 * the hibern8 exit latency.
 *
 * Returns zero on success, non-zero error value on failure.
 */
static int ufshcd_tune_pa_tactivate(struct ufs_hba *hba)
{
	int ret = 0;
	u32 peer_rx_min_activatetime = 0, tuned_pa_tactivate;

	ret = ufshcd_dme_peer_get(hba,
				  UIC_ARG_MIB_SEL(
					RX_MIN_ACTIVATETIME_CAPABILITY,
					UIC_ARG_MPHY_RX_GEN_SEL_INDEX(0)),
				  &peer_rx_min_activatetime);
	if (ret)
		goto out;

	/* make sure proper unit conversion is applied */
	tuned_pa_tactivate =
		((peer_rx_min_activatetime * RX_MIN_ACTIVATETIME_UNIT_US)
		 / PA_TACTIVATE_TIME_UNIT_US);
	ret = ufshcd_dme_set(hba, UIC_ARG_MIB(PA_TACTIVATE),
			     tuned_pa_tactivate);

out:
	return ret;
}

/**
 * ufshcd_tune_pa_hibern8time - Tunes PA_Hibern8Time of local UniPro
 * @hba: per-adapter instance
 *
 * PA_Hibern8Time parameter can be tuned manually if UniPro version is less than
 * 1.61. PA_Hibern8Time needs to be maximum of local M-PHY's
 * TX_HIBERN8TIME_CAPABILITY & peer M-PHY's RX_HIBERN8TIME_CAPABILITY.
 * This optimal value can help reduce the hibern8 exit latency.
 *
 * Returns zero on success, non-zero error value on failure.
 */
static int ufshcd_tune_pa_hibern8time(struct ufs_hba *hba)
{
	int ret = 0;
	u32 local_tx_hibern8_time_cap = 0, peer_rx_hibern8_time_cap = 0;
	u32 max_hibern8_time, tuned_pa_hibern8time;

	ret = ufshcd_dme_get(hba,
			     UIC_ARG_MIB_SEL(TX_HIBERN8TIME_CAPABILITY,
					UIC_ARG_MPHY_TX_GEN_SEL_INDEX(0)),
				  &local_tx_hibern8_time_cap);
	if (ret)
		goto out;

	ret = ufshcd_dme_peer_get(hba,
				  UIC_ARG_MIB_SEL(RX_HIBERN8TIME_CAPABILITY,
					UIC_ARG_MPHY_RX_GEN_SEL_INDEX(0)),
				  &peer_rx_hibern8_time_cap);
	if (ret)
		goto out;

	max_hibern8_time = max(local_tx_hibern8_time_cap,
			       peer_rx_hibern8_time_cap);
	/* make sure proper unit conversion is applied */
	tuned_pa_hibern8time = ((max_hibern8_time * HIBERN8TIME_UNIT_US)
				/ PA_HIBERN8_TIME_UNIT_US);
	ret = ufshcd_dme_set(hba, UIC_ARG_MIB(PA_HIBERN8TIME),
			     tuned_pa_hibern8time);
out:
	return ret;
}

/**
 * ufshcd_quirk_tune_host_pa_tactivate - Ensures that host PA_TACTIVATE is
 * less than device PA_TACTIVATE time.
 * @hba: per-adapter instance
 *
 * Some UFS devices require host PA_TACTIVATE to be lower than device
 * PA_TACTIVATE, we need to enable UFS_DEVICE_QUIRK_HOST_PA_TACTIVATE quirk
 * for such devices.
 *
 * Returns zero on success, non-zero error value on failure.
 */
static int ufshcd_quirk_tune_host_pa_tactivate(struct ufs_hba *hba)
{
	int ret = 0;
	u32 granularity, peer_granularity;
	u32 pa_tactivate, peer_pa_tactivate;
	u32 pa_tactivate_us, peer_pa_tactivate_us;
	u8 gran_to_us_table[] = {1, 4, 8, 16, 32, 100};

	ret = ufshcd_dme_get(hba, UIC_ARG_MIB(PA_GRANULARITY),
				  &granularity);
	if (ret)
		goto out;

	ret = ufshcd_dme_peer_get(hba, UIC_ARG_MIB(PA_GRANULARITY),
				  &peer_granularity);
	if (ret)
		goto out;

	if ((granularity < PA_GRANULARITY_MIN_VAL) ||
	    (granularity > PA_GRANULARITY_MAX_VAL)) {
		dev_err(hba->dev, "%s: invalid host PA_GRANULARITY %d",
			__func__, granularity);
		return -EINVAL;
	}

	if ((peer_granularity < PA_GRANULARITY_MIN_VAL) ||
	    (peer_granularity > PA_GRANULARITY_MAX_VAL)) {
		dev_err(hba->dev, "%s: invalid device PA_GRANULARITY %d",
			__func__, peer_granularity);
		return -EINVAL;
	}

	ret = ufshcd_dme_get(hba, UIC_ARG_MIB(PA_TACTIVATE), &pa_tactivate);
	if (ret)
		goto out;

	ret = ufshcd_dme_peer_get(hba, UIC_ARG_MIB(PA_TACTIVATE),
				  &peer_pa_tactivate);
	if (ret)
		goto out;

	pa_tactivate_us = pa_tactivate * gran_to_us_table[granularity - 1];
	peer_pa_tactivate_us = peer_pa_tactivate *
			     gran_to_us_table[peer_granularity - 1];

	if (pa_tactivate_us > peer_pa_tactivate_us) {
		u32 new_peer_pa_tactivate;

		new_peer_pa_tactivate = pa_tactivate_us /
				      gran_to_us_table[peer_granularity - 1];
		new_peer_pa_tactivate++;
		ret = ufshcd_dme_peer_set(hba, UIC_ARG_MIB(PA_TACTIVATE),
					  new_peer_pa_tactivate);
	}

out:
	return ret;
}

static void ufshcd_tune_unipro_params(struct ufs_hba *hba)
{
	if (ufshcd_is_unipro_pa_params_tuning_req(hba)) {
		ufshcd_tune_pa_tactivate(hba);
		ufshcd_tune_pa_hibern8time(hba);
	}

	ufshcd_vops_apply_dev_quirks(hba);

	if (hba->dev_quirks & UFS_DEVICE_QUIRK_PA_TACTIVATE)
		/* set 1ms timeout for PA_TACTIVATE */
		ufshcd_dme_set(hba, UIC_ARG_MIB(PA_TACTIVATE), 10);

	if (hba->dev_quirks & UFS_DEVICE_QUIRK_HOST_PA_TACTIVATE)
		ufshcd_quirk_tune_host_pa_tactivate(hba);
}

static void ufshcd_clear_dbg_ufs_stats(struct ufs_hba *hba)
{
	hba->ufs_stats.hibern8_exit_cnt = 0;
	hba->ufs_stats.last_hibern8_exit_tstamp = ktime_set(0, 0);
	hba->req_abort_count = 0;
}

static int ufshcd_device_geo_params_init(struct ufs_hba *hba)
{
	int err;
	size_t buff_len;
	u8 *desc_buf;

	buff_len = hba->desc_size[QUERY_DESC_IDN_GEOMETRY];
	desc_buf = kmalloc(buff_len, GFP_KERNEL);
	if (!desc_buf) {
		err = -ENOMEM;
		goto out;
	}

	err = ufshcd_read_desc_param(hba, QUERY_DESC_IDN_GEOMETRY, 0, 0,
				     desc_buf, buff_len);
	if (err) {
		dev_err(hba->dev, "%s: Failed reading Geometry Desc. err = %d\n",
				__func__, err);
		goto out;
	}

	if (desc_buf[GEOMETRY_DESC_PARAM_MAX_NUM_LUN] == 1)
		hba->dev_info.max_lu_supported = 32;
	else if (desc_buf[GEOMETRY_DESC_PARAM_MAX_NUM_LUN] == 0)
		hba->dev_info.max_lu_supported = 8;

	if (hba->desc_size[QUERY_DESC_IDN_GEOMETRY] >=
		GEOMETRY_DESC_PARAM_HPB_MAX_ACTIVE_REGS)
		ufshpb_get_geo_info(hba, desc_buf);

out:
	kfree(desc_buf);
	return err;
}

static struct ufs_ref_clk ufs_ref_clk_freqs[] = {
	{19200000, REF_CLK_FREQ_19_2_MHZ},
	{26000000, REF_CLK_FREQ_26_MHZ},
	{38400000, REF_CLK_FREQ_38_4_MHZ},
	{52000000, REF_CLK_FREQ_52_MHZ},
	{0, REF_CLK_FREQ_INVAL},
};

static enum ufs_ref_clk_freq
ufs_get_bref_clk_from_hz(unsigned long freq)
{
	int i;

	for (i = 0; ufs_ref_clk_freqs[i].freq_hz; i++)
		if (ufs_ref_clk_freqs[i].freq_hz == freq)
			return ufs_ref_clk_freqs[i].val;

	return REF_CLK_FREQ_INVAL;
}

void ufshcd_parse_dev_ref_clk_freq(struct ufs_hba *hba, struct clk *refclk)
{
	unsigned long freq;

	freq = clk_get_rate(refclk);

	hba->dev_ref_clk_freq =
		ufs_get_bref_clk_from_hz(freq);

	if (hba->dev_ref_clk_freq == REF_CLK_FREQ_INVAL)
		dev_err(hba->dev,
		"invalid ref_clk setting = %ld\n", freq);
}

static int ufshcd_set_dev_ref_clk(struct ufs_hba *hba)
{
	int err;
	u32 ref_clk;
	u32 freq = hba->dev_ref_clk_freq;

	err = ufshcd_query_attr_retry(hba, UPIU_QUERY_OPCODE_READ_ATTR,
			QUERY_ATTR_IDN_REF_CLK_FREQ, 0, 0, &ref_clk);

	if (err) {
		dev_err(hba->dev, "failed reading bRefClkFreq. err = %d\n",
			err);
		goto out;
	}

	if (ref_clk == freq)
		goto out; /* nothing to update */

	err = ufshcd_query_attr_retry(hba, UPIU_QUERY_OPCODE_WRITE_ATTR,
			QUERY_ATTR_IDN_REF_CLK_FREQ, 0, 0, &freq);

	if (err) {
		dev_err(hba->dev, "bRefClkFreq setting to %lu Hz failed\n",
			ufs_ref_clk_freqs[freq].freq_hz);
		goto out;
	}

	dev_dbg(hba->dev, "bRefClkFreq setting to %lu Hz succeeded\n",
			ufs_ref_clk_freqs[freq].freq_hz);

out:
	return err;
}

static int ufshcd_device_params_init(struct ufs_hba *hba)
{
	bool flag;
	int ret, i;

	 /* Init device descriptor sizes */
	for (i = 0; i < QUERY_DESC_IDN_MAX; i++)
		hba->desc_size[i] = QUERY_DESC_MAX_SIZE;

	/* Init UFS geometry descriptor related parameters */
	ret = ufshcd_device_geo_params_init(hba);
	if (ret)
		goto out;

	/* Check and apply UFS device quirks */
	ret = ufs_get_device_desc(hba);
	if (ret) {
		dev_err(hba->dev, "%s: Failed getting device info. err = %d\n",
			__func__, ret);
		goto out;
	}

	ufshcd_get_ref_clk_gating_wait(hba);

	if (!ufshcd_query_flag_retry(hba, UPIU_QUERY_OPCODE_READ_FLAG,
			QUERY_FLAG_IDN_PWR_ON_WPE, 0, &flag))
		hba->dev_info.f_power_on_wp_en = flag;

	/* Probe maximum power mode co-supported by both UFS host and device */
	if (ufshcd_get_max_pwr_mode(hba))
		dev_err(hba->dev,
			"%s: Failed getting max supported power mode\n",
			__func__);
out:
	return ret;
}

/**
 * ufshcd_add_lus - probe and add UFS logical units
 * @hba: per-adapter instance
 */
static int ufshcd_add_lus(struct ufs_hba *hba)
{
	int ret;

	/* Add required well known logical units to scsi mid layer */
	ret = ufshcd_scsi_add_wlus(hba);
	if (ret)
		goto out;

	/* Initialize devfreq after UFS device is detected */
	if (ufshcd_is_clkscaling_supported(hba)) {
		memcpy(&hba->clk_scaling.saved_pwr_info.info,
			&hba->pwr_info,
			sizeof(struct ufs_pa_layer_attr));
		hba->clk_scaling.saved_pwr_info.is_valid = true;
		hba->clk_scaling.is_allowed = true;

		ret = ufshcd_devfreq_init(hba);
		if (ret)
			goto out;

		hba->clk_scaling.is_enabled = true;
		ufshcd_init_clk_scaling_sysfs(hba);
	}

	ufs_bsg_probe(hba);
	ufshpb_init(hba);
	scsi_scan_host(hba->host);
	pm_runtime_put_sync(hba->dev);

out:
	return ret;
}

static int
ufshcd_send_request_sense(struct ufs_hba *hba, struct scsi_device *sdp);

static int ufshcd_clear_ua_wlun(struct ufs_hba *hba, u8 wlun)
{
	struct scsi_device *sdp;
	unsigned long flags;
	int ret = 0;

	spin_lock_irqsave(hba->host->host_lock, flags);
	if (wlun == UFS_UPIU_UFS_DEVICE_WLUN)
		sdp = hba->sdev_ufs_device;
	else if (wlun == UFS_UPIU_RPMB_WLUN)
		sdp = hba->sdev_rpmb;
	else
		BUG();
	if (sdp) {
		ret = scsi_device_get(sdp);
		if (!ret && !scsi_device_online(sdp)) {
			ret = -ENODEV;
			scsi_device_put(sdp);
		}
	} else {
		ret = -ENODEV;
	}
	spin_unlock_irqrestore(hba->host->host_lock, flags);
	if (ret)
		goto out_err;

	ret = ufshcd_send_request_sense(hba, sdp);
	scsi_device_put(sdp);
out_err:
	if (ret)
		dev_err(hba->dev, "%s: UAC clear LU=%x ret = %d\n",
				__func__, wlun, ret);
	return ret;
}

static int ufshcd_clear_ua_wluns(struct ufs_hba *hba)
{
	int ret = 0;

	if (!hba->wlun_dev_clr_ua)
		goto out;

	ret = ufshcd_clear_ua_wlun(hba, UFS_UPIU_UFS_DEVICE_WLUN);
	if (!ret)
		ret = ufshcd_clear_ua_wlun(hba, UFS_UPIU_RPMB_WLUN);
	if (!ret)
		hba->wlun_dev_clr_ua = false;
out:
	if (ret)
		dev_err(hba->dev, "%s: Failed to clear UAC WLUNS ret = %d\n",
				__func__, ret);
	return ret;
}

/**
 * ufshcd_probe_hba - probe hba to detect device and initialize it
 * @hba: per-adapter instance
 * @init_dev_params: whether or not to call ufshcd_device_params_init().
 *
 * Execute link-startup and verify device initialization
 */
static int ufshcd_probe_hba(struct ufs_hba *hba, bool init_dev_params)
{
	int ret;
	unsigned long flags;
	ktime_t start = ktime_get();

	hba->ufshcd_state = UFSHCD_STATE_RESET;

	ret = ufshcd_link_startup(hba);
	if (ret)
		goto out;

	/* Debug counters initialization */
	ufshcd_clear_dbg_ufs_stats(hba);

	/* UniPro link is active now */
	ufshcd_set_link_active(hba);

	/* Verify device initialization by sending NOP OUT UPIU */
	ret = ufshcd_verify_dev_init(hba);
	if (ret)
		goto out;

	/* Initiate UFS initialization, and waiting until completion */
	ret = ufshcd_complete_dev_init(hba);
	if (ret)
		goto out;

	/*
	 * Initialize UFS device parameters used by driver, these
	 * parameters are associated with UFS descriptors.
	 */
	if (init_dev_params) {
		ret = ufshcd_device_params_init(hba);
		if (ret)
			goto out;
	}

	ufshcd_tune_unipro_params(hba);

	/* UFS device is also active now */
	ufshcd_set_ufs_dev_active(hba);
	ufshcd_force_reset_auto_bkops(hba);

	/* Gear up to HS gear if supported */
	if (hba->max_pwr_info.is_valid) {
		/*
		 * Set the right value to bRefClkFreq before attempting to
		 * switch to HS gears.
		 */
		if (hba->dev_ref_clk_freq != REF_CLK_FREQ_INVAL)
			ufshcd_set_dev_ref_clk(hba);
		ret = ufshcd_config_pwr_mode(hba, &hba->max_pwr_info.info);
		if (ret) {
			dev_err(hba->dev, "%s: Failed setting power mode, err = %d\n",
					__func__, ret);
			goto out;
		}
		ufshcd_print_pwr_info(hba);
	}

	/*
	 * bActiveICCLevel is volatile for UFS device (as per latest v2.1 spec)
	 * and for removable UFS card as well, hence always set the parameter.
	 * Note: Error handler may issue the device reset hence resetting
	 * bActiveICCLevel as well so it is always safe to set this here.
	 */
	ufshcd_set_active_icc_lvl(hba);

	ufshcd_wb_config(hba);
	if (hba->ee_usr_mask)
		ufshcd_write_ee_control(hba);
	/* Enable Auto-Hibernate if configured */
	ufshcd_auto_hibern8_enable(hba);

	ufshpb_reset(hba);
out:
	spin_lock_irqsave(hba->host->host_lock, flags);
	if (ret)
		hba->ufshcd_state = UFSHCD_STATE_ERROR;
	else if (hba->ufshcd_state == UFSHCD_STATE_RESET)
		hba->ufshcd_state = UFSHCD_STATE_OPERATIONAL;
	spin_unlock_irqrestore(hba->host->host_lock, flags);

	trace_ufshcd_init(dev_name(hba->dev), ret,
		ktime_to_us(ktime_sub(ktime_get(), start)),
		hba->curr_dev_pwr_mode, hba->uic_link_state);
	return ret;
}

/**
 * ufshcd_async_scan - asynchronous execution for probing hba
 * @data: data pointer to pass to this function
 * @cookie: cookie data
 */
static void ufshcd_async_scan(void *data, async_cookie_t cookie)
{
	struct ufs_hba *hba = (struct ufs_hba *)data;
	int ret;

	down(&hba->host_sem);
	/* Initialize hba, detect and initialize UFS device */
	ret = ufshcd_probe_hba(hba, true);
	up(&hba->host_sem);
	if (ret)
		goto out;

	/* Probe and add UFS logical units  */
	ret = ufshcd_add_lus(hba);
out:
	/*
	 * If we failed to initialize the device or the device is not
	 * present, turn off the power/clocks etc.
	 */
	if (ret) {
		pm_runtime_put_sync(hba->dev);
		ufshcd_hba_exit(hba);
	} else {
		ufshcd_clear_ua_wluns(hba);
	}
}

static const struct attribute_group *ufshcd_driver_groups[] = {
	&ufs_sysfs_unit_descriptor_group,
	&ufs_sysfs_lun_attributes_group,
#ifdef CONFIG_SCSI_UFS_HPB
	&ufs_sysfs_hpb_stat_group,
	&ufs_sysfs_hpb_param_group,
#endif
	NULL,
};

static struct ufs_hba_variant_params ufs_hba_vps = {
	.hba_enable_delay_us		= 1000,
	.wb_flush_threshold		= UFS_WB_BUF_REMAIN_PERCENT(40),
	.devfreq_profile.polling_ms	= 100,
	.devfreq_profile.target		= ufshcd_devfreq_target,
	.devfreq_profile.get_dev_status	= ufshcd_devfreq_get_dev_status,
	.ondemand_data.upthreshold	= 70,
	.ondemand_data.downdifferential	= 5,
};

static struct scsi_host_template ufshcd_driver_template = {
	.module			= THIS_MODULE,
	.name			= UFSHCD,
	.proc_name		= UFSHCD,
	.queuecommand		= ufshcd_queuecommand,
	.slave_alloc		= ufshcd_slave_alloc,
	.slave_configure	= ufshcd_slave_configure,
	.slave_destroy		= ufshcd_slave_destroy,
	.change_queue_depth	= ufshcd_change_queue_depth,
	.eh_abort_handler	= ufshcd_abort,
	.eh_device_reset_handler = ufshcd_eh_device_reset_handler,
	.eh_host_reset_handler   = ufshcd_eh_host_reset_handler,
	.this_id		= -1,
	.sg_tablesize		= SG_ALL,
	.cmd_per_lun		= UFSHCD_CMD_PER_LUN,
	.can_queue		= UFSHCD_CAN_QUEUE,
	.max_segment_size	= PRDT_DATA_BYTE_COUNT_MAX,
	.max_host_blocked	= 1,
	.track_queue_depth	= 1,
	.sdev_groups		= ufshcd_driver_groups,
	.dma_boundary		= PAGE_SIZE - 1,
	.rpm_autosuspend_delay	= RPM_AUTOSUSPEND_DELAY_MS,
};

static int ufshcd_config_vreg_load(struct device *dev, struct ufs_vreg *vreg,
				   int ua)
{
	int ret;

	if (!vreg)
		return 0;

	/*
	 * "set_load" operation shall be required on those regulators
	 * which specifically configured current limitation. Otherwise
	 * zero max_uA may cause unexpected behavior when regulator is
	 * enabled or set as high power mode.
	 */
	if (!vreg->max_uA)
		return 0;

	ret = regulator_set_load(vreg->reg, ua);
	if (ret < 0) {
		dev_err(dev, "%s: %s set load (ua=%d) failed, err=%d\n",
				__func__, vreg->name, ua, ret);
	}

	return ret;
}

static inline int ufshcd_config_vreg_lpm(struct ufs_hba *hba,
					 struct ufs_vreg *vreg)
{
	return ufshcd_config_vreg_load(hba->dev, vreg, UFS_VREG_LPM_LOAD_UA);
}

static inline int ufshcd_config_vreg_hpm(struct ufs_hba *hba,
					 struct ufs_vreg *vreg)
{
	if (!vreg)
		return 0;

	return ufshcd_config_vreg_load(hba->dev, vreg, vreg->max_uA);
}

static int ufshcd_config_vreg(struct device *dev,
		struct ufs_vreg *vreg, bool on)
{
	int ret = 0;
	struct regulator *reg;
	const char *name;
	int min_uV, uA_load;

	BUG_ON(!vreg);

	reg = vreg->reg;
	name = vreg->name;

	if (regulator_count_voltages(reg) > 0) {
		uA_load = on ? vreg->max_uA : 0;
		ret = ufshcd_config_vreg_load(dev, vreg, uA_load);
		if (ret)
			goto out;

		if (vreg->min_uV && vreg->max_uV) {
			min_uV = on ? vreg->min_uV : 0;
			ret = regulator_set_voltage(reg, min_uV, vreg->max_uV);
			if (ret)
				dev_err(dev,
					"%s: %s set voltage failed, err=%d\n",
					__func__, name, ret);
		}
	}
out:
	return ret;
}

static int ufshcd_enable_vreg(struct device *dev, struct ufs_vreg *vreg)
{
	int ret = 0;

	if (!vreg || vreg->enabled)
		goto out;

	ret = ufshcd_config_vreg(dev, vreg, true);
	if (!ret)
		ret = regulator_enable(vreg->reg);

	if (!ret)
		vreg->enabled = true;
	else
		dev_err(dev, "%s: %s enable failed, err=%d\n",
				__func__, vreg->name, ret);
out:
	return ret;
}

static int ufshcd_disable_vreg(struct device *dev, struct ufs_vreg *vreg)
{
	int ret = 0;

	if (!vreg || !vreg->enabled || vreg->always_on)
		goto out;

	ret = regulator_disable(vreg->reg);

	if (!ret) {
		/* ignore errors on applying disable config */
		ufshcd_config_vreg(dev, vreg, false);
		vreg->enabled = false;
	} else {
		dev_err(dev, "%s: %s disable failed, err=%d\n",
				__func__, vreg->name, ret);
	}
out:
	return ret;
}

static int ufshcd_setup_vreg(struct ufs_hba *hba, bool on)
{
	int ret = 0;
	struct device *dev = hba->dev;
	struct ufs_vreg_info *info = &hba->vreg_info;

	ret = ufshcd_toggle_vreg(dev, info->vcc, on);
	if (ret)
		goto out;

	ret = ufshcd_toggle_vreg(dev, info->vccq, on);
	if (ret)
		goto out;

	ret = ufshcd_toggle_vreg(dev, info->vccq2, on);

out:
	if (ret) {
		ufshcd_toggle_vreg(dev, info->vccq2, false);
		ufshcd_toggle_vreg(dev, info->vccq, false);
		ufshcd_toggle_vreg(dev, info->vcc, false);
	}
	return ret;
}

static int ufshcd_setup_hba_vreg(struct ufs_hba *hba, bool on)
{
	struct ufs_vreg_info *info = &hba->vreg_info;

	return ufshcd_toggle_vreg(hba->dev, info->vdd_hba, on);
}

static int ufshcd_get_vreg(struct device *dev, struct ufs_vreg *vreg)
{
	int ret = 0;

	if (!vreg)
		goto out;

	vreg->reg = devm_regulator_get(dev, vreg->name);
	if (IS_ERR(vreg->reg)) {
		ret = PTR_ERR(vreg->reg);
		dev_err(dev, "%s: %s get failed, err=%d\n",
				__func__, vreg->name, ret);
	}
out:
	return ret;
}

static int ufshcd_init_vreg(struct ufs_hba *hba)
{
	int ret = 0;
	struct device *dev = hba->dev;
	struct ufs_vreg_info *info = &hba->vreg_info;

	ret = ufshcd_get_vreg(dev, info->vcc);
	if (ret)
		goto out;

	ret = ufshcd_get_vreg(dev, info->vccq);
	if (!ret)
		ret = ufshcd_get_vreg(dev, info->vccq2);
out:
	return ret;
}

static int ufshcd_init_hba_vreg(struct ufs_hba *hba)
{
	struct ufs_vreg_info *info = &hba->vreg_info;

	if (info)
		return ufshcd_get_vreg(hba->dev, info->vdd_hba);

	return 0;
}

static int ufshcd_setup_clocks(struct ufs_hba *hba, bool on)
{
	int ret = 0;
	struct ufs_clk_info *clki;
	struct list_head *head = &hba->clk_list_head;
	unsigned long flags;
	ktime_t start = ktime_get();
	bool clk_state_changed = false;

	if (list_empty(head))
		goto out;

	ret = ufshcd_vops_setup_clocks(hba, on, PRE_CHANGE);
	if (ret)
		return ret;

	list_for_each_entry(clki, head, list) {
		if (!IS_ERR_OR_NULL(clki->clk)) {
			/*
			 * Don't disable clocks which are needed
			 * to keep the link active.
			 */
			if (ufshcd_is_link_active(hba) &&
			    clki->keep_link_active)
				continue;

			clk_state_changed = on ^ clki->enabled;
			if (on && !clki->enabled) {
				ret = clk_prepare_enable(clki->clk);
				if (ret) {
					dev_err(hba->dev, "%s: %s prepare enable failed, %d\n",
						__func__, clki->name, ret);
					goto out;
				}
			} else if (!on && clki->enabled) {
				clk_disable_unprepare(clki->clk);
			}
			clki->enabled = on;
			dev_dbg(hba->dev, "%s: clk: %s %sabled\n", __func__,
					clki->name, on ? "en" : "dis");
		}
	}

	ret = ufshcd_vops_setup_clocks(hba, on, POST_CHANGE);
	if (ret)
		return ret;

out:
	if (ret) {
		list_for_each_entry(clki, head, list) {
			if (!IS_ERR_OR_NULL(clki->clk) && clki->enabled)
				clk_disable_unprepare(clki->clk);
		}
	} else if (!ret && on) {
		spin_lock_irqsave(hba->host->host_lock, flags);
		hba->clk_gating.state = CLKS_ON;
		trace_ufshcd_clk_gating(dev_name(hba->dev),
					hba->clk_gating.state);
		spin_unlock_irqrestore(hba->host->host_lock, flags);
	}

	if (clk_state_changed)
		trace_ufshcd_profile_clk_gating(dev_name(hba->dev),
			(on ? "on" : "off"),
			ktime_to_us(ktime_sub(ktime_get(), start)), ret);
	return ret;
}

static int ufshcd_init_clocks(struct ufs_hba *hba)
{
	int ret = 0;
	struct ufs_clk_info *clki;
	struct device *dev = hba->dev;
	struct list_head *head = &hba->clk_list_head;

	if (list_empty(head))
		goto out;

	list_for_each_entry(clki, head, list) {
		if (!clki->name)
			continue;

		clki->clk = devm_clk_get(dev, clki->name);
		if (IS_ERR(clki->clk)) {
			ret = PTR_ERR(clki->clk);
			dev_err(dev, "%s: %s clk get failed, %d\n",
					__func__, clki->name, ret);
			goto out;
		}

		/*
		 * Parse device ref clk freq as per device tree "ref_clk".
		 * Default dev_ref_clk_freq is set to REF_CLK_FREQ_INVAL
		 * in ufshcd_alloc_host().
		 */
		if (!strcmp(clki->name, "ref_clk"))
			ufshcd_parse_dev_ref_clk_freq(hba, clki->clk);

		if (clki->max_freq) {
			ret = clk_set_rate(clki->clk, clki->max_freq);
			if (ret) {
				dev_err(hba->dev, "%s: %s clk set rate(%dHz) failed, %d\n",
					__func__, clki->name,
					clki->max_freq, ret);
				goto out;
			}
			clki->curr_freq = clki->max_freq;
		}
		dev_dbg(dev, "%s: clk: %s, rate: %lu\n", __func__,
				clki->name, clk_get_rate(clki->clk));
	}
out:
	return ret;
}

static int ufshcd_variant_hba_init(struct ufs_hba *hba)
{
	int err = 0;

	if (!hba->vops)
		goto out;

	err = ufshcd_vops_init(hba);
	if (err)
		dev_err(hba->dev, "%s: variant %s init failed err %d\n",
			__func__, ufshcd_get_var_name(hba), err);
out:
	return err;
}

static void ufshcd_variant_hba_exit(struct ufs_hba *hba)
{
	if (!hba->vops)
		return;

	ufshcd_vops_exit(hba);
}

static int ufshcd_hba_init(struct ufs_hba *hba)
{
	int err;

	/*
	 * Handle host controller power separately from the UFS device power
	 * rails as it will help controlling the UFS host controller power
	 * collapse easily which is different than UFS device power collapse.
	 * Also, enable the host controller power before we go ahead with rest
	 * of the initialization here.
	 */
	err = ufshcd_init_hba_vreg(hba);
	if (err)
		goto out;

	err = ufshcd_setup_hba_vreg(hba, true);
	if (err)
		goto out;

	err = ufshcd_init_clocks(hba);
	if (err)
		goto out_disable_hba_vreg;

	err = ufshcd_setup_clocks(hba, true);
	if (err)
		goto out_disable_hba_vreg;

	err = ufshcd_init_vreg(hba);
	if (err)
		goto out_disable_clks;

	err = ufshcd_setup_vreg(hba, true);
	if (err)
		goto out_disable_clks;

	err = ufshcd_variant_hba_init(hba);
	if (err)
		goto out_disable_vreg;

	ufs_debugfs_hba_init(hba);

	hba->is_powered = true;
	goto out;

out_disable_vreg:
	ufshcd_setup_vreg(hba, false);
out_disable_clks:
	ufshcd_setup_clocks(hba, false);
out_disable_hba_vreg:
	ufshcd_setup_hba_vreg(hba, false);
out:
	return err;
}

static void ufshcd_hba_exit(struct ufs_hba *hba)
{
	if (hba->is_powered) {
		ufshcd_exit_clk_scaling(hba);
		ufshcd_exit_clk_gating(hba);
		if (hba->eh_wq)
			destroy_workqueue(hba->eh_wq);
		ufs_debugfs_hba_exit(hba);
		ufshcd_variant_hba_exit(hba);
		ufshcd_setup_vreg(hba, false);
		ufshcd_setup_clocks(hba, false);
		ufshcd_setup_hba_vreg(hba, false);
		hba->is_powered = false;
		ufs_put_device_desc(hba);
	}
}

/**
 * ufshcd_set_dev_pwr_mode - sends START STOP UNIT command to set device
 *			     power mode
 * @hba: per adapter instance
 * @pwr_mode: device power mode to set
 *
 * Returns 0 if requested power mode is set successfully
 * Returns non-zero if failed to set the requested power mode
 */
static int ufshcd_set_dev_pwr_mode(struct ufs_hba *hba,
				     enum ufs_dev_pwr_mode pwr_mode)
{
	unsigned char cmd[6] = { START_STOP };
	struct scsi_sense_hdr sshdr;
	struct scsi_device *sdp;
	unsigned long flags;
	int ret;

	spin_lock_irqsave(hba->host->host_lock, flags);
	sdp = hba->sdev_ufs_device;
	if (sdp) {
		ret = scsi_device_get(sdp);
		if (!ret && !scsi_device_online(sdp)) {
			ret = -ENODEV;
			scsi_device_put(sdp);
		}
	} else {
		ret = -ENODEV;
	}
	spin_unlock_irqrestore(hba->host->host_lock, flags);

	if (ret)
		return ret;

	/*
	 * If scsi commands fail, the scsi mid-layer schedules scsi error-
	 * handling, which would wait for host to be resumed. Since we know
	 * we are functional while we are here, skip host resume in error
	 * handling context.
	 */
	hba->host->eh_noresume = 1;

	cmd[4] = pwr_mode << 4;

	/*
	 * Current function would be generally called from the power management
	 * callbacks hence set the RQF_PM flag so that it doesn't resume the
	 * already suspended childs.
	 */
	ret = scsi_execute(sdp, cmd, DMA_NONE, NULL, 0, NULL, &sshdr,
			START_STOP_TIMEOUT, 0, 0, RQF_PM, NULL);
	if (ret) {
		sdev_printk(KERN_WARNING, sdp,
			    "START_STOP failed for power mode: %d, result %x\n",
			    pwr_mode, ret);
		if (ret > 0 && scsi_sense_valid(&sshdr))
			scsi_print_sense_hdr(sdp, NULL, &sshdr);
	}

	if (!ret)
		hba->curr_dev_pwr_mode = pwr_mode;

	scsi_device_put(sdp);
	hba->host->eh_noresume = 0;
	return ret;
}

static int ufshcd_link_state_transition(struct ufs_hba *hba,
					enum uic_link_state req_link_state,
					int check_for_bkops)
{
	int ret = 0;

	if (req_link_state == hba->uic_link_state)
		return 0;

	if (req_link_state == UIC_LINK_HIBERN8_STATE) {
		ret = ufshcd_uic_hibern8_enter(hba);
		if (!ret) {
			ufshcd_set_link_hibern8(hba);
		} else {
			dev_err(hba->dev, "%s: hibern8 enter failed %d\n",
					__func__, ret);
			goto out;
		}
	}
	/*
	 * If autobkops is enabled, link can't be turned off because
	 * turning off the link would also turn off the device, except in the
	 * case of DeepSleep where the device is expected to remain powered.
	 */
	else if ((req_link_state == UIC_LINK_OFF_STATE) &&
		 (!check_for_bkops || !hba->auto_bkops_enabled)) {
		/*
		 * Let's make sure that link is in low power mode, we are doing
		 * this currently by putting the link in Hibern8. Otherway to
		 * put the link in low power mode is to send the DME end point
		 * to device and then send the DME reset command to local
		 * unipro. But putting the link in hibern8 is much faster.
		 *
		 * Note also that putting the link in Hibern8 is a requirement
		 * for entering DeepSleep.
		 */
		ret = ufshcd_uic_hibern8_enter(hba);
		if (ret) {
			dev_err(hba->dev, "%s: hibern8 enter failed %d\n",
					__func__, ret);
			goto out;
		}
		/*
		 * Change controller state to "reset state" which
		 * should also put the link in off/reset state
		 */
		ufshcd_hba_stop(hba);
		/*
		 * TODO: Check if we need any delay to make sure that
		 * controller is reset
		 */
		ufshcd_set_link_off(hba);
	}

out:
	return ret;
}

static void ufshcd_vreg_set_lpm(struct ufs_hba *hba)
{
	bool vcc_off = false;

	/*
	 * It seems some UFS devices may keep drawing more than sleep current
	 * (atleast for 500us) from UFS rails (especially from VCCQ rail).
	 * To avoid this situation, add 2ms delay before putting these UFS
	 * rails in LPM mode.
	 */
	if (!ufshcd_is_link_active(hba) &&
	    hba->dev_quirks & UFS_DEVICE_QUIRK_DELAY_BEFORE_LPM)
		usleep_range(2000, 2100);

	/*
	 * If UFS device is either in UFS_Sleep turn off VCC rail to save some
	 * power.
	 *
	 * If UFS device and link is in OFF state, all power supplies (VCC,
	 * VCCQ, VCCQ2) can be turned off if power on write protect is not
	 * required. If UFS link is inactive (Hibern8 or OFF state) and device
	 * is in sleep state, put VCCQ & VCCQ2 rails in LPM mode.
	 *
	 * Ignore the error returned by ufshcd_toggle_vreg() as device is anyway
	 * in low power state which would save some power.
	 *
	 * If Write Booster is enabled and the device needs to flush the WB
	 * buffer OR if bkops status is urgent for WB, keep Vcc on.
	 */
	if (ufshcd_is_ufs_dev_poweroff(hba) && ufshcd_is_link_off(hba) &&
	    !hba->dev_info.is_lu_power_on_wp) {
		ufshcd_setup_vreg(hba, false);
		vcc_off = true;
	} else if (!ufshcd_is_ufs_dev_active(hba)) {
		ufshcd_toggle_vreg(hba->dev, hba->vreg_info.vcc, false);
		vcc_off = true;
		if (ufshcd_is_link_hibern8(hba) || ufshcd_is_link_off(hba)) {
			ufshcd_config_vreg_lpm(hba, hba->vreg_info.vccq);
			ufshcd_config_vreg_lpm(hba, hba->vreg_info.vccq2);
		}
	}

	/*
	 * Some UFS devices require delay after VCC power rail is turned-off.
	 */
	if (vcc_off && hba->vreg_info.vcc &&
		hba->dev_quirks & UFS_DEVICE_QUIRK_DELAY_AFTER_LPM)
		usleep_range(5000, 5100);
}

#ifdef CONFIG_PM
static int ufshcd_vreg_set_hpm(struct ufs_hba *hba)
{
	int ret = 0;

	if (ufshcd_is_ufs_dev_poweroff(hba) && ufshcd_is_link_off(hba) &&
	    !hba->dev_info.is_lu_power_on_wp) {
		ret = ufshcd_setup_vreg(hba, true);
	} else if (!ufshcd_is_ufs_dev_active(hba)) {
		if (!ufshcd_is_link_active(hba)) {
			ret = ufshcd_config_vreg_hpm(hba, hba->vreg_info.vccq);
			if (ret)
				goto vcc_disable;
			ret = ufshcd_config_vreg_hpm(hba, hba->vreg_info.vccq2);
			if (ret)
				goto vccq_lpm;
		}
		ret = ufshcd_toggle_vreg(hba->dev, hba->vreg_info.vcc, true);
	}
	goto out;

vccq_lpm:
	ufshcd_config_vreg_lpm(hba, hba->vreg_info.vccq);
vcc_disable:
	ufshcd_toggle_vreg(hba->dev, hba->vreg_info.vcc, false);
out:
	return ret;
}
#endif /* CONFIG_PM */

static void ufshcd_hba_vreg_set_lpm(struct ufs_hba *hba)
{
	if (ufshcd_is_link_off(hba) || ufshcd_can_aggressive_pc(hba))
		ufshcd_setup_hba_vreg(hba, false);
}

static void ufshcd_hba_vreg_set_hpm(struct ufs_hba *hba)
{
	if (ufshcd_is_link_off(hba) || ufshcd_can_aggressive_pc(hba))
		ufshcd_setup_hba_vreg(hba, true);
}

static int __ufshcd_wl_suspend(struct ufs_hba *hba, enum ufs_pm_op pm_op)
{
	int ret = 0;
	int check_for_bkops;
	enum ufs_pm_level pm_lvl;
	enum ufs_dev_pwr_mode req_dev_pwr_mode;
	enum uic_link_state req_link_state;

	hba->pm_op_in_progress = true;
	if (pm_op != UFS_SHUTDOWN_PM) {
		pm_lvl = pm_op == UFS_RUNTIME_PM ?
			 hba->rpm_lvl : hba->spm_lvl;
		req_dev_pwr_mode = ufs_get_pm_lvl_to_dev_pwr_mode(pm_lvl);
		req_link_state = ufs_get_pm_lvl_to_link_pwr_state(pm_lvl);
	} else {
		req_dev_pwr_mode = UFS_POWERDOWN_PWR_MODE;
		req_link_state = UIC_LINK_OFF_STATE;
	}

	ufshpb_suspend(hba);

	/*
	 * If we can't transition into any of the low power modes
	 * just gate the clocks.
	 */
	ufshcd_hold(hba, false);
	hba->clk_gating.is_suspended = true;

	if (ufshcd_is_clkscaling_supported(hba))
		ufshcd_clk_scaling_suspend(hba, true);

	if (req_dev_pwr_mode == UFS_ACTIVE_PWR_MODE &&
			req_link_state == UIC_LINK_ACTIVE_STATE) {
		goto vops_suspend;
	}

	if ((req_dev_pwr_mode == hba->curr_dev_pwr_mode) &&
	    (req_link_state == hba->uic_link_state))
		goto enable_scaling;

	/* UFS device & link must be active before we enter in this function */
	if (!ufshcd_is_ufs_dev_active(hba) || !ufshcd_is_link_active(hba)) {
		ret = -EINVAL;
		goto enable_scaling;
	}

	if (pm_op == UFS_RUNTIME_PM) {
		if (ufshcd_can_autobkops_during_suspend(hba)) {
			/*
			 * The device is idle with no requests in the queue,
			 * allow background operations if bkops status shows
			 * that performance might be impacted.
			 */
			ret = ufshcd_urgent_bkops(hba);
			if (ret)
				goto enable_scaling;
		} else {
			/* make sure that auto bkops is disabled */
			ufshcd_disable_auto_bkops(hba);
		}
		/*
		 * If device needs to do BKOP or WB buffer flush during
		 * Hibern8, keep device power mode as "active power mode"
		 * and VCC supply.
		 */
		hba->dev_info.b_rpm_dev_flush_capable =
			hba->auto_bkops_enabled ||
			(((req_link_state == UIC_LINK_HIBERN8_STATE) ||
			((req_link_state == UIC_LINK_ACTIVE_STATE) &&
			ufshcd_is_auto_hibern8_enabled(hba))) &&
			ufshcd_wb_need_flush(hba));
	}

	flush_work(&hba->eeh_work);

	if (req_dev_pwr_mode != hba->curr_dev_pwr_mode) {
		if (pm_op != UFS_RUNTIME_PM)
			/* ensure that bkops is disabled */
			ufshcd_disable_auto_bkops(hba);

		if (!hba->dev_info.b_rpm_dev_flush_capable) {
			ret = ufshcd_set_dev_pwr_mode(hba, req_dev_pwr_mode);
			if (ret)
				goto enable_scaling;
		}
	}

	/*
	 * In the case of DeepSleep, the device is expected to remain powered
	 * with the link off, so do not check for bkops.
	 */
	check_for_bkops = !ufshcd_is_ufs_dev_deepsleep(hba);
	ret = ufshcd_link_state_transition(hba, req_link_state, check_for_bkops);
	if (ret)
		goto set_dev_active;

vops_suspend:
	/*
	 * Call vendor specific suspend callback. As these callbacks may access
	 * vendor specific host controller register space call them before the
	 * host clocks are ON.
	 */
	ret = ufshcd_vops_suspend(hba, pm_op);
	if (ret)
		goto set_link_active;
<<<<<<< HEAD
	/*
	 * Disable the host irq as host controller as there won't be any
	 * host controller transaction expected till resume.
	 */
	ufshcd_disable_irq(hba);

	ufshcd_setup_clocks(hba, false);

	if (ufshcd_is_clkgating_allowed(hba)) {
		hba->clk_gating.state = CLKS_OFF;
		trace_ufshcd_clk_gating(dev_name(hba->dev),
					hba->clk_gating.state);
	}

	/* Put the host controller in low power mode if possible */
	ufshcd_hba_vreg_set_lpm(hba);
=======
>>>>>>> 3b17187f
	goto out;

set_link_active:
	/*
	 * Device hardware reset is required to exit DeepSleep. Also, for
	 * DeepSleep, the link is off so host reset and restore will be done
	 * further below.
	 */
	if (ufshcd_is_ufs_dev_deepsleep(hba)) {
		ufshcd_device_reset(hba);
		WARN_ON(!ufshcd_is_link_off(hba));
	}
	if (ufshcd_is_link_hibern8(hba) && !ufshcd_uic_hibern8_exit(hba))
		ufshcd_set_link_active(hba);
	else if (ufshcd_is_link_off(hba))
		ufshcd_host_reset_and_restore(hba);
set_dev_active:
	/* Can also get here needing to exit DeepSleep */
	if (ufshcd_is_ufs_dev_deepsleep(hba)) {
		ufshcd_device_reset(hba);
		ufshcd_host_reset_and_restore(hba);
	}
	if (!ufshcd_set_dev_pwr_mode(hba, UFS_ACTIVE_PWR_MODE))
		ufshcd_disable_auto_bkops(hba);
enable_scaling:
	if (ufshcd_is_clkscaling_supported(hba))
		ufshcd_clk_scaling_suspend(hba, false);

	hba->dev_info.b_rpm_dev_flush_capable = false;
out:
	if (hba->dev_info.b_rpm_dev_flush_capable) {
		schedule_delayed_work(&hba->rpm_dev_flush_recheck_work,
			msecs_to_jiffies(RPM_DEV_FLUSH_RECHECK_WORK_DELAY_MS));
	}

	if (ret) {
		ufshcd_update_evt_hist(hba, UFS_EVT_WL_SUSP_ERR, (u32)ret);
		hba->clk_gating.is_suspended = false;
		ufshcd_release(hba);
		ufshpb_resume(hba);
	}
	hba->pm_op_in_progress = false;
	return ret;
}

#ifdef CONFIG_PM
static int __ufshcd_wl_resume(struct ufs_hba *hba, enum ufs_pm_op pm_op)
{
	int ret;
	enum uic_link_state old_link_state = hba->uic_link_state;

	hba->pm_op_in_progress = true;

	/*
	 * Call vendor specific resume callback. As these callbacks may access
	 * vendor specific host controller register space call them when the
	 * host clocks are ON.
	 */
	ret = ufshcd_vops_resume(hba, pm_op);
	if (ret)
		goto out;

	/* For DeepSleep, the only supported option is to have the link off */
	WARN_ON(ufshcd_is_ufs_dev_deepsleep(hba) && !ufshcd_is_link_off(hba));

	if (ufshcd_is_link_hibern8(hba)) {
		ret = ufshcd_uic_hibern8_exit(hba);
		if (!ret) {
			ufshcd_set_link_active(hba);
		} else {
			dev_err(hba->dev, "%s: hibern8 exit failed %d\n",
					__func__, ret);
			goto vendor_suspend;
		}
	} else if (ufshcd_is_link_off(hba)) {
		/*
		 * A full initialization of the host and the device is
		 * required since the link was put to off during suspend.
		 * Note, in the case of DeepSleep, the device will exit
		 * DeepSleep due to device reset.
		 */
		ret = ufshcd_reset_and_restore(hba);
		/*
		 * ufshcd_reset_and_restore() should have already
		 * set the link state as active
		 */
		if (ret || !ufshcd_is_link_active(hba))
			goto vendor_suspend;
	}

	if (!ufshcd_is_ufs_dev_active(hba)) {
		ret = ufshcd_set_dev_pwr_mode(hba, UFS_ACTIVE_PWR_MODE);
		if (ret)
			goto set_old_link_state;
	}

	if (ufshcd_keep_autobkops_enabled_except_suspend(hba))
		ufshcd_enable_auto_bkops(hba);
	else
		/*
		 * If BKOPs operations are urgently needed at this moment then
		 * keep auto-bkops enabled or else disable it.
		 */
		ufshcd_urgent_bkops(hba);

	if (hba->ee_usr_mask)
		ufshcd_write_ee_control(hba);

	if (ufshcd_is_clkscaling_supported(hba))
		ufshcd_clk_scaling_suspend(hba, false);

	if (hba->dev_info.b_rpm_dev_flush_capable) {
		hba->dev_info.b_rpm_dev_flush_capable = false;
		cancel_delayed_work(&hba->rpm_dev_flush_recheck_work);
	}

	/* Enable Auto-Hibernate if configured */
	ufshcd_auto_hibern8_enable(hba);

	ufshpb_resume(hba);
	goto out;

set_old_link_state:
	ufshcd_link_state_transition(hba, old_link_state, 0);
vendor_suspend:
	ufshcd_vops_suspend(hba, pm_op);
out:
	if (ret)
		ufshcd_update_evt_hist(hba, UFS_EVT_WL_RES_ERR, (u32)ret);
	hba->clk_gating.is_suspended = false;
	ufshcd_release(hba);
	hba->pm_op_in_progress = false;
	return ret;
}

static int ufshcd_wl_runtime_suspend(struct device *dev)
{
	struct scsi_device *sdev = to_scsi_device(dev);
	struct ufs_hba *hba;
	int ret;
	ktime_t start = ktime_get();

	hba = shost_priv(sdev->host);

	ret = __ufshcd_wl_suspend(hba, UFS_RUNTIME_PM);
	if (ret)
		dev_err(&sdev->sdev_gendev, "%s failed: %d\n", __func__, ret);

	trace_ufshcd_wl_runtime_suspend(dev_name(dev), ret,
		ktime_to_us(ktime_sub(ktime_get(), start)),
		hba->curr_dev_pwr_mode, hba->uic_link_state);

	return ret;
}

static int ufshcd_wl_runtime_resume(struct device *dev)
{
	struct scsi_device *sdev = to_scsi_device(dev);
	struct ufs_hba *hba;
	int ret = 0;
	ktime_t start = ktime_get();

	hba = shost_priv(sdev->host);

	ret = __ufshcd_wl_resume(hba, UFS_RUNTIME_PM);
	if (ret)
		dev_err(&sdev->sdev_gendev, "%s failed: %d\n", __func__, ret);

	trace_ufshcd_wl_runtime_resume(dev_name(dev), ret,
		ktime_to_us(ktime_sub(ktime_get(), start)),
		hba->curr_dev_pwr_mode, hba->uic_link_state);

	return ret;
}
#endif

#ifdef CONFIG_PM_SLEEP
static int ufshcd_wl_suspend(struct device *dev)
{
	struct scsi_device *sdev = to_scsi_device(dev);
	struct ufs_hba *hba;
	int ret = 0;
	ktime_t start = ktime_get();

	hba = shost_priv(sdev->host);
	down(&hba->host_sem);

	if (pm_runtime_suspended(dev))
		goto out;

	ret = __ufshcd_wl_suspend(hba, UFS_SYSTEM_PM);
	if (ret) {
		dev_err(&sdev->sdev_gendev, "%s failed: %d\n", __func__,  ret);
		up(&hba->host_sem);
	}

out:
	if (!ret)
		hba->is_sys_suspended = true;
	trace_ufshcd_wl_suspend(dev_name(dev), ret,
		ktime_to_us(ktime_sub(ktime_get(), start)),
		hba->curr_dev_pwr_mode, hba->uic_link_state);

	return ret;
}

static int ufshcd_wl_resume(struct device *dev)
{
	struct scsi_device *sdev = to_scsi_device(dev);
	struct ufs_hba *hba;
	int ret = 0;
	ktime_t start = ktime_get();

	hba = shost_priv(sdev->host);

	if (pm_runtime_suspended(dev))
		goto out;

	ret = __ufshcd_wl_resume(hba, UFS_SYSTEM_PM);
	if (ret)
		dev_err(&sdev->sdev_gendev, "%s failed: %d\n", __func__, ret);
out:
	trace_ufshcd_wl_resume(dev_name(dev), ret,
		ktime_to_us(ktime_sub(ktime_get(), start)),
		hba->curr_dev_pwr_mode, hba->uic_link_state);
	if (!ret)
		hba->is_sys_suspended = false;
	up(&hba->host_sem);
	return ret;
}
#endif

static void ufshcd_wl_shutdown(struct device *dev)
{
	struct scsi_device *sdev = to_scsi_device(dev);
	struct ufs_hba *hba;

	hba = shost_priv(sdev->host);

	down(&hba->host_sem);
	hba->shutting_down = true;
	up(&hba->host_sem);

	/* Turn on everything while shutting down */
	ufshcd_rpm_get_sync(hba);
	scsi_device_quiesce(sdev);
	shost_for_each_device(sdev, hba->host) {
		if (sdev == hba->sdev_ufs_device)
			continue;
		scsi_device_quiesce(sdev);
	}
	__ufshcd_wl_suspend(hba, UFS_SHUTDOWN_PM);
}

/**
 * ufshcd_suspend - helper function for suspend operations
 * @hba: per adapter instance
 *
 * This function will put disable irqs, turn off clocks
 * and set vreg and hba-vreg in lpm mode.
 */
static int ufshcd_suspend(struct ufs_hba *hba)
{
	int ret;

	if (!hba->is_powered)
		return 0;
	/*
	 * Disable the host irq as host controller as there won't be any
	 * host controller transaction expected till resume.
	 */
	ufshcd_disable_irq(hba);
	ret = ufshcd_setup_clocks(hba, false);
	if (ret) {
		ufshcd_enable_irq(hba);
		return ret;
	}
	if (ufshcd_is_clkgating_allowed(hba)) {
		hba->clk_gating.state = CLKS_OFF;
		trace_ufshcd_clk_gating(dev_name(hba->dev),
					hba->clk_gating.state);
	}

	ufshcd_vreg_set_lpm(hba);
	/* Put the host controller in low power mode if possible */
	ufshcd_hba_vreg_set_lpm(hba);
	return ret;
}

#ifdef CONFIG_PM
/**
 * ufshcd_resume - helper function for resume operations
 * @hba: per adapter instance
 *
 * This function basically turns on the regulators, clocks and
 * irqs of the hba.
 *
 * Returns 0 for success and non-zero for failure
 */
static int ufshcd_resume(struct ufs_hba *hba)
{
	int ret;

	if (!hba->is_powered)
		return 0;

<<<<<<< HEAD
	cancel_delayed_work_sync(&hba->rpm_dev_flush_recheck_work);

	if ((ufs_get_pm_lvl_to_dev_pwr_mode(hba->spm_lvl) ==
	     hba->curr_dev_pwr_mode) &&
	    (ufs_get_pm_lvl_to_link_pwr_state(hba->spm_lvl) ==
	     hba->uic_link_state) &&
	     pm_runtime_suspended(hba->dev) &&
	     !hba->dev_info.b_rpm_dev_flush_capable)
=======
	ufshcd_hba_vreg_set_hpm(hba);
	ret = ufshcd_vreg_set_hpm(hba);
	if (ret)
>>>>>>> 3b17187f
		goto out;

	/* Make sure clocks are enabled before accessing controller */
	ret = ufshcd_setup_clocks(hba, true);
	if (ret)
		goto disable_vreg;

	/* enable the host irq as host controller would be active soon */
	ufshcd_enable_irq(hba);
	goto out;

disable_vreg:
	ufshcd_vreg_set_lpm(hba);
out:
	if (ret)
		ufshcd_update_evt_hist(hba, UFS_EVT_RESUME_ERR, (u32)ret);
	return ret;
}
#endif /* CONFIG_PM */

#ifdef CONFIG_PM_SLEEP
/**
 * ufshcd_system_suspend - system suspend callback
 * @dev: Device associated with the UFS controller.
 *
 * Executed before putting the system into a sleep state in which the contents
 * of main memory are preserved.
 *
 * Returns 0 for success and non-zero for failure
 */
int ufshcd_system_suspend(struct device *dev)
{
	struct ufs_hba *hba = dev_get_drvdata(dev);
	int ret = 0;
	ktime_t start = ktime_get();

	if (pm_runtime_suspended(hba->dev))
		goto out;

	ret = ufshcd_suspend(hba);
out:
	trace_ufshcd_system_suspend(dev_name(hba->dev), ret,
		ktime_to_us(ktime_sub(ktime_get(), start)),
		hba->curr_dev_pwr_mode, hba->uic_link_state);
	return ret;
}
EXPORT_SYMBOL(ufshcd_system_suspend);

/**
 * ufshcd_system_resume - system resume callback
 * @dev: Device associated with the UFS controller.
 *
 * Executed after waking the system up from a sleep state in which the contents
 * of main memory were preserved.
 *
 * Returns 0 for success and non-zero for failure
 */
int ufshcd_system_resume(struct device *dev)
{
	struct ufs_hba *hba = dev_get_drvdata(dev);
	ktime_t start = ktime_get();
	int ret = 0;

	if (pm_runtime_suspended(hba->dev))
		goto out;

	ret = ufshcd_resume(hba);

out:
	trace_ufshcd_system_resume(dev_name(hba->dev), ret,
		ktime_to_us(ktime_sub(ktime_get(), start)),
		hba->curr_dev_pwr_mode, hba->uic_link_state);

	return ret;
}
EXPORT_SYMBOL(ufshcd_system_resume);
#endif /* CONFIG_PM_SLEEP */

#ifdef CONFIG_PM
/**
 * ufshcd_runtime_suspend - runtime suspend callback
 * @dev: Device associated with the UFS controller.
 *
 * Check the description of ufshcd_suspend() function for more details.
 *
 * Returns 0 for success and non-zero for failure
 */
int ufshcd_runtime_suspend(struct device *dev)
{
	struct ufs_hba *hba = dev_get_drvdata(dev);
	int ret;
	ktime_t start = ktime_get();

	ret = ufshcd_suspend(hba);

	trace_ufshcd_runtime_suspend(dev_name(hba->dev), ret,
		ktime_to_us(ktime_sub(ktime_get(), start)),
		hba->curr_dev_pwr_mode, hba->uic_link_state);
	return ret;
}
EXPORT_SYMBOL(ufshcd_runtime_suspend);

/**
 * ufshcd_runtime_resume - runtime resume routine
 * @dev: Device associated with the UFS controller.
 *
 * This function basically brings controller
 * to active state. Following operations are done in this function:
 *
 * 1. Turn on all the controller related clocks
 * 2. Turn ON VCC rail
 */
int ufshcd_runtime_resume(struct device *dev)
{
	struct ufs_hba *hba = dev_get_drvdata(dev);
	int ret;
	ktime_t start = ktime_get();

	ret = ufshcd_resume(hba);

	trace_ufshcd_runtime_resume(dev_name(hba->dev), ret,
		ktime_to_us(ktime_sub(ktime_get(), start)),
		hba->curr_dev_pwr_mode, hba->uic_link_state);
	return ret;
}
EXPORT_SYMBOL(ufshcd_runtime_resume);
#endif /* CONFIG_PM */

/**
 * ufshcd_shutdown - shutdown routine
 * @hba: per adapter instance
 *
 * This function would turn off both UFS device and UFS hba
 * regulators. It would also disable clocks.
 *
 * Returns 0 always to allow force shutdown even in case of errors.
 */
int ufshcd_shutdown(struct ufs_hba *hba)
{
	if (ufshcd_is_ufs_dev_poweroff(hba) && ufshcd_is_link_off(hba))
		goto out;

	pm_runtime_get_sync(hba->dev);

	ufshcd_suspend(hba);
out:
	hba->is_powered = false;
	/* allow force shutdown even in case of errors */
	return 0;
}
EXPORT_SYMBOL(ufshcd_shutdown);

/**
 * ufshcd_remove - de-allocate SCSI host and host memory space
 *		data structure memory
 * @hba: per adapter instance
 */
void ufshcd_remove(struct ufs_hba *hba)
{
	if (hba->sdev_ufs_device)
		ufshcd_rpm_get_sync(hba);
	ufs_bsg_remove(hba);
	ufshpb_remove(hba);
	ufs_sysfs_remove_nodes(hba->dev);
	blk_cleanup_queue(hba->tmf_queue);
	blk_mq_free_tag_set(&hba->tmf_tag_set);
	blk_cleanup_queue(hba->cmd_queue);
	scsi_remove_host(hba->host);
	/* disable interrupts */
	ufshcd_disable_intr(hba, hba->intr_mask);
	ufshcd_hba_stop(hba);
	ufshcd_hba_exit(hba);
}
EXPORT_SYMBOL_GPL(ufshcd_remove);

/**
 * ufshcd_dealloc_host - deallocate Host Bus Adapter (HBA)
 * @hba: pointer to Host Bus Adapter (HBA)
 */
void ufshcd_dealloc_host(struct ufs_hba *hba)
{
	scsi_host_put(hba->host);
}
EXPORT_SYMBOL_GPL(ufshcd_dealloc_host);

/**
 * ufshcd_set_dma_mask - Set dma mask based on the controller
 *			 addressing capability
 * @hba: per adapter instance
 *
 * Returns 0 for success, non-zero for failure
 */
static int ufshcd_set_dma_mask(struct ufs_hba *hba)
{
	if (hba->capabilities & MASK_64_ADDRESSING_SUPPORT) {
		if (!dma_set_mask_and_coherent(hba->dev, DMA_BIT_MASK(64)))
			return 0;
	}
	return dma_set_mask_and_coherent(hba->dev, DMA_BIT_MASK(32));
}

/**
 * ufshcd_alloc_host - allocate Host Bus Adapter (HBA)
 * @dev: pointer to device handle
 * @hba_handle: driver private handle
 * Returns 0 on success, non-zero value on failure
 */
int ufshcd_alloc_host(struct device *dev, struct ufs_hba **hba_handle)
{
	struct Scsi_Host *host;
	struct ufs_hba *hba;
	int err = 0;

	if (!dev) {
		dev_err(dev,
		"Invalid memory reference for dev is NULL\n");
		err = -ENODEV;
		goto out_error;
	}

	host = scsi_host_alloc(&ufshcd_driver_template,
				sizeof(struct ufs_hba));
	if (!host) {
		dev_err(dev, "scsi_host_alloc failed\n");
		err = -ENOMEM;
		goto out_error;
	}
	hba = shost_priv(host);
	hba->host = host;
	hba->dev = dev;
	hba->dev_ref_clk_freq = REF_CLK_FREQ_INVAL;
	hba->nop_out_timeout = NOP_OUT_TIMEOUT;
	INIT_LIST_HEAD(&hba->clk_list_head);
	spin_lock_init(&hba->outstanding_lock);

	*hba_handle = hba;

out_error:
	return err;
}
EXPORT_SYMBOL(ufshcd_alloc_host);

/* This function exists because blk_mq_alloc_tag_set() requires this. */
static blk_status_t ufshcd_queue_tmf(struct blk_mq_hw_ctx *hctx,
				     const struct blk_mq_queue_data *qd)
{
	WARN_ON_ONCE(true);
	return BLK_STS_NOTSUPP;
}

static const struct blk_mq_ops ufshcd_tmf_ops = {
	.queue_rq = ufshcd_queue_tmf,
};

/**
 * ufshcd_init - Driver initialization routine
 * @hba: per-adapter instance
 * @mmio_base: base register address
 * @irq: Interrupt line of device
 * Returns 0 on success, non-zero value on failure
 */
int ufshcd_init(struct ufs_hba *hba, void __iomem *mmio_base, unsigned int irq)
{
	int err;
	struct Scsi_Host *host = hba->host;
	struct device *dev = hba->dev;
	char eh_wq_name[sizeof("ufs_eh_wq_00")];

	if (!mmio_base) {
		dev_err(hba->dev,
		"Invalid memory reference for mmio_base is NULL\n");
		err = -ENODEV;
		goto out_error;
	}

	hba->mmio_base = mmio_base;
	hba->irq = irq;
	hba->vps = &ufs_hba_vps;

	err = ufshcd_hba_init(hba);
	if (err)
		goto out_error;

	/* Read capabilities registers */
	err = ufshcd_hba_capabilities(hba);
	if (err)
		goto out_disable;

	/* Get UFS version supported by the controller */
	hba->ufs_version = ufshcd_get_ufs_version(hba);

	/* Get Interrupt bit mask per version */
	hba->intr_mask = ufshcd_get_intr_mask(hba);

	err = ufshcd_set_dma_mask(hba);
	if (err) {
		dev_err(hba->dev, "set dma mask failed\n");
		goto out_disable;
	}

	/* Allocate memory for host memory space */
	err = ufshcd_memory_alloc(hba);
	if (err) {
		dev_err(hba->dev, "Memory allocation failed\n");
		goto out_disable;
	}

	/* Configure LRB */
	ufshcd_host_memory_configure(hba);

	host->can_queue = hba->nutrs;
	host->cmd_per_lun = hba->nutrs;
	host->max_id = UFSHCD_MAX_ID;
	host->max_lun = UFS_MAX_LUNS;
	host->max_channel = UFSHCD_MAX_CHANNEL;
	host->unique_id = host->host_no;
	host->max_cmd_len = UFS_CDB_SIZE;

	hba->max_pwr_info.is_valid = false;

	/* Initialize work queues */
	snprintf(eh_wq_name, sizeof(eh_wq_name), "ufs_eh_wq_%d",
		 hba->host->host_no);
	hba->eh_wq = create_singlethread_workqueue(eh_wq_name);
	if (!hba->eh_wq) {
		dev_err(hba->dev, "%s: failed to create eh workqueue\n",
			__func__);
		err = -ENOMEM;
		goto out_disable;
	}
	INIT_WORK(&hba->eh_work, ufshcd_err_handler);
	INIT_WORK(&hba->eeh_work, ufshcd_exception_event_handler);

	sema_init(&hba->host_sem, 1);

	/* Initialize UIC command mutex */
	mutex_init(&hba->uic_cmd_mutex);

	/* Initialize mutex for device management commands */
	mutex_init(&hba->dev_cmd.lock);

	/* Initialize mutex for exception event control */
	mutex_init(&hba->ee_ctrl_mutex);

	init_rwsem(&hba->clk_scaling_lock);

	ufshcd_init_clk_gating(hba);

	ufshcd_init_clk_scaling(hba);

	/*
	 * In order to avoid any spurious interrupt immediately after
	 * registering UFS controller interrupt handler, clear any pending UFS
	 * interrupt status and disable all the UFS interrupts.
	 */
	ufshcd_writel(hba, ufshcd_readl(hba, REG_INTERRUPT_STATUS),
		      REG_INTERRUPT_STATUS);
	ufshcd_writel(hba, 0, REG_INTERRUPT_ENABLE);
	/*
	 * Make sure that UFS interrupts are disabled and any pending interrupt
	 * status is cleared before registering UFS interrupt handler.
	 */
	mb();

	/* IRQ registration */
	err = devm_request_irq(dev, irq, ufshcd_intr, IRQF_SHARED, UFSHCD, hba);
	if (err) {
		dev_err(hba->dev, "request irq failed\n");
		goto out_disable;
	} else {
		hba->is_irq_enabled = true;
	}

	err = scsi_add_host(host, hba->dev);
	if (err) {
		dev_err(hba->dev, "scsi_add_host failed\n");
		goto out_disable;
	}

	hba->cmd_queue = blk_mq_init_queue(&hba->host->tag_set);
	if (IS_ERR(hba->cmd_queue)) {
		err = PTR_ERR(hba->cmd_queue);
		goto out_remove_scsi_host;
	}

	hba->tmf_tag_set = (struct blk_mq_tag_set) {
		.nr_hw_queues	= 1,
		.queue_depth	= hba->nutmrs,
		.ops		= &ufshcd_tmf_ops,
		.flags		= BLK_MQ_F_NO_SCHED,
	};
	err = blk_mq_alloc_tag_set(&hba->tmf_tag_set);
	if (err < 0)
		goto free_cmd_queue;
	hba->tmf_queue = blk_mq_init_queue(&hba->tmf_tag_set);
	if (IS_ERR(hba->tmf_queue)) {
		err = PTR_ERR(hba->tmf_queue);
		goto free_tmf_tag_set;
	}
	hba->tmf_rqs = devm_kcalloc(hba->dev, hba->nutmrs,
				    sizeof(*hba->tmf_rqs), GFP_KERNEL);
	if (!hba->tmf_rqs) {
		err = -ENOMEM;
		goto free_tmf_queue;
	}

	/* Reset the attached device */
	ufshcd_device_reset(hba);

	ufshcd_init_crypto(hba);

	/* Host controller enable */
	err = ufshcd_hba_enable(hba);
	if (err) {
		dev_err(hba->dev, "Host controller enable failed\n");
		ufshcd_print_evt_hist(hba);
		ufshcd_print_host_state(hba);
		goto free_tmf_queue;
	}

	/*
	 * Set the default power management level for runtime and system PM.
	 * Default power saving mode is to keep UFS link in Hibern8 state
	 * and UFS device in sleep state.
	 */
	hba->rpm_lvl = ufs_get_desired_pm_lvl_for_dev_link_state(
						UFS_SLEEP_PWR_MODE,
						UIC_LINK_HIBERN8_STATE);
	hba->spm_lvl = ufs_get_desired_pm_lvl_for_dev_link_state(
						UFS_SLEEP_PWR_MODE,
						UIC_LINK_HIBERN8_STATE);

	INIT_DELAYED_WORK(&hba->rpm_dev_flush_recheck_work,
			  ufshcd_rpm_dev_flush_recheck_work);

	/* Set the default auto-hiberate idle timer value to 150 ms */
	if (ufshcd_is_auto_hibern8_supported(hba) && !hba->ahit) {
		hba->ahit = FIELD_PREP(UFSHCI_AHIBERN8_TIMER_MASK, 150) |
			    FIELD_PREP(UFSHCI_AHIBERN8_SCALE_MASK, 3);
	}

	/* Hold auto suspend until async scan completes */
	pm_runtime_get_sync(dev);
	atomic_set(&hba->scsi_block_reqs_cnt, 0);
	/*
	 * We are assuming that device wasn't put in sleep/power-down
	 * state exclusively during the boot stage before kernel.
	 * This assumption helps avoid doing link startup twice during
	 * ufshcd_probe_hba().
	 */
	ufshcd_set_ufs_dev_active(hba);

	async_schedule(ufshcd_async_scan, hba);
	ufs_sysfs_add_nodes(hba->dev);

	device_enable_async_suspend(dev);
	return 0;

free_tmf_queue:
	blk_cleanup_queue(hba->tmf_queue);
free_tmf_tag_set:
	blk_mq_free_tag_set(&hba->tmf_tag_set);
free_cmd_queue:
	blk_cleanup_queue(hba->cmd_queue);
out_remove_scsi_host:
	scsi_remove_host(hba->host);
out_disable:
	hba->is_irq_enabled = false;
	ufshcd_hba_exit(hba);
out_error:
	return err;
}
EXPORT_SYMBOL_GPL(ufshcd_init);

void ufshcd_resume_complete(struct device *dev)
{
	struct ufs_hba *hba = dev_get_drvdata(dev);

	if (hba->complete_put) {
		ufshcd_rpm_put(hba);
		hba->complete_put = false;
	}
}
EXPORT_SYMBOL_GPL(ufshcd_resume_complete);

int ufshcd_suspend_prepare(struct device *dev)
{
	struct ufs_hba *hba = dev_get_drvdata(dev);
	int ret;

	/*
	 * SCSI assumes that runtime-pm and system-pm for scsi drivers
	 * are same. And it doesn't wake up the device for system-suspend
	 * if it's runtime suspended. But ufs doesn't follow that.
	 * Refer ufshcd_resume_complete()
	 */
	if (hba->sdev_ufs_device) {
		ret = ufshcd_rpm_get_sync(hba);
		if (ret < 0 && ret != -EACCES) {
			ufshcd_rpm_put(hba);
			return ret;
		}
		hba->complete_put = true;
	}
	return 0;
}
EXPORT_SYMBOL_GPL(ufshcd_suspend_prepare);

#ifdef CONFIG_PM_SLEEP
static int ufshcd_wl_poweroff(struct device *dev)
{
	struct scsi_device *sdev = to_scsi_device(dev);
	struct ufs_hba *hba = shost_priv(sdev->host);

	__ufshcd_wl_suspend(hba, UFS_SHUTDOWN_PM);
	return 0;
}
#endif

static int ufshcd_wl_probe(struct device *dev)
{
	struct scsi_device *sdev = to_scsi_device(dev);

	if (!is_device_wlun(sdev))
		return -ENODEV;

	blk_pm_runtime_init(sdev->request_queue, dev);
	pm_runtime_set_autosuspend_delay(dev, 0);
	pm_runtime_allow(dev);

	return  0;
}

static int ufshcd_wl_remove(struct device *dev)
{
	pm_runtime_forbid(dev);
	return 0;
}

static const struct dev_pm_ops ufshcd_wl_pm_ops = {
#ifdef CONFIG_PM_SLEEP
	.suspend = ufshcd_wl_suspend,
	.resume = ufshcd_wl_resume,
	.freeze = ufshcd_wl_suspend,
	.thaw = ufshcd_wl_resume,
	.poweroff = ufshcd_wl_poweroff,
	.restore = ufshcd_wl_resume,
#endif
	SET_RUNTIME_PM_OPS(ufshcd_wl_runtime_suspend, ufshcd_wl_runtime_resume, NULL)
};

/*
 * ufs_dev_wlun_template - describes ufs device wlun
 * ufs-device wlun - used to send pm commands
 * All luns are consumers of ufs-device wlun.
 *
 * Currently, no sd driver is present for wluns.
 * Hence the no specific pm operations are performed.
 * With ufs design, SSU should be sent to ufs-device wlun.
 * Hence register a scsi driver for ufs wluns only.
 */
static struct scsi_driver ufs_dev_wlun_template = {
	.gendrv = {
		.name = "ufs_device_wlun",
		.owner = THIS_MODULE,
		.probe = ufshcd_wl_probe,
		.remove = ufshcd_wl_remove,
		.pm = &ufshcd_wl_pm_ops,
		.shutdown = ufshcd_wl_shutdown,
	},
};

static int __init ufshcd_core_init(void)
{
	int ret;

	ufs_debugfs_init();

	ret = scsi_register_driver(&ufs_dev_wlun_template.gendrv);
	if (ret)
		ufs_debugfs_exit();
	return ret;
}

static void __exit ufshcd_core_exit(void)
{
	ufs_debugfs_exit();
	scsi_unregister_driver(&ufs_dev_wlun_template.gendrv);
}

module_init(ufshcd_core_init);
module_exit(ufshcd_core_exit);

MODULE_AUTHOR("Santosh Yaragnavi <santosh.sy@samsung.com>");
MODULE_AUTHOR("Vinayak Holikatti <h.vinayak@samsung.com>");
MODULE_DESCRIPTION("Generic UFS host controller driver Core");
MODULE_LICENSE("GPL");
MODULE_VERSION(UFSHCD_DRIVER_VERSION);<|MERGE_RESOLUTION|>--- conflicted
+++ resolved
@@ -222,11 +222,7 @@
 static int ufshcd_eh_host_reset_handler(struct scsi_cmnd *cmd);
 static int ufshcd_clear_tm_cmd(struct ufs_hba *hba, int tag);
 static void ufshcd_hba_exit(struct ufs_hba *hba);
-<<<<<<< HEAD
-static int ufshcd_probe_hba(struct ufs_hba *hba, bool async);
-=======
 static int ufshcd_probe_hba(struct ufs_hba *hba, bool init_dev_params);
->>>>>>> 3b17187f
 static int ufshcd_setup_clocks(struct ufs_hba *hba, bool on);
 static int ufshcd_uic_hibern8_enter(struct ufs_hba *hba);
 static inline void ufshcd_add_delay_before_dme_cmd(struct ufs_hba *hba);
@@ -270,21 +266,9 @@
 	if (!ufshcd_is_wb_allowed(hba))
 		return;
 
-<<<<<<< HEAD
-	ret = ufshcd_wb_ctrl(hba, true);
-	if (ret)
-		dev_err(hba->dev, "%s: Enable WB failed: %d\n", __func__, ret);
-	else
-		dev_info(hba->dev, "%s: Write Booster Configured\n", __func__);
-	ret = ufshcd_wb_toggle_flush_during_h8(hba, true);
-	if (ret)
-		dev_err(hba->dev, "%s: En WB flush during H8: failed: %d\n",
-			__func__, ret);
-=======
 	ufshcd_wb_toggle(hba, true);
 
 	ufshcd_wb_toggle_flush_during_h8(hba, true);
->>>>>>> 3b17187f
 	if (!(hba->quirks & UFSHCI_QUIRK_SKIP_MANUAL_WB_FLUSH_CTRL))
 		ufshcd_wb_toggle_flush(hba, true);
 }
@@ -334,12 +318,9 @@
 				     enum ufs_trace_str_t str_t)
 {
 	struct utp_task_req_desc *descp = &hba->utmrdl_base_addr[tag];
-<<<<<<< HEAD
-=======
 
 	if (!trace_ufshcd_upiu_enabled())
 		return;
->>>>>>> 3b17187f
 
 	if (str_t == UFS_TM_SEND)
 		trace_ufshcd_upiu(dev_name(hba->dev), str_t,
@@ -2944,11 +2925,7 @@
 		goto out_unlock;
 	}
 	tag = req->tag;
-<<<<<<< HEAD
-	WARN_ON_ONCE(!ufshcd_valid_tag(hba, tag));
-=======
 	WARN_ONCE(tag < 0, "Invalid tag %d\n", tag);
->>>>>>> 3b17187f
 	/* Set the timeout such that the SCSI error handler is not activated. */
 	req->timeout = msecs_to_jiffies(2 * timeout);
 	blk_mq_start_request(req);
@@ -4987,13 +4964,7 @@
 	struct ufs_hba *hba = shost_priv(sdev->host);
 	struct request_queue *q = sdev->request_queue;
 
-<<<<<<< HEAD
-	blk_queue_update_dma_pad(q, PRDT_DATA_BYTE_COUNT_PAD - 1);
-	if (hba->quirks & UFSHCD_QUIRK_ALIGN_SG_WITH_PAGE_SIZE)
-		blk_queue_update_dma_alignment(q, PAGE_SIZE - 1);
-=======
 	ufshcd_hpb_configure(hba, sdev);
->>>>>>> 3b17187f
 
 	blk_queue_update_dma_pad(q, PRDT_DATA_BYTE_COUNT_PAD - 1);
 	if (hba->quirks & UFSHCD_QUIRK_ALIGN_SG_WITH_PAGE_SIZE)
@@ -5683,18 +5654,11 @@
 
 static inline void ufshcd_wb_toggle_flush(struct ufs_hba *hba, bool enable)
 {
-<<<<<<< HEAD
-	if (enable)
-		ufshcd_wb_buf_flush_enable(hba);
-	else
-		ufshcd_wb_buf_flush_disable(hba);
-=======
 	int ret;
 
 	if (!ufshcd_is_wb_allowed(hba) ||
 	    hba->dev_info.wb_buf_flush_enabled == enable)
 		return;
->>>>>>> 3b17187f
 
 	ret = __ufshcd_wb_toggle(hba, enable, QUERY_FLAG_IDN_WB_BUFF_FLUSH_EN);
 	if (ret) {
@@ -6499,12 +6463,8 @@
 	}
 
 	if (enabled_intr_status && retval == IRQ_NONE &&
-<<<<<<< HEAD
-				!ufshcd_eh_in_progress(hba)) {
-=======
 	    (!(enabled_intr_status & UTP_TRANSFER_REQ_COMPL) ||
 	     hba->outstanding_reqs) && !ufshcd_eh_in_progress(hba)) {
->>>>>>> 3b17187f
 		dev_err(hba->dev, "%s: Unhandled interrupt 0x%08x (0x%08x, 0x%08x)\n",
 					__func__,
 					intr_status,
@@ -6558,29 +6518,16 @@
 	ufshcd_hold(hba, false);
 
 	spin_lock_irqsave(host->host_lock, flags);
-<<<<<<< HEAD
-	blk_mq_start_request(req);
-
-	task_tag = req->tag;
-	treq->req_header.dword_0 |= cpu_to_be32(task_tag);
-=======
 
 	task_tag = req->tag;
 	hba->tmf_rqs[req->tag] = req;
 	treq->upiu_req.req_header.dword_0 |= cpu_to_be32(task_tag);
->>>>>>> 3b17187f
 
 	memcpy(hba->utmrdl_base_addr + task_tag, treq, sizeof(*treq));
 	ufshcd_vops_setup_task_mgmt(hba, task_tag, tm_function);
 
 	/* send command to the controller */
 	__set_bit(task_tag, &hba->outstanding_tasks);
-<<<<<<< HEAD
-
-	/* Make sure descriptors are ready before ringing the task doorbell */
-	wmb();
-=======
->>>>>>> 3b17187f
 
 	ufshcd_writel(hba, 1 << task_tag, REG_UTP_TASK_REQ_DOOR_BELL);
 	/* Make sure that doorbell is committed immediately */
@@ -6614,10 +6561,7 @@
 	}
 
 	spin_lock_irqsave(hba->host->host_lock, flags);
-<<<<<<< HEAD
-=======
 	hba->tmf_rqs[req->tag] = NULL;
->>>>>>> 3b17187f
 	__clear_bit(task_tag, &hba->outstanding_tasks);
 	spin_unlock_irqrestore(hba->host->host_lock, flags);
 
@@ -6879,10 +6823,6 @@
 	u32 pos;
 	int err;
 	u8 resp = 0xF, lun;
-<<<<<<< HEAD
-	unsigned long flags;
-=======
->>>>>>> 3b17187f
 
 	host = cmd->device->host;
 	hba = shost_priv(host);
@@ -7956,63 +7896,6 @@
 	return ret;
 }
 
-static int
-ufshcd_send_request_sense(struct ufs_hba *hba, struct scsi_device *sdp);
-
-static int ufshcd_clear_ua_wlun(struct ufs_hba *hba, u8 wlun)
-{
-	struct scsi_device *sdp;
-	unsigned long flags;
-	int ret = 0;
-
-	spin_lock_irqsave(hba->host->host_lock, flags);
-	if (wlun == UFS_UPIU_UFS_DEVICE_WLUN)
-		sdp = hba->sdev_ufs_device;
-	else if (wlun == UFS_UPIU_RPMB_WLUN)
-		sdp = hba->sdev_rpmb;
-	else
-		BUG();
-	if (sdp) {
-		ret = scsi_device_get(sdp);
-		if (!ret && !scsi_device_online(sdp)) {
-			ret = -ENODEV;
-			scsi_device_put(sdp);
-		}
-	} else {
-		ret = -ENODEV;
-	}
-	spin_unlock_irqrestore(hba->host->host_lock, flags);
-	if (ret)
-		goto out_err;
-
-	ret = ufshcd_send_request_sense(hba, sdp);
-	scsi_device_put(sdp);
-out_err:
-	if (ret)
-		dev_err(hba->dev, "%s: UAC clear LU=%x ret = %d\n",
-				__func__, wlun, ret);
-	return ret;
-}
-
-static int ufshcd_clear_ua_wluns(struct ufs_hba *hba)
-{
-	int ret = 0;
-
-	if (!hba->wlun_dev_clr_ua)
-		goto out;
-
-	ret = ufshcd_clear_ua_wlun(hba, UFS_UPIU_UFS_DEVICE_WLUN);
-	if (!ret)
-		ret = ufshcd_clear_ua_wlun(hba, UFS_UPIU_RPMB_WLUN);
-	if (!ret)
-		hba->wlun_dev_clr_ua = false;
-out:
-	if (ret)
-		dev_err(hba->dev, "%s: Failed to clear UAC WLUNS ret = %d\n",
-				__func__, ret);
-	return ret;
-}
-
 /**
  * ufshcd_probe_hba - probe hba to detect device and initialize it
  * @hba: per-adapter instance
@@ -8137,8 +8020,6 @@
 	if (ret) {
 		pm_runtime_put_sync(hba->dev);
 		ufshcd_hba_exit(hba);
-	} else {
-		ufshcd_clear_ua_wluns(hba);
 	}
 }
 
@@ -8907,25 +8788,6 @@
 	ret = ufshcd_vops_suspend(hba, pm_op);
 	if (ret)
 		goto set_link_active;
-<<<<<<< HEAD
-	/*
-	 * Disable the host irq as host controller as there won't be any
-	 * host controller transaction expected till resume.
-	 */
-	ufshcd_disable_irq(hba);
-
-	ufshcd_setup_clocks(hba, false);
-
-	if (ufshcd_is_clkgating_allowed(hba)) {
-		hba->clk_gating.state = CLKS_OFF;
-		trace_ufshcd_clk_gating(dev_name(hba->dev),
-					hba->clk_gating.state);
-	}
-
-	/* Put the host controller in low power mode if possible */
-	ufshcd_hba_vreg_set_lpm(hba);
-=======
->>>>>>> 3b17187f
 	goto out;
 
 set_link_active:
@@ -9232,20 +9094,9 @@
 	if (!hba->is_powered)
 		return 0;
 
-<<<<<<< HEAD
-	cancel_delayed_work_sync(&hba->rpm_dev_flush_recheck_work);
-
-	if ((ufs_get_pm_lvl_to_dev_pwr_mode(hba->spm_lvl) ==
-	     hba->curr_dev_pwr_mode) &&
-	    (ufs_get_pm_lvl_to_link_pwr_state(hba->spm_lvl) ==
-	     hba->uic_link_state) &&
-	     pm_runtime_suspended(hba->dev) &&
-	     !hba->dev_info.b_rpm_dev_flush_capable)
-=======
 	ufshcd_hba_vreg_set_hpm(hba);
 	ret = ufshcd_vreg_set_hpm(hba);
 	if (ret)
->>>>>>> 3b17187f
 		goto out;
 
 	/* Make sure clocks are enabled before accessing controller */
