--- conflicted
+++ resolved
@@ -4049,13 +4049,10 @@
 				fcport->scan_state = QLA_FCPORT_FOUND;
 				fcport->n2n_flag = 1;
 				fcport->keep_nport_handle = 1;
-<<<<<<< HEAD
-=======
 				fcport->login_retry = vha->hw->login_retry_count;
 				fcport->fc4_type = FS_FC4TYPE_FCP;
 				if (vha->flags.nvme_enabled)
 					fcport->fc4_type |= FS_FC4TYPE_NVME;
->>>>>>> 3b17187f
 
 				if (wwn_to_u64(vha->port_name) >
 				    wwn_to_u64(fcport->port_name)) {
