--- conflicted
+++ resolved
@@ -4022,12 +4022,9 @@
 		uint32_t	scm_supported_f:1;
 				/* Enabled in Driver */
 		uint32_t	scm_enabled:1;
-<<<<<<< HEAD
-=======
 		uint32_t	edif_hw:1;
 		uint32_t	edif_enabled:1;
 		uint32_t	n2n_fw_acc_sec:1;
->>>>>>> 3b17187f
 		uint32_t	plogi_template_valid:1;
 		uint32_t	port_isolated:1;
 	} flags;
