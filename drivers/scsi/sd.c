// SPDX-License-Identifier: GPL-2.0-only
/*
 *      sd.c Copyright (C) 1992 Drew Eckhardt
 *           Copyright (C) 1993, 1994, 1995, 1999 Eric Youngdale
 *
 *      Linux scsi disk driver
 *              Initial versions: Drew Eckhardt
 *              Subsequent revisions: Eric Youngdale
 *	Modification history:
 *       - Drew Eckhardt <drew@colorado.edu> original
 *       - Eric Youngdale <eric@andante.org> add scatter-gather, multiple 
 *         outstanding request, and other enhancements.
 *         Support loadable low-level scsi drivers.
 *       - Jirka Hanika <geo@ff.cuni.cz> support more scsi disks using 
 *         eight major numbers.
 *       - Richard Gooch <rgooch@atnf.csiro.au> support devfs.
 *	 - Torben Mathiasen <tmm@image.dk> Resource allocation fixes in 
 *	   sd_init and cleanups.
 *	 - Alex Davis <letmein@erols.com> Fix problem where partition info
 *	   not being read in sd_open. Fix problem where removable media 
 *	   could be ejected after sd_open.
 *	 - Douglas Gilbert <dgilbert@interlog.com> cleanup for lk 2.5.x
 *	 - Badari Pulavarty <pbadari@us.ibm.com>, Matthew Wilcox 
 *	   <willy@debian.org>, Kurt Garloff <garloff@suse.de>: 
 *	   Support 32k/1M disks.
 *
 *	Logging policy (needs CONFIG_SCSI_LOGGING defined):
 *	 - setting up transfer: SCSI_LOG_HLQUEUE levels 1 and 2
 *	 - end of transfer (bh + scsi_lib): SCSI_LOG_HLCOMPLETE level 1
 *	 - entering sd_ioctl: SCSI_LOG_IOCTL level 1
 *	 - entering other commands: SCSI_LOG_HLQUEUE level 3
 *	Note: when the logging level is set by the user, it must be greater
 *	than the level indicated above to trigger output.	
 */

#include <linux/module.h>
#include <linux/fs.h>
#include <linux/kernel.h>
#include <linux/mm.h>
#include <linux/bio.h>
#include <linux/genhd.h>
#include <linux/hdreg.h>
#include <linux/errno.h>
#include <linux/idr.h>
#include <linux/interrupt.h>
#include <linux/init.h>
#include <linux/blkdev.h>
#include <linux/blkpg.h>
#include <linux/blk-pm.h>
#include <linux/delay.h>
#include <linux/mutex.h>
#include <linux/string_helpers.h>
#include <linux/async.h>
#include <linux/slab.h>
#include <linux/sed-opal.h>
#include <linux/pm_runtime.h>
#include <linux/pr.h>
#include <linux/t10-pi.h>
#include <linux/uaccess.h>
#include <asm/unaligned.h>

#include <scsi/scsi.h>
#include <scsi/scsi_cmnd.h>
#include <scsi/scsi_dbg.h>
#include <scsi/scsi_device.h>
#include <scsi/scsi_driver.h>
#include <scsi/scsi_eh.h>
#include <scsi/scsi_host.h>
#include <scsi/scsi_ioctl.h>
#include <scsi/scsicam.h>

#include "sd.h"
#include "scsi_priv.h"
#include "scsi_logging.h"

MODULE_AUTHOR("Eric Youngdale");
MODULE_DESCRIPTION("SCSI disk (sd) driver");
MODULE_LICENSE("GPL");

MODULE_ALIAS_BLOCKDEV_MAJOR(SCSI_DISK0_MAJOR);
MODULE_ALIAS_BLOCKDEV_MAJOR(SCSI_DISK1_MAJOR);
MODULE_ALIAS_BLOCKDEV_MAJOR(SCSI_DISK2_MAJOR);
MODULE_ALIAS_BLOCKDEV_MAJOR(SCSI_DISK3_MAJOR);
MODULE_ALIAS_BLOCKDEV_MAJOR(SCSI_DISK4_MAJOR);
MODULE_ALIAS_BLOCKDEV_MAJOR(SCSI_DISK5_MAJOR);
MODULE_ALIAS_BLOCKDEV_MAJOR(SCSI_DISK6_MAJOR);
MODULE_ALIAS_BLOCKDEV_MAJOR(SCSI_DISK7_MAJOR);
MODULE_ALIAS_BLOCKDEV_MAJOR(SCSI_DISK8_MAJOR);
MODULE_ALIAS_BLOCKDEV_MAJOR(SCSI_DISK9_MAJOR);
MODULE_ALIAS_BLOCKDEV_MAJOR(SCSI_DISK10_MAJOR);
MODULE_ALIAS_BLOCKDEV_MAJOR(SCSI_DISK11_MAJOR);
MODULE_ALIAS_BLOCKDEV_MAJOR(SCSI_DISK12_MAJOR);
MODULE_ALIAS_BLOCKDEV_MAJOR(SCSI_DISK13_MAJOR);
MODULE_ALIAS_BLOCKDEV_MAJOR(SCSI_DISK14_MAJOR);
MODULE_ALIAS_BLOCKDEV_MAJOR(SCSI_DISK15_MAJOR);
MODULE_ALIAS_SCSI_DEVICE(TYPE_DISK);
MODULE_ALIAS_SCSI_DEVICE(TYPE_MOD);
MODULE_ALIAS_SCSI_DEVICE(TYPE_RBC);
MODULE_ALIAS_SCSI_DEVICE(TYPE_ZBC);

#if !defined(CONFIG_DEBUG_BLOCK_EXT_DEVT)
#define SD_MINORS	16
#else
#define SD_MINORS	0
#endif

static void sd_config_discard(struct scsi_disk *, unsigned int);
static void sd_config_write_same(struct scsi_disk *);
static int  sd_revalidate_disk(struct gendisk *);
static void sd_unlock_native_capacity(struct gendisk *disk);
static int  sd_probe(struct device *);
static int  sd_remove(struct device *);
static void sd_shutdown(struct device *);
static int sd_suspend_system(struct device *);
static int sd_suspend_runtime(struct device *);
static int sd_resume(struct device *);
static void sd_rescan(struct device *);
static blk_status_t sd_init_command(struct scsi_cmnd *SCpnt);
static void sd_uninit_command(struct scsi_cmnd *SCpnt);
static int sd_done(struct scsi_cmnd *);
static void sd_eh_reset(struct scsi_cmnd *);
static int sd_eh_action(struct scsi_cmnd *, int);
static void sd_read_capacity(struct scsi_disk *sdkp, unsigned char *buffer);
static void scsi_disk_release(struct device *cdev);

static DEFINE_IDA(sd_index_ida);

/* This semaphore is used to mediate the 0->1 reference get in the
 * face of object destruction (i.e. we can't allow a get on an
 * object after last put) */
static DEFINE_MUTEX(sd_ref_mutex);

static struct kmem_cache *sd_cdb_cache;
static mempool_t *sd_cdb_pool;
static mempool_t *sd_page_pool;

static const char *sd_cache_types[] = {
	"write through", "none", "write back",
	"write back, no read (daft)"
};

static void sd_set_flush_flag(struct scsi_disk *sdkp)
{
	bool wc = false, fua = false;

	if (sdkp->WCE) {
		wc = true;
		if (sdkp->DPOFUA)
			fua = true;
	}

	blk_queue_write_cache(sdkp->disk->queue, wc, fua);
}

static ssize_t
cache_type_store(struct device *dev, struct device_attribute *attr,
		 const char *buf, size_t count)
{
	int ct, rcd, wce, sp;
	struct scsi_disk *sdkp = to_scsi_disk(dev);
	struct scsi_device *sdp = sdkp->device;
	char buffer[64];
	char *buffer_data;
	struct scsi_mode_data data;
	struct scsi_sense_hdr sshdr;
	static const char temp[] = "temporary ";
	int len;

	if (sdp->type != TYPE_DISK && sdp->type != TYPE_ZBC)
		/* no cache control on RBC devices; theoretically they
		 * can do it, but there's probably so many exceptions
		 * it's not worth the risk */
		return -EINVAL;

	if (strncmp(buf, temp, sizeof(temp) - 1) == 0) {
		buf += sizeof(temp) - 1;
		sdkp->cache_override = 1;
	} else {
		sdkp->cache_override = 0;
	}

	ct = sysfs_match_string(sd_cache_types, buf);
	if (ct < 0)
		return -EINVAL;

	rcd = ct & 0x01 ? 1 : 0;
	wce = (ct & 0x02) && !sdkp->write_prot ? 1 : 0;

	if (sdkp->cache_override) {
		sdkp->WCE = wce;
		sdkp->RCD = rcd;
		sd_set_flush_flag(sdkp);
		return count;
	}

	if (scsi_mode_sense(sdp, 0x08, 8, buffer, sizeof(buffer), SD_TIMEOUT,
			    sdkp->max_retries, &data, NULL))
		return -EINVAL;
	len = min_t(size_t, sizeof(buffer), data.length - data.header_length -
		  data.block_descriptor_length);
	buffer_data = buffer + data.header_length +
		data.block_descriptor_length;
	buffer_data[2] &= ~0x05;
	buffer_data[2] |= wce << 2 | rcd;
	sp = buffer_data[0] & 0x80 ? 1 : 0;
	buffer_data[0] &= ~0x80;

	/*
	 * Ensure WP, DPOFUA, and RESERVED fields are cleared in
	 * received mode parameter buffer before doing MODE SELECT.
	 */
	data.device_specific = 0;

	if (scsi_mode_select(sdp, 1, sp, 8, buffer_data, len, SD_TIMEOUT,
			     sdkp->max_retries, &data, &sshdr)) {
		if (scsi_sense_valid(&sshdr))
			sd_print_sense_hdr(sdkp, &sshdr);
		return -EINVAL;
	}
	sd_revalidate_disk(sdkp->disk);
	return count;
}

static ssize_t
manage_start_stop_show(struct device *dev, struct device_attribute *attr,
		       char *buf)
{
	struct scsi_disk *sdkp = to_scsi_disk(dev);
	struct scsi_device *sdp = sdkp->device;

	return sprintf(buf, "%u\n", sdp->manage_start_stop);
}

static ssize_t
manage_start_stop_store(struct device *dev, struct device_attribute *attr,
			const char *buf, size_t count)
{
	struct scsi_disk *sdkp = to_scsi_disk(dev);
	struct scsi_device *sdp = sdkp->device;
	bool v;

	if (!capable(CAP_SYS_ADMIN))
		return -EACCES;

	if (kstrtobool(buf, &v))
		return -EINVAL;

	sdp->manage_start_stop = v;

	return count;
}
static DEVICE_ATTR_RW(manage_start_stop);

static ssize_t
allow_restart_show(struct device *dev, struct device_attribute *attr, char *buf)
{
	struct scsi_disk *sdkp = to_scsi_disk(dev);

	return sprintf(buf, "%u\n", sdkp->device->allow_restart);
}

static ssize_t
allow_restart_store(struct device *dev, struct device_attribute *attr,
		    const char *buf, size_t count)
{
	bool v;
	struct scsi_disk *sdkp = to_scsi_disk(dev);
	struct scsi_device *sdp = sdkp->device;

	if (!capable(CAP_SYS_ADMIN))
		return -EACCES;

	if (sdp->type != TYPE_DISK && sdp->type != TYPE_ZBC)
		return -EINVAL;

	if (kstrtobool(buf, &v))
		return -EINVAL;

	sdp->allow_restart = v;

	return count;
}
static DEVICE_ATTR_RW(allow_restart);

static ssize_t
cache_type_show(struct device *dev, struct device_attribute *attr, char *buf)
{
	struct scsi_disk *sdkp = to_scsi_disk(dev);
	int ct = sdkp->RCD + 2*sdkp->WCE;

	return sprintf(buf, "%s\n", sd_cache_types[ct]);
}
static DEVICE_ATTR_RW(cache_type);

static ssize_t
FUA_show(struct device *dev, struct device_attribute *attr, char *buf)
{
	struct scsi_disk *sdkp = to_scsi_disk(dev);

	return sprintf(buf, "%u\n", sdkp->DPOFUA);
}
static DEVICE_ATTR_RO(FUA);

static ssize_t
protection_type_show(struct device *dev, struct device_attribute *attr,
		     char *buf)
{
	struct scsi_disk *sdkp = to_scsi_disk(dev);

	return sprintf(buf, "%u\n", sdkp->protection_type);
}

static ssize_t
protection_type_store(struct device *dev, struct device_attribute *attr,
		      const char *buf, size_t count)
{
	struct scsi_disk *sdkp = to_scsi_disk(dev);
	unsigned int val;
	int err;

	if (!capable(CAP_SYS_ADMIN))
		return -EACCES;

	err = kstrtouint(buf, 10, &val);

	if (err)
		return err;

	if (val <= T10_PI_TYPE3_PROTECTION)
		sdkp->protection_type = val;

	return count;
}
static DEVICE_ATTR_RW(protection_type);

static ssize_t
protection_mode_show(struct device *dev, struct device_attribute *attr,
		     char *buf)
{
	struct scsi_disk *sdkp = to_scsi_disk(dev);
	struct scsi_device *sdp = sdkp->device;
	unsigned int dif, dix;

	dif = scsi_host_dif_capable(sdp->host, sdkp->protection_type);
	dix = scsi_host_dix_capable(sdp->host, sdkp->protection_type);

	if (!dix && scsi_host_dix_capable(sdp->host, T10_PI_TYPE0_PROTECTION)) {
		dif = 0;
		dix = 1;
	}

	if (!dif && !dix)
		return sprintf(buf, "none\n");

	return sprintf(buf, "%s%u\n", dix ? "dix" : "dif", dif);
}
static DEVICE_ATTR_RO(protection_mode);

static ssize_t
app_tag_own_show(struct device *dev, struct device_attribute *attr, char *buf)
{
	struct scsi_disk *sdkp = to_scsi_disk(dev);

	return sprintf(buf, "%u\n", sdkp->ATO);
}
static DEVICE_ATTR_RO(app_tag_own);

static ssize_t
thin_provisioning_show(struct device *dev, struct device_attribute *attr,
		       char *buf)
{
	struct scsi_disk *sdkp = to_scsi_disk(dev);

	return sprintf(buf, "%u\n", sdkp->lbpme);
}
static DEVICE_ATTR_RO(thin_provisioning);

/* sysfs_match_string() requires dense arrays */
static const char *lbp_mode[] = {
	[SD_LBP_FULL]		= "full",
	[SD_LBP_UNMAP]		= "unmap",
	[SD_LBP_WS16]		= "writesame_16",
	[SD_LBP_WS10]		= "writesame_10",
	[SD_LBP_ZERO]		= "writesame_zero",
	[SD_LBP_DISABLE]	= "disabled",
};

static ssize_t
provisioning_mode_show(struct device *dev, struct device_attribute *attr,
		       char *buf)
{
	struct scsi_disk *sdkp = to_scsi_disk(dev);

	return sprintf(buf, "%s\n", lbp_mode[sdkp->provisioning_mode]);
}

static ssize_t
provisioning_mode_store(struct device *dev, struct device_attribute *attr,
			const char *buf, size_t count)
{
	struct scsi_disk *sdkp = to_scsi_disk(dev);
	struct scsi_device *sdp = sdkp->device;
	int mode;

	if (!capable(CAP_SYS_ADMIN))
		return -EACCES;

	if (sd_is_zoned(sdkp)) {
		sd_config_discard(sdkp, SD_LBP_DISABLE);
		return count;
	}

	if (sdp->type != TYPE_DISK)
		return -EINVAL;

	mode = sysfs_match_string(lbp_mode, buf);
	if (mode < 0)
		return -EINVAL;

	sd_config_discard(sdkp, mode);

	return count;
}
static DEVICE_ATTR_RW(provisioning_mode);

/* sysfs_match_string() requires dense arrays */
static const char *zeroing_mode[] = {
	[SD_ZERO_WRITE]		= "write",
	[SD_ZERO_WS]		= "writesame",
	[SD_ZERO_WS16_UNMAP]	= "writesame_16_unmap",
	[SD_ZERO_WS10_UNMAP]	= "writesame_10_unmap",
};

static ssize_t
zeroing_mode_show(struct device *dev, struct device_attribute *attr,
		  char *buf)
{
	struct scsi_disk *sdkp = to_scsi_disk(dev);

	return sprintf(buf, "%s\n", zeroing_mode[sdkp->zeroing_mode]);
}

static ssize_t
zeroing_mode_store(struct device *dev, struct device_attribute *attr,
		   const char *buf, size_t count)
{
	struct scsi_disk *sdkp = to_scsi_disk(dev);
	int mode;

	if (!capable(CAP_SYS_ADMIN))
		return -EACCES;

	mode = sysfs_match_string(zeroing_mode, buf);
	if (mode < 0)
		return -EINVAL;

	sdkp->zeroing_mode = mode;

	return count;
}
static DEVICE_ATTR_RW(zeroing_mode);

static ssize_t
max_medium_access_timeouts_show(struct device *dev,
				struct device_attribute *attr, char *buf)
{
	struct scsi_disk *sdkp = to_scsi_disk(dev);

	return sprintf(buf, "%u\n", sdkp->max_medium_access_timeouts);
}

static ssize_t
max_medium_access_timeouts_store(struct device *dev,
				 struct device_attribute *attr, const char *buf,
				 size_t count)
{
	struct scsi_disk *sdkp = to_scsi_disk(dev);
	int err;

	if (!capable(CAP_SYS_ADMIN))
		return -EACCES;

	err = kstrtouint(buf, 10, &sdkp->max_medium_access_timeouts);

	return err ? err : count;
}
static DEVICE_ATTR_RW(max_medium_access_timeouts);

static ssize_t
max_write_same_blocks_show(struct device *dev, struct device_attribute *attr,
			   char *buf)
{
	struct scsi_disk *sdkp = to_scsi_disk(dev);

	return sprintf(buf, "%u\n", sdkp->max_ws_blocks);
}

static ssize_t
max_write_same_blocks_store(struct device *dev, struct device_attribute *attr,
			    const char *buf, size_t count)
{
	struct scsi_disk *sdkp = to_scsi_disk(dev);
	struct scsi_device *sdp = sdkp->device;
	unsigned long max;
	int err;

	if (!capable(CAP_SYS_ADMIN))
		return -EACCES;

	if (sdp->type != TYPE_DISK && sdp->type != TYPE_ZBC)
		return -EINVAL;

	err = kstrtoul(buf, 10, &max);

	if (err)
		return err;

	if (max == 0)
		sdp->no_write_same = 1;
	else if (max <= SD_MAX_WS16_BLOCKS) {
		sdp->no_write_same = 0;
		sdkp->max_ws_blocks = max;
	}

	sd_config_write_same(sdkp);

	return count;
}
static DEVICE_ATTR_RW(max_write_same_blocks);

static ssize_t
zoned_cap_show(struct device *dev, struct device_attribute *attr, char *buf)
{
	struct scsi_disk *sdkp = to_scsi_disk(dev);

	if (sdkp->device->type == TYPE_ZBC)
		return sprintf(buf, "host-managed\n");
	if (sdkp->zoned == 1)
		return sprintf(buf, "host-aware\n");
	if (sdkp->zoned == 2)
		return sprintf(buf, "drive-managed\n");
	return sprintf(buf, "none\n");
}
static DEVICE_ATTR_RO(zoned_cap);

static ssize_t
max_retries_store(struct device *dev, struct device_attribute *attr,
		  const char *buf, size_t count)
{
	struct scsi_disk *sdkp = to_scsi_disk(dev);
	struct scsi_device *sdev = sdkp->device;
	int retries, err;

	err = kstrtoint(buf, 10, &retries);
	if (err)
		return err;

	if (retries == SCSI_CMD_RETRIES_NO_LIMIT || retries <= SD_MAX_RETRIES) {
		sdkp->max_retries = retries;
		return count;
	}

	sdev_printk(KERN_ERR, sdev, "max_retries must be between -1 and %d\n",
		    SD_MAX_RETRIES);
	return -EINVAL;
}

static ssize_t
max_retries_show(struct device *dev, struct device_attribute *attr,
		 char *buf)
{
	struct scsi_disk *sdkp = to_scsi_disk(dev);

	return sprintf(buf, "%d\n", sdkp->max_retries);
}

static DEVICE_ATTR_RW(max_retries);

static struct attribute *sd_disk_attrs[] = {
	&dev_attr_cache_type.attr,
	&dev_attr_FUA.attr,
	&dev_attr_allow_restart.attr,
	&dev_attr_manage_start_stop.attr,
	&dev_attr_protection_type.attr,
	&dev_attr_protection_mode.attr,
	&dev_attr_app_tag_own.attr,
	&dev_attr_thin_provisioning.attr,
	&dev_attr_provisioning_mode.attr,
	&dev_attr_zeroing_mode.attr,
	&dev_attr_max_write_same_blocks.attr,
	&dev_attr_max_medium_access_timeouts.attr,
	&dev_attr_zoned_cap.attr,
	&dev_attr_max_retries.attr,
	NULL,
};
ATTRIBUTE_GROUPS(sd_disk);

static struct class sd_disk_class = {
	.name		= "scsi_disk",
	.owner		= THIS_MODULE,
	.dev_release	= scsi_disk_release,
	.dev_groups	= sd_disk_groups,
};

static const struct dev_pm_ops sd_pm_ops = {
	.suspend		= sd_suspend_system,
	.resume			= sd_resume,
	.poweroff		= sd_suspend_system,
	.restore		= sd_resume,
	.runtime_suspend	= sd_suspend_runtime,
	.runtime_resume		= sd_resume,
};

static struct scsi_driver sd_template = {
	.gendrv = {
		.name		= "sd",
		.owner		= THIS_MODULE,
		.probe		= sd_probe,
		.probe_type	= PROBE_PREFER_ASYNCHRONOUS,
		.remove		= sd_remove,
		.shutdown	= sd_shutdown,
		.pm		= &sd_pm_ops,
	},
	.rescan			= sd_rescan,
	.init_command		= sd_init_command,
	.uninit_command		= sd_uninit_command,
	.done			= sd_done,
	.eh_action		= sd_eh_action,
	.eh_reset		= sd_eh_reset,
};

/*
 * Dummy kobj_map->probe function.
 * The default ->probe function will call modprobe, which is
 * pointless as this module is already loaded.
 */
static struct kobject *sd_default_probe(dev_t devt, int *partno, void *data)
{
	return NULL;
}

/*
 * Device no to disk mapping:
 * 
 *       major         disc2     disc  p1
 *   |............|.............|....|....| <- dev_t
 *    31        20 19          8 7  4 3  0
 * 
 * Inside a major, we have 16k disks, however mapped non-
 * contiguously. The first 16 disks are for major0, the next
 * ones with major1, ... Disk 256 is for major0 again, disk 272 
 * for major1, ... 
 * As we stay compatible with our numbering scheme, we can reuse 
 * the well-know SCSI majors 8, 65--71, 136--143.
 */
static int sd_major(int major_idx)
{
	switch (major_idx) {
	case 0:
		return SCSI_DISK0_MAJOR;
	case 1 ... 7:
		return SCSI_DISK1_MAJOR + major_idx - 1;
	case 8 ... 15:
		return SCSI_DISK8_MAJOR + major_idx - 8;
	default:
		BUG();
		return 0;	/* shut up gcc */
	}
}

static struct scsi_disk *scsi_disk_get(struct gendisk *disk)
{
	struct scsi_disk *sdkp = NULL;

	mutex_lock(&sd_ref_mutex);

	if (disk->private_data) {
		sdkp = scsi_disk(disk);
		if (scsi_device_get(sdkp->device) == 0)
			get_device(&sdkp->dev);
		else
			sdkp = NULL;
	}
	mutex_unlock(&sd_ref_mutex);
	return sdkp;
}

static void scsi_disk_put(struct scsi_disk *sdkp)
{
	struct scsi_device *sdev = sdkp->device;

	mutex_lock(&sd_ref_mutex);
	put_device(&sdkp->dev);
	scsi_device_put(sdev);
	mutex_unlock(&sd_ref_mutex);
}

#ifdef CONFIG_BLK_SED_OPAL
static int sd_sec_submit(void *data, u16 spsp, u8 secp, void *buffer,
		size_t len, bool send)
{
	struct scsi_disk *sdkp = data;
	struct scsi_device *sdev = sdkp->device;
	u8 cdb[12] = { 0, };
	int ret;

	cdb[0] = send ? SECURITY_PROTOCOL_OUT : SECURITY_PROTOCOL_IN;
	cdb[1] = secp;
	put_unaligned_be16(spsp, &cdb[2]);
	put_unaligned_be32(len, &cdb[6]);

	ret = scsi_execute_req(sdev, cdb,
			send ? DMA_TO_DEVICE : DMA_FROM_DEVICE,
			buffer, len, NULL, SD_TIMEOUT, sdkp->max_retries, NULL);
	return ret <= 0 ? ret : -EIO;
}
#endif /* CONFIG_BLK_SED_OPAL */

/*
 * Look up the DIX operation based on whether the command is read or
 * write and whether dix and dif are enabled.
 */
static unsigned int sd_prot_op(bool write, bool dix, bool dif)
{
	/* Lookup table: bit 2 (write), bit 1 (dix), bit 0 (dif) */
	static const unsigned int ops[] = {	/* wrt dix dif */
		SCSI_PROT_NORMAL,		/*  0	0   0  */
		SCSI_PROT_READ_STRIP,		/*  0	0   1  */
		SCSI_PROT_READ_INSERT,		/*  0	1   0  */
		SCSI_PROT_READ_PASS,		/*  0	1   1  */
		SCSI_PROT_NORMAL,		/*  1	0   0  */
		SCSI_PROT_WRITE_INSERT,		/*  1	0   1  */
		SCSI_PROT_WRITE_STRIP,		/*  1	1   0  */
		SCSI_PROT_WRITE_PASS,		/*  1	1   1  */
	};

	return ops[write << 2 | dix << 1 | dif];
}

/*
 * Returns a mask of the protection flags that are valid for a given DIX
 * operation.
 */
static unsigned int sd_prot_flag_mask(unsigned int prot_op)
{
	static const unsigned int flag_mask[] = {
		[SCSI_PROT_NORMAL]		= 0,

		[SCSI_PROT_READ_STRIP]		= SCSI_PROT_TRANSFER_PI |
						  SCSI_PROT_GUARD_CHECK |
						  SCSI_PROT_REF_CHECK |
						  SCSI_PROT_REF_INCREMENT,

		[SCSI_PROT_READ_INSERT]		= SCSI_PROT_REF_INCREMENT |
						  SCSI_PROT_IP_CHECKSUM,

		[SCSI_PROT_READ_PASS]		= SCSI_PROT_TRANSFER_PI |
						  SCSI_PROT_GUARD_CHECK |
						  SCSI_PROT_REF_CHECK |
						  SCSI_PROT_REF_INCREMENT |
						  SCSI_PROT_IP_CHECKSUM,

		[SCSI_PROT_WRITE_INSERT]	= SCSI_PROT_TRANSFER_PI |
						  SCSI_PROT_REF_INCREMENT,

		[SCSI_PROT_WRITE_STRIP]		= SCSI_PROT_GUARD_CHECK |
						  SCSI_PROT_REF_CHECK |
						  SCSI_PROT_REF_INCREMENT |
						  SCSI_PROT_IP_CHECKSUM,

		[SCSI_PROT_WRITE_PASS]		= SCSI_PROT_TRANSFER_PI |
						  SCSI_PROT_GUARD_CHECK |
						  SCSI_PROT_REF_CHECK |
						  SCSI_PROT_REF_INCREMENT |
						  SCSI_PROT_IP_CHECKSUM,
	};

	return flag_mask[prot_op];
}

static unsigned char sd_setup_protect_cmnd(struct scsi_cmnd *scmd,
					   unsigned int dix, unsigned int dif)
{
	struct bio *bio = scmd->request->bio;
	unsigned int prot_op = sd_prot_op(rq_data_dir(scmd->request), dix, dif);
	unsigned int protect = 0;

	if (dix) {				/* DIX Type 0, 1, 2, 3 */
		if (bio_integrity_flagged(bio, BIP_IP_CHECKSUM))
			scmd->prot_flags |= SCSI_PROT_IP_CHECKSUM;

		if (bio_integrity_flagged(bio, BIP_CTRL_NOCHECK) == false)
			scmd->prot_flags |= SCSI_PROT_GUARD_CHECK;
	}

	if (dif != T10_PI_TYPE3_PROTECTION) {	/* DIX/DIF Type 0, 1, 2 */
		scmd->prot_flags |= SCSI_PROT_REF_INCREMENT;

		if (bio_integrity_flagged(bio, BIP_CTRL_NOCHECK) == false)
			scmd->prot_flags |= SCSI_PROT_REF_CHECK;
	}

	if (dif) {				/* DIX/DIF Type 1, 2, 3 */
		scmd->prot_flags |= SCSI_PROT_TRANSFER_PI;

		if (bio_integrity_flagged(bio, BIP_DISK_NOCHECK))
			protect = 3 << 5;	/* Disable target PI checking */
		else
			protect = 1 << 5;	/* Enable target PI checking */
	}

	scsi_set_prot_op(scmd, prot_op);
	scsi_set_prot_type(scmd, dif);
	scmd->prot_flags &= sd_prot_flag_mask(prot_op);

	return protect;
}

static void sd_config_discard(struct scsi_disk *sdkp, unsigned int mode)
{
	struct request_queue *q = sdkp->disk->queue;
	unsigned int logical_block_size = sdkp->device->sector_size;
	unsigned int max_blocks = 0;

	q->limits.discard_alignment =
		sdkp->unmap_alignment * logical_block_size;
	q->limits.discard_granularity =
		max(sdkp->physical_block_size,
		    sdkp->unmap_granularity * logical_block_size);
	sdkp->provisioning_mode = mode;

	switch (mode) {

	case SD_LBP_FULL:
	case SD_LBP_DISABLE:
		blk_queue_max_discard_sectors(q, 0);
		blk_queue_flag_clear(QUEUE_FLAG_DISCARD, q);
		return;

	case SD_LBP_UNMAP:
		max_blocks = min_not_zero(sdkp->max_unmap_blocks,
					  (u32)SD_MAX_WS16_BLOCKS);
		break;

	case SD_LBP_WS16:
		if (sdkp->device->unmap_limit_for_ws)
			max_blocks = sdkp->max_unmap_blocks;
		else
			max_blocks = sdkp->max_ws_blocks;

		max_blocks = min_not_zero(max_blocks, (u32)SD_MAX_WS16_BLOCKS);
		break;

	case SD_LBP_WS10:
		if (sdkp->device->unmap_limit_for_ws)
			max_blocks = sdkp->max_unmap_blocks;
		else
			max_blocks = sdkp->max_ws_blocks;

		max_blocks = min_not_zero(max_blocks, (u32)SD_MAX_WS10_BLOCKS);
		break;

	case SD_LBP_ZERO:
		max_blocks = min_not_zero(sdkp->max_ws_blocks,
					  (u32)SD_MAX_WS10_BLOCKS);
		break;
	}

	blk_queue_max_discard_sectors(q, max_blocks * (logical_block_size >> 9));
	blk_queue_flag_set(QUEUE_FLAG_DISCARD, q);
}

static blk_status_t sd_setup_unmap_cmnd(struct scsi_cmnd *cmd)
{
	struct scsi_device *sdp = cmd->device;
	struct request *rq = cmd->request;
	struct scsi_disk *sdkp = scsi_disk(rq->rq_disk);
	u64 lba = sectors_to_logical(sdp, blk_rq_pos(rq));
	u32 nr_blocks = sectors_to_logical(sdp, blk_rq_sectors(rq));
	unsigned int data_len = 24;
	char *buf;

	rq->special_vec.bv_page = mempool_alloc(sd_page_pool, GFP_ATOMIC);
	if (!rq->special_vec.bv_page)
		return BLK_STS_RESOURCE;
	clear_highpage(rq->special_vec.bv_page);
	rq->special_vec.bv_offset = 0;
	rq->special_vec.bv_len = data_len;
	rq->rq_flags |= RQF_SPECIAL_PAYLOAD;

	cmd->cmd_len = 10;
	cmd->cmnd[0] = UNMAP;
	cmd->cmnd[8] = 24;

	buf = page_address(rq->special_vec.bv_page);
	put_unaligned_be16(6 + 16, &buf[0]);
	put_unaligned_be16(16, &buf[2]);
	put_unaligned_be64(lba, &buf[8]);
	put_unaligned_be32(nr_blocks, &buf[16]);

	cmd->allowed = sdkp->max_retries;
	cmd->transfersize = data_len;
	rq->timeout = SD_TIMEOUT;

	return scsi_alloc_sgtables(cmd);
}

static blk_status_t sd_setup_write_same16_cmnd(struct scsi_cmnd *cmd,
		bool unmap)
{
	struct scsi_device *sdp = cmd->device;
	struct request *rq = cmd->request;
	struct scsi_disk *sdkp = scsi_disk(rq->rq_disk);
	u64 lba = sectors_to_logical(sdp, blk_rq_pos(rq));
	u32 nr_blocks = sectors_to_logical(sdp, blk_rq_sectors(rq));
	u32 data_len = sdp->sector_size;

	rq->special_vec.bv_page = mempool_alloc(sd_page_pool, GFP_ATOMIC);
	if (!rq->special_vec.bv_page)
		return BLK_STS_RESOURCE;
	clear_highpage(rq->special_vec.bv_page);
	rq->special_vec.bv_offset = 0;
	rq->special_vec.bv_len = data_len;
	rq->rq_flags |= RQF_SPECIAL_PAYLOAD;

	cmd->cmd_len = 16;
	cmd->cmnd[0] = WRITE_SAME_16;
	if (unmap)
		cmd->cmnd[1] = 0x8; /* UNMAP */
	put_unaligned_be64(lba, &cmd->cmnd[2]);
	put_unaligned_be32(nr_blocks, &cmd->cmnd[10]);

	cmd->allowed = sdkp->max_retries;
	cmd->transfersize = data_len;
	rq->timeout = unmap ? SD_TIMEOUT : SD_WRITE_SAME_TIMEOUT;

	return scsi_alloc_sgtables(cmd);
}

static blk_status_t sd_setup_write_same10_cmnd(struct scsi_cmnd *cmd,
		bool unmap)
{
	struct scsi_device *sdp = cmd->device;
	struct request *rq = cmd->request;
	struct scsi_disk *sdkp = scsi_disk(rq->rq_disk);
	u64 lba = sectors_to_logical(sdp, blk_rq_pos(rq));
	u32 nr_blocks = sectors_to_logical(sdp, blk_rq_sectors(rq));
	u32 data_len = sdp->sector_size;

	rq->special_vec.bv_page = mempool_alloc(sd_page_pool, GFP_ATOMIC);
	if (!rq->special_vec.bv_page)
		return BLK_STS_RESOURCE;
	clear_highpage(rq->special_vec.bv_page);
	rq->special_vec.bv_offset = 0;
	rq->special_vec.bv_len = data_len;
	rq->rq_flags |= RQF_SPECIAL_PAYLOAD;

	cmd->cmd_len = 10;
	cmd->cmnd[0] = WRITE_SAME;
	if (unmap)
		cmd->cmnd[1] = 0x8; /* UNMAP */
	put_unaligned_be32(lba, &cmd->cmnd[2]);
	put_unaligned_be16(nr_blocks, &cmd->cmnd[7]);

	cmd->allowed = sdkp->max_retries;
	cmd->transfersize = data_len;
	rq->timeout = unmap ? SD_TIMEOUT : SD_WRITE_SAME_TIMEOUT;

	return scsi_alloc_sgtables(cmd);
}

static blk_status_t sd_setup_write_zeroes_cmnd(struct scsi_cmnd *cmd)
{
	struct request *rq = cmd->request;
	struct scsi_device *sdp = cmd->device;
	struct scsi_disk *sdkp = scsi_disk(rq->rq_disk);
	u64 lba = sectors_to_logical(sdp, blk_rq_pos(rq));
	u32 nr_blocks = sectors_to_logical(sdp, blk_rq_sectors(rq));

	if (!(rq->cmd_flags & REQ_NOUNMAP)) {
		switch (sdkp->zeroing_mode) {
		case SD_ZERO_WS16_UNMAP:
			return sd_setup_write_same16_cmnd(cmd, true);
		case SD_ZERO_WS10_UNMAP:
			return sd_setup_write_same10_cmnd(cmd, true);
		}
	}

	if (sdp->no_write_same)
		return BLK_STS_TARGET;

	if (sdkp->ws16 || lba > 0xffffffff || nr_blocks > 0xffff)
		return sd_setup_write_same16_cmnd(cmd, false);

	return sd_setup_write_same10_cmnd(cmd, false);
}

static void sd_config_write_same(struct scsi_disk *sdkp)
{
	struct request_queue *q = sdkp->disk->queue;
	unsigned int logical_block_size = sdkp->device->sector_size;

	if (sdkp->device->no_write_same) {
		sdkp->max_ws_blocks = 0;
		goto out;
	}

	/* Some devices can not handle block counts above 0xffff despite
	 * supporting WRITE SAME(16). Consequently we default to 64k
	 * blocks per I/O unless the device explicitly advertises a
	 * bigger limit.
	 */
	if (sdkp->max_ws_blocks > SD_MAX_WS10_BLOCKS)
		sdkp->max_ws_blocks = min_not_zero(sdkp->max_ws_blocks,
						   (u32)SD_MAX_WS16_BLOCKS);
	else if (sdkp->ws16 || sdkp->ws10 || sdkp->device->no_report_opcodes)
		sdkp->max_ws_blocks = min_not_zero(sdkp->max_ws_blocks,
						   (u32)SD_MAX_WS10_BLOCKS);
	else {
		sdkp->device->no_write_same = 1;
		sdkp->max_ws_blocks = 0;
	}

	if (sdkp->lbprz && sdkp->lbpws)
		sdkp->zeroing_mode = SD_ZERO_WS16_UNMAP;
	else if (sdkp->lbprz && sdkp->lbpws10)
		sdkp->zeroing_mode = SD_ZERO_WS10_UNMAP;
	else if (sdkp->max_ws_blocks)
		sdkp->zeroing_mode = SD_ZERO_WS;
	else
		sdkp->zeroing_mode = SD_ZERO_WRITE;

	if (sdkp->max_ws_blocks &&
	    sdkp->physical_block_size > logical_block_size) {
		/*
		 * Reporting a maximum number of blocks that is not aligned
		 * on the device physical size would cause a large write same
		 * request to be split into physically unaligned chunks by
		 * __blkdev_issue_write_zeroes() and __blkdev_issue_write_same()
		 * even if the caller of these functions took care to align the
		 * large request. So make sure the maximum reported is aligned
		 * to the device physical block size. This is only an optional
		 * optimization for regular disks, but this is mandatory to
		 * avoid failure of large write same requests directed at
		 * sequential write required zones of host-managed ZBC disks.
		 */
		sdkp->max_ws_blocks =
			round_down(sdkp->max_ws_blocks,
				   bytes_to_logical(sdkp->device,
						    sdkp->physical_block_size));
	}

out:
	blk_queue_max_write_same_sectors(q, sdkp->max_ws_blocks *
					 (logical_block_size >> 9));
	blk_queue_max_write_zeroes_sectors(q, sdkp->max_ws_blocks *
					 (logical_block_size >> 9));
}

/**
 * sd_setup_write_same_cmnd - write the same data to multiple blocks
 * @cmd: command to prepare
 *
 * Will set up either WRITE SAME(10) or WRITE SAME(16) depending on
 * the preference indicated by the target device.
 **/
static blk_status_t sd_setup_write_same_cmnd(struct scsi_cmnd *cmd)
{
	struct request *rq = cmd->request;
	struct scsi_device *sdp = cmd->device;
	struct scsi_disk *sdkp = scsi_disk(rq->rq_disk);
	struct bio *bio = rq->bio;
	u64 lba = sectors_to_logical(sdp, blk_rq_pos(rq));
	u32 nr_blocks = sectors_to_logical(sdp, blk_rq_sectors(rq));
	blk_status_t ret;

	if (sdkp->device->no_write_same)
		return BLK_STS_TARGET;

	BUG_ON(bio_offset(bio) || bio_iovec(bio).bv_len != sdp->sector_size);

	rq->timeout = SD_WRITE_SAME_TIMEOUT;

	if (sdkp->ws16 || lba > 0xffffffff || nr_blocks > 0xffff) {
		cmd->cmd_len = 16;
		cmd->cmnd[0] = WRITE_SAME_16;
		put_unaligned_be64(lba, &cmd->cmnd[2]);
		put_unaligned_be32(nr_blocks, &cmd->cmnd[10]);
	} else {
		cmd->cmd_len = 10;
		cmd->cmnd[0] = WRITE_SAME;
		put_unaligned_be32(lba, &cmd->cmnd[2]);
		put_unaligned_be16(nr_blocks, &cmd->cmnd[7]);
	}

	cmd->transfersize = sdp->sector_size;
	cmd->allowed = sdkp->max_retries;

	/*
	 * For WRITE SAME the data transferred via the DATA OUT buffer is
	 * different from the amount of data actually written to the target.
	 *
	 * We set up __data_len to the amount of data transferred via the
	 * DATA OUT buffer so that blk_rq_map_sg sets up the proper S/G list
	 * to transfer a single sector of data first, but then reset it to
	 * the amount of data to be written right after so that the I/O path
	 * knows how much to actually write.
	 */
	rq->__data_len = sdp->sector_size;
	ret = scsi_alloc_sgtables(cmd);
	rq->__data_len = blk_rq_bytes(rq);

	return ret;
}

static blk_status_t sd_setup_flush_cmnd(struct scsi_cmnd *cmd)
{
	struct request *rq = cmd->request;
	struct scsi_disk *sdkp = scsi_disk(rq->rq_disk);

	/* flush requests don't perform I/O, zero the S/G table */
	memset(&cmd->sdb, 0, sizeof(cmd->sdb));

	cmd->cmnd[0] = SYNCHRONIZE_CACHE;
	cmd->cmd_len = 10;
	cmd->transfersize = 0;
	cmd->allowed = sdkp->max_retries;

	rq->timeout = rq->q->rq_timeout * SD_FLUSH_TIMEOUT_MULTIPLIER;
	return BLK_STS_OK;
}

static blk_status_t sd_setup_rw32_cmnd(struct scsi_cmnd *cmd, bool write,
				       sector_t lba, unsigned int nr_blocks,
				       unsigned char flags)
{
	cmd->cmnd = mempool_alloc(sd_cdb_pool, GFP_ATOMIC);
	if (unlikely(cmd->cmnd == NULL))
		return BLK_STS_RESOURCE;

	cmd->cmd_len = SD_EXT_CDB_SIZE;
	memset(cmd->cmnd, 0, cmd->cmd_len);

	cmd->cmnd[0]  = VARIABLE_LENGTH_CMD;
	cmd->cmnd[7]  = 0x18; /* Additional CDB len */
	cmd->cmnd[9]  = write ? WRITE_32 : READ_32;
	cmd->cmnd[10] = flags;
	put_unaligned_be64(lba, &cmd->cmnd[12]);
	put_unaligned_be32(lba, &cmd->cmnd[20]); /* Expected Indirect LBA */
	put_unaligned_be32(nr_blocks, &cmd->cmnd[28]);

	return BLK_STS_OK;
}

static blk_status_t sd_setup_rw16_cmnd(struct scsi_cmnd *cmd, bool write,
				       sector_t lba, unsigned int nr_blocks,
				       unsigned char flags)
{
	cmd->cmd_len  = 16;
	cmd->cmnd[0]  = write ? WRITE_16 : READ_16;
	cmd->cmnd[1]  = flags;
	cmd->cmnd[14] = 0;
	cmd->cmnd[15] = 0;
	put_unaligned_be64(lba, &cmd->cmnd[2]);
	put_unaligned_be32(nr_blocks, &cmd->cmnd[10]);

	return BLK_STS_OK;
}

static blk_status_t sd_setup_rw10_cmnd(struct scsi_cmnd *cmd, bool write,
				       sector_t lba, unsigned int nr_blocks,
				       unsigned char flags)
{
	cmd->cmd_len = 10;
	cmd->cmnd[0] = write ? WRITE_10 : READ_10;
	cmd->cmnd[1] = flags;
	cmd->cmnd[6] = 0;
	cmd->cmnd[9] = 0;
	put_unaligned_be32(lba, &cmd->cmnd[2]);
	put_unaligned_be16(nr_blocks, &cmd->cmnd[7]);

	return BLK_STS_OK;
}

static blk_status_t sd_setup_rw6_cmnd(struct scsi_cmnd *cmd, bool write,
				      sector_t lba, unsigned int nr_blocks,
				      unsigned char flags)
{
	/* Avoid that 0 blocks gets translated into 256 blocks. */
	if (WARN_ON_ONCE(nr_blocks == 0))
		return BLK_STS_IOERR;

	if (unlikely(flags & 0x8)) {
		/*
		 * This happens only if this drive failed 10byte rw
		 * command with ILLEGAL_REQUEST during operation and
		 * thus turned off use_10_for_rw.
		 */
		scmd_printk(KERN_ERR, cmd, "FUA write on READ/WRITE(6) drive\n");
		return BLK_STS_IOERR;
	}

	cmd->cmd_len = 6;
	cmd->cmnd[0] = write ? WRITE_6 : READ_6;
	cmd->cmnd[1] = (lba >> 16) & 0x1f;
	cmd->cmnd[2] = (lba >> 8) & 0xff;
	cmd->cmnd[3] = lba & 0xff;
	cmd->cmnd[4] = nr_blocks;
	cmd->cmnd[5] = 0;

	return BLK_STS_OK;
}

static blk_status_t sd_setup_read_write_cmnd(struct scsi_cmnd *cmd)
{
	struct request *rq = cmd->request;
	struct scsi_device *sdp = cmd->device;
	struct scsi_disk *sdkp = scsi_disk(rq->rq_disk);
	sector_t lba = sectors_to_logical(sdp, blk_rq_pos(rq));
	sector_t threshold;
	unsigned int nr_blocks = sectors_to_logical(sdp, blk_rq_sectors(rq));
	unsigned int mask = logical_to_sectors(sdp, 1) - 1;
	bool write = rq_data_dir(rq) == WRITE;
	unsigned char protect, fua;
	blk_status_t ret;
	unsigned int dif;
	bool dix;

	ret = scsi_alloc_sgtables(cmd);
	if (ret != BLK_STS_OK)
		return ret;

	ret = BLK_STS_IOERR;
	if (!scsi_device_online(sdp) || sdp->changed) {
		scmd_printk(KERN_ERR, cmd, "device offline or changed\n");
		goto fail;
	}

	if (blk_rq_pos(rq) + blk_rq_sectors(rq) > get_capacity(rq->rq_disk)) {
		scmd_printk(KERN_ERR, cmd, "access beyond end of device\n");
		goto fail;
	}

	if ((blk_rq_pos(rq) & mask) || (blk_rq_sectors(rq) & mask)) {
		scmd_printk(KERN_ERR, cmd, "request not aligned to the logical block size\n");
		goto fail;
	}

	/*
	 * Some SD card readers can't handle accesses which touch the
	 * last one or two logical blocks. Split accesses as needed.
	 */
	threshold = sdkp->capacity - SD_LAST_BUGGY_SECTORS;

	if (unlikely(sdp->last_sector_bug && lba + nr_blocks > threshold)) {
		if (lba < threshold) {
			/* Access up to the threshold but not beyond */
			nr_blocks = threshold - lba;
		} else {
			/* Access only a single logical block */
			nr_blocks = 1;
		}
	}

	if (req_op(rq) == REQ_OP_ZONE_APPEND) {
		ret = sd_zbc_prepare_zone_append(cmd, &lba, nr_blocks);
		if (ret)
			goto fail;
	}

	fua = rq->cmd_flags & REQ_FUA ? 0x8 : 0;
	dix = scsi_prot_sg_count(cmd);
	dif = scsi_host_dif_capable(cmd->device->host, sdkp->protection_type);

	if (dif || dix)
		protect = sd_setup_protect_cmnd(cmd, dix, dif);
	else
		protect = 0;

	if (protect && sdkp->protection_type == T10_PI_TYPE2_PROTECTION) {
		ret = sd_setup_rw32_cmnd(cmd, write, lba, nr_blocks,
					 protect | fua);
	} else if (sdp->use_16_for_rw || (nr_blocks > 0xffff)) {
		ret = sd_setup_rw16_cmnd(cmd, write, lba, nr_blocks,
					 protect | fua);
	} else if ((nr_blocks > 0xff) || (lba > 0x1fffff) ||
		   sdp->use_10_for_rw || protect) {
		ret = sd_setup_rw10_cmnd(cmd, write, lba, nr_blocks,
					 protect | fua);
	} else {
		ret = sd_setup_rw6_cmnd(cmd, write, lba, nr_blocks,
					protect | fua);
	}

	if (unlikely(ret != BLK_STS_OK))
		goto fail;

	/*
	 * We shouldn't disconnect in the middle of a sector, so with a dumb
	 * host adapter, it's safe to assume that we can at least transfer
	 * this many bytes between each connect / disconnect.
	 */
	cmd->transfersize = sdp->sector_size;
	cmd->underflow = nr_blocks << 9;
	cmd->allowed = sdkp->max_retries;
	cmd->sdb.length = nr_blocks * sdp->sector_size;

	SCSI_LOG_HLQUEUE(1,
			 scmd_printk(KERN_INFO, cmd,
				     "%s: block=%llu, count=%d\n", __func__,
				     (unsigned long long)blk_rq_pos(rq),
				     blk_rq_sectors(rq)));
	SCSI_LOG_HLQUEUE(2,
			 scmd_printk(KERN_INFO, cmd,
				     "%s %d/%u 512 byte blocks.\n",
				     write ? "writing" : "reading", nr_blocks,
				     blk_rq_sectors(rq)));

	/*
	 * This indicates that the command is ready from our end to be queued.
	 */
	return BLK_STS_OK;
fail:
	scsi_free_sgtables(cmd);
	return ret;
}

static blk_status_t sd_init_command(struct scsi_cmnd *cmd)
{
	struct request *rq = cmd->request;

	switch (req_op(rq)) {
	case REQ_OP_DISCARD:
		switch (scsi_disk(rq->rq_disk)->provisioning_mode) {
		case SD_LBP_UNMAP:
			return sd_setup_unmap_cmnd(cmd);
		case SD_LBP_WS16:
			return sd_setup_write_same16_cmnd(cmd, true);
		case SD_LBP_WS10:
			return sd_setup_write_same10_cmnd(cmd, true);
		case SD_LBP_ZERO:
			return sd_setup_write_same10_cmnd(cmd, false);
		default:
			return BLK_STS_TARGET;
		}
	case REQ_OP_WRITE_ZEROES:
		return sd_setup_write_zeroes_cmnd(cmd);
	case REQ_OP_WRITE_SAME:
		return sd_setup_write_same_cmnd(cmd);
	case REQ_OP_FLUSH:
		return sd_setup_flush_cmnd(cmd);
	case REQ_OP_READ:
	case REQ_OP_WRITE:
	case REQ_OP_ZONE_APPEND:
		return sd_setup_read_write_cmnd(cmd);
	case REQ_OP_ZONE_RESET:
		return sd_zbc_setup_zone_mgmt_cmnd(cmd, ZO_RESET_WRITE_POINTER,
						   false);
	case REQ_OP_ZONE_RESET_ALL:
		return sd_zbc_setup_zone_mgmt_cmnd(cmd, ZO_RESET_WRITE_POINTER,
						   true);
	case REQ_OP_ZONE_OPEN:
		return sd_zbc_setup_zone_mgmt_cmnd(cmd, ZO_OPEN_ZONE, false);
	case REQ_OP_ZONE_CLOSE:
		return sd_zbc_setup_zone_mgmt_cmnd(cmd, ZO_CLOSE_ZONE, false);
	case REQ_OP_ZONE_FINISH:
		return sd_zbc_setup_zone_mgmt_cmnd(cmd, ZO_FINISH_ZONE, false);
	default:
		WARN_ON_ONCE(1);
		return BLK_STS_NOTSUPP;
	}
}

static void sd_uninit_command(struct scsi_cmnd *SCpnt)
{
	struct request *rq = SCpnt->request;
	u8 *cmnd;

	if (rq->rq_flags & RQF_SPECIAL_PAYLOAD)
		mempool_free(rq->special_vec.bv_page, sd_page_pool);

	if (SCpnt->cmnd != scsi_req(rq)->cmd) {
		cmnd = SCpnt->cmnd;
		SCpnt->cmnd = NULL;
		SCpnt->cmd_len = 0;
		mempool_free(cmnd, sd_cdb_pool);
	}
}

/**
 *	sd_open - open a scsi disk device
 *	@bdev: Block device of the scsi disk to open
 *	@mode: FMODE_* mask
 *
 *	Returns 0 if successful. Returns a negated errno value in case 
 *	of error.
 *
 *	Note: This can be called from a user context (e.g. fsck(1) )
 *	or from within the kernel (e.g. as a result of a mount(1) ).
 *	In the latter case @inode and @filp carry an abridged amount
 *	of information as noted above.
 *
 *	Locking: called with bdev->bd_mutex held.
 **/
static int sd_open(struct block_device *bdev, fmode_t mode)
{
	struct scsi_disk *sdkp = scsi_disk_get(bdev->bd_disk);
	struct scsi_device *sdev;
	int retval;

	if (!sdkp)
		return -ENXIO;

	SCSI_LOG_HLQUEUE(3, sd_printk(KERN_INFO, sdkp, "sd_open\n"));

	sdev = sdkp->device;

	/*
	 * If the device is in error recovery, wait until it is done.
	 * If the device is offline, then disallow any access to it.
	 */
	retval = -ENXIO;
	if (!scsi_block_when_processing_errors(sdev))
		goto error_out;

	if (sdev->removable || sdkp->write_prot) {
		if (bdev_check_media_change(bdev))
			sd_revalidate_disk(bdev->bd_disk);
	}

	/*
	 * If the drive is empty, just let the open fail.
	 */
	retval = -ENOMEDIUM;
	if (sdev->removable && !sdkp->media_present && !(mode & FMODE_NDELAY))
		goto error_out;

	/*
	 * If the device has the write protect tab set, have the open fail
	 * if the user expects to be able to write to the thing.
	 */
	retval = -EROFS;
	if (sdkp->write_prot && (mode & FMODE_WRITE))
		goto error_out;

	/*
	 * It is possible that the disk changing stuff resulted in
	 * the device being taken offline.  If this is the case,
	 * report this to the user, and don't pretend that the
	 * open actually succeeded.
	 */
	retval = -ENXIO;
	if (!scsi_device_online(sdev))
		goto error_out;

	if ((atomic_inc_return(&sdkp->openers) == 1) && sdev->removable) {
		if (scsi_block_when_processing_errors(sdev))
			scsi_set_medium_removal(sdev, SCSI_REMOVAL_PREVENT);
	}

	return 0;

error_out:
	scsi_disk_put(sdkp);
	return retval;	
}

/**
 *	sd_release - invoked when the (last) close(2) is called on this
 *	scsi disk.
 *	@disk: disk to release
 *	@mode: FMODE_* mask
 *
 *	Returns 0. 
 *
 *	Note: may block (uninterruptible) if error recovery is underway
 *	on this disk.
 *
 *	Locking: called with bdev->bd_mutex held.
 **/
static void sd_release(struct gendisk *disk, fmode_t mode)
{
	struct scsi_disk *sdkp = scsi_disk(disk);
	struct scsi_device *sdev = sdkp->device;

	SCSI_LOG_HLQUEUE(3, sd_printk(KERN_INFO, sdkp, "sd_release\n"));

	if (atomic_dec_return(&sdkp->openers) == 0 && sdev->removable) {
		if (scsi_block_when_processing_errors(sdev))
			scsi_set_medium_removal(sdev, SCSI_REMOVAL_ALLOW);
	}

	scsi_disk_put(sdkp);
}

static int sd_getgeo(struct block_device *bdev, struct hd_geometry *geo)
{
	struct scsi_disk *sdkp = scsi_disk(bdev->bd_disk);
	struct scsi_device *sdp = sdkp->device;
	struct Scsi_Host *host = sdp->host;
	sector_t capacity = logical_to_sectors(sdp, sdkp->capacity);
	int diskinfo[4];

	/* default to most commonly used values */
	diskinfo[0] = 0x40;	/* 1 << 6 */
	diskinfo[1] = 0x20;	/* 1 << 5 */
	diskinfo[2] = capacity >> 11;

	/* override with calculated, extended default, or driver values */
	if (host->hostt->bios_param)
		host->hostt->bios_param(sdp, bdev, capacity, diskinfo);
	else
		scsicam_bios_param(bdev, capacity, diskinfo);

	geo->heads = diskinfo[0];
	geo->sectors = diskinfo[1];
	geo->cylinders = diskinfo[2];
	return 0;
}

/**
 *	sd_ioctl - process an ioctl
 *	@bdev: target block device
 *	@mode: FMODE_* mask
 *	@cmd: ioctl command number
 *	@p: this is third argument given to ioctl(2) system call.
 *	Often contains a pointer.
 *
 *	Returns 0 if successful (some ioctls return positive numbers on
 *	success as well). Returns a negated errno value in case of error.
 *
 *	Note: most ioctls are forward onto the block subsystem or further
 *	down in the scsi subsystem.
 **/
static int sd_ioctl_common(struct block_device *bdev, fmode_t mode,
			   unsigned int cmd, void __user *p)
{
	struct gendisk *disk = bdev->bd_disk;
	struct scsi_disk *sdkp = scsi_disk(disk);
	struct scsi_device *sdp = sdkp->device;
	int error;
    
	SCSI_LOG_IOCTL(1, sd_printk(KERN_INFO, sdkp, "sd_ioctl: disk=%s, "
				    "cmd=0x%x\n", disk->disk_name, cmd));

	error = scsi_verify_blk_ioctl(bdev, cmd);
	if (error < 0)
		return error;

	/*
	 * If we are in the middle of error recovery, don't let anyone
	 * else try and use this device.  Also, if error recovery fails, it
	 * may try and take the device offline, in which case all further
	 * access to the device is prohibited.
	 */
	error = scsi_ioctl_block_when_processing_errors(sdp, cmd,
			(mode & FMODE_NDELAY) != 0);
	if (error)
		goto out;

	if (is_sed_ioctl(cmd))
		return sed_ioctl(sdkp->opal_dev, cmd, p);

	/*
	 * Send SCSI addressing ioctls directly to mid level, send other
	 * ioctls to block level and then onto mid level if they can't be
	 * resolved.
	 */
	switch (cmd) {
		case SCSI_IOCTL_GET_IDLUN:
		case SCSI_IOCTL_GET_BUS_NUMBER:
			error = scsi_ioctl(sdp, cmd, p);
			break;
		default:
			error = scsi_cmd_blk_ioctl(bdev, mode, cmd, p);
			break;
	}
out:
	return error;
}

static void set_media_not_present(struct scsi_disk *sdkp)
{
	if (sdkp->media_present)
		sdkp->device->changed = 1;

	if (sdkp->device->removable) {
		sdkp->media_present = 0;
		sdkp->capacity = 0;
	}
}

static int media_not_present(struct scsi_disk *sdkp,
			     struct scsi_sense_hdr *sshdr)
{
	if (!scsi_sense_valid(sshdr))
		return 0;

	/* not invoked for commands that could return deferred errors */
	switch (sshdr->sense_key) {
	case UNIT_ATTENTION:
	case NOT_READY:
		/* medium not present */
		if (sshdr->asc == 0x3A) {
			set_media_not_present(sdkp);
			return 1;
		}
	}
	return 0;
}

/**
 *	sd_check_events - check media events
 *	@disk: kernel device descriptor
 *	@clearing: disk events currently being cleared
 *
 *	Returns mask of DISK_EVENT_*.
 *
 *	Note: this function is invoked from the block subsystem.
 **/
static unsigned int sd_check_events(struct gendisk *disk, unsigned int clearing)
{
	struct scsi_disk *sdkp = scsi_disk_get(disk);
	struct scsi_device *sdp;
	int retval;

	if (!sdkp)
		return 0;

	sdp = sdkp->device;
	SCSI_LOG_HLQUEUE(3, sd_printk(KERN_INFO, sdkp, "sd_check_events\n"));

	/*
	 * If the device is offline, don't send any commands - just pretend as
	 * if the command failed.  If the device ever comes back online, we
	 * can deal with it then.  It is only because of unrecoverable errors
	 * that we would ever take a device offline in the first place.
	 */
	if (!scsi_device_online(sdp)) {
		set_media_not_present(sdkp);
		goto out;
	}

	/*
	 * Using TEST_UNIT_READY enables differentiation between drive with
	 * no cartridge loaded - NOT READY, drive with changed cartridge -
	 * UNIT ATTENTION, or with same cartridge - GOOD STATUS.
	 *
	 * Drives that auto spin down. eg iomega jaz 1G, will be started
	 * by sd_spinup_disk() from sd_revalidate_disk(), which happens whenever
	 * sd_revalidate() is called.
	 */
	if (scsi_block_when_processing_errors(sdp)) {
		struct scsi_sense_hdr sshdr = { 0, };

		retval = scsi_test_unit_ready(sdp, SD_TIMEOUT, sdkp->max_retries,
					      &sshdr);

		/* failed to execute TUR, assume media not present */
		if (host_byte(retval)) {
			set_media_not_present(sdkp);
			goto out;
		}

		if (media_not_present(sdkp, &sshdr))
			goto out;
	}

	/*
	 * For removable scsi disk we have to recognise the presence
	 * of a disk in the drive.
	 */
	if (!sdkp->media_present)
		sdp->changed = 1;
	sdkp->media_present = 1;
out:
	/*
	 * sdp->changed is set under the following conditions:
	 *
	 *	Medium present state has changed in either direction.
	 *	Device has indicated UNIT_ATTENTION.
	 */
	retval = sdp->changed ? DISK_EVENT_MEDIA_CHANGE : 0;
	sdp->changed = 0;
	scsi_disk_put(sdkp);
	return retval;
}

static int sd_sync_cache(struct scsi_disk *sdkp, struct scsi_sense_hdr *sshdr)
{
	int retries, res;
	struct scsi_device *sdp = sdkp->device;
	const int timeout = sdp->request_queue->rq_timeout
		* SD_FLUSH_TIMEOUT_MULTIPLIER;
	struct scsi_sense_hdr my_sshdr;

	if (!scsi_device_online(sdp))
		return -ENODEV;

	/* caller might not be interested in sense, but we need it */
	if (!sshdr)
		sshdr = &my_sshdr;

	for (retries = 3; retries > 0; --retries) {
		unsigned char cmd[10] = { 0 };

		cmd[0] = SYNCHRONIZE_CACHE;
		/*
		 * Leave the rest of the command zero to indicate
		 * flush everything.
		 */
		res = scsi_execute(sdp, cmd, DMA_NONE, NULL, 0, NULL, sshdr,
				timeout, sdkp->max_retries, 0, RQF_PM, NULL);
		if (res == 0)
			break;
	}

	if (res) {
		sd_print_result(sdkp, "Synchronize Cache(10) failed", res);

		if (driver_byte(res) == DRIVER_SENSE)
			sd_print_sense_hdr(sdkp, sshdr);

		/* we need to evaluate the error return  */
		if (scsi_sense_valid(sshdr) &&
			(sshdr->asc == 0x3a ||	/* medium not present */
			 sshdr->asc == 0x20 ||	/* invalid command */
			 (sshdr->asc == 0x74 && sshdr->ascq == 0x71)))	/* drive is password locked */
				/* this is no error here */
				return 0;

		switch (host_byte(res)) {
		/* ignore errors due to racing a disconnection */
		case DID_BAD_TARGET:
		case DID_NO_CONNECT:
			return 0;
		/* signal the upper layer it might try again */
		case DID_BUS_BUSY:
		case DID_IMM_RETRY:
		case DID_REQUEUE:
		case DID_SOFT_ERROR:
			return -EBUSY;
		default:
			return -EIO;
		}
	}
	return 0;
}

static void sd_rescan(struct device *dev)
{
	struct scsi_disk *sdkp = dev_get_drvdata(dev);
	int ret;

	ret = sd_revalidate_disk(sdkp->disk);
	revalidate_disk_size(sdkp->disk, ret == 0);
}

static int sd_ioctl(struct block_device *bdev, fmode_t mode,
		    unsigned int cmd, unsigned long arg)
{
	void __user *p = (void __user *)arg;
	int ret;

	ret = sd_ioctl_common(bdev, mode, cmd, p);
	if (ret != -ENOTTY)
		return ret;

	return scsi_ioctl(scsi_disk(bdev->bd_disk)->device, cmd, p);
}

#ifdef CONFIG_COMPAT
static int sd_compat_ioctl(struct block_device *bdev, fmode_t mode,
			   unsigned int cmd, unsigned long arg)
{
<<<<<<< HEAD
	struct gendisk *disk = bdev->bd_disk;
	struct scsi_disk *sdkp = scsi_disk(disk);
	struct scsi_device *sdev = sdkp->device;
	void __user *p = compat_ptr(arg);
	int error;

	error = scsi_verify_blk_ioctl(bdev, cmd);
	if (error < 0)
		return error;

	error = scsi_ioctl_block_when_processing_errors(sdev, cmd,
			(mode & FMODE_NDELAY) != 0);
	if (error)
		return error;

	if (is_sed_ioctl(cmd))
		return sed_ioctl(sdkp->opal_dev, cmd, p);
	       
	/* 
	 * Let the static ioctl translation table take care of it.
	 */
	if (!sdev->host->hostt->compat_ioctl)
		return -ENOIOCTLCMD; 
	return sdev->host->hostt->compat_ioctl(sdev, cmd, p);
=======
	void __user *p = compat_ptr(arg);
	int ret;

	ret = sd_ioctl_common(bdev, mode, cmd, p);
	if (ret != -ENOTTY)
		return ret;

	return scsi_compat_ioctl(scsi_disk(bdev->bd_disk)->device, cmd, p);
>>>>>>> d1988041
}
#endif

static char sd_pr_type(enum pr_type type)
{
	switch (type) {
	case PR_WRITE_EXCLUSIVE:
		return 0x01;
	case PR_EXCLUSIVE_ACCESS:
		return 0x03;
	case PR_WRITE_EXCLUSIVE_REG_ONLY:
		return 0x05;
	case PR_EXCLUSIVE_ACCESS_REG_ONLY:
		return 0x06;
	case PR_WRITE_EXCLUSIVE_ALL_REGS:
		return 0x07;
	case PR_EXCLUSIVE_ACCESS_ALL_REGS:
		return 0x08;
	default:
		return 0;
	}
};

static int sd_pr_command(struct block_device *bdev, u8 sa,
		u64 key, u64 sa_key, u8 type, u8 flags)
{
	struct scsi_disk *sdkp = scsi_disk(bdev->bd_disk);
	struct scsi_device *sdev = sdkp->device;
	struct scsi_sense_hdr sshdr;
	int result;
	u8 cmd[16] = { 0, };
	u8 data[24] = { 0, };

	cmd[0] = PERSISTENT_RESERVE_OUT;
	cmd[1] = sa;
	cmd[2] = type;
	put_unaligned_be32(sizeof(data), &cmd[5]);

	put_unaligned_be64(key, &data[0]);
	put_unaligned_be64(sa_key, &data[8]);
	data[20] = flags;

	result = scsi_execute_req(sdev, cmd, DMA_TO_DEVICE, &data, sizeof(data),
			&sshdr, SD_TIMEOUT, sdkp->max_retries, NULL);

	if (driver_byte(result) == DRIVER_SENSE &&
	    scsi_sense_valid(&sshdr)) {
		sdev_printk(KERN_INFO, sdev, "PR command failed: %d\n", result);
		scsi_print_sense_hdr(sdev, NULL, &sshdr);
	}

	return result;
}

static int sd_pr_register(struct block_device *bdev, u64 old_key, u64 new_key,
		u32 flags)
{
	if (flags & ~PR_FL_IGNORE_KEY)
		return -EOPNOTSUPP;
	return sd_pr_command(bdev, (flags & PR_FL_IGNORE_KEY) ? 0x06 : 0x00,
			old_key, new_key, 0,
			(1 << 0) /* APTPL */);
}

static int sd_pr_reserve(struct block_device *bdev, u64 key, enum pr_type type,
		u32 flags)
{
	if (flags)
		return -EOPNOTSUPP;
	return sd_pr_command(bdev, 0x01, key, 0, sd_pr_type(type), 0);
}

static int sd_pr_release(struct block_device *bdev, u64 key, enum pr_type type)
{
	return sd_pr_command(bdev, 0x02, key, 0, sd_pr_type(type), 0);
}

static int sd_pr_preempt(struct block_device *bdev, u64 old_key, u64 new_key,
		enum pr_type type, bool abort)
{
	return sd_pr_command(bdev, abort ? 0x05 : 0x04, old_key, new_key,
			     sd_pr_type(type), 0);
}

static int sd_pr_clear(struct block_device *bdev, u64 key)
{
	return sd_pr_command(bdev, 0x03, key, 0, 0, 0);
}

static const struct pr_ops sd_pr_ops = {
	.pr_register	= sd_pr_register,
	.pr_reserve	= sd_pr_reserve,
	.pr_release	= sd_pr_release,
	.pr_preempt	= sd_pr_preempt,
	.pr_clear	= sd_pr_clear,
};

static const struct block_device_operations sd_fops = {
	.owner			= THIS_MODULE,
	.open			= sd_open,
	.release		= sd_release,
	.ioctl			= sd_ioctl,
	.getgeo			= sd_getgeo,
#ifdef CONFIG_COMPAT
	.compat_ioctl		= sd_compat_ioctl,
#endif
	.check_events		= sd_check_events,
	.unlock_native_capacity	= sd_unlock_native_capacity,
	.report_zones		= sd_zbc_report_zones,
	.pr_ops			= &sd_pr_ops,
};

/**
 *	sd_eh_reset - reset error handling callback
 *	@scmd:		sd-issued command that has failed
 *
 *	This function is called by the SCSI midlayer before starting
 *	SCSI EH. When counting medium access failures we have to be
 *	careful to register it only only once per device and SCSI EH run;
 *	there might be several timed out commands which will cause the
 *	'max_medium_access_timeouts' counter to trigger after the first
 *	SCSI EH run already and set the device to offline.
 *	So this function resets the internal counter before starting SCSI EH.
 **/
static void sd_eh_reset(struct scsi_cmnd *scmd)
{
	struct scsi_disk *sdkp = scsi_disk(scmd->request->rq_disk);

	/* New SCSI EH run, reset gate variable */
	sdkp->ignore_medium_access_errors = false;
}

/**
 *	sd_eh_action - error handling callback
 *	@scmd:		sd-issued command that has failed
 *	@eh_disp:	The recovery disposition suggested by the midlayer
 *
 *	This function is called by the SCSI midlayer upon completion of an
 *	error test command (currently TEST UNIT READY). The result of sending
 *	the eh command is passed in eh_disp.  We're looking for devices that
 *	fail medium access commands but are OK with non access commands like
 *	test unit ready (so wrongly see the device as having a successful
 *	recovery)
 **/
static int sd_eh_action(struct scsi_cmnd *scmd, int eh_disp)
{
	struct scsi_disk *sdkp = scsi_disk(scmd->request->rq_disk);
	struct scsi_device *sdev = scmd->device;

	if (!scsi_device_online(sdev) ||
	    !scsi_medium_access_command(scmd) ||
	    host_byte(scmd->result) != DID_TIME_OUT ||
	    eh_disp != SUCCESS)
		return eh_disp;

	/*
	 * The device has timed out executing a medium access command.
	 * However, the TEST UNIT READY command sent during error
	 * handling completed successfully. Either the device is in the
	 * process of recovering or has it suffered an internal failure
	 * that prevents access to the storage medium.
	 */
	if (!sdkp->ignore_medium_access_errors) {
		sdkp->medium_access_timed_out++;
		sdkp->ignore_medium_access_errors = true;
	}

	/*
	 * If the device keeps failing read/write commands but TEST UNIT
	 * READY always completes successfully we assume that medium
	 * access is no longer possible and take the device offline.
	 */
	if (sdkp->medium_access_timed_out >= sdkp->max_medium_access_timeouts) {
		scmd_printk(KERN_ERR, scmd,
			    "Medium access timeout failure. Offlining disk!\n");
		mutex_lock(&sdev->state_mutex);
		scsi_device_set_state(sdev, SDEV_OFFLINE);
		mutex_unlock(&sdev->state_mutex);

		return SUCCESS;
	}

	return eh_disp;
}

static unsigned int sd_completed_bytes(struct scsi_cmnd *scmd)
{
	struct request *req = scmd->request;
	struct scsi_device *sdev = scmd->device;
	unsigned int transferred, good_bytes;
	u64 start_lba, end_lba, bad_lba;

	/*
	 * Some commands have a payload smaller than the device logical
	 * block size (e.g. INQUIRY on a 4K disk).
	 */
	if (scsi_bufflen(scmd) <= sdev->sector_size)
		return 0;

	/* Check if we have a 'bad_lba' information */
	if (!scsi_get_sense_info_fld(scmd->sense_buffer,
				     SCSI_SENSE_BUFFERSIZE,
				     &bad_lba))
		return 0;

	/*
	 * If the bad lba was reported incorrectly, we have no idea where
	 * the error is.
	 */
	start_lba = sectors_to_logical(sdev, blk_rq_pos(req));
	end_lba = start_lba + bytes_to_logical(sdev, scsi_bufflen(scmd));
	if (bad_lba < start_lba || bad_lba >= end_lba)
		return 0;

	/*
	 * resid is optional but mostly filled in.  When it's unused,
	 * its value is zero, so we assume the whole buffer transferred
	 */
	transferred = scsi_bufflen(scmd) - scsi_get_resid(scmd);

	/* This computation should always be done in terms of the
	 * resolution of the device's medium.
	 */
	good_bytes = logical_to_bytes(sdev, bad_lba - start_lba);

	return min(good_bytes, transferred);
}

/**
 *	sd_done - bottom half handler: called when the lower level
 *	driver has completed (successfully or otherwise) a scsi command.
 *	@SCpnt: mid-level's per command structure.
 *
 *	Note: potentially run from within an ISR. Must not block.
 **/
static int sd_done(struct scsi_cmnd *SCpnt)
{
	int result = SCpnt->result;
	unsigned int good_bytes = result ? 0 : scsi_bufflen(SCpnt);
	unsigned int sector_size = SCpnt->device->sector_size;
	unsigned int resid;
	struct scsi_sense_hdr sshdr;
	struct scsi_disk *sdkp = scsi_disk(SCpnt->request->rq_disk);
	struct request *req = SCpnt->request;
	int sense_valid = 0;
	int sense_deferred = 0;

	switch (req_op(req)) {
	case REQ_OP_DISCARD:
	case REQ_OP_WRITE_ZEROES:
	case REQ_OP_WRITE_SAME:
	case REQ_OP_ZONE_RESET:
	case REQ_OP_ZONE_RESET_ALL:
	case REQ_OP_ZONE_OPEN:
	case REQ_OP_ZONE_CLOSE:
	case REQ_OP_ZONE_FINISH:
		if (!result) {
			good_bytes = blk_rq_bytes(req);
			scsi_set_resid(SCpnt, 0);
		} else {
			good_bytes = 0;
			scsi_set_resid(SCpnt, blk_rq_bytes(req));
		}
		break;
	default:
		/*
		 * In case of bogus fw or device, we could end up having
		 * an unaligned partial completion. Check this here and force
		 * alignment.
		 */
		resid = scsi_get_resid(SCpnt);
		if (resid & (sector_size - 1)) {
			sd_printk(KERN_INFO, sdkp,
				"Unaligned partial completion (resid=%u, sector_sz=%u)\n",
				resid, sector_size);
			scsi_print_command(SCpnt);
			resid = min(scsi_bufflen(SCpnt),
				    round_up(resid, sector_size));
			scsi_set_resid(SCpnt, resid);
		}
	}

	if (result) {
		sense_valid = scsi_command_normalize_sense(SCpnt, &sshdr);
		if (sense_valid)
			sense_deferred = scsi_sense_is_deferred(&sshdr);
	}
	sdkp->medium_access_timed_out = 0;

	if (driver_byte(result) != DRIVER_SENSE &&
	    (!sense_valid || sense_deferred))
		goto out;

	switch (sshdr.sense_key) {
	case HARDWARE_ERROR:
	case MEDIUM_ERROR:
		good_bytes = sd_completed_bytes(SCpnt);
		break;
	case RECOVERED_ERROR:
		good_bytes = scsi_bufflen(SCpnt);
		break;
	case NO_SENSE:
		/* This indicates a false check condition, so ignore it.  An
		 * unknown amount of data was transferred so treat it as an
		 * error.
		 */
		SCpnt->result = 0;
		memset(SCpnt->sense_buffer, 0, SCSI_SENSE_BUFFERSIZE);
		break;
	case ABORTED_COMMAND:
		if (sshdr.asc == 0x10)  /* DIF: Target detected corruption */
			good_bytes = sd_completed_bytes(SCpnt);
		break;
	case ILLEGAL_REQUEST:
		switch (sshdr.asc) {
		case 0x10:	/* DIX: Host detected corruption */
			good_bytes = sd_completed_bytes(SCpnt);
			break;
		case 0x20:	/* INVALID COMMAND OPCODE */
		case 0x24:	/* INVALID FIELD IN CDB */
			switch (SCpnt->cmnd[0]) {
			case UNMAP:
				sd_config_discard(sdkp, SD_LBP_DISABLE);
				break;
			case WRITE_SAME_16:
			case WRITE_SAME:
				if (SCpnt->cmnd[1] & 8) { /* UNMAP */
					sd_config_discard(sdkp, SD_LBP_DISABLE);
				} else {
					sdkp->device->no_write_same = 1;
					sd_config_write_same(sdkp);
					req->rq_flags |= RQF_QUIET;
				}
				break;
			}
		}
		break;
	default:
		break;
	}

 out:
	if (sd_is_zoned(sdkp))
		good_bytes = sd_zbc_complete(SCpnt, good_bytes, &sshdr);

	SCSI_LOG_HLCOMPLETE(1, scmd_printk(KERN_INFO, SCpnt,
					   "sd_done: completed %d of %d bytes\n",
					   good_bytes, scsi_bufflen(SCpnt)));

	return good_bytes;
}

/*
 * spinup disk - called only in sd_revalidate_disk()
 */
static void
sd_spinup_disk(struct scsi_disk *sdkp)
{
	unsigned char cmd[10];
	unsigned long spintime_expire = 0;
	int retries, spintime;
	unsigned int the_result;
	struct scsi_sense_hdr sshdr;
	int sense_valid = 0;

	spintime = 0;

	/* Spin up drives, as required.  Only do this at boot time */
	/* Spinup needs to be done for module loads too. */
	do {
		retries = 0;

		do {
			cmd[0] = TEST_UNIT_READY;
			memset((void *) &cmd[1], 0, 9);

			the_result = scsi_execute_req(sdkp->device, cmd,
						      DMA_NONE, NULL, 0,
						      &sshdr, SD_TIMEOUT,
						      sdkp->max_retries, NULL);

			/*
			 * If the drive has indicated to us that it
			 * doesn't have any media in it, don't bother
			 * with any more polling.
			 */
			if (media_not_present(sdkp, &sshdr))
				return;

			if (the_result)
				sense_valid = scsi_sense_valid(&sshdr);
			retries++;
		} while (retries < 3 && 
			 (!scsi_status_is_good(the_result) ||
			  ((driver_byte(the_result) == DRIVER_SENSE) &&
			  sense_valid && sshdr.sense_key == UNIT_ATTENTION)));

		if (driver_byte(the_result) != DRIVER_SENSE) {
			/* no sense, TUR either succeeded or failed
			 * with a status error */
			if(!spintime && !scsi_status_is_good(the_result)) {
				sd_print_result(sdkp, "Test Unit Ready failed",
						the_result);
			}
			break;
		}

		/*
		 * The device does not want the automatic start to be issued.
		 */
		if (sdkp->device->no_start_on_add)
			break;

		if (sense_valid && sshdr.sense_key == NOT_READY) {
			if (sshdr.asc == 4 && sshdr.ascq == 3)
				break;	/* manual intervention required */
			if (sshdr.asc == 4 && sshdr.ascq == 0xb)
				break;	/* standby */
			if (sshdr.asc == 4 && sshdr.ascq == 0xc)
				break;	/* unavailable */
			if (sshdr.asc == 4 && sshdr.ascq == 0x1b)
				break;	/* sanitize in progress */
			/*
			 * Issue command to spin up drive when not ready
			 */
			if (!spintime) {
				sd_printk(KERN_NOTICE, sdkp, "Spinning up disk...");
				cmd[0] = START_STOP;
				cmd[1] = 1;	/* Return immediately */
				memset((void *) &cmd[2], 0, 8);
				cmd[4] = 1;	/* Start spin cycle */
				if (sdkp->device->start_stop_pwr_cond)
					cmd[4] |= 1 << 4;
				scsi_execute_req(sdkp->device, cmd, DMA_NONE,
						 NULL, 0, &sshdr,
						 SD_TIMEOUT, sdkp->max_retries,
						 NULL);
				spintime_expire = jiffies + 100 * HZ;
				spintime = 1;
			}
			/* Wait 1 second for next try */
			msleep(1000);
			printk(KERN_CONT ".");

		/*
		 * Wait for USB flash devices with slow firmware.
		 * Yes, this sense key/ASC combination shouldn't
		 * occur here.  It's characteristic of these devices.
		 */
		} else if (sense_valid &&
				sshdr.sense_key == UNIT_ATTENTION &&
				sshdr.asc == 0x28) {
			if (!spintime) {
				spintime_expire = jiffies + 5 * HZ;
				spintime = 1;
			}
			/* Wait 1 second for next try */
			msleep(1000);
		} else {
			/* we don't understand the sense code, so it's
			 * probably pointless to loop */
			if(!spintime) {
				sd_printk(KERN_NOTICE, sdkp, "Unit Not Ready\n");
				sd_print_sense_hdr(sdkp, &sshdr);
			}
			break;
		}
				
	} while (spintime && time_before_eq(jiffies, spintime_expire));

	if (spintime) {
		if (scsi_status_is_good(the_result))
			printk(KERN_CONT "ready\n");
		else
			printk(KERN_CONT "not responding...\n");
	}
}

/*
 * Determine whether disk supports Data Integrity Field.
 */
static int sd_read_protection_type(struct scsi_disk *sdkp, unsigned char *buffer)
{
	struct scsi_device *sdp = sdkp->device;
	u8 type;
	int ret = 0;

	if (scsi_device_protection(sdp) == 0 || (buffer[12] & 1) == 0) {
		sdkp->protection_type = 0;
		return ret;
	}

	type = ((buffer[12] >> 1) & 7) + 1; /* P_TYPE 0 = Type 1 */

	if (type > T10_PI_TYPE3_PROTECTION)
		ret = -ENODEV;
	else if (scsi_host_dif_capable(sdp->host, type))
		ret = 1;

	if (sdkp->first_scan || type != sdkp->protection_type)
		switch (ret) {
		case -ENODEV:
			sd_printk(KERN_ERR, sdkp, "formatted with unsupported" \
				  " protection type %u. Disabling disk!\n",
				  type);
			break;
		case 1:
			sd_printk(KERN_NOTICE, sdkp,
				  "Enabling DIF Type %u protection\n", type);
			break;
		case 0:
			sd_printk(KERN_NOTICE, sdkp,
				  "Disabling DIF Type %u protection\n", type);
			break;
		}

	sdkp->protection_type = type;

	return ret;
}

static void read_capacity_error(struct scsi_disk *sdkp, struct scsi_device *sdp,
			struct scsi_sense_hdr *sshdr, int sense_valid,
			int the_result)
{
	if (driver_byte(the_result) == DRIVER_SENSE)
		sd_print_sense_hdr(sdkp, sshdr);
	else
		sd_printk(KERN_NOTICE, sdkp, "Sense not available.\n");

	/*
	 * Set dirty bit for removable devices if not ready -
	 * sometimes drives will not report this properly.
	 */
	if (sdp->removable &&
	    sense_valid && sshdr->sense_key == NOT_READY)
		set_media_not_present(sdkp);

	/*
	 * We used to set media_present to 0 here to indicate no media
	 * in the drive, but some drives fail read capacity even with
	 * media present, so we can't do that.
	 */
	sdkp->capacity = 0; /* unknown mapped to zero - as usual */
}

#define RC16_LEN 32
#if RC16_LEN > SD_BUF_SIZE
#error RC16_LEN must not be more than SD_BUF_SIZE
#endif

#define READ_CAPACITY_RETRIES_ON_RESET	10

static int read_capacity_16(struct scsi_disk *sdkp, struct scsi_device *sdp,
						unsigned char *buffer)
{
	unsigned char cmd[16];
	struct scsi_sense_hdr sshdr;
	int sense_valid = 0;
	int the_result;
	int retries = 3, reset_retries = READ_CAPACITY_RETRIES_ON_RESET;
	unsigned int alignment;
	unsigned long long lba;
	unsigned sector_size;

	if (sdp->no_read_capacity_16)
		return -EINVAL;

	do {
		memset(cmd, 0, 16);
		cmd[0] = SERVICE_ACTION_IN_16;
		cmd[1] = SAI_READ_CAPACITY_16;
		cmd[13] = RC16_LEN;
		memset(buffer, 0, RC16_LEN);

		the_result = scsi_execute_req(sdp, cmd, DMA_FROM_DEVICE,
					buffer, RC16_LEN, &sshdr,
					SD_TIMEOUT, sdkp->max_retries, NULL);

		if (media_not_present(sdkp, &sshdr))
			return -ENODEV;

		if (the_result) {
			sense_valid = scsi_sense_valid(&sshdr);
			if (sense_valid &&
			    sshdr.sense_key == ILLEGAL_REQUEST &&
			    (sshdr.asc == 0x20 || sshdr.asc == 0x24) &&
			    sshdr.ascq == 0x00)
				/* Invalid Command Operation Code or
				 * Invalid Field in CDB, just retry
				 * silently with RC10 */
				return -EINVAL;
			if (sense_valid &&
			    sshdr.sense_key == UNIT_ATTENTION &&
			    sshdr.asc == 0x29 && sshdr.ascq == 0x00)
				/* Device reset might occur several times,
				 * give it one more chance */
				if (--reset_retries > 0)
					continue;
		}
		retries--;

	} while (the_result && retries);

	if (the_result) {
		sd_print_result(sdkp, "Read Capacity(16) failed", the_result);
		read_capacity_error(sdkp, sdp, &sshdr, sense_valid, the_result);
		return -EINVAL;
	}

	sector_size = get_unaligned_be32(&buffer[8]);
	lba = get_unaligned_be64(&buffer[0]);

	if (sd_read_protection_type(sdkp, buffer) < 0) {
		sdkp->capacity = 0;
		return -ENODEV;
	}

	/* Logical blocks per physical block exponent */
	sdkp->physical_block_size = (1 << (buffer[13] & 0xf)) * sector_size;

	/* RC basis */
	sdkp->rc_basis = (buffer[12] >> 4) & 0x3;

	/* Lowest aligned logical block */
	alignment = ((buffer[14] & 0x3f) << 8 | buffer[15]) * sector_size;
	blk_queue_alignment_offset(sdp->request_queue, alignment);
	if (alignment && sdkp->first_scan)
		sd_printk(KERN_NOTICE, sdkp,
			  "physical block alignment offset: %u\n", alignment);

	if (buffer[14] & 0x80) { /* LBPME */
		sdkp->lbpme = 1;

		if (buffer[14] & 0x40) /* LBPRZ */
			sdkp->lbprz = 1;

		sd_config_discard(sdkp, SD_LBP_WS16);
	}

	sdkp->capacity = lba + 1;
	return sector_size;
}

static int read_capacity_10(struct scsi_disk *sdkp, struct scsi_device *sdp,
						unsigned char *buffer)
{
	unsigned char cmd[16];
	struct scsi_sense_hdr sshdr;
	int sense_valid = 0;
	int the_result;
	int retries = 3, reset_retries = READ_CAPACITY_RETRIES_ON_RESET;
	sector_t lba;
	unsigned sector_size;

	do {
		cmd[0] = READ_CAPACITY;
		memset(&cmd[1], 0, 9);
		memset(buffer, 0, 8);

		the_result = scsi_execute_req(sdp, cmd, DMA_FROM_DEVICE,
					buffer, 8, &sshdr,
					SD_TIMEOUT, sdkp->max_retries, NULL);

		if (media_not_present(sdkp, &sshdr))
			return -ENODEV;

		if (the_result) {
			sense_valid = scsi_sense_valid(&sshdr);
			if (sense_valid &&
			    sshdr.sense_key == UNIT_ATTENTION &&
			    sshdr.asc == 0x29 && sshdr.ascq == 0x00)
				/* Device reset might occur several times,
				 * give it one more chance */
				if (--reset_retries > 0)
					continue;
		}
		retries--;

	} while (the_result && retries);

	if (the_result) {
		sd_print_result(sdkp, "Read Capacity(10) failed", the_result);
		read_capacity_error(sdkp, sdp, &sshdr, sense_valid, the_result);
		return -EINVAL;
	}

	sector_size = get_unaligned_be32(&buffer[4]);
	lba = get_unaligned_be32(&buffer[0]);

	if (sdp->no_read_capacity_16 && (lba == 0xffffffff)) {
		/* Some buggy (usb cardreader) devices return an lba of
		   0xffffffff when the want to report a size of 0 (with
		   which they really mean no media is present) */
		sdkp->capacity = 0;
		sdkp->physical_block_size = sector_size;
		return sector_size;
	}

	sdkp->capacity = lba + 1;
	sdkp->physical_block_size = sector_size;
	return sector_size;
}

static int sd_try_rc16_first(struct scsi_device *sdp)
{
	if (sdp->host->max_cmd_len < 16)
		return 0;
	if (sdp->try_rc_10_first)
		return 0;
	if (sdp->scsi_level > SCSI_SPC_2)
		return 1;
	if (scsi_device_protection(sdp))
		return 1;
	return 0;
}

/*
 * read disk capacity
 */
static void
sd_read_capacity(struct scsi_disk *sdkp, unsigned char *buffer)
{
	int sector_size;
	struct scsi_device *sdp = sdkp->device;

	if (sd_try_rc16_first(sdp)) {
		sector_size = read_capacity_16(sdkp, sdp, buffer);
		if (sector_size == -EOVERFLOW)
			goto got_data;
		if (sector_size == -ENODEV)
			return;
		if (sector_size < 0)
			sector_size = read_capacity_10(sdkp, sdp, buffer);
		if (sector_size < 0)
			return;
	} else {
		sector_size = read_capacity_10(sdkp, sdp, buffer);
		if (sector_size == -EOVERFLOW)
			goto got_data;
		if (sector_size < 0)
			return;
		if ((sizeof(sdkp->capacity) > 4) &&
		    (sdkp->capacity > 0xffffffffULL)) {
			int old_sector_size = sector_size;
			sd_printk(KERN_NOTICE, sdkp, "Very big device. "
					"Trying to use READ CAPACITY(16).\n");
			sector_size = read_capacity_16(sdkp, sdp, buffer);
			if (sector_size < 0) {
				sd_printk(KERN_NOTICE, sdkp,
					"Using 0xffffffff as device size\n");
				sdkp->capacity = 1 + (sector_t) 0xffffffff;
				sector_size = old_sector_size;
				goto got_data;
			}
			/* Remember that READ CAPACITY(16) succeeded */
			sdp->try_rc_10_first = 0;
		}
	}

	/* Some devices are known to return the total number of blocks,
	 * not the highest block number.  Some devices have versions
	 * which do this and others which do not.  Some devices we might
	 * suspect of doing this but we don't know for certain.
	 *
	 * If we know the reported capacity is wrong, decrement it.  If
	 * we can only guess, then assume the number of blocks is even
	 * (usually true but not always) and err on the side of lowering
	 * the capacity.
	 */
	if (sdp->fix_capacity ||
	    (sdp->guess_capacity && (sdkp->capacity & 0x01))) {
		sd_printk(KERN_INFO, sdkp, "Adjusting the sector count "
				"from its reported value: %llu\n",
				(unsigned long long) sdkp->capacity);
		--sdkp->capacity;
	}

got_data:
	if (sector_size == 0) {
		sector_size = 512;
		sd_printk(KERN_NOTICE, sdkp, "Sector size 0 reported, "
			  "assuming 512.\n");
	}

	if (sector_size != 512 &&
	    sector_size != 1024 &&
	    sector_size != 2048 &&
	    sector_size != 4096) {
		sd_printk(KERN_NOTICE, sdkp, "Unsupported sector size %d.\n",
			  sector_size);
		/*
		 * The user might want to re-format the drive with
		 * a supported sectorsize.  Once this happens, it
		 * would be relatively trivial to set the thing up.
		 * For this reason, we leave the thing in the table.
		 */
		sdkp->capacity = 0;
		/*
		 * set a bogus sector size so the normal read/write
		 * logic in the block layer will eventually refuse any
		 * request on this device without tripping over power
		 * of two sector size assumptions
		 */
		sector_size = 512;
	}
	blk_queue_logical_block_size(sdp->request_queue, sector_size);
	blk_queue_physical_block_size(sdp->request_queue,
				      sdkp->physical_block_size);
	sdkp->device->sector_size = sector_size;

	if (sdkp->capacity > 0xffffffff)
		sdp->use_16_for_rw = 1;

}

/*
 * Print disk capacity
 */
static void
sd_print_capacity(struct scsi_disk *sdkp,
		  sector_t old_capacity)
{
	int sector_size = sdkp->device->sector_size;
	char cap_str_2[10], cap_str_10[10];

	if (!sdkp->first_scan && old_capacity == sdkp->capacity)
		return;

	string_get_size(sdkp->capacity, sector_size,
			STRING_UNITS_2, cap_str_2, sizeof(cap_str_2));
	string_get_size(sdkp->capacity, sector_size,
			STRING_UNITS_10, cap_str_10, sizeof(cap_str_10));

	sd_printk(KERN_NOTICE, sdkp,
		  "%llu %d-byte logical blocks: (%s/%s)\n",
		  (unsigned long long)sdkp->capacity,
		  sector_size, cap_str_10, cap_str_2);

	if (sdkp->physical_block_size != sector_size)
		sd_printk(KERN_NOTICE, sdkp,
			  "%u-byte physical blocks\n",
			  sdkp->physical_block_size);
}

/* called with buffer of length 512 */
static inline int
sd_do_mode_sense(struct scsi_disk *sdkp, int dbd, int modepage,
		 unsigned char *buffer, int len, struct scsi_mode_data *data,
		 struct scsi_sense_hdr *sshdr)
{
	return scsi_mode_sense(sdkp->device, dbd, modepage, buffer, len,
			       SD_TIMEOUT, sdkp->max_retries, data,
			       sshdr);
}

/*
 * read write protect setting, if possible - called only in sd_revalidate_disk()
 * called with buffer of length SD_BUF_SIZE
 */
static void
sd_read_write_protect_flag(struct scsi_disk *sdkp, unsigned char *buffer)
{
	int res;
	struct scsi_device *sdp = sdkp->device;
	struct scsi_mode_data data;
	int old_wp = sdkp->write_prot;

	set_disk_ro(sdkp->disk, 0);
	if (sdp->skip_ms_page_3f) {
		sd_first_printk(KERN_NOTICE, sdkp, "Assuming Write Enabled\n");
		return;
	}

	if (sdp->use_192_bytes_for_3f) {
		res = sd_do_mode_sense(sdkp, 0, 0x3F, buffer, 192, &data, NULL);
	} else {
		/*
		 * First attempt: ask for all pages (0x3F), but only 4 bytes.
		 * We have to start carefully: some devices hang if we ask
		 * for more than is available.
		 */
		res = sd_do_mode_sense(sdkp, 0, 0x3F, buffer, 4, &data, NULL);

		/*
		 * Second attempt: ask for page 0 When only page 0 is
		 * implemented, a request for page 3F may return Sense Key
		 * 5: Illegal Request, Sense Code 24: Invalid field in
		 * CDB.
		 */
		if (!scsi_status_is_good(res))
			res = sd_do_mode_sense(sdkp, 0, 0, buffer, 4, &data, NULL);

		/*
		 * Third attempt: ask 255 bytes, as we did earlier.
		 */
		if (!scsi_status_is_good(res))
			res = sd_do_mode_sense(sdkp, 0, 0x3F, buffer, 255,
					       &data, NULL);
	}

	if (!scsi_status_is_good(res)) {
		sd_first_printk(KERN_WARNING, sdkp,
			  "Test WP failed, assume Write Enabled\n");
	} else {
		sdkp->write_prot = ((data.device_specific & 0x80) != 0);
		set_disk_ro(sdkp->disk, sdkp->write_prot);
		if (sdkp->first_scan || old_wp != sdkp->write_prot) {
			sd_printk(KERN_NOTICE, sdkp, "Write Protect is %s\n",
				  sdkp->write_prot ? "on" : "off");
			sd_printk(KERN_DEBUG, sdkp, "Mode Sense: %4ph\n", buffer);
		}
	}
}

/*
 * sd_read_cache_type - called only from sd_revalidate_disk()
 * called with buffer of length SD_BUF_SIZE
 */
static void
sd_read_cache_type(struct scsi_disk *sdkp, unsigned char *buffer)
{
	int len = 0, res;
	struct scsi_device *sdp = sdkp->device;

	int dbd;
	int modepage;
	int first_len;
	struct scsi_mode_data data;
	struct scsi_sense_hdr sshdr;
	int old_wce = sdkp->WCE;
	int old_rcd = sdkp->RCD;
	int old_dpofua = sdkp->DPOFUA;


	if (sdkp->cache_override)
		return;

	first_len = 4;
	if (sdp->skip_ms_page_8) {
		if (sdp->type == TYPE_RBC)
			goto defaults;
		else {
			if (sdp->skip_ms_page_3f)
				goto defaults;
			modepage = 0x3F;
			if (sdp->use_192_bytes_for_3f)
				first_len = 192;
			dbd = 0;
		}
	} else if (sdp->type == TYPE_RBC) {
		modepage = 6;
		dbd = 8;
	} else {
		modepage = 8;
		dbd = 0;
	}

	/* cautiously ask */
	res = sd_do_mode_sense(sdkp, dbd, modepage, buffer, first_len,
			&data, &sshdr);

	if (!scsi_status_is_good(res))
		goto bad_sense;

	if (!data.header_length) {
		modepage = 6;
		first_len = 0;
		sd_first_printk(KERN_ERR, sdkp,
				"Missing header in MODE_SENSE response\n");
	}

	/* that went OK, now ask for the proper length */
	len = data.length;

	/*
	 * We're only interested in the first three bytes, actually.
	 * But the data cache page is defined for the first 20.
	 */
	if (len < 3)
		goto bad_sense;
	else if (len > SD_BUF_SIZE) {
		sd_first_printk(KERN_NOTICE, sdkp, "Truncating mode parameter "
			  "data from %d to %d bytes\n", len, SD_BUF_SIZE);
		len = SD_BUF_SIZE;
	}
	if (modepage == 0x3F && sdp->use_192_bytes_for_3f)
		len = 192;

	/* Get the data */
	if (len > first_len)
		res = sd_do_mode_sense(sdkp, dbd, modepage, buffer, len,
				&data, &sshdr);

	if (scsi_status_is_good(res)) {
		int offset = data.header_length + data.block_descriptor_length;

		while (offset < len) {
			u8 page_code = buffer[offset] & 0x3F;
			u8 spf       = buffer[offset] & 0x40;

			if (page_code == 8 || page_code == 6) {
				/* We're interested only in the first 3 bytes.
				 */
				if (len - offset <= 2) {
					sd_first_printk(KERN_ERR, sdkp,
						"Incomplete mode parameter "
							"data\n");
					goto defaults;
				} else {
					modepage = page_code;
					goto Page_found;
				}
			} else {
				/* Go to the next page */
				if (spf && len - offset > 3)
					offset += 4 + (buffer[offset+2] << 8) +
						buffer[offset+3];
				else if (!spf && len - offset > 1)
					offset += 2 + buffer[offset+1];
				else {
					sd_first_printk(KERN_ERR, sdkp,
							"Incomplete mode "
							"parameter data\n");
					goto defaults;
				}
			}
		}

		sd_first_printk(KERN_ERR, sdkp, "No Caching mode page found\n");
		goto defaults;

	Page_found:
		if (modepage == 8) {
			sdkp->WCE = ((buffer[offset + 2] & 0x04) != 0);
			sdkp->RCD = ((buffer[offset + 2] & 0x01) != 0);
		} else {
			sdkp->WCE = ((buffer[offset + 2] & 0x01) == 0);
			sdkp->RCD = 0;
		}

		sdkp->DPOFUA = (data.device_specific & 0x10) != 0;
		if (sdp->broken_fua) {
			sd_first_printk(KERN_NOTICE, sdkp, "Disabling FUA\n");
			sdkp->DPOFUA = 0;
		} else if (sdkp->DPOFUA && !sdkp->device->use_10_for_rw &&
			   !sdkp->device->use_16_for_rw) {
			sd_first_printk(KERN_NOTICE, sdkp,
				  "Uses READ/WRITE(6), disabling FUA\n");
			sdkp->DPOFUA = 0;
		}

		/* No cache flush allowed for write protected devices */
		if (sdkp->WCE && sdkp->write_prot)
			sdkp->WCE = 0;

		if (sdkp->first_scan || old_wce != sdkp->WCE ||
		    old_rcd != sdkp->RCD || old_dpofua != sdkp->DPOFUA)
			sd_printk(KERN_NOTICE, sdkp,
				  "Write cache: %s, read cache: %s, %s\n",
				  sdkp->WCE ? "enabled" : "disabled",
				  sdkp->RCD ? "disabled" : "enabled",
				  sdkp->DPOFUA ? "supports DPO and FUA"
				  : "doesn't support DPO or FUA");

		return;
	}

bad_sense:
	if (scsi_sense_valid(&sshdr) &&
	    sshdr.sense_key == ILLEGAL_REQUEST &&
	    sshdr.asc == 0x24 && sshdr.ascq == 0x0)
		/* Invalid field in CDB */
		sd_first_printk(KERN_NOTICE, sdkp, "Cache data unavailable\n");
	else
		sd_first_printk(KERN_ERR, sdkp,
				"Asking for cache data failed\n");

defaults:
	if (sdp->wce_default_on) {
		sd_first_printk(KERN_NOTICE, sdkp,
				"Assuming drive cache: write back\n");
		sdkp->WCE = 1;
	} else {
		sd_first_printk(KERN_ERR, sdkp,
				"Assuming drive cache: write through\n");
		sdkp->WCE = 0;
	}
	sdkp->RCD = 0;
	sdkp->DPOFUA = 0;
}

/*
 * The ATO bit indicates whether the DIF application tag is available
 * for use by the operating system.
 */
static void sd_read_app_tag_own(struct scsi_disk *sdkp, unsigned char *buffer)
{
	int res, offset;
	struct scsi_device *sdp = sdkp->device;
	struct scsi_mode_data data;
	struct scsi_sense_hdr sshdr;

	if (sdp->type != TYPE_DISK && sdp->type != TYPE_ZBC)
		return;

	if (sdkp->protection_type == 0)
		return;

	res = scsi_mode_sense(sdp, 1, 0x0a, buffer, 36, SD_TIMEOUT,
			      sdkp->max_retries, &data, &sshdr);

	if (!scsi_status_is_good(res) || !data.header_length ||
	    data.length < 6) {
		sd_first_printk(KERN_WARNING, sdkp,
			  "getting Control mode page failed, assume no ATO\n");

		if (scsi_sense_valid(&sshdr))
			sd_print_sense_hdr(sdkp, &sshdr);

		return;
	}

	offset = data.header_length + data.block_descriptor_length;

	if ((buffer[offset] & 0x3f) != 0x0a) {
		sd_first_printk(KERN_ERR, sdkp, "ATO Got wrong page\n");
		return;
	}

	if ((buffer[offset + 5] & 0x80) == 0)
		return;

	sdkp->ATO = 1;

	return;
}

/**
 * sd_read_block_limits - Query disk device for preferred I/O sizes.
 * @sdkp: disk to query
 */
static void sd_read_block_limits(struct scsi_disk *sdkp)
{
	unsigned int sector_sz = sdkp->device->sector_size;
	const int vpd_len = 64;
	unsigned char *buffer = kmalloc(vpd_len, GFP_KERNEL);

	if (!buffer ||
	    /* Block Limits VPD */
	    scsi_get_vpd_page(sdkp->device, 0xb0, buffer, vpd_len))
		goto out;

	blk_queue_io_min(sdkp->disk->queue,
			 get_unaligned_be16(&buffer[6]) * sector_sz);

	sdkp->max_xfer_blocks = get_unaligned_be32(&buffer[8]);
	sdkp->opt_xfer_blocks = get_unaligned_be32(&buffer[12]);

	if (buffer[3] == 0x3c) {
		unsigned int lba_count, desc_count;

		sdkp->max_ws_blocks = (u32)get_unaligned_be64(&buffer[36]);

		if (!sdkp->lbpme)
			goto out;

		lba_count = get_unaligned_be32(&buffer[20]);
		desc_count = get_unaligned_be32(&buffer[24]);

		if (lba_count && desc_count)
			sdkp->max_unmap_blocks = lba_count;

		sdkp->unmap_granularity = get_unaligned_be32(&buffer[28]);

		if (buffer[32] & 0x80)
			sdkp->unmap_alignment =
				get_unaligned_be32(&buffer[32]) & ~(1 << 31);

		if (!sdkp->lbpvpd) { /* LBP VPD page not provided */

			if (sdkp->max_unmap_blocks)
				sd_config_discard(sdkp, SD_LBP_UNMAP);
			else
				sd_config_discard(sdkp, SD_LBP_WS16);

		} else {	/* LBP VPD page tells us what to use */
			if (sdkp->lbpu && sdkp->max_unmap_blocks)
				sd_config_discard(sdkp, SD_LBP_UNMAP);
			else if (sdkp->lbpws)
				sd_config_discard(sdkp, SD_LBP_WS16);
			else if (sdkp->lbpws10)
				sd_config_discard(sdkp, SD_LBP_WS10);
			else
				sd_config_discard(sdkp, SD_LBP_DISABLE);
		}
	}

 out:
	kfree(buffer);
}

/**
 * sd_read_block_characteristics - Query block dev. characteristics
 * @sdkp: disk to query
 */
static void sd_read_block_characteristics(struct scsi_disk *sdkp)
{
	struct request_queue *q = sdkp->disk->queue;
	unsigned char *buffer;
	u16 rot;
	const int vpd_len = 64;

	buffer = kmalloc(vpd_len, GFP_KERNEL);

	if (!buffer ||
	    /* Block Device Characteristics VPD */
	    scsi_get_vpd_page(sdkp->device, 0xb1, buffer, vpd_len))
		goto out;

	rot = get_unaligned_be16(&buffer[4]);

	if (rot == 1) {
		blk_queue_flag_set(QUEUE_FLAG_NONROT, q);
		blk_queue_flag_clear(QUEUE_FLAG_ADD_RANDOM, q);
	}

	if (sdkp->device->type == TYPE_ZBC) {
		/* Host-managed */
		blk_queue_set_zoned(sdkp->disk, BLK_ZONED_HM);
	} else {
		sdkp->zoned = (buffer[8] >> 4) & 3;
		if (sdkp->zoned == 1) {
			/* Host-aware */
			blk_queue_set_zoned(sdkp->disk, BLK_ZONED_HA);
		} else {
			/* Regular disk or drive managed disk */
			blk_queue_set_zoned(sdkp->disk, BLK_ZONED_NONE);
		}
	}

	if (!sdkp->first_scan)
		goto out;

	if (blk_queue_is_zoned(q)) {
		sd_printk(KERN_NOTICE, sdkp, "Host-%s zoned block device\n",
		      q->limits.zoned == BLK_ZONED_HM ? "managed" : "aware");
	} else {
		if (sdkp->zoned == 1)
			sd_printk(KERN_NOTICE, sdkp,
				  "Host-aware SMR disk used as regular disk\n");
		else if (sdkp->zoned == 2)
			sd_printk(KERN_NOTICE, sdkp,
				  "Drive-managed SMR disk\n");
	}

 out:
	kfree(buffer);
}

/**
 * sd_read_block_provisioning - Query provisioning VPD page
 * @sdkp: disk to query
 */
static void sd_read_block_provisioning(struct scsi_disk *sdkp)
{
	unsigned char *buffer;
	const int vpd_len = 8;

	if (sdkp->lbpme == 0)
		return;

	buffer = kmalloc(vpd_len, GFP_KERNEL);

	if (!buffer || scsi_get_vpd_page(sdkp->device, 0xb2, buffer, vpd_len))
		goto out;

	sdkp->lbpvpd	= 1;
	sdkp->lbpu	= (buffer[5] >> 7) & 1;	/* UNMAP */
	sdkp->lbpws	= (buffer[5] >> 6) & 1;	/* WRITE SAME(16) with UNMAP */
	sdkp->lbpws10	= (buffer[5] >> 5) & 1;	/* WRITE SAME(10) with UNMAP */

 out:
	kfree(buffer);
}

static void sd_read_write_same(struct scsi_disk *sdkp, unsigned char *buffer)
{
	struct scsi_device *sdev = sdkp->device;

	if (sdev->host->no_write_same) {
		sdev->no_write_same = 1;

		return;
	}

	if (scsi_report_opcode(sdev, buffer, SD_BUF_SIZE, INQUIRY) < 0) {
		/* too large values might cause issues with arcmsr */
		int vpd_buf_len = 64;

		sdev->no_report_opcodes = 1;

		/* Disable WRITE SAME if REPORT SUPPORTED OPERATION
		 * CODES is unsupported and the device has an ATA
		 * Information VPD page (SAT).
		 */
		if (!scsi_get_vpd_page(sdev, 0x89, buffer, vpd_buf_len))
			sdev->no_write_same = 1;
	}

	if (scsi_report_opcode(sdev, buffer, SD_BUF_SIZE, WRITE_SAME_16) == 1)
		sdkp->ws16 = 1;

	if (scsi_report_opcode(sdev, buffer, SD_BUF_SIZE, WRITE_SAME) == 1)
		sdkp->ws10 = 1;
}

static void sd_read_security(struct scsi_disk *sdkp, unsigned char *buffer)
{
	struct scsi_device *sdev = sdkp->device;

	if (!sdev->security_supported)
		return;

	if (scsi_report_opcode(sdev, buffer, SD_BUF_SIZE,
			SECURITY_PROTOCOL_IN) == 1 &&
	    scsi_report_opcode(sdev, buffer, SD_BUF_SIZE,
			SECURITY_PROTOCOL_OUT) == 1)
		sdkp->security = 1;
}

/*
 * Determine the device's preferred I/O size for reads and writes
 * unless the reported value is unreasonably small, large, not a
 * multiple of the physical block size, or simply garbage.
 */
static bool sd_validate_opt_xfer_size(struct scsi_disk *sdkp,
				      unsigned int dev_max)
{
	struct scsi_device *sdp = sdkp->device;
	unsigned int opt_xfer_bytes =
		logical_to_bytes(sdp, sdkp->opt_xfer_blocks);

	if (sdkp->opt_xfer_blocks == 0)
		return false;

	if (sdkp->opt_xfer_blocks > dev_max) {
		sd_first_printk(KERN_WARNING, sdkp,
				"Optimal transfer size %u logical blocks " \
				"> dev_max (%u logical blocks)\n",
				sdkp->opt_xfer_blocks, dev_max);
		return false;
	}

	if (sdkp->opt_xfer_blocks > SD_DEF_XFER_BLOCKS) {
		sd_first_printk(KERN_WARNING, sdkp,
				"Optimal transfer size %u logical blocks " \
				"> sd driver limit (%u logical blocks)\n",
				sdkp->opt_xfer_blocks, SD_DEF_XFER_BLOCKS);
		return false;
	}

	if (opt_xfer_bytes < PAGE_SIZE) {
		sd_first_printk(KERN_WARNING, sdkp,
				"Optimal transfer size %u bytes < " \
				"PAGE_SIZE (%u bytes)\n",
				opt_xfer_bytes, (unsigned int)PAGE_SIZE);
		return false;
	}

	if (opt_xfer_bytes & (sdkp->physical_block_size - 1)) {
		sd_first_printk(KERN_WARNING, sdkp,
				"Optimal transfer size %u bytes not a " \
				"multiple of physical block size (%u bytes)\n",
				opt_xfer_bytes, sdkp->physical_block_size);
		return false;
	}

	sd_first_printk(KERN_INFO, sdkp, "Optimal transfer size %u bytes\n",
			opt_xfer_bytes);
	return true;
}

/**
 *	sd_revalidate_disk - called the first time a new disk is seen,
 *	performs disk spin up, read_capacity, etc.
 *	@disk: struct gendisk we care about
 **/
static int sd_revalidate_disk(struct gendisk *disk)
{
	struct scsi_disk *sdkp = scsi_disk(disk);
	struct scsi_device *sdp = sdkp->device;
	struct request_queue *q = sdkp->disk->queue;
	sector_t old_capacity = sdkp->capacity;
	unsigned char *buffer;
	unsigned int dev_max, rw_max;

	SCSI_LOG_HLQUEUE(3, sd_printk(KERN_INFO, sdkp,
				      "sd_revalidate_disk\n"));

	/*
	 * If the device is offline, don't try and read capacity or any
	 * of the other niceties.
	 */
	if (!scsi_device_online(sdp))
		goto out;

	buffer = kmalloc(SD_BUF_SIZE, GFP_KERNEL);
	if (!buffer) {
		sd_printk(KERN_WARNING, sdkp, "sd_revalidate_disk: Memory "
			  "allocation failure.\n");
		goto out;
	}

	sd_spinup_disk(sdkp);

	/*
	 * Without media there is no reason to ask; moreover, some devices
	 * react badly if we do.
	 */
	if (sdkp->media_present) {
		sd_read_capacity(sdkp, buffer);

		/*
		 * set the default to rotational.  All non-rotational devices
		 * support the block characteristics VPD page, which will
		 * cause this to be updated correctly and any device which
		 * doesn't support it should be treated as rotational.
		 */
		blk_queue_flag_clear(QUEUE_FLAG_NONROT, q);
		blk_queue_flag_set(QUEUE_FLAG_ADD_RANDOM, q);

		if (scsi_device_supports_vpd(sdp)) {
			sd_read_block_provisioning(sdkp);
			sd_read_block_limits(sdkp);
			sd_read_block_characteristics(sdkp);
			sd_zbc_read_zones(sdkp, buffer);
		}

		sd_print_capacity(sdkp, old_capacity);

		sd_read_write_protect_flag(sdkp, buffer);
		sd_read_cache_type(sdkp, buffer);
		sd_read_app_tag_own(sdkp, buffer);
		sd_read_write_same(sdkp, buffer);
		sd_read_security(sdkp, buffer);
	}

	/*
	 * We now have all cache related info, determine how we deal
	 * with flush requests.
	 */
	sd_set_flush_flag(sdkp);

	/* Initial block count limit based on CDB TRANSFER LENGTH field size. */
	dev_max = sdp->use_16_for_rw ? SD_MAX_XFER_BLOCKS : SD_DEF_XFER_BLOCKS;

	/* Some devices report a maximum block count for READ/WRITE requests. */
	dev_max = min_not_zero(dev_max, sdkp->max_xfer_blocks);
	q->limits.max_dev_sectors = logical_to_sectors(sdp, dev_max);

	if (sd_validate_opt_xfer_size(sdkp, dev_max)) {
		q->limits.io_opt = logical_to_bytes(sdp, sdkp->opt_xfer_blocks);
		rw_max = logical_to_sectors(sdp, sdkp->opt_xfer_blocks);
	} else {
		q->limits.io_opt = 0;
		rw_max = min_not_zero(logical_to_sectors(sdp, dev_max),
				      (sector_t)BLK_DEF_MAX_SECTORS);
	}

	/* Do not exceed controller limit */
	rw_max = min(rw_max, queue_max_hw_sectors(q));

	/*
	 * Only update max_sectors if previously unset or if the current value
	 * exceeds the capabilities of the hardware.
	 */
	if (sdkp->first_scan ||
	    q->limits.max_sectors > q->limits.max_dev_sectors ||
	    q->limits.max_sectors > q->limits.max_hw_sectors)
		q->limits.max_sectors = rw_max;

	sdkp->first_scan = 0;

	set_capacity_revalidate_and_notify(disk,
		logical_to_sectors(sdp, sdkp->capacity), false);
	sd_config_write_same(sdkp);
	kfree(buffer);

	/*
	 * For a zoned drive, revalidating the zones can be done only once
	 * the gendisk capacity is set. So if this fails, set back the gendisk
	 * capacity to 0.
	 */
	if (sd_zbc_revalidate_zones(sdkp))
		set_capacity_revalidate_and_notify(disk, 0, false);

 out:
	return 0;
}

/**
 *	sd_unlock_native_capacity - unlock native capacity
 *	@disk: struct gendisk to set capacity for
 *
 *	Block layer calls this function if it detects that partitions
 *	on @disk reach beyond the end of the device.  If the SCSI host
 *	implements ->unlock_native_capacity() method, it's invoked to
 *	give it a chance to adjust the device capacity.
 *
 *	CONTEXT:
 *	Defined by block layer.  Might sleep.
 */
static void sd_unlock_native_capacity(struct gendisk *disk)
{
	struct scsi_device *sdev = scsi_disk(disk)->device;

	if (sdev->host->hostt->unlock_native_capacity)
		sdev->host->hostt->unlock_native_capacity(sdev);
}

/**
 *	sd_format_disk_name - format disk name
 *	@prefix: name prefix - ie. "sd" for SCSI disks
 *	@index: index of the disk to format name for
 *	@buf: output buffer
 *	@buflen: length of the output buffer
 *
 *	SCSI disk names starts at sda.  The 26th device is sdz and the
 *	27th is sdaa.  The last one for two lettered suffix is sdzz
 *	which is followed by sdaaa.
 *
 *	This is basically 26 base counting with one extra 'nil' entry
 *	at the beginning from the second digit on and can be
 *	determined using similar method as 26 base conversion with the
 *	index shifted -1 after each digit is computed.
 *
 *	CONTEXT:
 *	Don't care.
 *
 *	RETURNS:
 *	0 on success, -errno on failure.
 */
static int sd_format_disk_name(char *prefix, int index, char *buf, int buflen)
{
	const int base = 'z' - 'a' + 1;
	char *begin = buf + strlen(prefix);
	char *end = buf + buflen;
	char *p;
	int unit;

	p = end - 1;
	*p = '\0';
	unit = base;
	do {
		if (p == begin)
			return -EINVAL;
		*--p = 'a' + (index % unit);
		index = (index / unit) - 1;
	} while (index >= 0);

	memmove(begin, p, end - p);
	memcpy(buf, prefix, strlen(prefix));

	return 0;
}

/**
 *	sd_probe - called during driver initialization and whenever a
 *	new scsi device is attached to the system. It is called once
 *	for each scsi device (not just disks) present.
 *	@dev: pointer to device object
 *
 *	Returns 0 if successful (or not interested in this scsi device 
 *	(e.g. scanner)); 1 when there is an error.
 *
 *	Note: this function is invoked from the scsi mid-level.
 *	This function sets up the mapping between a given 
 *	<host,channel,id,lun> (found in sdp) and new device name 
 *	(e.g. /dev/sda). More precisely it is the block device major 
 *	and minor number that is chosen here.
 *
 *	Assume sd_probe is not re-entrant (for time being)
 *	Also think about sd_probe() and sd_remove() running coincidentally.
 **/
static int sd_probe(struct device *dev)
{
	struct scsi_device *sdp = to_scsi_device(dev);
	struct scsi_disk *sdkp;
	struct gendisk *gd;
	int index;
	int error;

	scsi_autopm_get_device(sdp);
	error = -ENODEV;
	if (sdp->type != TYPE_DISK &&
	    sdp->type != TYPE_ZBC &&
	    sdp->type != TYPE_MOD &&
	    sdp->type != TYPE_RBC)
		goto out;

#ifndef CONFIG_BLK_DEV_ZONED
	if (sdp->type == TYPE_ZBC)
		goto out;
#endif
	SCSI_LOG_HLQUEUE(3, sdev_printk(KERN_INFO, sdp,
					"sd_probe\n"));

	error = -ENOMEM;
	sdkp = kzalloc(sizeof(*sdkp), GFP_KERNEL);
	if (!sdkp)
		goto out;

	gd = alloc_disk(SD_MINORS);
	if (!gd)
		goto out_free;

	index = ida_alloc(&sd_index_ida, GFP_KERNEL);
	if (index < 0) {
		sdev_printk(KERN_WARNING, sdp, "sd_probe: memory exhausted.\n");
		goto out_put;
	}

	error = sd_format_disk_name("sd", index, gd->disk_name, DISK_NAME_LEN);
	if (error) {
		sdev_printk(KERN_WARNING, sdp, "SCSI disk (sd) name length exceeded.\n");
		goto out_free_index;
	}

	sdkp->device = sdp;
	sdkp->driver = &sd_template;
	sdkp->disk = gd;
	sdkp->index = index;
	sdkp->max_retries = SD_MAX_RETRIES;
	atomic_set(&sdkp->openers, 0);
	atomic_set(&sdkp->device->ioerr_cnt, 0);

	if (!sdp->request_queue->rq_timeout) {
		if (sdp->type != TYPE_MOD)
			blk_queue_rq_timeout(sdp->request_queue, SD_TIMEOUT);
		else
			blk_queue_rq_timeout(sdp->request_queue,
					     SD_MOD_TIMEOUT);
	}

	device_initialize(&sdkp->dev);
	sdkp->dev.parent = dev;
	sdkp->dev.class = &sd_disk_class;
	dev_set_name(&sdkp->dev, "%s", dev_name(dev));

	error = device_add(&sdkp->dev);
	if (error)
		goto out_free_index;

	get_device(dev);
	dev_set_drvdata(dev, sdkp);

	gd->major = sd_major((index & 0xf0) >> 4);
	gd->first_minor = ((index & 0xf) << 4) | (index & 0xfff00);

	gd->fops = &sd_fops;
	gd->private_data = &sdkp->driver;
	gd->queue = sdkp->device->request_queue;

	/* defaults, until the device tells us otherwise */
	sdp->sector_size = 512;
	sdkp->capacity = 0;
	sdkp->media_present = 1;
	sdkp->write_prot = 0;
	sdkp->cache_override = 0;
	sdkp->WCE = 0;
	sdkp->RCD = 0;
	sdkp->ATO = 0;
	sdkp->first_scan = 1;
	sdkp->max_medium_access_timeouts = SD_MAX_MEDIUM_TIMEOUTS;

	sd_revalidate_disk(gd);

	gd->flags = GENHD_FL_EXT_DEVT;
	if (sdp->removable) {
		gd->flags |= GENHD_FL_REMOVABLE;
		gd->events |= DISK_EVENT_MEDIA_CHANGE;
		gd->event_flags = DISK_EVENT_FLAG_POLL | DISK_EVENT_FLAG_UEVENT;
	}

	blk_pm_runtime_init(sdp->request_queue, dev);
	if (sdp->rpm_autosuspend) {
		pm_runtime_set_autosuspend_delay(dev,
			sdp->host->hostt->rpm_autosuspend_delay);
	}
	device_add_disk(dev, gd, NULL);
	if (sdkp->capacity)
		sd_dif_config_host(sdkp);

	sd_revalidate_disk(gd);

	if (sdkp->security) {
		sdkp->opal_dev = init_opal_dev(sdkp, &sd_sec_submit);
		if (sdkp->opal_dev)
			sd_printk(KERN_NOTICE, sdkp, "supports TCG Opal\n");
	}

	sd_printk(KERN_NOTICE, sdkp, "Attached SCSI %sdisk\n",
		  sdp->removable ? "removable " : "");
	scsi_autopm_put_device(sdp);

	return 0;

 out_free_index:
	ida_free(&sd_index_ida, index);
 out_put:
	put_disk(gd);
 out_free:
	sd_zbc_release_disk(sdkp);
	kfree(sdkp);
 out:
	scsi_autopm_put_device(sdp);
	return error;
}

/**
 *	sd_remove - called whenever a scsi disk (previously recognized by
 *	sd_probe) is detached from the system. It is called (potentially
 *	multiple times) during sd module unload.
 *	@dev: pointer to device object
 *
 *	Note: this function is invoked from the scsi mid-level.
 *	This function potentially frees up a device name (e.g. /dev/sdc)
 *	that could be re-used by a subsequent sd_probe().
 *	This function is not called when the built-in sd driver is "exit-ed".
 **/
static int sd_remove(struct device *dev)
{
	struct scsi_disk *sdkp;
	dev_t devt;

	sdkp = dev_get_drvdata(dev);
	devt = disk_devt(sdkp->disk);
	scsi_autopm_get_device(sdkp->device);

	async_synchronize_full_domain(&scsi_sd_pm_domain);
	device_del(&sdkp->dev);
	del_gendisk(sdkp->disk);
	sd_shutdown(dev);

	free_opal_dev(sdkp->opal_dev);

	blk_register_region(devt, SD_MINORS, NULL,
			    sd_default_probe, NULL, NULL);

	mutex_lock(&sd_ref_mutex);
	dev_set_drvdata(dev, NULL);
	put_device(&sdkp->dev);
	mutex_unlock(&sd_ref_mutex);

	return 0;
}

/**
 *	scsi_disk_release - Called to free the scsi_disk structure
 *	@dev: pointer to embedded class device
 *
 *	sd_ref_mutex must be held entering this routine.  Because it is
 *	called on last put, you should always use the scsi_disk_get()
 *	scsi_disk_put() helpers which manipulate the semaphore directly
 *	and never do a direct put_device.
 **/
static void scsi_disk_release(struct device *dev)
{
	struct scsi_disk *sdkp = to_scsi_disk(dev);
	struct gendisk *disk = sdkp->disk;
	struct request_queue *q = disk->queue;

	ida_free(&sd_index_ida, sdkp->index);

	/*
	 * Wait until all requests that are in progress have completed.
	 * This is necessary to avoid that e.g. scsi_end_request() crashes
	 * due to clearing the disk->private_data pointer. Wait from inside
	 * scsi_disk_release() instead of from sd_release() to avoid that
	 * freezing and unfreezing the request queue affects user space I/O
	 * in case multiple processes open a /dev/sd... node concurrently.
	 */
	blk_mq_freeze_queue(q);
	blk_mq_unfreeze_queue(q);

	disk->private_data = NULL;
	put_disk(disk);
	put_device(&sdkp->device->sdev_gendev);

	sd_zbc_release_disk(sdkp);

	kfree(sdkp);
}

static int sd_start_stop_device(struct scsi_disk *sdkp, int start)
{
	unsigned char cmd[6] = { START_STOP };	/* START_VALID */
	struct scsi_sense_hdr sshdr;
	struct scsi_device *sdp = sdkp->device;
	int res;

	if (start)
		cmd[4] |= 1;	/* START */

	if (sdp->start_stop_pwr_cond)
		cmd[4] |= start ? 1 << 4 : 3 << 4;	/* Active or Standby */

	if (!scsi_device_online(sdp))
		return -ENODEV;

	res = scsi_execute(sdp, cmd, DMA_NONE, NULL, 0, NULL, &sshdr,
			SD_TIMEOUT, sdkp->max_retries, 0, RQF_PM, NULL);
	if (res) {
		sd_print_result(sdkp, "Start/Stop Unit failed", res);
		if (driver_byte(res) == DRIVER_SENSE)
			sd_print_sense_hdr(sdkp, &sshdr);
		if (scsi_sense_valid(&sshdr) &&
			/* 0x3a is medium not present */
			sshdr.asc == 0x3a)
			res = 0;
	}

	/* SCSI error codes must not go to the generic layer */
	if (res)
		return -EIO;

	return 0;
}

/*
 * Send a SYNCHRONIZE CACHE instruction down to the device through
 * the normal SCSI command structure.  Wait for the command to
 * complete.
 */
static void sd_shutdown(struct device *dev)
{
	struct scsi_disk *sdkp = dev_get_drvdata(dev);

	if (!sdkp)
		return;         /* this can happen */

	if (pm_runtime_suspended(dev))
		return;

	if (sdkp->WCE && sdkp->media_present) {
		sd_printk(KERN_NOTICE, sdkp, "Synchronizing SCSI cache\n");
		sd_sync_cache(sdkp, NULL);
	}

	if (system_state != SYSTEM_RESTART && sdkp->device->manage_start_stop) {
		sd_printk(KERN_NOTICE, sdkp, "Stopping disk\n");
		sd_start_stop_device(sdkp, 0);
	}
}

static int sd_suspend_common(struct device *dev, bool ignore_stop_errors)
{
	struct scsi_disk *sdkp = dev_get_drvdata(dev);
	struct scsi_sense_hdr sshdr;
	int ret = 0;

	if (!sdkp)	/* E.g.: runtime suspend following sd_remove() */
		return 0;

	if (sdkp->WCE && sdkp->media_present) {
		sd_printk(KERN_NOTICE, sdkp, "Synchronizing SCSI cache\n");
		ret = sd_sync_cache(sdkp, &sshdr);

		if (ret) {
			/* ignore OFFLINE device */
			if (ret == -ENODEV)
				return 0;

			if (!scsi_sense_valid(&sshdr) ||
			    sshdr.sense_key != ILLEGAL_REQUEST)
				return ret;

			/*
			 * sshdr.sense_key == ILLEGAL_REQUEST means this drive
			 * doesn't support sync. There's not much to do and
			 * suspend shouldn't fail.
			 */
			ret = 0;
		}
	}

	if (sdkp->device->manage_start_stop) {
		sd_printk(KERN_NOTICE, sdkp, "Stopping disk\n");
		/* an error is not worth aborting a system sleep */
		ret = sd_start_stop_device(sdkp, 0);
		if (ignore_stop_errors)
			ret = 0;
	}

	return ret;
}

static int sd_suspend_system(struct device *dev)
{
	return sd_suspend_common(dev, true);
}

static int sd_suspend_runtime(struct device *dev)
{
	return sd_suspend_common(dev, false);
}

static int sd_resume(struct device *dev)
{
	struct scsi_disk *sdkp = dev_get_drvdata(dev);
	int ret;

	if (!sdkp)	/* E.g.: runtime resume at the start of sd_probe() */
		return 0;

	if (!sdkp->device->manage_start_stop)
		return 0;

	sd_printk(KERN_NOTICE, sdkp, "Starting disk\n");
	ret = sd_start_stop_device(sdkp, 1);
	if (!ret)
		opal_unlock_from_suspend(sdkp->opal_dev);
	return ret;
}

/**
 *	init_sd - entry point for this driver (both when built in or when
 *	a module).
 *
 *	Note: this function registers this driver with the scsi mid-level.
 **/
static int __init init_sd(void)
{
	int majors = 0, i, err;

	SCSI_LOG_HLQUEUE(3, printk("init_sd: sd driver entry point\n"));

	for (i = 0; i < SD_MAJORS; i++) {
		if (register_blkdev(sd_major(i), "sd") != 0)
			continue;
		majors++;
		blk_register_region(sd_major(i), SD_MINORS, NULL,
				    sd_default_probe, NULL, NULL);
	}

	if (!majors)
		return -ENODEV;

	err = class_register(&sd_disk_class);
	if (err)
		goto err_out;

	sd_cdb_cache = kmem_cache_create("sd_ext_cdb", SD_EXT_CDB_SIZE,
					 0, 0, NULL);
	if (!sd_cdb_cache) {
		printk(KERN_ERR "sd: can't init extended cdb cache\n");
		err = -ENOMEM;
		goto err_out_class;
	}

	sd_cdb_pool = mempool_create_slab_pool(SD_MEMPOOL_SIZE, sd_cdb_cache);
	if (!sd_cdb_pool) {
		printk(KERN_ERR "sd: can't init extended cdb pool\n");
		err = -ENOMEM;
		goto err_out_cache;
	}

	sd_page_pool = mempool_create_page_pool(SD_MEMPOOL_SIZE, 0);
	if (!sd_page_pool) {
		printk(KERN_ERR "sd: can't init discard page pool\n");
		err = -ENOMEM;
		goto err_out_ppool;
	}

	err = scsi_register_driver(&sd_template.gendrv);
	if (err)
		goto err_out_driver;

	return 0;

err_out_driver:
	mempool_destroy(sd_page_pool);

err_out_ppool:
	mempool_destroy(sd_cdb_pool);

err_out_cache:
	kmem_cache_destroy(sd_cdb_cache);

err_out_class:
	class_unregister(&sd_disk_class);
err_out:
	for (i = 0; i < SD_MAJORS; i++)
		unregister_blkdev(sd_major(i), "sd");
	return err;
}

/**
 *	exit_sd - exit point for this driver (when it is a module).
 *
 *	Note: this function unregisters this driver from the scsi mid-level.
 **/
static void __exit exit_sd(void)
{
	int i;

	SCSI_LOG_HLQUEUE(3, printk("exit_sd: exiting sd driver\n"));

	scsi_unregister_driver(&sd_template.gendrv);
	mempool_destroy(sd_cdb_pool);
	mempool_destroy(sd_page_pool);
	kmem_cache_destroy(sd_cdb_cache);

	class_unregister(&sd_disk_class);

	for (i = 0; i < SD_MAJORS; i++) {
		blk_unregister_region(sd_major(i), SD_MINORS);
		unregister_blkdev(sd_major(i), "sd");
	}
}

module_init(init_sd);
module_exit(exit_sd);

void sd_print_sense_hdr(struct scsi_disk *sdkp, struct scsi_sense_hdr *sshdr)
{
	scsi_print_sense_hdr(sdkp->device,
			     sdkp->disk ? sdkp->disk->disk_name : NULL, sshdr);
}

void sd_print_result(const struct scsi_disk *sdkp, const char *msg, int result)
{
	const char *hb_string = scsi_hostbyte_string(result);
	const char *db_string = scsi_driverbyte_string(result);

	if (hb_string || db_string)
		sd_printk(KERN_INFO, sdkp,
			  "%s: Result: hostbyte=%s driverbyte=%s\n", msg,
			  hb_string ? hb_string : "invalid",
			  db_string ? db_string : "invalid");
	else
		sd_printk(KERN_INFO, sdkp,
			  "%s: Result: hostbyte=0x%02x driverbyte=0x%02x\n",
			  msg, host_byte(result), driver_byte(result));
}<|MERGE_RESOLUTION|>--- conflicted
+++ resolved
@@ -1773,32 +1773,6 @@
 static int sd_compat_ioctl(struct block_device *bdev, fmode_t mode,
 			   unsigned int cmd, unsigned long arg)
 {
-<<<<<<< HEAD
-	struct gendisk *disk = bdev->bd_disk;
-	struct scsi_disk *sdkp = scsi_disk(disk);
-	struct scsi_device *sdev = sdkp->device;
-	void __user *p = compat_ptr(arg);
-	int error;
-
-	error = scsi_verify_blk_ioctl(bdev, cmd);
-	if (error < 0)
-		return error;
-
-	error = scsi_ioctl_block_when_processing_errors(sdev, cmd,
-			(mode & FMODE_NDELAY) != 0);
-	if (error)
-		return error;
-
-	if (is_sed_ioctl(cmd))
-		return sed_ioctl(sdkp->opal_dev, cmd, p);
-	       
-	/* 
-	 * Let the static ioctl translation table take care of it.
-	 */
-	if (!sdev->host->hostt->compat_ioctl)
-		return -ENOIOCTLCMD; 
-	return sdev->host->hostt->compat_ioctl(sdev, cmd, p);
-=======
 	void __user *p = compat_ptr(arg);
 	int ret;
 
@@ -1807,7 +1781,6 @@
 		return ret;
 
 	return scsi_compat_ioctl(scsi_disk(bdev->bd_disk)->device, cmd, p);
->>>>>>> d1988041
 }
 #endif
 
