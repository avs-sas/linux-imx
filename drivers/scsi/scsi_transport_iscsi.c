--- conflicted
+++ resolved
@@ -2554,80 +2554,6 @@
 }
 EXPORT_SYMBOL_GPL(iscsi_offload_mesg);
 
-<<<<<<< HEAD
-/*
- * This can be called without the rx_queue_mutex, if invoked by the kernel
- * stop work. But, in that case, it is guaranteed not to race with
- * iscsi_destroy by conn_mutex.
- */
-static void iscsi_if_stop_conn(struct iscsi_cls_conn *conn, int flag)
-{
-	/*
-	 * It is important that this path doesn't rely on
-	 * rx_queue_mutex, otherwise, a thread doing allocation on a
-	 * start_session/start_connection could sleep waiting on a
-	 * writeback to a failed iscsi device, that cannot be recovered
-	 * because the lock is held.  If we don't hold it here, the
-	 * kernel stop_conn_work_fn has a chance to stop the broken
-	 * session and resolve the allocation.
-	 *
-	 * Still, the user invoked .stop_conn() needs to be serialized
-	 * with stop_conn_work_fn by a private mutex.  Not pretty, but
-	 * it works.
-	 */
-	mutex_lock(&conn_mutex);
-	switch (flag) {
-	case STOP_CONN_RECOVER:
-		conn->state = ISCSI_CONN_FAILED;
-		break;
-	case STOP_CONN_TERM:
-		conn->state = ISCSI_CONN_DOWN;
-		break;
-	default:
-		iscsi_cls_conn_printk(KERN_ERR, conn,
-				      "invalid stop flag %d\n", flag);
-		goto unlock;
-	}
-
-	conn->transport->stop_conn(conn, flag);
-unlock:
-	mutex_unlock(&conn_mutex);
-}
-
-static void stop_conn_work_fn(struct work_struct *work)
-{
-	struct iscsi_cls_conn *conn, *tmp;
-	unsigned long flags;
-	LIST_HEAD(recovery_list);
-
-	spin_lock_irqsave(&connlock, flags);
-	if (list_empty(&connlist_err)) {
-		spin_unlock_irqrestore(&connlock, flags);
-		return;
-	}
-	list_splice_init(&connlist_err, &recovery_list);
-	spin_unlock_irqrestore(&connlock, flags);
-
-	list_for_each_entry_safe(conn, tmp, &recovery_list, conn_list_err) {
-		uint32_t sid = iscsi_conn_get_sid(conn);
-		struct iscsi_cls_session *session;
-
-		session = iscsi_session_lookup(sid);
-		if (session) {
-			if (system_state != SYSTEM_RUNNING) {
-				session->recovery_tmo = 0;
-				iscsi_if_stop_conn(conn, STOP_CONN_TERM);
-			} else {
-				iscsi_if_stop_conn(conn, STOP_CONN_RECOVER);
-			}
-		}
-
-		list_del_init(&conn->conn_list_err);
-	}
-}
-
-=======
->>>>>>> 3b17187f
 void iscsi_conn_error_event(struct iscsi_cls_conn *conn, enum iscsi_err error)
 {
 	struct nlmsghdr	*nlh;
@@ -3081,13 +3007,9 @@
 	if (test_bit(ISCSI_CLS_CONN_BIT_CLEANUP, &conn->flags)) {
 		ISCSI_DBG_TRANS_CONN(conn, "flush kernel conn cleanup.\n");
 		mutex_unlock(&conn->ep_mutex);
-<<<<<<< HEAD
-		conn->state = ISCSI_CONN_FAILED;
-=======
 
 		flush_work(&conn->cleanup_work);
 		goto put_ep;
->>>>>>> 3b17187f
 	}
 
 	iscsi_ep_disconnect(conn, false);
@@ -3869,7 +3791,6 @@
 {
 	int err = 0;
 	u32 portid;
-	u32 pdu_len;
 	struct iscsi_uevent *ev = nlmsg_data(nlh);
 	struct iscsi_transport *transport = NULL;
 	struct iscsi_internal *priv;
@@ -3950,50 +3871,6 @@
 		else
 			err = -EINVAL;
 		break;
-<<<<<<< HEAD
-	case ISCSI_UEVENT_CREATE_CONN:
-		err = iscsi_if_create_conn(transport, ev);
-		break;
-	case ISCSI_UEVENT_DESTROY_CONN:
-		err = iscsi_if_destroy_conn(transport, ev);
-		break;
-	case ISCSI_UEVENT_BIND_CONN:
-		session = iscsi_session_lookup(ev->u.b_conn.sid);
-		conn = iscsi_conn_lookup(ev->u.b_conn.sid, ev->u.b_conn.cid);
-
-		if (conn && conn->ep)
-			iscsi_if_ep_disconnect(transport, conn->ep->id);
-
-		if (!session || !conn) {
-			err = -EINVAL;
-			break;
-		}
-
-		mutex_lock(&conn_mutex);
-		ev->r.retcode =	transport->bind_conn(session, conn,
-						ev->u.b_conn.transport_eph,
-						ev->u.b_conn.is_leading);
-		if (!ev->r.retcode)
-			conn->state = ISCSI_CONN_BOUND;
-		mutex_unlock(&conn_mutex);
-
-		if (ev->r.retcode || !transport->ep_connect)
-			break;
-
-		ep = iscsi_lookup_endpoint(ev->u.b_conn.transport_eph);
-		if (ep) {
-			ep->conn = conn;
-
-			mutex_lock(&conn->ep_mutex);
-			conn->ep = ep;
-			mutex_unlock(&conn->ep_mutex);
-		} else
-			iscsi_cls_conn_printk(KERN_ERR, conn,
-					      "Could not set ep conn "
-					      "binding\n");
-		break;
-=======
->>>>>>> 3b17187f
 	case ISCSI_UEVENT_SET_PARAM:
 		err = iscsi_set_param(transport, ev);
 		break;
@@ -4003,29 +3880,7 @@
 	case ISCSI_UEVENT_START_CONN:
 	case ISCSI_UEVENT_BIND_CONN:
 	case ISCSI_UEVENT_SEND_PDU:
-<<<<<<< HEAD
-		pdu_len = nlh->nlmsg_len - sizeof(*nlh) - sizeof(*ev);
-
-		if ((ev->u.send_pdu.hdr_size > pdu_len) ||
-		    (ev->u.send_pdu.data_size > (pdu_len - ev->u.send_pdu.hdr_size))) {
-			err = -EINVAL;
-			break;
-		}
-
-		conn = iscsi_conn_lookup(ev->u.send_pdu.sid, ev->u.send_pdu.cid);
-		if (conn) {
-			mutex_lock(&conn_mutex);
-			ev->r.retcode =	transport->send_pdu(conn,
-				(struct iscsi_hdr*)((char*)ev + sizeof(*ev)),
-				(char*)ev + sizeof(*ev) + ev->u.send_pdu.hdr_size,
-				ev->u.send_pdu.data_size);
-			mutex_unlock(&conn_mutex);
-		}
-		else
-			err = -EINVAL;
-=======
 		err = iscsi_if_transport_conn(transport, nlh);
->>>>>>> 3b17187f
 		break;
 	case ISCSI_UEVENT_GET_STATS:
 		err = iscsi_if_get_stats(transport, nlh);
