--- conflicted
+++ resolved
@@ -1336,32 +1336,6 @@
 /* Channel message dispatch table */
 const struct vmbus_channel_message_table_entry
 channel_message_table[CHANNELMSG_COUNT] = {
-<<<<<<< HEAD
-	{ CHANNELMSG_INVALID,			0, NULL },
-	{ CHANNELMSG_OFFERCHANNEL,		0, vmbus_onoffer },
-	{ CHANNELMSG_RESCIND_CHANNELOFFER,	0, vmbus_onoffer_rescind },
-	{ CHANNELMSG_REQUESTOFFERS,		0, NULL },
-	{ CHANNELMSG_ALLOFFERS_DELIVERED,	1, vmbus_onoffers_delivered },
-	{ CHANNELMSG_OPENCHANNEL,		0, NULL },
-	{ CHANNELMSG_OPENCHANNEL_RESULT,	1, vmbus_onopen_result },
-	{ CHANNELMSG_CLOSECHANNEL,		0, NULL },
-	{ CHANNELMSG_GPADL_HEADER,		0, NULL },
-	{ CHANNELMSG_GPADL_BODY,		0, NULL },
-	{ CHANNELMSG_GPADL_CREATED,		1, vmbus_ongpadl_created },
-	{ CHANNELMSG_GPADL_TEARDOWN,		0, NULL },
-	{ CHANNELMSG_GPADL_TORNDOWN,		1, vmbus_ongpadl_torndown },
-	{ CHANNELMSG_RELID_RELEASED,		0, NULL },
-	{ CHANNELMSG_INITIATE_CONTACT,		0, NULL },
-	{ CHANNELMSG_VERSION_RESPONSE,		1, vmbus_onversion_response },
-	{ CHANNELMSG_UNLOAD,			0, NULL },
-	{ CHANNELMSG_UNLOAD_RESPONSE,		1, vmbus_unload_response },
-	{ CHANNELMSG_18,			0, NULL },
-	{ CHANNELMSG_19,			0, NULL },
-	{ CHANNELMSG_20,			0, NULL },
-	{ CHANNELMSG_TL_CONNECT_REQUEST,	0, NULL },
-	{ CHANNELMSG_22,			0, NULL },
-	{ CHANNELMSG_TL_CONNECT_RESULT,		0, NULL },
-=======
 	{ CHANNELMSG_INVALID,			0, NULL, 0},
 	{ CHANNELMSG_OFFERCHANNEL,		0, vmbus_onoffer,
 		sizeof(struct vmbus_channel_offer_channel)},
@@ -1392,7 +1366,6 @@
 	{ CHANNELMSG_TL_CONNECT_REQUEST,	0, NULL, 0},
 	{ CHANNELMSG_MODIFYCHANNEL,		0, NULL, 0},
 	{ CHANNELMSG_TL_CONNECT_RESULT,		0, NULL, 0},
->>>>>>> d1988041
 };
 
 /*
@@ -1402,14 +1375,6 @@
  */
 void vmbus_onmessage(struct vmbus_channel_message_header *hdr)
 {
-<<<<<<< HEAD
-	struct hv_message *msg = context;
-	struct vmbus_channel_message_header *hdr;
-
-	hdr = (struct vmbus_channel_message_header *)msg->u.payload;
-
-=======
->>>>>>> d1988041
 	trace_vmbus_on_message(hdr);
 
 	/*
