// SPDX-License-Identifier: GPL-2.0+
/*
 * OF helpers for the GPIO API
 *
 * Copyright (c) 2007-2008  MontaVista Software, Inc.
 *
 * Author: Anton Vorontsov <avorontsov@ru.mvista.com>
 */

#include <linux/device.h>
#include <linux/err.h>
#include <linux/errno.h>
#include <linux/module.h>
#include <linux/io.h>
#include <linux/gpio/consumer.h>
#include <linux/of.h>
#include <linux/of_address.h>
#include <linux/of_gpio.h>
#include <linux/pinctrl/pinctrl.h>
#include <linux/slab.h>
#include <linux/gpio/machine.h>

#include "gpiolib.h"
#include "gpiolib-of.h"

/*
 * This is used by external users of of_gpio_count() from <linux/of_gpio.h>
 *
 * FIXME: get rid of those external users by converting them to GPIO
 * descriptors and let them all use gpiod_get_count()
 */
int of_gpio_get_count(struct device *dev, const char *con_id)
{
	int ret;
	char propname[32];
	unsigned int i;

	for (i = 0; i < ARRAY_SIZE(gpio_suffixes); i++) {
		if (con_id)
			snprintf(propname, sizeof(propname), "%s-%s",
				 con_id, gpio_suffixes[i]);
		else
			snprintf(propname, sizeof(propname), "%s",
				 gpio_suffixes[i]);

		ret = of_gpio_named_count(dev->of_node, propname);
		if (ret > 0)
			break;
	}
	return ret ? ret : -ENOENT;
}

static int of_gpiochip_match_node_and_xlate(struct gpio_chip *chip, void *data)
{
	struct of_phandle_args *gpiospec = data;

	return chip->gpiodev->dev.of_node == gpiospec->np &&
				chip->of_xlate &&
				chip->of_xlate(chip, gpiospec, NULL) >= 0;
}

static struct gpio_chip *of_find_gpiochip_by_xlate(
					struct of_phandle_args *gpiospec)
{
	return gpiochip_find(gpiospec, of_gpiochip_match_node_and_xlate);
}

static struct gpio_desc *of_xlate_and_get_gpiod_flags(struct gpio_chip *chip,
					struct of_phandle_args *gpiospec,
					enum of_gpio_flags *flags)
{
	int ret;

	if (chip->of_gpio_n_cells != gpiospec->args_count)
		return ERR_PTR(-EINVAL);

	ret = chip->of_xlate(chip, gpiospec, flags);
	if (ret < 0)
		return ERR_PTR(ret);

	return gpiochip_get_desc(chip, ret);
}

/**
 * of_gpio_need_valid_mask() - figure out if the OF GPIO driver needs
 * to set the .valid_mask
 * @dev: the device for the GPIO provider
 * @return: true if the valid mask needs to be set
 */
bool of_gpio_need_valid_mask(const struct gpio_chip *gc)
{
	int size;
	struct device_node *np = gc->of_node;

	size = of_property_count_u32_elems(np,  "gpio-reserved-ranges");
	if (size > 0 && size % 2 == 0)
		return true;
	return false;
}

static void of_gpio_flags_quirks(struct device_node *np,
				 const char *propname,
				 enum of_gpio_flags *flags,
				 int index)
{
	/*
	 * Handle MMC "cd-inverted" and "wp-inverted" semantics.
	 */
	if (IS_ENABLED(CONFIG_MMC)) {
		/*
		 * Active low is the default according to the
		 * SDHCI specification and the device tree
		 * bindings. However the code in the current
		 * kernel was written such that the phandle
		 * flags were always respected, and "cd-inverted"
		 * would invert the flag from the device phandle.
		 */
		if (!strcmp(propname, "cd-gpios")) {
			if (of_property_read_bool(np, "cd-inverted"))
				*flags ^= OF_GPIO_ACTIVE_LOW;
		}
		if (!strcmp(propname, "wp-gpios")) {
			if (of_property_read_bool(np, "wp-inverted"))
				*flags ^= OF_GPIO_ACTIVE_LOW;
		}
	}
	/*
	 * Some GPIO fixed regulator quirks.
	 * Note that active low is the default.
	 */
	if (IS_ENABLED(CONFIG_REGULATOR) &&
	    (of_device_is_compatible(np, "regulator-fixed") ||
	     of_device_is_compatible(np, "reg-fixed-voltage") ||
	     (!(strcmp(propname, "enable-gpio") &&
		strcmp(propname, "enable-gpios")) &&
	      of_device_is_compatible(np, "regulator-gpio")))) {
		/*
		 * The regulator GPIO handles are specified such that the
		 * presence or absence of "enable-active-high" solely controls
		 * the polarity of the GPIO line. Any phandle flags must
		 * be actively ignored.
		 */
		if (*flags & OF_GPIO_ACTIVE_LOW) {
			pr_warn("%s GPIO handle specifies active low - ignored\n",
				of_node_full_name(np));
			*flags &= ~OF_GPIO_ACTIVE_LOW;
		}
		if (!of_property_read_bool(np, "enable-active-high"))
			*flags |= OF_GPIO_ACTIVE_LOW;
	}
	/*
	 * Legacy open drain handling for fixed voltage regulators.
	 */
	if (IS_ENABLED(CONFIG_REGULATOR) &&
	    of_device_is_compatible(np, "reg-fixed-voltage") &&
	    of_property_read_bool(np, "gpio-open-drain")) {
		*flags |= (OF_GPIO_SINGLE_ENDED | OF_GPIO_OPEN_DRAIN);
		pr_info("%s uses legacy open drain flag - update the DTS if you can\n",
			of_node_full_name(np));
	}

	/*
	 * Legacy handling of SPI active high chip select. If we have a
	 * property named "cs-gpios" we need to inspect the child node
	 * to determine if the flags should have inverted semantics.
	 */
	if (IS_ENABLED(CONFIG_SPI_MASTER) && !strcmp(propname, "cs-gpios") &&
	    of_property_read_bool(np, "cs-gpios")) {
		struct device_node *child;
		u32 cs;
		int ret;

		for_each_child_of_node(np, child) {
			ret = of_property_read_u32(child, "reg", &cs);
			if (ret)
				continue;
			if (cs == index) {
				/*
				 * SPI children have active low chip selects
				 * by default. This can be specified negatively
				 * by just omitting "spi-cs-high" in the
				 * device node, or actively by tagging on
				 * GPIO_ACTIVE_LOW as flag in the device
				 * tree. If the line is simultaneously
				 * tagged as active low in the device tree
				 * and has the "spi-cs-high" set, we get a
				 * conflict and the "spi-cs-high" flag will
				 * take precedence.
				 */
				if (of_property_read_bool(child, "spi-cs-high")) {
					if (*flags & OF_GPIO_ACTIVE_LOW) {
						pr_warn("%s GPIO handle specifies active low - ignored\n",
							of_node_full_name(child));
						*flags &= ~OF_GPIO_ACTIVE_LOW;
					}
				} else {
					if (!(*flags & OF_GPIO_ACTIVE_LOW))
						pr_info("%s enforce active low on chipselect handle\n",
							of_node_full_name(child));
					*flags |= OF_GPIO_ACTIVE_LOW;
				}
				of_node_put(child);
				break;
			}
		}
	}

	/* Legacy handling of stmmac's active-low PHY reset line */
	if (IS_ENABLED(CONFIG_STMMAC_ETH) &&
	    !strcmp(propname, "snps,reset-gpio") &&
	    of_property_read_bool(np, "snps,reset-active-low"))
		*flags |= OF_GPIO_ACTIVE_LOW;
}

/**
 * of_get_named_gpiod_flags() - Get a GPIO descriptor and flags for GPIO API
 * @np:		device node to get GPIO from
 * @propname:	property name containing gpio specifier(s)
 * @index:	index of the GPIO
 * @flags:	a flags pointer to fill in
 *
 * Returns GPIO descriptor to use with Linux GPIO API, or one of the errno
 * value on the error condition. If @flags is not NULL the function also fills
 * in flags for the GPIO.
 */
static struct gpio_desc *of_get_named_gpiod_flags(struct device_node *np,
		     const char *propname, int index, enum of_gpio_flags *flags)
{
	struct of_phandle_args gpiospec;
	struct gpio_chip *chip;
	struct gpio_desc *desc;
	int ret;

	ret = of_parse_phandle_with_args_map(np, propname, "gpio", index,
					     &gpiospec);
	if (ret) {
		pr_debug("%s: can't parse '%s' property of node '%pOF[%d]'\n",
			__func__, propname, np, index);
		return ERR_PTR(ret);
	}

	chip = of_find_gpiochip_by_xlate(&gpiospec);
	if (!chip) {
		desc = ERR_PTR(-EPROBE_DEFER);
		goto out;
	}

	desc = of_xlate_and_get_gpiod_flags(chip, &gpiospec, flags);
	if (IS_ERR(desc))
		goto out;

	if (flags)
		of_gpio_flags_quirks(np, propname, flags, index);

	pr_debug("%s: parsed '%s' property of node '%pOF[%d]' - status (%d)\n",
		 __func__, propname, np, index,
		 PTR_ERR_OR_ZERO(desc));

out:
	of_node_put(gpiospec.np);

	return desc;
}

int of_get_named_gpio_flags(struct device_node *np, const char *list_name,
			    int index, enum of_gpio_flags *flags)
{
	struct gpio_desc *desc;

	desc = of_get_named_gpiod_flags(np, list_name, index, flags);

	if (IS_ERR(desc))
		return PTR_ERR(desc);
	else
		return desc_to_gpio(desc);
}
EXPORT_SYMBOL_GPL(of_get_named_gpio_flags);

/**
 * gpiod_get_from_of_node() - obtain a GPIO from an OF node
 * @node:	handle of the OF node
 * @propname:	name of the DT property representing the GPIO
 * @index:	index of the GPIO to obtain for the consumer
 * @dflags:	GPIO initialization flags
 * @label:	label to attach to the requested GPIO
 *
 * Returns:
 * On successful request the GPIO pin is configured in accordance with
 * provided @dflags.
 *
 * In case of error an ERR_PTR() is returned.
 */
struct gpio_desc *gpiod_get_from_of_node(struct device_node *node,
					 const char *propname, int index,
					 enum gpiod_flags dflags,
					 const char *label)
{
	unsigned long lflags = GPIO_LOOKUP_FLAGS_DEFAULT;
	struct gpio_desc *desc;
	enum of_gpio_flags flags;
	bool active_low = false;
	bool single_ended = false;
	bool open_drain = false;
	bool transitory = false;
	int ret;

	desc = of_get_named_gpiod_flags(node, propname,
					index, &flags);

	if (!desc || IS_ERR(desc)) {
		return desc;
	}

	active_low = flags & OF_GPIO_ACTIVE_LOW;
	single_ended = flags & OF_GPIO_SINGLE_ENDED;
	open_drain = flags & OF_GPIO_OPEN_DRAIN;
	transitory = flags & OF_GPIO_TRANSITORY;

	ret = gpiod_request(desc, label);
	if (ret == -EBUSY && (dflags & GPIOD_FLAGS_BIT_NONEXCLUSIVE))
		return desc;
	if (ret)
		return ERR_PTR(ret);

	if (active_low)
		lflags |= GPIO_ACTIVE_LOW;

	if (single_ended) {
		if (open_drain)
			lflags |= GPIO_OPEN_DRAIN;
		else
			lflags |= GPIO_OPEN_SOURCE;
	}

	if (transitory)
		lflags |= GPIO_TRANSITORY;

	ret = gpiod_configure_flags(desc, propname, lflags, dflags);
	if (ret < 0) {
		gpiod_put(desc);
		return ERR_PTR(ret);
	}

	return desc;
}
EXPORT_SYMBOL_GPL(gpiod_get_from_of_node);

/*
 * The SPI GPIO bindings happened before we managed to establish that GPIO
 * properties should be named "foo-gpios" so we have this special kludge for
 * them.
 */
static struct gpio_desc *of_find_spi_gpio(struct device *dev, const char *con_id,
					  enum of_gpio_flags *of_flags)
{
	char prop_name[32]; /* 32 is max size of property name */
	struct device_node *np = dev->of_node;
	struct gpio_desc *desc;

	/*
	 * Hopefully the compiler stubs the rest of the function if this
	 * is false.
	 */
	if (!IS_ENABLED(CONFIG_SPI_MASTER))
		return ERR_PTR(-ENOENT);

	/* Allow this specifically for "spi-gpio" devices */
	if (!of_device_is_compatible(np, "spi-gpio") || !con_id)
		return ERR_PTR(-ENOENT);

	/* Will be "gpio-sck", "gpio-mosi" or "gpio-miso" */
	snprintf(prop_name, sizeof(prop_name), "%s-%s", "gpio", con_id);

	desc = of_get_named_gpiod_flags(np, prop_name, 0, of_flags);
	return desc;
}

/*
 * The old Freescale bindings use simply "gpios" as name for the chip select
 * lines rather than "cs-gpios" like all other SPI hardware. Account for this
 * with a special quirk.
 */
static struct gpio_desc *of_find_spi_cs_gpio(struct device *dev,
					     const char *con_id,
					     unsigned int idx,
					     unsigned long *flags)
{
	struct device_node *np = dev->of_node;

	if (!IS_ENABLED(CONFIG_SPI_MASTER))
		return ERR_PTR(-ENOENT);

	/* Allow this specifically for Freescale devices */
	if (!of_device_is_compatible(np, "fsl,spi") &&
	    !of_device_is_compatible(np, "aeroflexgaisler,spictrl"))
		return ERR_PTR(-ENOENT);
	/* Allow only if asking for "cs-gpios" */
	if (!con_id || strcmp(con_id, "cs"))
		return ERR_PTR(-ENOENT);

	/*
	 * While all other SPI controllers use "cs-gpios" the Freescale
	 * uses just "gpios" so translate to that when "cs-gpios" is
	 * requested.
	 */
	return of_find_gpio(dev, NULL, idx, flags);
}

/*
 * Some regulator bindings happened before we managed to establish that GPIO
 * properties should be named "foo-gpios" so we have this special kludge for
 * them.
 */
static struct gpio_desc *of_find_regulator_gpio(struct device *dev, const char *con_id,
						enum of_gpio_flags *of_flags)
{
	/* These are the connection IDs we accept as legacy GPIO phandles */
	const char *whitelist[] = {
		"wlf,ldoena", /* Arizona */
		"wlf,ldo1ena", /* WM8994 */
		"wlf,ldo2ena", /* WM8994 */
	};
	struct device_node *np = dev->of_node;
	struct gpio_desc *desc;
	int i;

	if (!IS_ENABLED(CONFIG_REGULATOR))
		return ERR_PTR(-ENOENT);

	if (!con_id)
		return ERR_PTR(-ENOENT);

	i = match_string(whitelist, ARRAY_SIZE(whitelist), con_id);
	if (i < 0)
		return ERR_PTR(-ENOENT);

	desc = of_get_named_gpiod_flags(np, con_id, 0, of_flags);
	return desc;
}

static struct gpio_desc *of_find_arizona_gpio(struct device *dev,
					      const char *con_id,
					      enum of_gpio_flags *of_flags)
{
	if (!IS_ENABLED(CONFIG_MFD_ARIZONA))
		return ERR_PTR(-ENOENT);

	if (!con_id || strcmp(con_id, "wlf,reset"))
		return ERR_PTR(-ENOENT);

	return of_get_named_gpiod_flags(dev->of_node, con_id, 0, of_flags);
}

struct gpio_desc *of_find_gpio(struct device *dev, const char *con_id,
			       unsigned int idx, unsigned long *flags)
{
	char prop_name[32]; /* 32 is max size of property name */
	enum of_gpio_flags of_flags;
	struct gpio_desc *desc;
	unsigned int i;

	/* Try GPIO property "foo-gpios" and "foo-gpio" */
	for (i = 0; i < ARRAY_SIZE(gpio_suffixes); i++) {
		if (con_id)
			snprintf(prop_name, sizeof(prop_name), "%s-%s", con_id,
				 gpio_suffixes[i]);
		else
			snprintf(prop_name, sizeof(prop_name), "%s",
				 gpio_suffixes[i]);

		desc = of_get_named_gpiod_flags(dev->of_node, prop_name, idx,
						&of_flags);

		if (!IS_ERR(desc) || PTR_ERR(desc) != -ENOENT)
			break;
	}

	if (IS_ERR(desc) && PTR_ERR(desc) == -ENOENT) {
		/* Special handling for SPI GPIOs if used */
		desc = of_find_spi_gpio(dev, con_id, &of_flags);
	}

	if (IS_ERR(desc) && PTR_ERR(desc) == -ENOENT) {
		/* This quirk looks up flags and all */
		desc = of_find_spi_cs_gpio(dev, con_id, idx, flags);
		if (!IS_ERR(desc))
			return desc;
	}

	if (IS_ERR(desc) && PTR_ERR(desc) == -ENOENT) {
		/* Special handling for regulator GPIOs if used */
		desc = of_find_regulator_gpio(dev, con_id, &of_flags);
	}

	if (IS_ERR(desc) && PTR_ERR(desc) == -ENOENT)
		desc = of_find_arizona_gpio(dev, con_id, &of_flags);

	if (IS_ERR(desc))
		return desc;

	if (of_flags & OF_GPIO_ACTIVE_LOW)
		*flags |= GPIO_ACTIVE_LOW;

	if (of_flags & OF_GPIO_SINGLE_ENDED) {
		if (of_flags & OF_GPIO_OPEN_DRAIN)
			*flags |= GPIO_OPEN_DRAIN;
		else
			*flags |= GPIO_OPEN_SOURCE;
	}

	if (of_flags & OF_GPIO_TRANSITORY)
		*flags |= GPIO_TRANSITORY;

	if (of_flags & OF_GPIO_PULL_UP)
		*flags |= GPIO_PULL_UP;
	if (of_flags & OF_GPIO_PULL_DOWN)
		*flags |= GPIO_PULL_DOWN;

	return desc;
}

/**
 * of_parse_own_gpio() - Get a GPIO hog descriptor, names and flags for GPIO API
 * @np:		device node to get GPIO from
 * @chip:	GPIO chip whose hog is parsed
 * @idx:	Index of the GPIO to parse
 * @name:	GPIO line name
 * @lflags:	bitmask of gpio_lookup_flags GPIO_* values - returned from
 *		of_find_gpio() or of_parse_own_gpio()
 * @dflags:	gpiod_flags - optional GPIO initialization flags
 *
 * Returns GPIO descriptor to use with Linux GPIO API, or one of the errno
 * value on the error condition.
 */
static struct gpio_desc *of_parse_own_gpio(struct device_node *np,
					   struct gpio_chip *chip,
					   unsigned int idx, const char **name,
					   unsigned long *lflags,
					   enum gpiod_flags *dflags)
{
	struct device_node *chip_np;
	enum of_gpio_flags xlate_flags;
	struct of_phandle_args gpiospec;
	struct gpio_desc *desc;
	unsigned int i;
	u32 tmp;
	int ret;

	chip_np = chip->of_node;
	if (!chip_np)
		return ERR_PTR(-EINVAL);

	xlate_flags = 0;
	*lflags = GPIO_LOOKUP_FLAGS_DEFAULT;
	*dflags = 0;

	ret = of_property_read_u32(chip_np, "#gpio-cells", &tmp);
	if (ret)
		return ERR_PTR(ret);

	gpiospec.np = chip_np;
	gpiospec.args_count = tmp;

	for (i = 0; i < tmp; i++) {
		ret = of_property_read_u32_index(np, "gpios", idx * tmp + i,
						 &gpiospec.args[i]);
		if (ret)
			return ERR_PTR(ret);
	}

	desc = of_xlate_and_get_gpiod_flags(chip, &gpiospec, &xlate_flags);
	if (IS_ERR(desc))
		return desc;

	if (xlate_flags & OF_GPIO_ACTIVE_LOW)
		*lflags |= GPIO_ACTIVE_LOW;
	if (xlate_flags & OF_GPIO_TRANSITORY)
		*lflags |= GPIO_TRANSITORY;

	if (of_property_read_bool(np, "input"))
		*dflags |= GPIOD_IN;
	else if (of_property_read_bool(np, "output-low"))
		*dflags |= GPIOD_OUT_LOW;
	else if (of_property_read_bool(np, "output-high"))
		*dflags |= GPIOD_OUT_HIGH;
	else {
		pr_warn("GPIO line %d (%pOFn): no hogging state specified, bailing out\n",
			desc_to_gpio(desc), np);
		return ERR_PTR(-EINVAL);
	}

	if (name && of_property_read_string(np, "line-name", name))
		*name = np->name;

	return desc;
}

/**
 * of_gpiochip_scan_gpios - Scan gpio-controller for gpio definitions
 * @chip:	gpio chip to act on
 *
 * This is only used by of_gpiochip_add to request/set GPIO initial
 * configuration.
 * It returns error if it fails otherwise 0 on success.
 */
static int of_gpiochip_scan_gpios(struct gpio_chip *chip)
{
	struct gpio_desc *desc = NULL;
	struct device_node *np;
	const char *name;
	unsigned long lflags;
	enum gpiod_flags dflags;
	unsigned int i;
	int ret;

	for_each_available_child_of_node(chip->of_node, np) {
		if (!of_property_read_bool(np, "gpio-hog"))
			continue;

		for (i = 0;; i++) {
			desc = of_parse_own_gpio(np, chip, i, &name, &lflags,
						 &dflags);
			if (IS_ERR(desc))
				break;

			ret = gpiod_hog(desc, name, lflags, dflags);
			if (ret < 0) {
				of_node_put(np);
				return ret;
			}
		}
	}

	return 0;
}

/**
 * of_gpio_simple_xlate - translate gpiospec to the GPIO number and flags
 * @gc:		pointer to the gpio_chip structure
 * @gpiospec:	GPIO specifier as found in the device tree
 * @flags:	a flags pointer to fill in
 *
 * This is simple translation function, suitable for the most 1:1 mapped
 * GPIO chips. This function performs only one sanity check: whether GPIO
 * is less than ngpios (that is specified in the gpio_chip).
 */
static int of_gpio_simple_xlate(struct gpio_chip *gc,
				const struct of_phandle_args *gpiospec,
				u32 *flags)
{
	/*
	 * We're discouraging gpio_cells < 2, since that way you'll have to
	 * write your own xlate function (that will have to retrieve the GPIO
	 * number and the flags from a single gpio cell -- this is possible,
	 * but not recommended).
	 */
	if (gc->of_gpio_n_cells < 2) {
		WARN_ON(1);
		return -EINVAL;
	}

	if (WARN_ON(gpiospec->args_count < gc->of_gpio_n_cells))
		return -EINVAL;

	if (gpiospec->args[0] >= gc->ngpio)
		return -EINVAL;

	if (flags)
		*flags = gpiospec->args[1];

	return gpiospec->args[0];
}

/**
 * of_mm_gpiochip_add_data - Add memory mapped GPIO chip (bank)
 * @np:		device node of the GPIO chip
 * @mm_gc:	pointer to the of_mm_gpio_chip allocated structure
 * @data:	driver data to store in the struct gpio_chip
 *
 * To use this function you should allocate and fill mm_gc with:
 *
 * 1) In the gpio_chip structure:
 *    - all the callbacks
 *    - of_gpio_n_cells
 *    - of_xlate callback (optional)
 *
 * 3) In the of_mm_gpio_chip structure:
 *    - save_regs callback (optional)
 *
 * If succeeded, this function will map bank's memory and will
 * do all necessary work for you. Then you'll able to use .regs
 * to manage GPIOs from the callbacks.
 */
int of_mm_gpiochip_add_data(struct device_node *np,
			    struct of_mm_gpio_chip *mm_gc,
			    void *data)
{
	int ret = -ENOMEM;
	struct gpio_chip *gc = &mm_gc->gc;

	gc->label = kasprintf(GFP_KERNEL, "%pOF", np);
	if (!gc->label)
		goto err0;

	mm_gc->regs = of_iomap(np, 0);
	if (!mm_gc->regs)
		goto err1;

	gc->base = -1;

	if (mm_gc->save_regs)
		mm_gc->save_regs(mm_gc);

	mm_gc->gc.of_node = np;

	ret = gpiochip_add_data(gc, data);
	if (ret)
		goto err2;

	return 0;
err2:
	iounmap(mm_gc->regs);
err1:
	kfree(gc->label);
err0:
	pr_err("%pOF: GPIO chip registration failed with status %d\n", np, ret);
	return ret;
}
EXPORT_SYMBOL_GPL(of_mm_gpiochip_add_data);

/**
 * of_mm_gpiochip_remove - Remove memory mapped GPIO chip (bank)
 * @mm_gc:	pointer to the of_mm_gpio_chip allocated structure
 */
void of_mm_gpiochip_remove(struct of_mm_gpio_chip *mm_gc)
{
	struct gpio_chip *gc = &mm_gc->gc;

	if (!mm_gc)
		return;

	gpiochip_remove(gc);
	iounmap(mm_gc->regs);
	kfree(gc->label);
}
EXPORT_SYMBOL_GPL(of_mm_gpiochip_remove);

static void of_gpiochip_init_valid_mask(struct gpio_chip *chip)
{
	int len, i;
	u32 start, count;
	struct device_node *np = chip->of_node;

	len = of_property_count_u32_elems(np,  "gpio-reserved-ranges");
	if (len < 0 || len % 2 != 0)
		return;

	for (i = 0; i < len; i += 2) {
		of_property_read_u32_index(np, "gpio-reserved-ranges",
					   i, &start);
		of_property_read_u32_index(np, "gpio-reserved-ranges",
					   i + 1, &count);
		if (start >= chip->ngpio || start + count >= chip->ngpio)
			continue;

		bitmap_clear(chip->valid_mask, start, count);
	}
};

#ifdef CONFIG_PINCTRL
static int of_gpiochip_add_pin_range(struct gpio_chip *chip)
{
	struct device_node *np = chip->of_node;
	struct of_phandle_args pinspec;
	struct pinctrl_dev *pctldev;
	int index = 0, ret;
	const char *name;
	static const char group_names_propname[] = "gpio-ranges-group-names";
	struct property *group_names;

	if (!np)
		return 0;

	group_names = of_find_property(np, group_names_propname, NULL);

	for (;; index++) {
		ret = of_parse_phandle_with_fixed_args(np, "gpio-ranges", 3,
				index, &pinspec);
		if (ret)
			break;

		pctldev = of_pinctrl_get(pinspec.np);
		of_node_put(pinspec.np);
		if (!pctldev)
			return -EPROBE_DEFER;

		if (pinspec.args[2]) {
			if (group_names) {
				of_property_read_string_index(np,
						group_names_propname,
						index, &name);
				if (strlen(name)) {
					pr_err("%pOF: Group name of numeric GPIO ranges must be the empty string.\n",
						np);
					break;
				}
			}
			/* npins != 0: linear range */
			ret = gpiochip_add_pin_range(chip,
					pinctrl_dev_get_devname(pctldev),
					pinspec.args[0],
					pinspec.args[1],
					pinspec.args[2]);
			if (ret)
				return ret;
		} else {
			/* npins == 0: special range */
			if (pinspec.args[1]) {
				pr_err("%pOF: Illegal gpio-range format.\n",
					np);
				break;
			}

			if (!group_names) {
				pr_err("%pOF: GPIO group range requested but no %s property.\n",
					np, group_names_propname);
				break;
			}

			ret = of_property_read_string_index(np,
						group_names_propname,
						index, &name);
			if (ret)
				break;

			if (!strlen(name)) {
				pr_err("%pOF: Group name of GPIO group range cannot be the empty string.\n",
				np);
				break;
			}

			ret = gpiochip_add_pingroup_range(chip, pctldev,
						pinspec.args[0], name);
			if (ret)
				return ret;
		}
	}

	return 0;
}

#else
static int of_gpiochip_add_pin_range(struct gpio_chip *chip) { return 0; }
#endif

int of_gpiochip_add(struct gpio_chip *chip)
{
	int ret;

	if (!chip->of_node)
		return 0;

	if (!chip->of_xlate) {
		chip->of_gpio_n_cells = 2;
		chip->of_xlate = of_gpio_simple_xlate;
	}

	if (chip->of_gpio_n_cells > MAX_PHANDLE_ARGS)
		return -EINVAL;

	of_gpiochip_init_valid_mask(chip);

	ret = of_gpiochip_add_pin_range(chip);
	if (ret)
		return ret;

	/* If the chip defines names itself, these take precedence */
	if (!chip->names)
		devprop_gpiochip_set_names(chip,
					   of_fwnode_handle(chip->of_node));

	of_node_get(chip->of_node);

<<<<<<< HEAD
	status = of_gpiochip_scan_gpios(chip);
	if (status) {
=======
	ret = of_gpiochip_scan_gpios(chip);
	if (ret) {
>>>>>>> f7688b48
		of_node_put(chip->of_node);
		gpiochip_remove_pin_ranges(chip);
	}

<<<<<<< HEAD
	return status;
=======
	return ret;
>>>>>>> f7688b48
}

void of_gpiochip_remove(struct gpio_chip *chip)
{
	gpiochip_remove_pin_ranges(chip);
	of_node_put(chip->of_node);
}<|MERGE_RESOLUTION|>--- conflicted
+++ resolved
@@ -881,22 +881,13 @@
 
 	of_node_get(chip->of_node);
 
-<<<<<<< HEAD
-	status = of_gpiochip_scan_gpios(chip);
-	if (status) {
-=======
 	ret = of_gpiochip_scan_gpios(chip);
 	if (ret) {
->>>>>>> f7688b48
 		of_node_put(chip->of_node);
 		gpiochip_remove_pin_ranges(chip);
 	}
 
-<<<<<<< HEAD
-	return status;
-=======
 	return ret;
->>>>>>> f7688b48
 }
 
 void of_gpiochip_remove(struct gpio_chip *chip)
