// SPDX-License-Identifier: GPL-2.0+
//
// MXC GPIO support. (c) 2008 Daniel Mack <daniel@caiaq.de>
// Copyright 2008 Juergen Beisert, kernel@pengutronix.de
//
// Based on code from Freescale Semiconductor,
// Authors: Daniel Mack, Juergen Beisert.
// Copyright (C) 2004-2010 Freescale Semiconductor, Inc. All Rights Reserved.

#include <linux/clk.h>
#include <linux/err.h>
#include <linux/init.h>
#include <linux/interrupt.h>
#include <linux/io.h>
#include <linux/irq.h>
#include <linux/irqdomain.h>
#include <linux/irqchip/chained_irq.h>
#include <linux/platform_device.h>
#include <linux/slab.h>
#include <linux/syscore_ops.h>
#include <linux/gpio/driver.h>
#include <linux/of.h>
#include <linux/of_device.h>
#include <linux/bug.h>

enum mxc_gpio_hwtype {
	IMX1_GPIO,	/* runs on i.mx1 */
	IMX21_GPIO,	/* runs on i.mx21 and i.mx27 */
	IMX31_GPIO,	/* runs on i.mx31 */
	IMX35_GPIO,	/* runs on all other i.mx */
};

/* device type dependent stuff */
struct mxc_gpio_hwdata {
	unsigned dr_reg;
	unsigned gdir_reg;
	unsigned psr_reg;
	unsigned icr1_reg;
	unsigned icr2_reg;
	unsigned imr_reg;
	unsigned isr_reg;
	int edge_sel_reg;
	unsigned low_level;
	unsigned high_level;
	unsigned rise_edge;
	unsigned fall_edge;
};

struct mxc_gpio_reg_saved {
	u32 icr1;
	u32 icr2;
	u32 imr;
	u32 gdir;
	u32 edge_sel;
	u32 dr;
};

struct mxc_gpio_port {
	struct list_head node;
	void __iomem *base;
	struct clk *clk;
	int irq;
	int irq_high;
	struct irq_domain *domain;
	struct gpio_chip gc;
	struct device *dev;
	u32 both_edges;
	struct mxc_gpio_reg_saved gpio_saved_reg;
	bool power_off;
};

static struct mxc_gpio_hwdata imx1_imx21_gpio_hwdata = {
	.dr_reg		= 0x1c,
	.gdir_reg	= 0x00,
	.psr_reg	= 0x24,
	.icr1_reg	= 0x28,
	.icr2_reg	= 0x2c,
	.imr_reg	= 0x30,
	.isr_reg	= 0x34,
	.edge_sel_reg	= -EINVAL,
	.low_level	= 0x03,
	.high_level	= 0x02,
	.rise_edge	= 0x00,
	.fall_edge	= 0x01,
};

static struct mxc_gpio_hwdata imx31_gpio_hwdata = {
	.dr_reg		= 0x00,
	.gdir_reg	= 0x04,
	.psr_reg	= 0x08,
	.icr1_reg	= 0x0c,
	.icr2_reg	= 0x10,
	.imr_reg	= 0x14,
	.isr_reg	= 0x18,
	.edge_sel_reg	= -EINVAL,
	.low_level	= 0x00,
	.high_level	= 0x01,
	.rise_edge	= 0x02,
	.fall_edge	= 0x03,
};

static struct mxc_gpio_hwdata imx35_gpio_hwdata = {
	.dr_reg		= 0x00,
	.gdir_reg	= 0x04,
	.psr_reg	= 0x08,
	.icr1_reg	= 0x0c,
	.icr2_reg	= 0x10,
	.imr_reg	= 0x14,
	.isr_reg	= 0x18,
	.edge_sel_reg	= 0x1c,
	.low_level	= 0x00,
	.high_level	= 0x01,
	.rise_edge	= 0x02,
	.fall_edge	= 0x03,
};

static enum mxc_gpio_hwtype mxc_gpio_hwtype;
static struct mxc_gpio_hwdata *mxc_gpio_hwdata;

#define GPIO_DR			(mxc_gpio_hwdata->dr_reg)
#define GPIO_GDIR		(mxc_gpio_hwdata->gdir_reg)
#define GPIO_PSR		(mxc_gpio_hwdata->psr_reg)
#define GPIO_ICR1		(mxc_gpio_hwdata->icr1_reg)
#define GPIO_ICR2		(mxc_gpio_hwdata->icr2_reg)
#define GPIO_IMR		(mxc_gpio_hwdata->imr_reg)
#define GPIO_ISR		(mxc_gpio_hwdata->isr_reg)
#define GPIO_EDGE_SEL		(mxc_gpio_hwdata->edge_sel_reg)

#define GPIO_INT_LOW_LEV	(mxc_gpio_hwdata->low_level)
#define GPIO_INT_HIGH_LEV	(mxc_gpio_hwdata->high_level)
#define GPIO_INT_RISE_EDGE	(mxc_gpio_hwdata->rise_edge)
#define GPIO_INT_FALL_EDGE	(mxc_gpio_hwdata->fall_edge)
#define GPIO_INT_BOTH_EDGES	0x4

static const struct platform_device_id mxc_gpio_devtype[] = {
	{
		.name = "imx1-gpio",
		.driver_data = IMX1_GPIO,
	}, {
		.name = "imx21-gpio",
		.driver_data = IMX21_GPIO,
	}, {
		.name = "imx31-gpio",
		.driver_data = IMX31_GPIO,
	}, {
		.name = "imx35-gpio",
		.driver_data = IMX35_GPIO,
	}, {
		/* sentinel */
	}
};

static const struct of_device_id mxc_gpio_dt_ids[] = {
	{ .compatible = "fsl,imx1-gpio", .data = &mxc_gpio_devtype[IMX1_GPIO], },
	{ .compatible = "fsl,imx21-gpio", .data = &mxc_gpio_devtype[IMX21_GPIO], },
	{ .compatible = "fsl,imx31-gpio", .data = &mxc_gpio_devtype[IMX31_GPIO], },
	{ .compatible = "fsl,imx35-gpio", .data = &mxc_gpio_devtype[IMX35_GPIO], },
	{ .compatible = "fsl,imx7d-gpio", .data = &mxc_gpio_devtype[IMX35_GPIO], },
	{ /* sentinel */ }
};

/*
 * MX2 has one interrupt *for all* gpio ports. The list is used
 * to save the references to all ports, so that mx2_gpio_irq_handler
 * can walk through all interrupt status registers.
 */
static LIST_HEAD(mxc_gpio_ports);

/* Note: This driver assumes 32 GPIOs are handled in one register */

static int gpio_set_irq_type(struct irq_data *d, u32 type)
{
	struct irq_chip_generic *gc = irq_data_get_irq_chip_data(d);
	struct mxc_gpio_port *port = gc->private;
	u32 bit, val;
	u32 gpio_idx = d->hwirq;
	int edge;
	void __iomem *reg = port->base;

	port->both_edges &= ~(1 << gpio_idx);
	switch (type) {
	case IRQ_TYPE_EDGE_RISING:
		edge = GPIO_INT_RISE_EDGE;
		break;
	case IRQ_TYPE_EDGE_FALLING:
		edge = GPIO_INT_FALL_EDGE;
		break;
	case IRQ_TYPE_EDGE_BOTH:
		if (GPIO_EDGE_SEL >= 0) {
			edge = GPIO_INT_BOTH_EDGES;
		} else {
			val = port->gc.get(&port->gc, gpio_idx);
			if (val) {
				edge = GPIO_INT_LOW_LEV;
				pr_debug("mxc: set GPIO %d to low trigger\n", gpio_idx);
			} else {
				edge = GPIO_INT_HIGH_LEV;
				pr_debug("mxc: set GPIO %d to high trigger\n", gpio_idx);
			}
			port->both_edges |= 1 << gpio_idx;
		}
		break;
	case IRQ_TYPE_LEVEL_LOW:
		edge = GPIO_INT_LOW_LEV;
		break;
	case IRQ_TYPE_LEVEL_HIGH:
		edge = GPIO_INT_HIGH_LEV;
		break;
	default:
		return -EINVAL;
	}

	if (GPIO_EDGE_SEL >= 0) {
		val = readl(port->base + GPIO_EDGE_SEL);
		if (edge == GPIO_INT_BOTH_EDGES)
			writel(val | (1 << gpio_idx),
				port->base + GPIO_EDGE_SEL);
		else
			writel(val & ~(1 << gpio_idx),
				port->base + GPIO_EDGE_SEL);
	}

	if (edge != GPIO_INT_BOTH_EDGES) {
		reg += GPIO_ICR1 + ((gpio_idx & 0x10) >> 2); /* lower or upper register */
		bit = gpio_idx & 0xf;
		val = readl(reg) & ~(0x3 << (bit << 1));
		writel(val | (edge << (bit << 1)), reg);
	}

	writel(1 << gpio_idx, port->base + GPIO_ISR);

	return 0;
}

static void mxc_flip_edge(struct mxc_gpio_port *port, u32 gpio)
{
	void __iomem *reg = port->base;
	u32 bit, val;
	int edge;

	reg += GPIO_ICR1 + ((gpio & 0x10) >> 2); /* lower or upper register */
	bit = gpio & 0xf;
	val = readl(reg);
	edge = (val >> (bit << 1)) & 3;
	val &= ~(0x3 << (bit << 1));
	if (edge == GPIO_INT_HIGH_LEV) {
		edge = GPIO_INT_LOW_LEV;
		pr_debug("mxc: switch GPIO %d to low trigger\n", gpio);
	} else if (edge == GPIO_INT_LOW_LEV) {
		edge = GPIO_INT_HIGH_LEV;
		pr_debug("mxc: switch GPIO %d to high trigger\n", gpio);
	} else {
		pr_err("mxc: invalid configuration for GPIO %d: %x\n",
		       gpio, edge);
		return;
	}
	writel(val | (edge << (bit << 1)), reg);
}

/* handle 32 interrupts in one status register */
static void mxc_gpio_irq_handler(struct mxc_gpio_port *port, u32 irq_stat)
{
	while (irq_stat != 0) {
		int irqoffset = fls(irq_stat) - 1;

		if (port->both_edges & (1 << irqoffset))
			mxc_flip_edge(port, irqoffset);

		generic_handle_irq(irq_find_mapping(port->domain, irqoffset));

		irq_stat &= ~(1 << irqoffset);
	}
}

/* MX1 and MX3 has one interrupt *per* gpio port */
static void mx3_gpio_irq_handler(struct irq_desc *desc)
{
	u32 irq_stat;
	struct mxc_gpio_port *port = irq_desc_get_handler_data(desc);
	struct irq_chip *chip = irq_desc_get_chip(desc);

	chained_irq_enter(chip, desc);

	irq_stat = readl(port->base + GPIO_ISR) & readl(port->base + GPIO_IMR);

	mxc_gpio_irq_handler(port, irq_stat);

	chained_irq_exit(chip, desc);
}

/* MX2 has one interrupt *for all* gpio ports */
static void mx2_gpio_irq_handler(struct irq_desc *desc)
{
	u32 irq_msk, irq_stat;
	struct mxc_gpio_port *port;
	struct irq_chip *chip = irq_desc_get_chip(desc);

	chained_irq_enter(chip, desc);

	/* walk through all interrupt status registers */
	list_for_each_entry(port, &mxc_gpio_ports, node) {
		irq_msk = readl(port->base + GPIO_IMR);
		if (!irq_msk)
			continue;

		irq_stat = readl(port->base + GPIO_ISR) & irq_msk;
		if (irq_stat)
			mxc_gpio_irq_handler(port, irq_stat);
	}
	chained_irq_exit(chip, desc);
}

/*
 * Set interrupt number "irq" in the GPIO as a wake-up source.
 * While system is running, all registered GPIO interrupts need to have
 * wake-up enabled. When system is suspended, only selected GPIO interrupts
 * need to have wake-up enabled.
 * @param  irq          interrupt source number
 * @param  enable       enable as wake-up if equal to non-zero
 * @return       This function returns 0 on success.
 */
static int gpio_set_wake_irq(struct irq_data *d, u32 enable)
{
	struct irq_chip_generic *gc = irq_data_get_irq_chip_data(d);
	struct mxc_gpio_port *port = gc->private;
	u32 gpio_idx = d->hwirq;
	int ret;

	if (enable) {
		if (port->irq_high && (gpio_idx >= 16))
			ret = enable_irq_wake(port->irq_high);
		else
			ret = enable_irq_wake(port->irq);
	} else {
		if (port->irq_high && (gpio_idx >= 16))
			ret = disable_irq_wake(port->irq_high);
		else
			ret = disable_irq_wake(port->irq);
	}

	return ret;
}

static int mxc_gpio_init_gc(struct mxc_gpio_port *port, int irq_base)
{
	struct irq_chip_generic *gc;
	struct irq_chip_type *ct;
	int rv;

	gc = devm_irq_alloc_generic_chip(port->dev, "gpio-mxc", 1, irq_base,
					 port->base, handle_level_irq);
	if (!gc)
		return -ENOMEM;
	gc->private = port;

	ct = gc->chip_types;
	ct->chip.irq_ack = irq_gc_ack_set_bit;
	ct->chip.irq_mask = irq_gc_mask_clr_bit;
	ct->chip.irq_unmask = irq_gc_mask_set_bit;
	ct->chip.irq_set_type = gpio_set_irq_type;
	ct->chip.irq_set_wake = gpio_set_wake_irq;
	ct->chip.flags = IRQCHIP_MASK_ON_SUSPEND;
	ct->regs.ack = GPIO_ISR;
	ct->regs.mask = GPIO_IMR;

	rv = devm_irq_setup_generic_chip(port->dev, gc, IRQ_MSK(32),
					 IRQ_GC_INIT_NESTED_LOCK,
					 IRQ_NOREQUEST, 0);

	return rv;
}

static void mxc_gpio_get_hw(struct platform_device *pdev)
{
	const struct of_device_id *of_id =
			of_match_device(mxc_gpio_dt_ids, &pdev->dev);
	enum mxc_gpio_hwtype hwtype;

	if (of_id)
		pdev->id_entry = of_id->data;
	hwtype = pdev->id_entry->driver_data;

	if (mxc_gpio_hwtype) {
		/*
		 * The driver works with a reasonable presupposition,
		 * that is all gpio ports must be the same type when
		 * running on one soc.
		 */
		BUG_ON(mxc_gpio_hwtype != hwtype);
		return;
	}

	if (hwtype == IMX35_GPIO)
		mxc_gpio_hwdata = &imx35_gpio_hwdata;
	else if (hwtype == IMX31_GPIO)
		mxc_gpio_hwdata = &imx31_gpio_hwdata;
	else
		mxc_gpio_hwdata = &imx1_imx21_gpio_hwdata;

	mxc_gpio_hwtype = hwtype;
}

static int mxc_gpio_to_irq(struct gpio_chip *gc, unsigned offset)
{
	struct mxc_gpio_port *port = gpiochip_get_data(gc);

	return irq_find_mapping(port->domain, offset);
}

static int mxc_gpio_probe(struct platform_device *pdev)
{
	struct device_node *np = pdev->dev.of_node;
	struct mxc_gpio_port *port;
	int irq_base;
	int err;

	mxc_gpio_get_hw(pdev);

	port = devm_kzalloc(&pdev->dev, sizeof(*port), GFP_KERNEL);
	if (!port)
		return -ENOMEM;

	port->dev = &pdev->dev;

	port->base = devm_platform_ioremap_resource(pdev, 0);
	if (IS_ERR(port->base))
		return PTR_ERR(port->base);

	port->irq_high = platform_get_irq(pdev, 1);
	if (port->irq_high < 0)
		port->irq_high = 0;

	port->irq = platform_get_irq(pdev, 0);
	if (port->irq < 0)
		return port->irq;

	/* the controller clock is optional */
<<<<<<< HEAD
	port->clk = devm_clk_get(&pdev->dev, NULL);
	if (IS_ERR(port->clk)) {
		if (PTR_ERR(port->clk) == -EPROBE_DEFER)
			return -EPROBE_DEFER;
		port->clk = NULL;
	}
=======
	port->clk = devm_clk_get_optional(&pdev->dev, NULL);
	if (IS_ERR(port->clk))
		return PTR_ERR(port->clk);
>>>>>>> f7688b48

	err = clk_prepare_enable(port->clk);
	if (err) {
		dev_err(&pdev->dev, "Unable to enable clock.\n");
		return err;
	}

	if (of_device_is_compatible(np, "fsl,imx7d-gpio"))
		port->power_off = true;

	/* disable the interrupt and clear the status */
	writel(0, port->base + GPIO_IMR);
	writel(~0, port->base + GPIO_ISR);

	if (mxc_gpio_hwtype == IMX21_GPIO) {
		/*
		 * Setup one handler for all GPIO interrupts. Actually setting
		 * the handler is needed only once, but doing it for every port
		 * is more robust and easier.
		 */
		irq_set_chained_handler(port->irq, mx2_gpio_irq_handler);
	} else {
		/* setup one handler for each entry */
		irq_set_chained_handler_and_data(port->irq,
						 mx3_gpio_irq_handler, port);
		if (port->irq_high > 0)
			/* setup handler for GPIO 16 to 31 */
			irq_set_chained_handler_and_data(port->irq_high,
							 mx3_gpio_irq_handler,
							 port);
	}

	err = bgpio_init(&port->gc, &pdev->dev, 4,
			 port->base + GPIO_PSR,
			 port->base + GPIO_DR, NULL,
			 port->base + GPIO_GDIR, NULL,
			 BGPIOF_READ_OUTPUT_REG_SET);
	if (err)
		goto out_bgio;

	if (of_property_read_bool(np, "gpio-ranges")) {
		port->gc.request = gpiochip_generic_request;
		port->gc.free = gpiochip_generic_free;
	}

	port->gc.to_irq = mxc_gpio_to_irq;
	port->gc.base = (pdev->id < 0) ? of_alias_get_id(np, "gpio") * 32 :
					     pdev->id * 32;

	err = devm_gpiochip_add_data(&pdev->dev, &port->gc, port);
	if (err)
		goto out_bgio;

	irq_base = devm_irq_alloc_descs(&pdev->dev, -1, 0, 32, numa_node_id());
	if (irq_base < 0) {
		err = irq_base;
		goto out_bgio;
	}

	port->domain = irq_domain_add_legacy(np, 32, irq_base, 0,
					     &irq_domain_simple_ops, NULL);
	if (!port->domain) {
		err = -ENODEV;
		goto out_bgio;
	}

	/* gpio-mxc can be a generic irq chip */
	err = mxc_gpio_init_gc(port, irq_base);
	if (err < 0)
		goto out_irqdomain_remove;

	list_add_tail(&port->node, &mxc_gpio_ports);

	platform_set_drvdata(pdev, port);

	return 0;

out_irqdomain_remove:
	irq_domain_remove(port->domain);
out_bgio:
	clk_disable_unprepare(port->clk);
	dev_info(&pdev->dev, "%s failed with errno %d\n", __func__, err);
	return err;
}

static void mxc_gpio_save_regs(struct mxc_gpio_port *port)
{
	if (!port->power_off)
		return;

	port->gpio_saved_reg.icr1 = readl(port->base + GPIO_ICR1);
	port->gpio_saved_reg.icr2 = readl(port->base + GPIO_ICR2);
	port->gpio_saved_reg.imr = readl(port->base + GPIO_IMR);
	port->gpio_saved_reg.gdir = readl(port->base + GPIO_GDIR);
	port->gpio_saved_reg.edge_sel = readl(port->base + GPIO_EDGE_SEL);
	port->gpio_saved_reg.dr = readl(port->base + GPIO_DR);
}

static void mxc_gpio_restore_regs(struct mxc_gpio_port *port)
{
	if (!port->power_off)
		return;

	writel(port->gpio_saved_reg.icr1, port->base + GPIO_ICR1);
	writel(port->gpio_saved_reg.icr2, port->base + GPIO_ICR2);
	writel(port->gpio_saved_reg.imr, port->base + GPIO_IMR);
	writel(port->gpio_saved_reg.gdir, port->base + GPIO_GDIR);
	writel(port->gpio_saved_reg.edge_sel, port->base + GPIO_EDGE_SEL);
	writel(port->gpio_saved_reg.dr, port->base + GPIO_DR);
}

static int mxc_gpio_syscore_suspend(void)
{
	struct mxc_gpio_port *port;

	/* walk through all ports */
	list_for_each_entry(port, &mxc_gpio_ports, node) {
		mxc_gpio_save_regs(port);
		clk_disable_unprepare(port->clk);
	}

	return 0;
}

static void mxc_gpio_syscore_resume(void)
{
	struct mxc_gpio_port *port;
	int ret;

	/* walk through all ports */
	list_for_each_entry(port, &mxc_gpio_ports, node) {
		ret = clk_prepare_enable(port->clk);
		if (ret) {
			pr_err("mxc: failed to enable gpio clock %d\n", ret);
			return;
		}
		mxc_gpio_restore_regs(port);
	}
}

static struct syscore_ops mxc_gpio_syscore_ops = {
	.suspend = mxc_gpio_syscore_suspend,
	.resume = mxc_gpio_syscore_resume,
};

static struct platform_driver mxc_gpio_driver = {
	.driver		= {
		.name	= "gpio-mxc",
		.of_match_table = mxc_gpio_dt_ids,
		.suppress_bind_attrs = true,
	},
	.probe		= mxc_gpio_probe,
	.id_table	= mxc_gpio_devtype,
};

static int __init gpio_mxc_init(void)
{
	register_syscore_ops(&mxc_gpio_syscore_ops);

	return platform_driver_register(&mxc_gpio_driver);
}
subsys_initcall(gpio_mxc_init);<|MERGE_RESOLUTION|>--- conflicted
+++ resolved
@@ -435,18 +435,9 @@
 		return port->irq;
 
 	/* the controller clock is optional */
-<<<<<<< HEAD
-	port->clk = devm_clk_get(&pdev->dev, NULL);
-	if (IS_ERR(port->clk)) {
-		if (PTR_ERR(port->clk) == -EPROBE_DEFER)
-			return -EPROBE_DEFER;
-		port->clk = NULL;
-	}
-=======
 	port->clk = devm_clk_get_optional(&pdev->dev, NULL);
 	if (IS_ERR(port->clk))
 		return PTR_ERR(port->clk);
->>>>>>> f7688b48
 
 	err = clk_prepare_enable(port->clk);
 	if (err) {
