/*
 * Copyright (C) 2010 Juergen Beisert, Pengutronix
 *
 * This code is based on:
 * Author: Vitaly Wool <vital@embeddedalley.com>
 *
 * Copyright 2008-2015 Freescale Semiconductor, Inc. All Rights Reserved.
 * Copyright 2008 Embedded Alley Solutions, Inc All Rights Reserved.
 *
 * This program is free software; you can redistribute it and/or
 * modify it under the terms of the GNU General Public License
 * as published by the Free Software Foundation; either version 2
 * of the License, or (at your option) any later version.
 * This program is distributed in the hope that it will be useful,
 * but WITHOUT ANY WARRANTY; without even the implied warranty of
 * MERCHANTABILITY or FITNESS FOR A PARTICULAR PURPOSE.  See the
 * GNU General Public License for more details.
 */

#define DRIVER_NAME "mxsfb"

/**
 * @file
 * @brief LCDIF driver for i.MX23 and i.MX28
 *
 * The LCDIF support four modes of operation
 * - MPU interface (to drive smart displays) -> not supported yet
 * - VSYNC interface (like MPU interface plus Vsync) -> not supported yet
 * - Dotclock interface (to drive LC displays with RGB data and sync signals)
 * - DVI (to drive ITU-R BT656)  -> not supported yet
 *
 * This driver depends on a correct setup of the pins used for this purpose
 * (platform specific).
 *
 * For the developer: Don't forget to set the data bus width to the display
 * in the imx_fb_videomode structure. You will else end up with ugly colours.
 * If you fight against jitter you can vary the clock delay. This is a feature
 * of the i.MX28 and you can vary it between 2 ns ... 8 ns in 2 ns steps. Give
 * the required value in the imx_fb_videomode structure.
 */

#include <linux/busfreq-imx.h>
#include <linux/console.h>
#include <linux/module.h>
#include <linux/kernel.h>
#include <linux/of_device.h>
#include <linux/platform_device.h>
#include <linux/pm_runtime.h>
#include <linux/interrupt.h>
#include <linux/clk.h>
#include <linux/dma-mapping.h>
#include <linux/io.h>
#include <linux/pinctrl/consumer.h>
#include <linux/fb.h>
#include <linux/mxcfb.h>
#include <linux/regulator/consumer.h>
#include <video/of_display_timing.h>
#include <video/videomode.h>
#include <linux/uaccess.h>

#include "mxc/mxc_dispdrv.h"

#include "mxc/mxc_dispdrv.h"

#define REG_SET	4
#define REG_CLR	8

#define LCDC_CTRL			0x00
#define LCDC_CTRL1			0x10
#define LCDC_V4_CTRL2			0x20
#define LCDC_V3_TRANSFER_COUNT		0x20
#define LCDC_V4_TRANSFER_COUNT		0x30
#define LCDC_V4_CUR_BUF			0x40
#define LCDC_V4_NEXT_BUF		0x50
#define LCDC_V3_CUR_BUF			0x30
#define LCDC_V3_NEXT_BUF		0x40
#define LCDC_TIMING			0x60
#define LCDC_VDCTRL0			0x70
#define LCDC_VDCTRL1			0x80
#define LCDC_VDCTRL2			0x90
#define LCDC_VDCTRL3			0xa0
#define LCDC_VDCTRL4			0xb0
#define LCDC_DVICTRL0			0xc0
#define LCDC_DVICTRL1			0xd0
#define LCDC_DVICTRL2			0xe0
#define LCDC_DVICTRL3			0xf0
#define LCDC_DVICTRL4			0x100
#define LCDC_V4_DATA			0x180
#define LCDC_V3_DATA			0x1b0
#define LCDC_V4_DEBUG0			0x1d0
#define LCDC_V3_DEBUG0			0x1f0

#define CTRL_SFTRST			(1 << 31)
#define CTRL_CLKGATE			(1 << 30)
#define CTRL_BYPASS_COUNT		(1 << 19)
#define CTRL_VSYNC_MODE			(1 << 18)
#define CTRL_DOTCLK_MODE		(1 << 17)
#define CTRL_DATA_SELECT		(1 << 16)
#define CTRL_SET_BUS_WIDTH(x)		(((x) & 0x3) << 10)
#define CTRL_GET_BUS_WIDTH(x)		(((x) >> 10) & 0x3)
#define CTRL_SET_WORD_LENGTH(x)		(((x) & 0x3) << 8)
#define CTRL_GET_WORD_LENGTH(x)		(((x) >> 8) & 0x3)
#define CTRL_MASTER			(1 << 5)
#define CTRL_DF16			(1 << 3)
#define CTRL_DF18			(1 << 2)
#define CTRL_DF24			(1 << 1)
#define CTRL_RUN			(1 << 0)

#define CTRL1_RECOVERY_ON_UNDERFLOW		(1 << 24)
#define CTRL1_FIFO_CLEAR				(1 << 21)
#define CTRL1_SET_BYTE_PACKAGING(x)		(((x) & 0xf) << 16)
#define CTRL1_GET_BYTE_PACKAGING(x)		(((x) >> 16) & 0xf)
#define CTRL1_OVERFLOW_IRQ_EN			(1 << 15)
#define CTRL1_UNDERFLOW_IRQ_EN			(1 << 14)
#define CTRL1_CUR_FRAME_DONE_IRQ_EN		(1 << 13)
#define CTRL1_VSYNC_EDGE_IRQ_EN			(1 << 12)
#define CTRL1_OVERFLOW_IRQ				(1 << 11)
#define CTRL1_UNDERFLOW_IRQ				(1 << 10)
#define CTRL1_CUR_FRAME_DONE_IRQ		(1 << 9)
#define CTRL1_VSYNC_EDGE_IRQ			(1 << 8)
#define CTRL1_IRQ_ENABLE_MASK			(CTRL1_OVERFLOW_IRQ_EN | \
						 CTRL1_UNDERFLOW_IRQ_EN | \
						 CTRL1_CUR_FRAME_DONE_IRQ_EN | \
						 CTRL1_VSYNC_EDGE_IRQ_EN)
#define CTRL1_IRQ_ENABLE_SHIFT			12
#define CTRL1_IRQ_STATUS_MASK			(CTRL1_OVERFLOW_IRQ | \
						 CTRL1_UNDERFLOW_IRQ | \
						 CTRL1_CUR_FRAME_DONE_IRQ | \
						 CTRL1_VSYNC_EDGE_IRQ)
#define CTRL1_IRQ_STATUS_SHIFT			8

#define CTRL2_OUTSTANDING_REQS__REQ_16		(3 << 21)

#define TRANSFER_COUNT_SET_VCOUNT(x)	(((x) & 0xffff) << 16)
#define TRANSFER_COUNT_GET_VCOUNT(x)	(((x) >> 16) & 0xffff)
#define TRANSFER_COUNT_SET_HCOUNT(x)	((x) & 0xffff)
#define TRANSFER_COUNT_GET_HCOUNT(x)	((x) & 0xffff)


#define VDCTRL0_ENABLE_PRESENT		(1 << 28)
#define VDCTRL0_VSYNC_ACT_HIGH		(1 << 27)
#define VDCTRL0_HSYNC_ACT_HIGH		(1 << 26)
#define VDCTRL0_DOTCLK_ACT_FALLING	(1 << 25)
#define VDCTRL0_ENABLE_ACT_HIGH		(1 << 24)
#define VDCTRL0_VSYNC_PERIOD_UNIT	(1 << 21)
#define VDCTRL0_VSYNC_PULSE_WIDTH_UNIT	(1 << 20)
#define VDCTRL0_HALF_LINE		(1 << 19)
#define VDCTRL0_HALF_LINE_MODE		(1 << 18)
#define VDCTRL0_SET_VSYNC_PULSE_WIDTH(x) ((x) & 0x3ffff)
#define VDCTRL0_GET_VSYNC_PULSE_WIDTH(x) ((x) & 0x3ffff)

#define VDCTRL2_SET_HSYNC_PERIOD(x)	((x) & 0x3ffff)
#define VDCTRL2_GET_HSYNC_PERIOD(x)	((x) & 0x3ffff)

#define VDCTRL3_MUX_SYNC_SIGNALS	(1 << 29)
#define VDCTRL3_VSYNC_ONLY		(1 << 28)
#define SET_HOR_WAIT_CNT(x)		(((x) & 0xfff) << 16)
#define GET_HOR_WAIT_CNT(x)		(((x) >> 16) & 0xfff)
#define SET_VERT_WAIT_CNT(x)		((x) & 0xffff)
#define GET_VERT_WAIT_CNT(x)		((x) & 0xffff)

#define VDCTRL4_SET_DOTCLK_DLY(x)	(((x) & 0x7) << 29) /* v4 only */
#define VDCTRL4_GET_DOTCLK_DLY(x)	(((x) >> 29) & 0x7) /* v4 only */
#define VDCTRL4_SYNC_SIGNALS_ON		(1 << 18)
#define SET_DOTCLK_H_VALID_DATA_CNT(x)	((x) & 0x3ffff)

#define DEBUG0_HSYNC			(1 < 26)
#define DEBUG0_VSYNC			(1 < 25)

#define MIN_XRES			120
#define MIN_YRES			120

#define RED 0
#define GREEN 1
#define BLUE 2
#define TRANSP 3

#define STMLCDIF_8BIT  1 /** pixel data bus to the display is of 8 bit width */
#define STMLCDIF_16BIT 0 /** pixel data bus to the display is of 16 bit width */
#define STMLCDIF_18BIT 2 /** pixel data bus to the display is of 18 bit width */
#define STMLCDIF_24BIT 3 /** pixel data bus to the display is of 24 bit width */

#define FB_SYNC_OE_LOW_ACT		0x80000000
#define FB_SYNC_CLK_LAT_FALL	0x40000000

enum mxsfb_devtype {
	MXSFB_V3,
	MXSFB_V4,
};

/* CPU dependent register offsets */
struct mxsfb_devdata {
	unsigned transfer_count;
	unsigned cur_buf;
	unsigned next_buf;
	unsigned debug0;
	unsigned hs_wdth_mask;
	unsigned hs_wdth_shift;
	unsigned ipversion;
};

struct mxsfb_info {
	struct fb_info fb_info;
	struct platform_device *pdev;
	struct clk *clk_pix;
	struct clk *clk_axi;
	struct clk *clk_disp_axi;
	bool clk_pix_enabled;
	bool clk_axi_enabled;
	bool clk_disp_axi_enabled;
	void __iomem *base;	/* registers */
	u32 sync;		/* record display timing polarities */
	unsigned allocated_size;
	int enabled;
	unsigned ld_intf_width;
	unsigned dotclk_delay;
	const struct mxsfb_devdata *devdata;
	struct regulator *reg_lcd;
	bool wait4vsync;
	struct completion vsync_complete;
	ktime_t vsync_nf_timestamp;
	struct semaphore flip_sem;
	int cur_blank;
	int restore_blank;
	char disp_dev[32];
	struct mxc_dispdrv_handle *dispdrv;
	int id;
	struct fb_var_screeninfo var;
};

#define mxsfb_is_v3(host) (host->devdata->ipversion == 3)
#define mxsfb_is_v4(host) (host->devdata->ipversion == 4)

static const struct mxsfb_devdata mxsfb_devdata[] = {
	[MXSFB_V3] = {
		.transfer_count = LCDC_V3_TRANSFER_COUNT,
		.cur_buf = LCDC_V3_CUR_BUF,
		.next_buf = LCDC_V3_NEXT_BUF,
		.debug0 = LCDC_V3_DEBUG0,
		.hs_wdth_mask = 0xff,
		.hs_wdth_shift = 24,
		.ipversion = 3,
	},
	[MXSFB_V4] = {
		.transfer_count = LCDC_V4_TRANSFER_COUNT,
		.cur_buf = LCDC_V4_CUR_BUF,
		.next_buf = LCDC_V4_NEXT_BUF,
		.debug0 = LCDC_V4_DEBUG0,
		.hs_wdth_mask = 0x3fff,
		.hs_wdth_shift = 18,
		.ipversion = 4,
	},
};

#define to_imxfb_host(x) (container_of(x, struct mxsfb_info, fb_info))

static int mxsfb_map_videomem(struct fb_info *info);
static int mxsfb_unmap_videomem(struct fb_info *info);
static int mxsfb_set_par(struct fb_info *fb_info);

/* enable lcdif pix clock */
static inline void clk_enable_pix(struct mxsfb_info *host)
{
	if (!host->clk_pix_enabled && (host->clk_pix != NULL)) {
		clk_prepare_enable(host->clk_pix);
		host->clk_pix_enabled = true;
	}
}

/* disable lcdif pix clock */
static inline void clk_disable_pix(struct mxsfb_info *host)
{
	if (host->clk_pix_enabled && (host->clk_pix != NULL)) {
		clk_disable_unprepare(host->clk_pix);
		host->clk_pix_enabled = false;
	}
}

/* enable lcdif axi clock */
static inline void clk_enable_axi(struct mxsfb_info *host)
{
	if (!host->clk_axi_enabled && (host->clk_axi != NULL)) {
		clk_prepare_enable(host->clk_axi);
		host->clk_axi_enabled = true;
	}
}

/* disable lcdif axi clock */
static inline void clk_disable_axi(struct mxsfb_info *host)
{
	if (host->clk_axi_enabled && (host->clk_axi != NULL)) {
		clk_disable_unprepare(host->clk_axi);
		host->clk_axi_enabled = false;
	}
}

/* enable DISP axi clock */
static inline void clk_enable_disp_axi(struct mxsfb_info *host)
{
	if (!host->clk_disp_axi_enabled && (host->clk_disp_axi != NULL)) {
		clk_prepare_enable(host->clk_disp_axi);
		host->clk_disp_axi_enabled = true;
	}
}

/* disable DISP axi clock */
static inline void clk_disable_disp_axi(struct mxsfb_info *host)
{
	if (host->clk_disp_axi_enabled && (host->clk_disp_axi != NULL)) {
		clk_disable_unprepare(host->clk_disp_axi);
		host->clk_disp_axi_enabled = false;
	}
}

/* mask and shift depends on architecture */
static inline u32 set_hsync_pulse_width(struct mxsfb_info *host, unsigned val)
{
	return (val & host->devdata->hs_wdth_mask) <<
		host->devdata->hs_wdth_shift;
}

static inline u32 get_hsync_pulse_width(struct mxsfb_info *host, unsigned val)
{
	return (val >> host->devdata->hs_wdth_shift) &
		host->devdata->hs_wdth_mask;
}

static const struct fb_bitfield def_rgb565[] = {
	[RED] = {
		.offset = 11,
		.length = 5,
	},
	[GREEN] = {
		.offset = 5,
		.length = 6,
	},
	[BLUE] = {
		.offset = 0,
		.length = 5,
	},
	[TRANSP] = {	/* no support for transparency */
		.length = 0,
	}
};

static const struct fb_bitfield def_rgb666[] = {
	[RED] = {
		.offset = 16,
		.length = 6,
	},
	[GREEN] = {
		.offset = 8,
		.length = 6,
	},
	[BLUE] = {
		.offset = 0,
		.length = 6,
	},
	[TRANSP] = {	/* no support for transparency */
		.length = 0,
	}
};

static const struct fb_bitfield def_rgb888[] = {
	[RED] = {
		.offset = 16,
		.length = 8,
	},
	[GREEN] = {
		.offset = 8,
		.length = 8,
	},
	[BLUE] = {
		.offset = 0,
		.length = 8,
	},
	[TRANSP] = {	/* no support for transparency */
		.length = 0,
	}
};

#define bitfield_is_equal(f1, f2)  (!memcmp(&(f1), &(f2), sizeof(f1)))

static inline bool pixfmt_is_equal(struct fb_var_screeninfo *var,
				   const struct fb_bitfield *f)
{
	if (bitfield_is_equal(var->red, f[RED]) &&
	    bitfield_is_equal(var->green, f[GREEN]) &&
	    bitfield_is_equal(var->blue, f[BLUE]))
		return true;

	return false;
}

static inline unsigned chan_to_field(unsigned chan, struct fb_bitfield *bf)
{
	chan &= 0xffff;
	chan >>= 16 - bf->length;
	return chan << bf->offset;
}

static irqreturn_t mxsfb_irq_handler(int irq, void *dev_id)
{
	struct mxsfb_info *host = dev_id;
	u32 ctrl1, enable, status, acked_status;

	ctrl1 = readl(host->base + LCDC_CTRL1);
	enable = (ctrl1 & CTRL1_IRQ_ENABLE_MASK) >> CTRL1_IRQ_ENABLE_SHIFT;
	status = (ctrl1 & CTRL1_IRQ_STATUS_MASK) >> CTRL1_IRQ_STATUS_SHIFT;
	acked_status = (enable & status) << CTRL1_IRQ_STATUS_SHIFT;

	if ((acked_status & CTRL1_VSYNC_EDGE_IRQ) && host->wait4vsync) {
		writel(CTRL1_VSYNC_EDGE_IRQ_EN,
			     host->base + LCDC_CTRL1 + REG_CLR);
		host->wait4vsync = 0;
		host->vsync_nf_timestamp = ktime_get();
		complete(&host->vsync_complete);
	}

	if (acked_status & CTRL1_CUR_FRAME_DONE_IRQ) {
		writel(CTRL1_CUR_FRAME_DONE_IRQ_EN,
			     host->base + LCDC_CTRL1 + REG_CLR);
		up(&host->flip_sem);
	}

	if (acked_status & CTRL1_UNDERFLOW_IRQ)
		writel(CTRL1_UNDERFLOW_IRQ, host->base + LCDC_CTRL1 + REG_CLR);

	if (acked_status & CTRL1_OVERFLOW_IRQ)
		writel(CTRL1_OVERFLOW_IRQ, host->base + LCDC_CTRL1 + REG_CLR);

	return IRQ_HANDLED;
}

static int mxsfb_check_var(struct fb_var_screeninfo *var,
		struct fb_info *fb_info)
{
	struct mxsfb_info *host = to_imxfb_host(fb_info);
	const struct fb_bitfield *rgb = NULL;

	if (var->xres < MIN_XRES)
		var->xres = MIN_XRES;
	if (var->yres < MIN_YRES)
		var->yres = MIN_YRES;

	if (var->xres_virtual > var->xres) {
		dev_dbg(fb_info->device, "stride not supported\n");
		return -EINVAL;
	}

	if (var->xres_virtual < var->xres)
		var->xres_virtual = var->xres;
	if (var->yres_virtual < var->yres)
		var->yres_virtual = var->yres;

	if ((var->bits_per_pixel != 32) && (var->bits_per_pixel != 16))
		var->bits_per_pixel = 32;

	switch (var->bits_per_pixel) {
	case 16:
		/* always expect RGB 565 */
		rgb = def_rgb565;
		break;
	case 32:
		switch (host->ld_intf_width) {
		case STMLCDIF_8BIT:
			pr_debug("Unsupported LCD bus width mapping\n");
			break;
		case STMLCDIF_16BIT:
			/* 24 bit to 18 bit mapping */
			rgb = def_rgb666;
			break;
		case STMLCDIF_18BIT:
			if (pixfmt_is_equal(var, def_rgb666))
				/* 24 bit to 18 bit mapping */
				rgb = def_rgb666;
			else
				rgb = def_rgb888;
			break;
		case STMLCDIF_24BIT:
			/* real 24 bit */
			rgb = def_rgb888;
			break;
		}
		break;
	default:
		pr_debug("Unsupported colour depth: %u\n", var->bits_per_pixel);
		return -EINVAL;
	}

	/*
	 * Copy the RGB parameters for this display
	 * from the machine specific parameters.
	 */
	var->red    = rgb[RED];
	var->green  = rgb[GREEN];
	var->blue   = rgb[BLUE];
	var->transp = rgb[TRANSP];

	return 0;
}

static void mxsfb_enable_controller(struct fb_info *fb_info)
{
	struct mxsfb_info *host = to_imxfb_host(fb_info);
	u32 reg;
	int ret;

	dev_dbg(&host->pdev->dev, "%s\n", __func__);

	if (host->dispdrv && host->dispdrv->drv->setup) {
		ret = host->dispdrv->drv->setup(host->dispdrv, fb_info);
		if (ret < 0) {
			dev_err(&host->pdev->dev, "failed to setup"
				"dispdrv:%s\n", host->dispdrv->drv->name);
			return;
		}
		host->sync = fb_info->var.sync;
	}

	if (host->reg_lcd) {
		ret = regulator_enable(host->reg_lcd);
		if (ret) {
			dev_err(&host->pdev->dev,
				"lcd regulator enable failed:	%d\n", ret);
			return;
		}
	}

	pm_runtime_get_sync(&host->pdev->dev);

	clk_enable_axi(host);
	clk_enable_disp_axi(host);

	/* the pixel clock should be disabled before
	 * trying to set its clock rate successfully.
	 */
	clk_disable_pix(host);
	ret = clk_set_rate(host->clk_pix,
			 PICOS2KHZ(fb_info->var.pixclock) * 1000U);
	if (ret) {
		dev_err(&host->pdev->dev,
			"lcd pixel rate set failed: %d\n", ret);

		if (host->reg_lcd) {
			ret = regulator_disable(host->reg_lcd);
			if (ret)
				dev_err(&host->pdev->dev,
					"lcd regulator disable failed: %d\n",
					ret);
		}
		return;
	}
	clk_enable_pix(host);

	/* Clean soft reset and clock gate bit if it was enabled  */
	writel(CTRL_SFTRST | CTRL_CLKGATE, host->base + LCDC_CTRL + REG_CLR);

	/* reconfigure the lcdif after */
	mxsfb_set_par(&host->fb_info);

	writel(CTRL2_OUTSTANDING_REQS__REQ_16,
		host->base + LCDC_V4_CTRL2 + REG_SET);

	/* if it was disabled, re-enable the mode again */
	writel(CTRL_DOTCLK_MODE, host->base + LCDC_CTRL + REG_SET);

	/* enable the SYNC signals first, then the DMA engine */
	reg = readl(host->base + LCDC_VDCTRL4);
	reg |= VDCTRL4_SYNC_SIGNALS_ON;
	writel(reg, host->base + LCDC_VDCTRL4);

	writel(CTRL_MASTER, host->base + LCDC_CTRL + REG_SET);
	writel(CTRL_RUN, host->base + LCDC_CTRL + REG_SET);

	/* Recovery on underflow */
	writel(CTRL1_RECOVERY_ON_UNDERFLOW, host->base + LCDC_CTRL1 + REG_SET);

	host->enabled = 1;

	if (host->dispdrv && host->dispdrv->drv->enable) {
		ret = host->dispdrv->drv->enable(host->dispdrv, fb_info);
		if (ret < 0)
			dev_err(&host->pdev->dev, "failed to enable "
				"dispdrv:%s\n", host->dispdrv->drv->name);
	}
}

static void mxsfb_disable_controller(struct fb_info *fb_info)
{
	struct mxsfb_info *host = to_imxfb_host(fb_info);
	unsigned loop;
	u32 reg;
	int ret;

	dev_dbg(&host->pdev->dev, "%s\n", __func__);

	if (host->dispdrv && host->dispdrv->drv->disable)
		host->dispdrv->drv->disable(host->dispdrv, fb_info);

	clk_enable_axi(host);
	clk_enable_disp_axi(host);
	/*
	 * Even if we disable the controller here, it will still continue
	 * until its FIFOs are running out of data
	 */
	writel(CTRL_DOTCLK_MODE, host->base + LCDC_CTRL + REG_CLR);

	loop = 1000;
	while (loop) {
		reg = readl(host->base + LCDC_CTRL);
		if (!(reg & CTRL_RUN))
			break;
		loop--;
	}

	writel(CTRL_MASTER, host->base + LCDC_CTRL + REG_CLR);

	reg = readl(host->base + LCDC_VDCTRL4);
	writel(reg & ~VDCTRL4_SYNC_SIGNALS_ON, host->base + LCDC_VDCTRL4);

	pm_runtime_put_sync_suspend(&host->pdev->dev);

	host->enabled = 0;

	if (host->reg_lcd) {
		ret = regulator_disable(host->reg_lcd);
		if (ret)
			dev_err(&host->pdev->dev,
				"lcd regulator disable failed: %d\n", ret);
	}
}

/**
   This function compare the fb parameter see whether it was different
   parameter for hardware, if it was different parameter, the hardware
   will reinitialize. All will compared except x/y offset.
 */
static bool mxsfb_par_equal(struct fb_info *fbi, struct mxsfb_info *host)
{
	/* Here we set the xoffset, yoffset to zero, and compare two
	 * var see have different or not. */
	struct fb_var_screeninfo oldvar = host->var;
	struct fb_var_screeninfo newvar = fbi->var;

	if ((fbi->var.activate & FB_ACTIVATE_MASK) == FB_ACTIVATE_NOW &&
	    fbi->var.activate & FB_ACTIVATE_FORCE)
		return false;

	oldvar.xoffset = newvar.xoffset = 0;
	oldvar.yoffset = newvar.yoffset = 0;

	return memcmp(&oldvar, &newvar, sizeof(struct fb_var_screeninfo)) == 0;
}

static int mxsfb_set_par(struct fb_info *fb_info)
{
	struct mxsfb_info *host = to_imxfb_host(fb_info);
	u32 ctrl, vdctrl0, vdctrl4;
	int line_size, fb_size;
	int reenable = 0;

	/* If parameter no change, don't reconfigure. */
	if (mxsfb_par_equal(fb_info, host))
		return 0;

	clk_enable_axi(host);
	clk_enable_disp_axi(host);
	clk_enable_pix(host);

	dev_dbg(&host->pdev->dev, "%s\n", __func__);
	/*
	 * It seems, you can't re-program the controller if it is still running.
	 * This may lead into shifted pictures (FIFO issue?).
	 * So, first stop the controller and drain its FIFOs
	 */
	if (host->enabled) {
		reenable = 1;
		mxsfb_disable_controller(fb_info);
	}

	sema_init(&host->flip_sem, 1);

	/* clear the FIFOs */
	writel(CTRL1_FIFO_CLEAR, host->base + LCDC_CTRL1 + REG_SET);

	line_size =  fb_info->var.xres * (fb_info->var.bits_per_pixel >> 3);
	fb_info->fix.line_length = line_size;
	fb_size = fb_info->var.yres_virtual * line_size;

	/* Reallocate memory */
	if (!fb_info->fix.smem_start || (fb_size > fb_info->fix.smem_len)) {
		if (fb_info->fix.smem_start)
			mxsfb_unmap_videomem(fb_info);

		if (mxsfb_map_videomem(fb_info) < 0)
			return -ENOMEM;
	}

	ctrl = CTRL_BYPASS_COUNT | CTRL_MASTER |
		CTRL_SET_BUS_WIDTH(host->ld_intf_width);

	switch (fb_info->var.bits_per_pixel) {
	case 16:
		dev_dbg(&host->pdev->dev, "Setting up RGB565 mode\n");
		ctrl |= CTRL_SET_WORD_LENGTH(0);
		writel(CTRL1_SET_BYTE_PACKAGING(0xf), host->base + LCDC_CTRL1);
		break;
	case 32:
		dev_dbg(&host->pdev->dev, "Setting up RGB888/666 mode\n");
		ctrl |= CTRL_SET_WORD_LENGTH(3);
		switch (host->ld_intf_width) {
		case STMLCDIF_8BIT:
			dev_dbg(&host->pdev->dev,
					"Unsupported LCD bus width mapping\n");
			return -EINVAL;
		case STMLCDIF_16BIT:
			/* 24 bit to 18 bit mapping */
			ctrl |= CTRL_DF24; /* ignore the upper 2 bits in
					    *  each colour component
					    */
			break;
		case STMLCDIF_18BIT:
			if (pixfmt_is_equal(&fb_info->var, def_rgb666))
				/* 24 bit to 18 bit mapping */
				ctrl |= CTRL_DF24; /* ignore the upper 2 bits in
						    *  each colour component
						    */
			break;
		case STMLCDIF_24BIT:
			/* real 24 bit */
			break;
		}
		/* do not use packed pixels = one pixel per word instead */
		writel(CTRL1_SET_BYTE_PACKAGING(0x7), host->base + LCDC_CTRL1);
		break;
	default:
		dev_dbg(&host->pdev->dev, "Unhandled color depth of %u\n",
				fb_info->var.bits_per_pixel);
		return -EINVAL;
	}

	writel(ctrl, host->base + LCDC_CTRL);

	writel(TRANSFER_COUNT_SET_VCOUNT(fb_info->var.yres) |
			TRANSFER_COUNT_SET_HCOUNT(fb_info->var.xres),
			host->base + host->devdata->transfer_count);

	vdctrl0 = VDCTRL0_ENABLE_PRESENT |	/* always in DOTCLOCK mode */
		VDCTRL0_VSYNC_PERIOD_UNIT |
		VDCTRL0_VSYNC_PULSE_WIDTH_UNIT |
		VDCTRL0_SET_VSYNC_PULSE_WIDTH(fb_info->var.vsync_len);
	/* use the saved sync to avoid wrong sync information */
	if (host->sync & FB_SYNC_HOR_HIGH_ACT)
		vdctrl0 |= VDCTRL0_HSYNC_ACT_HIGH;
	if (host->sync & FB_SYNC_VERT_HIGH_ACT)
		vdctrl0 |= VDCTRL0_VSYNC_ACT_HIGH;
	if (!(host->sync & FB_SYNC_OE_LOW_ACT))
		vdctrl0 |= VDCTRL0_ENABLE_ACT_HIGH;
	if (host->sync & FB_SYNC_CLK_LAT_FALL)
		vdctrl0 |= VDCTRL0_DOTCLK_ACT_FALLING;

	writel(vdctrl0, host->base + LCDC_VDCTRL0);

	/* frame length in lines */
	writel(fb_info->var.upper_margin + fb_info->var.vsync_len +
		fb_info->var.lower_margin + fb_info->var.yres,
		host->base + LCDC_VDCTRL1);

	/* line length in units of clocks or pixels */
	writel(set_hsync_pulse_width(host, fb_info->var.hsync_len) |
		VDCTRL2_SET_HSYNC_PERIOD(fb_info->var.left_margin +
		fb_info->var.hsync_len + fb_info->var.right_margin +
		fb_info->var.xres),
		host->base + LCDC_VDCTRL2);

	writel(SET_HOR_WAIT_CNT(fb_info->var.left_margin +
		fb_info->var.hsync_len) |
		SET_VERT_WAIT_CNT(fb_info->var.upper_margin +
			fb_info->var.vsync_len),
		host->base + LCDC_VDCTRL3);

	vdctrl4 = SET_DOTCLK_H_VALID_DATA_CNT(fb_info->var.xres);
	if (mxsfb_is_v4(host))
		vdctrl4 |= VDCTRL4_SET_DOTCLK_DLY(host->dotclk_delay);
	writel(vdctrl4, host->base + LCDC_VDCTRL4);

	writel(fb_info->fix.smem_start +
			fb_info->fix.line_length * fb_info->var.yoffset,
			host->base + host->devdata->next_buf);

	if (reenable)
		mxsfb_enable_controller(fb_info);

	/* Clear activate as not Reconfiguring framebuffer again */
	if ((fb_info->var.activate & FB_ACTIVATE_FORCE) &&
		(fb_info->var.activate & FB_ACTIVATE_MASK) == FB_ACTIVATE_NOW)
		fb_info->var.activate = FB_ACTIVATE_NOW;

	host->var = fb_info->var;
	return 0;
}

static int mxsfb_setcolreg(u_int regno, u_int red, u_int green, u_int blue,
		u_int transp, struct fb_info *fb_info)
{
	unsigned int val;
	int ret = -EINVAL;

	/*
	 * If greyscale is true, then we convert the RGB value
	 * to greyscale no matter what visual we are using.
	 */
	if (fb_info->var.grayscale)
		red = green = blue = (19595 * red + 38470 * green +
					7471 * blue) >> 16;

	switch (fb_info->fix.visual) {
	case FB_VISUAL_TRUECOLOR:
		/*
		 * 12 or 16-bit True Colour.  We encode the RGB value
		 * according to the RGB bitfield information.
		 */
		if (regno < 16) {
			u32 *pal = fb_info->pseudo_palette;

			val  = chan_to_field(red, &fb_info->var.red);
			val |= chan_to_field(green, &fb_info->var.green);
			val |= chan_to_field(blue, &fb_info->var.blue);

			pal[regno] = val;
			ret = 0;
		}
		break;

	case FB_VISUAL_STATIC_PSEUDOCOLOR:
	case FB_VISUAL_PSEUDOCOLOR:
		break;
	}

	return ret;
}

static int mxsfb_wait_for_vsync(struct fb_info *fb_info)
{
	struct mxsfb_info *host = to_imxfb_host(fb_info);
	int ret = 0;

	if (host->cur_blank != FB_BLANK_UNBLANK) {
		dev_err(fb_info->device, "can't wait for VSYNC when fb "
			"is blank\n");
		return -EINVAL;
	}

	init_completion(&host->vsync_complete);

	writel(CTRL1_VSYNC_EDGE_IRQ,
		host->base + LCDC_CTRL1 + REG_CLR);
	host->wait4vsync = 1;
	writel(CTRL1_VSYNC_EDGE_IRQ_EN,
		host->base + LCDC_CTRL1 + REG_SET);
	ret = wait_for_completion_interruptible_timeout(
				&host->vsync_complete, 1 * HZ);
	if (ret == 0) {
		dev_err(fb_info->device,
			"mxs wait for vsync timeout\n");
		host->wait4vsync = 0;
		ret = -ETIME;
	} else if (ret > 0) {
		ret = 0;
	}
	return ret;
}

static int mxsfb_ioctl(struct fb_info *fb_info, unsigned int cmd,
			unsigned long arg)
{
	int ret = -EINVAL;

	switch (cmd) {
	case MXCFB_WAIT_FOR_VSYNC:
		{
			long long timestamp;
			struct mxsfb_info *host = to_imxfb_host(fb_info);
			ret = mxsfb_wait_for_vsync(fb_info);
			timestamp = ktime_to_ns(host->vsync_nf_timestamp);
			if ((ret == 0) && copy_to_user((void *)arg,
				&timestamp, sizeof(timestamp))) {
			    ret = -EFAULT;
			}
		}
		break;
	default:
		break;
	}
	return ret;
}

static int mxsfb_blank(int blank, struct fb_info *fb_info)
{
	struct mxsfb_info *host = to_imxfb_host(fb_info);

	host->cur_blank = blank;

	switch (blank) {
	case FB_BLANK_POWERDOWN:
	case FB_BLANK_VSYNC_SUSPEND:
	case FB_BLANK_HSYNC_SUSPEND:
	case FB_BLANK_NORMAL:
		if (host->enabled)
			mxsfb_disable_controller(fb_info);

		clk_disable_disp_axi(host);
		clk_disable_axi(host);
		clk_disable_pix(host);
		break;

	case FB_BLANK_UNBLANK:
<<<<<<< HEAD
		fb_info->var.activate = (fb_info->var.activate & ~FB_ACTIVATE_MASK) |
				FB_ACTIVATE_NOW | FB_ACTIVATE_FORCE;
		if (!host->enabled)
=======
		if (!host->enabled) {
			mxsfb_set_par(&host->fb_info);
>>>>>>> a68744a5
			mxsfb_enable_controller(fb_info);
		}
		break;
	}
	return 0;
}

static int mxsfb_pan_display(struct fb_var_screeninfo *var,
		struct fb_info *fb_info)
{
	struct mxsfb_info *host = to_imxfb_host(fb_info);
	unsigned offset;

	if (host->cur_blank != FB_BLANK_UNBLANK) {
		dev_dbg(fb_info->device, "can't do pan display when fb "
			"is blank\n");
		return -EINVAL;
	}

	if (var->xoffset > 0) {
		dev_dbg(fb_info->device, "x panning not supported\n");
		return -EINVAL;
	}

	if ((var->yoffset + var->yres > var->yres_virtual)) {
		dev_err(fb_info->device, "y panning exceeds\n");
		return -EINVAL;
	}

	clk_enable_axi(host);
	clk_enable_disp_axi(host);
	clk_enable_pix(host);

	offset = fb_info->fix.line_length * var->yoffset;

	if (down_timeout(&host->flip_sem, HZ / 2)) {
		dev_err(fb_info->device, "timeout when waiting for flip irq\n");
		return -ETIMEDOUT;
	}

	/* update on next VSYNC */
	writel(fb_info->fix.smem_start + offset,
			host->base + host->devdata->next_buf);

	writel(CTRL1_CUR_FRAME_DONE_IRQ,
		host->base + LCDC_CTRL1 + REG_CLR);
	writel(CTRL1_CUR_FRAME_DONE_IRQ_EN,
		host->base + LCDC_CTRL1 + REG_SET);

	return 0;
}

static int mxsfb_mmap(struct fb_info *info, struct vm_area_struct *vma)
{
	u32 len;
	unsigned long offset = vma->vm_pgoff << PAGE_SHIFT;

	if (offset < info->fix.smem_len) {
		/* mapping framebuffer memory */
		len = info->fix.smem_len - offset;
		vma->vm_pgoff = (info->fix.smem_start + offset) >> PAGE_SHIFT;
	} else
		return -EINVAL;

	len = PAGE_ALIGN(len);
	if (vma->vm_end - vma->vm_start > len)
		return -EINVAL;

	/* make buffers bufferable */
	vma->vm_page_prot = pgprot_writecombine(vma->vm_page_prot);

	if (remap_pfn_range(vma, vma->vm_start, vma->vm_pgoff,
			    vma->vm_end - vma->vm_start, vma->vm_page_prot)) {
		dev_dbg(info->device, "mmap remap_pfn_range failed\n");
		return -ENOBUFS;
	}

	return 0;
}

static struct fb_ops mxsfb_ops = {
	.owner = THIS_MODULE,
	.fb_check_var = mxsfb_check_var,
	.fb_set_par = mxsfb_set_par,
	.fb_setcolreg = mxsfb_setcolreg,
	.fb_ioctl = mxsfb_ioctl,
	.fb_blank = mxsfb_blank,
	.fb_pan_display = mxsfb_pan_display,
	.fb_mmap = mxsfb_mmap,
	.fb_fillrect = cfb_fillrect,
	.fb_copyarea = cfb_copyarea,
	.fb_imageblit = cfb_imageblit,
};

static int mxsfb_restore_mode(struct mxsfb_info *host)
{
	struct fb_info *fb_info = &host->fb_info;
	unsigned line_count;
	unsigned period;
	unsigned long pa, fbsize;
	int bits_per_pixel, ofs;
	u32 transfer_count, vdctrl0, vdctrl2, vdctrl3, vdctrl4, ctrl;
	struct fb_videomode vmode;

	clk_enable_axi(host);
	clk_enable_disp_axi(host);

	/* Enable pixel clock earlier since in 7D
	 * the lcdif registers should be accessed
	 * when the pixel clock is enabled, otherwise
	 * the bus will be hang.
	 */
	clk_enable_pix(host);

	/* Only restore the mode when the controller is running */
	ctrl = readl(host->base + LCDC_CTRL);
	if (!(ctrl & CTRL_RUN))
		return -EINVAL;

	vdctrl0 = readl(host->base + LCDC_VDCTRL0);
	vdctrl2 = readl(host->base + LCDC_VDCTRL2);
	vdctrl3 = readl(host->base + LCDC_VDCTRL3);
	vdctrl4 = readl(host->base + LCDC_VDCTRL4);

	transfer_count = readl(host->base + host->devdata->transfer_count);

	vmode.xres = TRANSFER_COUNT_GET_HCOUNT(transfer_count);
	vmode.yres = TRANSFER_COUNT_GET_VCOUNT(transfer_count);

	switch (CTRL_GET_WORD_LENGTH(ctrl)) {
	case 0:
		bits_per_pixel = 16;
		break;
	case 3:
		bits_per_pixel = 32;
	case 1:
	default:
		return -EINVAL;
	}

	fb_info->var.bits_per_pixel = bits_per_pixel;

	vmode.pixclock = KHZ2PICOS(clk_get_rate(host->clk_pix) / 1000U);
	vmode.hsync_len = get_hsync_pulse_width(host, vdctrl2);
	vmode.left_margin = GET_HOR_WAIT_CNT(vdctrl3) - vmode.hsync_len;
	vmode.right_margin = VDCTRL2_GET_HSYNC_PERIOD(vdctrl2) - vmode.hsync_len -
		vmode.left_margin - vmode.xres;
	vmode.vsync_len = VDCTRL0_GET_VSYNC_PULSE_WIDTH(vdctrl0);
	period = readl(host->base + LCDC_VDCTRL1);
	vmode.upper_margin = GET_VERT_WAIT_CNT(vdctrl3) - vmode.vsync_len;
	vmode.lower_margin = period - vmode.vsync_len - vmode.upper_margin - vmode.yres;

	vmode.vmode = FB_VMODE_NONINTERLACED;

	vmode.sync = 0;
	if (vdctrl0 & VDCTRL0_HSYNC_ACT_HIGH)
		vmode.sync |= FB_SYNC_HOR_HIGH_ACT;
	if (vdctrl0 & VDCTRL0_VSYNC_ACT_HIGH)
		vmode.sync |= FB_SYNC_VERT_HIGH_ACT;

	pr_debug("Reconstructed video mode:\n");
	pr_debug("%dx%d, hsync: %u left: %u, right: %u, vsync: %u, upper: %u, lower: %u\n",
			vmode.xres, vmode.yres,
			vmode.hsync_len, vmode.left_margin, vmode.right_margin,
			vmode.vsync_len, vmode.upper_margin, vmode.lower_margin);
	pr_debug("pixclk: %ldkHz\n", PICOS2KHZ(vmode.pixclock));

	fb_add_videomode(&vmode, &fb_info->modelist);

	host->ld_intf_width = CTRL_GET_BUS_WIDTH(ctrl);
	host->dotclk_delay = VDCTRL4_GET_DOTCLK_DLY(vdctrl4);

	fb_info->fix.line_length = vmode.xres * (bits_per_pixel >> 3);

	pa = readl(host->base + host->devdata->cur_buf);
	fbsize = fb_info->fix.line_length * vmode.yres;
	if (pa < fb_info->fix.smem_start)
		return -EINVAL;
	if (pa + fbsize > fb_info->fix.smem_start + fb_info->fix.smem_len)
		return -EINVAL;
	ofs = pa - fb_info->fix.smem_start;
	if (ofs) {
		memmove(fb_info->screen_base, fb_info->screen_base + ofs, fbsize);
		writel(fb_info->fix.smem_start, host->base + host->devdata->next_buf);
	}

	line_count = fb_info->fix.smem_len / fb_info->fix.line_length;
	fb_info->fix.ypanstep = 1;

	host->enabled = 1;

	return 0;
}

static int mxsfb_init_fbinfo_dt(struct mxsfb_info *host)
{
	struct fb_info *fb_info = &host->fb_info;
	struct fb_var_screeninfo *var = &fb_info->var;
	struct device *dev = &host->pdev->dev;
	struct device_node *np = host->pdev->dev.of_node;
	struct device_node *display_np;
	struct device_node *timings_np;
	struct display_timings *timings;
	const char *disp_dev;
	u32 width;
	int i;
	int ret = 0;

	host->id = of_alias_get_id(np, "lcdif");

	display_np = of_parse_phandle(np, "display", 0);
	if (!display_np) {
		dev_err(dev, "failed to find display phandle\n");
		return -ENOENT;
	}

	ret = of_property_read_u32(display_np, "bus-width", &width);
	if (ret < 0) {
		dev_err(dev, "failed to get property bus-width\n");
		goto put_display_node;
	}

	switch (width) {
	case 8:
		host->ld_intf_width = STMLCDIF_8BIT;
		break;
	case 16:
		host->ld_intf_width = STMLCDIF_16BIT;
		break;
	case 18:
		host->ld_intf_width = STMLCDIF_18BIT;
		break;
	case 24:
		host->ld_intf_width = STMLCDIF_24BIT;
		break;
	default:
		dev_err(dev, "invalid bus-width value\n");
		ret = -EINVAL;
		goto put_display_node;
	}

	ret = of_property_read_u32(display_np, "bits-per-pixel",
				   &var->bits_per_pixel);
	if (ret < 0) {
		dev_err(dev, "failed to get property bits-per-pixel\n");
		goto put_display_node;
	}

	ret = of_property_read_string(np, "disp-dev", &disp_dev);
	if (!ret) {
		memcpy(host->disp_dev, disp_dev, strlen(disp_dev));
		/* Timing is from encoder driver */
		goto put_display_node;
	}

	timings = of_get_display_timings(display_np);
	if (!timings) {
		dev_err(dev, "failed to get display timings\n");
		ret = -ENOENT;
		goto put_display_node;
	}

	timings_np = of_find_node_by_name(display_np,
					  "display-timings");
	if (!timings_np) {
		dev_err(dev, "failed to find display-timings node\n");
		ret = -ENOENT;
		goto put_display_node;
	}

	for (i = 0; i < of_get_child_count(timings_np); i++) {
		struct videomode vm;
		struct fb_videomode fb_vm;

		ret = videomode_from_timings(timings, &vm, i);
		if (ret < 0)
			goto put_timings_node;
		ret = fb_videomode_from_videomode(&vm, &fb_vm);
		if (ret < 0)
			goto put_timings_node;

		if (!(vm.flags & DISPLAY_FLAGS_DE_HIGH))
			fb_vm.sync |= FB_SYNC_OE_LOW_ACT;
		if (vm.flags & DISPLAY_FLAGS_PIXDATA_NEGEDGE)
			fb_vm.sync |= FB_SYNC_CLK_LAT_FALL;
		fb_add_videomode(&fb_vm, &fb_info->modelist);
	}

put_timings_node:
	of_node_put(timings_np);
put_display_node:
	of_node_put(display_np);
	return ret;
}

static int mxsfb_init_fbinfo(struct mxsfb_info *host)
{
	struct fb_info *fb_info = &host->fb_info;
	struct fb_var_screeninfo *var = &fb_info->var;
	struct fb_modelist *modelist;
	int ret;

	fb_info->fbops = &mxsfb_ops;
	fb_info->flags = FBINFO_FLAG_DEFAULT | FBINFO_READS_FAST;
	fb_info->fix.type = FB_TYPE_PACKED_PIXELS;
	fb_info->fix.ypanstep = 1;
	fb_info->fix.visual = FB_VISUAL_TRUECOLOR,
	fb_info->fix.accel = FB_ACCEL_NONE;

	ret = mxsfb_init_fbinfo_dt(host);
	if (ret)
		return ret;

	if (host->id < 0)
		sprintf(fb_info->fix.id, "mxs-lcdif");
	else
		sprintf(fb_info->fix.id, "mxs-lcdif%d", host->id);

	/* first video mode in the modelist as default video mode  */
	modelist = list_first_entry(&fb_info->modelist,
			struct fb_modelist, list);
	fb_videomode_to_var(var, &modelist->mode);
	/* save the sync value getting from dtb */
	host->sync = fb_info->var.sync;

	var->nonstd = 0;
	var->activate = FB_ACTIVATE_NOW;
	var->accel_flags = 0;
	var->vmode = FB_VMODE_NONINTERLACED;

	/* init the color fields */
	mxsfb_check_var(var, fb_info);

	fb_info->fix.line_length =
		fb_info->var.xres * (fb_info->var.bits_per_pixel >> 3);

	/* Memory allocation for framebuffer */
	if (mxsfb_map_videomem(fb_info) < 0)
		return -ENOMEM;

	if (mxsfb_restore_mode(host))
		memset((char *)fb_info->screen_base, 0, fb_info->fix.smem_len);

	return 0;
}

static void mxsfb_dispdrv_init(struct platform_device *pdev,
			      struct fb_info *fbi)
{
	struct mxsfb_info *host = to_imxfb_host(fbi);
	struct mxc_dispdrv_setting setting;
	struct device *dev = &pdev->dev;
	char disp_dev[32];

	memset(&setting, 0x0, sizeof(setting));
	setting.fbi = fbi;
	memcpy(disp_dev, host->disp_dev, strlen(host->disp_dev));
	disp_dev[strlen(host->disp_dev)] = '\0';

	host->dispdrv = mxc_dispdrv_gethandle(disp_dev, &setting);
	if (IS_ERR(host->dispdrv)) {
		host->dispdrv = NULL;
		dev_info(dev, "failed to find mxc display driver %s\n",
			 disp_dev);
	} else {
		dev_info(dev, "registered mxc display driver %s\n",
			 disp_dev);
	}
}

static void mxsfb_free_videomem(struct mxsfb_info *host)
{
	struct fb_info *fb_info = &host->fb_info;

	mxsfb_unmap_videomem(fb_info);
}

/*!
 * Allocates the DRAM memory for the frame buffer.      This buffer is remapped
 * into a non-cached, non-buffered, memory region to allow palette and pixel
 * writes to occur without flushing the cache.  Once this area is remapped,
 * all virtual memory access to the video memory should occur at the new region.
 *
 * @param       fbi     framebuffer information pointer
 *
 * @return      Error code indicating success or failure
 */
static int mxsfb_map_videomem(struct fb_info *fbi)
{
	if (fbi->fix.smem_len < fbi->var.yres_virtual * fbi->fix.line_length)
		fbi->fix.smem_len = fbi->var.yres_virtual *
				    fbi->fix.line_length;

	fbi->screen_base = dma_alloc_writecombine(fbi->device,
				fbi->fix.smem_len,
				(dma_addr_t *)&fbi->fix.smem_start,
				GFP_DMA | GFP_KERNEL);
	if (fbi->screen_base == 0) {
		dev_err(fbi->device, "Unable to allocate framebuffer memory\n");
		fbi->fix.smem_len = 0;
		fbi->fix.smem_start = 0;
		return -EBUSY;
	}

	dev_dbg(fbi->device, "allocated fb @ paddr=0x%08X, size=%d.\n",
		(uint32_t) fbi->fix.smem_start, fbi->fix.smem_len);

	fbi->screen_size = fbi->fix.smem_len;

	/* Clear the screen */
	memset((char *)fbi->screen_base, 0, fbi->fix.smem_len);

	return 0;
}

/*!
 * De-allocates the DRAM memory for the frame buffer.
 *
 * @param       fbi     framebuffer information pointer
 *
 * @return      Error code indicating success or failure
 */
static int mxsfb_unmap_videomem(struct fb_info *fbi)
{
	dma_free_writecombine(fbi->device, fbi->fix.smem_len,
			      fbi->screen_base, fbi->fix.smem_start);
	fbi->screen_base = 0;
	fbi->fix.smem_start = 0;
	fbi->fix.smem_len = 0;
	return 0;
}

static struct platform_device_id mxsfb_devtype[] = {
	{
		.name = "imx23-fb",
		.driver_data = MXSFB_V3,
	}, {
		.name = "imx28-fb",
		.driver_data = MXSFB_V4,
	}, {
		/* sentinel */
	}
};
MODULE_DEVICE_TABLE(platform, mxsfb_devtype);

static const struct of_device_id mxsfb_dt_ids[] = {
	{ .compatible = "fsl,imx23-lcdif", .data = &mxsfb_devtype[0], },
	{ .compatible = "fsl,imx28-lcdif", .data = &mxsfb_devtype[1], },
	{ /* sentinel */ }
};
MODULE_DEVICE_TABLE(of, mxsfb_dt_ids);

static int mxsfb_probe(struct platform_device *pdev)
{
	const struct of_device_id *of_id =
			of_match_device(mxsfb_dt_ids, &pdev->dev);
	struct resource *res;
	struct mxsfb_info *host;
	struct fb_info *fb_info;
	struct pinctrl *pinctrl;
	int irq = platform_get_irq(pdev, 0);
	int ret;

	if (of_id)
		pdev->id_entry = of_id->data;

	res = platform_get_resource(pdev, IORESOURCE_MEM, 0);
	if (!res) {
		dev_err(&pdev->dev, "Cannot get memory IO resource\n");
		return -ENODEV;
	}

	fb_info = framebuffer_alloc(sizeof(struct mxsfb_info), &pdev->dev);
	if (!fb_info) {
		dev_err(&pdev->dev, "Failed to allocate fbdev\n");
		return -ENOMEM;
	}

	host = to_imxfb_host(fb_info);

	ret = devm_request_irq(&pdev->dev, irq, mxsfb_irq_handler, 0,
			  dev_name(&pdev->dev), host);
	if (ret) {
		dev_err(&pdev->dev, "request_irq (%d) failed with error %d\n",
				irq, ret);
		return -ENODEV;
	}

	host->base = devm_ioremap_resource(&pdev->dev, res);
	if (IS_ERR(host->base)) {
		dev_err(&pdev->dev, "ioremap failed\n");
		ret = PTR_ERR(host->base);
		goto fb_release;
	}

	host->pdev = pdev;
	platform_set_drvdata(pdev, host);

	host->devdata = &mxsfb_devdata[pdev->id_entry->driver_data];

	host->clk_pix = devm_clk_get(&host->pdev->dev, "pix");
	if (IS_ERR(host->clk_pix)) {
		host->clk_pix = NULL;
		ret = PTR_ERR(host->clk_pix);
		goto fb_release;
	}

	host->clk_axi = devm_clk_get(&host->pdev->dev, "axi");
	if (IS_ERR(host->clk_axi)) {
		host->clk_axi = NULL;
		ret = PTR_ERR(host->clk_axi);
		goto fb_release;
	}

	host->clk_disp_axi = devm_clk_get(&host->pdev->dev, "disp_axi");
	if (IS_ERR(host->clk_disp_axi)) {
		host->clk_disp_axi = NULL;
		ret = PTR_ERR(host->clk_disp_axi);
		goto fb_release;
	}

	host->reg_lcd = devm_regulator_get(&pdev->dev, "lcd");
	if (IS_ERR(host->reg_lcd))
		host->reg_lcd = NULL;

	fb_info->pseudo_palette = devm_kzalloc(&pdev->dev, sizeof(u32) * 16,
					       GFP_KERNEL);
	if (!fb_info->pseudo_palette) {
		ret = -ENOMEM;
		goto fb_release;
	}

	INIT_LIST_HEAD(&fb_info->modelist);

	pm_runtime_enable(&host->pdev->dev);

	ret = mxsfb_init_fbinfo(host);
	if (ret != 0)
		goto fb_pm_runtime_disable;

	mxsfb_dispdrv_init(pdev, fb_info);

	if (!host->dispdrv) {
		pinctrl = devm_pinctrl_get_select_default(&pdev->dev);
		if (IS_ERR(pinctrl)) {
			ret = PTR_ERR(pinctrl);
			goto fb_pm_runtime_disable;
		}
	}

	platform_set_drvdata(pdev, fb_info);

	if (!host->enabled) {
		writel(0, host->base + LCDC_CTRL);
		mxsfb_set_par(fb_info);
		mxsfb_enable_controller(fb_info);
	}

	ret = register_framebuffer(fb_info);
	if (ret != 0) {
		dev_err(&pdev->dev, "Failed to register framebuffer\n");
		goto fb_destroy;
	}

	console_lock();
	ret = fb_blank(fb_info, FB_BLANK_UNBLANK);
	console_unlock();
	if (ret < 0) {
		dev_err(&pdev->dev, "Failed to unblank framebuffer\n");
		goto fb_unregister;
	}

	dev_info(&pdev->dev, "initialized\n");

	return 0;

fb_unregister:
	unregister_framebuffer(fb_info);
fb_destroy:
	if (host->enabled)
		clk_disable_unprepare(host->clk_pix);
	fb_destroy_modelist(&fb_info->modelist);
fb_pm_runtime_disable:
	pm_runtime_disable(&host->pdev->dev);
fb_release:
	framebuffer_release(fb_info);

	return ret;
}

static int mxsfb_remove(struct platform_device *pdev)
{
	struct fb_info *fb_info = platform_get_drvdata(pdev);
	struct mxsfb_info *host = to_imxfb_host(fb_info);

	if (host->enabled)
		mxsfb_disable_controller(fb_info);

	pm_runtime_disable(&host->pdev->dev);
	unregister_framebuffer(fb_info);
	mxsfb_free_videomem(host);

	framebuffer_release(fb_info);

	platform_set_drvdata(pdev, NULL);

	return 0;
}

static void mxsfb_shutdown(struct platform_device *pdev)
{
	struct fb_info *fb_info = platform_get_drvdata(pdev);
	struct mxsfb_info *host = to_imxfb_host(fb_info);

	clk_enable_axi(host);
	clk_enable_disp_axi(host);
	/*
	 * Force stop the LCD controller as keeping it running during reboot
	 * might interfere with the BootROM's boot mode pads sampling.
	 */
	writel(CTRL_RUN, host->base + LCDC_CTRL + REG_CLR);
	writel(CTRL_MASTER, host->base + LCDC_CTRL + REG_CLR);
}

#ifdef CONFIG_PM_RUNTIME
static int mxsfb_runtime_suspend(struct device *dev)
{
	release_bus_freq(BUS_FREQ_HIGH);
	dev_dbg(dev, "mxsfb busfreq high release.\n");

	return 0;
}

static int mxsfb_runtime_resume(struct device *dev)
{
	request_bus_freq(BUS_FREQ_HIGH);
	dev_dbg(dev, "mxsfb busfreq high request.\n");

	return 0;
}
#else
#define	mxsfb_runtime_suspend	NULL
#define	mxsfb_runtime_resume	NULL
#endif

#ifdef CONFIG_PM
static int mxsfb_suspend(struct device *pdev)
{
	struct fb_info *fb_info = dev_get_drvdata(pdev);
	struct mxsfb_info *host = to_imxfb_host(fb_info);
	int saved_blank;

	console_lock();
	fb_set_suspend(fb_info, 1);
	saved_blank = host->cur_blank;
	mxsfb_blank(FB_BLANK_POWERDOWN, fb_info);
	host->restore_blank = saved_blank;
	console_unlock();
	return 0;
}

static int mxsfb_resume(struct device *pdev)
{
	struct fb_info *fb_info = dev_get_drvdata(pdev);
	struct mxsfb_info *host = to_imxfb_host(fb_info);

	console_lock();
	mxsfb_blank(host->restore_blank, fb_info);
	fb_set_suspend(fb_info, 0);
	console_unlock();

	return 0;
}
#else
#define	mxsfb_suspend	NULL
#define	mxsfb_resume	NULL
#endif

static const struct dev_pm_ops mxsfb_pm_ops = {
	SET_RUNTIME_PM_OPS(mxsfb_runtime_suspend, mxsfb_runtime_resume, NULL)
	SET_SYSTEM_SLEEP_PM_OPS(mxsfb_suspend, mxsfb_resume)
};

static struct platform_driver mxsfb_driver = {
	.probe = mxsfb_probe,
	.remove = mxsfb_remove,
	.shutdown = mxsfb_shutdown,
	.id_table = mxsfb_devtype,
	.driver = {
		   .name = DRIVER_NAME,
		   .of_match_table = mxsfb_dt_ids,
		   .pm = &mxsfb_pm_ops,
	},
};

module_platform_driver(mxsfb_driver);

MODULE_DESCRIPTION("Freescale mxs framebuffer driver");
MODULE_AUTHOR("Sascha Hauer, Pengutronix");
MODULE_LICENSE("GPL");<|MERGE_RESOLUTION|>--- conflicted
+++ resolved
@@ -916,14 +916,10 @@
 		break;
 
 	case FB_BLANK_UNBLANK:
-<<<<<<< HEAD
 		fb_info->var.activate = (fb_info->var.activate & ~FB_ACTIVATE_MASK) |
 				FB_ACTIVATE_NOW | FB_ACTIVATE_FORCE;
-		if (!host->enabled)
-=======
 		if (!host->enabled) {
 			mxsfb_set_par(&host->fb_info);
->>>>>>> a68744a5
 			mxsfb_enable_controller(fb_info);
 		}
 		break;
