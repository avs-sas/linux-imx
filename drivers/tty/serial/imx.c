/*
 *  Driver for Motorola IMX serial ports
 *
 *  Based on drivers/char/serial.c, by Linus Torvalds, Theodore Ts'o.
 *
 *  Author: Sascha Hauer <sascha@saschahauer.de>
 *  Copyright (C) 2004 Pengutronix
 *
 *  Copyright (C) 2009 emlix GmbH
 *  Author: Fabian Godehardt (added IrDA support for iMX)
 *
 * This program is free software; you can redistribute it and/or modify
 * it under the terms of the GNU General Public License as published by
 * the Free Software Foundation; either version 2 of the License, or
 * (at your option) any later version.
 *
 * This program is distributed in the hope that it will be useful,
 * but WITHOUT ANY WARRANTY; without even the implied warranty of
 * MERCHANTABILITY or FITNESS FOR A PARTICULAR PURPOSE.  See the
 * GNU General Public License for more details.
 *
 * You should have received a copy of the GNU General Public License
 * along with this program; if not, write to the Free Software
 * Foundation, Inc., 59 Temple Place, Suite 330, Boston, MA  02111-1307  USA
 *
 * [29-Mar-2005] Mike Lee
 * Added hardware handshake
 */

#if defined(CONFIG_SERIAL_IMX_CONSOLE) && defined(CONFIG_MAGIC_SYSRQ)
#define SUPPORT_SYSRQ
#endif

#include <linux/module.h>
#include <linux/ioport.h>
#include <linux/init.h>
#include <linux/console.h>
#include <linux/sysrq.h>
#include <linux/platform_device.h>
#include <linux/tty.h>
#include <linux/tty_flip.h>
#include <linux/serial_core.h>
#include <linux/serial.h>
#include <linux/clk.h>
#include <linux/delay.h>
#include <linux/rational.h>
#include <linux/slab.h>
#include <linux/dma-mapping.h>

#include <asm/io.h>
#include <asm/irq.h>
#include <mach/dma.h>
#include <mach/hardware.h>
#include <mach/imx-uart.h>


/* Register definitions */
#define URXD0 0x0  /* Receiver Register */
#define URTX0 0x40 /* Transmitter Register */
#define UCR1  0x80 /* Control Register 1 */
#define UCR2  0x84 /* Control Register 2 */
#define UCR3  0x88 /* Control Register 3 */
#define UCR4  0x8c /* Control Register 4 */
#define UFCR  0x90 /* FIFO Control Register */
#define USR1  0x94 /* Status Register 1 */
#define USR2  0x98 /* Status Register 2 */
#define UESC  0x9c /* Escape Character Register */
#define UTIM  0xa0 /* Escape Timer Register */
#define UBIR  0xa4 /* BRM Incremental Register */
#define UBMR  0xa8 /* BRM Modulator Register */
#define UBRC  0xac /* Baud Rate Count Register */
#define MX2_ONEMS 0xb0 /* One Millisecond register */
#define UTS (cpu_is_mx1() ? 0xd0 : 0xb4) /* UART Test Register */

/* UART Control Register Bit Fields.*/
#define  URXD_CHARRDY    (1<<15)
#define  URXD_ERR        (1<<14)
#define  URXD_OVRRUN     (1<<13)
#define  URXD_FRMERR     (1<<12)
#define  URXD_BRK        (1<<11)
#define  URXD_PRERR      (1<<10)
#define  UCR1_ADEN       (1<<15) /* Auto detect interrupt */
#define  UCR1_ADBR       (1<<14) /* Auto detect baud rate */
#define  UCR1_TRDYEN     (1<<13) /* Transmitter ready interrupt enable */
#define  UCR1_IDEN       (1<<12) /* Idle condition interrupt */
#define  UCR1_ICD_REG(x) (((x) & 3) << 10) /* idle condition detect */
#define  UCR1_RRDYEN     (1<<9)	 /* Recv ready interrupt enable */
#define  UCR1_RDMAEN     (1<<8)	 /* Recv ready DMA enable */
#define  UCR1_IREN       (1<<7)	 /* Infrared interface enable */
#define  UCR1_TXMPTYEN   (1<<6)	 /* Transimitter empty interrupt enable */
#define  UCR1_RTSDEN     (1<<5)	 /* RTS delta interrupt enable */
#define  UCR1_SNDBRK     (1<<4)	 /* Send break */
#define  UCR1_TDMAEN     (1<<3)	 /* Transmitter ready DMA enable */
#define  MX1_UCR1_UARTCLKEN  (1<<2)	 /* UART clock enabled, mx1 only */
#define  UCR1_ATDMAEN    (1<<2)  /* Aging DMA Timer Enable */
#define  UCR1_DOZE       (1<<1)	 /* Doze */
#define  UCR1_UARTEN     (1<<0)	 /* UART enabled */
#define  UCR2_ESCI     	 (1<<15) /* Escape seq interrupt enable */
#define  UCR2_IRTS  	 (1<<14) /* Ignore RTS pin */
#define  UCR2_CTSC  	 (1<<13) /* CTS pin control */
#define  UCR2_CTS        (1<<12) /* Clear to send */
#define  UCR2_ESCEN      (1<<11) /* Escape enable */
#define  UCR2_PREN       (1<<8)  /* Parity enable */
#define  UCR2_PROE       (1<<7)  /* Parity odd/even */
#define  UCR2_STPB       (1<<6)	 /* Stop */
#define  UCR2_WS         (1<<5)	 /* Word size */
#define  UCR2_RTSEN      (1<<4)	 /* Request to send interrupt enable */
#define  UCR2_ATEN       (1<<3)  /* Aging Timer Enable */
#define  UCR2_TXEN       (1<<2)	 /* Transmitter enabled */
#define  UCR2_RXEN       (1<<1)	 /* Receiver enabled */
#define  UCR2_SRST 	 (1<<0)	 /* SW reset */
#define  UCR3_DTREN 	 (1<<13) /* DTR interrupt enable */
#define  UCR3_PARERREN   (1<<12) /* Parity enable */
#define  UCR3_FRAERREN   (1<<11) /* Frame error interrupt enable */
#define  UCR3_DSR        (1<<10) /* Data set ready */
#define  UCR3_DCD        (1<<9)  /* Data carrier detect */
#define  UCR3_RI         (1<<8)  /* Ring indicator */
#define  UCR3_TIMEOUTEN  (1<<7)  /* Timeout interrupt enable */
#define  UCR3_RXDSEN	 (1<<6)  /* Receive status interrupt enable */
#define  UCR3_AIRINTEN   (1<<5)  /* Async IR wake interrupt enable */
#define  UCR3_AWAKEN	 (1<<4)  /* Async wake interrupt enable */
#define  MX1_UCR3_REF25 	 (1<<3)  /* Ref freq 25 MHz, only on mx1 */
#define  MX1_UCR3_REF30 	 (1<<2)  /* Ref Freq 30 MHz, only on mx1 */
#define  MX2_UCR3_RXDMUXSEL	 (1<<2)  /* RXD Muxed Input Select, on mx2/mx3 */
#define  UCR3_INVT  	 (1<<1)  /* Inverted Infrared transmission */
#define  UCR3_BPEN  	 (1<<0)  /* Preset registers enable */
#define  UCR4_CTSTL_SHF  10      /* CTS trigger level shift */
#define  UCR4_CTSTL_MASK 0x3F    /* CTS trigger is 6 bits wide */
#define  UCR4_INVR  	 (1<<9)  /* Inverted infrared reception */
#define  UCR4_ENIRI 	 (1<<8)  /* Serial infrared interrupt enable */
#define  UCR4_WKEN  	 (1<<7)  /* Wake interrupt enable */
#define  UCR4_REF16 	 (1<<6)  /* Ref freq 16 MHz */
#define  UCR4_IDDMAEN    (1<<6)  /* DMA IDLE Condition Detected */
#define  UCR4_IRSC  	 (1<<5)  /* IR special case */
#define  UCR4_TCEN  	 (1<<3)  /* Transmit complete interrupt enable */
#define  UCR4_BKEN  	 (1<<2)  /* Break condition interrupt enable */
#define  UCR4_OREN  	 (1<<1)  /* Receiver overrun interrupt enable */
#define  UCR4_DREN  	 (1<<0)  /* Recv data ready interrupt enable */
#define  UFCR_RXTL_SHF   0       /* Receiver trigger level shift */
#define  UFCR_RFDIV      (7<<7)  /* Reference freq divider mask */
#define  UFCR_RFDIV_REG(x)	(((x) < 7 ? 6 - (x) : 6) << 7)
#define  UFCR_TXTL_SHF   10      /* Transmitter trigger level shift */
#define  UFCR_DCEDTE	 (1<<6)
#define  USR1_PARITYERR  (1<<15) /* Parity error interrupt flag */
#define  USR1_RTSS  	 (1<<14) /* RTS pin status */
#define  USR1_TRDY  	 (1<<13) /* Transmitter ready interrupt/dma flag */
#define  USR1_RTSD  	 (1<<12) /* RTS delta */
#define  USR1_ESCF  	 (1<<11) /* Escape seq interrupt flag */
#define  USR1_FRAMERR    (1<<10) /* Frame error interrupt flag */
#define  USR1_RRDY       (1<<9)	 /* Receiver ready interrupt/dma flag */
#define  USR1_TIMEOUT    (1<<7)	 /* Receive timeout interrupt status */
#define  USR1_RXDS  	 (1<<6)	 /* Receiver idle interrupt flag */
#define  USR1_AIRINT	 (1<<5)	 /* Async IR wake interrupt flag */
#define  USR1_AWAKE 	 (1<<4)	 /* Aysnc wake interrupt flag */
#define  USR2_ADET  	 (1<<15) /* Auto baud rate detect complete */
#define  USR2_TXFE  	 (1<<14) /* Transmit buffer FIFO empty */
#define  USR2_DTRF  	 (1<<13) /* DTR edge interrupt flag */
#define  USR2_IDLE  	 (1<<12) /* Idle condition */
#define  USR2_IRINT 	 (1<<8)	 /* Serial infrared interrupt flag */
#define  USR2_WAKE  	 (1<<7)	 /* Wake */
#define  USR2_RTSF  	 (1<<4)	 /* RTS edge interrupt flag */
#define  USR2_TXDC  	 (1<<3)	 /* Transmitter complete */
#define  USR2_BRCD  	 (1<<2)	 /* Break condition */
#define  USR2_ORE        (1<<1)	 /* Overrun error */
#define  USR2_RDR        (1<<0)	 /* Recv data ready */
#define  UTS_FRCPERR	 (1<<13) /* Force parity error */
#define  UTS_LOOP        (1<<12) /* Loop tx and rx */
#define  UTS_TXEMPTY	 (1<<6)	 /* TxFIFO empty */
#define  UTS_RXEMPTY	 (1<<5)	 /* RxFIFO empty */
#define  UTS_TXFULL 	 (1<<4)	 /* TxFIFO full */
#define  UTS_RXFULL 	 (1<<3)	 /* RxFIFO full */
#define  UTS_SOFTRST	 (1<<0)	 /* Software reset */

/* We've been assigned a range on the "Low-density serial ports" major */
#define SERIAL_IMX_MAJOR        207
#define MINOR_START	        16
#define DEV_NAME		"ttymxc"
#define MAX_INTERNAL_IRQ	MXC_INTERNAL_IRQS

/*
 * This determines how often we check the modem status signals
 * for any change.  They generally aren't connected to an IRQ
 * so we have to poll them.  We also check immediately before
 * filling the TX fifo incase CTS has been dropped.
 */
#define MCTRL_TIMEOUT	(250*HZ/1000)

#define DRIVER_NAME "IMX-uart"

#define UART_NR 8

struct imx_port {
	struct uart_port	port;
	struct timer_list	timer;
	unsigned int		old_status;
	int			txirq,rxirq,rtsirq;
	unsigned int		have_rtscts:1;
	unsigned int		use_dcedte:1;
	unsigned int		use_irda:1;
	unsigned int		irda_inv_rx:1;
	unsigned int		irda_inv_tx:1;
	unsigned short		trcv_delay; /* transceiver delay */
	struct clk		*clk;

	/* DMA fields */
	int			enable_dma;
	struct imx_dma_data	dma_data;
	struct dma_chan		*dma_chan_rx, *dma_chan_tx;
	struct scatterlist	rx_sgl, tx_sgl[2];
	void			*rx_buf;
	unsigned int		rx_bytes, tx_bytes;
	struct work_struct	tsk_dma_rx, tsk_dma_tx;
	unsigned int		dma_tx_nents;
	bool			dma_is_rxing;
	wait_queue_head_t	dma_wait;
};

struct imx_port_ucrs {
	unsigned int	ucr1;
	unsigned int	ucr2;
	unsigned int	ucr3;
};

#ifdef CONFIG_IRDA
#define USE_IRDA(sport)	((sport)->use_irda)
#else
#define USE_IRDA(sport)	(0)
#endif

/*
 * Save and restore functions for UCR1, UCR2 and UCR3 registers
 */
static void imx_port_ucrs_save(struct uart_port *port,
			       struct imx_port_ucrs *ucr)
{
	/* save control registers */
	ucr->ucr1 = readl(port->membase + UCR1);
	ucr->ucr2 = readl(port->membase + UCR2);
	ucr->ucr3 = readl(port->membase + UCR3);
}

static void imx_port_ucrs_restore(struct uart_port *port,
				  struct imx_port_ucrs *ucr)
{
	/* restore control registers */
	writel(ucr->ucr1, port->membase + UCR1);
	writel(ucr->ucr2, port->membase + UCR2);
	writel(ucr->ucr3, port->membase + UCR3);
}

/*
 * Handle any change of modem status signal since we were last called.
 */
static void imx_mctrl_check(struct imx_port *sport)
{
	unsigned int status, changed;

	status = sport->port.ops->get_mctrl(&sport->port);
	changed = status ^ sport->old_status;

	if (changed == 0)
		return;

	sport->old_status = status;

	if (changed & TIOCM_RI)
		sport->port.icount.rng++;
	if (changed & TIOCM_DSR)
		sport->port.icount.dsr++;
	if (changed & TIOCM_CAR)
		uart_handle_dcd_change(&sport->port, status & TIOCM_CAR);
	if (changed & TIOCM_CTS)
		uart_handle_cts_change(&sport->port, status & TIOCM_CTS);

	wake_up_interruptible(&sport->port.state->port.delta_msr_wait);
}

/*
 * This is our per-port timeout handler, for checking the
 * modem status signals.
 */
static void imx_timeout(unsigned long data)
{
	struct imx_port *sport = (struct imx_port *)data;
	unsigned long flags;

	if (sport->port.state) {
		spin_lock_irqsave(&sport->port.lock, flags);
		imx_mctrl_check(sport);
		spin_unlock_irqrestore(&sport->port.lock, flags);

		mod_timer(&sport->timer, jiffies + MCTRL_TIMEOUT);
	}
}

/*
 * interrupts disabled on entry
 */
static void imx_stop_tx(struct uart_port *port)
{
	struct imx_port *sport = (struct imx_port *)port;
	unsigned long temp;

	if (USE_IRDA(sport)) {
		/* half duplex - wait for end of transmission */
		int n = 256;
		while ((--n > 0) &&
		      !(readl(sport->port.membase + USR2) & USR2_TXDC)) {
			udelay(5);
			barrier();
		}
		/*
		 * irda transceiver - wait a bit more to avoid
		 * cutoff, hardware dependent
		 */
		udelay(sport->trcv_delay);

		/*
		 * half duplex - reactivate receive mode,
		 * flush receive pipe echo crap
		 */
		if (readl(sport->port.membase + USR2) & USR2_TXDC) {
			temp = readl(sport->port.membase + UCR1);
			temp &= ~(UCR1_TXMPTYEN | UCR1_TRDYEN);
			writel(temp, sport->port.membase + UCR1);

			temp = readl(sport->port.membase + UCR4);
			temp &= ~(UCR4_TCEN);
			writel(temp, sport->port.membase + UCR4);

			while (readl(sport->port.membase + URXD0) &
			       URXD_CHARRDY)
				barrier();

			temp = readl(sport->port.membase + UCR1);
			temp |= UCR1_RRDYEN;
			writel(temp, sport->port.membase + UCR1);

			temp = readl(sport->port.membase + UCR4);
			temp |= UCR4_DREN;
			writel(temp, sport->port.membase + UCR4);
		}
		return;
	}

	temp = readl(sport->port.membase + UCR1);
	writel(temp & ~UCR1_TXMPTYEN, sport->port.membase + UCR1);
}

/*
 * interrupts disabled on entry
 */
static void imx_stop_rx(struct uart_port *port)
{
	struct imx_port *sport = (struct imx_port *)port;
	unsigned long temp;

	/*
	 * We are in SMP now, so if the DMA RX thread is running,
	 * we have to wait for it to finish.
	 */
	if (sport->enable_dma && sport->dma_is_rxing)
		return;

	temp = readl(sport->port.membase + UCR2);
	writel(temp &~ UCR2_RXEN, sport->port.membase + UCR2);
}

/*
 * Set the modem control timer to fire immediately.
 */
static void imx_enable_ms(struct uart_port *port)
{
	struct imx_port *sport = (struct imx_port *)port;

	mod_timer(&sport->timer, jiffies);
}

static inline void imx_transmit_buffer(struct imx_port *sport)
{
	struct circ_buf *xmit = &sport->port.state->xmit;

	while (!uart_circ_empty(xmit) &&
			!(readl(sport->port.membase + UTS) & UTS_TXFULL)) {
		/* send xmit->buf[xmit->tail]
		 * out the port here */
		writel(xmit->buf[xmit->tail], sport->port.membase + URTX0);
		xmit->tail = (xmit->tail + 1) & (UART_XMIT_SIZE - 1);
		sport->port.icount.tx++;
	}

	if (uart_circ_chars_pending(xmit) < WAKEUP_CHARS)
		uart_write_wakeup(&sport->port);

	if (uart_circ_empty(xmit))
		imx_stop_tx(&sport->port);
}

static void dma_tx_callback(void *data)
{
	struct imx_port *sport = data;
	struct scatterlist *sgl = &sport->tx_sgl[0];
	struct circ_buf *xmit = &sport->port.state->xmit;

	dma_unmap_sg(sport->port.dev, sgl, sport->dma_tx_nents, DMA_TO_DEVICE);

	/* update the stat */
	spin_lock(&sport->port.lock);
	xmit->tail = (xmit->tail + sport->tx_bytes) & (UART_XMIT_SIZE - 1);
	sport->port.icount.tx += sport->tx_bytes;
	spin_unlock(&sport->port.lock);

	if (uart_circ_chars_pending(xmit) < WAKEUP_CHARS)
		uart_write_wakeup(&sport->port);
	schedule_work(&sport->tsk_dma_tx);
}

static void dma_tx_work(struct work_struct *w)
{
	struct imx_port *sport = container_of(w, struct imx_port, tsk_dma_tx);
	struct circ_buf *xmit = &sport->port.state->xmit;
	struct scatterlist *sgl = &sport->tx_sgl[0];
	struct dma_async_tx_descriptor *desc;
	struct dma_chan	*chan = sport->dma_chan_tx;
	enum dma_status status;
	unsigned long flags;
	int ret;

	status = chan->device->device_tx_status(chan, (dma_cookie_t)NULL, NULL);
	if (DMA_IN_PROGRESS == status)
		return;

	spin_lock_irqsave(&sport->port.lock, flags);
	sport->tx_bytes = uart_circ_chars_pending(xmit);
	if (sport->tx_bytes > 0) {
		if (xmit->tail > xmit->head) {
			sport->dma_tx_nents = 2;
			sg_init_table(sgl, 2);
			sg_set_buf(sgl, xmit->buf + xmit->tail,
					UART_XMIT_SIZE - xmit->tail);
			sg_set_buf(&sgl[1], xmit->buf, xmit->head);
		} else {
			sport->dma_tx_nents = 1;
			sg_init_one(sgl, xmit->buf + xmit->tail,
					sport->tx_bytes);
		}
		spin_unlock_irqrestore(&sport->port.lock, flags);

		ret = dma_map_sg(sport->port.dev, sgl,
				sport->dma_tx_nents, DMA_TO_DEVICE);
		if (ret == 0) {
			pr_err("DMA mapping error for TX.\n");
			return;
		}
		desc = chan->device->device_prep_slave_sg(chan, sgl,
				sport->dma_tx_nents, DMA_TO_DEVICE, 0);
		if (!desc) {
			pr_err("We cannot prepare for the TX slave dma!\n");
			return;
		}
		desc->callback = dma_tx_callback;
		desc->callback_param = sport;

		/* fire it */
		dmaengine_submit(desc);
		return;
	}
	spin_unlock_irqrestore(&sport->port.lock, flags);
	return;
}

/*
 * interrupts disabled on entry
 */
static void imx_start_tx(struct uart_port *port)
{
	struct imx_port *sport = (struct imx_port *)port;
	unsigned long temp;

	if (USE_IRDA(sport)) {
		/* half duplex in IrDA mode; have to disable receive mode */
		temp = readl(sport->port.membase + UCR4);
		temp &= ~(UCR4_DREN);
		writel(temp, sport->port.membase + UCR4);

		temp = readl(sport->port.membase + UCR1);
		temp &= ~(UCR1_RRDYEN);
		writel(temp, sport->port.membase + UCR1);
	}

	if (!sport->enable_dma) {
		temp = readl(sport->port.membase + UCR1);
		writel(temp | UCR1_TXMPTYEN, sport->port.membase + UCR1);
	}

	if (USE_IRDA(sport)) {
		temp = readl(sport->port.membase + UCR1);
		temp |= UCR1_TRDYEN;
		writel(temp, sport->port.membase + UCR1);

		temp = readl(sport->port.membase + UCR4);
		temp |= UCR4_TCEN;
		writel(temp, sport->port.membase + UCR4);
	}

	if (sport->enable_dma) {
		schedule_work(&sport->tsk_dma_tx);
		return;
	}

	if (readl(sport->port.membase + UTS) & UTS_TXEMPTY)
		imx_transmit_buffer(sport);
}

static irqreturn_t imx_rtsint(int irq, void *dev_id)
{
	struct imx_port *sport = dev_id;
	unsigned int val;
	unsigned long flags;

	spin_lock_irqsave(&sport->port.lock, flags);

	writel(USR1_RTSD, sport->port.membase + USR1);
	val = readl(sport->port.membase + USR1) & USR1_RTSS;
	uart_handle_cts_change(&sport->port, !!val);
	wake_up_interruptible(&sport->port.state->port.delta_msr_wait);

	spin_unlock_irqrestore(&sport->port.lock, flags);
	return IRQ_HANDLED;
}

static irqreturn_t imx_txint(int irq, void *dev_id)
{
	struct imx_port *sport = dev_id;
	struct circ_buf *xmit = &sport->port.state->xmit;
	unsigned long flags;

	spin_lock_irqsave(&sport->port.lock,flags);
	if (sport->port.x_char)
	{
		/* Send next char */
		writel(sport->port.x_char, sport->port.membase + URTX0);
		goto out;
	}

	if (uart_circ_empty(xmit) || uart_tx_stopped(&sport->port)) {
		imx_stop_tx(&sport->port);
		goto out;
	}

	imx_transmit_buffer(sport);

	if (uart_circ_chars_pending(xmit) < WAKEUP_CHARS)
		uart_write_wakeup(&sport->port);

out:
	spin_unlock_irqrestore(&sport->port.lock,flags);
	return IRQ_HANDLED;
}

static irqreturn_t imx_rxint(int irq, void *dev_id)
{
	struct imx_port *sport = dev_id;
	unsigned int rx,flg,ignored = 0;
	struct tty_struct *tty = sport->port.state->port.tty;
	unsigned long flags, temp;

	spin_lock_irqsave(&sport->port.lock,flags);

	while (readl(sport->port.membase + USR2) & USR2_RDR) {
		flg = TTY_NORMAL;
		sport->port.icount.rx++;

		rx = readl(sport->port.membase + URXD0);

		temp = readl(sport->port.membase + USR2);
		if (temp & USR2_BRCD) {
			writel(USR2_BRCD, sport->port.membase + USR2);
			if (uart_handle_break(&sport->port))
				continue;
		}

		if (uart_handle_sysrq_char(&sport->port, (unsigned char)rx))
			continue;

		if (unlikely(rx & URXD_ERR)) {
			if (rx & URXD_BRK)
				sport->port.icount.brk++;
			else if (rx & URXD_PRERR)
				sport->port.icount.parity++;
			else if (rx & URXD_FRMERR)
				sport->port.icount.frame++;
			if (rx & URXD_OVRRUN)
				sport->port.icount.overrun++;

			if (rx & sport->port.ignore_status_mask) {
				if (++ignored > 100)
					goto out;
				continue;
			}

			rx &= sport->port.read_status_mask;

			if (rx & URXD_BRK)
				flg = TTY_BREAK;
			else if (rx & URXD_PRERR)
				flg = TTY_PARITY;
			else if (rx & URXD_FRMERR)
				flg = TTY_FRAME;
			if (rx & URXD_OVRRUN)
				flg = TTY_OVERRUN;

#ifdef SUPPORT_SYSRQ
			sport->port.sysrq = 0;
#endif
		}

		tty_insert_flip_char(tty, rx, flg);
	}

out:
	spin_unlock_irqrestore(&sport->port.lock,flags);
	tty_flip_buffer_push(tty);
	return IRQ_HANDLED;
}

/*
 * We wait for the RXFIFO is filled with some data, and then
 * arise a DMA operation to receive the data.
 */
static void imx_dma_rxint(struct imx_port *sport)
{
	unsigned long temp;

	temp = readl(sport->port.membase + USR2);
	if ((temp & USR2_RDR) && !sport->dma_is_rxing) {
		sport->dma_is_rxing = true;

		/* disable the `Recerver Ready Interrrupt` */
		temp = readl(sport->port.membase + UCR1);
		temp &= ~(UCR1_RRDYEN);
		writel(temp, sport->port.membase + UCR1);

		/* tell the DMA to receive the data. */
		schedule_work(&sport->tsk_dma_rx);
	}
}

static irqreturn_t imx_int(int irq, void *dev_id)
{
	struct imx_port *sport = dev_id;
	unsigned int sts;

	sts = readl(sport->port.membase + USR1);

	if (sts & USR1_RRDY) {
		if (sport->enable_dma)
			imx_dma_rxint(sport);
		else
			imx_rxint(irq, dev_id);
	}

	if (sts & USR1_TRDY &&
			readl(sport->port.membase + UCR1) & UCR1_TXMPTYEN)
		imx_txint(irq, dev_id);

	if (sts & USR1_RTSD)
		imx_rtsint(irq, dev_id);

	if (sts & USR1_AWAKE)
		writel(USR1_AWAKE, sport->port.membase + USR1);

	return IRQ_HANDLED;
}

/*
 * Return TIOCSER_TEMT when transmitter is not busy.
 */
static unsigned int imx_tx_empty(struct uart_port *port)
{
	struct imx_port *sport = (struct imx_port *)port;

	return (readl(sport->port.membase + USR2) & USR2_TXDC) ?  TIOCSER_TEMT : 0;
}

/*
 * We have a modem side uart, so the meanings of RTS and CTS are inverted.
 */
static unsigned int imx_get_mctrl(struct uart_port *port)
{
	struct imx_port *sport = (struct imx_port *)port;
	unsigned int tmp = TIOCM_DSR | TIOCM_CAR;

	if (readl(sport->port.membase + USR1) & USR1_RTSS)
		tmp |= TIOCM_CTS;

	if (readl(sport->port.membase + UCR2) & UCR2_CTS)
		tmp |= TIOCM_RTS;

	if (readl(sport->port.membase + UTS) & UTS_LOOP)
		tmp |= TIOCM_LOOP;

	return tmp;
}

static void imx_set_mctrl(struct uart_port *port, unsigned int mctrl)
{
	struct imx_port *sport = (struct imx_port *)port;
	unsigned long temp;

	temp = readl(sport->port.membase + UCR2) & ~UCR2_CTS;

	if (mctrl & TIOCM_RTS) {
		temp |= UCR2_CTS;
		writel(temp, sport->port.membase + UCR2);
	}

	if (mctrl & TIOCM_LOOP) {
		temp = readl(sport->port.membase + UTS) & ~UTS_LOOP;
		temp |= UTS_LOOP;
		writel(temp, sport->port.membase + UTS);
	} else {
		temp = readl(sport->port.membase + UTS) & ~UTS_LOOP;
		writel(temp, sport->port.membase + UTS);
	}
}

/*
 * Interrupts always disabled.
 */
static void imx_break_ctl(struct uart_port *port, int break_state)
{
	struct imx_port *sport = (struct imx_port *)port;
	unsigned long flags, temp;

	spin_lock_irqsave(&sport->port.lock, flags);

	temp = readl(sport->port.membase + UCR1) & ~UCR1_SNDBRK;

	if ( break_state != 0 )
		temp |= UCR1_SNDBRK;

	writel(temp, sport->port.membase + UCR1);

	spin_unlock_irqrestore(&sport->port.lock, flags);
}

#define TXTL 2 /* reset default */
#define RXTL 1 /* reset default */

static int imx_setup_ufcr(struct imx_port *sport, unsigned int mode)
{
	unsigned int val;
	unsigned int ufcr_rfdiv;

	/* set receiver / transmitter trigger level.
	 * RFDIV is set such way to satisfy requested uartclk value
	 */
	val = TXTL << 10 | RXTL;
	ufcr_rfdiv = (clk_get_rate(sport->clk) + sport->port.uartclk / 2)
			/ sport->port.uartclk;

	if(!ufcr_rfdiv)
		ufcr_rfdiv = 1;

	val |= UFCR_RFDIV_REG(ufcr_rfdiv);

	writel(val, sport->port.membase + UFCR);

	return 0;
}

static bool imx_uart_filter(struct dma_chan *chan, void *param)
{
	struct imx_port *sport = param;

	if (!imx_dma_is_general_purpose(chan))
		return false;
	chan->private = &sport->dma_data;
	return true;
}

#define RX_BUF_SIZE	(PAGE_SIZE)
static int start_rx_dma(struct imx_port *sport);

static void dma_rx_work(struct work_struct *w)
{
	struct imx_port *sport = container_of(w, struct imx_port, tsk_dma_rx);
	struct tty_struct *tty = sport->port.state->port.tty;

	if (sport->rx_bytes) {
		tty_insert_flip_string(tty, sport->rx_buf, sport->rx_bytes);
		tty_flip_buffer_push(tty);
		sport->rx_bytes = 0;
	}

	if (sport->dma_is_rxing)
		start_rx_dma(sport);
}

static void imx_finish_dma(struct imx_port *sport)
{
	unsigned long temp;

	/* Enable the interrupt when the RXFIFO is not empty. */
	temp = readl(sport->port.membase + UCR1);
	temp |= UCR1_RRDYEN;
	writel(temp, sport->port.membase + UCR1);

	sport->dma_is_rxing = false;
	if (waitqueue_active(&sport->dma_wait))
		wake_up(&sport->dma_wait);
}

/*
 * There are three kinds of RX DMA interrupts:
 *   [1] the RX DMA buffer is full.
 *   [2] the Aging timer expires(wait for 8 bytes long)
 *   [3] the Idle Condition Detect(enabled the UCR4_IDDMAEN).
 *
 * The [2] and [3] are similar, but [3] is better.
 * [3] can wait for 32 bytes long, so we do not use [2].
 */
static void dma_rx_callback(void *data)
{
	struct imx_port *sport = data;
	struct dma_chan	*chan = sport->dma_chan_rx;
	unsigned int count;
	struct tty_struct *tty;
	struct scatterlist *sgl;
	struct dma_tx_state state;
	enum dma_status status;

	tty = sport->port.state->port.tty;
	sgl = &sport->rx_sgl;

	/* unmap it first */
	dma_unmap_sg(sport->port.dev, sgl, 1, DMA_FROM_DEVICE);

	/* If we have finish the reading. we will not accept any more data. */
	if (tty->closing) {
		imx_finish_dma(sport);
		return;
	}

	status = chan->device->device_tx_status(chan,
					(dma_cookie_t)NULL, &state);
	count = RX_BUF_SIZE - state.residue;
	if (count) {
		sport->rx_bytes = count;
		schedule_work(&sport->tsk_dma_rx);
	} else
		imx_finish_dma(sport);
}

static int start_rx_dma(struct imx_port *sport)
{
	struct scatterlist *sgl = &sport->rx_sgl;
	struct dma_chan	*chan = sport->dma_chan_rx;
	struct dma_async_tx_descriptor *desc;
	int ret;

	sg_init_one(sgl, sport->rx_buf, RX_BUF_SIZE);
	ret = dma_map_sg(sport->port.dev, sgl, 1, DMA_FROM_DEVICE);
	if (ret == 0) {
		pr_err("DMA mapping error for RX.\n");
		return -EINVAL;
	}
	desc = chan->device->device_prep_slave_sg(chan,
				sgl, 1, DMA_FROM_DEVICE, 0);
	if (!desc) {
		pr_err("We cannot prepare for the RX slave dma!\n");
		return -EINVAL;
	}
	desc->callback = dma_rx_callback;
	desc->callback_param = sport;

	dmaengine_submit(desc);
	return 0;
}

static void imx_uart_dma_exit(struct imx_port *sport)
{
	if (sport->dma_chan_rx) {
		dma_release_channel(sport->dma_chan_rx);
		sport->dma_chan_rx = NULL;

		kfree(sport->rx_buf);
		sport->rx_buf = NULL;
	}

	if (sport->dma_chan_tx) {
		dma_release_channel(sport->dma_chan_tx);
		sport->dma_chan_tx = NULL;
	}
}

/* see the "i.MX61 SDMA Scripts User Manual.doc" for the parameters */
static int imx_uart_dma_init(struct imx_port *sport)
{
	struct imxuart_platform_data *pdata = sport->port.dev->platform_data;
	struct dma_slave_config slave_config;
	dma_cap_mask_t mask;
	int ret;

	/* prepare for RX : */
	dma_cap_zero(mask);
	dma_cap_set(DMA_SLAVE, mask);

	sport->dma_data.priority = DMA_PRIO_HIGH;
	sport->dma_data.dma_request = pdata->dma_req_rx;
	sport->dma_data.peripheral_type = IMX_DMATYPE_UART;

	sport->dma_chan_rx = dma_request_channel(mask, imx_uart_filter, sport);
	if (!sport->dma_chan_rx) {
		pr_err("cannot get the DMA channel.\n");
		ret = -EINVAL;
		goto err;
	}

	slave_config.direction = DMA_DEV_TO_MEM;
	slave_config.src_addr = sport->port.mapbase + URXD0;
	slave_config.src_addr_width = DMA_SLAVE_BUSWIDTH_1_BYTE;
	slave_config.src_maxburst = RXTL; /* fix me */
	ret = dmaengine_slave_config(sport->dma_chan_rx, &slave_config);
	if (ret) {
		pr_err("error in RX dma configuration.\n");
		goto err;
	}

	sport->rx_buf = kzalloc(PAGE_SIZE, GFP_DMA);
	if (!sport->rx_buf) {
		pr_err("cannot alloc DMA buffer.\n");
		ret = -ENOMEM;
		goto err;
	}
	sport->rx_bytes = 0;

	/* prepare for TX : */
	sport->dma_data.dma_request = pdata->dma_req_tx;
	sport->dma_chan_tx = dma_request_channel(mask, imx_uart_filter, sport);
	if (!sport->dma_chan_tx) {
		pr_err("cannot get the TX DMA channel!\n");
		ret = -EINVAL;
		goto err;
	}

	slave_config.direction = DMA_MEM_TO_DEV;
	slave_config.dst_addr = sport->port.mapbase + URTX0;
	slave_config.dst_addr_width = DMA_SLAVE_BUSWIDTH_1_BYTE;
	slave_config.dst_maxburst = TXTL; /* fix me */
	ret = dmaengine_slave_config(sport->dma_chan_tx, &slave_config);
	if (ret) {
		pr_err("error in TX dma configuration.");
		goto err;
	}

	return 0;
err:
	imx_uart_dma_exit(sport);
	return ret;
}

/* half the RX buffer size */
#define CTSTL 16

static int imx_startup(struct uart_port *port)
{
	struct imx_port *sport = (struct imx_port *)port;
	int retval;
	unsigned long flags, temp;
	struct tty_struct *tty;
<<<<<<< HEAD

	clk_enable(sport->clk);

=======

	clk_enable(sport->clk);

>>>>>>> b9022a5b
#ifndef CONFIG_SERIAL_CORE_CONSOLE
	imx_setup_ufcr(sport, 0);
#endif

	/* disable the DREN bit (Data Ready interrupt enable) before
	 * requesting IRQs
	 */
	temp = readl(sport->port.membase + UCR4);

	if (USE_IRDA(sport))
		temp |= UCR4_IRSC;

	/* set the trigger level for CTS */
	temp &= ~(UCR4_CTSTL_MASK<<  UCR4_CTSTL_SHF);
	temp |= CTSTL<<  UCR4_CTSTL_SHF;

	writel(temp & ~UCR4_DREN, sport->port.membase + UCR4);

	if (USE_IRDA(sport)) {
		/* reset fifo's and state machines */
		int i = 100;
		temp = readl(sport->port.membase + UCR2);
		temp &= ~UCR2_SRST;
		writel(temp, sport->port.membase + UCR2);
		while (!(readl(sport->port.membase + UCR2) & UCR2_SRST) &&
		    (--i > 0)) {
			udelay(1);
		}
	}

	/*
	 * Allocate the IRQ(s) i.MX1 has three interrupts whereas later
	 * chips only have one interrupt.
	 */
	if (sport->txirq > 0) {
		retval = request_irq(sport->rxirq, imx_rxint, 0,
				DRIVER_NAME, sport);
		if (retval)
			goto error_out1;

		retval = request_irq(sport->txirq, imx_txint, 0,
				DRIVER_NAME, sport);
		if (retval)
			goto error_out2;

		/* do not use RTS IRQ on IrDA */
		if (!USE_IRDA(sport)) {
			retval = request_irq(sport->rtsirq, imx_rtsint,
				     (sport->rtsirq < MAX_INTERNAL_IRQ) ? 0 :
				       IRQF_TRIGGER_FALLING |
				       IRQF_TRIGGER_RISING,
					DRIVER_NAME, sport);
			if (retval)
				goto error_out3;
		}
	} else {
		retval = request_irq(sport->port.irq, imx_int, 0,
				DRIVER_NAME, sport);
		if (retval) {
			free_irq(sport->port.irq, sport);
			goto error_out1;
		}
	}

	/* Enable the SDMA for uart. */
	if (sport->enable_dma) {
		int ret;
		ret = imx_uart_dma_init(sport);
		if (ret)
			goto error_out3;

		sport->port.flags |= UPF_LOW_LATENCY;
		INIT_WORK(&sport->tsk_dma_tx, dma_tx_work);
		INIT_WORK(&sport->tsk_dma_rx, dma_rx_work);
		init_waitqueue_head(&sport->dma_wait);
	}

	spin_lock_irqsave(&sport->port.lock, flags);
	/*
	 * Finally, clear and enable interrupts
	 */
	writel(USR1_RTSD, sport->port.membase + USR1);

	temp = readl(sport->port.membase + UCR1);
	temp |= UCR1_RRDYEN | UCR1_RTSDEN | UCR1_UARTEN;
	if (sport->enable_dma) {
		temp |= UCR1_RDMAEN | UCR1_TDMAEN;
		/* ICD, wait for more than 32 frames, but it still to short. */
		temp |= UCR1_ICD_REG(3);
	}

	if (USE_IRDA(sport)) {
		temp |= UCR1_IREN;
		temp &= ~(UCR1_RTSDEN);
	}

	writel(temp, sport->port.membase + UCR1);

	temp = readl(sport->port.membase + UCR2);
	temp |= (UCR2_RXEN | UCR2_TXEN);
	writel(temp, sport->port.membase + UCR2);

	if (USE_IRDA(sport)) {
		/* clear RX-FIFO */
		int i = 64;
		while ((--i > 0) &&
			(readl(sport->port.membase + URXD0) & URXD_CHARRDY)) {
			barrier();
		}
	}

	if (!cpu_is_mx1()) {
		temp = readl(sport->port.membase + UCR3);
		temp |= MX2_UCR3_RXDMUXSEL;
		writel(temp, sport->port.membase + UCR3);
	}

	if (USE_IRDA(sport)) {
		temp = readl(sport->port.membase + UCR4);
		if (sport->irda_inv_rx)
			temp |= UCR4_INVR;
		else
			temp &= ~(UCR4_INVR);
		writel(temp | UCR4_DREN, sport->port.membase + UCR4);

		temp = readl(sport->port.membase + UCR3);
		if (sport->irda_inv_tx)
			temp |= UCR3_INVT;
		else
			temp &= ~(UCR3_INVT);
		writel(temp, sport->port.membase + UCR3);
	}

	if (sport->enable_dma) {
		temp = readl(sport->port.membase + UCR4);
		temp |= UCR4_IDDMAEN;
		writel(temp, sport->port.membase + UCR4);
	}

	/*
	 * Enable modem status interrupts
	 */
	imx_enable_ms(&sport->port);
	spin_unlock_irqrestore(&sport->port.lock,flags);

	if (USE_IRDA(sport)) {
		struct imxuart_platform_data *pdata;
		pdata = sport->port.dev->platform_data;
		sport->irda_inv_rx = pdata->irda_inv_rx;
		sport->irda_inv_tx = pdata->irda_inv_tx;
		sport->trcv_delay = pdata->transceiver_delay;
		if (pdata->irda_enable)
			pdata->irda_enable(1);
	}

	tty = sport->port.state->port.tty;

	return 0;

error_out3:
	if (sport->txirq)
		free_irq(sport->txirq, sport);
error_out2:
	if (sport->rxirq)
		free_irq(sport->rxirq, sport);
error_out1:
	return retval;
}

static void imx_shutdown(struct uart_port *port)
{
	struct imx_port *sport = (struct imx_port *)port;
	unsigned long temp;
	unsigned long flags;
<<<<<<< HEAD

	if (sport->enable_dma) {
		/* We have to wait for the DMA to finish. */
		wait_event(sport->dma_wait, !sport->dma_is_rxing);
		imx_stop_rx(port);
		imx_uart_dma_exit(sport);
	}

=======

	if (sport->enable_dma) {
		/* We have to wait for the DMA to finish. */
		wait_event(sport->dma_wait, !sport->dma_is_rxing);
		imx_stop_rx(port);
		imx_uart_dma_exit(sport);
	}

>>>>>>> b9022a5b
	spin_lock_irqsave(&sport->port.lock, flags);
	temp = readl(sport->port.membase + UCR2);
	temp &= ~(UCR2_TXEN);
	writel(temp, sport->port.membase + UCR2);
	spin_unlock_irqrestore(&sport->port.lock, flags);

	if (USE_IRDA(sport)) {
		struct imxuart_platform_data *pdata;
		pdata = sport->port.dev->platform_data;
		if (pdata->irda_enable)
			pdata->irda_enable(0);
	}

	/*
	 * Stop our timer.
	 */
	del_timer_sync(&sport->timer);

	/*
	 * Free the interrupts
	 */
	if (sport->txirq > 0) {
		if (!USE_IRDA(sport))
			free_irq(sport->rtsirq, sport);
		free_irq(sport->txirq, sport);
		free_irq(sport->rxirq, sport);
	} else
		free_irq(sport->port.irq, sport);

	/*
	 * Disable all interrupts, port and break condition.
	 */

	spin_lock_irqsave(&sport->port.lock, flags);
	temp = readl(sport->port.membase + UCR1);
	temp &= ~(UCR1_TXMPTYEN | UCR1_RRDYEN | UCR1_RTSDEN | UCR1_UARTEN);
	if (USE_IRDA(sport))
		temp &= ~(UCR1_IREN);
	if (sport->enable_dma)
		temp &= ~(UCR1_RDMAEN | UCR1_TDMAEN);
	writel(temp, sport->port.membase + UCR1);

	if (sport->enable_dma) {
		temp = readl(sport->port.membase + UCR4);
		temp &= ~UCR4_IDDMAEN;
		writel(temp, sport->port.membase + UCR4);
	}
	spin_unlock_irqrestore(&sport->port.lock, flags);
	clk_disable(sport->clk);
}

static void
imx_set_termios(struct uart_port *port, struct ktermios *termios,
		   struct ktermios *old)
{
	struct imx_port *sport = (struct imx_port *)port;
	unsigned long flags;
	unsigned int ucr2, old_ucr1, old_txrxen, baud, quot;
	unsigned int old_csize = old ? old->c_cflag & CSIZE : CS8;
	unsigned int div, ufcr;
	unsigned long num, denom;
	uint64_t tdiv64;

	/*
	 * If we don't support modem control lines, don't allow
	 * these to be set.
	 */
	if (0) {
		termios->c_cflag &= ~(HUPCL | CRTSCTS | CMSPAR);
		termios->c_cflag |= CLOCAL;
	}

	/*
	 * We only support CS7 and CS8.
	 */
	while ((termios->c_cflag & CSIZE) != CS7 &&
	       (termios->c_cflag & CSIZE) != CS8) {
		termios->c_cflag &= ~CSIZE;
		termios->c_cflag |= old_csize;
		old_csize = CS8;
	}

	if ((termios->c_cflag & CSIZE) == CS8)
		ucr2 = UCR2_WS | UCR2_SRST | UCR2_IRTS;
	else
		ucr2 = UCR2_SRST | UCR2_IRTS;

	if (termios->c_cflag & CRTSCTS) {
		if( sport->have_rtscts ) {
			ucr2 &= ~UCR2_IRTS;
			ucr2 |= UCR2_CTSC;
		} else {
			termios->c_cflag &= ~CRTSCTS;
		}
	}

	if (termios->c_cflag & CSTOPB)
		ucr2 |= UCR2_STPB;
	if (termios->c_cflag & PARENB) {
		ucr2 |= UCR2_PREN;
		if (termios->c_cflag & PARODD)
			ucr2 |= UCR2_PROE;
	}

	/*
	 * Ask the core to calculate the divisor for us.
	 */
	baud = uart_get_baud_rate(port, termios, old, 50, port->uartclk / 16);
	quot = uart_get_divisor(port, baud);

	del_timer_sync(&sport->timer);

	spin_lock_irqsave(&sport->port.lock, flags);

	sport->port.read_status_mask = 0;
	if (termios->c_iflag & INPCK)
		sport->port.read_status_mask |= (URXD_FRMERR | URXD_PRERR);
	if (termios->c_iflag & (BRKINT | PARMRK))
		sport->port.read_status_mask |= URXD_BRK;

	/*
	 * Characters to ignore
	 */
	sport->port.ignore_status_mask = 0;
	if (termios->c_iflag & IGNPAR)
		sport->port.ignore_status_mask |= URXD_PRERR;
	if (termios->c_iflag & IGNBRK) {
		sport->port.ignore_status_mask |= URXD_BRK;
		/*
		 * If we're ignoring parity and break indicators,
		 * ignore overruns too (for real raw support).
		 */
		if (termios->c_iflag & IGNPAR)
			sport->port.ignore_status_mask |= URXD_OVRRUN;
	}

	/*
	 * Update the per-port timeout.
	 */
	uart_update_timeout(port, termios->c_cflag, baud);

	/*
	 * disable interrupts and drain transmitter
	 */
	old_ucr1 = readl(sport->port.membase + UCR1);
	writel(old_ucr1 & ~(UCR1_TXMPTYEN | UCR1_RRDYEN | UCR1_RTSDEN),
			sport->port.membase + UCR1);

	while ( !(readl(sport->port.membase + USR2) & USR2_TXDC))
		barrier();

	/* then, disable everything */
	old_txrxen = readl(sport->port.membase + UCR2);
	writel(old_txrxen & ~( UCR2_TXEN | UCR2_RXEN),
			sport->port.membase + UCR2);
	old_txrxen &= (UCR2_TXEN | UCR2_RXEN);

	if (USE_IRDA(sport)) {
		/*
		 * use maximum available submodule frequency to
		 * avoid missing short pulses due to low sampling rate
		 */
		div = 1;
	} else {
		div = sport->port.uartclk / (baud * 16);
		if (div > 7)
			div = 7;
		if (!div)
			div = 1;
	}

	rational_best_approximation(16 * div * baud, sport->port.uartclk,
		1 << 16, 1 << 16, &num, &denom);

	tdiv64 = sport->port.uartclk;
	tdiv64 *= num;
	do_div(tdiv64, denom * 16 * div);
	tty_termios_encode_baud_rate(termios,
				(speed_t)tdiv64, (speed_t)tdiv64);

	num -= 1;
	denom -= 1;

	ufcr = readl(sport->port.membase + UFCR);
	ufcr = (ufcr & (~UFCR_RFDIV)) | UFCR_RFDIV_REG(div);

	if (sport->use_dcedte)
		ufcr |= UFCR_DCEDTE;

	writel(ufcr, sport->port.membase + UFCR);

	writel(num, sport->port.membase + UBIR);
	writel(denom, sport->port.membase + UBMR);

	if (!cpu_is_mx1())
		writel(sport->port.uartclk / div / 1000,
				sport->port.membase + MX2_ONEMS);

	writel(old_ucr1, sport->port.membase + UCR1);

	/* set the parity, stop bits and data size */
	writel(ucr2 | old_txrxen, sport->port.membase + UCR2);

	spin_unlock_irqrestore(&sport->port.lock, flags);

	if (UART_ENABLE_MS(&sport->port, termios->c_cflag))
		imx_enable_ms(&sport->port);

}

static const char *imx_type(struct uart_port *port)
{
	struct imx_port *sport = (struct imx_port *)port;

	return sport->port.type == PORT_IMX ? "IMX" : NULL;
}

/*
 * Release the memory region(s) being used by 'port'.
 */
static void imx_release_port(struct uart_port *port)
{
	struct platform_device *pdev = to_platform_device(port->dev);
	struct resource *mmres;

	mmres = platform_get_resource(pdev, IORESOURCE_MEM, 0);
	release_mem_region(mmres->start, mmres->end - mmres->start + 1);
}

/*
 * Request the memory region(s) being used by 'port'.
 */
static int imx_request_port(struct uart_port *port)
{
	struct platform_device *pdev = to_platform_device(port->dev);
	struct resource *mmres;
	void *ret;

	mmres = platform_get_resource(pdev, IORESOURCE_MEM, 0);
	if (!mmres)
		return -ENODEV;

	ret = request_mem_region(mmres->start, mmres->end - mmres->start + 1,
			"imx-uart");

	return  ret ? 0 : -EBUSY;
}

/*
 * Configure/autoconfigure the port.
 */
static void imx_config_port(struct uart_port *port, int flags)
{
	struct imx_port *sport = (struct imx_port *)port;

	if (flags & UART_CONFIG_TYPE &&
	    imx_request_port(&sport->port) == 0)
		sport->port.type = PORT_IMX;
}

/*
 * Verify the new serial_struct (for TIOCSSERIAL).
 * The only change we allow are to the flags and type, and
 * even then only between PORT_IMX and PORT_UNKNOWN
 */
static int
imx_verify_port(struct uart_port *port, struct serial_struct *ser)
{
	struct imx_port *sport = (struct imx_port *)port;
	int ret = 0;

	if (ser->type != PORT_UNKNOWN && ser->type != PORT_IMX)
		ret = -EINVAL;
	if (sport->port.irq != ser->irq)
		ret = -EINVAL;
	if (ser->io_type != UPIO_MEM)
		ret = -EINVAL;
	if (sport->port.uartclk / 16 != ser->baud_base)
		ret = -EINVAL;
	if ((void *)sport->port.mapbase != ser->iomem_base)
		ret = -EINVAL;
	if (sport->port.iobase != ser->port)
		ret = -EINVAL;
	if (ser->hub6 != 0)
		ret = -EINVAL;
	return ret;
}

#if defined(CONFIG_CONSOLE_POLL)
static int imx_poll_get_char(struct uart_port *port)
{
	struct imx_port_ucrs old_ucr;
	unsigned int status;
	unsigned char c;

	/* save control registers */
	imx_port_ucrs_save(port, &old_ucr);

	/* disable interrupts */
	writel(UCR1_UARTEN, port->membase + UCR1);
	writel(old_ucr.ucr2 & ~(UCR2_ATEN | UCR2_RTSEN | UCR2_ESCI),
	       port->membase + UCR2);
	writel(old_ucr.ucr3 & ~(UCR3_DCD | UCR3_RI | UCR3_DTREN),
	       port->membase + UCR3);

	/* poll */
	do {
		status = readl(port->membase + USR2);
	} while (~status & USR2_RDR);

	/* read */
	c = readl(port->membase + URXD0);

	/* restore control registers */
	imx_port_ucrs_restore(port, &old_ucr);

	return c;
}

static void imx_poll_put_char(struct uart_port *port, unsigned char c)
{
	struct imx_port_ucrs old_ucr;
	unsigned int status;

	/* save control registers */
	imx_port_ucrs_save(port, &old_ucr);

	/* disable interrupts */
	writel(UCR1_UARTEN, port->membase + UCR1);
	writel(old_ucr.ucr2 & ~(UCR2_ATEN | UCR2_RTSEN | UCR2_ESCI),
	       port->membase + UCR2);
	writel(old_ucr.ucr3 & ~(UCR3_DCD | UCR3_RI | UCR3_DTREN),
	       port->membase + UCR3);

	/* drain */
	do {
		status = readl(port->membase + USR1);
	} while (~status & USR1_TRDY);

	/* write */
	writel(c, port->membase + URTX0);

	/* flush */
	do {
		status = readl(port->membase + USR2);
	} while (~status & USR2_TXDC);

	/* restore control registers */
	imx_port_ucrs_restore(port, &old_ucr);
}
#endif

static struct uart_ops imx_pops = {
	.tx_empty	= imx_tx_empty,
	.set_mctrl	= imx_set_mctrl,
	.get_mctrl	= imx_get_mctrl,
	.stop_tx	= imx_stop_tx,
	.start_tx	= imx_start_tx,
	.stop_rx	= imx_stop_rx,
	.enable_ms	= imx_enable_ms,
	.break_ctl	= imx_break_ctl,
	.startup	= imx_startup,
	.shutdown	= imx_shutdown,
	.set_termios	= imx_set_termios,
	.type		= imx_type,
	.release_port	= imx_release_port,
	.request_port	= imx_request_port,
	.config_port	= imx_config_port,
	.verify_port	= imx_verify_port,
#if defined(CONFIG_CONSOLE_POLL)
	.poll_get_char  = imx_poll_get_char,
	.poll_put_char  = imx_poll_put_char,
#endif
};

static struct imx_port *imx_ports[UART_NR];

#ifdef CONFIG_SERIAL_IMX_CONSOLE
static void imx_console_putchar(struct uart_port *port, int ch)
{
	struct imx_port *sport = (struct imx_port *)port;

	while (readl(sport->port.membase + UTS) & UTS_TXFULL)
		barrier();

	writel(ch, sport->port.membase + URTX0);
}

/*
 * Interrupts are disabled on entering
 */
static void
imx_console_write(struct console *co, const char *s, unsigned int count)
{
	struct imx_port *sport = imx_ports[co->index];
	struct imx_port_ucrs old_ucr;
	unsigned int ucr1;
	unsigned long flags;
	int locked = 1;

	local_irq_save(flags);
	if (sport->port.sysrq)
		locked = 0;
	else
		spin_lock(&sport->port.lock);

	/*
	 *	First, save UCR1/2/3 and then disable interrupts
	 */
	imx_port_ucrs_save(&sport->port, &old_ucr);
	ucr1 = old_ucr.ucr1;

	if (cpu_is_mx1())
		ucr1 |= MX1_UCR1_UARTCLKEN;
	ucr1 |= UCR1_UARTEN;
	ucr1 &= ~(UCR1_TXMPTYEN | UCR1_RRDYEN | UCR1_RTSDEN);

	writel(ucr1, sport->port.membase + UCR1);

	writel(old_ucr.ucr2 | UCR2_TXEN, sport->port.membase + UCR2);

	uart_console_write(&sport->port, s, count, imx_console_putchar);

	/*
	 *	Finally, wait for transmitter to become empty
	 *	and restore UCR1/2/3
	 */
	while (!(readl(sport->port.membase + USR2) & USR2_TXDC));

	imx_port_ucrs_restore(&sport->port, &old_ucr);

	if (locked)
		spin_unlock(&sport->port.lock);
	local_irq_restore(flags);
}

/*
 * If the port was already initialised (eg, by a boot loader),
 * try to determine the current setup.
 */
static void __init
imx_console_get_options(struct imx_port *sport, int *baud,
			   int *parity, int *bits)
{

	if (readl(sport->port.membase + UCR1) & UCR1_UARTEN) {
		/* ok, the port was enabled */
		unsigned int ucr2, ubir,ubmr, uartclk;
		unsigned int baud_raw;
		unsigned int ucfr_rfdiv;

		ucr2 = readl(sport->port.membase + UCR2);

		*parity = 'n';
		if (ucr2 & UCR2_PREN) {
			if (ucr2 & UCR2_PROE)
				*parity = 'o';
			else
				*parity = 'e';
		}

		if (ucr2 & UCR2_WS)
			*bits = 8;
		else
			*bits = 7;

		ubir = readl(sport->port.membase + UBIR) & 0xffff;
		ubmr = readl(sport->port.membase + UBMR) & 0xffff;

		ucfr_rfdiv = (readl(sport->port.membase + UFCR) & UFCR_RFDIV) >> 7;
		if (ucfr_rfdiv == 6)
			ucfr_rfdiv = 7;
		else
			ucfr_rfdiv = 6 - ucfr_rfdiv;

		uartclk = clk_get_rate(sport->clk);
		uartclk /= ucfr_rfdiv;

		{	/*
			 * The next code provides exact computation of
			 *   baud_raw = round(((uartclk/16) * (ubir + 1)) / (ubmr + 1))
			 * without need of float support or long long division,
			 * which would be required to prevent 32bit arithmetic overflow
			 */
			unsigned int mul = ubir + 1;
			unsigned int div = 16 * (ubmr + 1);
			unsigned int rem = uartclk % div;

			baud_raw = (uartclk / div) * mul;
			baud_raw += (rem * mul + div / 2) / div;
			*baud = (baud_raw + 50) / 100 * 100;
		}

		if(*baud != baud_raw)
			printk(KERN_INFO "Serial: Console IMX rounded baud rate from %d to %d\n",
				baud_raw, *baud);
	}
}

static int __init
imx_console_setup(struct console *co, char *options)
{
	struct imx_port *sport;
	int baud = 9600;
	int bits = 8;
	int parity = 'n';
	int flow = 'n';

	/*
	 * Check whether an invalid uart number has been specified, and
	 * if so, search for the first available port that does have
	 * console support.
	 */
	if (co->index == -1 || co->index >= ARRAY_SIZE(imx_ports))
		co->index = 0;
	sport = imx_ports[co->index];
	if(sport == NULL)
		return -ENODEV;

	if (options)
		uart_parse_options(options, &baud, &parity, &bits, &flow);
	else
		imx_console_get_options(sport, &baud, &parity, &bits);

	imx_setup_ufcr(sport, 0);

	return uart_set_options(&sport->port, co, baud, parity, bits, flow);
}

static struct uart_driver imx_reg;
static struct console imx_console = {
	.name		= DEV_NAME,
	.write		= imx_console_write,
	.device		= uart_console_device,
	.setup		= imx_console_setup,
	.flags		= CON_PRINTBUFFER,
	.index		= -1,
	.data		= &imx_reg,
};

#define IMX_CONSOLE	&imx_console
#else
#define IMX_CONSOLE	NULL
#endif

static struct uart_driver imx_reg = {
	.owner          = THIS_MODULE,
	.driver_name    = DRIVER_NAME,
	.dev_name       = DEV_NAME,
	.major          = SERIAL_IMX_MAJOR,
	.minor          = MINOR_START,
	.nr             = ARRAY_SIZE(imx_ports),
	.cons           = IMX_CONSOLE,
};

static int serial_imx_suspend(struct platform_device *dev, pm_message_t state)
{
	struct imx_port *sport = platform_get_drvdata(dev);
	unsigned int val;

	/* Enable i.MX UART wakeup */
	val = readl(sport->port.membase + UCR3);
	val |= UCR3_AWAKEN;
	writel(val, sport->port.membase + UCR3);

	if (sport)
		uart_suspend_port(&imx_reg, &sport->port);

	return 0;
}

static int serial_imx_resume(struct platform_device *dev)
{
	struct imx_port *sport = platform_get_drvdata(dev);
	unsigned int val;

	if (sport)
		uart_resume_port(&imx_reg, &sport->port);

	/* Disable i.MX UART wakeup */
	val = readl(sport->port.membase + UCR3);
	val &= ~UCR3_AWAKEN;
	writel(val, sport->port.membase + UCR3);

	return 0;
}

static int serial_imx_probe(struct platform_device *pdev)
{
	struct imx_port *sport;
	struct imxuart_platform_data *pdata;
	void __iomem *base;
	int ret = 0;
	struct resource *res;

	sport = kzalloc(sizeof(*sport), GFP_KERNEL);
	if (!sport)
		return -ENOMEM;

	res = platform_get_resource(pdev, IORESOURCE_MEM, 0);
	if (!res) {
		ret = -ENODEV;
		goto free;
	}

	base = ioremap(res->start, PAGE_SIZE);
	if (!base) {
		ret = -ENOMEM;
		goto free;
	}

	sport->port.dev = &pdev->dev;
	sport->port.mapbase = res->start;
	sport->port.membase = base;
	sport->port.type = PORT_IMX,
	sport->port.iotype = UPIO_MEM;
	sport->port.irq = platform_get_irq(pdev, 0);
	sport->rxirq = platform_get_irq(pdev, 0);
	sport->txirq = platform_get_irq(pdev, 1);
	sport->rtsirq = platform_get_irq(pdev, 2);
	sport->port.fifosize = 32;
	sport->port.ops = &imx_pops;
	sport->port.flags = UPF_BOOT_AUTOCONF;
	sport->port.line = pdev->id;
	init_timer(&sport->timer);
	sport->timer.function = imx_timeout;
	sport->timer.data     = (unsigned long)sport;

	sport->clk = clk_get(&pdev->dev, "uart");
	if (IS_ERR(sport->clk)) {
		ret = PTR_ERR(sport->clk);
		goto unmap;
	}
	clk_enable(sport->clk);

	sport->port.uartclk = clk_get_rate(sport->clk);

	imx_ports[pdev->id] = sport;

	pdata = pdev->dev.platform_data;
	if (pdata && (pdata->flags & IMXUART_HAVE_RTSCTS))
		sport->have_rtscts = 1;
	if (pdata && (pdata->flags & IMXUART_USE_DCEDTE))
		sport->use_dcedte = 1;
	if (pdata && (pdata->flags & IMXUART_SDMA))
		sport->enable_dma = 1;

#ifdef CONFIG_IRDA
	if (pdata && (pdata->flags & IMXUART_IRDA))
		sport->use_irda = 1;
#endif

	if (pdata && pdata->init) {
		ret = pdata->init(pdev);
		if (ret)
			goto clkput;
	}

	ret = uart_add_one_port(&imx_reg, &sport->port);
	if (ret)
		goto deinit;
	platform_set_drvdata(pdev, &sport->port);

	clk_disable(sport->clk);
	return 0;
deinit:
	if (pdata && pdata->exit)
		pdata->exit(pdev);
clkput:
	clk_put(sport->clk);
	clk_disable(sport->clk);
unmap:
	iounmap(sport->port.membase);
free:
	kfree(sport);

	return ret;
}

static int serial_imx_remove(struct platform_device *pdev)
{
	struct imxuart_platform_data *pdata;
	struct imx_port *sport = platform_get_drvdata(pdev);

	pdata = pdev->dev.platform_data;

	platform_set_drvdata(pdev, NULL);

	if (sport) {
		uart_remove_one_port(&imx_reg, &sport->port);
		clk_put(sport->clk);
	}

	if (pdata && pdata->exit)
		pdata->exit(pdev);

	iounmap(sport->port.membase);
	kfree(sport);

	return 0;
}

static struct platform_driver serial_imx_driver = {
	.probe		= serial_imx_probe,
	.remove		= serial_imx_remove,

	.suspend	= serial_imx_suspend,
	.resume		= serial_imx_resume,
	.driver		= {
		.name	= "imx-uart",
		.owner	= THIS_MODULE,
	},
};

static int __init imx_serial_init(void)
{
	int ret;

	printk(KERN_INFO "Serial: IMX driver\n");

	ret = uart_register_driver(&imx_reg);
	if (ret)
		return ret;

	ret = platform_driver_register(&serial_imx_driver);
	if (ret != 0)
		uart_unregister_driver(&imx_reg);

	return 0;
}

static void __exit imx_serial_exit(void)
{
	platform_driver_unregister(&serial_imx_driver);
	uart_unregister_driver(&imx_reg);
}

module_init(imx_serial_init);
module_exit(imx_serial_exit);

MODULE_AUTHOR("Sascha Hauer");
MODULE_DESCRIPTION("IMX generic serial port driver");
MODULE_LICENSE("GPL");
MODULE_ALIAS("platform:imx-uart");<|MERGE_RESOLUTION|>--- conflicted
+++ resolved
@@ -970,15 +970,9 @@
 	int retval;
 	unsigned long flags, temp;
 	struct tty_struct *tty;
-<<<<<<< HEAD
 
 	clk_enable(sport->clk);
 
-=======
-
-	clk_enable(sport->clk);
-
->>>>>>> b9022a5b
 #ifndef CONFIG_SERIAL_CORE_CONSOLE
 	imx_setup_ufcr(sport, 0);
 #endif
@@ -1153,7 +1147,6 @@
 	struct imx_port *sport = (struct imx_port *)port;
 	unsigned long temp;
 	unsigned long flags;
-<<<<<<< HEAD
 
 	if (sport->enable_dma) {
 		/* We have to wait for the DMA to finish. */
@@ -1162,16 +1155,6 @@
 		imx_uart_dma_exit(sport);
 	}
 
-=======
-
-	if (sport->enable_dma) {
-		/* We have to wait for the DMA to finish. */
-		wait_event(sport->dma_wait, !sport->dma_is_rxing);
-		imx_stop_rx(port);
-		imx_uart_dma_exit(sport);
-	}
-
->>>>>>> b9022a5b
 	spin_lock_irqsave(&sport->port.lock, flags);
 	temp = readl(sport->port.membase + UCR2);
 	temp &= ~(UCR2_TXEN);
