/*
 *  Driver for Motorola IMX serial ports
 *
 *  Based on drivers/char/serial.c, by Linus Torvalds, Theodore Ts'o.
 *
 *  Author: Sascha Hauer <sascha@saschahauer.de>
 *  Copyright (C) 2004 Pengutronix
 *
 *  Copyright (C) 2009 emlix GmbH
 *  Author: Fabian Godehardt (added IrDA support for iMX)
 *
 * This program is free software; you can redistribute it and/or modify
 * it under the terms of the GNU General Public License as published by
 * the Free Software Foundation; either version 2 of the License, or
 * (at your option) any later version.
 *
 * This program is distributed in the hope that it will be useful,
 * but WITHOUT ANY WARRANTY; without even the implied warranty of
 * MERCHANTABILITY or FITNESS FOR A PARTICULAR PURPOSE.  See the
 * GNU General Public License for more details.
 *
 * You should have received a copy of the GNU General Public License
 * along with this program; if not, write to the Free Software
 * Foundation, Inc., 59 Temple Place, Suite 330, Boston, MA  02111-1307  USA
 *
 * [29-Mar-2005] Mike Lee
 * Added hardware handshake
 */

#if defined(CONFIG_SERIAL_IMX_CONSOLE) && defined(CONFIG_MAGIC_SYSRQ)
#define SUPPORT_SYSRQ
#endif

#include <linux/module.h>
#include <linux/ioport.h>
#include <linux/init.h>
#include <linux/console.h>
#include <linux/sysrq.h>
#include <linux/platform_device.h>
#include <linux/tty.h>
#include <linux/tty_flip.h>
#include <linux/serial_core.h>
#include <linux/serial.h>
#include <linux/clk.h>
#include <linux/delay.h>
#include <linux/rational.h>
#include <linux/slab.h>
#include <linux/of.h>
#include <linux/of_device.h>
#include <linux/io.h>
#include <linux/dma-mapping.h>

#include <asm/irq.h>
#include <linux/platform_data/serial-imx.h>
#include <linux/platform_data/dma-imx.h>

/* Register definitions */
#define URXD0 0x0  /* Receiver Register */
#define URTX0 0x40 /* Transmitter Register */
#define UCR1  0x80 /* Control Register 1 */
#define UCR2  0x84 /* Control Register 2 */
#define UCR3  0x88 /* Control Register 3 */
#define UCR4  0x8c /* Control Register 4 */
#define UFCR  0x90 /* FIFO Control Register */
#define USR1  0x94 /* Status Register 1 */
#define USR2  0x98 /* Status Register 2 */
#define UESC  0x9c /* Escape Character Register */
#define UTIM  0xa0 /* Escape Timer Register */
#define UBIR  0xa4 /* BRM Incremental Register */
#define UBMR  0xa8 /* BRM Modulator Register */
#define UBRC  0xac /* Baud Rate Count Register */
#define IMX21_ONEMS 0xb0 /* One Millisecond register */
#define IMX1_UTS 0xd0 /* UART Test Register on i.mx1 */
#define IMX21_UTS 0xb4 /* UART Test Register on all other i.mx*/

/* UART Control Register Bit Fields.*/
#define URXD_CHARRDY	(1<<15)
#define URXD_ERR	(1<<14)
#define URXD_OVRRUN	(1<<13)
#define URXD_FRMERR	(1<<12)
#define URXD_BRK	(1<<11)
#define URXD_PRERR	(1<<10)
#define UCR1_ADEN	(1<<15) /* Auto detect interrupt */
#define UCR1_ADBR	(1<<14) /* Auto detect baud rate */
#define UCR1_TRDYEN	(1<<13) /* Transmitter ready interrupt enable */
#define UCR1_IDEN	(1<<12) /* Idle condition interrupt */
#define UCR1_ICD_REG(x) (((x) & 3) << 10) /* idle condition detect */
#define UCR1_RRDYEN	(1<<9)	/* Recv ready interrupt enable */
#define UCR1_RDMAEN	(1<<8)	/* Recv ready DMA enable */
#define UCR1_IREN	(1<<7)	/* Infrared interface enable */
#define UCR1_TXMPTYEN	(1<<6)	/* Transimitter empty interrupt enable */
#define UCR1_RTSDEN	(1<<5)	/* RTS delta interrupt enable */
#define UCR1_SNDBRK	(1<<4)	/* Send break */
#define UCR1_TDMAEN	(1<<3)	/* Transmitter ready DMA enable */
#define IMX1_UCR1_UARTCLKEN (1<<2) /* UART clock enabled, i.mx1 only */
#define UCR1_ATDMAEN    (1<<2)  /* Aging DMA Timer Enable */
#define UCR1_DOZE	(1<<1)	/* Doze */
#define UCR1_UARTEN	(1<<0)	/* UART enabled */
#define UCR2_ESCI	(1<<15)	/* Escape seq interrupt enable */
#define UCR2_IRTS	(1<<14)	/* Ignore RTS pin */
#define UCR2_CTSC	(1<<13)	/* CTS pin control */
#define UCR2_CTS	(1<<12)	/* Clear to send */
#define UCR2_ESCEN	(1<<11)	/* Escape enable */
#define UCR2_PREN	(1<<8)	/* Parity enable */
#define UCR2_PROE	(1<<7)	/* Parity odd/even */
#define UCR2_STPB	(1<<6)	/* Stop */
#define UCR2_WS		(1<<5)	/* Word size */
#define UCR2_RTSEN	(1<<4)	/* Request to send interrupt enable */
#define UCR2_ATEN	(1<<3)	/* Aging Timer Enable */
#define UCR2_TXEN	(1<<2)	/* Transmitter enabled */
#define UCR2_RXEN	(1<<1)	/* Receiver enabled */
#define UCR2_SRST	(1<<0)	/* SW reset */
#define UCR3_DTREN	(1<<13) /* DTR interrupt enable */
#define UCR3_PARERREN	(1<<12) /* Parity enable */
#define UCR3_FRAERREN	(1<<11) /* Frame error interrupt enable */
#define UCR3_DSR	(1<<10) /* Data set ready */
#define UCR3_DCD	(1<<9)	/* Data carrier detect */
#define UCR3_RI		(1<<8)	/* Ring indicator */
#define UCR3_ADNIMP	(1<<7)	/* Autobaud Detection Not Improved */
#define UCR3_RXDSEN	(1<<6)	/* Receive status interrupt enable */
#define UCR3_AIRINTEN	(1<<5)	/* Async IR wake interrupt enable */
#define UCR3_AWAKEN	(1<<4)	/* Async wake interrupt enable */
#define IMX21_UCR3_RXDMUXSEL	(1<<2)	/* RXD Muxed Input Select */
#define UCR3_INVT	(1<<1)	/* Inverted Infrared transmission */
#define UCR3_BPEN	(1<<0)	/* Preset registers enable */
#define UCR4_CTSTL_SHF	10	/* CTS trigger level shift */
#define UCR4_CTSTL_MASK	0x3F	/* CTS trigger is 6 bits wide */
#define UCR4_INVR	(1<<9)	/* Inverted infrared reception */
#define UCR4_ENIRI	(1<<8)	/* Serial infrared interrupt enable */
#define UCR4_WKEN	(1<<7)	/* Wake interrupt enable */
#define UCR4_REF16	(1<<6)	/* Ref freq 16 MHz */
#define UCR4_IDDMAEN    (1<<6)  /* DMA IDLE Condition Detected */
#define UCR4_IRSC	(1<<5)	/* IR special case */
#define UCR4_TCEN	(1<<3)	/* Transmit complete interrupt enable */
#define UCR4_BKEN	(1<<2)	/* Break condition interrupt enable */
#define UCR4_OREN	(1<<1)	/* Receiver overrun interrupt enable */
#define UCR4_DREN	(1<<0)	/* Recv data ready interrupt enable */
#define UFCR_RXTL_SHF	0	/* Receiver trigger level shift */
#define UFCR_DCEDTE	(1<<6)	/* DCE/DTE mode select */
#define UFCR_RFDIV	(7<<7)	/* Reference freq divider mask */
#define UFCR_RFDIV_REG(x)	(((x) < 7 ? 6 - (x) : 6) << 7)
#define UFCR_TXTL_SHF	10	/* Transmitter trigger level shift */
#define USR1_PARITYERR	(1<<15) /* Parity error interrupt flag */
#define USR1_RTSS	(1<<14) /* RTS pin status */
#define USR1_TRDY	(1<<13) /* Transmitter ready interrupt/dma flag */
#define USR1_RTSD	(1<<12) /* RTS delta */
#define USR1_ESCF	(1<<11) /* Escape seq interrupt flag */
#define USR1_FRAMERR	(1<<10) /* Frame error interrupt flag */
#define USR1_RRDY	(1<<9)	 /* Receiver ready interrupt/dma flag */
#define USR1_AGTIM	(1<<8)   /* Ageing timer interrfupt flag */
#define USR1_TIMEOUT	(1<<7)	 /* Receive timeout interrupt status */
#define USR1_RXDS	 (1<<6)	 /* Receiver idle interrupt flag */
#define USR1_AIRINT	 (1<<5)	 /* Async IR wake interrupt flag */
#define USR1_AWAKE	 (1<<4)	 /* Aysnc wake interrupt flag */
#define USR2_ADET	 (1<<15) /* Auto baud rate detect complete */
#define USR2_TXFE	 (1<<14) /* Transmit buffer FIFO empty */
#define USR2_DTRF	 (1<<13) /* DTR edge interrupt flag */
#define USR2_IDLE	 (1<<12) /* Idle condition */
#define USR2_IRINT	 (1<<8)	 /* Serial infrared interrupt flag */
#define USR2_WAKE	 (1<<7)	 /* Wake */
#define USR2_RTSF	 (1<<4)	 /* RTS edge interrupt flag */
#define USR2_TXDC	 (1<<3)	 /* Transmitter complete */
#define USR2_BRCD	 (1<<2)	 /* Break condition */
#define USR2_ORE	(1<<1)	 /* Overrun error */
#define USR2_RDR	(1<<0)	 /* Recv data ready */
#define UTS_FRCPERR	(1<<13) /* Force parity error */
#define UTS_LOOP	(1<<12)	 /* Loop tx and rx */
#define UTS_TXEMPTY	 (1<<6)	 /* TxFIFO empty */
#define UTS_RXEMPTY	 (1<<5)	 /* RxFIFO empty */
#define UTS_TXFULL	 (1<<4)	 /* TxFIFO full */
#define UTS_RXFULL	 (1<<3)	 /* RxFIFO full */
#define UTS_SOFTRST	 (1<<0)	 /* Software reset */

/* We've been assigned a range on the "Low-density serial ports" major */
#define SERIAL_IMX_MAJOR	207
#define MINOR_START		16
#define DEV_NAME		"ttymxc"

/*
 * This determines how often we check the modem status signals
 * for any change.  They generally aren't connected to an IRQ
 * so we have to poll them.  We also check immediately before
 * filling the TX fifo incase CTS has been dropped.
 */
#define MCTRL_TIMEOUT	(250*HZ/1000)

#define DRIVER_NAME "IMX-uart"

#define UART_NR 8
#define IMX_RXBD_NUM 20
#define IMX_MODULE_MAX_CLK_RATE	80000000

/* i.mx21 type uart runs on all i.mx except i.mx1 */
enum imx_uart_type {
	IMX1_UART,
	IMX21_UART,
	IMX6Q_UART,
};

/* device type dependent stuff */
struct imx_uart_data {
	unsigned uts_reg;
	enum imx_uart_type devtype;
};

struct imx_dma_bufinfo {
	bool filled;
	unsigned int rx_bytes;
};

struct imx_dma_rxbuf {
	unsigned int		periods;
	unsigned int		period_len;
	unsigned int		buf_len;

	void			*buf;
	dma_addr_t		dmaaddr;
	unsigned int		cur_idx;
	unsigned int		last_completed_idx;
	struct imx_dma_bufinfo	buf_info[IMX_RXBD_NUM];
};

struct imx_port {
	struct uart_port	port;
	struct timer_list	timer;
	unsigned int		old_status;
	int			txirq, rxirq, rtsirq;
	unsigned int		have_rtscts:1;
	unsigned int		dte_mode:1;
	unsigned int		use_irda:1;
	unsigned int		irda_inv_rx:1;
	unsigned int		irda_inv_tx:1;
	unsigned short		trcv_delay; /* transceiver delay */
	struct clk		*clk_ipg;
	struct clk		*clk_per;
	const struct imx_uart_data *devdata;

	/* DMA fields */
	unsigned int		dma_is_inited:1;
	unsigned int		dma_is_enabled:1;
	unsigned int		dma_is_rxing:1;
	unsigned int		dma_is_txing:1;
	struct dma_chan		*dma_chan_rx, *dma_chan_tx;
	struct scatterlist	tx_sgl[2];
	struct imx_dma_rxbuf	rx_buf;
	unsigned int		tx_bytes;
	unsigned int		dma_tx_nents;
	struct delayed_work	tsk_dma_tx;
	struct work_struct	tsk_dma_rx;
	wait_queue_head_t	dma_wait;
	unsigned int            saved_reg[10];
#define DMA_TX_IS_WORKING 1
	unsigned long		flags;
};

struct imx_port_ucrs {
	unsigned int	ucr1;
	unsigned int	ucr2;
	unsigned int	ucr3;
};

#ifdef CONFIG_IRDA
#define USE_IRDA(sport)	((sport)->use_irda)
#else
#define USE_IRDA(sport)	(0)
#endif

static struct imx_uart_data imx_uart_devdata[] = {
	[IMX1_UART] = {
		.uts_reg = IMX1_UTS,
		.devtype = IMX1_UART,
	},
	[IMX21_UART] = {
		.uts_reg = IMX21_UTS,
		.devtype = IMX21_UART,
	},
	[IMX6Q_UART] = {
		.uts_reg = IMX21_UTS,
		.devtype = IMX6Q_UART,
	},
};

static struct platform_device_id imx_uart_devtype[] = {
	{
		.name = "imx1-uart",
		.driver_data = (kernel_ulong_t) &imx_uart_devdata[IMX1_UART],
	}, {
		.name = "imx21-uart",
		.driver_data = (kernel_ulong_t) &imx_uart_devdata[IMX21_UART],
	}, {
		.name = "imx6q-uart",
		.driver_data = (kernel_ulong_t) &imx_uart_devdata[IMX6Q_UART],
	}, {
		/* sentinel */
	}
};
MODULE_DEVICE_TABLE(platform, imx_uart_devtype);

static struct of_device_id imx_uart_dt_ids[] = {
	{ .compatible = "fsl,imx6q-uart", .data = &imx_uart_devdata[IMX6Q_UART], },
	{ .compatible = "fsl,imx1-uart", .data = &imx_uart_devdata[IMX1_UART], },
	{ .compatible = "fsl,imx21-uart", .data = &imx_uart_devdata[IMX21_UART], },
	{ /* sentinel */ }
};
MODULE_DEVICE_TABLE(of, imx_uart_dt_ids);

static inline unsigned uts_reg(struct imx_port *sport)
{
	return sport->devdata->uts_reg;
}

static inline int is_imx1_uart(struct imx_port *sport)
{
	return sport->devdata->devtype == IMX1_UART;
}

static inline int is_imx21_uart(struct imx_port *sport)
{
	return sport->devdata->devtype == IMX21_UART;
}

static inline int is_imx6q_uart(struct imx_port *sport)
{
	return sport->devdata->devtype == IMX6Q_UART;
}
/*
 * Save and restore functions for UCR1, UCR2 and UCR3 registers
 */
#if defined(CONFIG_CONSOLE_POLL) || defined(CONFIG_SERIAL_IMX_CONSOLE)
static void imx_port_ucrs_save(struct uart_port *port,
			       struct imx_port_ucrs *ucr)
{
	/* save control registers */
	ucr->ucr1 = readl(port->membase + UCR1);
	ucr->ucr2 = readl(port->membase + UCR2);
	ucr->ucr3 = readl(port->membase + UCR3);
}

static void imx_port_ucrs_restore(struct uart_port *port,
				  struct imx_port_ucrs *ucr)
{
	/* restore control registers */
	writel(ucr->ucr1, port->membase + UCR1);
	writel(ucr->ucr2, port->membase + UCR2);
	writel(ucr->ucr3, port->membase + UCR3);
}
#endif

/*
 * Handle any change of modem status signal since we were last called.
 */
static void imx_mctrl_check(struct imx_port *sport)
{
	unsigned int status, changed;

	status = sport->port.ops->get_mctrl(&sport->port);
	changed = status ^ sport->old_status;

	if (changed == 0)
		return;

	sport->old_status = status;

	if (changed & TIOCM_RI)
		sport->port.icount.rng++;
	if (changed & TIOCM_DSR)
		sport->port.icount.dsr++;
	if (changed & TIOCM_CAR)
		uart_handle_dcd_change(&sport->port, status & TIOCM_CAR);
	if (changed & TIOCM_CTS)
		uart_handle_cts_change(&sport->port, status & TIOCM_CTS);

	wake_up_interruptible(&sport->port.state->port.delta_msr_wait);
}

/*
 * This is our per-port timeout handler, for checking the
 * modem status signals.
 */
static void imx_timeout(unsigned long data)
{
	struct imx_port *sport = (struct imx_port *)data;
	unsigned long flags;

	if (sport->port.state) {
		spin_lock_irqsave(&sport->port.lock, flags);
		imx_mctrl_check(sport);
		spin_unlock_irqrestore(&sport->port.lock, flags);

		mod_timer(&sport->timer, jiffies + MCTRL_TIMEOUT);
	}
}

/*
 * interrupts disabled on entry
 */
static void imx_stop_tx(struct uart_port *port)
{
	struct imx_port *sport = (struct imx_port *)port;
	unsigned long temp;

	if (USE_IRDA(sport)) {
		/* half duplex - wait for end of transmission */
		int n = 256;
		while ((--n > 0) &&
		      !(readl(sport->port.membase + USR2) & USR2_TXDC)) {
			udelay(5);
			barrier();
		}
		/*
		 * irda transceiver - wait a bit more to avoid
		 * cutoff, hardware dependent
		 */
		udelay(sport->trcv_delay);

		/*
		 * half duplex - reactivate receive mode,
		 * flush receive pipe echo crap
		 */
		if (readl(sport->port.membase + USR2) & USR2_TXDC) {
			temp = readl(sport->port.membase + UCR1);
			temp &= ~(UCR1_TXMPTYEN | UCR1_TRDYEN);
			writel(temp, sport->port.membase + UCR1);

			temp = readl(sport->port.membase + UCR4);
			temp &= ~(UCR4_TCEN);
			writel(temp, sport->port.membase + UCR4);

			while (readl(sport->port.membase + URXD0) &
			       URXD_CHARRDY)
				barrier();

			temp = readl(sport->port.membase + UCR1);
			temp |= UCR1_RRDYEN;
			writel(temp, sport->port.membase + UCR1);

			temp = readl(sport->port.membase + UCR4);
			temp |= UCR4_DREN;
			writel(temp, sport->port.membase + UCR4);
		}
		return;
	}

	/*
	 * We are maybe in the SMP context, so if the DMA TX thread is running
	 * on other cpu, we have to wait for it to finish.
	 */
	if (sport->dma_is_enabled && sport->dma_is_txing)
		return;

	temp = readl(sport->port.membase + UCR1);
	writel(temp & ~UCR1_TXMPTYEN, sport->port.membase + UCR1);
}

/*
 * interrupts disabled on entry
 */
static void imx_stop_rx(struct uart_port *port)
{
	struct imx_port *sport = (struct imx_port *)port;
	unsigned long temp;

	if (sport->dma_is_enabled && sport->dma_is_rxing) {
		if (sport->port.suspended) {
			dmaengine_terminate_all(sport->dma_chan_rx);
			sport->dma_is_rxing = 0;
		} else {
			return;
		}
	}

	temp = readl(sport->port.membase + UCR2);
	writel(temp & ~UCR2_RXEN, sport->port.membase + UCR2);

	/* disable the `Receiver Ready Interrrupt` */
	temp = readl(sport->port.membase + UCR1);
	writel(temp & ~UCR1_RRDYEN, sport->port.membase + UCR1);
}

/*
 * Set the modem control timer to fire immediately.
 */
static void imx_enable_ms(struct uart_port *port)
{
	struct imx_port *sport = (struct imx_port *)port;

	mod_timer(&sport->timer, jiffies);
}

static inline void imx_transmit_buffer(struct imx_port *sport)
{
	struct circ_buf *xmit = &sport->port.state->xmit;

	while (!uart_circ_empty(xmit) &&
			!(readl(sport->port.membase + uts_reg(sport))
				& UTS_TXFULL)) {
		/* send xmit->buf[xmit->tail]
		 * out the port here */
		writel(xmit->buf[xmit->tail], sport->port.membase + URTX0);
		xmit->tail = (xmit->tail + 1) & (UART_XMIT_SIZE - 1);
		sport->port.icount.tx++;
	}

	if (uart_circ_chars_pending(xmit) < WAKEUP_CHARS)
		uart_write_wakeup(&sport->port);

	if (uart_circ_empty(xmit))
		imx_stop_tx(&sport->port);
}

static void dma_tx_callback(void *data)
{
	struct imx_port *sport = data;
	struct scatterlist *sgl = &sport->tx_sgl[0];
	struct circ_buf *xmit = &sport->port.state->xmit;
	unsigned long flags;

	dma_unmap_sg(sport->port.dev, sgl, sport->dma_tx_nents, DMA_TO_DEVICE);

	sport->dma_is_txing = 0;

	/* update the stat */
	spin_lock_irqsave(&sport->port.lock, flags);
	xmit->tail = (xmit->tail + sport->tx_bytes) & (UART_XMIT_SIZE - 1);
	sport->port.icount.tx += sport->tx_bytes;
	spin_unlock_irqrestore(&sport->port.lock, flags);

	dev_dbg(sport->port.dev, "we finish the TX DMA.\n");

	clear_bit(DMA_TX_IS_WORKING, &sport->flags);
	smp_mb__after_clear_bit();
	uart_write_wakeup(&sport->port);

	schedule_delayed_work(&sport->tsk_dma_tx, msecs_to_jiffies(1));

	if (waitqueue_active(&sport->dma_wait)) {
		wake_up(&sport->dma_wait);
		dev_dbg(sport->port.dev, "exit in %s.\n", __func__);
		return;
	}
}

static void dma_tx_work(struct work_struct *w)
{
	struct delayed_work *delay_work = to_delayed_work(w);
	struct imx_port *sport = container_of(delay_work, struct imx_port, tsk_dma_tx);
	struct circ_buf *xmit = &sport->port.state->xmit;
	struct scatterlist *sgl = sport->tx_sgl;
	struct dma_async_tx_descriptor *desc;
	struct dma_chan	*chan = sport->dma_chan_tx;
	struct device *dev = sport->port.dev;
	unsigned long flags;
	int ret;

	if (test_and_set_bit(DMA_TX_IS_WORKING, &sport->flags))
		return;

	spin_lock_irqsave(&sport->port.lock, flags);
	sport->tx_bytes = uart_circ_chars_pending(xmit);

	if (sport->tx_bytes > 0) {
		if (xmit->tail > xmit->head && xmit->head > 0) {
			sport->dma_tx_nents = 2;
			sg_init_table(sgl, 2);
			sg_set_buf(sgl, xmit->buf + xmit->tail,
					UART_XMIT_SIZE - xmit->tail);
			sg_set_buf(sgl + 1, xmit->buf, xmit->head);
		} else {
			sport->dma_tx_nents = 1;
			sg_init_one(sgl, xmit->buf + xmit->tail, sport->tx_bytes);
		}
		spin_unlock_irqrestore(&sport->port.lock, flags);

		ret = dma_map_sg(dev, sgl, sport->dma_tx_nents, DMA_TO_DEVICE);
		if (ret == 0) {
			dev_err(dev, "DMA mapping error for TX.\n");
			goto err_out;
		}
		desc = dmaengine_prep_slave_sg(chan, sgl, sport->dma_tx_nents,
						DMA_MEM_TO_DEV, DMA_PREP_INTERRUPT);
		if (!desc) {
			dev_err(dev, "We cannot prepare for the TX slave dma!\n");
			goto err_out;
		}
		desc->callback = dma_tx_callback;
		desc->callback_param = sport;

		dev_dbg(dev, "TX: prepare to send %lu bytes by DMA.\n",
				uart_circ_chars_pending(xmit));
		/* fire it */
		sport->dma_is_txing = 1;
		dmaengine_submit(desc);
		dma_async_issue_pending(chan);
		return;
	}
	spin_unlock_irqrestore(&sport->port.lock, flags);
err_out:
	clear_bit(DMA_TX_IS_WORKING, &sport->flags);
	smp_mb__after_clear_bit();
}

/*
 * interrupts disabled on entry
 */
static void imx_start_tx(struct uart_port *port)
{
	struct imx_port *sport = (struct imx_port *)port;
	unsigned long temp;

	if (USE_IRDA(sport)) {
		/* half duplex in IrDA mode; have to disable receive mode */
		temp = readl(sport->port.membase + UCR4);
		temp &= ~(UCR4_DREN);
		writel(temp, sport->port.membase + UCR4);

		temp = readl(sport->port.membase + UCR1);
		temp &= ~(UCR1_RRDYEN);
		writel(temp, sport->port.membase + UCR1);
	}
	/* Clear any pending ORE flag before enabling interrupt */
	temp = readl(sport->port.membase + USR2);
	writel(temp | USR2_ORE, sport->port.membase + USR2);

	temp = readl(sport->port.membase + UCR4);
	temp |= UCR4_OREN;
	writel(temp, sport->port.membase + UCR4);

	if (!sport->dma_is_enabled) {
		temp = readl(sport->port.membase + UCR1);
		writel(temp | UCR1_TXMPTYEN, sport->port.membase + UCR1);
	}

	if (USE_IRDA(sport)) {
		temp = readl(sport->port.membase + UCR1);
		temp |= UCR1_TRDYEN;
		writel(temp, sport->port.membase + UCR1);

		temp = readl(sport->port.membase + UCR4);
		temp |= UCR4_TCEN;
		writel(temp, sport->port.membase + UCR4);
	}

	if (sport->dma_is_enabled) {
		schedule_delayed_work(&sport->tsk_dma_tx, 0);
		return;
	}

	if (readl(sport->port.membase + uts_reg(sport)) & UTS_TXEMPTY)
		imx_transmit_buffer(sport);
}

static irqreturn_t imx_rtsint(int irq, void *dev_id)
{
	struct imx_port *sport = dev_id;
	unsigned int val;
	unsigned long flags;

	spin_lock_irqsave(&sport->port.lock, flags);

	writel(USR1_RTSD, sport->port.membase + USR1);
	val = readl(sport->port.membase + USR1) & USR1_RTSS;
	uart_handle_cts_change(&sport->port, !!val);
	wake_up_interruptible(&sport->port.state->port.delta_msr_wait);

	spin_unlock_irqrestore(&sport->port.lock, flags);
	return IRQ_HANDLED;
}

static irqreturn_t imx_txint(int irq, void *dev_id)
{
	struct imx_port *sport = dev_id;
	struct circ_buf *xmit = &sport->port.state->xmit;
	unsigned long flags;

	spin_lock_irqsave(&sport->port.lock, flags);
	if (sport->port.x_char) {
		/* Send next char */
		writel(sport->port.x_char, sport->port.membase + URTX0);
		goto out;
	}

	if (uart_circ_empty(xmit) || uart_tx_stopped(&sport->port)) {
		imx_stop_tx(&sport->port);
		goto out;
	}

	imx_transmit_buffer(sport);

	if (uart_circ_chars_pending(xmit) < WAKEUP_CHARS)
		uart_write_wakeup(&sport->port);

out:
	spin_unlock_irqrestore(&sport->port.lock, flags);
	return IRQ_HANDLED;
}

static irqreturn_t imx_rxint(int irq, void *dev_id)
{
	struct imx_port *sport = dev_id;
	unsigned int rx, flg, ignored = 0;
	struct tty_port *port = &sport->port.state->port;
	unsigned long flags, temp;

	spin_lock_irqsave(&sport->port.lock, flags);

	while (readl(sport->port.membase + USR2) & USR2_RDR) {
		flg = TTY_NORMAL;
		sport->port.icount.rx++;

		rx = readl(sport->port.membase + URXD0);

		temp = readl(sport->port.membase + USR2);
		if (temp & USR2_BRCD) {
			writel(USR2_BRCD, sport->port.membase + USR2);
			if (uart_handle_break(&sport->port))
				continue;
		}

		if (uart_handle_sysrq_char(&sport->port, (unsigned char)rx))
			continue;

		if (unlikely(rx & URXD_ERR)) {
			if (rx & URXD_BRK)
				sport->port.icount.brk++;
			else if (rx & URXD_PRERR)
				sport->port.icount.parity++;
			else if (rx & URXD_FRMERR)
				sport->port.icount.frame++;
			if (rx & URXD_OVRRUN)
				sport->port.icount.overrun++;

			if (rx & sport->port.ignore_status_mask) {
				if (++ignored > 100)
					goto out;
				continue;
			}

			rx &= sport->port.read_status_mask;

			if (rx & URXD_BRK)
				flg = TTY_BREAK;
			else if (rx & URXD_PRERR)
				flg = TTY_PARITY;
			else if (rx & URXD_FRMERR)
				flg = TTY_FRAME;
			if (rx & URXD_OVRRUN)
				flg = TTY_OVERRUN;

#ifdef SUPPORT_SYSRQ
			sport->port.sysrq = 0;
#endif
		}

		tty_insert_flip_char(port, rx, flg);
	}

out:
	spin_unlock_irqrestore(&sport->port.lock, flags);
	tty_flip_buffer_push(port);
	return IRQ_HANDLED;
}

static irqreturn_t imx_int(int irq, void *dev_id)
{
	struct imx_port *sport = dev_id;
	unsigned int sts;
	unsigned int sts2;

	sts = readl(sport->port.membase + USR1);

	if ((sts & USR1_RRDY || sts & USR1_AGTIM) &&
		!sport->dma_is_enabled) {
		if (sts & USR1_AGTIM)
			writel(USR1_AGTIM, sport->port.membase + USR1);
		imx_rxint(irq, dev_id);
	}

	if (sts & USR1_TRDY &&
			readl(sport->port.membase + UCR1) & UCR1_TXMPTYEN)
		imx_txint(irq, dev_id);

	if (sts & USR1_RTSD)
		imx_rtsint(irq, dev_id);

	if (sts & USR1_AWAKE)
		writel(USR1_AWAKE, sport->port.membase + USR1);

	if (sts & USR1_AIRINT)
		writel(USR1_AIRINT, sport->port.membase + USR1);

	sts2 = readl(sport->port.membase + USR2);
	if (sts2 & USR2_ORE) {
		dev_err(sport->port.dev, "Rx FIFO overrun\n");
		sport->port.icount.overrun++;
		writel(sts2 | USR2_ORE, sport->port.membase + USR2);
	}

	return IRQ_HANDLED;
}

/*
 * Return TIOCSER_TEMT when transmitter is not busy.
 */
static unsigned int imx_tx_empty(struct uart_port *port)
{
	struct imx_port *sport = (struct imx_port *)port;
	unsigned int ret;

	ret = (readl(sport->port.membase + USR2) & USR2_TXDC) ?  TIOCSER_TEMT : 0;

	/* If the TX DMA is working, return 0. */
	if (sport->dma_is_enabled && sport->dma_is_txing)
		ret = 0;

	return ret;
}

/*
 * We have a modem side uart, so the meanings of RTS and CTS are inverted.
 */
static unsigned int imx_get_mctrl(struct uart_port *port)
{
	struct imx_port *sport = (struct imx_port *)port;
	unsigned int tmp = TIOCM_DSR | TIOCM_CAR;

	if (readl(sport->port.membase + USR1) & USR1_RTSS)
		tmp |= TIOCM_CTS;

	if (readl(sport->port.membase + UCR2) & UCR2_CTS)
		tmp |= TIOCM_RTS;

	if (readl(sport->port.membase + uts_reg(sport)) & UTS_LOOP)
		tmp |= TIOCM_LOOP;

	return tmp;
}

static void imx_set_mctrl(struct uart_port *port, unsigned int mctrl)
{
	struct imx_port *sport = (struct imx_port *)port;
	unsigned long temp;

	temp = readl(sport->port.membase + UCR2) & ~(UCR2_CTS | UCR2_CTSC);
	if (mctrl & TIOCM_RTS)
		temp |= UCR2_CTS | UCR2_CTSC;

	writel(temp, sport->port.membase + UCR2);

	temp = readl(sport->port.membase + uts_reg(sport)) & ~UTS_LOOP;
	if (mctrl & TIOCM_LOOP)
		temp |= UTS_LOOP;
	writel(temp, sport->port.membase + uts_reg(sport));
}

/*
 * Interrupts always disabled.
 */
static void imx_break_ctl(struct uart_port *port, int break_state)
{
	struct imx_port *sport = (struct imx_port *)port;
	unsigned long flags, temp;

	spin_lock_irqsave(&sport->port.lock, flags);

	temp = readl(sport->port.membase + UCR1) & ~UCR1_SNDBRK;

	if (break_state != 0)
		temp |= UCR1_SNDBRK;

	writel(temp, sport->port.membase + UCR1);

	spin_unlock_irqrestore(&sport->port.lock, flags);
}

#define TXTL 2 /* reset default */
#define RXTL 1 /* For console port */
#define RXTL_UART 16 /* For uart */

static int imx_setup_ufcr(struct imx_port *sport, unsigned int mode)
{
	unsigned int val;
	unsigned int rx_fifo_trig;

	if (uart_console(&sport->port))
		rx_fifo_trig = RXTL;
	else
		rx_fifo_trig = RXTL_UART;

	/* set receiver / transmitter trigger level */
	val = readl(sport->port.membase + UFCR) & (UFCR_RFDIV | UFCR_DCEDTE);
	val |= TXTL << UFCR_TXTL_SHF | rx_fifo_trig;
	writel(val, sport->port.membase + UFCR);
	return 0;
}

#define RX_BUF_SIZE	(PAGE_SIZE)
static int start_rx_dma(struct imx_port *sport);

static void dma_rx_push_data(struct imx_port *sport, struct tty_struct *tty,
				unsigned int start, unsigned int end)
{
	unsigned int i;
	struct tty_port *port = &sport->port.state->port;

	for (i = start; i < end; i++) {
		if (sport->rx_buf.buf_info[i].filled) {
			tty_insert_flip_string(port, sport->rx_buf.buf + (i
					* RX_BUF_SIZE), sport->rx_buf.buf_info[i].rx_bytes);
			tty_flip_buffer_push(port);
			sport->rx_buf.buf_info[i].filled = false;
			sport->rx_buf.last_completed_idx++;
			sport->rx_buf.last_completed_idx %= IMX_RXBD_NUM;
			sport->port.icount.rx += sport->rx_buf.buf_info[i].rx_bytes;
		}
	}
}

static void dma_rx_work(struct work_struct *w)
{
	struct imx_port *sport = container_of(w, struct imx_port, tsk_dma_rx);
	struct tty_struct *tty = sport->port.state->port.tty;
	unsigned int cur_idx = sport->rx_buf.cur_idx;

	if (sport->rx_buf.last_completed_idx < cur_idx) {
		dma_rx_push_data(sport, tty, sport->rx_buf.last_completed_idx + 1, cur_idx);
	} else if (sport->rx_buf.last_completed_idx == (IMX_RXBD_NUM - 1)) {
		dma_rx_push_data(sport, tty, 0, cur_idx);
	} else {
		dma_rx_push_data(sport, tty, sport->rx_buf.last_completed_idx + 1,
					IMX_RXBD_NUM);
		dma_rx_push_data(sport, tty, 0, cur_idx);
	}
}

static void imx_rx_dma_done(struct imx_port *sport)
{
	sport->dma_is_rxing = 0;

	/* Is the shutdown waiting for us? */
	if (waitqueue_active(&sport->dma_wait))
		wake_up(&sport->dma_wait);
}

/*
 * There are three kinds of RX DMA interrupts(such as in the MX6Q):
 *   [1] the RX DMA buffer is full.
 *   [2] the Aging timer expires(wait for 8 bytes long)
 *   [3] the Idle Condition Detect(enabled the UCR4_IDDMAEN).
 *
 * The [2] is trigger when a character was been sitting in the FIFO
 * meanwhile [3] can wait for 32 bytes long when the RX line is
 * on IDLE state and RxFIFO is empty.
 */
static void dma_rx_callback(void *data)
{
	struct imx_port *sport = data;
	struct dma_chan	*chan = sport->dma_chan_rx;
	struct tty_struct *tty = sport->port.state->port.tty;
	struct dma_tx_state state;
	enum dma_status status;
	unsigned int count;

	/* If we have finish the reading. we will not accept any more data. */
	if (tty->closing) {
		imx_rx_dma_done(sport);
		return;
	}

	status = dmaengine_tx_status(chan, (dma_cookie_t)0, &state);
	count = RX_BUF_SIZE - state.residue;
	sport->rx_buf.buf_info[sport->rx_buf.cur_idx].filled = true;
	sport->rx_buf.buf_info[sport->rx_buf.cur_idx].rx_bytes = count;
	sport->rx_buf.cur_idx++;
	sport->rx_buf.cur_idx %= IMX_RXBD_NUM;
	dev_dbg(sport->port.dev, "We get %d bytes.\n", count);

	if (sport->rx_buf.cur_idx == sport->rx_buf.last_completed_idx)
		dev_err(sport->port.dev, "overwrite!\n");

	if (count)
		schedule_work(&sport->tsk_dma_rx);
}

static int start_rx_dma(struct imx_port *sport)
{
	struct dma_chan	*chan = sport->dma_chan_rx;
	struct dma_async_tx_descriptor *desc;

	sport->rx_buf.periods = IMX_RXBD_NUM;
	sport->rx_buf.period_len = RX_BUF_SIZE;
	sport->rx_buf.buf_len = IMX_RXBD_NUM * RX_BUF_SIZE;
	sport->rx_buf.cur_idx = 0;
	sport->rx_buf.last_completed_idx = -1;
	desc = dmaengine_prep_dma_cyclic(chan, sport->rx_buf.dmaaddr,
		sport->rx_buf.buf_len, sport->rx_buf.period_len,
		DMA_DEV_TO_MEM, DMA_PREP_INTERRUPT);
	if (!desc) {
		dev_err(sport->port.dev, "Prepare for the RX slave dma failed!\n");
		return -EINVAL;
	}

	desc->callback = dma_rx_callback;
	desc->callback_param = sport;

	dev_dbg(sport->port.dev, "RX: prepare for the DMA.\n");
	dmaengine_submit(desc);
	dma_async_issue_pending(chan);

	sport->dma_is_rxing = 1;
	return 0;
}

static void imx_uart_dma_exit(struct imx_port *sport)
{
	if (sport->dma_chan_rx) {
		dma_release_channel(sport->dma_chan_rx);
		sport->dma_chan_rx = NULL;

		dma_free_coherent(NULL, IMX_RXBD_NUM * RX_BUF_SIZE,
					(void *)sport->rx_buf.buf,
					sport->rx_buf.dmaaddr);
		sport->rx_buf.buf = NULL;
	}

	if (sport->dma_chan_tx) {
		dma_release_channel(sport->dma_chan_tx);
		sport->dma_chan_tx = NULL;
	}

	sport->dma_is_inited = 0;
}

static int imx_uart_dma_init(struct imx_port *sport)
{
	struct dma_slave_config slave_config = {};
	struct device *dev = sport->port.dev;
	int ret, i;

	/* Prepare for RX : */
	sport->dma_chan_rx = dma_request_slave_channel(dev, "rx");
	if (!sport->dma_chan_rx) {
		dev_dbg(dev, "cannot get the DMA channel.\n");
		ret = -EINVAL;
		goto err;
	}

	slave_config.direction = DMA_DEV_TO_MEM;
	slave_config.src_addr = sport->port.mapbase + URXD0;
	slave_config.src_addr_width = DMA_SLAVE_BUSWIDTH_1_BYTE;
	slave_config.src_maxburst = RXTL_UART;
	ret = dmaengine_slave_config(sport->dma_chan_rx, &slave_config);
	if (ret) {
		dev_err(dev, "error in RX dma configuration.\n");
		goto err;
	}

	sport->rx_buf.buf = dma_alloc_coherent(NULL, IMX_RXBD_NUM * RX_BUF_SIZE,
					&sport->rx_buf.dmaaddr, GFP_KERNEL);
	if (!sport->rx_buf.buf) {
		dev_err(dev, "cannot alloc DMA buffer.\n");
		ret = -ENOMEM;
		goto err;
	}

	for (i = 0; i < IMX_RXBD_NUM; i++) {
		sport->rx_buf.buf_info[i].rx_bytes = 0;
		sport->rx_buf.buf_info[i].filled = false;
	}

	/* Prepare for TX : */
	sport->dma_chan_tx = dma_request_slave_channel(dev, "tx");
	if (!sport->dma_chan_tx) {
		dev_err(dev, "cannot get the TX DMA channel!\n");
		ret = -EINVAL;
		goto err;
	}

	slave_config.direction = DMA_MEM_TO_DEV;
	slave_config.dst_addr = sport->port.mapbase + URTX0;
	slave_config.dst_addr_width = DMA_SLAVE_BUSWIDTH_1_BYTE;
	slave_config.dst_maxburst = TXTL;
	ret = dmaengine_slave_config(sport->dma_chan_tx, &slave_config);
	if (ret) {
		dev_err(dev, "error in TX dma configuration.");
		goto err;
	}

	sport->dma_is_inited = 1;

	return 0;
err:
	imx_uart_dma_exit(sport);
	return ret;
}

static void imx_enable_dma(struct imx_port *sport)
{
	unsigned long temp;

	init_waitqueue_head(&sport->dma_wait);
	sport->flags = 0;

	/* set UCR1 */
	temp = readl(sport->port.membase + UCR1);
	temp |= UCR1_RDMAEN | UCR1_TDMAEN | UCR1_ATDMAEN |
		/* wait for 32 idle frames for IDDMA interrupt */
		UCR1_ICD_REG(3);
	writel(temp, sport->port.membase + UCR1);

	/* set UCR4 */
	temp = readl(sport->port.membase + UCR4);
	temp |= UCR4_IDDMAEN;
	writel(temp, sport->port.membase + UCR4);

	sport->dma_is_enabled = 1;
}

static void imx_disable_dma(struct imx_port *sport)
{
	unsigned long temp;

	/* clear UCR1 */
	temp = readl(sport->port.membase + UCR1);
	temp &= ~(UCR1_RDMAEN | UCR1_TDMAEN | UCR1_ATDMAEN);
	writel(temp, sport->port.membase + UCR1);

	/* clear UCR2 */
	temp = readl(sport->port.membase + UCR2);
	temp &= ~(UCR2_CTSC | UCR2_CTS);
	writel(temp, sport->port.membase + UCR2);

	/* clear UCR4 */
	temp = readl(sport->port.membase + UCR4);
	temp &= ~UCR4_IDDMAEN;
	writel(temp, sport->port.membase + UCR4);

	sport->dma_is_enabled = 0;
}

/* half the RX buffer size */
#define CTSTL 16

static int imx_startup(struct uart_port *port)
{
	struct imx_port *sport = (struct imx_port *)port;
	int retval, i;
	unsigned long flags, temp;

	retval = clk_prepare_enable(sport->clk_per);
	if (retval)
		goto error_out1;
	retval = clk_prepare_enable(sport->clk_ipg);
	if (retval) {
		clk_disable_unprepare(sport->clk_per);
		goto error_out1;
	}

	imx_setup_ufcr(sport, 0);

	/* disable the DREN bit (Data Ready interrupt enable) before
	 * requesting IRQs
	 */
	temp = readl(sport->port.membase + UCR4);

	if (USE_IRDA(sport))
		temp |= UCR4_IRSC;

	/* set the trigger level for CTS */
	temp &= ~(UCR4_CTSTL_MASK << UCR4_CTSTL_SHF);
	temp |= CTSTL << UCR4_CTSTL_SHF;

	writel(temp & ~UCR4_DREN, sport->port.membase + UCR4);

	/* Reset fifo's and state machines */
	i = 100;

	temp = readl(sport->port.membase + UCR2);
	temp &= ~UCR2_SRST;
	writel(temp, sport->port.membase + UCR2);

	while (!(readl(sport->port.membase + UCR2) & UCR2_SRST) && (--i > 0))
		udelay(1);

	/*
	 * Allocate the IRQ(s) i.MX1 has three interrupts whereas later
	 * chips only have one interrupt.
	 */
	if (sport->txirq > 0) {
		retval = request_irq(sport->rxirq, imx_rxint, 0,
				     dev_name(port->dev), sport);
		if (retval)
			goto error_out1;

		retval = request_irq(sport->txirq, imx_txint, 0,
				     dev_name(port->dev), sport);
		if (retval)
			goto error_out2;

		/* do not use RTS IRQ on IrDA */
		if (!USE_IRDA(sport)) {
			retval = request_irq(sport->rtsirq, imx_rtsint, 0,
					     dev_name(port->dev), sport);
			if (retval)
				goto error_out3;
		}
	} else {
		retval = request_irq(sport->port.irq, imx_int, 0,
				     dev_name(port->dev), sport);
		if (retval) {
			free_irq(sport->port.irq, sport);
			goto error_out1;
		}
	}

	/* Can we enable the DMA support? */
	if (is_imx6q_uart(sport) && !uart_console(port)
		&& !sport->dma_is_inited)
		imx_uart_dma_init(sport);

	if (sport->dma_is_inited) {
		INIT_DELAYED_WORK(&sport->tsk_dma_tx, dma_tx_work);
		INIT_WORK(&sport->tsk_dma_rx, dma_rx_work);
	}

	spin_lock_irqsave(&sport->port.lock, flags);
	/*
	 * Finally, clear and enable interrupts
	 */
	writel(USR1_RTSD, sport->port.membase + USR1);

	temp = readl(sport->port.membase + UCR1);
	if (!sport->dma_is_inited)
		temp |= UCR1_RRDYEN;
	temp |= UCR1_RTSDEN | UCR1_UARTEN;

	if (USE_IRDA(sport)) {
		temp |= UCR1_IREN;
		temp &= ~(UCR1_RTSDEN);
	}

	writel(temp, sport->port.membase + UCR1);

	temp = readl(sport->port.membase + UCR2);
	temp |= (UCR2_RXEN | UCR2_TXEN);
	if (!sport->have_rtscts)
		temp |= UCR2_IRTS;
	writel(temp, sport->port.membase + UCR2);

	if (!is_imx1_uart(sport)) {
		temp = readl(sport->port.membase + UCR3);
		temp |= IMX21_UCR3_RXDMUXSEL | UCR3_ADNIMP;
		writel(temp, sport->port.membase + UCR3);
	}

	if (USE_IRDA(sport)) {
		temp = readl(sport->port.membase + UCR4);
		if (sport->irda_inv_rx)
			temp |= UCR4_INVR;
		else
			temp &= ~(UCR4_INVR);
		writel(temp | UCR4_DREN, sport->port.membase + UCR4);

		temp = readl(sport->port.membase + UCR3);
		if (sport->irda_inv_tx)
			temp |= UCR3_INVT;
		else
			temp &= ~(UCR3_INVT);
		writel(temp, sport->port.membase + UCR3);
	}

	/*
	 * Enable modem status interrupts
	 */
	imx_enable_ms(&sport->port);
	spin_unlock_irqrestore(&sport->port.lock, flags);

	if (USE_IRDA(sport)) {
		struct imxuart_platform_data *pdata;
		pdata = dev_get_platdata(sport->port.dev);
		sport->irda_inv_rx = pdata->irda_inv_rx;
		sport->irda_inv_tx = pdata->irda_inv_tx;
		sport->trcv_delay = pdata->transceiver_delay;
		if (pdata->irda_enable)
			pdata->irda_enable(1);
	}

	return 0;

error_out3:
	if (sport->txirq)
		free_irq(sport->txirq, sport);
error_out2:
	if (sport->rxirq)
		free_irq(sport->rxirq, sport);
error_out1:
	return retval;
}

static void imx_shutdown(struct uart_port *port)
{
	struct imx_port *sport = (struct imx_port *)port;
	unsigned long temp;
	unsigned long flags;

	if (sport->dma_is_enabled) {
		int ret;

		/*
		 * Before DMA finish, we have to disable flow control, otherwise
		 * there have one corner issue like:
		 * Flow control enable, RTS always is high while there have no uart
		 * terminal connect to imx uart, and then user transmit data by the
		 * uart, after some time, TX FIFO is _FULL_, SDMA still don't complete
		 * the current transcation, so hold on. There no SDMA interrupt generate,
		 * the "dma_wait" event cannot be waked up.
		 */
		 if (sport->have_rtscts) {
			temp = readl(sport->port.membase + UCR2) & ~UCR2_CTSC;
			temp |= UCR2_CTS;
			writel(temp, sport->port.membase + UCR2);
		}

		/* We have to wait for the DMA to finish. */
		ret = wait_event_interruptible_timeout(sport->dma_wait,
			!sport->dma_is_rxing && !sport->dma_is_txing,
			msecs_to_jiffies(1));
		if (ret <= 0) {
			sport->dma_is_rxing = 0;
			sport->dma_is_txing = 0;
			dmaengine_terminate_all(sport->dma_chan_tx);
			dmaengine_terminate_all(sport->dma_chan_rx);
		}
		imx_stop_tx(port);
		imx_stop_rx(port);
		imx_disable_dma(sport);
		imx_uart_dma_exit(sport);
	}

	spin_lock_irqsave(&sport->port.lock, flags);
	temp = readl(sport->port.membase + UCR2);
	temp &= ~(UCR2_TXEN);
	writel(temp, sport->port.membase + UCR2);
	spin_unlock_irqrestore(&sport->port.lock, flags);

	if (USE_IRDA(sport)) {
		struct imxuart_platform_data *pdata;
		pdata = dev_get_platdata(sport->port.dev);
		if (pdata->irda_enable)
			pdata->irda_enable(0);
	}

	/*
	 * Stop our timer.
	 */
	del_timer_sync(&sport->timer);

	/*
	 * Free the interrupts
	 */
	if (sport->txirq > 0) {
		if (!USE_IRDA(sport))
			free_irq(sport->rtsirq, sport);
		free_irq(sport->txirq, sport);
		free_irq(sport->rxirq, sport);
	} else
		free_irq(sport->port.irq, sport);

	/*
	 * Disable all interrupts, port and break condition.
	 */

	spin_lock_irqsave(&sport->port.lock, flags);
	temp = readl(sport->port.membase + UCR1);
	temp &= ~(UCR1_TXMPTYEN | UCR1_RRDYEN | UCR1_RTSDEN | UCR1_UARTEN);
	if (USE_IRDA(sport))
		temp &= ~(UCR1_IREN);

	writel(temp, sport->port.membase + UCR1);
	spin_unlock_irqrestore(&sport->port.lock, flags);

	clk_disable_unprepare(sport->clk_per);
	clk_disable_unprepare(sport->clk_ipg);
}

static void imx_flush_buffer(struct uart_port *port)
{
	int i, temp;
	struct imx_port *sport = (struct imx_port *)port;

	if (sport->dma_is_enabled) {
		sport->tx_bytes = 0;
		dmaengine_terminate_all(sport->dma_chan_tx);
	}

	/* For console port, it is not necessary flush buffer and reset FIFO */
	if (uart_console(port))
		return;

	/*
	 * UCR2_SRST will reset the transmit and receive state machines,
	 * all FIFOs and register UBIR, UBMR, UBRC,
	 * and UTS[6-3], so save the required registers
	 */
	sport->saved_reg[0] = readl(sport->port.membase + UBIR);
	sport->saved_reg[1] = readl(sport->port.membase + UBMR);
	sport->saved_reg[2] = readl(sport->port.membase + IMX21_UTS);

	i = 100;

	temp = readl(sport->port.membase + UCR2);
	temp &= ~UCR2_SRST;
	writel(temp, sport->port.membase + UCR2);

	while (!(readl(sport->port.membase + UCR2) & UCR2_SRST) && (--i > 0))
		udelay(1);

	/* Restore the registers */
	writel(sport->saved_reg[0], sport->port.membase + UBIR);
	writel(sport->saved_reg[1], sport->port.membase + UBMR);
	writel(sport->saved_reg[2], sport->port.membase + IMX21_UTS);
}

static void
imx_set_termios(struct uart_port *port, struct ktermios *termios,
		   struct ktermios *old)
{
	struct imx_port *sport = (struct imx_port *)port;
	unsigned long flags;
	unsigned int ucr2, old_ucr1, old_txrxen, baud, quot;
	unsigned int old_csize = old ? old->c_cflag & CSIZE : CS8;
	unsigned int div, ufcr;
	unsigned long num, denom;
	uint64_t tdiv64;

	/*
	 * If we don't support modem control lines, don't allow
	 * these to be set.
	 */
	if (0) {
		termios->c_cflag &= ~(HUPCL | CRTSCTS | CMSPAR);
		termios->c_cflag |= CLOCAL;
	}

	/*
	 * We only support CS7 and CS8.
	 */
	while ((termios->c_cflag & CSIZE) != CS7 &&
	       (termios->c_cflag & CSIZE) != CS8) {
		termios->c_cflag &= ~CSIZE;
		termios->c_cflag |= old_csize;
		old_csize = CS8;
	}

	if ((termios->c_cflag & CSIZE) == CS8)
		ucr2 = UCR2_WS | UCR2_SRST | UCR2_IRTS;
	else
		ucr2 = UCR2_SRST | UCR2_IRTS;

	if (termios->c_cflag & CRTSCTS) {
		if (sport->have_rtscts) {
			ucr2 &= ~UCR2_IRTS;
			ucr2 |= UCR2_CTSC;
		} else {
			termios->c_cflag &= ~CRTSCTS;
		}
	}

	if (termios->c_cflag & CSTOPB)
		ucr2 |= UCR2_STPB;
	if (termios->c_cflag & PARENB) {
		ucr2 |= UCR2_PREN;
		if (termios->c_cflag & PARODD)
			ucr2 |= UCR2_PROE;
	}

	del_timer_sync(&sport->timer);

	/*
	 * Ask the core to calculate the divisor for us.
	 */
	baud = uart_get_baud_rate(port, termios, old, 50, port->uartclk / 16);
	quot = uart_get_divisor(port, baud);

	spin_lock_irqsave(&sport->port.lock, flags);

	sport->port.read_status_mask = 0;
	if (termios->c_iflag & INPCK)
		sport->port.read_status_mask |= (URXD_FRMERR | URXD_PRERR);
	if (termios->c_iflag & (BRKINT | PARMRK))
		sport->port.read_status_mask |= URXD_BRK;

	/*
	 * Characters to ignore
	 */
	sport->port.ignore_status_mask = 0;
	if (termios->c_iflag & IGNPAR)
		sport->port.ignore_status_mask |= URXD_PRERR;
	if (termios->c_iflag & IGNBRK) {
		sport->port.ignore_status_mask |= URXD_BRK;
		/*
		 * If we're ignoring parity and break indicators,
		 * ignore overruns too (for real raw support).
		 */
		if (termios->c_iflag & IGNPAR)
			sport->port.ignore_status_mask |= URXD_OVRRUN;
	}

	/*
	 * Update the per-port timeout.
	 */
	uart_update_timeout(port, termios->c_cflag, baud);

	/*
	 * disable interrupts and drain transmitter
	 */
	old_ucr1 = readl(sport->port.membase + UCR1);
	writel(old_ucr1 & ~(UCR1_TXMPTYEN | UCR1_RRDYEN | UCR1_RTSDEN),
			sport->port.membase + UCR1);

	while (!(readl(sport->port.membase + USR2) & USR2_TXDC))
		barrier();

	/* then, disable everything */
	old_txrxen = readl(sport->port.membase + UCR2);
	writel(old_txrxen & ~(UCR2_TXEN | UCR2_RXEN),
			sport->port.membase + UCR2);
	old_txrxen &= (UCR2_TXEN | UCR2_RXEN);

	if (USE_IRDA(sport)) {
		/*
		 * use maximum available submodule frequency to
		 * avoid missing short pulses due to low sampling rate
		 */
		div = 1;
	} else {
		/* custom-baudrate handling */
		div = sport->port.uartclk / (baud * 16);
		if (baud == 38400 && quot != div)
			baud = sport->port.uartclk / (quot * 16);

		div = sport->port.uartclk / (baud * 16);
		if (div > 7)
			div = 7;
		if (!div)
			div = 1;
	}

	rational_best_approximation(16 * div * baud, sport->port.uartclk,
		1 << 16, 1 << 16, &num, &denom);

	tdiv64 = sport->port.uartclk;
	tdiv64 *= num;
	do_div(tdiv64, denom * 16 * div);
	tty_termios_encode_baud_rate(termios,
				(speed_t)tdiv64, (speed_t)tdiv64);

	num -= 1;
	denom -= 1;

	ufcr = readl(sport->port.membase + UFCR);
	ufcr = (ufcr & (~UFCR_RFDIV)) | UFCR_RFDIV_REG(div);
	if (sport->dte_mode)
		ufcr |= UFCR_DCEDTE;
	writel(ufcr, sport->port.membase + UFCR);

	writel(num, sport->port.membase + UBIR);
	writel(denom, sport->port.membase + UBMR);

	if (!is_imx1_uart(sport))
		writel(sport->port.uartclk / div / 1000,
				sport->port.membase + IMX21_ONEMS);

	writel(old_ucr1, sport->port.membase + UCR1);

	/* set the parity, stop bits and data size */
	writel(ucr2 | old_txrxen, sport->port.membase + UCR2);

	if (UART_ENABLE_MS(&sport->port, termios->c_cflag))
		imx_enable_ms(&sport->port);

	if (sport->dma_is_inited && !sport->dma_is_enabled) {
		imx_enable_dma(sport);
		start_rx_dma(sport);
	}

	if (!sport->dma_is_enabled) {
		ucr2 = readl(sport->port.membase + UCR2);
		writel(ucr2 | UCR2_ATEN, sport->port.membase + UCR2);
	}

	spin_unlock_irqrestore(&sport->port.lock, flags);
}

static const char *imx_type(struct uart_port *port)
{
	struct imx_port *sport = (struct imx_port *)port;

	return sport->port.type == PORT_IMX ? "IMX" : NULL;
}

/*
 * Configure/autoconfigure the port.
 */
static void imx_config_port(struct uart_port *port, int flags)
{
	struct imx_port *sport = (struct imx_port *)port;

	if (flags & UART_CONFIG_TYPE)
		sport->port.type = PORT_IMX;
}

/*
 * Verify the new serial_struct (for TIOCSSERIAL).
 * The only change we allow are to the flags and type, and
 * even then only between PORT_IMX and PORT_UNKNOWN
 */
static int
imx_verify_port(struct uart_port *port, struct serial_struct *ser)
{
	struct imx_port *sport = (struct imx_port *)port;
	int ret = 0;

	if (ser->type != PORT_UNKNOWN && ser->type != PORT_IMX)
		ret = -EINVAL;
	if (sport->port.irq != ser->irq)
		ret = -EINVAL;
	if (ser->io_type != UPIO_MEM)
		ret = -EINVAL;
	if (sport->port.uartclk / 16 != ser->baud_base)
		ret = -EINVAL;
	if (sport->port.mapbase != (unsigned long)ser->iomem_base)
		ret = -EINVAL;
	if (sport->port.iobase != ser->port)
		ret = -EINVAL;
	if (ser->hub6 != 0)
		ret = -EINVAL;
	return ret;
}

#if defined(CONFIG_CONSOLE_POLL)
static int imx_poll_get_char(struct uart_port *port)
{
	struct imx_port_ucrs old_ucr;
	unsigned int status;
	unsigned char c;

	/* save control registers */
	imx_port_ucrs_save(port, &old_ucr);

	/* disable interrupts */
	writel(UCR1_UARTEN, port->membase + UCR1);
	writel(old_ucr.ucr2 & ~(UCR2_ATEN | UCR2_RTSEN | UCR2_ESCI),
	       port->membase + UCR2);
	writel(old_ucr.ucr3 & ~(UCR3_DCD | UCR3_RI | UCR3_DTREN),
	       port->membase + UCR3);

	/* poll */
	do {
		status = readl(port->membase + USR2);
	} while (~status & USR2_RDR);

	/* read */
	c = readl(port->membase + URXD0);

	/* restore control registers */
	imx_port_ucrs_restore(port, &old_ucr);

	return c;
}

static void imx_poll_put_char(struct uart_port *port, unsigned char c)
{
	struct imx_port_ucrs old_ucr;
	unsigned int status;

	/* save control registers */
	imx_port_ucrs_save(port, &old_ucr);

	/* disable interrupts */
	writel(UCR1_UARTEN, port->membase + UCR1);
	writel(old_ucr.ucr2 & ~(UCR2_ATEN | UCR2_RTSEN | UCR2_ESCI),
	       port->membase + UCR2);
	writel(old_ucr.ucr3 & ~(UCR3_DCD | UCR3_RI | UCR3_DTREN),
	       port->membase + UCR3);

	/* drain */
	do {
		status = readl(port->membase + USR1);
	} while (~status & USR1_TRDY);

	/* write */
	writel(c, port->membase + URTX0);

	/* flush */
	do {
		status = readl(port->membase + USR2);
	} while (~status & USR2_TXDC);

	/* restore control registers */
	imx_port_ucrs_restore(port, &old_ucr);
}
#endif

static struct uart_ops imx_pops = {
	.tx_empty	= imx_tx_empty,
	.set_mctrl	= imx_set_mctrl,
	.get_mctrl	= imx_get_mctrl,
	.stop_tx	= imx_stop_tx,
	.start_tx	= imx_start_tx,
	.stop_rx	= imx_stop_rx,
	.enable_ms	= imx_enable_ms,
	.break_ctl	= imx_break_ctl,
	.startup	= imx_startup,
	.shutdown	= imx_shutdown,
	.flush_buffer	= imx_flush_buffer,
	.set_termios	= imx_set_termios,
	.type		= imx_type,
	.config_port	= imx_config_port,
	.verify_port	= imx_verify_port,
#if defined(CONFIG_CONSOLE_POLL)
	.poll_get_char  = imx_poll_get_char,
	.poll_put_char  = imx_poll_put_char,
#endif
};

static struct imx_port *imx_ports[UART_NR];

#ifdef CONFIG_SERIAL_IMX_CONSOLE
static void imx_console_putchar(struct uart_port *port, int ch)
{
	struct imx_port *sport = (struct imx_port *)port;

	while (readl(sport->port.membase + uts_reg(sport)) & UTS_TXFULL)
		barrier();

	writel(ch, sport->port.membase + URTX0);
}

/*
 * Interrupts are disabled on entering
 */
static void
imx_console_write(struct console *co, const char *s, unsigned int count)
{
	struct imx_port *sport = imx_ports[co->index];
	struct imx_port_ucrs old_ucr;
	unsigned int ucr1;
	unsigned long flags = 0;
	int locked = 1;
	int retval;

	retval = clk_enable(sport->clk_per);
	if (retval)
		return;
	retval = clk_enable(sport->clk_ipg);
	if (retval) {
		clk_disable(sport->clk_per);
		return;
	}

	if (sport->port.sysrq)
		locked = 0;
	else if (oops_in_progress)
		locked = spin_trylock_irqsave(&sport->port.lock, flags);
	else
		spin_lock_irqsave(&sport->port.lock, flags);

	/*
	 *	First, save UCR1/2/3 and then disable interrupts
	 */
	imx_port_ucrs_save(&sport->port, &old_ucr);
	ucr1 = old_ucr.ucr1;

	if (is_imx1_uart(sport))
		ucr1 |= IMX1_UCR1_UARTCLKEN;
	ucr1 |= UCR1_UARTEN;
	ucr1 &= ~(UCR1_TXMPTYEN | UCR1_RRDYEN | UCR1_RTSDEN);

	writel(ucr1, sport->port.membase + UCR1);

	writel(old_ucr.ucr2 | UCR2_TXEN, sport->port.membase + UCR2);

	uart_console_write(&sport->port, s, count, imx_console_putchar);

	/*
	 *	Finally, wait for transmitter to become empty
	 *	and restore UCR1/2/3
	 */
	while (!(readl(sport->port.membase + USR2) & USR2_TXDC));

	imx_port_ucrs_restore(&sport->port, &old_ucr);

	if (locked)
		spin_unlock_irqrestore(&sport->port.lock, flags);

	clk_disable(sport->clk_ipg);
	clk_disable(sport->clk_per);
}

/*
 * If the port was already initialised (eg, by a boot loader),
 * try to determine the current setup.
 */
static void __init
imx_console_get_options(struct imx_port *sport, int *baud,
			   int *parity, int *bits)
{

	if (readl(sport->port.membase + UCR1) & UCR1_UARTEN) {
		/* ok, the port was enabled */
		unsigned int ucr2, ubir, ubmr, uartclk;
		unsigned int baud_raw;
		unsigned int ucfr_rfdiv;

		ucr2 = readl(sport->port.membase + UCR2);

		*parity = 'n';
		if (ucr2 & UCR2_PREN) {
			if (ucr2 & UCR2_PROE)
				*parity = 'o';
			else
				*parity = 'e';
		}

		if (ucr2 & UCR2_WS)
			*bits = 8;
		else
			*bits = 7;

		ubir = readl(sport->port.membase + UBIR) & 0xffff;
		ubmr = readl(sport->port.membase + UBMR) & 0xffff;

		ucfr_rfdiv = (readl(sport->port.membase + UFCR) & UFCR_RFDIV) >> 7;
		if (ucfr_rfdiv == 6)
			ucfr_rfdiv = 7;
		else
			ucfr_rfdiv = 6 - ucfr_rfdiv;

		uartclk = clk_get_rate(sport->clk_per);
		uartclk /= ucfr_rfdiv;

		{	/*
			 * The next code provides exact computation of
			 *   baud_raw = round(((uartclk/16) * (ubir + 1)) / (ubmr + 1))
			 * without need of float support or long long division,
			 * which would be required to prevent 32bit arithmetic overflow
			 */
			unsigned int mul = ubir + 1;
			unsigned int div = 16 * (ubmr + 1);
			unsigned int rem = uartclk % div;

			baud_raw = (uartclk / div) * mul;
			baud_raw += (rem * mul + div / 2) / div;
			*baud = (baud_raw + 50) / 100 * 100;
		}

		if (*baud != baud_raw)
			pr_info("Console IMX rounded baud rate from %d to %d\n",
				baud_raw, *baud);
	}
}

static int __init
imx_console_setup(struct console *co, char *options)
{
	struct imx_port *sport;
	int baud = 9600;
	int bits = 8;
	int parity = 'n';
	int flow = 'n';
	int retval;

	/*
	 * Check whether an invalid uart number has been specified, and
	 * if so, search for the first available port that does have
	 * console support.
	 */
	if (co->index == -1 || co->index >= ARRAY_SIZE(imx_ports))
		co->index = 0;
	sport = imx_ports[co->index];
	if (sport == NULL)
		return -ENODEV;

	/* For setting the registers, we only need to enable the ipg clock. */
	retval = clk_prepare_enable(sport->clk_ipg);
	if (retval)
		goto error_console;

	if (options)
		uart_parse_options(options, &baud, &parity, &bits, &flow);
	else
		imx_console_get_options(sport, &baud, &parity, &bits);

	imx_setup_ufcr(sport, 0);

	retval = uart_set_options(&sport->port, co, baud, parity, bits, flow);

	clk_disable(sport->clk_ipg);
	if (retval) {
		clk_unprepare(sport->clk_ipg);
		goto error_console;
	}

	retval = clk_prepare(sport->clk_per);
	if (retval)
		clk_disable_unprepare(sport->clk_ipg);

error_console:
	return retval;
}

static struct uart_driver imx_reg;
static struct console imx_console = {
	.name		= DEV_NAME,
	.write		= imx_console_write,
	.device		= uart_console_device,
	.setup		= imx_console_setup,
	.flags		= CON_PRINTBUFFER,
	.index		= -1,
	.data		= &imx_reg,
};

#define IMX_CONSOLE	&imx_console
#else
#define IMX_CONSOLE	NULL
#endif

static struct uart_driver imx_reg = {
	.owner          = THIS_MODULE,
	.driver_name    = DRIVER_NAME,
	.dev_name       = DEV_NAME,
	.major          = SERIAL_IMX_MAJOR,
	.minor          = MINOR_START,
	.nr             = ARRAY_SIZE(imx_ports),
	.cons           = IMX_CONSOLE,
};

static int serial_imx_suspend(struct platform_device *dev, pm_message_t state)
{
	struct imx_port *sport = platform_get_drvdata(dev);
	unsigned int val;

	/* enable wakeup from i.MX UART */
	val = readl(sport->port.membase + UCR3);
	if (USE_IRDA(sport))
		val |= UCR3_AIRINTEN;
	else
		val |= UCR3_AWAKEN;
	writel(val, sport->port.membase + UCR3);

	uart_suspend_port(&imx_reg, &sport->port);

	/* Save necessary regs */
<<<<<<< HEAD
=======
	clk_prepare_enable(sport->clk_ipg);
>>>>>>> e4b66791
	sport->saved_reg[0] = readl(sport->port.membase + UCR1);
	sport->saved_reg[1] = readl(sport->port.membase + UCR2);
	sport->saved_reg[2] = readl(sport->port.membase + UCR3);
	sport->saved_reg[3] = readl(sport->port.membase + UCR4);
	sport->saved_reg[4] = readl(sport->port.membase + UFCR);
	sport->saved_reg[5] = readl(sport->port.membase + UESC);
	sport->saved_reg[6] = readl(sport->port.membase + UTIM);
	sport->saved_reg[7] = readl(sport->port.membase + UBIR);
	sport->saved_reg[8] = readl(sport->port.membase + UBMR);
	sport->saved_reg[9] = readl(sport->port.membase + IMX21_UTS);
<<<<<<< HEAD
=======
	clk_disable_unprepare(sport->clk_ipg);
>>>>>>> e4b66791

	return 0;
}

static int serial_imx_resume(struct platform_device *dev)
{
	struct imx_port *sport = platform_get_drvdata(dev);
	unsigned int val;

<<<<<<< HEAD
=======
	clk_prepare_enable(sport->clk_ipg);
>>>>>>> e4b66791
	writel(sport->saved_reg[4], sport->port.membase + UFCR);
	writel(sport->saved_reg[5], sport->port.membase + UESC);
	writel(sport->saved_reg[6], sport->port.membase + UTIM);
	writel(sport->saved_reg[7], sport->port.membase + UBIR);
	writel(sport->saved_reg[8], sport->port.membase + UBMR);
	writel(sport->saved_reg[9], sport->port.membase + IMX21_UTS);
	writel(sport->saved_reg[0], sport->port.membase + UCR1);
	writel(sport->saved_reg[1] | 0x1, sport->port.membase + UCR2);
	writel(sport->saved_reg[2], sport->port.membase + UCR3);
	writel(sport->saved_reg[3], sport->port.membase + UCR4);

	/* disable wakeup from i.MX UART */
	val = readl(sport->port.membase + UCR3);
	val &= ~(UCR3_AWAKEN | UCR3_AIRINTEN);
	writel(val, sport->port.membase + UCR3);
	val = readl(sport->port.membase + USR1);
	if (val & USR1_AWAKE)
		writel(USR1_AWAKE, sport->port.membase + USR1);
<<<<<<< HEAD
=======
	clk_disable_unprepare(sport->clk_ipg);
>>>>>>> e4b66791

	uart_resume_port(&imx_reg, &sport->port);

	return 0;
}

#ifdef CONFIG_OF
/*
 * This function returns 1 iff pdev isn't a device instatiated by dt, 0 iff it
 * could successfully get all information from dt or a negative errno.
 */
static int serial_imx_probe_dt(struct imx_port *sport,
		struct platform_device *pdev)
{
	struct device_node *np = pdev->dev.of_node;
	const struct of_device_id *of_id =
			of_match_device(imx_uart_dt_ids, &pdev->dev);
	int ret;

	if (!np)
		/* no device tree device */
		return 1;

	ret = of_alias_get_id(np, "serial");
	if (ret < 0) {
		dev_err(&pdev->dev, "failed to get alias id, errno %d\n", ret);
		return ret;
	}
	sport->port.line = ret;

	if (of_get_property(np, "fsl,uart-has-rtscts", NULL))
		sport->have_rtscts = 1;

	if (of_get_property(np, "fsl,irda-mode", NULL))
		sport->use_irda = 1;

	if (of_get_property(np, "fsl,dte-mode", NULL))
		sport->dte_mode = 1;

	sport->devdata = of_id->data;

	return 0;
}
#else
static inline int serial_imx_probe_dt(struct imx_port *sport,
		struct platform_device *pdev)
{
	return 1;
}
#endif

static void serial_imx_probe_pdata(struct imx_port *sport,
		struct platform_device *pdev)
{
	struct imxuart_platform_data *pdata = dev_get_platdata(&pdev->dev);

	sport->port.line = pdev->id;
	sport->devdata = (struct imx_uart_data	*) pdev->id_entry->driver_data;

	if (!pdata)
		return;

	if (pdata->flags & IMXUART_HAVE_RTSCTS)
		sport->have_rtscts = 1;

	if (pdata->flags & IMXUART_IRDA)
		sport->use_irda = 1;
}

static int serial_imx_probe(struct platform_device *pdev)
{
	struct imx_port *sport;
	void __iomem *base;
	int ret = 0;
	struct resource *res;

	sport = devm_kzalloc(&pdev->dev, sizeof(*sport), GFP_KERNEL);
	if (!sport)
		return -ENOMEM;

	ret = serial_imx_probe_dt(sport, pdev);
	if (ret > 0)
		serial_imx_probe_pdata(sport, pdev);
	else if (ret < 0)
		return ret;

	res = platform_get_resource(pdev, IORESOURCE_MEM, 0);
	base = devm_ioremap_resource(&pdev->dev, res);
	if (IS_ERR(base))
		return PTR_ERR(base);

	sport->port.dev = &pdev->dev;
	sport->port.mapbase = res->start;
	sport->port.membase = base;
	sport->port.type = PORT_IMX,
	sport->port.iotype = UPIO_MEM;
	sport->port.irq = platform_get_irq(pdev, 0);
	sport->rxirq = platform_get_irq(pdev, 0);
	sport->txirq = platform_get_irq(pdev, 1);
	sport->rtsirq = platform_get_irq(pdev, 2);
	sport->port.fifosize = 32;
	sport->port.ops = &imx_pops;
	sport->port.flags = UPF_BOOT_AUTOCONF;
	init_timer(&sport->timer);
	sport->timer.function = imx_timeout;
	sport->timer.data     = (unsigned long)sport;

	sport->clk_ipg = devm_clk_get(&pdev->dev, "ipg");
	if (IS_ERR(sport->clk_ipg)) {
		ret = PTR_ERR(sport->clk_ipg);
		dev_err(&pdev->dev, "failed to get ipg clk: %d\n", ret);
		return ret;
	}

	sport->clk_per = devm_clk_get(&pdev->dev, "per");
	if (IS_ERR(sport->clk_per)) {
		ret = PTR_ERR(sport->clk_per);
		dev_err(&pdev->dev, "failed to get per clk: %d\n", ret);
		return ret;
	}

	sport->port.uartclk = clk_get_rate(sport->clk_per);
	if (sport->port.uartclk > IMX_MODULE_MAX_CLK_RATE) {
		ret = clk_set_rate(sport->clk_per, IMX_MODULE_MAX_CLK_RATE);
		if (ret < 0) {
			dev_err(&pdev->dev, "clk_set_rate() failed\n");
			return ret;
		}
	}
	sport->port.uartclk = clk_get_rate(sport->clk_per);

	imx_ports[sport->port.line] = sport;

	platform_set_drvdata(pdev, sport);

	return uart_add_one_port(&imx_reg, &sport->port);
}

static int serial_imx_remove(struct platform_device *pdev)
{
	struct imx_port *sport = platform_get_drvdata(pdev);

	return uart_remove_one_port(&imx_reg, &sport->port);
}

static struct platform_driver serial_imx_driver = {
	.probe		= serial_imx_probe,
	.remove		= serial_imx_remove,

	.suspend	= serial_imx_suspend,
	.resume		= serial_imx_resume,
	.id_table	= imx_uart_devtype,
	.driver		= {
		.name	= "imx-uart",
		.owner	= THIS_MODULE,
		.of_match_table = imx_uart_dt_ids,
	},
};

static int __init imx_serial_init(void)
{
	int ret;

	pr_info("Serial: IMX driver\n");

	ret = uart_register_driver(&imx_reg);
	if (ret)
		return ret;

	ret = platform_driver_register(&serial_imx_driver);
	if (ret != 0)
		uart_unregister_driver(&imx_reg);

	return ret;
}

static void __exit imx_serial_exit(void)
{
	platform_driver_unregister(&serial_imx_driver);
	uart_unregister_driver(&imx_reg);
}

module_init(imx_serial_init);
module_exit(imx_serial_exit);

MODULE_AUTHOR("Sascha Hauer");
MODULE_DESCRIPTION("IMX generic serial port driver");
MODULE_LICENSE("GPL");
MODULE_ALIAS("platform:imx-uart");<|MERGE_RESOLUTION|>--- conflicted
+++ resolved
@@ -1951,10 +1951,7 @@
 	uart_suspend_port(&imx_reg, &sport->port);
 
 	/* Save necessary regs */
-<<<<<<< HEAD
-=======
 	clk_prepare_enable(sport->clk_ipg);
->>>>>>> e4b66791
 	sport->saved_reg[0] = readl(sport->port.membase + UCR1);
 	sport->saved_reg[1] = readl(sport->port.membase + UCR2);
 	sport->saved_reg[2] = readl(sport->port.membase + UCR3);
@@ -1965,10 +1962,7 @@
 	sport->saved_reg[7] = readl(sport->port.membase + UBIR);
 	sport->saved_reg[8] = readl(sport->port.membase + UBMR);
 	sport->saved_reg[9] = readl(sport->port.membase + IMX21_UTS);
-<<<<<<< HEAD
-=======
 	clk_disable_unprepare(sport->clk_ipg);
->>>>>>> e4b66791
 
 	return 0;
 }
@@ -1978,10 +1972,7 @@
 	struct imx_port *sport = platform_get_drvdata(dev);
 	unsigned int val;
 
-<<<<<<< HEAD
-=======
 	clk_prepare_enable(sport->clk_ipg);
->>>>>>> e4b66791
 	writel(sport->saved_reg[4], sport->port.membase + UFCR);
 	writel(sport->saved_reg[5], sport->port.membase + UESC);
 	writel(sport->saved_reg[6], sport->port.membase + UTIM);
@@ -2000,10 +1991,7 @@
 	val = readl(sport->port.membase + USR1);
 	if (val & USR1_AWAKE)
 		writel(USR1_AWAKE, sport->port.membase + USR1);
-<<<<<<< HEAD
-=======
 	clk_disable_unprepare(sport->clk_ipg);
->>>>>>> e4b66791
 
 	uart_resume_port(&imx_reg, &sport->port);
 
