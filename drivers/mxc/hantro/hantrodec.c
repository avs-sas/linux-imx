/*****************************************************************************
 *    The GPL License (GPL)
 *
 *    Copyright (c) 2015-2018, VeriSilicon Inc.
 *    Copyright (c) 2011-2014, Google Inc.
 *
 *    This program is free software; you can redistribute it and/or
 *    modify it under the terms of the GNU General Public License
 *    as published by the Free Software Foundation; either version 2
 *    of the License, or (at your option) any later version.
 *
 *    This program is distributed in the hope that it will be useful,
 *    but WITHOUT ANY WARRANTY; without even the implied warranty of
 *    MERCHANTABILITY or FITNESS FOR A PARTICULAR PURPOSE.  See the
 *    GNU General Public License for more details.
 *
 *    You may obtain a copy of the GNU General Public License
 *    Version 2 or later at the following locations:
 *    http://www.opensource.org/licenses/gpl-license.html
 *    http://www.gnu.org/copyleft/gpl.html
 *****************************************************************************/

#include <linux/hantrodec.h>
#include "dwl_defs.h"
#include <linux/io.h>
#include <linux/uaccess.h>
#include <linux/errno.h>
#include <linux/fs.h>
#include <linux/init.h>
#include <linux/interrupt.h>
#include <linux/ioport.h>
#include <linux/kernel.h>
#include <linux/mm.h>
#include <linux/module.h>
#include <linux/moduleparam.h>
#include <linux/pci.h>
#include <linux/sched.h>
#include <linux/semaphore.h>
#include <linux/spinlock.h>
#include <linux/slab.h>
#include <linux/version.h>
#include <linux/wait.h>
#include <linux/timer.h>
#include <linux/clk.h>
#include <linux/of.h>
#include <linux/of_address.h>
#include <linux/of_irq.h>
#include <linux/platform_device.h>
#include <linux/pm_runtime.h>
#include <linux/clk.h>
#include <linux/compat.h>
#include <linux/trusty/smcall.h>
#include <linux/trusty/trusty.h>
#include <linux/of_platform.h>
//#include <linux/busfreq-imx.h>

#ifdef CONFIG_DEVICE_THERMAL
#include <linux/device_cooling.h>
#define HANTRO_REG_THERMAL_NOTIFIER(a) register_devfreq_cooling_notifier(a)
#define HANTRO_UNREG_THERMAL_NOTIFIER(a) unregister_devfreq_cooling_notifier(a)
DEFINE_SPINLOCK(thermal_lock);
/*1:hot, 0: not hot*/
static int thermal_event;
static int thermal_cur;
static int hantro_clock_ratio = 2;
static int hantro_dynamic_clock;
module_param(hantro_clock_ratio, int, 0644);
module_param(hantro_dynamic_clock, int, 0644);
MODULE_PARM_DESC(hantro_clock_ratio, "clock ratio 1/N");
MODULE_PARM_DESC(hantro_dynamic_clock, "enable or disable dynamic clock rate");
#endif

/*hantro G1 regs config including dec and pp*/
#define HANTRO_DEC_ORG_REGS             60
#define HANTRO_PP_ORG_REGS              41

#define HANTRO_DEC_EXT_REGS             27
#define HANTRO_PP_EXT_REGS              9

#define HANTRO_G1_DEC_TOTAL_REGS        (HANTRO_DEC_ORG_REGS + HANTRO_DEC_EXT_REGS)
#define HANTRO_PP_TOTAL_REGS            (HANTRO_PP_ORG_REGS + HANTRO_PP_EXT_REGS)
#define HANTRO_G1_TOTAL_REGS             155 /*G1 total regs*/

#define HANTRO_DEC_ORG_FIRST_REG        0
#define HANTRO_DEC_ORG_LAST_REG         59
#define HANTRO_DEC_EXT_FIRST_REG        119
#define HANTRO_DEC_EXT_LAST_REG         145

#define HANTRO_PP_ORG_FIRST_REG         60
#define HANTRO_PP_ORG_LAST_REG          100
#define HANTRO_PP_EXT_FIRST_REG         146
#define HANTRO_PP_EXT_LAST_REG          154

/*hantro G2 reg config*/
#define HANTRO_G2_DEC_REGS                 265 /*G2 total regs*/

#define HANTRO_G2_DEC_FIRST_REG            0
#define HANTRO_G2_DEC_LAST_REG             (HANTRO_G2_DEC_REGS - 1)

#define MAX(a, b) (((a) > (b)) ? (a) : (b))

#define DEC_IO_SIZE_MAX             (MAX(HANTRO_G2_DEC_REGS, HANTRO_G1_TOTAL_REGS) * 4)

/********************************************************************
 *                                              PORTING SEGMENT
 * NOTES: customer should modify these configuration if do porting to own platform.
 * Please guarantee the base_addr, io_size,dec_irq belong to same core.
 ********************************************************************/

#define HXDEC_MAX_CORES                 2

/* Logic module base address */
#define SOCLE_LOGIC_0_BASE              0x38300000
#define SOCLE_LOGIC_1_BASE              0x38310000
#define BLK_CTL_BASE                          0x38320000

#define VEXPRESS_LOGIC_0_BASE           0xFC010000
#define VEXPRESS_LOGIC_1_BASE           0xFC020000

#define DEC_IO_SIZE_0             ((HANTRO_G2_DEC_REGS) * 4) /* bytes */
#define DEC_IO_SIZE_1             ((HANTRO_G2_DEC_REGS) * 4) /* bytes */

#define HANTRO_G1_DEF_CLK		(600000000)
#define HANTRO_G2_DEF_CLK		(600000000)
#define HANTRO_BUS_DEF_CLK	(800000000)
#define HANTRO_CLK_VOL_THR	(600000000)
/***********************************************************************/

#define IS_G1(hw_id)    ((hw_id == 0x6731) ? 1:0)

static const int DecHwId[] = {
	0x8190, /* Legacy HW */
	0x8170,
	0x9170,
	0x9190,
	0x6731, /* G1 */
	0x6732 /* G2 */
};

ulong multicorebase[HXDEC_MAX_CORES] = {
	SOCLE_LOGIC_0_BASE,
	SOCLE_LOGIC_1_BASE
};


static struct class *hantro_class;
#define DEVICE_NAME		"mxc_hantro"

static struct device *hantro_dev;
static struct clk *hantro_clk_g1;
static struct clk *hantro_clk_g2;
static struct clk *hantro_clk_bus;
//static struct regulator *hantro_regulator;

static int hantro_dbg = -1;
module_param(hantro_dbg, int, 0644);
MODULE_PARM_DESC(hantro_dbg, "Debug level (0-1)");
#undef PDEBUG
#define PDEBUG(fmt, arg...)     \
	do {                                      \
		if (hantro_dbg > 0) { \
			dev_info(hantro_dev, fmt, ## arg); \
		} \
	} while (0)


static int hantrodec_major; /* dynamic allocation */

/* here's all the must remember stuff */
typedef struct {
	char *buffer;
	unsigned int iosize[HXDEC_MAX_CORES];
	volatile u8 *hwregs[HXDEC_MAX_CORES];
	int irq[HXDEC_MAX_CORES];
	int hw_id[HXDEC_MAX_CORES];
	int cores;
	struct fasync_struct *async_queue_dec;
	struct fasync_struct *async_queue_pp;
	struct device *trusty_dev;
} hantrodec_t;

static hantrodec_t hantrodec_data; /* dynamic allocation? */

static int ReserveIO(void);
static void ReleaseIO(void);

static void ResetAsic(hantrodec_t *dev);

#ifdef HANTRODEC_DEBUG
static void dump_regs(hantrodec_t *dev);
#endif

/* IRQ handler */
static irqreturn_t hantrodec_isr(int irq, void *dev_id);

static u32 dec_regs[HXDEC_MAX_CORES][DEC_IO_SIZE_MAX/4];
struct semaphore dec_core_sem;
struct semaphore pp_core_sem;

static int dec_irq;
static int pp_irq;

atomic_t irq_rx = ATOMIC_INIT(0);
atomic_t irq_tx = ATOMIC_INIT(0);

static struct file *dec_owner[HXDEC_MAX_CORES];
static struct file *pp_owner[HXDEC_MAX_CORES];

/* spinlock_t owner_lock = SPIN_LOCK_UNLOCKED; */
DEFINE_SPINLOCK(owner_lock);

DECLARE_WAIT_QUEUE_HEAD(dec_wait_queue);
DECLARE_WAIT_QUEUE_HEAD(pp_wait_queue);

DECLARE_WAIT_QUEUE_HEAD(hw_queue);

#define DWL_CLIENT_TYPE_H264_DEC         1U
#define DWL_CLIENT_TYPE_MPEG4_DEC        2U
#define DWL_CLIENT_TYPE_JPEG_DEC         3U
#define DWL_CLIENT_TYPE_PP               4U
#define DWL_CLIENT_TYPE_VC1_DEC          5U
#define DWL_CLIENT_TYPE_MPEG2_DEC        6U
#define DWL_CLIENT_TYPE_VP6_DEC          7U
#define DWL_CLIENT_TYPE_AVS_DEC          8U
#define DWL_CLIENT_TYPE_RV_DEC           9U
#define DWL_CLIENT_TYPE_VP8_DEC          10U
#define DWL_CLIENT_TYPE_VP9_DEC          11U
#define DWL_CLIENT_TYPE_HEVC_DEC         12U

static u32 cfg[HXDEC_MAX_CORES];
static u32 timeout;

#if 0
static int hantro_update_voltage(struct device *dev)
{
	unsigned long new_vol, old_vol;
	int ret;
	unsigned long clk1, clk2;

	clk1 = clk_get_rate(hantro_clk_g1);
	clk2 = clk_get_rate(hantro_clk_g2);

	if (!clk1 || !clk2)
		return -1;

	old_vol = regulator_get_voltage(hantro_regulator);
	if ((clk1 >= HANTRO_CLK_VOL_THR) || (clk2 >= HANTRO_CLK_VOL_THR))
		new_vol = 1000000; // 1.0v
	else
		new_vol = 900000; // 0.9v

	if (old_vol != new_vol)	{
		ret = regulator_set_voltage_tol(hantro_regulator, new_vol, 0);
		if (ret)
			pr_err("failed to set hantro voltage: %ld mV\n", new_vol/1000);
		else
			pr_info("update hantro voltage from %ld mV to %ld mV\n", old_vol/1000, new_vol/1000);
	}
	return 0;
}
#endif

#define SMC_ENTITY_VPU 55
#define SMC_HANTRO_PROBE SMC_FASTCALL_NR(SMC_ENTITY_VPU, 0)
#define SMC_VPU_REGS_OP SMC_FASTCALL_NR(SMC_ENTITY_VPU, 1)
#define SMC_CTRLBLK_REGS_OP SMC_FASTCALL_NR(SMC_ENTITY_VPU, 2)

#ifndef OPT_READ
#define OPT_READ  0x1
#endif
#ifndef OPT_WRITE
#define OPT_WRITE 0x2
#endif
#ifndef OPT_SECURE_WRITE
#define OPT_SECURE_WRITE 0x3
#endif
#ifndef OPT_SECURE_CTRL_WRITE
#define OPT_SECURE_CTRL_WRITE 0x4
#endif
#ifndef OPT_SECURE_PPCTRL_WRITE
#define OPT_SECURE_PPCTRL_WRITE 0x5
#endif

static u32 secure_regs_g1[2] = {HWIF_RLC_VLC_BASE,
				HWIF_DEC_OUT_BASE};
static u32 secure_regs_g2[5] = {HWIF_DEC_RSY_BASE,
				HWIF_STREAM_BASE,
				HWIF_DEC_OUT_YBASE,
				HWIF_DEC_DSY_BASE,
				HWIF_DEC_OUT_TYBASE};
#define comp_secure_regs(id) \
	do { \
		if ((target/4) == secure_regs_##id[i]) {\
			return true; \
		} \
	} while (0)

static bool check_secure_regs(u32 target, int id)
{
	int array_size = id == 0 ? 2 : 5;

	for (size_t i = 0; i < array_size; i++) {
		if (id == 0)
			comp_secure_regs(g1);
		else
			comp_secure_regs(g2);
	}
	return false;
}

enum SMC_TYPE {WRITE_REGS = 0, WRITE_SECURE_CTRL_REGS, WRITE_SECURE_PPCTRL_REGS};

static u32 trusty_vpu_read(hantrodec_t *dev, u32 target, u32 id)
{
	if (dev->trusty_dev)
		return trusty_fast_call32(dev->trusty_dev, SMC_VPU_REGS_OP, target,
			 (id << 0x4 | OPT_READ), 0);
	else
		return ioread32(dev->hwregs[id] + target);
}

static void trusty_vpu_write(hantrodec_t *dev, u32 target, u32 value, u32 id,
		enum SMC_TYPE smc_type)
{
	if (dev->trusty_dev) {
		switch (smc_type) {
		case WRITE_REGS:
			if (check_secure_regs(target, id))
				trusty_fast_call32(dev->trusty_dev, SMC_VPU_REGS_OP, target,
					(id << 0x4 | OPT_SECURE_WRITE), value);
			else
				trusty_fast_call32(dev->trusty_dev, SMC_VPU_REGS_OP, target,
					(id << 0x4 | OPT_WRITE), value);
			break;
		case WRITE_SECURE_CTRL_REGS:
			trusty_fast_call32(dev->trusty_dev, SMC_VPU_REGS_OP, target,
				(id << 0x4 | OPT_SECURE_CTRL_WRITE), value);
			break;
		case WRITE_SECURE_PPCTRL_REGS:
			trusty_fast_call32(dev->trusty_dev, SMC_VPU_REGS_OP, target,
				(id << 0x4 | OPT_SECURE_PPCTRL_WRITE), value);
			break;
		}
	} else {
		iowrite32(value, dev->hwregs[id] + target);
	}
}

<<<<<<< HEAD
static u32 trusty_ctrlblk_read(hantrodec_t *dev, u32 target, u8 *iobase)
=======
static u32 trusty_ctrlblk_read(hantrodec_t *dev, u32 target, volatile u8 *iobase)
>>>>>>> 3e1ed945
{
	if (dev->trusty_dev)
		return trusty_fast_call32(dev->trusty_dev, SMC_CTRLBLK_REGS_OP,
				target, OPT_READ, 0);
	else
		return ioread32(iobase + target);
}

<<<<<<< HEAD
static void trusty_ctrlblk_write(hantrodec_t *dev, u32 target, u32 value, u8 *iobase)
=======
static void trusty_ctrlblk_write(hantrodec_t *dev, u32 target, u32 value, volatile u8 *iobase)
>>>>>>> 3e1ed945
{
	if (dev->trusty_dev)
		trusty_fast_call32(dev->trusty_dev, SMC_CTRLBLK_REGS_OP,
				target, OPT_WRITE, value);
	else
		iowrite32(value, iobase + target);
}

static int hantro_clk_enable(struct device *dev)
{
	clk_prepare(hantro_clk_g1);
	clk_enable(hantro_clk_g1);
	clk_prepare(hantro_clk_g2);
	clk_enable(hantro_clk_g2);
	clk_prepare(hantro_clk_bus);
	clk_enable(hantro_clk_bus);
	return 0;
}

static int hantro_clk_disable(struct device *dev)
{
	if (hantro_clk_g1) {
		clk_disable(hantro_clk_g1);
		clk_unprepare(hantro_clk_g1);
	}
	if (hantro_clk_g2) {
		clk_disable(hantro_clk_g2);
		clk_unprepare(hantro_clk_g2);
	}
	if (hantro_clk_bus) {
		clk_disable(hantro_clk_bus);
		clk_unprepare(hantro_clk_bus);
	}
	return 0;
}

static int hantro_ctrlblk_reset(struct device *dev)
{
	volatile u8 *iobase;

	//config G1/G2
	hantro_clk_enable(dev);
	iobase = (volatile u8 *)ioremap(BLK_CTL_BASE, 0x10000);
	trusty_ctrlblk_write(&hantrodec_data, 0, 0x3, iobase);  //VPUMIX G1/G2 block soft reset  control
	trusty_ctrlblk_write(&hantrodec_data, 4, 0x3, iobase); //VPUMIX G1/G2 block clock enable control
	trusty_ctrlblk_write(&hantrodec_data, 0x8, 0xFFFFFFFF, iobase); // all G1 fuse dec enable
	trusty_ctrlblk_write(&hantrodec_data, 0xC, 0xFFFFFFFF, iobase); // all G1 fuse pp enable
	trusty_ctrlblk_write(&hantrodec_data, 0x10, 0xFFFFFFFF, iobase); // all G2 fuse dec enable
	iounmap(iobase);
	hantro_clk_disable(dev);
	return 0;
}

#ifdef CONFIG_DEVICE_THERMAL
static int hantro_thermal_check(struct device *dev)
{
	unsigned long flags;

	spin_lock_irqsave(&thermal_lock, flags);
	if (thermal_event == thermal_cur) {
		/*nothing to do and return directly*/
		spin_unlock_irqrestore(&thermal_lock, flags);
		return 0;
	}
	thermal_cur = thermal_event;
	spin_unlock_irqrestore(&thermal_lock, flags);

	if (thermal_cur) {
		int ratio = hantro_clock_ratio;

		pr_debug("hantro: too hot, need to decrease clock, ratio: 1/%d\n", ratio);
		/*clock disable/enable are not required for vpu clock rate operation*/
		clk_set_rate(hantro_clk_g1, HANTRO_G1_DEF_CLK/ratio);
		clk_set_rate(hantro_clk_g2, HANTRO_G2_DEF_CLK/ratio);
		clk_set_rate(hantro_clk_bus, HANTRO_BUS_DEF_CLK/ratio);
	} else {
		pr_debug("hantro: not hot again, will restore default clock\n");
		clk_set_rate(hantro_clk_g1, HANTRO_G1_DEF_CLK);
		clk_set_rate(hantro_clk_g2, HANTRO_G2_DEF_CLK);
		clk_set_rate(hantro_clk_bus, HANTRO_BUS_DEF_CLK);
	}
	pr_info("hantro: event(%d), g1, g2, bus clock: %ld, %ld, %ld\n", thermal_cur,
		clk_get_rate(hantro_clk_g1),	clk_get_rate(hantro_clk_g2), clk_get_rate(hantro_clk_bus));
	//hantro_update_voltage(dev);
	return 0;
}

static int hantro_thermal_hot_notify(struct notifier_block *nb, unsigned long event, void *dummy)
{
	unsigned long flags;

	spin_lock_irqsave(&thermal_lock, flags);
	thermal_event = event;		/*event: 1: hot, 0: cool*/
	spin_unlock_irqrestore(&thermal_lock, flags);
	pr_info("hantro receive hot notification event: %ld\n", event);

	return NOTIFY_OK;
}

static struct notifier_block hantro_thermal_hot_notifier = {
	.notifier_call = hantro_thermal_hot_notify,
};
#endif  //CONFIG_DEVICE_THERMAL

static void ReadCoreConfig(hantrodec_t *dev)
{
	int c;
	u32 reg, tmp, mask;

	memset(cfg, 0, sizeof(cfg));

	for (c = 0; c < dev->cores; c++) {
		/* Decoder configuration */
		if (IS_G1(dev->hw_id[c])) {
			reg = trusty_vpu_read(dev, HANTRODEC_SYNTH_CFG * 4, c);

			tmp = (reg >> DWL_H264_E) & 0x3U;
			if (tmp)
				pr_debug("hantrodec: Core[%d] has H264\n", c);
			cfg[c] |= tmp ? 1 << DWL_CLIENT_TYPE_H264_DEC : 0;

			tmp = (reg >> DWL_JPEG_E) & 0x01U;
			if (tmp)
				pr_debug("hantrodec: Core[%d] has JPEG\n", c);
			cfg[c] |= tmp ? 1 << DWL_CLIENT_TYPE_JPEG_DEC : 0;

			tmp = (reg >> DWL_MPEG4_E) & 0x3U;
			if (tmp)
				pr_debug("hantrodec: Core[%d] has MPEG4\n", c);
			cfg[c] |= tmp ? 1 << DWL_CLIENT_TYPE_MPEG4_DEC : 0;

			tmp = (reg >> DWL_VC1_E) & 0x3U;
			if (tmp)
				pr_debug("hantrodec: Core[%d] has VC1\n", c);
			cfg[c] |= tmp ? 1 << DWL_CLIENT_TYPE_VC1_DEC : 0;

			tmp = (reg >> DWL_MPEG2_E) & 0x01U;
			if (tmp)
				pr_debug("hantrodec: Core[%d] has MPEG2\n", c);
			cfg[c] |= tmp ? 1 << DWL_CLIENT_TYPE_MPEG2_DEC : 0;

			tmp = (reg >> DWL_VP6_E) & 0x01U;
			if (tmp)
				pr_debug("hantrodec: Core[%d] has VP6\n", c);
			cfg[c] |= tmp ? 1 << DWL_CLIENT_TYPE_VP6_DEC : 0;

			reg = trusty_vpu_read(dev, HANTRODEC_SYNTH_CFG_2 * 4, c);

			/* VP7 and WEBP is part of VP8 */
			mask =  (1 << DWL_VP8_E) | (1 << DWL_VP7_E) | (1 << DWL_WEBP_E);
			tmp = (reg & mask);
			if (tmp & (1 << DWL_VP8_E))
				pr_debug("hantrodec: Core[%d] has VP8\n", c);
			if (tmp & (1 << DWL_VP7_E))
				pr_debug("hantrodec: Core[%d] has VP7\n", c);
			if (tmp & (1 << DWL_WEBP_E))
				pr_debug("hantrodec: Core[%d] has WebP\n", c);
			cfg[c] |= tmp ? 1 << DWL_CLIENT_TYPE_VP8_DEC : 0;

			tmp = (reg >> DWL_AVS_E) & 0x01U;
			if (tmp)
				pr_debug("hantrodec: Core[%d] has AVS\n", c);
			cfg[c] |= tmp ? 1 << DWL_CLIENT_TYPE_AVS_DEC : 0;

			tmp = (reg >> DWL_RV_E) & 0x03U;
			if (tmp)
				pr_debug("hantrodec: Core[%d] has RV\n", c);
			cfg[c] |= tmp ? 1 << DWL_CLIENT_TYPE_RV_DEC : 0;

			/* Post-processor configuration */
			//reg = ioread32(dev->hwregs[c] + HANTROPP_SYNTH_CFG * 4);
		} else {
			reg = trusty_vpu_read(dev, HANTRODEC_SYNTH_CFG_2 * 4, c);

			tmp = (reg >> DWL_HEVC_E) & 0x3U;
			if (tmp)
				pr_debug("hantrodec: Core[%d] has HEVC\n", c);
			cfg[c] |= tmp ? 1 << DWL_CLIENT_TYPE_HEVC_DEC : 0;

			tmp = (reg >> DWL_VP9_E) & 0x03U;
			if (tmp)
				pr_debug("hantrodec: Core[%d] has VP9\n", c);
			cfg[c] |= tmp ? 1 << DWL_CLIENT_TYPE_VP9_DEC : 0;
		}

		/* Post-processor configuration */
		reg = trusty_vpu_read(dev, HANTRODECPP_SYNTH_CFG * 4, c);

		tmp = (reg >> DWL_PP_E) & 0x01U;
		if (tmp)
			pr_debug("hantrodec: Core[%d] has PP\n", c);
		cfg[c] |= tmp ? 1 << DWL_CLIENT_TYPE_PP : 0;
	}
}

static int CoreHasFormat(const u32 *cfg, int Core, u32 format)
{
	return (cfg[Core] & (1 << format)) ? 1 : 0;
}

int GetDecCore(long Core, hantrodec_t *dev, struct file *filp)
{
	int success = 0;
	unsigned long flags;

	spin_lock_irqsave(&owner_lock, flags);
	if (dec_owner[Core] == NULL) {
		dec_owner[Core] = filp;
		success = 1;
	}

	spin_unlock_irqrestore(&owner_lock, flags);

	return success;
}

int GetDecCoreAny(long *Core, hantrodec_t *dev, struct file *filp,
			unsigned long format)
{
	int success = 0;
	long c;

	*Core = -1;

	for (c = 0; c < dev->cores; c++) {
		/* a free Core that has format */
		if (CoreHasFormat(cfg, c, format) && GetDecCore(c, dev, filp)) {
			success = 1;
			*Core = c;
			break;
		}
	}

	return success;
}
int GetDecCoreID(hantrodec_t *dev, struct file *filp,
			unsigned long format)
{
	long c;

	int core_id = -1;

	for (c = 0; c < dev->cores; c++) {
		/* a Core that has format */
		if (CoreHasFormat(cfg, c, format)) {
			core_id = c;
			break;
		}
	}
	PDEBUG("GetDecCoreID=%d\n", core_id);
	return core_id;
}

static int hantrodec_choose_core(int is_g1)
{
	volatile unsigned char *reg = NULL;
	unsigned int blk_base = BLK_CTL_BASE;

	PDEBUG("hantrodec_choose_core\n");
	if (!request_mem_region(blk_base, 0x1000, "blk_ctl"))	{
		pr_err("blk_ctl: failed to reserve HW regs\n");
		return -EBUSY;
	}

	reg = (volatile u8 *) ioremap(blk_base, 0x1000);

	if (reg == NULL) {
		pr_err("blk_ctl: failed to ioremap HW regs\n");
		release_mem_region(blk_base, 0x1000);
		return -EBUSY;
	}

	// G1 use, set to 1; G2 use, set to 0, choose the one you are using
	if (is_g1)
		trusty_ctrlblk_write(&hantrodec_data, 0x14, 0x1, reg);  // VPUMIX only use G1
	else
		trusty_ctrlblk_write(&hantrodec_data, 0x14, 0x0, reg); // VPUMIX only use G2

	if (reg)
		iounmap((void *)reg);
	release_mem_region(blk_base, 0x1000);
	PDEBUG("hantrodec_choose_core OK!\n");
	return 0;
}


long ReserveDecoder(hantrodec_t *dev, struct file *filp, unsigned long format)
{
	long Core = -1;

	/* reserve a Core */
	if (down_interruptible(&dec_core_sem))
		return -ERESTARTSYS;

	/* lock a Core that has specific format*/
	if (wait_event_interruptible(hw_queue, GetDecCoreAny(&Core, dev, filp, format) != 0))
		return -ERESTARTSYS;

	if (IS_G1(dev->hw_id[Core])) {
		if (0 == hantrodec_choose_core(1))
			PDEBUG("G1 is reserved\n");
		else
			return -1;
	} else {
		if (0 == hantrodec_choose_core(0))
			PDEBUG("G2 is reserved\n");
		else
			return -1;
	}

#ifdef CONFIG_DEVICE_THERMAL
	if (hantro_dynamic_clock)
		hantro_thermal_check(hantro_dev);
#endif

	return Core;
}

void ReleaseDecoder(hantrodec_t *dev, long Core)
{
	u32 status;
	unsigned long flags;

	status = trusty_vpu_read(dev, HANTRODEC_IRQ_STAT_DEC_OFF, Core);

	/* make sure HW is disabled */
	if (status & HANTRODEC_DEC_E) {
		pr_info("hantrodec: DEC[%li] still enabled -> reset\n", Core);

		/* abort decoder */
		status |= HANTRODEC_DEC_ABORT | HANTRODEC_DEC_IRQ_DISABLE;
		trusty_vpu_write(dev, HANTRODEC_IRQ_STAT_DEC_OFF, status, Core, WRITE_REGS);
	}

	spin_lock_irqsave(&owner_lock, flags);

	dec_owner[Core] = NULL;

	spin_unlock_irqrestore(&owner_lock, flags);

	up(&dec_core_sem);

	wake_up_interruptible_all(&hw_queue);

}

long ReservePostProcessor(hantrodec_t *dev, struct file *filp)
{
	unsigned long flags;

	long Core = 0;

	/* single Core PP only */
	if (down_interruptible(&pp_core_sem))
		return -ERESTARTSYS;

	spin_lock_irqsave(&owner_lock, flags);

	pp_owner[Core] = filp;

	spin_unlock_irqrestore(&owner_lock, flags);

	return Core;
}

void ReleasePostProcessor(hantrodec_t *dev, long Core)
{
	unsigned long flags;

	u32 status = trusty_vpu_read(dev, HANTRO_IRQ_STAT_PP_OFF, Core);

	/* make sure HW is disabled */
	if (status & HANTRO_PP_E) {
		pr_info("hantrodec: PP[%li] still enabled -> reset\n", Core);

		/* disable IRQ */
		status |= HANTRO_PP_IRQ_DISABLE;

		/* disable postprocessor */
		status &= (~HANTRO_PP_E);
		trusty_vpu_write(dev, HANTRO_IRQ_STAT_PP_OFF, 0x10, Core, WRITE_REGS);
	}

	spin_lock_irqsave(&owner_lock, flags);

	pp_owner[Core] = NULL;

	spin_unlock_irqrestore(&owner_lock, flags);

	up(&pp_core_sem);
}

long ReserveDecPp(hantrodec_t *dev, struct file *filp, unsigned long format)
{
	/* reserve Core 0, DEC+PP for pipeline */
	unsigned long flags;

	long Core = 0;

	/* check that Core has the requested dec format */
	if (!CoreHasFormat(cfg, Core, format))
		return -EFAULT;

	/* check that Core has PP */
	if (!CoreHasFormat(cfg, Core, DWL_CLIENT_TYPE_PP))
		return -EFAULT;

	/* reserve a Core */
	if (down_interruptible(&dec_core_sem))
		return -ERESTARTSYS;

	/* wait until the Core is available */
	if (wait_event_interruptible(hw_queue,	GetDecCore(Core, dev, filp) != 0)) {
		up(&dec_core_sem);
		return -ERESTARTSYS;
	}

	if (down_interruptible(&pp_core_sem)) {
		ReleaseDecoder(dev, Core);
		return -ERESTARTSYS;
	}

	spin_lock_irqsave(&owner_lock, flags);
	pp_owner[Core] = filp;
	spin_unlock_irqrestore(&owner_lock, flags);

	return Core;
}

long DecFlushRegs(hantrodec_t *dev, struct core_desc *Core)
{
	long ret = 0, i;

	u32 id = Core->id;

	if (IS_G1(dev->hw_id[id])) {
		/* copy original dec regs to kernal space*/
		ret = copy_from_user(dec_regs[id], Core->regs, HANTRO_DEC_ORG_REGS*4);
		if (ret) {
			pr_err("copy_from_user failed, returned %li\n", ret);
			return -EFAULT;
		}
#ifdef USE_64BIT_ENV
		/* copy extended dec regs to kernal space*/
		ret = copy_from_user(dec_regs[id] + HANTRO_DEC_EXT_FIRST_REG,
				Core->regs + HANTRO_DEC_EXT_FIRST_REG, HANTRO_DEC_EXT_REGS * 4);
#endif
		if (ret) {
			pr_err("copy_from_user failed, returned %li\n", ret);
			return -EFAULT;
		}

		/* write dec regs but the status reg[1] to hardware */
		/* both original and extended regs need to be written */
		for (i = 2; i <= HANTRO_DEC_ORG_LAST_REG; i++)
			trusty_vpu_write(dev, i*4, dec_regs[id][i], id, WRITE_REGS);
#ifdef USE_64BIT_ENV
		for (i = HANTRO_DEC_EXT_FIRST_REG; i <= HANTRO_DEC_EXT_LAST_REG; i++)
			trusty_vpu_write(dev, i*4, dec_regs[id][i], id, WRITE_REGS);
#endif
	} else {
		ret = copy_from_user(dec_regs[id], Core->regs, HANTRO_G2_DEC_REGS*4);
		if (ret) {
			pr_err("copy_from_user failed, returned %li\n", ret);
			return -EFAULT;
		}

		/* write all regs but the status reg[1] to hardware */
		for (i = 2; i <= HANTRO_G2_DEC_LAST_REG; i++)
			trusty_vpu_write(dev, i*4, dec_regs[id][i], id, WRITE_REGS);
	}

	/* write the status register, which may start the decoder */
	trusty_vpu_write(dev, 4, dec_regs[id][1], id, WRITE_SECURE_CTRL_REGS);

	PDEBUG("flushed registers on Core %d\n", id);

	return 0;
}

long DecRefreshRegs(hantrodec_t *dev, struct core_desc *Core)
{
	long ret, i;
	u32 id = Core->id;

	if (IS_G1(dev->hw_id[id])) {
		/* user has to know exactly what they are asking for */
		//if(Core->size != (HANTRO_DEC_ORG_REGS * 4))
		//  return -EFAULT;

		/* read all registers from hardware */
		/* both original and extended regs need to be read */
		for (i = 0; i <= HANTRO_DEC_ORG_LAST_REG; i++)
			dec_regs[id][i] = trusty_vpu_read(dev, i*4, id);
#ifdef USE_64BIT_ENV
		for (i = HANTRO_DEC_EXT_FIRST_REG; i <= HANTRO_DEC_EXT_LAST_REG; i++)
			dec_regs[id][i] = trusty_vpu_read(dev, i*4, id);
#endif

		if (timeout) {
			/* Enable TIMEOUT bits in Reg[1] */
			dec_regs[id][1] = 0x40100;
			/* Reset HW */
			ResetAsic(dev);
			timeout = 0;
		}

		/* put registers to user space*/
		/* put original registers to user space*/
		ret = copy_to_user(Core->regs, dec_regs[id], HANTRO_DEC_ORG_REGS*4);
#ifdef USE_64BIT_ENV
		/*put extended registers to user space*/
		ret = copy_to_user(Core->regs + HANTRO_DEC_EXT_FIRST_REG,
				dec_regs[id] + HANTRO_DEC_EXT_FIRST_REG, HANTRO_DEC_EXT_REGS * 4);
#endif
		if (ret) {
			pr_err("copy_to_user failed, returned %li\n", ret);
			return -EFAULT;
		}
	} else {
	/* user has to know exactly what they are asking for */
		if (Core->size != (HANTRO_G2_DEC_REGS * 4))
			return -EFAULT;

		/* read all registers from hardware */
		for (i = 0; i <= HANTRO_G2_DEC_LAST_REG; i++)
			dec_regs[id][i] = trusty_vpu_read(dev, i*4, id);

		if (timeout) {
			/* Enable TIMEOUT bits in Reg[1] */
			dec_regs[id][1] = 0x40100;
			/* Reset HW */
			ResetAsic(dev);
			timeout = 0;
		}

		/* put registers to user space*/
		ret = copy_to_user(Core->regs, dec_regs[id], HANTRO_G2_DEC_REGS*4);
		if (ret) {
			pr_err("copy_to_user failed, returned %li\n", ret);
			return -EFAULT;
		}
	}
	return 0;
}

static int CheckDecIrq(hantrodec_t *dev, int id)
{
	unsigned long flags;
	int rdy = 0;

	const u32 irq_mask = (1 << id);

	spin_lock_irqsave(&owner_lock, flags);

	if (dec_irq & irq_mask) {
		/* reset the wait condition(s) */
		dec_irq &= ~irq_mask;
		rdy = 1;
	}

	spin_unlock_irqrestore(&owner_lock, flags);

	return rdy;
}

long WaitDecReadyAndRefreshRegs(hantrodec_t *dev, struct core_desc *Core)
{
	u32 id = Core->id;
	long ret;

	PDEBUG("wait_event_interruptible DEC[%d]\n", id);

	//ret = wait_event_interruptible_timeout(dec_wait_queue, CheckDecIrq(dev, id), msecs_to_jiffies(200));
	ret = wait_event_timeout(dec_wait_queue, CheckDecIrq(dev, id), msecs_to_jiffies(200));
	if (ret == -ERESTARTSYS) {
		pr_err("DEC[%d]  failed to wait_event interrupted\n", id);
		return -ERESTARTSYS;
	} else if (ret == 0) {
		pr_err("DEC[%d]  wait_event timeout\n", id);
		timeout = 1;
	}

	atomic_inc(&irq_tx);

	/* refresh registers */
	return DecRefreshRegs(dev, Core);
}

long PPFlushRegs(hantrodec_t *dev, struct core_desc *Core)
{
	long ret = 0;
	u32 id = Core->id;
	u32 i;

	/* copy original dec regs to kernal space*/
	ret = copy_from_user(dec_regs[id] + HANTRO_PP_ORG_FIRST_REG,
			Core->regs + HANTRO_PP_ORG_FIRST_REG, HANTRO_PP_ORG_REGS*4);
#ifdef USE_64BIT_ENV
	/* copy extended dec regs to kernal space*/
	ret = copy_from_user(dec_regs[id] + HANTRO_PP_EXT_FIRST_REG,
			Core->regs + HANTRO_PP_EXT_FIRST_REG, HANTRO_PP_EXT_REGS*4);
#endif
	if (ret) {
		pr_err("copy_from_user failed, returned %li\n", ret);
		return -EFAULT;
	}

	/* write all regs but the status reg[1] to hardware */
	/* both original and extended regs need to be written */
	for (i = HANTRO_PP_ORG_FIRST_REG + 1; i <= HANTRO_PP_ORG_LAST_REG; i++)
		trusty_vpu_write(dev, i*4, dec_regs[id][i], id, WRITE_REGS);
#ifdef USE_64BIT_ENV
	for (i = HANTRO_PP_EXT_FIRST_REG; i <= HANTRO_PP_EXT_LAST_REG; i++)
		trusty_vpu_write(dev, i*4, dec_regs[id][i], id, WRITE_REGS);
#endif
	/* write the stat reg, which may start the PP */
	trusty_vpu_write(dev, HANTRO_PP_ORG_FIRST_REG * 4,
		dec_regs[id][HANTRO_PP_ORG_FIRST_REG], id, WRITE_SECURE_PPCTRL_REGS);

	return 0;
}

long PPRefreshRegs(hantrodec_t *dev, struct core_desc *Core)
{
	long i, ret;
	u32 id = Core->id;
#ifdef USE_64BIT_ENV
	/* user has to know exactly what they are asking for */
	if (Core->size != (HANTRO_PP_TOTAL_REGS * 4))
		return -EFAULT;
#else
	/* user has to know exactly what they are asking for */
	if (Core->size != (HANTRO_PP_ORG_REGS * 4))
		return -EFAULT;
#endif

	/* read all registers from hardware */
	/* both original and extended regs need to be read */
	for (i = HANTRO_PP_ORG_FIRST_REG; i <= HANTRO_PP_ORG_LAST_REG; i++)
		dec_regs[id][i] = trusty_vpu_read(dev, i*4, id);
#ifdef USE_64BIT_ENV
	for (i = HANTRO_PP_EXT_FIRST_REG; i <= HANTRO_PP_EXT_LAST_REG; i++)
		dec_regs[id][i] = trusty_vpu_read(dev, i*4, id);
#endif
	/* put registers to user space*/
	/* put original registers to user space*/
	ret = copy_to_user(Core->regs + HANTRO_PP_ORG_FIRST_REG,
			dec_regs[id] + HANTRO_PP_ORG_FIRST_REG, HANTRO_PP_ORG_REGS*4);
#ifdef USE_64BIT_ENV
	/* put extended registers to user space*/
	ret = copy_to_user(Core->regs + HANTRO_PP_EXT_FIRST_REG,
			dec_regs[id] + HANTRO_PP_EXT_FIRST_REG, HANTRO_PP_EXT_REGS * 4);
#endif
	if (ret) {
		pr_err("copy_to_user failed, returned %li\n", ret);
		return -EFAULT;
	}

	return 0;
}

static int CheckPPIrq(hantrodec_t *dev, int id)
{
	unsigned long flags;
	int rdy = 0;

	const u32 irq_mask = (1 << id);

	spin_lock_irqsave(&owner_lock, flags);

	if (pp_irq & irq_mask) {
		/* reset the wait condition(s) */
		pp_irq &= ~irq_mask;
		rdy = 1;
	}

	spin_unlock_irqrestore(&owner_lock, flags);

	return rdy;
}

long WaitPPReadyAndRefreshRegs(hantrodec_t *dev, struct core_desc *Core)
{
	u32 id = Core->id;

	PDEBUG("wait_event_interruptible PP[%d]\n", id);

	if (wait_event_interruptible(pp_wait_queue, CheckPPIrq(dev, id))) {
		pr_err("PP[%d]  failed to wait_event_interruptible interrupted\n", id);
		return -ERESTARTSYS;
	}

	atomic_inc(&irq_tx);

	/* refresh registers */
	return PPRefreshRegs(dev, Core);
}

static int CheckCoreIrq(hantrodec_t *dev, const struct file *filp, int *id)
{
	unsigned long flags;
	int rdy = 0, n = 0;

	do {
		u32 irq_mask = (1 << n);

		spin_lock_irqsave(&owner_lock, flags);

		if (dec_irq & irq_mask) {
			if (dec_owner[n] == filp) {
				/* we have an IRQ for our client */

				/* reset the wait condition(s) */
				dec_irq &= ~irq_mask;

				/* signal ready Core no. for our client */
				*id = n;

				rdy = 1;

				spin_unlock_irqrestore(&owner_lock, flags);
				break;
			} else if (dec_owner[n] == NULL) {
				/* zombie IRQ */
				pr_info("IRQ on Core[%d], but no owner!!!\n", n);

				/* reset the wait condition(s) */
				dec_irq &= ~irq_mask;
			}
		}

		spin_unlock_irqrestore(&owner_lock, flags);

		n++; /* next Core */
	} while (n < dev->cores);

	return rdy;
}

long WaitCoreReady(hantrodec_t *dev, const struct file *filp, int *id)
{
	PDEBUG("wait_event_interruptible CORE\n");

	if (wait_event_interruptible(dec_wait_queue, CheckCoreIrq(dev, filp, id))) {
		pr_err("CORE  failed to wait_event_interruptible interrupted\n");
		return -ERESTARTSYS;
	}

	atomic_inc(&irq_tx);

	return 0;
}

/*-------------------------------------------------------------------------
 *Function name   : hantrodec_ioctl
 *Description     : communication method to/from the user space
 *
 *Return type     : long
 *-------------------------------------------------------------------------
 */

static long hantrodec_ioctl(struct file *filp, unsigned int cmd, unsigned long arg)
{
	int err = 0;
	long tmp;

	PDEBUG("ioctl cmd 0x%08x\n", cmd);
	/*
	 * extract the type and number bitfields, and don't decode
	 * wrong cmds: return ENOTTY (inappropriate ioctl) before access_ok()
	 */
	if (_IOC_TYPE(cmd) != HANTRODEC_IOC_MAGIC)
		return -ENOTTY;
	if (_IOC_NR(cmd) > HANTRODEC_IOC_MAXNR)
		return -ENOTTY;

	/*
	 * the direction is a bitmask, and VERIFY_WRITE catches R/W
	 * transfers. `Type' is user-oriented, while
	 * access_ok is kernel-oriented, so the concept of "read" and
	 * "write" is reversed
	 */
	if (_IOC_DIR(cmd) & _IOC_READ)
		err = !access_ok((void *) arg, _IOC_SIZE(cmd));
	else if (_IOC_DIR(cmd) & _IOC_WRITE)
		err = !access_ok((void *) arg, _IOC_SIZE(cmd));

	if (err)
		return -EFAULT;

	switch (_IOC_NR(cmd)) {
	case _IOC_NR(HANTRODEC_IOC_CLI): {
		__u32 id;

		__get_user(id, (__u32 *)arg);
		if (id >= hantrodec_data.cores)
			return -EFAULT;
		disable_irq(hantrodec_data.irq[id]);
		break;
	}
	case _IOC_NR(HANTRODEC_IOC_STI): {
		__u32 id;

		__get_user(id, (__u32 *)arg);
		if (id >= hantrodec_data.cores)
			return -EFAULT;
		enable_irq(hantrodec_data.irq[id]);
		break;
	}
	case _IOC_NR(HANTRODEC_IOCGHWOFFSET): {
		__u32 id;

		__get_user(id, (__u32 *)arg);
		if (id >= hantrodec_data.cores)
			return -EFAULT;

		__put_user(multicorebase[id], (unsigned long *) arg);
		break;
	}
	case _IOC_NR(HANTRODEC_IOCGHWIOSIZE): {
		__u32 id;
		__u32 io_size;

		__get_user(id, (__u32 *)arg);
		if (id >= hantrodec_data.cores)
			return -EFAULT;
		io_size = hantrodec_data.iosize[id];
		__put_user(io_size, (u32 *) arg);

		return 0;
	}
	case _IOC_NR(HANTRODEC_IOC_MC_OFFSETS): {
		tmp = copy_to_user((u64 *) arg, multicorebase, sizeof(multicorebase));
		if (err) {
			pr_err("copy_to_user failed, returned %li\n", tmp);
			return -EFAULT;
		}
		break;
	}
	case _IOC_NR(HANTRODEC_IOC_MC_CORES):
		__put_user(hantrodec_data.cores, (unsigned int *) arg);
		PDEBUG("hantrodec_data.cores=%d\n", hantrodec_data.cores);
		break;
	case _IOC_NR(HANTRODEC_IOCS_DEC_PUSH_REG): {
		struct core_desc Core;

		/* get registers from user space*/
		tmp = copy_from_user(&Core, (void *)arg, sizeof(struct core_desc));
		if (tmp) {
			pr_err("copy_from_user failed, returned %li\n", tmp);
			return -EFAULT;
		}

		if (Core.id >= hantrodec_data.cores)
			return -EFAULT;

		DecFlushRegs(&hantrodec_data, &Core);
		break;
	}
	case _IOC_NR(HANTRODEC_IOCS_PP_PUSH_REG): {
		struct core_desc Core;

		/* get registers from user space*/
		tmp = copy_from_user(&Core, (void *)arg, sizeof(struct core_desc));
		if (tmp) {
			pr_err("copy_from_user failed, returned %li\n", tmp);
			return -EFAULT;
		}

		if (Core.id >= hantrodec_data.cores)
			return -EFAULT;

		PPFlushRegs(&hantrodec_data, &Core);
		break;
	}
	case _IOC_NR(HANTRODEC_IOCS_DEC_PULL_REG): {
		struct core_desc Core;

		/* get registers from user space*/
		tmp = copy_from_user(&Core, (void *)arg, sizeof(struct core_desc));
		if (tmp) {
			pr_err("copy_from_user failed, returned %li\n", tmp);
			return -EFAULT;
		}

		if (Core.id >= hantrodec_data.cores)
			return -EFAULT;

		return DecRefreshRegs(&hantrodec_data, &Core);
	}
	case _IOC_NR(HANTRODEC_IOCS_PP_PULL_REG): {
		struct core_desc Core;

		/* get registers from user space*/
		tmp = copy_from_user(&Core, (void *)arg, sizeof(struct core_desc));
		if (tmp) {
			pr_err("copy_from_user failed, returned %li\n", tmp);
			return -EFAULT;
		}

		if (Core.id >= hantrodec_data.cores)
			return -EFAULT;

		return PPRefreshRegs(&hantrodec_data, &Core);
	}
	case _IOC_NR(HANTRODEC_IOCH_DEC_RESERVE): {
		PDEBUG("Reserve DEC Core, format = %li\n", arg);
		return ReserveDecoder(&hantrodec_data, filp, arg);
	}
	case _IOC_NR(HANTRODEC_IOCT_DEC_RELEASE): {
		if (arg >= hantrodec_data.cores || dec_owner[arg] != filp) {
			pr_err("bogus DEC release, Core = %li\n", arg);
			return -EFAULT;
		}

		PDEBUG("Release DEC, Core = %li\n", arg);

		ReleaseDecoder(&hantrodec_data, arg);

		break;
	}
	case _IOC_NR(HANTRODEC_IOCQ_PP_RESERVE):
		return ReservePostProcessor(&hantrodec_data, filp);
	case _IOC_NR(HANTRODEC_IOCT_PP_RELEASE): {
		if (arg != 0 || pp_owner[arg] != filp) {
			pr_err("bogus PP release %li\n", arg);
			return -EFAULT;
		}

		ReleasePostProcessor(&hantrodec_data, arg);

		break;
	}
	case _IOC_NR(HANTRODEC_IOCX_DEC_WAIT): {
		struct core_desc Core;

		/* get registers from user space */
		tmp = copy_from_user(&Core, (void *)arg, sizeof(struct core_desc));
		if (tmp) {
			pr_err("copy_from_user failed, returned %li\n", tmp);
			return -EFAULT;
		}

		if (Core.id >= hantrodec_data.cores)
			return -EFAULT;

		return WaitDecReadyAndRefreshRegs(&hantrodec_data, &Core);
	}
	case _IOC_NR(HANTRODEC_IOCX_PP_WAIT): {
		struct core_desc Core;

		/* get registers from user space */
		tmp = copy_from_user(&Core, (void *)arg, sizeof(struct core_desc));
		if (tmp) {
			pr_err("copy_from_user failed, returned %li\n", tmp);
			return -EFAULT;
		}

		if (Core.id >= hantrodec_data.cores)
			return -EFAULT;

		return WaitPPReadyAndRefreshRegs(&hantrodec_data, &Core);
	}
	case _IOC_NR(HANTRODEC_IOCG_CORE_WAIT): {
		int id;

		tmp = WaitCoreReady(&hantrodec_data, filp, &id);
		__put_user(id, (int *) arg);
		return tmp;
	}
	case _IOC_NR(HANTRODEC_IOX_ASIC_ID): {
		u32 id;

		__get_user(id, (u32 *)arg);
		if (id >= hantrodec_data.cores)
			return -EFAULT;
		id = trusty_vpu_read(&hantrodec_data, 0, id);
		__put_user(id, (u32 *) arg);
		return 0;
	}
	case _IOC_NR(HANTRODEC_IOCG_CORE_ID): {
		PDEBUG("Get DEC Core_id, format = %li\n", arg);
		return GetDecCoreID(&hantrodec_data, filp, arg);
	}
	case _IOC_NR(HANTRODEC_DEBUG_STATUS): {
		PDEBUG("hantrodec: dec_irq     = 0x%08x\n", dec_irq);
		PDEBUG("hantrodec: pp_irq      = 0x%08x\n", pp_irq);

		PDEBUG("hantrodec: IRQs received/sent2user = %d / %d\n",
		atomic_read(&irq_rx), atomic_read(&irq_tx));

		for (tmp = 0; tmp < hantrodec_data.cores; tmp++) {
			PDEBUG("hantrodec: dec_core[%li] %s\n",
					tmp, dec_owner[tmp] == NULL ? "FREE" : "RESERVED");
			PDEBUG("hantrodec: pp_core[%li]  %s\n",
					tmp, pp_owner[tmp] == NULL ? "FREE" : "RESERVED");
		}
		break;
	}
	default:
		return -ENOTTY;
	}

	return 0;
}

#ifdef CONFIG_COMPAT
struct core_desc_32 {
	__u32 id; /* id of the Core */
	compat_caddr_t regs; /* pointer to user registers */
	__u32 size; /* size of register space */
};

static int get_hantro_core_desc32(struct core_desc *kp, struct core_desc_32 __user *up)
{
	u32 tmp;

	if (!access_ok(up, sizeof(struct core_desc_32)) ||
				get_user(kp->id, &up->id) ||
				get_user(kp->size, &up->size) ||
				get_user(tmp, &up->regs)) {
		return -EFAULT;
	}
	kp->regs = (__force u32 *)compat_ptr(tmp);
	return 0;
}

static int put_hantro_core_desc32(struct core_desc *kp, struct core_desc_32 __user *up)
{
	u32 tmp = (u32)((unsigned long)kp->regs);

	if (!access_ok(up, sizeof(struct core_desc_32)) ||
				put_user(kp->id, &up->id) ||
				put_user(kp->size, &up->size) ||
				put_user(tmp, &up->regs)) {
		return -EFAULT;
	}
	return 0;
}
static long hantrodec_ioctl32(struct file *filp, unsigned int cmd, unsigned long arg)
{
#define HANTRO_IOCTL32(err, filp, cmd, arg) { \
		mm_segment_t old_fs = get_fs(); \
		set_fs(KERNEL_DS); \
		err = hantrodec_ioctl(filp, cmd, arg); \
		if (err) \
			return err; \
		set_fs(old_fs); \
	}

	union {
		struct core_desc kcore;
		unsigned long kux;
		unsigned int kui;
	} karg;
	void __user *up = compat_ptr(arg);
	long err = 0;

	switch (_IOC_NR(cmd)) {
	case _IOC_NR(HANTRODEC_IOCGHWOFFSET):
	case _IOC_NR(HANTRODEC_IOC_MC_OFFSETS):
		err = get_user(karg.kux, (s32 __user *)up);
		if (err)
			return err;
		HANTRO_IOCTL32(err, filp, cmd, (unsigned long)&karg);
		err = put_user(((s32)karg.kux), (s32 __user *)up);
		break;
	case _IOC_NR(HANTRODEC_IOCGHWIOSIZE):
	case _IOC_NR(HANTRODEC_IOC_MC_CORES):
	case _IOC_NR(HANTRODEC_IOCG_CORE_WAIT):
	case _IOC_NR(HANTRODEC_IOX_ASIC_ID):
		err = get_user(karg.kui, (s32 __user *)up);
		if (err)
			return err;
		HANTRO_IOCTL32(err, filp, cmd, (unsigned long)&karg);
		err = put_user(((s32)karg.kui), (s32 __user *)up);
		break;
	case _IOC_NR(HANTRODEC_IOCS_DEC_PUSH_REG):
	case _IOC_NR(HANTRODEC_IOCS_PP_PUSH_REG):
	case _IOC_NR(HANTRODEC_IOCX_DEC_WAIT):
	case _IOC_NR(HANTRODEC_IOCX_PP_WAIT):
	case _IOC_NR(HANTRODEC_IOCS_DEC_PULL_REG):
	case _IOC_NR(HANTRODEC_IOCS_PP_PULL_REG):
		err = get_hantro_core_desc32(&karg.kcore, up);
		if (err)
			return err;
		HANTRO_IOCTL32(err, filp, cmd, (unsigned long)&karg);
		err = put_hantro_core_desc32(&karg.kcore, up);
		break;
	default:
		err = hantrodec_ioctl(filp, cmd, (unsigned long)up);
		break;
	}

	return err;
}

#endif //ifdef CONFIG_COMPAT

/*--------------------------------------------------------------------------
 *Function name   : hantrodec_open
 *Description     : open method
 *
 *Return type     : int
 *---------------------------------------------------------------------------
 */
static int hantrodec_open(struct inode *inode, struct file *filp)
{
	PDEBUG("dev opened\n");
	hantro_clk_enable(hantro_dev);
	pm_runtime_get_sync(hantro_dev);
	return 0;
}

/*---------------------------------------------------------------------------
 *Function name   : hantrodec_release
 *Description     : Release driver
 *
 *Return type     : int
 *----------------------------------------------------------------------------
 */
static int hantrodec_release(struct inode *inode, struct file *filp)
{
	int n;
	hantrodec_t *dev = &hantrodec_data;

	PDEBUG("closing ...\n");

	for (n = 0; n < dev->cores; n++) {
		if (dec_owner[n] == filp) {
			PDEBUG("releasing dec Core %i lock\n", n);
			ReleaseDecoder(dev, n);
		}
	}

	for (n = 0; n < 1; n++) {
		if (pp_owner[n] == filp) {
			PDEBUG("releasing pp Core %i lock\n", n);
			ReleasePostProcessor(dev, n);
		}
	}

	pm_runtime_put_sync(hantro_dev);
	hantro_clk_disable(hantro_dev);
	PDEBUG("closed\n");
	return 0;
}

/*---------------------------------------------------------------------------
 *Function name   : hantro_mmap
 *Description     : memory map interface for hantro file operation
 *
 *Return type     : int
 *---------------------------------------------------------------------------
 */
static int hantro_mmap(struct file *fp, struct vm_area_struct *vm)
{
	if (vm->vm_pgoff == (multicorebase[0] >> PAGE_SHIFT) || vm->vm_pgoff == (multicorebase[1] >> PAGE_SHIFT)) {
		vm->vm_flags |= VM_IO;
		vm->vm_page_prot = pgprot_noncached(vm->vm_page_prot);
		PDEBUG("hantro mmap: size=0x%lX, page off=0x%lX\n", (vm->vm_end - vm->vm_start), vm->vm_pgoff);
		return remap_pfn_range(vm, vm->vm_start, vm->vm_pgoff, vm->vm_end - vm->vm_start,
						vm->vm_page_prot) ? -EAGAIN : 0;
	}	else {
		pr_err("invalid map offset :0x%lX\n", vm->vm_pgoff);
		return -EINVAL;
	}
}

/* VFS methods */
static const struct file_operations hantrodec_fops = {
	.owner = THIS_MODULE,
	.open = hantrodec_open,
	.release = hantrodec_release,
	.unlocked_ioctl = hantrodec_ioctl,
	.fasync = NULL,
	.mmap = hantro_mmap,
#ifdef CONFIG_COMPAT
	.compat_ioctl = hantrodec_ioctl32,
#endif
};

/*---------------------------------------------------------------------------
 *Function name   : hantrodec_init
 *Description     : Initialize the driver
 *
 *Return type     : int
 *---------------------------------------------------------------------------
 */
int hantrodec_init(struct platform_device *pdev)
{
	int result;
	int irq_0, irq_1;

	dec_irq = 0;
	pp_irq = 0;
	pr_debug("hantrodec: Init multi Core[0] at 0x%16lx\n"
			"                     Core[1] at 0x%16lx\n", multicorebase[0], multicorebase[1]);

	hantrodec_data.cores = 0;
	hantrodec_data.iosize[0] = DEC_IO_SIZE_0;
	hantrodec_data.iosize[1] = DEC_IO_SIZE_1;

	hantrodec_data.async_queue_dec = NULL;
	hantrodec_data.async_queue_pp = NULL;

	result = register_chrdev(hantrodec_major, "hantrodec", &hantrodec_fops);
	if (result < 0) {
		pr_err("hantrodec: unable to get major %d\n", hantrodec_major);
		goto err;
	} else if (result != 0) { /* this is for dynamic major */
		hantrodec_major = result;
	}

	result = ReserveIO();
	if (result < 0)
		goto err;

	memset(dec_owner, 0, sizeof(dec_owner));
	memset(pp_owner, 0, sizeof(pp_owner));

	sema_init(&dec_core_sem, hantrodec_data.cores-1);
	sema_init(&pp_core_sem, 1);

	/* read configuration fo all cores */
	ReadCoreConfig(&hantrodec_data);

	/* reset hardware */
	ResetAsic(&hantrodec_data);

	/* register irq for each core*/
	irq_0 = platform_get_irq_byname(pdev, "irq_hantro_g1");
	if (irq_0 > 0) {
		hantrodec_data.irq[0] = irq_0;
		result = request_irq(irq_0, hantrodec_isr, IRQF_SHARED,
				"hantrodec", (void *) &hantrodec_data);

		if (result != 0) {
			if (result == -EINVAL)
				pr_err("hantrodec: Bad irq number or handler\n");
			else if (result == -EBUSY) {
				pr_err("hantrodec: IRQ <%d> busy, change your config\n",
				hantrodec_data.irq[0]);
			}
			ReleaseIO();
			goto err;
		}
	}	else {
		pr_err("hantrodec: IRQ0 not in use!\n");
		goto err;
	}

	irq_1 = platform_get_irq_byname(pdev, "irq_hantro_g2");
	if (irq_1 > 0) {
		hantrodec_data.irq[1] = irq_1;
		result = request_irq(irq_1, hantrodec_isr, IRQF_SHARED,
				"hantrodec", (void *) &hantrodec_data);

		if (result != 0) {
			if (result == -EINVAL)
				pr_err("hantrodec: Bad irq number or handler\n");
			else if (result == -EBUSY) {
				pr_err("hantrodec: IRQ <%d> busy, change your config\n",
					hantrodec_data.irq[1]);
			}

			ReleaseIO();
			goto err;
		}
	}	else {
		pr_err("hantrodec: IRQ1 not in use!\n");
		goto err;
	}
	pr_info("hantrodec: module inserted. Major = %d\n", hantrodec_major);

	return 0;

err:
	pr_err("hantrodec: module not inserted\n");
	unregister_chrdev(hantrodec_major, "hantrodec");
	return result;
}

/*---------------------------------------------------------------------------
 *Function name   : hantrodec_cleanup
 *Description     : clean up
 *
 *Return type     : int
 *---------------------------------------------------------------------------
 */
void hantrodec_cleanup(void)
{
	hantrodec_t *dev = &hantrodec_data;
	int n = 0;
	/* reset hardware */
	ResetAsic(dev);

	/* free the IRQ */
	for (n = 0; n < dev->cores; n++) {
		if (dev->irq[n] != -1)
			free_irq(dev->irq[n], (void *) dev);
	}

	ReleaseIO();

	unregister_chrdev(hantrodec_major, "hantrodec");

	PDEBUG("hantrodec: module removed\n");

}

/*---------------------------------------------------------------------------
 *Function name   : CheckHwId
 *Return type     : int
 *---------------------------------------------------------------------------
 */
static int CheckHwId(hantrodec_t *dev)
{
	long int hwid;
	int i;
	size_t num_hw = sizeof(DecHwId) / sizeof(*DecHwId);

	int found = 0;

	for (i = 0; i < dev->cores; i++) {
		if (dev->hwregs[i] != NULL) {
			hwid = trusty_vpu_read(dev, 0, i);
			pr_debug("hantrodec: Core %d HW ID=0x%16lx\n", i, hwid);
			hwid = (hwid >> 16) & 0xFFFF; /* product version only */

			while (num_hw--) {
				if (hwid == DecHwId[num_hw]) {
					pr_debug("hantrodec: Supported HW found at 0x%16lx\n",
							multicorebase[i]);
					found++;
					dev->hw_id[i] = hwid;
					break;
				}
			}
			if (!found) {
				pr_err("hantrodec: Unknown HW found at 0x%16lx\n",	multicorebase[i]);
				return 0;
			}
			found = 0;
			num_hw = sizeof(DecHwId) / sizeof(*DecHwId);
		}
	}

	return 1;
}

/*---------------------------------------------------------------------------
 *Function name   : ReserveIO
 *Description     : IO reserve
 *
 *Return type     : int
 *---------------------------------------------------------------------------
 */
static int ReserveIO(void)
{
	int i;

	for (i = 0; i < HXDEC_MAX_CORES; i++) {
		if (multicorebase[i] != -1) {
			if (!request_mem_region(multicorebase[i], hantrodec_data.iosize[i], "hantrodec0")) {
				pr_err("hantrodec: failed to reserve HW regs\n");
				return -EBUSY;
			}

			hantrodec_data.hwregs[i] = (volatile u8 *) ioremap(multicorebase[i],
			hantrodec_data.iosize[i]);

			if (hantrodec_data.hwregs[i] == NULL) {
				pr_err("hantrodec: failed to ioremap HW regs\n");
				ReleaseIO();
				return -EBUSY;
			}
			hantrodec_data.cores++;
		}
	}

	/* check for correct HW */
	if (!CheckHwId(&hantrodec_data)) {
		ReleaseIO();
		return -EBUSY;
	}

	return 0;
}

/*---------------------------------------------------------------------------
 *Function name   : releaseIO
 *Description     : release
 *
 *Return type     : void
 *---------------------------------------------------------------------------
 */
static void ReleaseIO(void)
{
	int i;

	for (i = 0; i < hantrodec_data.cores; i++) {
		if (hantrodec_data.hwregs[i])
			iounmap((void *) hantrodec_data.hwregs[i]);
		release_mem_region(multicorebase[i], hantrodec_data.iosize[i]);
	}
}

/*---------------------------------------------------------------------------
 *Function name   : hantrodec_isr
 *Description     : interrupt handler
 *
 *Return type     : irqreturn_t
 *---------------------------------------------------------------------------
 */
irqreturn_t hantrodec_isr(int irq, void *dev_id)
{
	unsigned long flags;
	unsigned int handled = 0;
	int i;
	volatile u8 *hwregs;

	hantrodec_t *dev = (hantrodec_t *) dev_id;
	u32 irq_status_dec;

	spin_lock_irqsave(&owner_lock, flags);

	for (i = 0; i < dev->cores; i++) {
		volatile u8 *hwregs = dev->hwregs[i];

		/* interrupt status register read */
		irq_status_dec = trusty_vpu_read(dev, HANTRODEC_IRQ_STAT_DEC_OFF, i);

		if (irq_status_dec & HANTRODEC_DEC_IRQ) {
			/* clear dec IRQ */
			irq_status_dec &= (~HANTRODEC_DEC_IRQ);
			trusty_vpu_write(dev, HANTRODEC_IRQ_STAT_DEC_OFF, irq_status_dec,
					i, WRITE_REGS);

			PDEBUG("decoder IRQ received! Core %d\n", i);

			atomic_inc(&irq_rx);

			dec_irq |= (1 << i);

			//wake_up_interruptible_all(&dec_wait_queue);
			wake_up_all(&dec_wait_queue);
			handled++;
		}
	}

	spin_unlock_irqrestore(&owner_lock, flags);

	if (!handled)
		pr_info("IRQ received, but not hantrodec's!\n");

	(void)hwregs;
	return IRQ_RETVAL(handled);
}

/*---------------------------------------------------------------------------
 *Function name   : ResetAsic
 *Description     : reset asic
 *
 *Return type     :
 *---------------------------------------------------------------------------
 */
void ResetAsic(hantrodec_t *dev)
{
	int i, j;
	u32 status;

	for (j = 0; j < dev->cores; j++) {
		status = trusty_vpu_read(dev, HANTRODEC_IRQ_STAT_DEC_OFF, j);

		if (status & HANTRODEC_DEC_E) {
			/* abort with IRQ disabled */
			status = HANTRODEC_DEC_ABORT | HANTRODEC_DEC_IRQ_DISABLE;
			trusty_vpu_write(dev, HANTRODEC_IRQ_STAT_DEC_OFF, status, j, WRITE_REGS);
		}

		if (IS_G1(dev->hw_id[j]))
			/* reset PP */
			trusty_vpu_write(dev, HANTRO_IRQ_STAT_PP_OFF, 0, j, WRITE_REGS);

		for (i = 8; i < dev->iosize[j]; i += 4)
			trusty_vpu_write(dev, i, 0, j, WRITE_REGS);
		trusty_vpu_write(dev, 4, 0, j, WRITE_SECURE_CTRL_REGS);
	}
}

/*---------------------------------------------------------------------------
 *Function name   : dump_regs
 *Description     : Dump registers
 *
 *Return type     :
 *---------------------------------------------------------------------------
 */
#ifdef HANTRODEC_DEBUG
void dump_regs(hantrodec_t *dev)
{
	int i, c;

	PDEBUG("Reg Dump Start\n");
	for (c = 0; c < dev->cores; c++) {
		for (i = 0; i < dev->iosize[c]; i += 4*4) {
			PDEBUG("\toffset %04X: %08X  %08X  %08X  %08X\n", i,
			trusty_vpu_read(dev, i, c),
			trusty_vpu_read(dev, i + 4, c),
			trusty_vpu_read(dev, i + 8, c),
			trusty_vpu_read(dev, i + 12, c);
		}
	}
	PDEBUG("Reg Dump End\n");
}
#endif

static int hantro_dev_probe(struct platform_device *pdev)
{
	int err = 0;
	struct device *temp_class;
	struct resource *res;
	unsigned long reg_base;

	struct device_node *sp = NULL;

	hantro_dev = &pdev->dev;
	res = platform_get_resource_byname(pdev, IORESOURCE_MEM, "regs_hantro");
	if (!res) {
		pr_err("hantro: unable to get vpu base addr\n");
		return -ENODEV;
	}
	/* add trusty device into hantrodec_data */
	sp = of_find_node_by_name(NULL, "trusty");
	if (sp != NULL) {
		struct platform_device *pd;

		pd = of_find_device_by_node(sp);
		if (pd != NULL)
			hantrodec_data.trusty_dev = &(pd->dev);
		else
			hantrodec_data.trusty_dev = NULL;
	} else {
		hantrodec_data.trusty_dev = NULL;
	}
	if (hantrodec_data.trusty_dev) {
		int ret = trusty_fast_call32(hantrodec_data.trusty_dev,
				SMC_HANTRO_PROBE, 0, 0, 0);
		if (ret < 0) {
			pr_err("vpu driver probe fail! nr=0x%x ret=%d. Use normal mode.\n",
					SMC_HANTRO_PROBE, ret);
			hantrodec_data.trusty_dev = NULL;
		} else {
			pr_info("trusty vpu driver probe ok, use trusty mode.\n");
		}
	}

	reg_base = res->start;
	if ((ulong)reg_base != multicorebase[0]) {
		pr_err("hantrodec: regbase(0x%lX) not equal to expected value(0x%lX)\n", reg_base, multicorebase[0]);
		return -ENODEV;
	}

	hantro_clk_g1 = clk_get(&pdev->dev, "clk_hantro_g1");
	hantro_clk_g2 = clk_get(&pdev->dev, "clk_hantro_g2");
	hantro_clk_bus = clk_get(&pdev->dev, "clk_hantro_bus");
	if (IS_ERR(hantro_clk_g1) || IS_ERR(hantro_clk_g2) || IS_ERR(hantro_clk_bus)) {
		pr_err("hantro: get clock failed\n");
		return -ENODEV;
	}
	pr_debug("hantro: g1, g2, bus clock: 0x%lX, 0x%lX, 0x%lX\n", clk_get_rate(hantro_clk_g1),
				clk_get_rate(hantro_clk_g2), clk_get_rate(hantro_clk_bus));

#if 0
	hantro_regulator = regulator_get(&pdev->dev, "regulator");
	if (IS_ERR(hantro_regulator)) {
		pr_err("hantro: get regulator failed\n");
		return -ENODEV;
	}
	hantro_update_voltage(&pdev->dev);
#endif
	hantro_clk_enable(&pdev->dev);
	pm_runtime_enable(&pdev->dev);

	pm_runtime_get_sync(&pdev->dev);

	hantro_ctrlblk_reset(&pdev->dev);

	err = hantrodec_init(pdev);
	if (0 != err) {
		pr_err("hantro: hantrodec_init failed\n");
		goto error;
	}

	hantro_class = class_create(THIS_MODULE, "mxc_hantro");
	if (IS_ERR(hantro_class)) {
		err = PTR_ERR(hantro_class);
		goto error;
	}
	temp_class = device_create(hantro_class, NULL, MKDEV(hantrodec_major, 0), NULL, DEVICE_NAME);
	if (IS_ERR(temp_class)) {
		err = PTR_ERR(temp_class);
		goto err_out_class;
	}

#ifdef CONFIG_DEVICE_THERMAL
	HANTRO_REG_THERMAL_NOTIFIER(&hantro_thermal_hot_notifier);
	thermal_event = 0;
	thermal_cur = 0;
	hantro_dynamic_clock = 0;
#endif
	timeout = 0;
	goto out;

err_out_class:
	device_destroy(hantro_class, MKDEV(hantrodec_major, 0));
	class_destroy(hantro_class);
error:
	pr_err("hantro probe failed\n");
out:
	pm_runtime_put_sync(&pdev->dev);
	hantro_clk_disable(&pdev->dev);
	return err;
}

static int hantro_dev_remove(struct platform_device *pdev)
{
	hantro_clk_enable(&pdev->dev);
	pm_runtime_get_sync(&pdev->dev);
	if (hantrodec_major > 0) {
		device_destroy(hantro_class, MKDEV(hantrodec_major, 0));
		class_destroy(hantro_class);
		hantrodec_cleanup();
		hantrodec_major = 0;
	}
	pm_runtime_put_sync(&pdev->dev);
	pm_runtime_disable(&pdev->dev);
	hantro_clk_disable(&pdev->dev);

	if (!IS_ERR(hantro_clk_g1))
		clk_put(hantro_clk_g1);
	if (!IS_ERR(hantro_clk_g2))
		clk_put(hantro_clk_g2);
	if (!IS_ERR(hantro_clk_bus))
		clk_put(hantro_clk_bus);

#ifdef CONFIG_DEVICE_THERMAL
	HANTRO_UNREG_THERMAL_NOTIFIER(&hantro_thermal_hot_notifier);
#endif

	return 0;
}

#ifdef CONFIG_PM
static int hantro_suspend(struct device *dev)
{
	pm_runtime_put_sync_suspend(dev);   //power off
	return 0;
}
static int hantro_resume(struct device *dev)
{
	pm_runtime_get_sync(dev);     //power on
	hantro_ctrlblk_reset(dev);
	return 0;
}
static int hantro_runtime_suspend(struct device *dev)
{
//	release_bus_freq(BUS_FREQ_HIGH);
	return 0;
}

static int hantro_runtime_resume(struct device *dev)
{
//	request_bus_freq(BUS_FREQ_HIGH);
	hantro_ctrlblk_reset(dev);
	return 0;
}

static const struct dev_pm_ops hantro_pm_ops = {
	SET_RUNTIME_PM_OPS(hantro_runtime_suspend, hantro_runtime_resume, NULL)
	SET_SYSTEM_SLEEP_PM_OPS(hantro_suspend, hantro_resume)
};
#endif //CONFIG_PM

static const struct of_device_id hantro_of_match[] = {
	{ .compatible = "nxp,imx8mq-hantro", },
	{/* sentinel */}
};
MODULE_DEVICE_TABLE(of, hantro_of_match);


static struct platform_driver mxchantro_driver = {
	.driver = {
	.name = "mxc_hantro",
	.of_match_table = hantro_of_match,
#ifdef CONFIG_PM
	.pm = &hantro_pm_ops,
#endif
	},
	.probe = hantro_dev_probe,
	.remove = hantro_dev_remove,
};

static int __init hantro_init(void)
{
	int ret = platform_driver_register(&mxchantro_driver);

	return ret;
}

static void __exit hantro_exit(void)
{

#if 0
	if (!IS_ERR(hantro_regulator))
		regulator_put(hantro_regulator);
#endif
	platform_driver_unregister(&mxchantro_driver);
}

module_init(hantro_init);
module_exit(hantro_exit);

/* module description */
MODULE_LICENSE("GPL");
MODULE_AUTHOR("Google Finland Oy");
MODULE_DESCRIPTION("Driver module for Hantro Decoder/Post-Processor");
<|MERGE_RESOLUTION|>--- conflicted
+++ resolved
@@ -346,11 +346,7 @@
 	}
 }
 
-<<<<<<< HEAD
-static u32 trusty_ctrlblk_read(hantrodec_t *dev, u32 target, u8 *iobase)
-=======
 static u32 trusty_ctrlblk_read(hantrodec_t *dev, u32 target, volatile u8 *iobase)
->>>>>>> 3e1ed945
 {
 	if (dev->trusty_dev)
 		return trusty_fast_call32(dev->trusty_dev, SMC_CTRLBLK_REGS_OP,
@@ -359,11 +355,7 @@
 		return ioread32(iobase + target);
 }
 
-<<<<<<< HEAD
-static void trusty_ctrlblk_write(hantrodec_t *dev, u32 target, u32 value, u8 *iobase)
-=======
 static void trusty_ctrlblk_write(hantrodec_t *dev, u32 target, u32 value, volatile u8 *iobase)
->>>>>>> 3e1ed945
 {
 	if (dev->trusty_dev)
 		trusty_fast_call32(dev->trusty_dev, SMC_CTRLBLK_REGS_OP,
