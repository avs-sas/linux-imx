/****************************************************************************
*
*    The MIT License (MIT)
*
*    Copyright (c) 2014 - 2020 Vivante Corporation
*
*    Permission is hereby granted, free of charge, to any person obtaining a
*    copy of this software and associated documentation files (the "Software"),
*    to deal in the Software without restriction, including without limitation
*    the rights to use, copy, modify, merge, publish, distribute, sublicense,
*    and/or sell copies of the Software, and to permit persons to whom the
*    Software is furnished to do so, subject to the following conditions:
*
*    The above copyright notice and this permission notice shall be included in
*    all copies or substantial portions of the Software.
*
*    THE SOFTWARE IS PROVIDED "AS IS", WITHOUT WARRANTY OF ANY KIND, EXPRESS OR
*    IMPLIED, INCLUDING BUT NOT LIMITED TO THE WARRANTIES OF MERCHANTABILITY,
*    FITNESS FOR A PARTICULAR PURPOSE AND NONINFRINGEMENT. IN NO EVENT SHALL THE
*    AUTHORS OR COPYRIGHT HOLDERS BE LIABLE FOR ANY CLAIM, DAMAGES OR OTHER
*    LIABILITY, WHETHER IN AN ACTION OF CONTRACT, TORT OR OTHERWISE, ARISING
*    FROM, OUT OF OR IN CONNECTION WITH THE SOFTWARE OR THE USE OR OTHER
*    DEALINGS IN THE SOFTWARE.
*
*****************************************************************************
*
*    The GPL License (GPL)
*
*    Copyright (C) 2014 - 2020 Vivante Corporation
*
*    This program is free software; you can redistribute it and/or
*    modify it under the terms of the GNU General Public License
*    as published by the Free Software Foundation; either version 2
*    of the License, or (at your option) any later version.
*
*    This program is distributed in the hope that it will be useful,
*    but WITHOUT ANY WARRANTY; without even the implied warranty of
*    MERCHANTABILITY or FITNESS FOR A PARTICULAR PURPOSE.  See the
*    GNU General Public License for more details.
*
*    You should have received a copy of the GNU General Public License
*    along with this program; if not, write to the Free Software Foundation,
*    Inc., 51 Franklin Street, Fifth Floor, Boston, MA 02110-1301, USA.
*
*****************************************************************************
*
*    Note: This software is released under dual MIT and GPL licenses. A
*    recipient may use this file under the terms of either the MIT license or
*    GPL License. If you wish to use only one license not the other, you can
*    indicate your decision by deleting one of the above license notices in your
*    version of this file.
*
*****************************************************************************/


#ifndef _gc_hal_kernel_mutex_h_
#define _gc_hal_kernel_mutex_h_

#include "gc_hal.h"
#include <linux/mutex.h>

#if IS_ENABLED(CONFIG_PROVE_LOCKING)

struct key_mutex {
    struct mutex mut;
    struct lock_class_key key;
};


#define gckOS_CreateMutex(Os, Mutex)                                               \
({                                                                                 \
    /* Allocate the mutex structure. */                                            \
    struct key_mutex *key_mut;                                                     \
<<<<<<< HEAD
    gceSTATUS _status = gckOS_Allocate(Os, gcmSIZEOF(struct key_mutex), &key_mut); \
                                                                                   \
    if (gcmIS_SUCCESS(_status)) {                                                   \
=======
    gceSTATUS _status = gckOS_Allocate(Os, gcmSIZEOF(struct key_mutex), (gctPOINTER *)&key_mut); \
                                                                                   \
    if (gcmIS_SUCCESS(_status)) {                                                  \
>>>>>>> 06488904
        /* Initialize the mutex. */                                                \
        lockdep_register_key(&key_mut->key);                                       \
        __mutex_init((&key_mut->mut), #Mutex, (&key_mut->key));                    \
    }                                                                              \
    *(Mutex) = (gctPOINTER)key_mut;                                                \
    _status;                                                                       \
})
#else

/* Create a new mutex. */
#define gckOS_CreateMutex(Os, Mutex)                                        \
({                                                                          \
    /* Allocate the mutex structure. */                                     \
    gceSTATUS _status = gckOS_Allocate(Os, gcmSIZEOF(struct mutex), Mutex); \
                                                                            \
    if (gcmIS_SUCCESS(_status))                                             \
    {                                                                       \
        /* Initialize the mutex. */                                         \
        mutex_init(*(struct mutex **)Mutex);                                \
    }                                                                       \
                                                                            \
    _status;                                                                \
})
#endif

#endif


<|MERGE_RESOLUTION|>--- conflicted
+++ resolved
@@ -71,15 +71,9 @@
 ({                                                                                 \
     /* Allocate the mutex structure. */                                            \
     struct key_mutex *key_mut;                                                     \
-<<<<<<< HEAD
-    gceSTATUS _status = gckOS_Allocate(Os, gcmSIZEOF(struct key_mutex), &key_mut); \
-                                                                                   \
-    if (gcmIS_SUCCESS(_status)) {                                                   \
-=======
     gceSTATUS _status = gckOS_Allocate(Os, gcmSIZEOF(struct key_mutex), (gctPOINTER *)&key_mut); \
                                                                                    \
     if (gcmIS_SUCCESS(_status)) {                                                  \
->>>>>>> 06488904
         /* Initialize the mutex. */                                                \
         lockdep_register_key(&key_mut->key);                                       \
         __mutex_init((&key_mut->mut), #Mutex, (&key_mut->key));                    \
