// SPDX-License-Identifier: GPL-2.0-or-later
/*
 *  Copyright (C) 2010, Lars-Peter Clausen <lars@metafoo.de>
 *  JZ4740 platform PWM support
 *
 * Limitations:
 * - The .apply callback doesn't complete the currently running period before
 *   reconfiguring the hardware.
 */

#include <linux/clk.h>
#include <linux/err.h>
#include <linux/gpio.h>
#include <linux/kernel.h>
#include <linux/mfd/ingenic-tcu.h>
#include <linux/mfd/syscon.h>
#include <linux/module.h>
#include <linux/of_device.h>
#include <linux/platform_device.h>
#include <linux/pwm.h>
#include <linux/regmap.h>

struct soc_info {
	unsigned int num_pwms;
};

struct jz4740_pwm_chip {
	struct pwm_chip chip;
	struct regmap *map;
};

static inline struct jz4740_pwm_chip *to_jz4740(struct pwm_chip *chip)
{
	return container_of(chip, struct jz4740_pwm_chip, chip);
}

static bool jz4740_pwm_can_use_chn(struct jz4740_pwm_chip *jz,
				   unsigned int channel)
{
	/* Enable all TCU channels for PWM use by default except channels 0/1 */
	u32 pwm_channels_mask = GENMASK(jz->chip.npwm - 1, 2);

	device_property_read_u32(jz->chip.dev->parent,
				 "ingenic,pwm-channels-mask",
				 &pwm_channels_mask);

	return !!(pwm_channels_mask & BIT(channel));
}

static int jz4740_pwm_request(struct pwm_chip *chip, struct pwm_device *pwm)
{
	struct jz4740_pwm_chip *jz = to_jz4740(chip);
	struct clk *clk;
	char name[16];
	int err;

	if (!jz4740_pwm_can_use_chn(jz, pwm->hwpwm))
		return -EBUSY;

	snprintf(name, sizeof(name), "timer%u", pwm->hwpwm);

	clk = clk_get(chip->dev, name);
	if (IS_ERR(clk))
		return dev_err_probe(chip->dev, PTR_ERR(clk),
				     "Failed to get clock\n");

	err = clk_prepare_enable(clk);
	if (err < 0) {
		clk_put(clk);
		return err;
	}

	pwm_set_chip_data(pwm, clk);

	return 0;
}

static void jz4740_pwm_free(struct pwm_chip *chip, struct pwm_device *pwm)
{
	struct clk *clk = pwm_get_chip_data(pwm);

	clk_disable_unprepare(clk);
	clk_put(clk);
}

static int jz4740_pwm_enable(struct pwm_chip *chip, struct pwm_device *pwm)
{
	struct jz4740_pwm_chip *jz = to_jz4740(chip);

	/* Enable PWM output */
	regmap_update_bits(jz->map, TCU_REG_TCSRc(pwm->hwpwm),
			   TCU_TCSR_PWM_EN, TCU_TCSR_PWM_EN);

	/* Start counter */
	regmap_write(jz->map, TCU_REG_TESR, BIT(pwm->hwpwm));

	return 0;
}

static void jz4740_pwm_disable(struct pwm_chip *chip, struct pwm_device *pwm)
{
	struct jz4740_pwm_chip *jz = to_jz4740(chip);

	/*
	 * Set duty > period. This trick allows the TCU channels in TCU2 mode to
	 * properly return to their init level.
	 */
	regmap_write(jz->map, TCU_REG_TDHRc(pwm->hwpwm), 0xffff);
	regmap_write(jz->map, TCU_REG_TDFRc(pwm->hwpwm), 0x0);

	/*
	 * Disable PWM output.
	 * In TCU2 mode (channel 1/2 on JZ4750+), this must be done before the
	 * counter is stopped, while in TCU1 mode the order does not matter.
	 */
	regmap_update_bits(jz->map, TCU_REG_TCSRc(pwm->hwpwm),
			   TCU_TCSR_PWM_EN, 0);

	/* Stop counter */
	regmap_write(jz->map, TCU_REG_TECR, BIT(pwm->hwpwm));
}

static int jz4740_pwm_apply(struct pwm_chip *chip, struct pwm_device *pwm,
			    const struct pwm_state *state)
{
	struct jz4740_pwm_chip *jz4740 = to_jz4740(pwm->chip);
<<<<<<< HEAD
	unsigned long long tmp;
	unsigned long rate, period, duty;
	unsigned int prescaler = 0;
	uint16_t ctrl;

	rate = clk_get_rate(jz4740->clk);
	tmp = rate * state->period;
	do_div(tmp, 1000000000);
	period = tmp;
=======
	unsigned long long tmp = 0xffffull * NSEC_PER_SEC;
	struct clk *clk = pwm_get_chip_data(pwm);
	unsigned long period, duty;
	long rate;
	int err;

	/*
	 * Limit the clock to a maximum rate that still gives us a period value
	 * which fits in 16 bits.
	 */
	do_div(tmp, state->period);
>>>>>>> d1988041

	/*
	 * /!\ IMPORTANT NOTE:
	 * -------------------
	 * This code relies on the fact that clk_round_rate() will always round
	 * down, which is not a valid assumption given by the clk API, but only
	 * happens to be true with the clk drivers used for Ingenic SoCs.
	 *
	 * Right now, there is no alternative as the clk API does not have a
	 * round-down function (and won't have one for a while), but if it ever
	 * comes to light, a round-down function should be used instead.
	 */
	rate = clk_round_rate(clk, tmp);
	if (rate < 0) {
		dev_err(chip->dev, "Unable to round rate: %ld", rate);
		return rate;
	}

	/* Calculate period value */
	tmp = (unsigned long long)rate * state->period;
	do_div(tmp, NSEC_PER_SEC);
	period = tmp;

<<<<<<< HEAD
	tmp = (unsigned long long)rate * state->duty_cycle;
	do_div(tmp, NSEC_PER_SEC);
	duty = period - tmp;
=======
	/* Calculate duty value */
	tmp = (unsigned long long)rate * state->duty_cycle;
	do_div(tmp, NSEC_PER_SEC);
	duty = tmp;
>>>>>>> d1988041

	if (duty >= period)
		duty = period - 1;

	jz4740_pwm_disable(chip, pwm);

	err = clk_set_rate(clk, rate);
	if (err) {
		dev_err(chip->dev, "Unable to set rate: %d", err);
		return err;
	}

	/* Reset counter to 0 */
	regmap_write(jz4740->map, TCU_REG_TCNTc(pwm->hwpwm), 0);

	/* Set duty */
	regmap_write(jz4740->map, TCU_REG_TDHRc(pwm->hwpwm), duty);

	/* Set period */
	regmap_write(jz4740->map, TCU_REG_TDFRc(pwm->hwpwm), period);

	/* Set abrupt shutdown */
	regmap_update_bits(jz4740->map, TCU_REG_TCSRc(pwm->hwpwm),
			   TCU_TCSR_PWM_SD, TCU_TCSR_PWM_SD);

	/*
	 * Set polarity.
	 *
	 * The PWM starts in inactive state until the internal timer reaches the
	 * duty value, then becomes active until the timer reaches the period
	 * value. In theory, we should then use (period - duty) as the real duty
	 * value, as a high duty value would otherwise result in the PWM pin
	 * being inactive most of the time.
	 *
	 * Here, we don't do that, and instead invert the polarity of the PWM
	 * when it is active. This trick makes the PWM start with its active
	 * state instead of its inactive state.
	 */
	if ((state->polarity == PWM_POLARITY_NORMAL) ^ state->enabled)
		regmap_update_bits(jz4740->map, TCU_REG_TCSRc(pwm->hwpwm),
				   TCU_TCSR_PWM_INITL_HIGH, 0);
	else
		regmap_update_bits(jz4740->map, TCU_REG_TCSRc(pwm->hwpwm),
				   TCU_TCSR_PWM_INITL_HIGH,
				   TCU_TCSR_PWM_INITL_HIGH);

	if (state->enabled)
		jz4740_pwm_enable(chip, pwm);

	return 0;
}

static const struct pwm_ops jz4740_pwm_ops = {
	.request = jz4740_pwm_request,
	.free = jz4740_pwm_free,
	.apply = jz4740_pwm_apply,
	.owner = THIS_MODULE,
};

static int jz4740_pwm_probe(struct platform_device *pdev)
{
	struct device *dev = &pdev->dev;
	struct jz4740_pwm_chip *jz4740;
	const struct soc_info *info;

	info = device_get_match_data(dev);
	if (!info)
		return -EINVAL;

	jz4740 = devm_kzalloc(dev, sizeof(*jz4740), GFP_KERNEL);
	if (!jz4740)
		return -ENOMEM;

	jz4740->map = device_node_to_regmap(dev->parent->of_node);
	if (IS_ERR(jz4740->map)) {
		dev_err(dev, "regmap not found: %ld\n", PTR_ERR(jz4740->map));
		return PTR_ERR(jz4740->map);
	}

	jz4740->chip.dev = dev;
	jz4740->chip.ops = &jz4740_pwm_ops;
	jz4740->chip.npwm = info->num_pwms;
	jz4740->chip.base = -1;
	jz4740->chip.of_xlate = of_pwm_xlate_with_flags;
	jz4740->chip.of_pwm_n_cells = 3;

	platform_set_drvdata(pdev, jz4740);

	return pwmchip_add(&jz4740->chip);
}

static int jz4740_pwm_remove(struct platform_device *pdev)
{
	struct jz4740_pwm_chip *jz4740 = platform_get_drvdata(pdev);

	return pwmchip_remove(&jz4740->chip);
}

static const struct soc_info __maybe_unused jz4740_soc_info = {
	.num_pwms = 8,
};

static const struct soc_info __maybe_unused jz4725b_soc_info = {
	.num_pwms = 6,
};

#ifdef CONFIG_OF
static const struct of_device_id jz4740_pwm_dt_ids[] = {
	{ .compatible = "ingenic,jz4740-pwm", .data = &jz4740_soc_info },
	{ .compatible = "ingenic,jz4725b-pwm", .data = &jz4725b_soc_info },
	{},
};
MODULE_DEVICE_TABLE(of, jz4740_pwm_dt_ids);
#endif

static struct platform_driver jz4740_pwm_driver = {
	.driver = {
		.name = "jz4740-pwm",
		.of_match_table = of_match_ptr(jz4740_pwm_dt_ids),
	},
	.probe = jz4740_pwm_probe,
	.remove = jz4740_pwm_remove,
};
module_platform_driver(jz4740_pwm_driver);

MODULE_AUTHOR("Lars-Peter Clausen <lars@metafoo.de>");
MODULE_DESCRIPTION("Ingenic JZ4740 PWM driver");
MODULE_ALIAS("platform:jz4740-pwm");
MODULE_LICENSE("GPL");<|MERGE_RESOLUTION|>--- conflicted
+++ resolved
@@ -124,17 +124,6 @@
 			    const struct pwm_state *state)
 {
 	struct jz4740_pwm_chip *jz4740 = to_jz4740(pwm->chip);
-<<<<<<< HEAD
-	unsigned long long tmp;
-	unsigned long rate, period, duty;
-	unsigned int prescaler = 0;
-	uint16_t ctrl;
-
-	rate = clk_get_rate(jz4740->clk);
-	tmp = rate * state->period;
-	do_div(tmp, 1000000000);
-	period = tmp;
-=======
 	unsigned long long tmp = 0xffffull * NSEC_PER_SEC;
 	struct clk *clk = pwm_get_chip_data(pwm);
 	unsigned long period, duty;
@@ -146,7 +135,6 @@
 	 * which fits in 16 bits.
 	 */
 	do_div(tmp, state->period);
->>>>>>> d1988041
 
 	/*
 	 * /!\ IMPORTANT NOTE:
@@ -170,16 +158,10 @@
 	do_div(tmp, NSEC_PER_SEC);
 	period = tmp;
 
-<<<<<<< HEAD
-	tmp = (unsigned long long)rate * state->duty_cycle;
-	do_div(tmp, NSEC_PER_SEC);
-	duty = period - tmp;
-=======
 	/* Calculate duty value */
 	tmp = (unsigned long long)rate * state->duty_cycle;
 	do_div(tmp, NSEC_PER_SEC);
 	duty = tmp;
->>>>>>> d1988041
 
 	if (duty >= period)
 		duty = period - 1;
