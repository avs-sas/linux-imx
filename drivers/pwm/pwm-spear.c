/*
 * ST Microelectronics SPEAr Pulse Width Modulator driver
 *
 * Copyright (C) 2012 ST Microelectronics
 * Shiraz Hashim <shiraz.linux.kernel@gmail.com>
 *
 * This file is licensed under the terms of the GNU General Public
 * License version 2. This program is licensed "as is" without any
 * warranty of any kind, whether express or implied.
 */

#include <linux/clk.h>
#include <linux/err.h>
#include <linux/io.h>
#include <linux/ioport.h>
#include <linux/kernel.h>
#include <linux/math64.h>
#include <linux/module.h>
#include <linux/of.h>
#include <linux/platform_device.h>
#include <linux/pwm.h>
#include <linux/slab.h>
#include <linux/types.h>

#define NUM_PWM		4

/* PWM registers and bits definitions */
#define PWMCR			0x00	/* Control Register */
#define PWMCR_PWM_ENABLE	0x1
#define PWMCR_PRESCALE_SHIFT	2
#define PWMCR_MIN_PRESCALE	0x00
#define PWMCR_MAX_PRESCALE	0x3FFF

#define PWMDCR			0x04	/* Duty Cycle Register */
#define PWMDCR_MIN_DUTY		0x0001
#define PWMDCR_MAX_DUTY		0xFFFF

#define PWMPCR			0x08	/* Period Register */
#define PWMPCR_MIN_PERIOD	0x0001
#define PWMPCR_MAX_PERIOD	0xFFFF

/* Following only available on 13xx SoCs */
#define PWMMCR			0x3C	/* Master Control Register */
#define PWMMCR_PWM_ENABLE	0x1

/**
 * struct spear_pwm_chip - struct representing pwm chip
 *
 * @mmio_base: base address of pwm chip
 * @clk: pointer to clk structure of pwm chip
 * @chip: linux pwm chip representation
 */
struct spear_pwm_chip {
	void __iomem *mmio_base;
	struct clk *clk;
	struct pwm_chip chip;
};

static inline struct spear_pwm_chip *to_spear_pwm_chip(struct pwm_chip *chip)
{
	return container_of(chip, struct spear_pwm_chip, chip);
}

static inline u32 spear_pwm_readl(struct spear_pwm_chip *chip, unsigned int num,
				  unsigned long offset)
{
	return readl_relaxed(chip->mmio_base + (num << 4) + offset);
}

static inline void spear_pwm_writel(struct spear_pwm_chip *chip,
				    unsigned int num, unsigned long offset,
				    unsigned long val)
{
	writel_relaxed(val, chip->mmio_base + (num << 4) + offset);
}

static int spear_pwm_config(struct pwm_chip *chip, struct pwm_device *pwm,
			    u64 duty_ns, u64 period_ns)
{
	struct spear_pwm_chip *pc = to_spear_pwm_chip(chip);
	u64 val, div, clk_rate;
	unsigned long prescale = PWMCR_MIN_PRESCALE, pv, dc;
	int ret;

	/*
	 * Find pv, dc and prescale to suit duty_ns and period_ns. This is done
	 * according to formulas described below:
	 *
	 * period_ns = 10^9 * (PRESCALE + 1) * PV / PWM_CLK_RATE
	 * duty_ns = 10^9 * (PRESCALE + 1) * DC / PWM_CLK_RATE
	 *
	 * PV = (PWM_CLK_RATE * period_ns) / (10^9 * (PRESCALE + 1))
	 * DC = (PWM_CLK_RATE * duty_ns) / (10^9 * (PRESCALE + 1))
	 */
	clk_rate = clk_get_rate(pc->clk);
	while (1) {
		div = 1000000000;
		div *= 1 + prescale;
		val = clk_rate * period_ns;
		pv = div64_u64(val, div);
		val = clk_rate * duty_ns;
		dc = div64_u64(val, div);

		/* if duty_ns and period_ns are not achievable then return */
		if (pv < PWMPCR_MIN_PERIOD || dc < PWMDCR_MIN_DUTY)
			return -EINVAL;

		/*
		 * if pv and dc have crossed their upper limit, then increase
		 * prescale and recalculate pv and dc.
		 */
		if (pv > PWMPCR_MAX_PERIOD || dc > PWMDCR_MAX_DUTY) {
			if (++prescale > PWMCR_MAX_PRESCALE)
				return -EINVAL;
			continue;
		}
		break;
	}

	/*
	 * NOTE: the clock to PWM has to be enabled first before writing to the
	 * registers.
	 */
	ret = clk_enable(pc->clk);
	if (ret)
		return ret;

	spear_pwm_writel(pc, pwm->hwpwm, PWMCR,
			prescale << PWMCR_PRESCALE_SHIFT);
	spear_pwm_writel(pc, pwm->hwpwm, PWMDCR, dc);
	spear_pwm_writel(pc, pwm->hwpwm, PWMPCR, pv);
	clk_disable(pc->clk);

	return 0;
}

static int spear_pwm_enable(struct pwm_chip *chip, struct pwm_device *pwm)
{
	struct spear_pwm_chip *pc = to_spear_pwm_chip(chip);
	int rc = 0;
	u32 val;

	rc = clk_enable(pc->clk);
	if (rc)
		return rc;

	val = spear_pwm_readl(pc, pwm->hwpwm, PWMCR);
	val |= PWMCR_PWM_ENABLE;
	spear_pwm_writel(pc, pwm->hwpwm, PWMCR, val);

	return 0;
}

static void spear_pwm_disable(struct pwm_chip *chip, struct pwm_device *pwm)
{
	struct spear_pwm_chip *pc = to_spear_pwm_chip(chip);
	u32 val;

	val = spear_pwm_readl(pc, pwm->hwpwm, PWMCR);
	val &= ~PWMCR_PWM_ENABLE;
	spear_pwm_writel(pc, pwm->hwpwm, PWMCR, val);

	clk_disable(pc->clk);
}

static int spear_pwm_apply(struct pwm_chip *chip, struct pwm_device *pwm,
			   const struct pwm_state *state)
{
	int err;

	if (state->polarity != PWM_POLARITY_NORMAL)
		return -EINVAL;

	if (!state->enabled) {
		if (pwm->state.enabled)
			spear_pwm_disable(chip, pwm);
		return 0;
	}

	err = spear_pwm_config(chip, pwm, state->duty_cycle, state->period);
	if (err)
		return err;

	if (!pwm->state.enabled)
		return spear_pwm_enable(chip, pwm);

	return 0;
}

static const struct pwm_ops spear_pwm_ops = {
	.apply = spear_pwm_apply,
	.owner = THIS_MODULE,
};

static int spear_pwm_probe(struct platform_device *pdev)
{
	struct device_node *np = pdev->dev.of_node;
	struct spear_pwm_chip *pc;
	int ret;
	u32 val;

	pc = devm_kzalloc(&pdev->dev, sizeof(*pc), GFP_KERNEL);
	if (!pc)
		return -ENOMEM;

	pc->mmio_base = devm_platform_ioremap_resource(pdev, 0);
	if (IS_ERR(pc->mmio_base))
		return PTR_ERR(pc->mmio_base);

	pc->clk = devm_clk_get(&pdev->dev, NULL);
	if (IS_ERR(pc->clk))
		return PTR_ERR(pc->clk);

	platform_set_drvdata(pdev, pc);

	pc->chip.dev = &pdev->dev;
	pc->chip.ops = &spear_pwm_ops;
	pc->chip.npwm = NUM_PWM;

	ret = clk_prepare(pc->clk);
	if (ret)
		return ret;

	if (of_device_is_compatible(np, "st,spear1340-pwm")) {
		ret = clk_enable(pc->clk);
		if (ret) {
			clk_unprepare(pc->clk);
			return ret;
		}
		/*
		 * Following enables PWM chip, channels would still be
		 * enabled individually through their control register
		 */
		val = readl_relaxed(pc->mmio_base + PWMMCR);
		val |= PWMMCR_PWM_ENABLE;
		writel_relaxed(val, pc->mmio_base + PWMMCR);

		clk_disable(pc->clk);
	}

	ret = pwmchip_add(&pc->chip);
	if (ret < 0) {
		clk_unprepare(pc->clk);
		dev_err(&pdev->dev, "pwmchip_add() failed: %d\n", ret);
	}

	return ret;
}

static int spear_pwm_remove(struct platform_device *pdev)
{
	struct spear_pwm_chip *pc = platform_get_drvdata(pdev);
<<<<<<< HEAD
=======

	pwmchip_remove(&pc->chip);
>>>>>>> 3b17187f

	/* clk was prepared in probe, hence unprepare it here */
	clk_unprepare(pc->clk);

	return 0;
}

static const struct of_device_id spear_pwm_of_match[] = {
	{ .compatible = "st,spear320-pwm" },
	{ .compatible = "st,spear1340-pwm" },
	{ }
};

MODULE_DEVICE_TABLE(of, spear_pwm_of_match);

static struct platform_driver spear_pwm_driver = {
	.driver = {
		.name = "spear-pwm",
		.of_match_table = spear_pwm_of_match,
	},
	.probe = spear_pwm_probe,
	.remove = spear_pwm_remove,
};

module_platform_driver(spear_pwm_driver);

MODULE_LICENSE("GPL");
MODULE_AUTHOR("Shiraz Hashim <shiraz.linux.kernel@gmail.com>");
MODULE_AUTHOR("Viresh Kumar <viresh.kumar@linaro.com>");
MODULE_ALIAS("platform:spear-pwm");<|MERGE_RESOLUTION|>--- conflicted
+++ resolved
@@ -250,11 +250,8 @@
 static int spear_pwm_remove(struct platform_device *pdev)
 {
 	struct spear_pwm_chip *pc = platform_get_drvdata(pdev);
-<<<<<<< HEAD
-=======
 
 	pwmchip_remove(&pc->chip);
->>>>>>> 3b17187f
 
 	/* clk was prepared in probe, hence unprepare it here */
 	clk_unprepare(pc->clk);
