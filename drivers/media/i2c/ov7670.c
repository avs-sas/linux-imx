// SPDX-License-Identifier: GPL-2.0-only
/*
 * A V4L2 driver for OmniVision OV7670 cameras.
 *
 * Copyright 2006 One Laptop Per Child Association, Inc.  Written
 * by Jonathan Corbet with substantial inspiration from Mark
 * McClelland's ovcamchip code.
 *
 * Copyright 2006-7 Jonathan Corbet <corbet@lwn.net>
 */
#include <linux/clk.h>
#include <linux/init.h>
#include <linux/module.h>
#include <linux/slab.h>
#include <linux/i2c.h>
#include <linux/delay.h>
#include <linux/videodev2.h>
#include <linux/gpio.h>
#include <linux/gpio/consumer.h>
#include <media/v4l2-device.h>
#include <media/v4l2-event.h>
#include <media/v4l2-ctrls.h>
#include <media/v4l2-fwnode.h>
#include <media/v4l2-mediabus.h>
#include <media/v4l2-image-sizes.h>
#include <media/i2c/ov7670.h>

MODULE_AUTHOR("Jonathan Corbet <corbet@lwn.net>");
MODULE_DESCRIPTION("A low-level driver for OmniVision ov7670 sensors");
MODULE_LICENSE("GPL");

static bool debug;
module_param(debug, bool, 0644);
MODULE_PARM_DESC(debug, "Debug level (0-1)");

/*
 * The 7670 sits on i2c with ID 0x42
 */
#define OV7670_I2C_ADDR 0x42

#define PLL_FACTOR	4

/* Registers */
#define REG_GAIN	0x00	/* Gain lower 8 bits (rest in vref) */
#define REG_BLUE	0x01	/* blue gain */
#define REG_RED		0x02	/* red gain */
#define REG_VREF	0x03	/* Pieces of GAIN, VSTART, VSTOP */
#define REG_COM1	0x04	/* Control 1 */
#define  COM1_CCIR656	  0x40  /* CCIR656 enable */
#define REG_BAVE	0x05	/* U/B Average level */
#define REG_GbAVE	0x06	/* Y/Gb Average level */
#define REG_AECHH	0x07	/* AEC MS 5 bits */
#define REG_RAVE	0x08	/* V/R Average level */
#define REG_COM2	0x09	/* Control 2 */
#define  COM2_SSLEEP	  0x10	/* Soft sleep mode */
#define REG_PID		0x0a	/* Product ID MSB */
#define REG_VER		0x0b	/* Product ID LSB */
#define REG_COM3	0x0c	/* Control 3 */
#define  COM3_SWAP	  0x40	  /* Byte swap */
#define  COM3_SCALEEN	  0x08	  /* Enable scaling */
#define  COM3_DCWEN	  0x04	  /* Enable downsamp/crop/window */
#define REG_COM4	0x0d	/* Control 4 */
#define REG_COM5	0x0e	/* All "reserved" */
#define REG_COM6	0x0f	/* Control 6 */
#define REG_AECH	0x10	/* More bits of AEC value */
#define REG_CLKRC	0x11	/* Clocl control */
#define   CLK_EXT	  0x40	  /* Use external clock directly */
#define   CLK_SCALE	  0x3f	  /* Mask for internal clock scale */
#define REG_COM7	0x12	/* Control 7 */
#define   COM7_RESET	  0x80	  /* Register reset */
#define   COM7_FMT_MASK	  0x38
#define   COM7_FMT_VGA	  0x00
#define	  COM7_FMT_CIF	  0x20	  /* CIF format */
#define   COM7_FMT_QVGA	  0x10	  /* QVGA format */
#define   COM7_FMT_QCIF	  0x08	  /* QCIF format */
#define	  COM7_RGB	  0x04	  /* bits 0 and 2 - RGB format */
#define	  COM7_YUV	  0x00	  /* YUV */
#define	  COM7_BAYER	  0x01	  /* Bayer format */
#define	  COM7_PBAYER	  0x05	  /* "Processed bayer" */
#define REG_COM8	0x13	/* Control 8 */
#define   COM8_FASTAEC	  0x80	  /* Enable fast AGC/AEC */
#define   COM8_AECSTEP	  0x40	  /* Unlimited AEC step size */
#define   COM8_BFILT	  0x20	  /* Band filter enable */
#define   COM8_AGC	  0x04	  /* Auto gain enable */
#define   COM8_AWB	  0x02	  /* White balance enable */
#define   COM8_AEC	  0x01	  /* Auto exposure enable */
#define REG_COM9	0x14	/* Control 9  - gain ceiling */
#define REG_COM10	0x15	/* Control 10 */
#define   COM10_HSYNC	  0x40	  /* HSYNC instead of HREF */
#define   COM10_PCLK_HB	  0x20	  /* Suppress PCLK on horiz blank */
#define   COM10_HREF_REV  0x08	  /* Reverse HREF */
#define   COM10_VS_LEAD	  0x04	  /* VSYNC on clock leading edge */
#define   COM10_VS_NEG	  0x02	  /* VSYNC negative */
#define   COM10_HS_NEG	  0x01	  /* HSYNC negative */
#define REG_HSTART	0x17	/* Horiz start high bits */
#define REG_HSTOP	0x18	/* Horiz stop high bits */
#define REG_VSTART	0x19	/* Vert start high bits */
#define REG_VSTOP	0x1a	/* Vert stop high bits */
#define REG_PSHFT	0x1b	/* Pixel delay after HREF */
#define REG_MIDH	0x1c	/* Manuf. ID high */
#define REG_MIDL	0x1d	/* Manuf. ID low */
#define REG_MVFP	0x1e	/* Mirror / vflip */
#define   MVFP_MIRROR	  0x20	  /* Mirror image */
#define   MVFP_FLIP	  0x10	  /* Vertical flip */

#define REG_AEW		0x24	/* AGC upper limit */
#define REG_AEB		0x25	/* AGC lower limit */
#define REG_VPT		0x26	/* AGC/AEC fast mode op region */
#define REG_HSYST	0x30	/* HSYNC rising edge delay */
#define REG_HSYEN	0x31	/* HSYNC falling edge delay */
#define REG_HREF	0x32	/* HREF pieces */
#define REG_TSLB	0x3a	/* lots of stuff */
#define   TSLB_YLAST	  0x04	  /* UYVY or VYUY - see com13 */
#define REG_COM11	0x3b	/* Control 11 */
#define   COM11_NIGHT	  0x80	  /* NIght mode enable */
#define   COM11_NMFR	  0x60	  /* Two bit NM frame rate */
#define   COM11_HZAUTO	  0x10	  /* Auto detect 50/60 Hz */
#define	  COM11_50HZ	  0x08	  /* Manual 50Hz select */
#define   COM11_EXP	  0x02
#define REG_COM12	0x3c	/* Control 12 */
#define   COM12_HREF	  0x80	  /* HREF always */
#define REG_COM13	0x3d	/* Control 13 */
#define   COM13_GAMMA	  0x80	  /* Gamma enable */
#define	  COM13_UVSAT	  0x40	  /* UV saturation auto adjustment */
#define   COM13_UVSWAP	  0x01	  /* V before U - w/TSLB */
#define REG_COM14	0x3e	/* Control 14 */
#define   COM14_DCWEN	  0x10	  /* DCW/PCLK-scale enable */
#define REG_EDGE	0x3f	/* Edge enhancement factor */
#define REG_COM15	0x40	/* Control 15 */
#define   COM15_R10F0	  0x00	  /* Data range 10 to F0 */
#define	  COM15_R01FE	  0x80	  /*            01 to FE */
#define   COM15_R00FF	  0xc0	  /*            00 to FF */
#define   COM15_RGB565	  0x10	  /* RGB565 output */
#define   COM15_RGB555	  0x30	  /* RGB555 output */
#define REG_COM16	0x41	/* Control 16 */
#define   COM16_AWBGAIN   0x08	  /* AWB gain enable */
#define REG_COM17	0x42	/* Control 17 */
#define   COM17_AECWIN	  0xc0	  /* AEC window - must match COM4 */
#define   COM17_CBAR	  0x08	  /* DSP Color bar */

/*
 * This matrix defines how the colors are generated, must be
 * tweaked to adjust hue and saturation.
 *
 * Order: v-red, v-green, v-blue, u-red, u-green, u-blue
 *
 * They are nine-bit signed quantities, with the sign bit
 * stored in 0x58.  Sign for v-red is bit 0, and up from there.
 */
#define	REG_CMATRIX_BASE 0x4f
#define   CMATRIX_LEN 6
#define REG_CMATRIX_SIGN 0x58


#define REG_BRIGHT	0x55	/* Brightness */
#define REG_CONTRAS	0x56	/* Contrast control */

#define REG_GFIX	0x69	/* Fix gain control */

#define REG_DBLV	0x6b	/* PLL control an debugging */
#define   DBLV_BYPASS	  0x0a	  /* Bypass PLL */
#define   DBLV_X4	  0x4a	  /* clock x4 */
#define   DBLV_X6	  0x8a	  /* clock x6 */
#define   DBLV_X8	  0xca	  /* clock x8 */

#define REG_SCALING_XSC	0x70	/* Test pattern and horizontal scale factor */
#define   TEST_PATTTERN_0 0x80
#define REG_SCALING_YSC	0x71	/* Test pattern and vertical scale factor */
#define   TEST_PATTTERN_1 0x80

#define REG_REG76	0x76	/* OV's name */
#define   R76_BLKPCOR	  0x80	  /* Black pixel correction enable */
#define   R76_WHTPCOR	  0x40	  /* White pixel correction enable */

#define REG_RGB444	0x8c	/* RGB 444 control */
#define   R444_ENABLE	  0x02	  /* Turn on RGB444, overrides 5x5 */
#define   R444_RGBX	  0x01	  /* Empty nibble at end */

#define REG_HAECC1	0x9f	/* Hist AEC/AGC control 1 */
#define REG_HAECC2	0xa0	/* Hist AEC/AGC control 2 */

#define REG_BD50MAX	0xa5	/* 50hz banding step limit */
#define REG_HAECC3	0xa6	/* Hist AEC/AGC control 3 */
#define REG_HAECC4	0xa7	/* Hist AEC/AGC control 4 */
#define REG_HAECC5	0xa8	/* Hist AEC/AGC control 5 */
#define REG_HAECC6	0xa9	/* Hist AEC/AGC control 6 */
#define REG_HAECC7	0xaa	/* Hist AEC/AGC control 7 */
#define REG_BD60MAX	0xab	/* 60hz banding step limit */

enum ov7670_model {
	MODEL_OV7670 = 0,
	MODEL_OV7675,
};

struct ov7670_win_size {
	int	width;
	int	height;
	unsigned char com7_bit;
	int	hstart;		/* Start/stop values for the camera.  Note */
	int	hstop;		/* that they do not always make complete */
	int	vstart;		/* sense to humans, but evidently the sensor */
	int	vstop;		/* will do the right thing... */
	struct regval_list *regs; /* Regs to tweak */
};

struct ov7670_devtype {
	/* formats supported for each model */
	struct ov7670_win_size *win_sizes;
	unsigned int n_win_sizes;
	/* callbacks for frame rate control */
	int (*set_framerate)(struct v4l2_subdev *, struct v4l2_fract *);
	void (*get_framerate)(struct v4l2_subdev *, struct v4l2_fract *);
};

/*
 * Information we maintain about a known sensor.
 */
struct ov7670_format_struct;  /* coming later */
struct ov7670_info {
	struct v4l2_subdev sd;
#if defined(CONFIG_MEDIA_CONTROLLER)
	struct media_pad pad;
#endif
	struct v4l2_ctrl_handler hdl;
	struct {
		/* gain cluster */
		struct v4l2_ctrl *auto_gain;
		struct v4l2_ctrl *gain;
	};
	struct {
		/* exposure cluster */
		struct v4l2_ctrl *auto_exposure;
		struct v4l2_ctrl *exposure;
	};
	struct {
		/* saturation/hue cluster */
		struct v4l2_ctrl *saturation;
		struct v4l2_ctrl *hue;
	};
	struct v4l2_mbus_framefmt format;
	struct ov7670_format_struct *fmt;  /* Current format */
	struct ov7670_win_size *wsize;
	struct clk *clk;
	int on;
	struct gpio_desc *resetb_gpio;
	struct gpio_desc *pwdn_gpio;
	unsigned int mbus_config;	/* Media bus configuration flags */
	int min_width;			/* Filter out smaller sizes */
	int min_height;			/* Filter out smaller sizes */
	int clock_speed;		/* External clock speed (MHz) */
	u8 clkrc;			/* Clock divider value */
	bool use_smbus;			/* Use smbus I/O instead of I2C */
	bool pll_bypass;
	bool pclk_hb_disable;
	const struct ov7670_devtype *devtype; /* Device specifics */
};

static inline struct ov7670_info *to_state(struct v4l2_subdev *sd)
{
	return container_of(sd, struct ov7670_info, sd);
}

static inline struct v4l2_subdev *to_sd(struct v4l2_ctrl *ctrl)
{
	return &container_of(ctrl->handler, struct ov7670_info, hdl)->sd;
}



/*
 * The default register settings, as obtained from OmniVision.  There
 * is really no making sense of most of these - lots of "reserved" values
 * and such.
 *
 * These settings give VGA YUYV.
 */

struct regval_list {
	unsigned char reg_num;
	unsigned char value;
};

static struct regval_list ov7670_default_regs[] = {
	{ REG_COM7, COM7_RESET },
/*
 * Clock scale: 3 = 15fps
 *              2 = 20fps
 *              1 = 30fps
 */
	{ REG_CLKRC, 0x1 },	/* OV: clock scale (30 fps) */
	{ REG_TSLB,  0x04 },	/* OV */
	{ REG_COM7, 0 },	/* VGA */
	/*
	 * Set the hardware window.  These values from OV don't entirely
	 * make sense - hstop is less than hstart.  But they work...
	 */
	{ REG_HSTART, 0x13 },	{ REG_HSTOP, 0x01 },
	{ REG_HREF, 0xb6 },	{ REG_VSTART, 0x02 },
	{ REG_VSTOP, 0x7a },	{ REG_VREF, 0x0a },

	{ REG_COM3, 0 },	{ REG_COM14, 0 },
	/* Mystery scaling numbers */
	{ REG_SCALING_XSC, 0x3a },
	{ REG_SCALING_YSC, 0x35 },
	{ 0x72, 0x11 },		{ 0x73, 0xf0 },
	{ 0xa2, 0x02 },		{ REG_COM10, 0x0 },

	/* Gamma curve values */
	{ 0x7a, 0x20 },		{ 0x7b, 0x10 },
	{ 0x7c, 0x1e },		{ 0x7d, 0x35 },
	{ 0x7e, 0x5a },		{ 0x7f, 0x69 },
	{ 0x80, 0x76 },		{ 0x81, 0x80 },
	{ 0x82, 0x88 },		{ 0x83, 0x8f },
	{ 0x84, 0x96 },		{ 0x85, 0xa3 },
	{ 0x86, 0xaf },		{ 0x87, 0xc4 },
	{ 0x88, 0xd7 },		{ 0x89, 0xe8 },

	/* AGC and AEC parameters.  Note we start by disabling those features,
	   then turn them only after tweaking the values. */
	{ REG_COM8, COM8_FASTAEC | COM8_AECSTEP | COM8_BFILT },
	{ REG_GAIN, 0 },	{ REG_AECH, 0 },
	{ REG_COM4, 0x40 }, /* magic reserved bit */
	{ REG_COM9, 0x18 }, /* 4x gain + magic rsvd bit */
	{ REG_BD50MAX, 0x05 },	{ REG_BD60MAX, 0x07 },
	{ REG_AEW, 0x95 },	{ REG_AEB, 0x33 },
	{ REG_VPT, 0xe3 },	{ REG_HAECC1, 0x78 },
	{ REG_HAECC2, 0x68 },	{ 0xa1, 0x03 }, /* magic */
	{ REG_HAECC3, 0xd8 },	{ REG_HAECC4, 0xd8 },
	{ REG_HAECC5, 0xf0 },	{ REG_HAECC6, 0x90 },
	{ REG_HAECC7, 0x94 },
	{ REG_COM8, COM8_FASTAEC|COM8_AECSTEP|COM8_BFILT|COM8_AGC|COM8_AEC },

	/* Almost all of these are magic "reserved" values.  */
	{ REG_COM5, 0x61 },	{ REG_COM6, 0x4b },
	{ 0x16, 0x02 },		{ REG_MVFP, 0x07 },
	{ 0x21, 0x02 },		{ 0x22, 0x91 },
	{ 0x29, 0x07 },		{ 0x33, 0x0b },
	{ 0x35, 0x0b },		{ 0x37, 0x1d },
	{ 0x38, 0x71 },		{ 0x39, 0x2a },
	{ REG_COM12, 0x78 },	{ 0x4d, 0x40 },
	{ 0x4e, 0x20 },		{ REG_GFIX, 0 },
	{ 0x6b, 0x4a },		{ 0x74, 0x10 },
	{ 0x8d, 0x4f },		{ 0x8e, 0 },
	{ 0x8f, 0 },		{ 0x90, 0 },
	{ 0x91, 0 },		{ 0x96, 0 },
	{ 0x9a, 0 },		{ 0xb0, 0x84 },
	{ 0xb1, 0x0c },		{ 0xb2, 0x0e },
	{ 0xb3, 0x82 },		{ 0xb8, 0x0a },

	/* More reserved magic, some of which tweaks white balance */
	{ 0x43, 0x0a },		{ 0x44, 0xf0 },
	{ 0x45, 0x34 },		{ 0x46, 0x58 },
	{ 0x47, 0x28 },		{ 0x48, 0x3a },
	{ 0x59, 0x88 },		{ 0x5a, 0x88 },
	{ 0x5b, 0x44 },		{ 0x5c, 0x67 },
	{ 0x5d, 0x49 },		{ 0x5e, 0x0e },
	{ 0x6c, 0x0a },		{ 0x6d, 0x55 },
	{ 0x6e, 0x11 },		{ 0x6f, 0x9f }, /* "9e for advance AWB" */
	{ 0x6a, 0x40 },		{ REG_BLUE, 0x40 },
	{ REG_RED, 0x60 },
	{ REG_COM8, COM8_FASTAEC|COM8_AECSTEP|COM8_BFILT|COM8_AGC|COM8_AEC|COM8_AWB },

	/* Matrix coefficients */
	{ 0x4f, 0x80 },		{ 0x50, 0x80 },
	{ 0x51, 0 },		{ 0x52, 0x22 },
	{ 0x53, 0x5e },		{ 0x54, 0x80 },
	{ 0x58, 0x9e },

	{ REG_COM16, COM16_AWBGAIN },	{ REG_EDGE, 0 },
	{ 0x75, 0x05 },		{ 0x76, 0xe1 },
	{ 0x4c, 0 },		{ 0x77, 0x01 },
	{ REG_COM13, 0xc3 },	{ 0x4b, 0x09 },
	{ 0xc9, 0x60 },		{ REG_COM16, 0x38 },
	{ 0x56, 0x40 },

	{ 0x34, 0x11 },		{ REG_COM11, COM11_EXP|COM11_HZAUTO },
	{ 0xa4, 0x88 },		{ 0x96, 0 },
	{ 0x97, 0x30 },		{ 0x98, 0x20 },
	{ 0x99, 0x30 },		{ 0x9a, 0x84 },
	{ 0x9b, 0x29 },		{ 0x9c, 0x03 },
	{ 0x9d, 0x4c },		{ 0x9e, 0x3f },
	{ 0x78, 0x04 },

	/* Extra-weird stuff.  Some sort of multiplexor register */
	{ 0x79, 0x01 },		{ 0xc8, 0xf0 },
	{ 0x79, 0x0f },		{ 0xc8, 0x00 },
	{ 0x79, 0x10 },		{ 0xc8, 0x7e },
	{ 0x79, 0x0a },		{ 0xc8, 0x80 },
	{ 0x79, 0x0b },		{ 0xc8, 0x01 },
	{ 0x79, 0x0c },		{ 0xc8, 0x0f },
	{ 0x79, 0x0d },		{ 0xc8, 0x20 },
	{ 0x79, 0x09 },		{ 0xc8, 0x80 },
	{ 0x79, 0x02 },		{ 0xc8, 0xc0 },
	{ 0x79, 0x03 },		{ 0xc8, 0x40 },
	{ 0x79, 0x05 },		{ 0xc8, 0x30 },
	{ 0x79, 0x26 },

	{ 0xff, 0xff },	/* END MARKER */
};


/*
 * Here we'll try to encapsulate the changes for just the output
 * video format.
 *
 * RGB656 and YUV422 come from OV; RGB444 is homebrewed.
 *
 * IMPORTANT RULE: the first entry must be for COM7, see ov7670_s_fmt for why.
 */


static struct regval_list ov7670_fmt_yuv422[] = {
	{ REG_COM7, 0x0 },  /* Selects YUV mode */
	{ REG_RGB444, 0 },	/* No RGB444 please */
	{ REG_COM1, 0 },	/* CCIR601 */
	{ REG_COM15, COM15_R00FF },
	{ REG_COM9, 0x48 }, /* 32x gain ceiling; 0x8 is reserved bit */
	{ 0x4f, 0x80 },		/* "matrix coefficient 1" */
	{ 0x50, 0x80 },		/* "matrix coefficient 2" */
	{ 0x51, 0    },		/* vb */
	{ 0x52, 0x22 },		/* "matrix coefficient 4" */
	{ 0x53, 0x5e },		/* "matrix coefficient 5" */
	{ 0x54, 0x80 },		/* "matrix coefficient 6" */
	{ REG_COM13, COM13_GAMMA|COM13_UVSAT },
	{ 0xff, 0xff },
};

static struct regval_list ov7670_fmt_rgb565[] = {
	{ REG_COM7, COM7_RGB },	/* Selects RGB mode */
	{ REG_RGB444, 0 },	/* No RGB444 please */
	{ REG_COM1, 0x0 },	/* CCIR601 */
	{ REG_COM15, COM15_RGB565 },
	{ REG_COM9, 0x38 },	/* 16x gain ceiling; 0x8 is reserved bit */
	{ 0x4f, 0xb3 },		/* "matrix coefficient 1" */
	{ 0x50, 0xb3 },		/* "matrix coefficient 2" */
	{ 0x51, 0    },		/* vb */
	{ 0x52, 0x3d },		/* "matrix coefficient 4" */
	{ 0x53, 0xa7 },		/* "matrix coefficient 5" */
	{ 0x54, 0xe4 },		/* "matrix coefficient 6" */
	{ REG_COM13, COM13_GAMMA|COM13_UVSAT },
	{ 0xff, 0xff },
};

static struct regval_list ov7670_fmt_rgb444[] = {
	{ REG_COM7, COM7_RGB },	/* Selects RGB mode */
	{ REG_RGB444, R444_ENABLE },	/* Enable xxxxrrrr ggggbbbb */
	{ REG_COM1, 0x0 },	/* CCIR601 */
	{ REG_COM15, COM15_R01FE|COM15_RGB565 }, /* Data range needed? */
	{ REG_COM9, 0x38 },	/* 16x gain ceiling; 0x8 is reserved bit */
	{ 0x4f, 0xb3 },		/* "matrix coefficient 1" */
	{ 0x50, 0xb3 },		/* "matrix coefficient 2" */
	{ 0x51, 0    },		/* vb */
	{ 0x52, 0x3d },		/* "matrix coefficient 4" */
	{ 0x53, 0xa7 },		/* "matrix coefficient 5" */
	{ 0x54, 0xe4 },		/* "matrix coefficient 6" */
	{ REG_COM13, COM13_GAMMA|COM13_UVSAT|0x2 },  /* Magic rsvd bit */
	{ 0xff, 0xff },
};

static struct regval_list ov7670_fmt_raw[] = {
	{ REG_COM7, COM7_BAYER },
	{ REG_COM13, 0x08 }, /* No gamma, magic rsvd bit */
	{ REG_COM16, 0x3d }, /* Edge enhancement, denoise */
	{ REG_REG76, 0xe1 }, /* Pix correction, magic rsvd */
	{ 0xff, 0xff },
};



/*
 * Low-level register I/O.
 *
 * Note that there are two versions of these.  On the XO 1, the
 * i2c controller only does SMBUS, so that's what we use.  The
 * ov7670 is not really an SMBUS device, though, so the communication
 * is not always entirely reliable.
 */
static int ov7670_read_smbus(struct v4l2_subdev *sd, unsigned char reg,
		unsigned char *value)
{
	struct i2c_client *client = v4l2_get_subdevdata(sd);
	int ret;

	ret = i2c_smbus_read_byte_data(client, reg);
	if (ret >= 0) {
		*value = (unsigned char)ret;
		ret = 0;
	}
	return ret;
}


static int ov7670_write_smbus(struct v4l2_subdev *sd, unsigned char reg,
		unsigned char value)
{
	struct i2c_client *client = v4l2_get_subdevdata(sd);
	int ret = i2c_smbus_write_byte_data(client, reg, value);

	if (reg == REG_COM7 && (value & COM7_RESET))
		msleep(5);  /* Wait for reset to run */
	return ret;
}

/*
 * On most platforms, we'd rather do straight i2c I/O.
 */
static int ov7670_read_i2c(struct v4l2_subdev *sd, unsigned char reg,
		unsigned char *value)
{
	struct i2c_client *client = v4l2_get_subdevdata(sd);
	u8 data = reg;
	struct i2c_msg msg;
	int ret;

	/*
	 * Send out the register address...
	 */
	msg.addr = client->addr;
	msg.flags = 0;
	msg.len = 1;
	msg.buf = &data;
	ret = i2c_transfer(client->adapter, &msg, 1);
	if (ret < 0) {
		printk(KERN_ERR "Error %d on register write\n", ret);
		return ret;
	}
	/*
	 * ...then read back the result.
	 */
	msg.flags = I2C_M_RD;
	ret = i2c_transfer(client->adapter, &msg, 1);
	if (ret >= 0) {
		*value = data;
		ret = 0;
	}
	return ret;
}


static int ov7670_write_i2c(struct v4l2_subdev *sd, unsigned char reg,
		unsigned char value)
{
	struct i2c_client *client = v4l2_get_subdevdata(sd);
	struct i2c_msg msg;
	unsigned char data[2] = { reg, value };
	int ret;

	msg.addr = client->addr;
	msg.flags = 0;
	msg.len = 2;
	msg.buf = data;
	ret = i2c_transfer(client->adapter, &msg, 1);
	if (ret > 0)
		ret = 0;
	if (reg == REG_COM7 && (value & COM7_RESET))
		msleep(5);  /* Wait for reset to run */
	return ret;
}

static int ov7670_read(struct v4l2_subdev *sd, unsigned char reg,
		unsigned char *value)
{
	struct ov7670_info *info = to_state(sd);
	if (info->use_smbus)
		return ov7670_read_smbus(sd, reg, value);
	else
		return ov7670_read_i2c(sd, reg, value);
}

static int ov7670_write(struct v4l2_subdev *sd, unsigned char reg,
		unsigned char value)
{
	struct ov7670_info *info = to_state(sd);
	if (info->use_smbus)
		return ov7670_write_smbus(sd, reg, value);
	else
		return ov7670_write_i2c(sd, reg, value);
}

static int ov7670_update_bits(struct v4l2_subdev *sd, unsigned char reg,
		unsigned char mask, unsigned char value)
{
	unsigned char orig;
	int ret;

	ret = ov7670_read(sd, reg, &orig);
	if (ret)
		return ret;

	return ov7670_write(sd, reg, (orig & ~mask) | (value & mask));
}

/*
 * Write a list of register settings; ff/ff stops the process.
 */
static int ov7670_write_array(struct v4l2_subdev *sd, struct regval_list *vals)
{
	while (vals->reg_num != 0xff || vals->value != 0xff) {
		int ret = ov7670_write(sd, vals->reg_num, vals->value);
		if (ret < 0)
			return ret;
		vals++;
	}
	return 0;
}


/*
 * Stuff that knows about the sensor.
 */
static int ov7670_reset(struct v4l2_subdev *sd, u32 val)
{
	ov7670_write(sd, REG_COM7, COM7_RESET);
	msleep(1);
	return 0;
}


static int ov7670_init(struct v4l2_subdev *sd, u32 val)
{
	return ov7670_write_array(sd, ov7670_default_regs);
}

static int ov7670_detect(struct v4l2_subdev *sd)
{
	unsigned char v;
	int ret;

	ret = ov7670_init(sd, 0);
	if (ret < 0)
		return ret;
	ret = ov7670_read(sd, REG_MIDH, &v);
	if (ret < 0)
		return ret;
	if (v != 0x7f) /* OV manuf. id. */
		return -ENODEV;
	ret = ov7670_read(sd, REG_MIDL, &v);
	if (ret < 0)
		return ret;
	if (v != 0xa2)
		return -ENODEV;
	/*
	 * OK, we know we have an OmniVision chip...but which one?
	 */
	ret = ov7670_read(sd, REG_PID, &v);
	if (ret < 0)
		return ret;
	if (v != 0x76)  /* PID + VER = 0x76 / 0x73 */
		return -ENODEV;
	ret = ov7670_read(sd, REG_VER, &v);
	if (ret < 0)
		return ret;
	if (v != 0x73)  /* PID + VER = 0x76 / 0x73 */
		return -ENODEV;
	return 0;
}


/*
 * Store information about the video data format.  The color matrix
 * is deeply tied into the format, so keep the relevant values here.
 * The magic matrix numbers come from OmniVision.
 */
static struct ov7670_format_struct {
	u32 mbus_code;
	enum v4l2_colorspace colorspace;
	struct regval_list *regs;
	int cmatrix[CMATRIX_LEN];
} ov7670_formats[] = {
	{
		.mbus_code	= MEDIA_BUS_FMT_YUYV8_2X8,
		.colorspace	= V4L2_COLORSPACE_SRGB,
		.regs		= ov7670_fmt_yuv422,
		.cmatrix	= { 128, -128, 0, -34, -94, 128 },
	},
	{
		.mbus_code	= MEDIA_BUS_FMT_RGB444_2X8_PADHI_LE,
		.colorspace	= V4L2_COLORSPACE_SRGB,
		.regs		= ov7670_fmt_rgb444,
		.cmatrix	= { 179, -179, 0, -61, -176, 228 },
	},
	{
		.mbus_code	= MEDIA_BUS_FMT_RGB565_2X8_LE,
		.colorspace	= V4L2_COLORSPACE_SRGB,
		.regs		= ov7670_fmt_rgb565,
		.cmatrix	= { 179, -179, 0, -61, -176, 228 },
	},
	{
		.mbus_code	= MEDIA_BUS_FMT_SBGGR8_1X8,
		.colorspace	= V4L2_COLORSPACE_SRGB,
		.regs		= ov7670_fmt_raw,
		.cmatrix	= { 0, 0, 0, 0, 0, 0 },
	},
};
#define N_OV7670_FMTS ARRAY_SIZE(ov7670_formats)


/*
 * Then there is the issue of window sizes.  Try to capture the info here.
 */

/*
 * QCIF mode is done (by OV) in a very strange way - it actually looks like
 * VGA with weird scaling options - they do *not* use the canned QCIF mode
 * which is allegedly provided by the sensor.  So here's the weird register
 * settings.
 */
static struct regval_list ov7670_qcif_regs[] = {
	{ REG_COM3, COM3_SCALEEN|COM3_DCWEN },
	{ REG_COM3, COM3_DCWEN },
	{ REG_COM14, COM14_DCWEN | 0x01},
	{ 0x73, 0xf1 },
	{ 0xa2, 0x52 },
	{ 0x7b, 0x1c },
	{ 0x7c, 0x28 },
	{ 0x7d, 0x3c },
	{ 0x7f, 0x69 },
	{ REG_COM9, 0x38 },
	{ 0xa1, 0x0b },
	{ 0x74, 0x19 },
	{ 0x9a, 0x80 },
	{ 0x43, 0x14 },
	{ REG_COM13, 0xc0 },
	{ 0xff, 0xff },
};

static struct ov7670_win_size ov7670_win_sizes[] = {
	/* VGA */
	{
		.width		= VGA_WIDTH,
		.height		= VGA_HEIGHT,
		.com7_bit	= COM7_FMT_VGA,
		.hstart		= 158,	/* These values from */
		.hstop		=  14,	/* Omnivision */
		.vstart		=  10,
		.vstop		= 490,
		.regs		= NULL,
	},
	/* CIF */
	{
		.width		= CIF_WIDTH,
		.height		= CIF_HEIGHT,
		.com7_bit	= COM7_FMT_CIF,
		.hstart		= 170,	/* Empirically determined */
		.hstop		=  90,
		.vstart		=  14,
		.vstop		= 494,
		.regs		= NULL,
	},
	/* QVGA */
	{
		.width		= QVGA_WIDTH,
		.height		= QVGA_HEIGHT,
		.com7_bit	= COM7_FMT_QVGA,
		.hstart		= 168,	/* Empirically determined */
		.hstop		=  24,
		.vstart		=  12,
		.vstop		= 492,
		.regs		= NULL,
	},
	/* QCIF */
	{
		.width		= QCIF_WIDTH,
		.height		= QCIF_HEIGHT,
		.com7_bit	= COM7_FMT_VGA, /* see comment above */
		.hstart		= 456,	/* Empirically determined */
		.hstop		=  24,
		.vstart		=  14,
		.vstop		= 494,
		.regs		= ov7670_qcif_regs,
	}
};

static struct ov7670_win_size ov7675_win_sizes[] = {
	/*
	 * Currently, only VGA is supported. Theoretically it could be possible
	 * to support CIF, QVGA and QCIF too. Taking values for ov7670 as a
	 * base and tweak them empirically could be required.
	 */
	{
		.width		= VGA_WIDTH,
		.height		= VGA_HEIGHT,
		.com7_bit	= COM7_FMT_VGA,
		.hstart		= 158,	/* These values from */
		.hstop		=  14,	/* Omnivision */
		.vstart		=  14,  /* Empirically determined */
		.vstop		= 494,
		.regs		= NULL,
	}
};

static void ov7675_get_framerate(struct v4l2_subdev *sd,
				 struct v4l2_fract *tpf)
{
	struct ov7670_info *info = to_state(sd);
	u32 clkrc = info->clkrc;
	int pll_factor;

	if (info->pll_bypass)
		pll_factor = 1;
	else
		pll_factor = PLL_FACTOR;

	clkrc++;
	if (info->fmt->mbus_code == MEDIA_BUS_FMT_SBGGR8_1X8)
		clkrc = (clkrc >> 1);

	tpf->numerator = 1;
	tpf->denominator = (5 * pll_factor * info->clock_speed) /
			(4 * clkrc);
}

static int ov7675_apply_framerate(struct v4l2_subdev *sd)
{
	struct ov7670_info *info = to_state(sd);
	int ret;

	ret = ov7670_write(sd, REG_CLKRC, info->clkrc);
	if (ret < 0)
		return ret;

	return ov7670_write(sd, REG_DBLV,
			    info->pll_bypass ? DBLV_BYPASS : DBLV_X4);
}

static int ov7675_set_framerate(struct v4l2_subdev *sd,
				 struct v4l2_fract *tpf)
{
	struct ov7670_info *info = to_state(sd);
	u32 clkrc;
	int pll_factor;

	/*
	 * The formula is fps = 5/4*pixclk for YUV/RGB and
	 * fps = 5/2*pixclk for RAW.
	 *
	 * pixclk = clock_speed / (clkrc + 1) * PLLfactor
	 *
	 */
	if (tpf->numerator == 0 || tpf->denominator == 0) {
		clkrc = 0;
	} else {
		pll_factor = info->pll_bypass ? 1 : PLL_FACTOR;
		clkrc = (5 * pll_factor * info->clock_speed * tpf->numerator) /
			(4 * tpf->denominator);
		if (info->fmt->mbus_code == MEDIA_BUS_FMT_SBGGR8_1X8)
			clkrc = (clkrc << 1);
		clkrc--;
	}

	/*
	 * The datasheet claims that clkrc = 0 will divide the input clock by 1
	 * but we've checked with an oscilloscope that it divides by 2 instead.
	 * So, if clkrc = 0 just bypass the divider.
	 */
	if (clkrc <= 0)
		clkrc = CLK_EXT;
	else if (clkrc > CLK_SCALE)
		clkrc = CLK_SCALE;
	info->clkrc = clkrc;

	/* Recalculate frame rate */
	ov7675_get_framerate(sd, tpf);

	/*
	 * If the device is not powered up by the host driver do
	 * not apply any changes to H/W at this time. Instead
	 * the framerate will be restored right after power-up.
	 */
	if (info->on)
		return ov7675_apply_framerate(sd);

	return 0;
}

static void ov7670_get_framerate_legacy(struct v4l2_subdev *sd,
				 struct v4l2_fract *tpf)
{
	struct ov7670_info *info = to_state(sd);

	tpf->numerator = 1;
	tpf->denominator = info->clock_speed;
	if ((info->clkrc & CLK_EXT) == 0 && (info->clkrc & CLK_SCALE) > 1)
		tpf->denominator /= (info->clkrc & CLK_SCALE);
}

static int ov7670_set_framerate_legacy(struct v4l2_subdev *sd,
					struct v4l2_fract *tpf)
{
	struct ov7670_info *info = to_state(sd);
	int div;

	if (tpf->numerator == 0 || tpf->denominator == 0)
		div = 1;  /* Reset to full rate */
	else
		div = (tpf->numerator * info->clock_speed) / tpf->denominator;
	if (div == 0)
		div = 1;
	else if (div > CLK_SCALE)
		div = CLK_SCALE;
	info->clkrc = (info->clkrc & 0x80) | div;
	tpf->numerator = 1;
	tpf->denominator = info->clock_speed / div;

	/*
	 * If the device is not powered up by the host driver do
	 * not apply any changes to H/W at this time. Instead
	 * the framerate will be restored right after power-up.
	 */
	if (info->on)
		return ov7670_write(sd, REG_CLKRC, info->clkrc);

	return 0;
}

/*
 * Store a set of start/stop values into the camera.
 */
static int ov7670_set_hw(struct v4l2_subdev *sd, int hstart, int hstop,
		int vstart, int vstop)
{
	int ret;
	unsigned char v;
/*
 * Horizontal: 11 bits, top 8 live in hstart and hstop.  Bottom 3 of
 * hstart are in href[2:0], bottom 3 of hstop in href[5:3].  There is
 * a mystery "edge offset" value in the top two bits of href.
 */
	ret =  ov7670_write(sd, REG_HSTART, (hstart >> 3) & 0xff);
	ret += ov7670_write(sd, REG_HSTOP, (hstop >> 3) & 0xff);
	ret += ov7670_read(sd, REG_HREF, &v);
	v = (v & 0xc0) | ((hstop & 0x7) << 3) | (hstart & 0x7);
	msleep(10);
	ret += ov7670_write(sd, REG_HREF, v);
/*
 * Vertical: similar arrangement, but only 10 bits.
 */
	ret += ov7670_write(sd, REG_VSTART, (vstart >> 2) & 0xff);
	ret += ov7670_write(sd, REG_VSTOP, (vstop >> 2) & 0xff);
	ret += ov7670_read(sd, REG_VREF, &v);
	v = (v & 0xf0) | ((vstop & 0x3) << 2) | (vstart & 0x3);
	msleep(10);
	ret += ov7670_write(sd, REG_VREF, v);
	return ret;
}


static int ov7670_enum_mbus_code(struct v4l2_subdev *sd,
		struct v4l2_subdev_pad_config *cfg,
		struct v4l2_subdev_mbus_code_enum *code)
{
	if (code->pad || code->index >= N_OV7670_FMTS)
		return -EINVAL;

	code->code = ov7670_formats[code->index].mbus_code;
	return 0;
}

static int ov7670_try_fmt_internal(struct v4l2_subdev *sd,
		struct v4l2_mbus_framefmt *fmt,
		struct ov7670_format_struct **ret_fmt,
		struct ov7670_win_size **ret_wsize)
{
	int index, i;
	struct ov7670_win_size *wsize;
	struct ov7670_info *info = to_state(sd);
	unsigned int n_win_sizes = info->devtype->n_win_sizes;
	unsigned int win_sizes_limit = n_win_sizes;

	for (index = 0; index < N_OV7670_FMTS; index++)
		if (ov7670_formats[index].mbus_code == fmt->code)
			break;
	if (index >= N_OV7670_FMTS) {
		/* default to first format */
		index = 0;
		fmt->code = ov7670_formats[0].mbus_code;
	}
	if (ret_fmt != NULL)
		*ret_fmt = ov7670_formats + index;
	/*
	 * Fields: the OV devices claim to be progressive.
	 */
	fmt->field = V4L2_FIELD_NONE;

	/*
	 * Don't consider values that don't match min_height and min_width
	 * constraints.
	 */
	if (info->min_width || info->min_height)
		for (i = 0; i < n_win_sizes; i++) {
			wsize = info->devtype->win_sizes + i;

			if (wsize->width < info->min_width ||
				wsize->height < info->min_height) {
				win_sizes_limit = i;
				break;
			}
		}
	/*
	 * Round requested image size down to the nearest
	 * we support, but not below the smallest.
	 */
	for (wsize = info->devtype->win_sizes;
	     wsize < info->devtype->win_sizes + win_sizes_limit; wsize++)
		if (fmt->width >= wsize->width && fmt->height >= wsize->height)
			break;
	if (wsize >= info->devtype->win_sizes + win_sizes_limit)
		wsize--;   /* Take the smallest one */
	if (ret_wsize != NULL)
		*ret_wsize = wsize;
	/*
	 * Note the size we'll actually handle.
	 */
	fmt->width = wsize->width;
	fmt->height = wsize->height;
	fmt->colorspace = ov7670_formats[index].colorspace;

	info->format = *fmt;

	return 0;
}

static int ov7670_apply_fmt(struct v4l2_subdev *sd)
{
	struct ov7670_info *info = to_state(sd);
	struct ov7670_win_size *wsize = info->wsize;
	unsigned char com7, com10 = 0;
	int ret;

	/*
	 * COM7 is a pain in the ass, it doesn't like to be read then
	 * quickly written afterward.  But we have everything we need
	 * to set it absolutely here, as long as the format-specific
	 * register sets list it first.
	 */
	com7 = info->fmt->regs[0].value;
	com7 |= wsize->com7_bit;
	ret = ov7670_write(sd, REG_COM7, com7);
	if (ret)
		return ret;

	/*
	 * Configure the media bus through COM10 register
	 */
	if (info->mbus_config & V4L2_MBUS_VSYNC_ACTIVE_LOW)
		com10 |= COM10_VS_NEG;
	if (info->mbus_config & V4L2_MBUS_HSYNC_ACTIVE_LOW)
		com10 |= COM10_HREF_REV;
	if (info->pclk_hb_disable)
		com10 |= COM10_PCLK_HB;
	ret = ov7670_write(sd, REG_COM10, com10);
	if (ret)
		return ret;

	/*
	 * Now write the rest of the array.  Also store start/stops
	 */
	ret = ov7670_write_array(sd, info->fmt->regs + 1);
	if (ret)
		return ret;

	ret = ov7670_set_hw(sd, wsize->hstart, wsize->hstop, wsize->vstart,
			    wsize->vstop);
	if (ret)
		return ret;

	if (wsize->regs) {
		ret = ov7670_write_array(sd, wsize->regs);
		if (ret)
			return ret;
	}

	/*
	 * If we're running RGB565, we must rewrite clkrc after setting
	 * the other parameters or the image looks poor.  If we're *not*
	 * doing RGB565, we must not rewrite clkrc or the image looks
	 * *really* poor.
	 *
	 * (Update) Now that we retain clkrc state, we should be able
	 * to write it unconditionally, and that will make the frame
	 * rate persistent too.
	 */
	ret = ov7670_write(sd, REG_CLKRC, info->clkrc);
	if (ret)
		return ret;

	return 0;
}

/*
 * Set a format.
 */
static int ov7670_set_fmt(struct v4l2_subdev *sd,
		struct v4l2_subdev_pad_config *cfg,
		struct v4l2_subdev_format *format)
{
	struct ov7670_info *info = to_state(sd);
#ifdef CONFIG_VIDEO_V4L2_SUBDEV_API
	struct v4l2_mbus_framefmt *mbus_fmt;
#endif
	int ret;

	if (format->pad)
		return -EINVAL;

	if (format->which == V4L2_SUBDEV_FORMAT_TRY) {
		ret = ov7670_try_fmt_internal(sd, &format->format, NULL, NULL);
		if (ret)
			return ret;
#ifdef CONFIG_VIDEO_V4L2_SUBDEV_API
		mbus_fmt = v4l2_subdev_get_try_format(sd, cfg, format->pad);
		*mbus_fmt = format->format;
#endif
		return 0;
	}

	ret = ov7670_try_fmt_internal(sd, &format->format, &info->fmt, &info->wsize);
	if (ret)
		return ret;

	/*
	 * If the device is not powered up by the host driver do
	 * not apply any changes to H/W at this time. Instead
	 * the frame format will be restored right after power-up.
	 */
	if (info->on)
		return ov7670_apply_fmt(sd);

	return 0;
}

static int ov7670_get_fmt(struct v4l2_subdev *sd,
			  struct v4l2_subdev_pad_config *cfg,
			  struct v4l2_subdev_format *format)
{
	struct ov7670_info *info = to_state(sd);
#ifdef CONFIG_VIDEO_V4L2_SUBDEV_API
	struct v4l2_mbus_framefmt *mbus_fmt;
#endif

	if (format->which == V4L2_SUBDEV_FORMAT_TRY) {
#ifdef CONFIG_VIDEO_V4L2_SUBDEV_API
		mbus_fmt = v4l2_subdev_get_try_format(sd, cfg, 0);
		format->format = *mbus_fmt;
		return 0;
#else
		return -EINVAL;
#endif
	} else {
		format->format = info->format;
	}

	return 0;
}

/*
 * Implement G/S_PARM.  There is a "high quality" mode we could try
 * to do someday; for now, we just do the frame rate tweak.
 */
static int ov7670_g_frame_interval(struct v4l2_subdev *sd,
				   struct v4l2_subdev_frame_interval *ival)
{
	struct ov7670_info *info = to_state(sd);


	info->devtype->get_framerate(sd, &ival->interval);

	return 0;
}

static int ov7670_s_frame_interval(struct v4l2_subdev *sd,
				   struct v4l2_subdev_frame_interval *ival)
{
	struct v4l2_fract *tpf = &ival->interval;
	struct ov7670_info *info = to_state(sd);


	return info->devtype->set_framerate(sd, tpf);
}


/*
 * Frame intervals.  Since frame rates are controlled with the clock
 * divider, we can only do 30/n for integer n values.  So no continuous
 * or stepwise options.  Here we just pick a handful of logical values.
 */

static int ov7670_frame_rates[] = { 30, 15, 10, 5, 1 };

static int ov7670_enum_frame_interval(struct v4l2_subdev *sd,
				      struct v4l2_subdev_pad_config *cfg,
				      struct v4l2_subdev_frame_interval_enum *fie)
{
	struct ov7670_info *info = to_state(sd);
	unsigned int n_win_sizes = info->devtype->n_win_sizes;
	int i;

	if (fie->pad)
		return -EINVAL;
	if (fie->index >= ARRAY_SIZE(ov7670_frame_rates))
		return -EINVAL;

	/*
	 * Check if the width/height is valid.
	 *
	 * If a minimum width/height was requested, filter out the capture
	 * windows that fall outside that.
	 */
	for (i = 0; i < n_win_sizes; i++) {
		struct ov7670_win_size *win = &info->devtype->win_sizes[i];

		if (info->min_width && win->width < info->min_width)
			continue;
		if (info->min_height && win->height < info->min_height)
			continue;
		if (fie->width == win->width && fie->height == win->height)
			break;
	}
	if (i == n_win_sizes)
		return -EINVAL;
	fie->interval.numerator = 1;
	fie->interval.denominator = ov7670_frame_rates[fie->index];
	return 0;
}

/*
 * Frame size enumeration
 */
static int ov7670_enum_frame_size(struct v4l2_subdev *sd,
				  struct v4l2_subdev_pad_config *cfg,
				  struct v4l2_subdev_frame_size_enum *fse)
{
	struct ov7670_info *info = to_state(sd);
	int i;
	int num_valid = -1;
	__u32 index = fse->index;
	unsigned int n_win_sizes = info->devtype->n_win_sizes;

	if (fse->pad)
		return -EINVAL;

	/*
	 * If a minimum width/height was requested, filter out the capture
	 * windows that fall outside that.
	 */
	for (i = 0; i < n_win_sizes; i++) {
		struct ov7670_win_size *win = &info->devtype->win_sizes[i];
		if (info->min_width && win->width < info->min_width)
			continue;
		if (info->min_height && win->height < info->min_height)
			continue;
		if (index == ++num_valid) {
			fse->min_width = fse->max_width = win->width;
			fse->min_height = fse->max_height = win->height;
			return 0;
		}
	}

	return -EINVAL;
}

/*
 * Code for dealing with controls.
 */

static int ov7670_store_cmatrix(struct v4l2_subdev *sd,
		int matrix[CMATRIX_LEN])
{
	int i, ret;
	unsigned char signbits = 0;

	/*
	 * Weird crap seems to exist in the upper part of
	 * the sign bits register, so let's preserve it.
	 */
	ret = ov7670_read(sd, REG_CMATRIX_SIGN, &signbits);
	signbits &= 0xc0;

	for (i = 0; i < CMATRIX_LEN; i++) {
		unsigned char raw;

		if (matrix[i] < 0) {
			signbits |= (1 << i);
			if (matrix[i] < -255)
				raw = 0xff;
			else
				raw = (-1 * matrix[i]) & 0xff;
		}
		else {
			if (matrix[i] > 255)
				raw = 0xff;
			else
				raw = matrix[i] & 0xff;
		}
		ret += ov7670_write(sd, REG_CMATRIX_BASE + i, raw);
	}
	ret += ov7670_write(sd, REG_CMATRIX_SIGN, signbits);
	return ret;
}


/*
 * Hue also requires messing with the color matrix.  It also requires
 * trig functions, which tend not to be well supported in the kernel.
 * So here is a simple table of sine values, 0-90 degrees, in steps
 * of five degrees.  Values are multiplied by 1000.
 *
 * The following naive approximate trig functions require an argument
 * carefully limited to -180 <= theta <= 180.
 */
#define SIN_STEP 5
static const int ov7670_sin_table[] = {
	   0,	 87,   173,   258,   342,   422,
	 499,	573,   642,   707,   766,   819,
	 866,	906,   939,   965,   984,   996,
	1000
};

static int ov7670_sine(int theta)
{
	int chs = 1;
	int sine;

	if (theta < 0) {
		theta = -theta;
		chs = -1;
	}
	if (theta <= 90)
		sine = ov7670_sin_table[theta/SIN_STEP];
	else {
		theta -= 90;
		sine = 1000 - ov7670_sin_table[theta/SIN_STEP];
	}
	return sine*chs;
}

static int ov7670_cosine(int theta)
{
	theta = 90 - theta;
	if (theta > 180)
		theta -= 360;
	else if (theta < -180)
		theta += 360;
	return ov7670_sine(theta);
}




static void ov7670_calc_cmatrix(struct ov7670_info *info,
		int matrix[CMATRIX_LEN], int sat, int hue)
{
	int i;
	/*
	 * Apply the current saturation setting first.
	 */
	for (i = 0; i < CMATRIX_LEN; i++)
		matrix[i] = (info->fmt->cmatrix[i] * sat) >> 7;
	/*
	 * Then, if need be, rotate the hue value.
	 */
	if (hue != 0) {
		int sinth, costh, tmpmatrix[CMATRIX_LEN];

		memcpy(tmpmatrix, matrix, CMATRIX_LEN*sizeof(int));
		sinth = ov7670_sine(hue);
		costh = ov7670_cosine(hue);

		matrix[0] = (matrix[3]*sinth + matrix[0]*costh)/1000;
		matrix[1] = (matrix[4]*sinth + matrix[1]*costh)/1000;
		matrix[2] = (matrix[5]*sinth + matrix[2]*costh)/1000;
		matrix[3] = (matrix[3]*costh - matrix[0]*sinth)/1000;
		matrix[4] = (matrix[4]*costh - matrix[1]*sinth)/1000;
		matrix[5] = (matrix[5]*costh - matrix[2]*sinth)/1000;
	}
}



static int ov7670_s_sat_hue(struct v4l2_subdev *sd, int sat, int hue)
{
	struct ov7670_info *info = to_state(sd);
	int matrix[CMATRIX_LEN];
	int ret;

	ov7670_calc_cmatrix(info, matrix, sat, hue);
	ret = ov7670_store_cmatrix(sd, matrix);
	return ret;
}


/*
 * Some weird registers seem to store values in a sign/magnitude format!
 */

static unsigned char ov7670_abs_to_sm(unsigned char v)
{
	if (v > 127)
		return v & 0x7f;
	return (128 - v) | 0x80;
}

static int ov7670_s_brightness(struct v4l2_subdev *sd, int value)
{
	unsigned char com8 = 0, v;
	int ret;

	ov7670_read(sd, REG_COM8, &com8);
	com8 &= ~COM8_AEC;
	ov7670_write(sd, REG_COM8, com8);
	v = ov7670_abs_to_sm(value);
	ret = ov7670_write(sd, REG_BRIGHT, v);
	return ret;
}

static int ov7670_s_contrast(struct v4l2_subdev *sd, int value)
{
	return ov7670_write(sd, REG_CONTRAS, (unsigned char) value);
}

static int ov7670_s_hflip(struct v4l2_subdev *sd, int value)
{
	unsigned char v = 0;
	int ret;

	ret = ov7670_read(sd, REG_MVFP, &v);
	if (value)
		v |= MVFP_MIRROR;
	else
		v &= ~MVFP_MIRROR;
	msleep(10);  /* FIXME */
	ret += ov7670_write(sd, REG_MVFP, v);
	return ret;
}

static int ov7670_s_vflip(struct v4l2_subdev *sd, int value)
{
	unsigned char v = 0;
	int ret;

	ret = ov7670_read(sd, REG_MVFP, &v);
	if (value)
		v |= MVFP_FLIP;
	else
		v &= ~MVFP_FLIP;
	msleep(10);  /* FIXME */
	ret += ov7670_write(sd, REG_MVFP, v);
	return ret;
}

/*
 * GAIN is split between REG_GAIN and REG_VREF[7:6].  If one believes
 * the data sheet, the VREF parts should be the most significant, but
 * experience shows otherwise.  There seems to be little value in
 * messing with the VREF bits, so we leave them alone.
 */
static int ov7670_g_gain(struct v4l2_subdev *sd, __s32 *value)
{
	int ret;
	unsigned char gain;

	ret = ov7670_read(sd, REG_GAIN, &gain);
	*value = gain;
	return ret;
}

static int ov7670_s_gain(struct v4l2_subdev *sd, int value)
{
	int ret;
	unsigned char com8;

	ret = ov7670_write(sd, REG_GAIN, value & 0xff);
	/* Have to turn off AGC as well */
	if (ret == 0) {
		ret = ov7670_read(sd, REG_COM8, &com8);
		ret = ov7670_write(sd, REG_COM8, com8 & ~COM8_AGC);
	}
	return ret;
}

/*
 * Tweak autogain.
 */
static int ov7670_s_autogain(struct v4l2_subdev *sd, int value)
{
	int ret;
	unsigned char com8;

	ret = ov7670_read(sd, REG_COM8, &com8);
	if (ret == 0) {
		if (value)
			com8 |= COM8_AGC;
		else
			com8 &= ~COM8_AGC;
		ret = ov7670_write(sd, REG_COM8, com8);
	}
	return ret;
}

static int ov7670_s_exp(struct v4l2_subdev *sd, int value)
{
	int ret;
	unsigned char com1, com8, aech, aechh;

	ret = ov7670_read(sd, REG_COM1, &com1) +
		ov7670_read(sd, REG_COM8, &com8) +
		ov7670_read(sd, REG_AECHH, &aechh);
	if (ret)
		return ret;

	com1 = (com1 & 0xfc) | (value & 0x03);
	aech = (value >> 2) & 0xff;
	aechh = (aechh & 0xc0) | ((value >> 10) & 0x3f);
	ret = ov7670_write(sd, REG_COM1, com1) +
		ov7670_write(sd, REG_AECH, aech) +
		ov7670_write(sd, REG_AECHH, aechh);
	/* Have to turn off AEC as well */
	if (ret == 0)
		ret = ov7670_write(sd, REG_COM8, com8 & ~COM8_AEC);
	return ret;
}

/*
 * Tweak autoexposure.
 */
static int ov7670_s_autoexp(struct v4l2_subdev *sd,
		enum v4l2_exposure_auto_type value)
{
	int ret;
	unsigned char com8;

	ret = ov7670_read(sd, REG_COM8, &com8);
	if (ret == 0) {
		if (value == V4L2_EXPOSURE_AUTO)
			com8 |= COM8_AEC;
		else
			com8 &= ~COM8_AEC;
		ret = ov7670_write(sd, REG_COM8, com8);
	}
	return ret;
}

static const char * const ov7670_test_pattern_menu[] = {
	"No test output",
	"Shifting \"1\"",
	"8-bar color bar",
	"Fade to gray color bar",
};

static int ov7670_s_test_pattern(struct v4l2_subdev *sd, int value)
{
	int ret;

	ret = ov7670_update_bits(sd, REG_SCALING_XSC, TEST_PATTTERN_0,
				value & BIT(0) ? TEST_PATTTERN_0 : 0);
	if (ret)
		return ret;

	return ov7670_update_bits(sd, REG_SCALING_YSC, TEST_PATTTERN_1,
				value & BIT(1) ? TEST_PATTTERN_1 : 0);
}

static int ov7670_g_volatile_ctrl(struct v4l2_ctrl *ctrl)
{
	struct v4l2_subdev *sd = to_sd(ctrl);
	struct ov7670_info *info = to_state(sd);

	switch (ctrl->id) {
	case V4L2_CID_AUTOGAIN:
		return ov7670_g_gain(sd, &info->gain->val);
	}
	return -EINVAL;
}

static int ov7670_s_ctrl(struct v4l2_ctrl *ctrl)
{
	struct v4l2_subdev *sd = to_sd(ctrl);
	struct ov7670_info *info = to_state(sd);

	switch (ctrl->id) {
	case V4L2_CID_BRIGHTNESS:
		return ov7670_s_brightness(sd, ctrl->val);
	case V4L2_CID_CONTRAST:
		return ov7670_s_contrast(sd, ctrl->val);
	case V4L2_CID_SATURATION:
		return ov7670_s_sat_hue(sd,
				info->saturation->val, info->hue->val);
	case V4L2_CID_VFLIP:
		return ov7670_s_vflip(sd, ctrl->val);
	case V4L2_CID_HFLIP:
		return ov7670_s_hflip(sd, ctrl->val);
	case V4L2_CID_AUTOGAIN:
		/* Only set manual gain if auto gain is not explicitly
		   turned on. */
		if (!ctrl->val) {
			/* ov7670_s_gain turns off auto gain */
			return ov7670_s_gain(sd, info->gain->val);
		}
		return ov7670_s_autogain(sd, ctrl->val);
	case V4L2_CID_EXPOSURE_AUTO:
		/* Only set manual exposure if auto exposure is not explicitly
		   turned on. */
		if (ctrl->val == V4L2_EXPOSURE_MANUAL) {
			/* ov7670_s_exp turns off auto exposure */
			return ov7670_s_exp(sd, info->exposure->val);
		}
		return ov7670_s_autoexp(sd, ctrl->val);
	case V4L2_CID_TEST_PATTERN:
		return ov7670_s_test_pattern(sd, ctrl->val);
	}
	return -EINVAL;
}

static const struct v4l2_ctrl_ops ov7670_ctrl_ops = {
	.s_ctrl = ov7670_s_ctrl,
	.g_volatile_ctrl = ov7670_g_volatile_ctrl,
};

#ifdef CONFIG_VIDEO_ADV_DEBUG
static int ov7670_g_register(struct v4l2_subdev *sd, struct v4l2_dbg_register *reg)
{
	unsigned char val = 0;
	int ret;

	ret = ov7670_read(sd, reg->reg & 0xff, &val);
	reg->val = val;
	reg->size = 1;
	return ret;
}

static int ov7670_s_register(struct v4l2_subdev *sd, const struct v4l2_dbg_register *reg)
{
	ov7670_write(sd, reg->reg & 0xff, reg->val & 0xff);
	return 0;
}
#endif

static void ov7670_power_on(struct v4l2_subdev *sd)
{
	struct ov7670_info *info = to_state(sd);

	if (info->on)
		return;

	clk_prepare_enable(info->clk);

	if (info->pwdn_gpio)
		gpiod_set_value(info->pwdn_gpio, 0);
	if (info->resetb_gpio) {
		gpiod_set_value(info->resetb_gpio, 1);
		usleep_range(500, 1000);
		gpiod_set_value(info->resetb_gpio, 0);
	}
	if (info->pwdn_gpio || info->resetb_gpio || info->clk)
		usleep_range(3000, 5000);

	info->on = true;
}

static void ov7670_power_off(struct v4l2_subdev *sd)
{
	struct ov7670_info *info = to_state(sd);

	if (!info->on)
		return;

	clk_disable_unprepare(info->clk);

	if (info->pwdn_gpio)
		gpiod_set_value(info->pwdn_gpio, 1);

	info->on = false;
}

static int ov7670_s_power(struct v4l2_subdev *sd, int on)
{
	struct ov7670_info *info = to_state(sd);

	if (info->on == on)
		return 0;

	if (on) {
		ov7670_power_on (sd);
		ov7670_init(sd, 0);
		ov7670_apply_fmt(sd);
		ov7675_apply_framerate(sd);
		v4l2_ctrl_handler_setup(&info->hdl);
	} else {
		ov7670_power_off (sd);
	}

	return 0;
}

static void ov7670_get_default_format(struct v4l2_subdev *sd,
				      struct v4l2_mbus_framefmt *format)
{
	struct ov7670_info *info = to_state(sd);

	format->width = info->devtype->win_sizes[0].width;
	format->height = info->devtype->win_sizes[0].height;
	format->colorspace = info->fmt->colorspace;
	format->code = info->fmt->mbus_code;
	format->field = V4L2_FIELD_NONE;
}

#ifdef CONFIG_VIDEO_V4L2_SUBDEV_API
static int ov7670_open(struct v4l2_subdev *sd, struct v4l2_subdev_fh *fh)
{
	struct v4l2_mbus_framefmt *format =
				v4l2_subdev_get_try_format(sd, fh->pad, 0);

	ov7670_get_default_format(sd, format);

	return 0;
}
#endif

/* ----------------------------------------------------------------------- */

static const struct v4l2_subdev_core_ops ov7670_core_ops = {
	.reset = ov7670_reset,
	.init = ov7670_init,
	.s_power = ov7670_s_power,
	.log_status = v4l2_ctrl_subdev_log_status,
	.subscribe_event = v4l2_ctrl_subdev_subscribe_event,
	.unsubscribe_event = v4l2_event_subdev_unsubscribe,
#ifdef CONFIG_VIDEO_ADV_DEBUG
	.g_register = ov7670_g_register,
	.s_register = ov7670_s_register,
#endif
};

static const struct v4l2_subdev_video_ops ov7670_video_ops = {
	.s_frame_interval = ov7670_s_frame_interval,
	.g_frame_interval = ov7670_g_frame_interval,
};

static const struct v4l2_subdev_pad_ops ov7670_pad_ops = {
	.enum_frame_interval = ov7670_enum_frame_interval,
	.enum_frame_size = ov7670_enum_frame_size,
	.enum_mbus_code = ov7670_enum_mbus_code,
	.get_fmt = ov7670_get_fmt,
	.set_fmt = ov7670_set_fmt,
};

static const struct v4l2_subdev_ops ov7670_ops = {
	.core = &ov7670_core_ops,
	.video = &ov7670_video_ops,
	.pad = &ov7670_pad_ops,
};

#ifdef CONFIG_VIDEO_V4L2_SUBDEV_API
static const struct v4l2_subdev_internal_ops ov7670_subdev_internal_ops = {
	.open = ov7670_open,
};
#endif

/* ----------------------------------------------------------------------- */

static const struct ov7670_devtype ov7670_devdata[] = {
	[MODEL_OV7670] = {
		.win_sizes = ov7670_win_sizes,
		.n_win_sizes = ARRAY_SIZE(ov7670_win_sizes),
		.set_framerate = ov7670_set_framerate_legacy,
		.get_framerate = ov7670_get_framerate_legacy,
	},
	[MODEL_OV7675] = {
		.win_sizes = ov7675_win_sizes,
		.n_win_sizes = ARRAY_SIZE(ov7675_win_sizes),
		.set_framerate = ov7675_set_framerate,
		.get_framerate = ov7675_get_framerate,
	},
};

static int ov7670_init_gpio(struct i2c_client *client, struct ov7670_info *info)
{
	info->pwdn_gpio = devm_gpiod_get_optional(&client->dev, "powerdown",
			GPIOD_OUT_LOW);
	if (IS_ERR(info->pwdn_gpio)) {
		dev_info(&client->dev, "can't get %s GPIO\n", "powerdown");
		return PTR_ERR(info->pwdn_gpio);
	}

	info->resetb_gpio = devm_gpiod_get_optional(&client->dev, "reset",
			GPIOD_OUT_LOW);
	if (IS_ERR(info->resetb_gpio)) {
		dev_info(&client->dev, "can't get %s GPIO\n", "reset");
		return PTR_ERR(info->resetb_gpio);
	}

	usleep_range(3000, 5000);

	return 0;
}

/*
 * ov7670_parse_dt() - Parse device tree to collect mbus configuration
 *			properties
 */
static int ov7670_parse_dt(struct device *dev,
			   struct ov7670_info *info)
{
	struct fwnode_handle *fwnode = dev_fwnode(dev);
	struct v4l2_fwnode_endpoint bus_cfg = { .bus_type = 0 };
	struct fwnode_handle *ep;
	int ret;

	if (!fwnode)
		return -EINVAL;

	info->pclk_hb_disable = false;
	if (fwnode_property_present(fwnode, "ov7670,pclk-hb-disable"))
		info->pclk_hb_disable = true;

	ep = fwnode_graph_get_next_endpoint(fwnode, NULL);
	if (!ep)
		return -EINVAL;

	ret = v4l2_fwnode_endpoint_parse(ep, &bus_cfg);
	fwnode_handle_put(ep);
	if (ret)
		return ret;

	if (bus_cfg.bus_type != V4L2_MBUS_PARALLEL) {
		dev_err(dev, "Unsupported media bus type\n");
		return ret;
	}
	info->mbus_config = bus_cfg.bus.parallel.flags;

	return 0;
}

static int ov7670_probe(struct i2c_client *client,
			const struct i2c_device_id *id)
{
	struct v4l2_fract tpf;
	struct v4l2_subdev *sd;
	struct ov7670_info *info;
	int ret;

	info = devm_kzalloc(&client->dev, sizeof(*info), GFP_KERNEL);
	if (info == NULL)
		return -ENOMEM;
	sd = &info->sd;
	v4l2_i2c_subdev_init(sd, client, &ov7670_ops);

#ifdef CONFIG_VIDEO_V4L2_SUBDEV_API
	sd->internal_ops = &ov7670_subdev_internal_ops;
	sd->flags |= V4L2_SUBDEV_FL_HAS_DEVNODE | V4L2_SUBDEV_FL_HAS_EVENTS;
#endif

	info->clock_speed = 30; /* default: a guess */

	if (dev_fwnode(&client->dev)) {
		ret = ov7670_parse_dt(&client->dev, info);
		if (ret)
			return ret;

	} else if (client->dev.platform_data) {
		struct ov7670_config *config = client->dev.platform_data;

		/*
		 * Must apply configuration before initializing device, because it
		 * selects I/O method.
		 */
		info->min_width = config->min_width;
		info->min_height = config->min_height;
		info->use_smbus = config->use_smbus;

		if (config->clock_speed)
			info->clock_speed = config->clock_speed;

		if (config->pll_bypass)
			info->pll_bypass = true;

		if (config->pclk_hb_disable)
			info->pclk_hb_disable = true;
	}

	info->clk = devm_clk_get(&client->dev, "xclk"); /* optional */
	if (IS_ERR(info->clk)) {
		ret = PTR_ERR(info->clk);
		if (ret == -ENOENT)
			info->clk = NULL;
		else
			return ret;
<<<<<<< HEAD
	}
	if (info->clk) {
		ret = clk_prepare_enable(info->clk);
		if (ret)
			return ret;

		info->clock_speed = clk_get_rate(info->clk) / 1000000;
		if (info->clock_speed < 10 || info->clock_speed > 48) {
			ret = -EINVAL;
			goto clk_disable;
		}
=======
>>>>>>> f7688b48
	}

	ret = ov7670_init_gpio(client, info);
	if (ret)
		return ret;

	ov7670_power_on(sd);

	if (info->clk) {
		info->clock_speed = clk_get_rate(info->clk) / 1000000;
		if (info->clock_speed < 10 || info->clock_speed > 48) {
			ret = -EINVAL;
			goto power_off;
		}
	}

	/* Make sure it's an ov7670 */
	ret = ov7670_detect(sd);
	if (ret) {
		v4l_dbg(1, debug, client,
			"chip found @ 0x%x (%s) is not an ov7670 chip.\n",
			client->addr << 1, client->adapter->name);
		goto power_off;
	}
	v4l_info(client, "chip found @ 0x%02x (%s)\n",
			client->addr << 1, client->adapter->name);

	info->devtype = &ov7670_devdata[id->driver_data];
	info->fmt = &ov7670_formats[0];
	info->wsize = &info->devtype->win_sizes[0];

	ov7670_get_default_format(sd, &info->format);

	info->clkrc = 0;

	/* Set default frame rate to 30 fps */
	tpf.numerator = 1;
	tpf.denominator = 30;
	info->devtype->set_framerate(sd, &tpf);

	v4l2_ctrl_handler_init(&info->hdl, 10);
	v4l2_ctrl_new_std(&info->hdl, &ov7670_ctrl_ops,
			V4L2_CID_BRIGHTNESS, 0, 255, 1, 128);
	v4l2_ctrl_new_std(&info->hdl, &ov7670_ctrl_ops,
			V4L2_CID_CONTRAST, 0, 127, 1, 64);
	v4l2_ctrl_new_std(&info->hdl, &ov7670_ctrl_ops,
			V4L2_CID_VFLIP, 0, 1, 1, 0);
	v4l2_ctrl_new_std(&info->hdl, &ov7670_ctrl_ops,
			V4L2_CID_HFLIP, 0, 1, 1, 0);
	info->saturation = v4l2_ctrl_new_std(&info->hdl, &ov7670_ctrl_ops,
			V4L2_CID_SATURATION, 0, 256, 1, 128);
	info->hue = v4l2_ctrl_new_std(&info->hdl, &ov7670_ctrl_ops,
			V4L2_CID_HUE, -180, 180, 5, 0);
	info->gain = v4l2_ctrl_new_std(&info->hdl, &ov7670_ctrl_ops,
			V4L2_CID_GAIN, 0, 255, 1, 128);
	info->auto_gain = v4l2_ctrl_new_std(&info->hdl, &ov7670_ctrl_ops,
			V4L2_CID_AUTOGAIN, 0, 1, 1, 1);
	info->exposure = v4l2_ctrl_new_std(&info->hdl, &ov7670_ctrl_ops,
			V4L2_CID_EXPOSURE, 0, 65535, 1, 500);
	info->auto_exposure = v4l2_ctrl_new_std_menu(&info->hdl, &ov7670_ctrl_ops,
			V4L2_CID_EXPOSURE_AUTO, V4L2_EXPOSURE_MANUAL, 0,
			V4L2_EXPOSURE_AUTO);
	v4l2_ctrl_new_std_menu_items(&info->hdl, &ov7670_ctrl_ops,
			V4L2_CID_TEST_PATTERN,
			ARRAY_SIZE(ov7670_test_pattern_menu) - 1, 0, 0,
			ov7670_test_pattern_menu);
	sd->ctrl_handler = &info->hdl;
	if (info->hdl.error) {
		ret = info->hdl.error;

		goto hdl_free;
	}
	/*
	 * We have checked empirically that hw allows to read back the gain
	 * value chosen by auto gain but that's not the case for auto exposure.
	 */
	v4l2_ctrl_auto_cluster(2, &info->auto_gain, 0, true);
	v4l2_ctrl_auto_cluster(2, &info->auto_exposure,
			       V4L2_EXPOSURE_MANUAL, false);
	v4l2_ctrl_cluster(2, &info->saturation);

#if defined(CONFIG_MEDIA_CONTROLLER)
	info->pad.flags = MEDIA_PAD_FL_SOURCE;
	info->sd.entity.function = MEDIA_ENT_F_CAM_SENSOR;
	ret = media_entity_pads_init(&info->sd.entity, 1, &info->pad);
	if (ret < 0)
		goto hdl_free;
#endif

	v4l2_ctrl_handler_setup(&info->hdl);

	ret = v4l2_async_register_subdev(&info->sd);
	if (ret < 0)
		goto entity_cleanup;

	ov7670_power_off(sd);
	return 0;

entity_cleanup:
	media_entity_cleanup(&info->sd.entity);
hdl_free:
	v4l2_ctrl_handler_free(&info->hdl);
power_off:
	ov7670_power_off(sd);
	return ret;
}

static int ov7670_remove(struct i2c_client *client)
{
	struct v4l2_subdev *sd = i2c_get_clientdata(client);
	struct ov7670_info *info = to_state(sd);

	v4l2_async_unregister_subdev(sd);
	v4l2_ctrl_handler_free(&info->hdl);
	media_entity_cleanup(&info->sd.entity);
	ov7670_power_off(sd);
	return 0;
}

static const struct i2c_device_id ov7670_id[] = {
	{ "ov7670", MODEL_OV7670 },
	{ "ov7675", MODEL_OV7675 },
	{ }
};
MODULE_DEVICE_TABLE(i2c, ov7670_id);

#if IS_ENABLED(CONFIG_OF)
static const struct of_device_id ov7670_of_match[] = {
	{ .compatible = "ovti,ov7670", },
	{ /* sentinel */ },
};
MODULE_DEVICE_TABLE(of, ov7670_of_match);
#endif

static struct i2c_driver ov7670_driver = {
	.driver = {
		.name	= "ov7670",
		.of_match_table = of_match_ptr(ov7670_of_match),
	},
	.probe		= ov7670_probe,
	.remove		= ov7670_remove,
	.id_table	= ov7670_id,
};

module_i2c_driver(ov7670_driver);<|MERGE_RESOLUTION|>--- conflicted
+++ resolved
@@ -1885,20 +1885,6 @@
 			info->clk = NULL;
 		else
 			return ret;
-<<<<<<< HEAD
-	}
-	if (info->clk) {
-		ret = clk_prepare_enable(info->clk);
-		if (ret)
-			return ret;
-
-		info->clock_speed = clk_get_rate(info->clk) / 1000000;
-		if (info->clock_speed < 10 || info->clock_speed > 48) {
-			ret = -EINVAL;
-			goto clk_disable;
-		}
-=======
->>>>>>> f7688b48
 	}
 
 	ret = ov7670_init_gpio(client, info);
