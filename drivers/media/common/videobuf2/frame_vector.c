--- conflicted
+++ resolved
@@ -36,16 +36,8 @@
 int get_vaddr_frames(unsigned long start, unsigned int nr_frames, bool write,
 		     struct frame_vector *vec)
 {
-<<<<<<< HEAD
 	int ret;
-=======
-	struct mm_struct *mm = current->mm;
-	struct vm_area_struct *vma;
-	int ret_pin_user_pages_fast = 0;
-	int ret = 0;
-	int err;
 	unsigned int gup_flags = FOLL_FORCE | FOLL_LONGTERM;
->>>>>>> 3178804c
 
 	if (nr_frames == 0)
 		return 0;
