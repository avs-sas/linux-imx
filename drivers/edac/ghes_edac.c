--- conflicted
+++ resolved
@@ -30,9 +30,6 @@
  * also provides the necessary (implicit) memory barrier for the SMP
  * case to make the pointer visible on another CPU.
  */
-<<<<<<< HEAD
-static struct ghes_edac_pvt *ghes_pvt;
-=======
 static struct ghes_pvt *ghes_pvt;
 
 /*
@@ -43,10 +40,6 @@
 	int num_dimms;
 	struct dimm_info *dimms;
 } ghes_hw;
-
-/* GHES registration mutex */
-static DEFINE_MUTEX(ghes_reg_mutex);
->>>>>>> d1988041
 
 /* GHES registration mutex */
 static DEFINE_MUTEX(ghes_reg_mutex);
@@ -113,15 +106,9 @@
 		snprintf(dimm->label, sizeof(dimm->label), "%s %s", bank, device);
 }
 
-<<<<<<< HEAD
-static int get_dimm_smbios_index(struct mem_ctl_info *mci, u16 handle)
-{
-	int i;
-=======
 static void assign_dmi_dimm_info(struct dimm_info *dimm, struct memdev_dmi_entry *entry)
 {
 	u16 rdr_mask = BIT(7) | BIT(13);
->>>>>>> d1988041
 
 	if (entry->size == 0xffff) {
 		pr_info("Can't get DIMM%i size\n", dimm->idx);
@@ -252,16 +239,9 @@
 {
 	struct edac_raw_error_desc *e;
 	struct mem_ctl_info *mci;
-<<<<<<< HEAD
-	struct ghes_edac_pvt *pvt;
-	unsigned long flags;
-	char *p;
-	u8 grain_bits;
-=======
 	struct ghes_pvt *pvt;
 	unsigned long flags;
 	char *p;
->>>>>>> d1988041
 
 	/*
 	 * We can do the locking below because GHES defers error processing
@@ -284,10 +264,6 @@
 	memset(e, 0, sizeof (*e));
 	e->error_count = 1;
 	e->grain = 1;
-<<<<<<< HEAD
-	strcpy(e->label, "unknown label");
-=======
->>>>>>> d1988041
 	e->msg = pvt->msg;
 	e->other_detail = pvt->other_detail;
 	e->top_layer = -1;
@@ -423,17 +399,10 @@
 			p += sprintf(p, "DIMM DMI handle: 0x%.4x ",
 				     mem_err->mem_dev_handle);
 
-<<<<<<< HEAD
-		index = get_dimm_smbios_index(mci, mem_err->mem_dev_handle);
-		if (index >= 0) {
-			e->top_layer = index;
-			e->enable_per_layer_report = true;
-=======
 		dimm = find_dimm_by_handle(mci, mem_err->mem_dev_handle);
 		if (dimm) {
 			e->top_layer = dimm->idx;
 			strcpy(e->label, dimm->label);
->>>>>>> d1988041
 		}
 	}
 	if (mem_err->validation_bits & CPER_MEM_VALID_CHIP_ID)
@@ -522,27 +491,8 @@
 	if (p > pvt->other_detail)
 		*(p - 1) = '\0';
 
-<<<<<<< HEAD
-	/* Sanity-check driver-supplied grain value. */
-	if (WARN_ON_ONCE(!e->grain))
-		e->grain = 1;
-
-	grain_bits = fls_long(e->grain - 1);
-
-	/* Generate the trace event */
-	snprintf(pvt->detail_location, sizeof(pvt->detail_location),
-		 "APEI location: %s %s", e->location, e->other_detail);
-	trace_mc_event(type, e->msg, e->label, e->error_count,
-		       mci->mc_idx, e->top_layer, e->mid_layer, e->low_layer,
-		       (e->page_frame_number << PAGE_SHIFT) | e->offset_in_page,
-		       grain_bits, e->syndrome, pvt->detail_location);
-
-	edac_raw_mc_handle_error(type, mci, e);
-
-=======
 	edac_raw_mc_handle_error(e);
 
->>>>>>> d1988041
 unlock:
 	spin_unlock_irqrestore(&ghes_lock, flags);
 }
@@ -558,17 +508,9 @@
 int ghes_edac_register(struct ghes *ghes, struct device *dev)
 {
 	bool fake = false;
-<<<<<<< HEAD
-	int rc = 0, num_dimm = 0;
-	struct mem_ctl_info *mci;
-	struct ghes_edac_pvt *pvt;
-	struct edac_mc_layer layers[1];
-	struct ghes_edac_dimm_fill dimm_fill;
-=======
 	struct mem_ctl_info *mci;
 	struct ghes_pvt *pvt;
 	struct edac_mc_layer layers[1];
->>>>>>> d1988041
 	unsigned long flags;
 	int idx = -1;
 	int rc = 0;
@@ -612,10 +554,6 @@
 	}
 
 	pvt		= mci->pvt_info;
-<<<<<<< HEAD
-	pvt->ghes	= ghes;
-=======
->>>>>>> d1988041
 	pvt->mci	= mci;
 
 	mci->pdev = dev;
@@ -690,14 +628,11 @@
 	refcount_set(&ghes_refcount, 1);
 
 unlock:
-<<<<<<< HEAD
-=======
 
 	/* Not needed anymore */
 	kfree(ghes_hw.dimms);
 	ghes_hw.dimms = NULL;
 
->>>>>>> d1988041
 	mutex_unlock(&ghes_reg_mutex);
 
 	return rc;
@@ -712,20 +647,13 @@
 		return;
 
 	mutex_lock(&ghes_reg_mutex);
-<<<<<<< HEAD
+
+	system_scanned = false;
+	memset(&ghes_hw, 0, sizeof(struct ghes_hw_desc));
 
 	if (!refcount_dec_and_test(&ghes_refcount))
 		goto unlock;
 
-=======
-
-	system_scanned = false;
-	memset(&ghes_hw, 0, sizeof(struct ghes_hw_desc));
-
-	if (!refcount_dec_and_test(&ghes_refcount))
-		goto unlock;
-
->>>>>>> d1988041
 	/*
 	 * Wait for the irq handler being finished.
 	 */
