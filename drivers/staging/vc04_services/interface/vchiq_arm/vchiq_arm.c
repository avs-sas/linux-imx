// SPDX-License-Identifier: GPL-2.0 OR BSD-3-Clause
/*
 * Copyright (c) 2014 Raspberry Pi (Trading) Ltd. All rights reserved.
 * Copyright (c) 2010-2012 Broadcom. All rights reserved.
 */

#include <linux/kernel.h>
#include <linux/module.h>
#include <linux/sched/signal.h>
#include <linux/types.h>
#include <linux/errno.h>
#include <linux/cdev.h>
#include <linux/fs.h>
#include <linux/device.h>
#include <linux/mm.h>
#include <linux/highmem.h>
#include <linux/pagemap.h>
#include <linux/bug.h>
#include <linux/completion.h>
#include <linux/list.h>
#include <linux/of.h>
#include <linux/platform_device.h>
#include <linux/compat.h>
#include <linux/dma-mapping.h>
#include <soc/bcm2835/raspberrypi-firmware.h>

#include "vchiq_core.h"
#include "vchiq_ioctl.h"
#include "vchiq_arm.h"
#include "vchiq_debugfs.h"

#define DEVICE_NAME "vchiq"

/* Override the default prefix, which would be vchiq_arm (from the filename) */
#undef MODULE_PARAM_PREFIX
#define MODULE_PARAM_PREFIX DEVICE_NAME "."

/* Some per-instance constants */
#define MAX_COMPLETIONS 128
#define MAX_SERVICES 64
#define MAX_ELEMENTS 8
#define MSG_QUEUE_SIZE 128

#define KEEPALIVE_VER 1
#define KEEPALIVE_VER_MIN KEEPALIVE_VER

/* Run time control of log level, based on KERN_XXX level. */
int vchiq_arm_log_level = VCHIQ_LOG_DEFAULT;
int vchiq_susp_log_level = VCHIQ_LOG_ERROR;

#define SUSPEND_TIMER_TIMEOUT_MS 100
#define SUSPEND_RETRY_TIMER_TIMEOUT_MS 1000

#define VC_SUSPEND_NUM_OFFSET 3 /* number of values before idle which are -ve */
static const char *const suspend_state_names[] = {
	"VC_SUSPEND_FORCE_CANCELED",
	"VC_SUSPEND_REJECTED",
	"VC_SUSPEND_FAILED",
	"VC_SUSPEND_IDLE",
	"VC_SUSPEND_REQUESTED",
	"VC_SUSPEND_IN_PROGRESS",
	"VC_SUSPEND_SUSPENDED"
};
#define VC_RESUME_NUM_OFFSET 1 /* number of values before idle which are -ve */
static const char *const resume_state_names[] = {
	"VC_RESUME_FAILED",
	"VC_RESUME_IDLE",
	"VC_RESUME_REQUESTED",
	"VC_RESUME_IN_PROGRESS",
	"VC_RESUME_RESUMED"
};
/* The number of times we allow force suspend to timeout before actually
** _forcing_ suspend.  This is to cater for SW which fails to release vchiq
** correctly - we don't want to prevent ARM suspend indefinitely in this case.
*/
#define FORCE_SUSPEND_FAIL_MAX 8

/* The time in ms allowed for videocore to go idle when force suspend has been
 * requested */
#define FORCE_SUSPEND_TIMEOUT_MS 200

static void suspend_timer_callback(struct timer_list *t);

struct user_service {
	struct vchiq_service *service;
	void *userdata;
	VCHIQ_INSTANCE_T instance;
	char is_vchi;
	char dequeue_pending;
	char close_pending;
	int message_available_pos;
	int msg_insert;
	int msg_remove;
	struct completion insert_event;
	struct completion remove_event;
	struct completion close_event;
	struct vchiq_header *msg_queue[MSG_QUEUE_SIZE];
};

struct bulk_waiter_node {
	struct bulk_waiter bulk_waiter;
	int pid;
	struct list_head list;
};

struct vchiq_instance_struct {
	struct vchiq_state *state;
	struct vchiq_completion_data completions[MAX_COMPLETIONS];
	int completion_insert;
	int completion_remove;
	struct completion insert_event;
	struct completion remove_event;
	struct mutex completion_mutex;

	int connected;
	int closing;
	int pid;
	int mark;
	int use_close_delivered;
	int trace;

	struct list_head bulk_waiter_list;
	struct mutex bulk_waiter_list_mutex;

	struct vchiq_debugfs_node debugfs_node;
};

struct dump_context {
	char __user *buf;
	size_t actual;
	size_t space;
	loff_t offset;
};

static struct cdev    vchiq_cdev;
static dev_t          vchiq_devid;
static struct vchiq_state g_state;
static struct class  *vchiq_class;
static DEFINE_SPINLOCK(msg_queue_spinlock);
static struct platform_device *bcm2835_camera;
static struct platform_device *bcm2835_audio;

static struct vchiq_drvdata bcm2835_drvdata = {
	.cache_line_size = 32,
};

static struct vchiq_drvdata bcm2836_drvdata = {
	.cache_line_size = 64,
};

static const char *const ioctl_names[] = {
	"CONNECT",
	"SHUTDOWN",
	"CREATE_SERVICE",
	"REMOVE_SERVICE",
	"QUEUE_MESSAGE",
	"QUEUE_BULK_TRANSMIT",
	"QUEUE_BULK_RECEIVE",
	"AWAIT_COMPLETION",
	"DEQUEUE_MESSAGE",
	"GET_CLIENT_ID",
	"GET_CONFIG",
	"CLOSE_SERVICE",
	"USE_SERVICE",
	"RELEASE_SERVICE",
	"SET_SERVICE_OPTION",
	"DUMP_PHYS_MEM",
	"LIB_VERSION",
	"CLOSE_DELIVERED"
};

vchiq_static_assert(ARRAY_SIZE(ioctl_names) ==
		    (VCHIQ_IOC_MAX + 1));

static VCHIQ_STATUS_T
vchiq_blocking_bulk_transfer(VCHIQ_SERVICE_HANDLE_T handle, void *data,
	unsigned int size, VCHIQ_BULK_DIR_T dir);

#define VCHIQ_INIT_RETRIES 10
VCHIQ_STATUS_T vchiq_initialise(VCHIQ_INSTANCE_T *instance_out)
{
	VCHIQ_STATUS_T status = VCHIQ_ERROR;
	struct vchiq_state *state;
	VCHIQ_INSTANCE_T instance = NULL;
	int i;

	vchiq_log_trace(vchiq_core_log_level, "%s called", __func__);

	/* VideoCore may not be ready due to boot up timing.
	 * It may never be ready if kernel and firmware are mismatched,so don't
	 * block forever.
	 */
	for (i = 0; i < VCHIQ_INIT_RETRIES; i++) {
		state = vchiq_get_state();
		if (state)
			break;
		usleep_range(500, 600);
	}
	if (i == VCHIQ_INIT_RETRIES) {
		vchiq_log_error(vchiq_core_log_level,
			"%s: videocore not initialized\n", __func__);
		goto failed;
	} else if (i > 0) {
		vchiq_log_warning(vchiq_core_log_level,
			"%s: videocore initialized after %d retries\n",
			__func__, i);
	}

	instance = kzalloc(sizeof(*instance), GFP_KERNEL);
	if (!instance) {
		vchiq_log_error(vchiq_core_log_level,
			"%s: error allocating vchiq instance\n", __func__);
		goto failed;
	}

	instance->connected = 0;
	instance->state = state;
	mutex_init(&instance->bulk_waiter_list_mutex);
	INIT_LIST_HEAD(&instance->bulk_waiter_list);

	*instance_out = instance;

	status = VCHIQ_SUCCESS;

failed:
	vchiq_log_trace(vchiq_core_log_level,
		"%s(%p): returning %d", __func__, instance, status);

	return status;
}
EXPORT_SYMBOL(vchiq_initialise);

VCHIQ_STATUS_T vchiq_shutdown(VCHIQ_INSTANCE_T instance)
{
	VCHIQ_STATUS_T status;
	struct vchiq_state *state = instance->state;

	vchiq_log_trace(vchiq_core_log_level,
		"%s(%p) called", __func__, instance);

	if (mutex_lock_killable(&state->mutex))
		return VCHIQ_RETRY;

	/* Remove all services */
	status = vchiq_shutdown_internal(state, instance);

	mutex_unlock(&state->mutex);

	vchiq_log_trace(vchiq_core_log_level,
		"%s(%p): returning %d", __func__, instance, status);

	if (status == VCHIQ_SUCCESS) {
		struct bulk_waiter_node *waiter, *next;

		list_for_each_entry_safe(waiter, next,
					 &instance->bulk_waiter_list, list) {
			list_del(&waiter->list);
			vchiq_log_info(vchiq_arm_log_level,
					"bulk_waiter - cleaned up %pK for pid %d",
					waiter, waiter->pid);
			kfree(waiter);
		}
		kfree(instance);
	}

	return status;
}
EXPORT_SYMBOL(vchiq_shutdown);

static int vchiq_is_connected(VCHIQ_INSTANCE_T instance)
{
	return instance->connected;
}

VCHIQ_STATUS_T vchiq_connect(VCHIQ_INSTANCE_T instance)
{
	VCHIQ_STATUS_T status;
	struct vchiq_state *state = instance->state;

	vchiq_log_trace(vchiq_core_log_level,
		"%s(%p) called", __func__, instance);

	if (mutex_lock_killable(&state->mutex)) {
		vchiq_log_trace(vchiq_core_log_level,
			"%s: call to mutex_lock failed", __func__);
		status = VCHIQ_RETRY;
		goto failed;
	}
	status = vchiq_connect_internal(state, instance);

	if (status == VCHIQ_SUCCESS)
		instance->connected = 1;

	mutex_unlock(&state->mutex);

failed:
	vchiq_log_trace(vchiq_core_log_level,
		"%s(%p): returning %d", __func__, instance, status);

	return status;
}
EXPORT_SYMBOL(vchiq_connect);

VCHIQ_STATUS_T vchiq_add_service(
	VCHIQ_INSTANCE_T              instance,
	const struct vchiq_service_params *params,
	VCHIQ_SERVICE_HANDLE_T       *phandle)
{
	VCHIQ_STATUS_T status;
	struct vchiq_state *state = instance->state;
	struct vchiq_service *service = NULL;
	int srvstate;

	vchiq_log_trace(vchiq_core_log_level,
		"%s(%p) called", __func__, instance);

	*phandle = VCHIQ_SERVICE_HANDLE_INVALID;

	srvstate = vchiq_is_connected(instance)
		? VCHIQ_SRVSTATE_LISTENING
		: VCHIQ_SRVSTATE_HIDDEN;

	service = vchiq_add_service_internal(
		state,
		params,
		srvstate,
		instance,
		NULL);

	if (service) {
		*phandle = service->handle;
		status = VCHIQ_SUCCESS;
	} else
		status = VCHIQ_ERROR;

	vchiq_log_trace(vchiq_core_log_level,
		"%s(%p): returning %d", __func__, instance, status);

	return status;
}
EXPORT_SYMBOL(vchiq_add_service);

VCHIQ_STATUS_T vchiq_open_service(
	VCHIQ_INSTANCE_T              instance,
	const struct vchiq_service_params *params,
	VCHIQ_SERVICE_HANDLE_T       *phandle)
{
	VCHIQ_STATUS_T   status = VCHIQ_ERROR;
	struct vchiq_state   *state = instance->state;
	struct vchiq_service *service = NULL;

	vchiq_log_trace(vchiq_core_log_level,
		"%s(%p) called", __func__, instance);

	*phandle = VCHIQ_SERVICE_HANDLE_INVALID;

	if (!vchiq_is_connected(instance))
		goto failed;

	service = vchiq_add_service_internal(state,
		params,
		VCHIQ_SRVSTATE_OPENING,
		instance,
		NULL);

	if (service) {
		*phandle = service->handle;
		status = vchiq_open_service_internal(service, current->pid);
		if (status != VCHIQ_SUCCESS) {
			vchiq_remove_service(service->handle);
			*phandle = VCHIQ_SERVICE_HANDLE_INVALID;
		}
	}

failed:
	vchiq_log_trace(vchiq_core_log_level,
		"%s(%p): returning %d", __func__, instance, status);

	return status;
}
EXPORT_SYMBOL(vchiq_open_service);

VCHIQ_STATUS_T
vchiq_bulk_transmit(VCHIQ_SERVICE_HANDLE_T handle, const void *data,
	unsigned int size, void *userdata, VCHIQ_BULK_MODE_T mode)
{
	VCHIQ_STATUS_T status;

	switch (mode) {
	case VCHIQ_BULK_MODE_NOCALLBACK:
	case VCHIQ_BULK_MODE_CALLBACK:
		status = vchiq_bulk_transfer(handle, (void *)data, size,
					     userdata, mode,
					     VCHIQ_BULK_TRANSMIT);
		break;
	case VCHIQ_BULK_MODE_BLOCKING:
		status = vchiq_blocking_bulk_transfer(handle,
			(void *)data, size, VCHIQ_BULK_TRANSMIT);
		break;
	default:
		return VCHIQ_ERROR;
	}

	return status;
}
EXPORT_SYMBOL(vchiq_bulk_transmit);

VCHIQ_STATUS_T
vchiq_bulk_receive(VCHIQ_SERVICE_HANDLE_T handle, void *data,
	unsigned int size, void *userdata, VCHIQ_BULK_MODE_T mode)
{
	VCHIQ_STATUS_T status;

	switch (mode) {
	case VCHIQ_BULK_MODE_NOCALLBACK:
	case VCHIQ_BULK_MODE_CALLBACK:
		status = vchiq_bulk_transfer(handle, data, size, userdata,
					     mode, VCHIQ_BULK_RECEIVE);
		break;
	case VCHIQ_BULK_MODE_BLOCKING:
		status = vchiq_blocking_bulk_transfer(handle,
			(void *)data, size, VCHIQ_BULK_RECEIVE);
		break;
	default:
		return VCHIQ_ERROR;
	}

	return status;
}
EXPORT_SYMBOL(vchiq_bulk_receive);

static VCHIQ_STATUS_T
vchiq_blocking_bulk_transfer(VCHIQ_SERVICE_HANDLE_T handle, void *data,
	unsigned int size, VCHIQ_BULK_DIR_T dir)
{
	VCHIQ_INSTANCE_T instance;
	struct vchiq_service *service;
	VCHIQ_STATUS_T status;
	struct bulk_waiter_node *waiter = NULL;

	service = find_service_by_handle(handle);
	if (!service)
		return VCHIQ_ERROR;

	instance = service->instance;

	unlock_service(service);

	mutex_lock(&instance->bulk_waiter_list_mutex);
	list_for_each_entry(waiter, &instance->bulk_waiter_list, list) {
		if (waiter->pid == current->pid) {
			list_del(&waiter->list);
			break;
		}
	}
	mutex_unlock(&instance->bulk_waiter_list_mutex);

	if (waiter) {
		struct vchiq_bulk *bulk = waiter->bulk_waiter.bulk;

		if (bulk) {
			/* This thread has an outstanding bulk transfer. */
			if ((bulk->data != data) ||
				(bulk->size != size)) {
				/* This is not a retry of the previous one.
				 * Cancel the signal when the transfer
				 * completes.
				 */
				spin_lock(&bulk_waiter_spinlock);
				bulk->userdata = NULL;
				spin_unlock(&bulk_waiter_spinlock);
			}
		}
	}

	if (!waiter) {
		waiter = kzalloc(sizeof(struct bulk_waiter_node), GFP_KERNEL);
		if (!waiter) {
			vchiq_log_error(vchiq_core_log_level,
				"%s - out of memory", __func__);
			return VCHIQ_ERROR;
		}
	}

	status = vchiq_bulk_transfer(handle, data, size, &waiter->bulk_waiter,
				     VCHIQ_BULK_MODE_BLOCKING, dir);
	if ((status != VCHIQ_RETRY) || fatal_signal_pending(current) ||
		!waiter->bulk_waiter.bulk) {
		struct vchiq_bulk *bulk = waiter->bulk_waiter.bulk;

		if (bulk) {
			/* Cancel the signal when the transfer
			 * completes.
			 */
			spin_lock(&bulk_waiter_spinlock);
			bulk->userdata = NULL;
			spin_unlock(&bulk_waiter_spinlock);
		}
		kfree(waiter);
	} else {
		waiter->pid = current->pid;
		mutex_lock(&instance->bulk_waiter_list_mutex);
		list_add(&waiter->list, &instance->bulk_waiter_list);
		mutex_unlock(&instance->bulk_waiter_list_mutex);
		vchiq_log_info(vchiq_arm_log_level,
				"saved bulk_waiter %pK for pid %d",
				waiter, current->pid);
	}

	return status;
}
/****************************************************************************
*
*   add_completion
*
***************************************************************************/

static VCHIQ_STATUS_T
add_completion(VCHIQ_INSTANCE_T instance, VCHIQ_REASON_T reason,
	       struct vchiq_header *header, struct user_service *user_service,
	       void *bulk_userdata)
{
	struct vchiq_completion_data *completion;
	int insert;

	DEBUG_INITIALISE(g_state.local)

	insert = instance->completion_insert;
	while ((insert - instance->completion_remove) >= MAX_COMPLETIONS) {
		/* Out of space - wait for the client */
		DEBUG_TRACE(SERVICE_CALLBACK_LINE);
		vchiq_log_trace(vchiq_arm_log_level,
			"%s - completion queue full", __func__);
		DEBUG_COUNT(COMPLETION_QUEUE_FULL_COUNT);
		if (wait_for_completion_interruptible(
					&instance->remove_event)) {
			vchiq_log_info(vchiq_arm_log_level,
				"service_callback interrupted");
			return VCHIQ_RETRY;
		} else if (instance->closing) {
			vchiq_log_info(vchiq_arm_log_level,
				"service_callback closing");
			return VCHIQ_SUCCESS;
		}
		DEBUG_TRACE(SERVICE_CALLBACK_LINE);
	}

	completion = &instance->completions[insert & (MAX_COMPLETIONS - 1)];

	completion->header = header;
	completion->reason = reason;
	/* N.B. service_userdata is updated while processing AWAIT_COMPLETION */
	completion->service_userdata = user_service->service;
	completion->bulk_userdata = bulk_userdata;

	if (reason == VCHIQ_SERVICE_CLOSED) {
		/* Take an extra reference, to be held until
		   this CLOSED notification is delivered. */
		lock_service(user_service->service);
		if (instance->use_close_delivered)
			user_service->close_pending = 1;
	}

	/* A write barrier is needed here to ensure that the entire completion
		record is written out before the insert point. */
	wmb();

	if (reason == VCHIQ_MESSAGE_AVAILABLE)
		user_service->message_available_pos = insert;

	insert++;
	instance->completion_insert = insert;

	complete(&instance->insert_event);

	return VCHIQ_SUCCESS;
}

/****************************************************************************
*
*   service_callback
*
***************************************************************************/

static VCHIQ_STATUS_T
service_callback(VCHIQ_REASON_T reason, struct vchiq_header *header,
		 VCHIQ_SERVICE_HANDLE_T handle, void *bulk_userdata)
{
	/* How do we ensure the callback goes to the right client?
	** The service_user data points to a user_service record
	** containing the original callback and the user state structure, which
	** contains a circular buffer for completion records.
	*/
	struct user_service *user_service;
	struct vchiq_service *service;
	VCHIQ_INSTANCE_T instance;
	bool skip_completion = false;

	DEBUG_INITIALISE(g_state.local)

	DEBUG_TRACE(SERVICE_CALLBACK_LINE);

	service = handle_to_service(handle);
	BUG_ON(!service);
	user_service = (struct user_service *)service->base.userdata;
	instance = user_service->instance;

	if (!instance || instance->closing)
		return VCHIQ_SUCCESS;

	vchiq_log_trace(vchiq_arm_log_level,
		"%s - service %lx(%d,%p), reason %d, header %lx, "
		"instance %lx, bulk_userdata %lx",
		__func__, (unsigned long)user_service,
		service->localport, user_service->userdata,
		reason, (unsigned long)header,
		(unsigned long)instance, (unsigned long)bulk_userdata);

	if (header && user_service->is_vchi) {
		spin_lock(&msg_queue_spinlock);
		while (user_service->msg_insert ==
			(user_service->msg_remove + MSG_QUEUE_SIZE)) {
			spin_unlock(&msg_queue_spinlock);
			DEBUG_TRACE(SERVICE_CALLBACK_LINE);
			DEBUG_COUNT(MSG_QUEUE_FULL_COUNT);
			vchiq_log_trace(vchiq_arm_log_level,
				"service_callback - msg queue full");
			/* If there is no MESSAGE_AVAILABLE in the completion
			** queue, add one
			*/
			if ((user_service->message_available_pos -
				instance->completion_remove) < 0) {
				VCHIQ_STATUS_T status;

				vchiq_log_info(vchiq_arm_log_level,
					"Inserting extra MESSAGE_AVAILABLE");
				DEBUG_TRACE(SERVICE_CALLBACK_LINE);
				status = add_completion(instance, reason,
					NULL, user_service, bulk_userdata);
				if (status != VCHIQ_SUCCESS) {
					DEBUG_TRACE(SERVICE_CALLBACK_LINE);
					return status;
				}
			}

			DEBUG_TRACE(SERVICE_CALLBACK_LINE);
			if (wait_for_completion_interruptible(
						&user_service->remove_event)) {
				vchiq_log_info(vchiq_arm_log_level,
					"%s interrupted", __func__);
				DEBUG_TRACE(SERVICE_CALLBACK_LINE);
				return VCHIQ_RETRY;
			} else if (instance->closing) {
				vchiq_log_info(vchiq_arm_log_level,
					"%s closing", __func__);
				DEBUG_TRACE(SERVICE_CALLBACK_LINE);
				return VCHIQ_ERROR;
			}
			DEBUG_TRACE(SERVICE_CALLBACK_LINE);
			spin_lock(&msg_queue_spinlock);
		}

		user_service->msg_queue[user_service->msg_insert &
			(MSG_QUEUE_SIZE - 1)] = header;
		user_service->msg_insert++;

		/* If there is a thread waiting in DEQUEUE_MESSAGE, or if
		** there is a MESSAGE_AVAILABLE in the completion queue then
		** bypass the completion queue.
		*/
		if (((user_service->message_available_pos -
			instance->completion_remove) >= 0) ||
			user_service->dequeue_pending) {
			user_service->dequeue_pending = 0;
			skip_completion = true;
		}

		spin_unlock(&msg_queue_spinlock);
		complete(&user_service->insert_event);

		header = NULL;
	}
	DEBUG_TRACE(SERVICE_CALLBACK_LINE);

	if (skip_completion)
		return VCHIQ_SUCCESS;

	return add_completion(instance, reason, header, user_service,
		bulk_userdata);
}

/****************************************************************************
*
*   user_service_free
*
***************************************************************************/
static void
user_service_free(void *userdata)
{
	kfree(userdata);
}

/****************************************************************************
*
*   close_delivered
*
***************************************************************************/
static void close_delivered(struct user_service *user_service)
{
	vchiq_log_info(vchiq_arm_log_level,
		"%s(handle=%x)",
		__func__, user_service->service->handle);

	if (user_service->close_pending) {
		/* Allow the underlying service to be culled */
		unlock_service(user_service->service);

		/* Wake the user-thread blocked in close_ or remove_service */
		complete(&user_service->close_event);

		user_service->close_pending = 0;
	}
}

struct vchiq_io_copy_callback_context {
	struct vchiq_element *element;
	size_t element_offset;
	unsigned long elements_to_go;
};

static ssize_t vchiq_ioc_copy_element_data(void *context, void *dest,
					   size_t offset, size_t maxsize)
{
	struct vchiq_io_copy_callback_context *cc = context;
	size_t total_bytes_copied = 0;
	size_t bytes_this_round;

	while (total_bytes_copied < maxsize) {
		if (!cc->elements_to_go)
			return total_bytes_copied;

		if (!cc->element->size) {
			cc->elements_to_go--;
			cc->element++;
			cc->element_offset = 0;
			continue;
		}

		bytes_this_round = min(cc->element->size - cc->element_offset,
				       maxsize - total_bytes_copied);

		if (copy_from_user(dest + total_bytes_copied,
				  cc->element->data + cc->element_offset,
				  bytes_this_round))
			return -EFAULT;

		cc->element_offset += bytes_this_round;
		total_bytes_copied += bytes_this_round;

		if (cc->element_offset == cc->element->size) {
			cc->elements_to_go--;
			cc->element++;
			cc->element_offset = 0;
		}
	}

	return maxsize;
}

/**************************************************************************
 *
 *   vchiq_ioc_queue_message
 *
 **************************************************************************/
static VCHIQ_STATUS_T
vchiq_ioc_queue_message(VCHIQ_SERVICE_HANDLE_T handle,
			struct vchiq_element *elements,
			unsigned long count)
{
	struct vchiq_io_copy_callback_context context;
	unsigned long i;
	size_t total_size = 0;

	context.element = elements;
	context.element_offset = 0;
	context.elements_to_go = count;

	for (i = 0; i < count; i++) {
		if (!elements[i].data && elements[i].size != 0)
			return -EFAULT;

		total_size += elements[i].size;
	}

	return vchiq_queue_message(handle, vchiq_ioc_copy_element_data,
				   &context, total_size);
}

/****************************************************************************
*
*   vchiq_ioctl
*
***************************************************************************/
static long
vchiq_ioctl(struct file *file, unsigned int cmd, unsigned long arg)
{
	VCHIQ_INSTANCE_T instance = file->private_data;
	VCHIQ_STATUS_T status = VCHIQ_SUCCESS;
	struct vchiq_service *service = NULL;
	long ret = 0;
	int i, rc;

	DEBUG_INITIALISE(g_state.local)

	vchiq_log_trace(vchiq_arm_log_level,
		"%s - instance %pK, cmd %s, arg %lx",
		__func__, instance,
		((_IOC_TYPE(cmd) == VCHIQ_IOC_MAGIC) &&
		(_IOC_NR(cmd) <= VCHIQ_IOC_MAX)) ?
		ioctl_names[_IOC_NR(cmd)] : "<invalid>", arg);

	switch (cmd) {
	case VCHIQ_IOC_SHUTDOWN:
		if (!instance->connected)
			break;

		/* Remove all services */
		i = 0;
		while ((service = next_service_by_instance(instance->state,
			instance, &i)) != NULL) {
			status = vchiq_remove_service(service->handle);
			unlock_service(service);
			if (status != VCHIQ_SUCCESS)
				break;
		}
		service = NULL;

		if (status == VCHIQ_SUCCESS) {
			/* Wake the completion thread and ask it to exit */
			instance->closing = 1;
			complete(&instance->insert_event);
		}

		break;

	case VCHIQ_IOC_CONNECT:
		if (instance->connected) {
			ret = -EINVAL;
			break;
		}
		rc = mutex_lock_killable(&instance->state->mutex);
		if (rc) {
			vchiq_log_error(vchiq_arm_log_level,
				"vchiq: connect: could not lock mutex for "
				"state %d: %d",
				instance->state->id, rc);
			ret = -EINTR;
			break;
		}
		status = vchiq_connect_internal(instance->state, instance);
		mutex_unlock(&instance->state->mutex);

		if (status == VCHIQ_SUCCESS)
			instance->connected = 1;
		else
			vchiq_log_error(vchiq_arm_log_level,
				"vchiq: could not connect: %d", status);
		break;

	case VCHIQ_IOC_CREATE_SERVICE: {
		struct vchiq_create_service args;
		struct user_service *user_service = NULL;
		void *userdata;
		int srvstate;

		if (copy_from_user(&args, (const void __user *)arg,
				   sizeof(args))) {
			ret = -EFAULT;
			break;
		}

		user_service = kmalloc(sizeof(*user_service), GFP_KERNEL);
		if (!user_service) {
			ret = -ENOMEM;
			break;
		}

		if (args.is_open) {
			if (!instance->connected) {
				ret = -ENOTCONN;
				kfree(user_service);
				break;
			}
			srvstate = VCHIQ_SRVSTATE_OPENING;
		} else {
			srvstate =
				 instance->connected ?
				 VCHIQ_SRVSTATE_LISTENING :
				 VCHIQ_SRVSTATE_HIDDEN;
		}

		userdata = args.params.userdata;
		args.params.callback = service_callback;
		args.params.userdata = user_service;
		service = vchiq_add_service_internal(
				instance->state,
				&args.params, srvstate,
				instance, user_service_free);

		if (service != NULL) {
			user_service->service = service;
			user_service->userdata = userdata;
			user_service->instance = instance;
			user_service->is_vchi = (args.is_vchi != 0);
			user_service->dequeue_pending = 0;
			user_service->close_pending = 0;
			user_service->message_available_pos =
				instance->completion_remove - 1;
			user_service->msg_insert = 0;
			user_service->msg_remove = 0;
			init_completion(&user_service->insert_event);
			init_completion(&user_service->remove_event);
			init_completion(&user_service->close_event);

			if (args.is_open) {
				status = vchiq_open_service_internal
					(service, instance->pid);
				if (status != VCHIQ_SUCCESS) {
					vchiq_remove_service(service->handle);
					service = NULL;
					ret = (status == VCHIQ_RETRY) ?
						-EINTR : -EIO;
					break;
				}
			}

			if (copy_to_user((void __user *)
				&(((struct vchiq_create_service __user *)
					arg)->handle),
				(const void *)&service->handle,
				sizeof(service->handle))) {
				ret = -EFAULT;
				vchiq_remove_service(service->handle);
			}

			service = NULL;
		} else {
			ret = -EEXIST;
			kfree(user_service);
		}
	} break;

	case VCHIQ_IOC_CLOSE_SERVICE:
	case VCHIQ_IOC_REMOVE_SERVICE: {
		VCHIQ_SERVICE_HANDLE_T handle = (VCHIQ_SERVICE_HANDLE_T)arg;
		struct user_service *user_service;

		service = find_service_for_instance(instance, handle);
		if (!service) {
			ret = -EINVAL;
			break;
		}

		user_service = service->base.userdata;

		/* close_pending is false on first entry, and when the
		   wait in vchiq_close_service has been interrupted. */
		if (!user_service->close_pending) {
			status = (cmd == VCHIQ_IOC_CLOSE_SERVICE) ?
				 vchiq_close_service(service->handle) :
				 vchiq_remove_service(service->handle);
			if (status != VCHIQ_SUCCESS)
				break;
		}

		/* close_pending is true once the underlying service
		   has been closed until the client library calls the
		   CLOSE_DELIVERED ioctl, signalling close_event. */
		if (user_service->close_pending &&
			wait_for_completion_interruptible(
				&user_service->close_event))
			status = VCHIQ_RETRY;
		break;
	}

	case VCHIQ_IOC_USE_SERVICE:
	case VCHIQ_IOC_RELEASE_SERVICE:	{
		VCHIQ_SERVICE_HANDLE_T handle = (VCHIQ_SERVICE_HANDLE_T)arg;

		service = find_service_for_instance(instance, handle);
		if (service != NULL) {
			status = (cmd == VCHIQ_IOC_USE_SERVICE)	?
				vchiq_use_service_internal(service) :
				vchiq_release_service_internal(service);
			if (status != VCHIQ_SUCCESS) {
				vchiq_log_error(vchiq_susp_log_level,
					"%s: cmd %s returned error %d for "
					"service %c%c%c%c:%03d",
					__func__,
					(cmd == VCHIQ_IOC_USE_SERVICE) ?
						"VCHIQ_IOC_USE_SERVICE" :
						"VCHIQ_IOC_RELEASE_SERVICE",
					status,
					VCHIQ_FOURCC_AS_4CHARS(
						service->base.fourcc),
					service->client_id);
				ret = -EINVAL;
			}
		} else
			ret = -EINVAL;
	} break;

	case VCHIQ_IOC_QUEUE_MESSAGE: {
		struct vchiq_queue_message args;

		if (copy_from_user(&args, (const void __user *)arg,
				   sizeof(args))) {
			ret = -EFAULT;
			break;
		}

		service = find_service_for_instance(instance, args.handle);

		if ((service != NULL) && (args.count <= MAX_ELEMENTS)) {
			/* Copy elements into kernel space */
			struct vchiq_element elements[MAX_ELEMENTS];

			if (copy_from_user(elements, args.elements,
				args.count * sizeof(struct vchiq_element)) == 0)
				status = vchiq_ioc_queue_message
					(args.handle,
					elements, args.count);
			else
				ret = -EFAULT;
		} else {
			ret = -EINVAL;
		}
	} break;

	case VCHIQ_IOC_QUEUE_BULK_TRANSMIT:
	case VCHIQ_IOC_QUEUE_BULK_RECEIVE: {
		struct vchiq_queue_bulk_transfer args;
		struct bulk_waiter_node *waiter = NULL;

		VCHIQ_BULK_DIR_T dir =
			(cmd == VCHIQ_IOC_QUEUE_BULK_TRANSMIT) ?
			VCHIQ_BULK_TRANSMIT : VCHIQ_BULK_RECEIVE;

		if (copy_from_user(&args, (const void __user *)arg,
				   sizeof(args))) {
			ret = -EFAULT;
			break;
		}

		service = find_service_for_instance(instance, args.handle);
		if (!service) {
			ret = -EINVAL;
			break;
		}

		if (args.mode == VCHIQ_BULK_MODE_BLOCKING) {
			waiter = kzalloc(sizeof(struct bulk_waiter_node),
				GFP_KERNEL);
			if (!waiter) {
				ret = -ENOMEM;
				break;
			}

			args.userdata = &waiter->bulk_waiter;
		} else if (args.mode == VCHIQ_BULK_MODE_WAITING) {
			mutex_lock(&instance->bulk_waiter_list_mutex);
			list_for_each_entry(waiter, &instance->bulk_waiter_list,
					    list) {
				if (waiter->pid == current->pid) {
					list_del(&waiter->list);
					break;
				}
			}
			mutex_unlock(&instance->bulk_waiter_list_mutex);
			if (!waiter) {
				vchiq_log_error(vchiq_arm_log_level,
					"no bulk_waiter found for pid %d",
					current->pid);
				ret = -ESRCH;
				break;
			}
			vchiq_log_info(vchiq_arm_log_level,
				"found bulk_waiter %pK for pid %d", waiter,
				current->pid);
			args.userdata = &waiter->bulk_waiter;
		}

		status = vchiq_bulk_transfer(args.handle, args.data, args.size,
					     args.userdata, args.mode, dir);

		if (!waiter)
			break;

		if ((status != VCHIQ_RETRY) || fatal_signal_pending(current) ||
			!waiter->bulk_waiter.bulk) {
			if (waiter->bulk_waiter.bulk) {
				/* Cancel the signal when the transfer
				** completes. */
				spin_lock(&bulk_waiter_spinlock);
				waiter->bulk_waiter.bulk->userdata = NULL;
				spin_unlock(&bulk_waiter_spinlock);
			}
			kfree(waiter);
		} else {
			const VCHIQ_BULK_MODE_T mode_waiting =
				VCHIQ_BULK_MODE_WAITING;
			waiter->pid = current->pid;
			mutex_lock(&instance->bulk_waiter_list_mutex);
			list_add(&waiter->list, &instance->bulk_waiter_list);
			mutex_unlock(&instance->bulk_waiter_list_mutex);
			vchiq_log_info(vchiq_arm_log_level,
				"saved bulk_waiter %pK for pid %d",
				waiter, current->pid);

			if (copy_to_user((void __user *)
				&(((struct vchiq_queue_bulk_transfer __user *)
					arg)->mode),
				(const void *)&mode_waiting,
				sizeof(mode_waiting)))
				ret = -EFAULT;
		}
	} break;

	case VCHIQ_IOC_AWAIT_COMPLETION: {
		struct vchiq_await_completion args;

		DEBUG_TRACE(AWAIT_COMPLETION_LINE);
		if (!instance->connected) {
			ret = -ENOTCONN;
			break;
		}

		if (copy_from_user(&args, (const void __user *)arg,
			sizeof(args))) {
			ret = -EFAULT;
			break;
		}

		mutex_lock(&instance->completion_mutex);

		DEBUG_TRACE(AWAIT_COMPLETION_LINE);
		while ((instance->completion_remove ==
			instance->completion_insert)
			&& !instance->closing) {
			int rc;

			DEBUG_TRACE(AWAIT_COMPLETION_LINE);
			mutex_unlock(&instance->completion_mutex);
			rc = wait_for_completion_interruptible(
						&instance->insert_event);
			mutex_lock(&instance->completion_mutex);
			if (rc) {
				DEBUG_TRACE(AWAIT_COMPLETION_LINE);
				vchiq_log_info(vchiq_arm_log_level,
					"AWAIT_COMPLETION interrupted");
				ret = -EINTR;
				break;
			}
		}
		DEBUG_TRACE(AWAIT_COMPLETION_LINE);

		if (ret == 0) {
			int msgbufcount = args.msgbufcount;
			int remove = instance->completion_remove;

			for (ret = 0; ret < args.count; ret++) {
				struct vchiq_completion_data *completion;
				struct vchiq_service *service;
				struct user_service *user_service;
				struct vchiq_header *header;

				if (remove == instance->completion_insert)
					break;

				completion = &instance->completions[
					remove & (MAX_COMPLETIONS - 1)];

				/*
				 * A read memory barrier is needed to stop
				 * prefetch of a stale completion record
				 */
				rmb();

				service = completion->service_userdata;
				user_service = service->base.userdata;
				completion->service_userdata =
					user_service->userdata;

				header = completion->header;
				if (header) {
					void __user *msgbuf;
					int msglen;

					msglen = header->size +
						sizeof(struct vchiq_header);
					/* This must be a VCHIQ-style service */
					if (args.msgbufsize < msglen) {
						vchiq_log_error(
							vchiq_arm_log_level,
							"header %pK: msgbufsize %x < msglen %x",
							header, args.msgbufsize,
							msglen);
						WARN(1, "invalid message "
							"size\n");
						if (ret == 0)
							ret = -EMSGSIZE;
						break;
					}
					if (msgbufcount <= 0)
						/* Stall here for lack of a
						** buffer for the message. */
						break;
					/* Get the pointer from user space */
					msgbufcount--;
					if (copy_from_user(&msgbuf,
						(const void __user *)
						&args.msgbufs[msgbufcount],
						sizeof(msgbuf))) {
						if (ret == 0)
							ret = -EFAULT;
						break;
					}

					/* Copy the message to user space */
					if (copy_to_user(msgbuf, header,
						msglen)) {
						if (ret == 0)
							ret = -EFAULT;
						break;
					}

					/* Now it has been copied, the message
					** can be released. */
					vchiq_release_message(service->handle,
						header);

					/* The completion must point to the
					** msgbuf. */
					completion->header = msgbuf;
				}

				if ((completion->reason ==
					VCHIQ_SERVICE_CLOSED) &&
					!instance->use_close_delivered)
					unlock_service(service);

				if (copy_to_user((void __user *)(
					(size_t)args.buf + ret *
					sizeof(struct vchiq_completion_data)),
					completion,
					sizeof(struct vchiq_completion_data))) {
						if (ret == 0)
							ret = -EFAULT;
					break;
				}

				/*
				 * Ensure that the above copy has completed
				 * before advancing the remove pointer.
				 */
				mb();
				remove++;
				instance->completion_remove = remove;
			}

			if (msgbufcount != args.msgbufcount) {
				if (copy_to_user((void __user *)
					&((struct vchiq_await_completion *)arg)
						->msgbufcount,
					&msgbufcount,
					sizeof(msgbufcount))) {
					ret = -EFAULT;
				}
			}
		}

		if (ret)
			complete(&instance->remove_event);
		mutex_unlock(&instance->completion_mutex);
		DEBUG_TRACE(AWAIT_COMPLETION_LINE);
	} break;

	case VCHIQ_IOC_DEQUEUE_MESSAGE: {
		struct vchiq_dequeue_message args;
		struct user_service *user_service;
		struct vchiq_header *header;

		DEBUG_TRACE(DEQUEUE_MESSAGE_LINE);
		if (copy_from_user(&args, (const void __user *)arg,
				   sizeof(args))) {
			ret = -EFAULT;
			break;
		}
		service = find_service_for_instance(instance, args.handle);
		if (!service) {
			ret = -EINVAL;
			break;
		}
		user_service = (struct user_service *)service->base.userdata;
		if (user_service->is_vchi == 0) {
			ret = -EINVAL;
			break;
		}

		spin_lock(&msg_queue_spinlock);
		if (user_service->msg_remove == user_service->msg_insert) {
			if (!args.blocking) {
				spin_unlock(&msg_queue_spinlock);
				DEBUG_TRACE(DEQUEUE_MESSAGE_LINE);
				ret = -EWOULDBLOCK;
				break;
			}
			user_service->dequeue_pending = 1;
			do {
				spin_unlock(&msg_queue_spinlock);
				DEBUG_TRACE(DEQUEUE_MESSAGE_LINE);
				if (wait_for_completion_interruptible(
					&user_service->insert_event)) {
					vchiq_log_info(vchiq_arm_log_level,
						"DEQUEUE_MESSAGE interrupted");
					ret = -EINTR;
					break;
				}
				spin_lock(&msg_queue_spinlock);
			} while (user_service->msg_remove ==
				user_service->msg_insert);

			if (ret)
				break;
		}

		BUG_ON((int)(user_service->msg_insert -
			user_service->msg_remove) < 0);

		header = user_service->msg_queue[user_service->msg_remove &
			(MSG_QUEUE_SIZE - 1)];
		user_service->msg_remove++;
		spin_unlock(&msg_queue_spinlock);

		complete(&user_service->remove_event);
		if (header == NULL)
			ret = -ENOTCONN;
		else if (header->size <= args.bufsize) {
			/* Copy to user space if msgbuf is not NULL */
			if ((args.buf == NULL) ||
				(copy_to_user((void __user *)args.buf,
				header->data,
				header->size) == 0)) {
				ret = header->size;
				vchiq_release_message(
					service->handle,
					header);
			} else
				ret = -EFAULT;
		} else {
			vchiq_log_error(vchiq_arm_log_level,
				"header %pK: bufsize %x < size %x",
				header, args.bufsize, header->size);
			WARN(1, "invalid size\n");
			ret = -EMSGSIZE;
		}
		DEBUG_TRACE(DEQUEUE_MESSAGE_LINE);
	} break;

	case VCHIQ_IOC_GET_CLIENT_ID: {
		VCHIQ_SERVICE_HANDLE_T handle = (VCHIQ_SERVICE_HANDLE_T)arg;

		ret = vchiq_get_client_id(handle);
	} break;

	case VCHIQ_IOC_GET_CONFIG: {
		struct vchiq_get_config args;
		struct vchiq_config config;

		if (copy_from_user(&args, (const void __user *)arg,
				   sizeof(args))) {
			ret = -EFAULT;
			break;
		}
		if (args.config_size > sizeof(config)) {
			ret = -EINVAL;
			break;
		}

		vchiq_get_config(&config);
		if (copy_to_user(args.pconfig, &config, args.config_size)) {
			ret = -EFAULT;
			break;
		}
	} break;

	case VCHIQ_IOC_SET_SERVICE_OPTION: {
		struct vchiq_set_service_option args;

		if (copy_from_user(&args, (const void __user *)arg,
				   sizeof(args))) {
			ret = -EFAULT;
			break;
		}

		service = find_service_for_instance(instance, args.handle);
		if (!service) {
			ret = -EINVAL;
			break;
		}

		status = vchiq_set_service_option(
				args.handle, args.option, args.value);
	} break;

	case VCHIQ_IOC_LIB_VERSION: {
		unsigned int lib_version = (unsigned int)arg;

		if (lib_version < VCHIQ_VERSION_MIN)
			ret = -EINVAL;
		else if (lib_version >= VCHIQ_VERSION_CLOSE_DELIVERED)
			instance->use_close_delivered = 1;
	} break;

	case VCHIQ_IOC_CLOSE_DELIVERED: {
		VCHIQ_SERVICE_HANDLE_T handle = (VCHIQ_SERVICE_HANDLE_T)arg;

		service = find_closed_service_for_instance(instance, handle);
		if (service != NULL) {
			struct user_service *user_service =
				(struct user_service *)service->base.userdata;
			close_delivered(user_service);
		} else
			ret = -EINVAL;
	} break;

	default:
		ret = -ENOTTY;
		break;
	}

	if (service)
		unlock_service(service);

	if (ret == 0) {
		if (status == VCHIQ_ERROR)
			ret = -EIO;
		else if (status == VCHIQ_RETRY)
			ret = -EINTR;
	}

	if ((status == VCHIQ_SUCCESS) && (ret < 0) && (ret != -EINTR) &&
		(ret != -EWOULDBLOCK))
		vchiq_log_info(vchiq_arm_log_level,
			"  ioctl instance %pK, cmd %s -> status %d, %ld",
			instance,
			(_IOC_NR(cmd) <= VCHIQ_IOC_MAX) ?
				ioctl_names[_IOC_NR(cmd)] :
				"<invalid>",
			status, ret);
	else
		vchiq_log_trace(vchiq_arm_log_level,
			"  ioctl instance %pK, cmd %s -> status %d, %ld",
			instance,
			(_IOC_NR(cmd) <= VCHIQ_IOC_MAX) ?
				ioctl_names[_IOC_NR(cmd)] :
				"<invalid>",
			status, ret);

	return ret;
}

#if defined(CONFIG_COMPAT)

struct vchiq_service_params32 {
	int fourcc;
	compat_uptr_t callback;
	compat_uptr_t userdata;
	short version; /* Increment for non-trivial changes */
	short version_min; /* Update for incompatible changes */
};

struct vchiq_create_service32 {
	struct vchiq_service_params32 params;
	int is_open;
	int is_vchi;
	unsigned int handle; /* OUT */
};

#define VCHIQ_IOC_CREATE_SERVICE32 \
	_IOWR(VCHIQ_IOC_MAGIC, 2, struct vchiq_create_service32)

static long
vchiq_compat_ioctl_create_service(
	struct file *file,
	unsigned int cmd,
	unsigned long arg)
{
	struct vchiq_create_service __user *args;
	struct vchiq_create_service32 __user *ptrargs32 =
		(struct vchiq_create_service32 __user *)arg;
	struct vchiq_create_service32 args32;
	long ret;

	args = compat_alloc_user_space(sizeof(*args));
	if (!args)
		return -EFAULT;

	if (copy_from_user(&args32, ptrargs32, sizeof(args32)))
		return -EFAULT;

	if (put_user(args32.params.fourcc, &args->params.fourcc) ||
	    put_user(compat_ptr(args32.params.callback),
		     &args->params.callback) ||
	    put_user(compat_ptr(args32.params.userdata),
		     &args->params.userdata) ||
	    put_user(args32.params.version, &args->params.version) ||
	    put_user(args32.params.version_min,
		     &args->params.version_min) ||
	    put_user(args32.is_open, &args->is_open) ||
	    put_user(args32.is_vchi, &args->is_vchi) ||
	    put_user(args32.handle, &args->handle))
		return -EFAULT;

	ret = vchiq_ioctl(file, VCHIQ_IOC_CREATE_SERVICE, (unsigned long)args);

	if (ret < 0)
		return ret;

	if (get_user(args32.handle, &args->handle))
		return -EFAULT;

	if (copy_to_user(&ptrargs32->handle,
			 &args32.handle,
			 sizeof(args32.handle)))
		return -EFAULT;

	return 0;
}

struct vchiq_element32 {
	compat_uptr_t data;
	unsigned int size;
};

struct vchiq_queue_message32 {
	unsigned int handle;
	unsigned int count;
	compat_uptr_t elements;
};

#define VCHIQ_IOC_QUEUE_MESSAGE32 \
	_IOW(VCHIQ_IOC_MAGIC,  4, struct vchiq_queue_message32)

static long
vchiq_compat_ioctl_queue_message(struct file *file,
				 unsigned int cmd,
				 unsigned long arg)
{
	struct vchiq_queue_message __user *args;
	struct vchiq_element __user *elements;
	struct vchiq_queue_message32 args32;
	unsigned int count;

	if (copy_from_user(&args32,
			   (struct vchiq_queue_message32 __user *)arg,
			   sizeof(args32)))
		return -EFAULT;

	args = compat_alloc_user_space(sizeof(*args) +
				       (sizeof(*elements) * MAX_ELEMENTS));

	if (!args)
		return -EFAULT;

	if (put_user(args32.handle, &args->handle) ||
	    put_user(args32.count, &args->count) ||
	    put_user(compat_ptr(args32.elements), &args->elements))
		return -EFAULT;

	if (args32.count > MAX_ELEMENTS)
		return -EINVAL;

	if (args32.elements && args32.count) {
		struct vchiq_element32 tempelement32[MAX_ELEMENTS];

		elements = (struct vchiq_element __user *)(args + 1);

		if (copy_from_user(&tempelement32,
				   compat_ptr(args32.elements),
				   sizeof(tempelement32)))
			return -EFAULT;

		for (count = 0; count < args32.count; count++) {
			if (put_user(compat_ptr(tempelement32[count].data),
				     &elements[count].data) ||
			    put_user(tempelement32[count].size,
				     &elements[count].size))
				return -EFAULT;
		}

		if (put_user(elements, &args->elements))
			return -EFAULT;
	}

	return vchiq_ioctl(file, VCHIQ_IOC_QUEUE_MESSAGE, (unsigned long)args);
}

struct vchiq_queue_bulk_transfer32 {
	unsigned int handle;
	compat_uptr_t data;
	unsigned int size;
	compat_uptr_t userdata;
	VCHIQ_BULK_MODE_T mode;
};

#define VCHIQ_IOC_QUEUE_BULK_TRANSMIT32 \
	_IOWR(VCHIQ_IOC_MAGIC, 5, struct vchiq_queue_bulk_transfer32)
#define VCHIQ_IOC_QUEUE_BULK_RECEIVE32 \
	_IOWR(VCHIQ_IOC_MAGIC, 6, struct vchiq_queue_bulk_transfer32)

static long
vchiq_compat_ioctl_queue_bulk(struct file *file,
			      unsigned int cmd,
			      unsigned long arg)
{
	struct vchiq_queue_bulk_transfer __user *args;
	struct vchiq_queue_bulk_transfer32 args32;
	struct vchiq_queue_bulk_transfer32 __user *ptrargs32 =
		(struct vchiq_queue_bulk_transfer32 __user *)arg;
	long ret;

	args = compat_alloc_user_space(sizeof(*args));
	if (!args)
		return -EFAULT;

	if (copy_from_user(&args32, ptrargs32, sizeof(args32)))
		return -EFAULT;

	if (put_user(args32.handle, &args->handle) ||
	    put_user(compat_ptr(args32.data), &args->data) ||
	    put_user(args32.size, &args->size) ||
	    put_user(compat_ptr(args32.userdata), &args->userdata) ||
	    put_user(args32.mode, &args->mode))
		return -EFAULT;

	if (cmd == VCHIQ_IOC_QUEUE_BULK_TRANSMIT32)
		cmd = VCHIQ_IOC_QUEUE_BULK_TRANSMIT;
	else
		cmd = VCHIQ_IOC_QUEUE_BULK_RECEIVE;

	ret = vchiq_ioctl(file, cmd, (unsigned long)args);

	if (ret < 0)
		return ret;

	if (get_user(args32.mode, &args->mode))
		return -EFAULT;

	if (copy_to_user(&ptrargs32->mode,
			 &args32.mode,
			 sizeof(args32.mode)))
		return -EFAULT;

	return 0;
}

struct vchiq_completion_data32 {
	VCHIQ_REASON_T reason;
	compat_uptr_t header;
	compat_uptr_t service_userdata;
	compat_uptr_t bulk_userdata;
};

struct vchiq_await_completion32 {
	unsigned int count;
	compat_uptr_t buf;
	unsigned int msgbufsize;
	unsigned int msgbufcount; /* IN/OUT */
	compat_uptr_t msgbufs;
};

#define VCHIQ_IOC_AWAIT_COMPLETION32 \
	_IOWR(VCHIQ_IOC_MAGIC, 7, struct vchiq_await_completion32)

static long
vchiq_compat_ioctl_await_completion(struct file *file,
				    unsigned int cmd,
				    unsigned long arg)
{
	struct vchiq_await_completion __user *args;
	struct vchiq_completion_data __user *completion;
	struct vchiq_completion_data completiontemp;
	struct vchiq_await_completion32 args32;
	struct vchiq_completion_data32 completion32;
<<<<<<< HEAD
	unsigned int *msgbufcount32;
=======
	unsigned int __user *msgbufcount32;
>>>>>>> f7688b48
	unsigned int msgbufcount_native;
	compat_uptr_t msgbuf32;
	void __user *msgbuf;
	void * __user *msgbufptr;
	long ret;

	args = compat_alloc_user_space(sizeof(*args) +
				       sizeof(*completion) +
				       sizeof(*msgbufptr));
	if (!args)
		return -EFAULT;

	completion = (struct vchiq_completion_data __user *)(args + 1);
	msgbufptr = (void * __user *)(completion + 1);

	if (copy_from_user(&args32,
			   (struct vchiq_completion_data32 __user *)arg,
			   sizeof(args32)))
		return -EFAULT;

	if (put_user(args32.count, &args->count) ||
	    put_user(compat_ptr(args32.buf), &args->buf) ||
	    put_user(args32.msgbufsize, &args->msgbufsize) ||
	    put_user(args32.msgbufcount, &args->msgbufcount) ||
	    put_user(compat_ptr(args32.msgbufs), &args->msgbufs))
		return -EFAULT;

	/* These are simple cases, so just fall into the native handler */
	if (!args32.count || !args32.buf || !args32.msgbufcount)
		return vchiq_ioctl(file,
				   VCHIQ_IOC_AWAIT_COMPLETION,
				   (unsigned long)args);

	/*
	 * These are the more complex cases.  Typical applications of this
	 * ioctl will use a very large count, with a very large msgbufcount.
	 * Since the native ioctl can asynchronously fill in the returned
	 * buffers and the application can in theory begin processing messages
	 * even before the ioctl returns, a bit of a trick is used here.
	 *
	 * By forcing both count and msgbufcount to be 1, it forces the native
	 * ioctl to only claim at most 1 message is available.   This tricks
	 * the calling application into thinking only 1 message was actually
	 * available in the queue so like all good applications it will retry
	 * waiting until all the required messages are received.
	 *
	 * This trick has been tested and proven to work with vchiq_test,
	 * Minecraft_PI, the "hello pi" examples, and various other
	 * applications that are included in Raspbian.
	 */

	if (copy_from_user(&msgbuf32,
			   compat_ptr(args32.msgbufs) +
			   (sizeof(compat_uptr_t) *
			   (args32.msgbufcount - 1)),
			   sizeof(msgbuf32)))
		return -EFAULT;

	msgbuf = compat_ptr(msgbuf32);

	if (copy_to_user(msgbufptr,
			 &msgbuf,
			 sizeof(msgbuf)))
		return -EFAULT;

	if (copy_to_user(&args->msgbufs,
			 &msgbufptr,
			 sizeof(msgbufptr)))
		return -EFAULT;

	if (put_user(1U, &args->count) ||
	    put_user(completion, &args->buf) ||
	    put_user(1U, &args->msgbufcount))
		return -EFAULT;

	ret = vchiq_ioctl(file,
			  VCHIQ_IOC_AWAIT_COMPLETION,
			  (unsigned long)args);

	/*
	 * An return value of 0 here means that no messages where available
	 * in the message queue.  In this case the native ioctl does not
	 * return any data to the application at all.  Not even to update
	 * msgbufcount.  This functionality needs to be kept here for
	 * compatibility.
	 *
	 * Of course, < 0 means that an error occurred and no data is being
	 * returned.
	 *
	 * Since count and msgbufcount was forced to 1, that means
	 * the only other possible return value is 1. Meaning that 1 message
	 * was available, so that multiple message case does not need to be
	 * handled here.
	 */
	if (ret <= 0)
		return ret;

	if (copy_from_user(&completiontemp, completion, sizeof(*completion)))
		return -EFAULT;

	completion32.reason = completiontemp.reason;
	completion32.header = ptr_to_compat(completiontemp.header);
	completion32.service_userdata =
		ptr_to_compat(completiontemp.service_userdata);
	completion32.bulk_userdata =
		ptr_to_compat(completiontemp.bulk_userdata);

	if (copy_to_user(compat_ptr(args32.buf),
			 &completion32,
			 sizeof(completion32)))
		return -EFAULT;

	if (get_user(msgbufcount_native, &args->msgbufcount))
		return -EFAULT;

	if (!msgbufcount_native)
		args32.msgbufcount--;

	msgbufcount32 =
		&((struct vchiq_await_completion32 __user *)arg)->msgbufcount;

	if (copy_to_user(msgbufcount32,
			 &args32.msgbufcount,
			 sizeof(args32.msgbufcount)))
		return -EFAULT;

	return 1;
}

struct vchiq_dequeue_message32 {
	unsigned int handle;
	int blocking;
	unsigned int bufsize;
	compat_uptr_t buf;
};

#define VCHIQ_IOC_DEQUEUE_MESSAGE32 \
	_IOWR(VCHIQ_IOC_MAGIC, 8, struct vchiq_dequeue_message32)

static long
vchiq_compat_ioctl_dequeue_message(struct file *file,
				   unsigned int cmd,
				   unsigned long arg)
{
	struct vchiq_dequeue_message __user *args;
	struct vchiq_dequeue_message32 args32;

	args = compat_alloc_user_space(sizeof(*args));
	if (!args)
		return -EFAULT;

	if (copy_from_user(&args32,
			   (struct vchiq_dequeue_message32 __user *)arg,
			   sizeof(args32)))
		return -EFAULT;

	if (put_user(args32.handle, &args->handle) ||
	    put_user(args32.blocking, &args->blocking) ||
	    put_user(args32.bufsize, &args->bufsize) ||
	    put_user(compat_ptr(args32.buf), &args->buf))
		return -EFAULT;

	return vchiq_ioctl(file, VCHIQ_IOC_DEQUEUE_MESSAGE,
			   (unsigned long)args);
}

struct vchiq_get_config32 {
	unsigned int config_size;
	compat_uptr_t pconfig;
};

#define VCHIQ_IOC_GET_CONFIG32 \
	_IOWR(VCHIQ_IOC_MAGIC, 10, struct vchiq_get_config32)

static long
vchiq_compat_ioctl_get_config(struct file *file,
			      unsigned int cmd,
			      unsigned long arg)
{
	struct vchiq_get_config __user *args;
	struct vchiq_get_config32 args32;

	args = compat_alloc_user_space(sizeof(*args));
	if (!args)
		return -EFAULT;

	if (copy_from_user(&args32,
			   (struct vchiq_get_config32 __user *)arg,
			   sizeof(args32)))
		return -EFAULT;

	if (put_user(args32.config_size, &args->config_size) ||
	    put_user(compat_ptr(args32.pconfig), &args->pconfig))
		return -EFAULT;

	return vchiq_ioctl(file, VCHIQ_IOC_GET_CONFIG, (unsigned long)args);
}

static long
vchiq_compat_ioctl(struct file *file, unsigned int cmd, unsigned long arg)
{
	switch (cmd) {
	case VCHIQ_IOC_CREATE_SERVICE32:
		return vchiq_compat_ioctl_create_service(file, cmd, arg);
	case VCHIQ_IOC_QUEUE_MESSAGE32:
		return vchiq_compat_ioctl_queue_message(file, cmd, arg);
	case VCHIQ_IOC_QUEUE_BULK_TRANSMIT32:
	case VCHIQ_IOC_QUEUE_BULK_RECEIVE32:
		return vchiq_compat_ioctl_queue_bulk(file, cmd, arg);
	case VCHIQ_IOC_AWAIT_COMPLETION32:
		return vchiq_compat_ioctl_await_completion(file, cmd, arg);
	case VCHIQ_IOC_DEQUEUE_MESSAGE32:
		return vchiq_compat_ioctl_dequeue_message(file, cmd, arg);
	case VCHIQ_IOC_GET_CONFIG32:
		return vchiq_compat_ioctl_get_config(file, cmd, arg);
	default:
		return vchiq_ioctl(file, cmd, arg);
	}
}

#endif

static int vchiq_open(struct inode *inode, struct file *file)
{
	struct vchiq_state *state = vchiq_get_state();
	VCHIQ_INSTANCE_T instance;

	vchiq_log_info(vchiq_arm_log_level, "vchiq_open");

	if (!state) {
		vchiq_log_error(vchiq_arm_log_level,
				"vchiq has no connection to VideoCore");
		return -ENOTCONN;
	}

	instance = kzalloc(sizeof(*instance), GFP_KERNEL);
	if (!instance)
		return -ENOMEM;

	instance->state = state;
	instance->pid = current->tgid;

	vchiq_debugfs_add_instance(instance);

	init_completion(&instance->insert_event);
	init_completion(&instance->remove_event);
	mutex_init(&instance->completion_mutex);
	mutex_init(&instance->bulk_waiter_list_mutex);
	INIT_LIST_HEAD(&instance->bulk_waiter_list);

	file->private_data = instance;

	return 0;
}

static int vchiq_release(struct inode *inode, struct file *file)
{
	VCHIQ_INSTANCE_T instance = file->private_data;
	struct vchiq_state *state = vchiq_get_state();
	struct vchiq_service *service;
	int ret = 0;
	int i;

	vchiq_log_info(vchiq_arm_log_level, "%s: instance=%lx", __func__,
		       (unsigned long)instance);

	if (!state) {
		ret = -EPERM;
		goto out;
	}

	/* Ensure videocore is awake to allow termination. */
	vchiq_use_internal(instance->state, NULL, USE_TYPE_VCHIQ);

	mutex_lock(&instance->completion_mutex);

	/* Wake the completion thread and ask it to exit */
	instance->closing = 1;
	complete(&instance->insert_event);

	mutex_unlock(&instance->completion_mutex);

	/* Wake the slot handler if the completion queue is full. */
	complete(&instance->remove_event);

	/* Mark all services for termination... */
	i = 0;
	while ((service = next_service_by_instance(state, instance, &i))) {
		struct user_service *user_service = service->base.userdata;

		/* Wake the slot handler if the msg queue is full. */
		complete(&user_service->remove_event);

		vchiq_terminate_service_internal(service);
		unlock_service(service);
	}

	/* ...and wait for them to die */
	i = 0;
	while ((service = next_service_by_instance(state, instance, &i))) {
		struct user_service *user_service = service->base.userdata;

		wait_for_completion(&service->remove_event);

		BUG_ON(service->srvstate != VCHIQ_SRVSTATE_FREE);

		spin_lock(&msg_queue_spinlock);

		while (user_service->msg_remove != user_service->msg_insert) {
			struct vchiq_header *header;
			int m = user_service->msg_remove & (MSG_QUEUE_SIZE - 1);

			header = user_service->msg_queue[m];
			user_service->msg_remove++;
			spin_unlock(&msg_queue_spinlock);

			if (header)
				vchiq_release_message(service->handle, header);
			spin_lock(&msg_queue_spinlock);
		}

		spin_unlock(&msg_queue_spinlock);

		unlock_service(service);
	}

	/* Release any closed services */
	while (instance->completion_remove !=
		instance->completion_insert) {
		struct vchiq_completion_data *completion;
		struct vchiq_service *service;

		completion = &instance->completions[
			instance->completion_remove & (MAX_COMPLETIONS - 1)];
		service = completion->service_userdata;
		if (completion->reason == VCHIQ_SERVICE_CLOSED) {
			struct user_service *user_service =
							service->base.userdata;

			/* Wake any blocked user-thread */
			if (instance->use_close_delivered)
				complete(&user_service->close_event);
			unlock_service(service);
		}
		instance->completion_remove++;
	}

	/* Release the PEER service count. */
	vchiq_release_internal(instance->state, NULL);

	{
		struct bulk_waiter_node *waiter, *next;

		list_for_each_entry_safe(waiter, next,
					 &instance->bulk_waiter_list, list) {
			list_del(&waiter->list);
			vchiq_log_info(vchiq_arm_log_level,
				"bulk_waiter - cleaned up %pK for pid %d",
				waiter, waiter->pid);
			kfree(waiter);
		}
	}

	vchiq_debugfs_remove_instance(instance);

	kfree(instance);
	file->private_data = NULL;

out:
	return ret;
}

/****************************************************************************
*
*   vchiq_dump
*
***************************************************************************/

void
vchiq_dump(void *dump_context, const char *str, int len)
{
	struct dump_context *context = (struct dump_context *)dump_context;

	if (context->actual < context->space) {
		int copy_bytes;

		if (context->offset > 0) {
			int skip_bytes = min(len, (int)context->offset);

			str += skip_bytes;
			len -= skip_bytes;
			context->offset -= skip_bytes;
			if (context->offset > 0)
				return;
		}
		copy_bytes = min(len, (int)(context->space - context->actual));
		if (copy_bytes == 0)
			return;
		if (copy_to_user(context->buf + context->actual, str,
			copy_bytes))
			context->actual = -EFAULT;
		context->actual += copy_bytes;
		len -= copy_bytes;

		/* If tne terminating NUL is included in the length, then it
		** marks the end of a line and should be replaced with a
		** carriage return. */
		if ((len == 0) && (str[copy_bytes - 1] == '\0')) {
			char cr = '\n';

			if (copy_to_user(context->buf + context->actual - 1,
				&cr, 1))
				context->actual = -EFAULT;
		}
	}
}

/****************************************************************************
*
*   vchiq_dump_platform_instance_state
*
***************************************************************************/

void
vchiq_dump_platform_instances(void *dump_context)
{
	struct vchiq_state *state = vchiq_get_state();
	char buf[80];
	int len;
	int i;

	/* There is no list of instances, so instead scan all services,
		marking those that have been dumped. */

	for (i = 0; i < state->unused_service; i++) {
		struct vchiq_service *service = state->services[i];
		VCHIQ_INSTANCE_T instance;

		if (service && (service->base.callback == service_callback)) {
			instance = service->instance;
			if (instance)
				instance->mark = 0;
		}
	}

	for (i = 0; i < state->unused_service; i++) {
		struct vchiq_service *service = state->services[i];
		VCHIQ_INSTANCE_T instance;

		if (service && (service->base.callback == service_callback)) {
			instance = service->instance;
			if (instance && !instance->mark) {
				len = snprintf(buf, sizeof(buf),
					"Instance %pK: pid %d,%s completions %d/%d",
					instance, instance->pid,
					instance->connected ? " connected, " :
						"",
					instance->completion_insert -
						instance->completion_remove,
					MAX_COMPLETIONS);

				vchiq_dump(dump_context, buf, len + 1);

				instance->mark = 1;
			}
		}
	}
}

/****************************************************************************
*
*   vchiq_dump_platform_service_state
*
***************************************************************************/

void
vchiq_dump_platform_service_state(void *dump_context,
				  struct vchiq_service *service)
{
	struct user_service *user_service =
			(struct user_service *)service->base.userdata;
	char buf[80];
	int len;

	len = snprintf(buf, sizeof(buf), "  instance %pK", service->instance);

	if ((service->base.callback == service_callback) &&
		user_service->is_vchi) {
		len += snprintf(buf + len, sizeof(buf) - len,
			", %d/%d messages",
			user_service->msg_insert - user_service->msg_remove,
			MSG_QUEUE_SIZE);

		if (user_service->dequeue_pending)
			len += snprintf(buf + len, sizeof(buf) - len,
				" (dequeue pending)");
	}

	vchiq_dump(dump_context, buf, len + 1);
}

/****************************************************************************
*
*   vchiq_read
*
***************************************************************************/

static ssize_t
vchiq_read(struct file *file, char __user *buf,
	size_t count, loff_t *ppos)
{
	struct dump_context context;

	context.buf = buf;
	context.actual = 0;
	context.space = count;
	context.offset = *ppos;

	vchiq_dump_state(&context, &g_state);

	*ppos += context.actual;

	return context.actual;
}

struct vchiq_state *
vchiq_get_state(void)
{

	if (g_state.remote == NULL)
		printk(KERN_ERR "%s: g_state.remote == NULL\n", __func__);
	else if (g_state.remote->initialised != 1)
		printk(KERN_NOTICE "%s: g_state.remote->initialised != 1 (%d)\n",
			__func__, g_state.remote->initialised);

	return ((g_state.remote != NULL) &&
		(g_state.remote->initialised == 1)) ? &g_state : NULL;
}

static const struct file_operations
vchiq_fops = {
	.owner = THIS_MODULE,
	.unlocked_ioctl = vchiq_ioctl,
#if defined(CONFIG_COMPAT)
	.compat_ioctl = vchiq_compat_ioctl,
#endif
	.open = vchiq_open,
	.release = vchiq_release,
	.read = vchiq_read
};

/*
 * Autosuspend related functionality
 */

int
vchiq_videocore_wanted(struct vchiq_state *state)
{
	struct vchiq_arm_state *arm_state = vchiq_platform_get_arm_state(state);

	if (!arm_state)
		/* autosuspend not supported - always return wanted */
		return 1;
	else if (arm_state->blocked_count)
		return 1;
	else if (!arm_state->videocore_use_count)
		/* usage count zero - check for override unless we're forcing */
		if (arm_state->resume_blocked)
			return 0;
		else
			return vchiq_platform_videocore_wanted(state);
	else
		/* non-zero usage count - videocore still required */
		return 1;
}

static VCHIQ_STATUS_T
vchiq_keepalive_vchiq_callback(VCHIQ_REASON_T reason,
	struct vchiq_header *header,
	VCHIQ_SERVICE_HANDLE_T service_user,
	void *bulk_user)
{
	vchiq_log_error(vchiq_susp_log_level,
		"%s callback reason %d", __func__, reason);
	return 0;
}

static int
vchiq_keepalive_thread_func(void *v)
{
	struct vchiq_state *state = (struct vchiq_state *)v;
	struct vchiq_arm_state *arm_state = vchiq_platform_get_arm_state(state);

	VCHIQ_STATUS_T status;
	VCHIQ_INSTANCE_T instance;
	VCHIQ_SERVICE_HANDLE_T ka_handle;

	struct vchiq_service_params params = {
		.fourcc      = VCHIQ_MAKE_FOURCC('K', 'E', 'E', 'P'),
		.callback    = vchiq_keepalive_vchiq_callback,
		.version     = KEEPALIVE_VER,
		.version_min = KEEPALIVE_VER_MIN
	};

	status = vchiq_initialise(&instance);
	if (status != VCHIQ_SUCCESS) {
		vchiq_log_error(vchiq_susp_log_level,
			"%s vchiq_initialise failed %d", __func__, status);
		goto exit;
	}

	status = vchiq_connect(instance);
	if (status != VCHIQ_SUCCESS) {
		vchiq_log_error(vchiq_susp_log_level,
			"%s vchiq_connect failed %d", __func__, status);
		goto shutdown;
	}

	status = vchiq_add_service(instance, &params, &ka_handle);
	if (status != VCHIQ_SUCCESS) {
		vchiq_log_error(vchiq_susp_log_level,
			"%s vchiq_open_service failed %d", __func__, status);
		goto shutdown;
	}

	while (1) {
		long rc = 0, uc = 0;

		if (wait_for_completion_interruptible(&arm_state->ka_evt)) {
			vchiq_log_error(vchiq_susp_log_level,
				"%s interrupted", __func__);
			flush_signals(current);
			continue;
		}

		/* read and clear counters.  Do release_count then use_count to
		 * prevent getting more releases than uses */
		rc = atomic_xchg(&arm_state->ka_release_count, 0);
		uc = atomic_xchg(&arm_state->ka_use_count, 0);

		/* Call use/release service the requisite number of times.
		 * Process use before release so use counts don't go negative */
		while (uc--) {
			atomic_inc(&arm_state->ka_use_ack_count);
			status = vchiq_use_service(ka_handle);
			if (status != VCHIQ_SUCCESS) {
				vchiq_log_error(vchiq_susp_log_level,
					"%s vchiq_use_service error %d",
					__func__, status);
			}
		}
		while (rc--) {
			status = vchiq_release_service(ka_handle);
			if (status != VCHIQ_SUCCESS) {
				vchiq_log_error(vchiq_susp_log_level,
					"%s vchiq_release_service error %d",
					__func__, status);
			}
		}
	}

shutdown:
	vchiq_shutdown(instance);
exit:
	return 0;
}

VCHIQ_STATUS_T
vchiq_arm_init_state(struct vchiq_state *state,
		     struct vchiq_arm_state *arm_state)
{
	if (arm_state) {
		rwlock_init(&arm_state->susp_res_lock);

		init_completion(&arm_state->ka_evt);
		atomic_set(&arm_state->ka_use_count, 0);
		atomic_set(&arm_state->ka_use_ack_count, 0);
		atomic_set(&arm_state->ka_release_count, 0);

		init_completion(&arm_state->vc_suspend_complete);

		init_completion(&arm_state->vc_resume_complete);
		/* Initialise to 'done' state.  We only want to block on resume
		 * completion while videocore is suspended. */
		set_resume_state(arm_state, VC_RESUME_RESUMED);

		init_completion(&arm_state->resume_blocker);
		/* Initialise to 'done' state.  We only want to block on this
		 * completion while resume is blocked */
		complete_all(&arm_state->resume_blocker);

		init_completion(&arm_state->blocked_blocker);
		/* Initialise to 'done' state.  We only want to block on this
		 * completion while things are waiting on the resume blocker */
		complete_all(&arm_state->blocked_blocker);

		arm_state->suspend_timer_timeout = SUSPEND_TIMER_TIMEOUT_MS;
		arm_state->suspend_timer_running = 0;
		arm_state->state = state;
		timer_setup(&arm_state->suspend_timer, suspend_timer_callback,
			    0);

		arm_state->first_connect = 0;

	}
	return VCHIQ_SUCCESS;
}

/*
** Functions to modify the state variables;
**	set_suspend_state
**	set_resume_state
**
** There are more state variables than we might like, so ensure they remain in
** step.  Suspend and resume state are maintained separately, since most of
** these state machines can operate independently.  However, there are a few
** states where state transitions in one state machine cause a reset to the
** other state machine.  In addition, there are some completion events which
** need to occur on state machine reset and end-state(s), so these are also
** dealt with in these functions.
**
** In all states we set the state variable according to the input, but in some
** cases we perform additional steps outlined below;
**
** VC_SUSPEND_IDLE - Initialise the suspend completion at the same time.
**			The suspend completion is completed after any suspend
**			attempt.  When we reset the state machine we also reset
**			the completion.  This reset occurs when videocore is
**			resumed, and also if we initiate suspend after a suspend
**			failure.
**
** VC_SUSPEND_IN_PROGRESS - This state is considered the point of no return for
**			suspend - ie from this point on we must try to suspend
**			before resuming can occur.  We therefore also reset the
**			resume state machine to VC_RESUME_IDLE in this state.
**
** VC_SUSPEND_SUSPENDED - Suspend has completed successfully. Also call
**			complete_all on the suspend completion to notify
**			anything waiting for suspend to happen.
**
** VC_SUSPEND_REJECTED - Videocore rejected suspend. Videocore will also
**			initiate resume, so no need to alter resume state.
**			We call complete_all on the suspend completion to notify
**			of suspend rejection.
**
** VC_SUSPEND_FAILED - We failed to initiate videocore suspend.  We notify the
**			suspend completion and reset the resume state machine.
**
** VC_RESUME_IDLE - Initialise the resume completion at the same time.  The
**			resume completion is in it's 'done' state whenever
**			videcore is running.  Therefore, the VC_RESUME_IDLE
**			state implies that videocore is suspended.
**			Hence, any thread which needs to wait until videocore is
**			running can wait on this completion - it will only block
**			if videocore is suspended.
**
** VC_RESUME_RESUMED - Resume has completed successfully.  Videocore is running.
**			Call complete_all on the resume completion to unblock
**			any threads waiting for resume.	 Also reset the suspend
**			state machine to it's idle state.
**
** VC_RESUME_FAILED - Currently unused - no mechanism to fail resume exists.
*/

void
set_suspend_state(struct vchiq_arm_state *arm_state,
		  enum vc_suspend_status new_state)
{
	/* set the state in all cases */
	arm_state->vc_suspend_state = new_state;

	/* state specific additional actions */
	switch (new_state) {
	case VC_SUSPEND_FORCE_CANCELED:
		complete_all(&arm_state->vc_suspend_complete);
		break;
	case VC_SUSPEND_REJECTED:
		complete_all(&arm_state->vc_suspend_complete);
		break;
	case VC_SUSPEND_FAILED:
		complete_all(&arm_state->vc_suspend_complete);
		arm_state->vc_resume_state = VC_RESUME_RESUMED;
		complete_all(&arm_state->vc_resume_complete);
		break;
	case VC_SUSPEND_IDLE:
		reinit_completion(&arm_state->vc_suspend_complete);
		break;
	case VC_SUSPEND_REQUESTED:
		break;
	case VC_SUSPEND_IN_PROGRESS:
		set_resume_state(arm_state, VC_RESUME_IDLE);
		break;
	case VC_SUSPEND_SUSPENDED:
		complete_all(&arm_state->vc_suspend_complete);
		break;
	default:
		BUG();
		break;
	}
}

void
set_resume_state(struct vchiq_arm_state *arm_state,
		 enum vc_resume_status new_state)
{
	/* set the state in all cases */
	arm_state->vc_resume_state = new_state;

	/* state specific additional actions */
	switch (new_state) {
	case VC_RESUME_FAILED:
		break;
	case VC_RESUME_IDLE:
		reinit_completion(&arm_state->vc_resume_complete);
		break;
	case VC_RESUME_REQUESTED:
		break;
	case VC_RESUME_IN_PROGRESS:
		break;
	case VC_RESUME_RESUMED:
		complete_all(&arm_state->vc_resume_complete);
		set_suspend_state(arm_state, VC_SUSPEND_IDLE);
		break;
	default:
		BUG();
		break;
	}
}

/* should be called with the write lock held */
inline void
start_suspend_timer(struct vchiq_arm_state *arm_state)
{
	del_timer(&arm_state->suspend_timer);
	arm_state->suspend_timer.expires = jiffies +
		msecs_to_jiffies(arm_state->suspend_timer_timeout);
	add_timer(&arm_state->suspend_timer);
	arm_state->suspend_timer_running = 1;
}

/* should be called with the write lock held */
static inline void
stop_suspend_timer(struct vchiq_arm_state *arm_state)
{
	if (arm_state->suspend_timer_running) {
		del_timer(&arm_state->suspend_timer);
		arm_state->suspend_timer_running = 0;
	}
}

static inline int
need_resume(struct vchiq_state *state)
{
	struct vchiq_arm_state *arm_state = vchiq_platform_get_arm_state(state);

	return (arm_state->vc_suspend_state > VC_SUSPEND_IDLE) &&
			(arm_state->vc_resume_state < VC_RESUME_REQUESTED) &&
			vchiq_videocore_wanted(state);
}

static inline void
unblock_resume(struct vchiq_arm_state *arm_state)
{
	complete_all(&arm_state->resume_blocker);
	arm_state->resume_blocked = 0;
}

/* Initiate suspend via slot handler. Should be called with the write lock
 * held */
VCHIQ_STATUS_T
vchiq_arm_vcsuspend(struct vchiq_state *state)
{
	VCHIQ_STATUS_T status = VCHIQ_ERROR;
	struct vchiq_arm_state *arm_state = vchiq_platform_get_arm_state(state);

	if (!arm_state)
		goto out;

	vchiq_log_trace(vchiq_susp_log_level, "%s", __func__);
	status = VCHIQ_SUCCESS;

	switch (arm_state->vc_suspend_state) {
	case VC_SUSPEND_REQUESTED:
		vchiq_log_info(vchiq_susp_log_level, "%s: suspend already "
			"requested", __func__);
		break;
	case VC_SUSPEND_IN_PROGRESS:
		vchiq_log_info(vchiq_susp_log_level, "%s: suspend already in "
			"progress", __func__);
		break;

	default:
		/* We don't expect to be in other states, so log but continue
		 * anyway */
		vchiq_log_error(vchiq_susp_log_level,
			"%s unexpected suspend state %s", __func__,
			suspend_state_names[arm_state->vc_suspend_state +
						VC_SUSPEND_NUM_OFFSET]);
		/* fall through */
	case VC_SUSPEND_REJECTED:
	case VC_SUSPEND_FAILED:
		/* Ensure any idle state actions have been run */
		set_suspend_state(arm_state, VC_SUSPEND_IDLE);
		/* fall through */
	case VC_SUSPEND_IDLE:
		vchiq_log_info(vchiq_susp_log_level,
			"%s: suspending", __func__);
		set_suspend_state(arm_state, VC_SUSPEND_REQUESTED);
		/* kick the slot handler thread to initiate suspend */
		request_poll(state, NULL, 0);
		break;
	}

out:
	vchiq_log_trace(vchiq_susp_log_level, "%s exit %d", __func__, status);
	return status;
}

void
vchiq_platform_check_suspend(struct vchiq_state *state)
{
	struct vchiq_arm_state *arm_state = vchiq_platform_get_arm_state(state);
	int susp = 0;

	if (!arm_state)
		goto out;

	vchiq_log_trace(vchiq_susp_log_level, "%s", __func__);

	write_lock_bh(&arm_state->susp_res_lock);
	if (arm_state->vc_suspend_state == VC_SUSPEND_REQUESTED &&
			arm_state->vc_resume_state == VC_RESUME_RESUMED) {
		set_suspend_state(arm_state, VC_SUSPEND_IN_PROGRESS);
		susp = 1;
	}
	write_unlock_bh(&arm_state->susp_res_lock);

	if (susp)
		vchiq_platform_suspend(state);

out:
	vchiq_log_trace(vchiq_susp_log_level, "%s exit", __func__);
	return;
}

void
vchiq_check_suspend(struct vchiq_state *state)
{
	struct vchiq_arm_state *arm_state = vchiq_platform_get_arm_state(state);

	if (!arm_state)
		goto out;

	vchiq_log_trace(vchiq_susp_log_level, "%s", __func__);

	write_lock_bh(&arm_state->susp_res_lock);
	if (arm_state->vc_suspend_state != VC_SUSPEND_SUSPENDED &&
			arm_state->first_connect &&
			!vchiq_videocore_wanted(state)) {
		vchiq_arm_vcsuspend(state);
	}
	write_unlock_bh(&arm_state->susp_res_lock);

out:
	vchiq_log_trace(vchiq_susp_log_level, "%s exit", __func__);
}

/* This function should be called with the write lock held */
int
vchiq_check_resume(struct vchiq_state *state)
{
	struct vchiq_arm_state *arm_state = vchiq_platform_get_arm_state(state);
	int resume = 0;

	if (!arm_state)
		goto out;

	vchiq_log_trace(vchiq_susp_log_level, "%s", __func__);

	if (need_resume(state)) {
		set_resume_state(arm_state, VC_RESUME_REQUESTED);
		request_poll(state, NULL, 0);
		resume = 1;
	}

out:
	vchiq_log_trace(vchiq_susp_log_level, "%s exit", __func__);
	return resume;
}

VCHIQ_STATUS_T
vchiq_use_internal(struct vchiq_state *state, struct vchiq_service *service,
		   enum USE_TYPE_E use_type)
{
	struct vchiq_arm_state *arm_state = vchiq_platform_get_arm_state(state);
	VCHIQ_STATUS_T ret = VCHIQ_SUCCESS;
	char entity[16];
	int *entity_uc;
	int local_uc, local_entity_uc;

	if (!arm_state)
		goto out;

	vchiq_log_trace(vchiq_susp_log_level, "%s", __func__);

	if (use_type == USE_TYPE_VCHIQ) {
		sprintf(entity, "VCHIQ:   ");
		entity_uc = &arm_state->peer_use_count;
	} else if (service) {
		sprintf(entity, "%c%c%c%c:%03d",
			VCHIQ_FOURCC_AS_4CHARS(service->base.fourcc),
			service->client_id);
		entity_uc = &service->service_use_count;
	} else {
		vchiq_log_error(vchiq_susp_log_level, "%s null service "
				"ptr", __func__);
		ret = VCHIQ_ERROR;
		goto out;
	}

	write_lock_bh(&arm_state->susp_res_lock);
	while (arm_state->resume_blocked) {
		/* If we call 'use' while force suspend is waiting for suspend,
		 * then we're about to block the thread which the force is
		 * waiting to complete, so we're bound to just time out. In this
		 * case, set the suspend state such that the wait will be
		 * canceled, so we can complete as quickly as possible. */
		if (arm_state->resume_blocked && arm_state->vc_suspend_state ==
				VC_SUSPEND_IDLE) {
			set_suspend_state(arm_state, VC_SUSPEND_FORCE_CANCELED);
			break;
		}
		/* If suspend is already in progress then we need to block */
		if (!try_wait_for_completion(&arm_state->resume_blocker)) {
			/* Indicate that there are threads waiting on the resume
			 * blocker.  These need to be allowed to complete before
			 * a _second_ call to force suspend can complete,
			 * otherwise low priority threads might never actually
			 * continue */
			arm_state->blocked_count++;
			write_unlock_bh(&arm_state->susp_res_lock);
			vchiq_log_info(vchiq_susp_log_level, "%s %s resume "
				"blocked - waiting...", __func__, entity);
			if (wait_for_completion_killable(
					&arm_state->resume_blocker)) {
				vchiq_log_error(vchiq_susp_log_level, "%s %s "
					"wait for resume blocker interrupted",
					__func__, entity);
				ret = VCHIQ_ERROR;
				write_lock_bh(&arm_state->susp_res_lock);
				arm_state->blocked_count--;
				write_unlock_bh(&arm_state->susp_res_lock);
				goto out;
			}
			vchiq_log_info(vchiq_susp_log_level, "%s %s resume "
				"unblocked", __func__, entity);
			write_lock_bh(&arm_state->susp_res_lock);
			if (--arm_state->blocked_count == 0)
				complete_all(&arm_state->blocked_blocker);
		}
	}

	stop_suspend_timer(arm_state);

	local_uc = ++arm_state->videocore_use_count;
	local_entity_uc = ++(*entity_uc);

	/* If there's a pending request which hasn't yet been serviced then
	 * just clear it.  If we're past VC_SUSPEND_REQUESTED state then
	 * vc_resume_complete will block until we either resume or fail to
	 * suspend */
	if (arm_state->vc_suspend_state <= VC_SUSPEND_REQUESTED)
		set_suspend_state(arm_state, VC_SUSPEND_IDLE);

	if ((use_type != USE_TYPE_SERVICE_NO_RESUME) && need_resume(state)) {
		set_resume_state(arm_state, VC_RESUME_REQUESTED);
		vchiq_log_info(vchiq_susp_log_level,
			"%s %s count %d, state count %d",
			__func__, entity, local_entity_uc, local_uc);
		request_poll(state, NULL, 0);
	} else
		vchiq_log_trace(vchiq_susp_log_level,
			"%s %s count %d, state count %d",
			__func__, entity, *entity_uc, local_uc);

	write_unlock_bh(&arm_state->susp_res_lock);

	/* Completion is in a done state when we're not suspended, so this won't
	 * block for the non-suspended case. */
	if (!try_wait_for_completion(&arm_state->vc_resume_complete)) {
		vchiq_log_info(vchiq_susp_log_level, "%s %s wait for resume",
			__func__, entity);
		if (wait_for_completion_killable(
				&arm_state->vc_resume_complete)) {
			vchiq_log_error(vchiq_susp_log_level, "%s %s wait for "
				"resume interrupted", __func__, entity);
			ret = VCHIQ_ERROR;
			goto out;
		}
		vchiq_log_info(vchiq_susp_log_level, "%s %s resumed", __func__,
			entity);
	}

	if (ret == VCHIQ_SUCCESS) {
		VCHIQ_STATUS_T status = VCHIQ_SUCCESS;
		long ack_cnt = atomic_xchg(&arm_state->ka_use_ack_count, 0);

		while (ack_cnt && (status == VCHIQ_SUCCESS)) {
			/* Send the use notify to videocore */
			status = vchiq_send_remote_use_active(state);
			if (status == VCHIQ_SUCCESS)
				ack_cnt--;
			else
				atomic_add(ack_cnt,
					&arm_state->ka_use_ack_count);
		}
	}

out:
	vchiq_log_trace(vchiq_susp_log_level, "%s exit %d", __func__, ret);
	return ret;
}

VCHIQ_STATUS_T
vchiq_release_internal(struct vchiq_state *state, struct vchiq_service *service)
{
	struct vchiq_arm_state *arm_state = vchiq_platform_get_arm_state(state);
	VCHIQ_STATUS_T ret = VCHIQ_SUCCESS;
	char entity[16];
	int *entity_uc;

	if (!arm_state)
		goto out;

	vchiq_log_trace(vchiq_susp_log_level, "%s", __func__);

	if (service) {
		sprintf(entity, "%c%c%c%c:%03d",
			VCHIQ_FOURCC_AS_4CHARS(service->base.fourcc),
			service->client_id);
		entity_uc = &service->service_use_count;
	} else {
		sprintf(entity, "PEER:   ");
		entity_uc = &arm_state->peer_use_count;
	}

	write_lock_bh(&arm_state->susp_res_lock);
	if (!arm_state->videocore_use_count || !(*entity_uc)) {
		/* Don't use BUG_ON - don't allow user thread to crash kernel */
		WARN_ON(!arm_state->videocore_use_count);
		WARN_ON(!(*entity_uc));
		ret = VCHIQ_ERROR;
		goto unlock;
	}
	--arm_state->videocore_use_count;
	--(*entity_uc);

	if (!vchiq_videocore_wanted(state)) {
		if (vchiq_platform_use_suspend_timer() &&
				!arm_state->resume_blocked) {
			/* Only use the timer if we're not trying to force
			 * suspend (=> resume_blocked) */
			start_suspend_timer(arm_state);
		} else {
			vchiq_log_info(vchiq_susp_log_level,
				"%s %s count %d, state count %d - suspending",
				__func__, entity, *entity_uc,
				arm_state->videocore_use_count);
			vchiq_arm_vcsuspend(state);
		}
	} else
		vchiq_log_trace(vchiq_susp_log_level,
			"%s %s count %d, state count %d",
			__func__, entity, *entity_uc,
			arm_state->videocore_use_count);

unlock:
	write_unlock_bh(&arm_state->susp_res_lock);

out:
	vchiq_log_trace(vchiq_susp_log_level, "%s exit %d", __func__, ret);
	return ret;
}

void
vchiq_on_remote_use(struct vchiq_state *state)
{
	struct vchiq_arm_state *arm_state = vchiq_platform_get_arm_state(state);

	vchiq_log_trace(vchiq_susp_log_level, "%s", __func__);
	atomic_inc(&arm_state->ka_use_count);
	complete(&arm_state->ka_evt);
}

void
vchiq_on_remote_release(struct vchiq_state *state)
{
	struct vchiq_arm_state *arm_state = vchiq_platform_get_arm_state(state);

	vchiq_log_trace(vchiq_susp_log_level, "%s", __func__);
	atomic_inc(&arm_state->ka_release_count);
	complete(&arm_state->ka_evt);
}

VCHIQ_STATUS_T
vchiq_use_service_internal(struct vchiq_service *service)
{
	return vchiq_use_internal(service->state, service, USE_TYPE_SERVICE);
}

VCHIQ_STATUS_T
vchiq_release_service_internal(struct vchiq_service *service)
{
	return vchiq_release_internal(service->state, service);
}

struct vchiq_debugfs_node *
vchiq_instance_get_debugfs_node(VCHIQ_INSTANCE_T instance)
{
	return &instance->debugfs_node;
}

int
vchiq_instance_get_use_count(VCHIQ_INSTANCE_T instance)
{
	struct vchiq_service *service;
	int use_count = 0, i;

	i = 0;
	while ((service = next_service_by_instance(instance->state,
		instance, &i)) != NULL) {
		use_count += service->service_use_count;
		unlock_service(service);
	}
	return use_count;
}

int
vchiq_instance_get_pid(VCHIQ_INSTANCE_T instance)
{
	return instance->pid;
}

int
vchiq_instance_get_trace(VCHIQ_INSTANCE_T instance)
{
	return instance->trace;
}

void
vchiq_instance_set_trace(VCHIQ_INSTANCE_T instance, int trace)
{
	struct vchiq_service *service;
	int i;

	i = 0;
	while ((service = next_service_by_instance(instance->state,
		instance, &i)) != NULL) {
		service->trace = trace;
		unlock_service(service);
	}
	instance->trace = (trace != 0);
}

static void suspend_timer_callback(struct timer_list *t)
{
	struct vchiq_arm_state *arm_state =
					from_timer(arm_state, t, suspend_timer);
	struct vchiq_state *state = arm_state->state;

	vchiq_log_info(vchiq_susp_log_level,
		"%s - suspend timer expired - check suspend", __func__);
	vchiq_check_suspend(state);
}

VCHIQ_STATUS_T
vchiq_use_service(VCHIQ_SERVICE_HANDLE_T handle)
{
	VCHIQ_STATUS_T ret = VCHIQ_ERROR;
	struct vchiq_service *service = find_service_by_handle(handle);

	if (service) {
		ret = vchiq_use_internal(service->state, service,
				USE_TYPE_SERVICE);
		unlock_service(service);
	}
	return ret;
}

VCHIQ_STATUS_T
vchiq_release_service(VCHIQ_SERVICE_HANDLE_T handle)
{
	VCHIQ_STATUS_T ret = VCHIQ_ERROR;
	struct vchiq_service *service = find_service_by_handle(handle);

	if (service) {
		ret = vchiq_release_internal(service->state, service);
		unlock_service(service);
	}
	return ret;
}

struct service_data_struct {
	int fourcc;
	int clientid;
	int use_count;
};

void
vchiq_dump_service_use_state(struct vchiq_state *state)
{
	struct vchiq_arm_state *arm_state = vchiq_platform_get_arm_state(state);
	struct service_data_struct *service_data;
	int i, found = 0;
	/* If there's more than 64 services, only dump ones with
	 * non-zero counts */
	int only_nonzero = 0;
	static const char *nz = "<-- preventing suspend";

	enum vc_suspend_status vc_suspend_state;
	enum vc_resume_status  vc_resume_state;
	int peer_count;
	int vc_use_count;
	int active_services;

	if (!arm_state)
		return;

	service_data = kmalloc_array(MAX_SERVICES, sizeof(*service_data),
				     GFP_KERNEL);
	if (!service_data)
		return;

	read_lock_bh(&arm_state->susp_res_lock);
	vc_suspend_state = arm_state->vc_suspend_state;
	vc_resume_state  = arm_state->vc_resume_state;
	peer_count = arm_state->peer_use_count;
	vc_use_count = arm_state->videocore_use_count;
	active_services = state->unused_service;
	if (active_services > MAX_SERVICES)
		only_nonzero = 1;

	for (i = 0; i < active_services; i++) {
		struct vchiq_service *service_ptr = state->services[i];

		if (!service_ptr)
			continue;

		if (only_nonzero && !service_ptr->service_use_count)
			continue;

		if (service_ptr->srvstate == VCHIQ_SRVSTATE_FREE)
			continue;

		service_data[found].fourcc = service_ptr->base.fourcc;
		service_data[found].clientid = service_ptr->client_id;
		service_data[found].use_count = service_ptr->service_use_count;
		found++;
		if (found >= MAX_SERVICES)
			break;
	}

	read_unlock_bh(&arm_state->susp_res_lock);

	vchiq_log_warning(vchiq_susp_log_level,
		"-- Videcore suspend state: %s --",
		suspend_state_names[vc_suspend_state + VC_SUSPEND_NUM_OFFSET]);
	vchiq_log_warning(vchiq_susp_log_level,
		"-- Videcore resume state: %s --",
		resume_state_names[vc_resume_state + VC_RESUME_NUM_OFFSET]);

	if (only_nonzero)
		vchiq_log_warning(vchiq_susp_log_level, "Too many active "
			"services (%d).  Only dumping up to first %d services "
			"with non-zero use-count", active_services, found);

	for (i = 0; i < found; i++) {
		vchiq_log_warning(vchiq_susp_log_level,
			"----- %c%c%c%c:%d service count %d %s",
			VCHIQ_FOURCC_AS_4CHARS(service_data[i].fourcc),
			service_data[i].clientid,
			service_data[i].use_count,
			service_data[i].use_count ? nz : "");
	}
	vchiq_log_warning(vchiq_susp_log_level,
		"----- VCHIQ use count count %d", peer_count);
	vchiq_log_warning(vchiq_susp_log_level,
		"--- Overall vchiq instance use count %d", vc_use_count);

	kfree(service_data);

	vchiq_dump_platform_use_state(state);
}

VCHIQ_STATUS_T
vchiq_check_service(struct vchiq_service *service)
{
	struct vchiq_arm_state *arm_state;
	VCHIQ_STATUS_T ret = VCHIQ_ERROR;

	if (!service || !service->state)
		goto out;

	vchiq_log_trace(vchiq_susp_log_level, "%s", __func__);

	arm_state = vchiq_platform_get_arm_state(service->state);

	read_lock_bh(&arm_state->susp_res_lock);
	if (service->service_use_count)
		ret = VCHIQ_SUCCESS;
	read_unlock_bh(&arm_state->susp_res_lock);

	if (ret == VCHIQ_ERROR) {
		vchiq_log_error(vchiq_susp_log_level,
			"%s ERROR - %c%c%c%c:%d service count %d, "
			"state count %d, videocore suspend state %s", __func__,
			VCHIQ_FOURCC_AS_4CHARS(service->base.fourcc),
			service->client_id, service->service_use_count,
			arm_state->videocore_use_count,
			suspend_state_names[arm_state->vc_suspend_state +
						VC_SUSPEND_NUM_OFFSET]);
		vchiq_dump_service_use_state(service->state);
	}
out:
	return ret;
}

/* stub functions */
void vchiq_on_remote_use_active(struct vchiq_state *state)
{
	(void)state;
}

void vchiq_platform_conn_state_changed(struct vchiq_state *state,
				       VCHIQ_CONNSTATE_T oldstate,
				       VCHIQ_CONNSTATE_T newstate)
{
	struct vchiq_arm_state *arm_state = vchiq_platform_get_arm_state(state);

	vchiq_log_info(vchiq_susp_log_level, "%d: %s->%s", state->id,
		get_conn_state_name(oldstate), get_conn_state_name(newstate));
	if (state->conn_state == VCHIQ_CONNSTATE_CONNECTED) {
		write_lock_bh(&arm_state->susp_res_lock);
		if (!arm_state->first_connect) {
			char threadname[16];

			arm_state->first_connect = 1;
			write_unlock_bh(&arm_state->susp_res_lock);
			snprintf(threadname, sizeof(threadname), "vchiq-keep/%d",
				state->id);
			arm_state->ka_thread = kthread_create(
				&vchiq_keepalive_thread_func,
				(void *)state,
				threadname);
			if (IS_ERR(arm_state->ka_thread)) {
				vchiq_log_error(vchiq_susp_log_level,
					"vchiq: FATAL: couldn't create thread %s",
					threadname);
			} else {
				wake_up_process(arm_state->ka_thread);
			}
		} else
			write_unlock_bh(&arm_state->susp_res_lock);
	}
}

static const struct of_device_id vchiq_of_match[] = {
	{ .compatible = "brcm,bcm2835-vchiq", .data = &bcm2835_drvdata },
	{ .compatible = "brcm,bcm2836-vchiq", .data = &bcm2836_drvdata },
	{},
};
MODULE_DEVICE_TABLE(of, vchiq_of_match);

static struct platform_device *
vchiq_register_child(struct platform_device *pdev, const char *name)
{
	struct platform_device_info pdevinfo;
	struct platform_device *child;

	memset(&pdevinfo, 0, sizeof(pdevinfo));

	pdevinfo.parent = &pdev->dev;
	pdevinfo.name = name;
	pdevinfo.id = PLATFORM_DEVID_NONE;
	pdevinfo.dma_mask = DMA_BIT_MASK(32);

	child = platform_device_register_full(&pdevinfo);
	if (IS_ERR(child)) {
		dev_warn(&pdev->dev, "%s not registered\n", name);
		child = NULL;
	}

	return child;
}

static int vchiq_probe(struct platform_device *pdev)
{
	struct device_node *fw_node;
	const struct of_device_id *of_id;
	struct vchiq_drvdata *drvdata;
	struct device *vchiq_dev;
	int err;

	of_id = of_match_node(vchiq_of_match, pdev->dev.of_node);
	drvdata = (struct vchiq_drvdata *)of_id->data;
	if (!drvdata)
		return -EINVAL;

	fw_node = of_find_compatible_node(NULL, NULL,
					  "raspberrypi,bcm2835-firmware");
	if (!fw_node) {
		dev_err(&pdev->dev, "Missing firmware node\n");
		return -ENOENT;
	}

	drvdata->fw = rpi_firmware_get(fw_node);
	of_node_put(fw_node);
	if (!drvdata->fw)
		return -EPROBE_DEFER;

	platform_set_drvdata(pdev, drvdata);

	err = vchiq_platform_init(pdev, &g_state);
	if (err)
		goto failed_platform_init;

	cdev_init(&vchiq_cdev, &vchiq_fops);
	vchiq_cdev.owner = THIS_MODULE;
	err = cdev_add(&vchiq_cdev, vchiq_devid, 1);
	if (err) {
		vchiq_log_error(vchiq_arm_log_level,
			"Unable to register device");
		goto failed_platform_init;
	}

	vchiq_dev = device_create(vchiq_class, &pdev->dev, vchiq_devid, NULL,
				  "vchiq");
	if (IS_ERR(vchiq_dev)) {
		err = PTR_ERR(vchiq_dev);
		goto failed_device_create;
	}

	vchiq_debugfs_init();

	vchiq_log_info(vchiq_arm_log_level,
		"vchiq: initialised - version %d (min %d), device %d.%d",
		VCHIQ_VERSION, VCHIQ_VERSION_MIN,
		MAJOR(vchiq_devid), MINOR(vchiq_devid));

	bcm2835_camera = vchiq_register_child(pdev, "bcm2835-camera");
	bcm2835_audio = vchiq_register_child(pdev, "bcm2835_audio");

	return 0;

failed_device_create:
	cdev_del(&vchiq_cdev);
failed_platform_init:
	vchiq_log_warning(vchiq_arm_log_level, "could not load vchiq");
	return err;
}

static int vchiq_remove(struct platform_device *pdev)
{
	platform_device_unregister(bcm2835_camera);
	vchiq_debugfs_deinit();
	device_destroy(vchiq_class, vchiq_devid);
	cdev_del(&vchiq_cdev);

	return 0;
}

static struct platform_driver vchiq_driver = {
	.driver = {
		.name = "bcm2835_vchiq",
		.of_match_table = vchiq_of_match,
	},
	.probe = vchiq_probe,
	.remove = vchiq_remove,
};

static int __init vchiq_driver_init(void)
{
	int ret;

	vchiq_class = class_create(THIS_MODULE, DEVICE_NAME);
	if (IS_ERR(vchiq_class)) {
		pr_err("Failed to create vchiq class\n");
		return PTR_ERR(vchiq_class);
	}

	ret = alloc_chrdev_region(&vchiq_devid, 0, 1, DEVICE_NAME);
	if (ret) {
		pr_err("Failed to allocate vchiq's chrdev region\n");
		goto class_destroy;
	}

	ret = platform_driver_register(&vchiq_driver);
	if (ret) {
		pr_err("Failed to register vchiq driver\n");
		goto region_unregister;
	}

	return 0;

region_unregister:
	platform_driver_unregister(&vchiq_driver);

class_destroy:
	class_destroy(vchiq_class);

	return ret;
}
module_init(vchiq_driver_init);

static void __exit vchiq_driver_exit(void)
{
	platform_driver_unregister(&vchiq_driver);
	unregister_chrdev_region(vchiq_devid, 1);
	class_destroy(vchiq_class);
}
module_exit(vchiq_driver_exit);

MODULE_LICENSE("Dual BSD/GPL");
MODULE_DESCRIPTION("Videocore VCHIQ driver");
MODULE_AUTHOR("Broadcom Corporation");<|MERGE_RESOLUTION|>--- conflicted
+++ resolved
@@ -1693,11 +1693,7 @@
 	struct vchiq_completion_data completiontemp;
 	struct vchiq_await_completion32 args32;
 	struct vchiq_completion_data32 completion32;
-<<<<<<< HEAD
-	unsigned int *msgbufcount32;
-=======
 	unsigned int __user *msgbufcount32;
->>>>>>> f7688b48
 	unsigned int msgbufcount_native;
 	compat_uptr_t msgbuf32;
 	void __user *msgbuf;
