# SPDX-License-Identifier: GPL-2.0
config VIDEO_IMX_MEDIA
	tristate "i.MX5/6 V4L2 media core driver"
	depends on ARCH_MXC || COMPILE_TEST
	depends on MEDIA_CONTROLLER && VIDEO_V4L2 && IMX_IPUV3_CORE
	depends on VIDEO_V4L2_SUBDEV_API
	depends on HAS_DMA
	select VIDEOBUF2_DMA_CONTIG
	select V4L2_FWNODE
	select V4L2_MEM2MEM_DEV
	help
	  Say yes here to enable support for video4linux media controller
	  driver for the i.MX5/6 SOC.

if VIDEO_IMX_MEDIA
menu "i.MX5/6/7 Media Sub devices"

config VIDEO_IMX_CSI
	tristate "i.MX5/6 Camera Sensor Interface driver"
	depends on VIDEO_IMX_MEDIA && VIDEO_DEV && I2C
	default y
	help
	  A video4linux camera sensor interface driver for i.MX5/6.

config VIDEO_IMX7_CSI
	tristate "i.MX6UL/L / i.MX7 Camera Sensor Interface driver"
	depends on VIDEO_IMX_MEDIA && VIDEO_DEV && I2C
	default y
	help
	  Enable support for video4linux camera sensor interface driver for
	  i.MX6UL/L or i.MX7.
endmenu
endif

config VIDEO_IMX_CAPTURE
	tristate "i.MX V4L2 media core driver"
	depends on ARCH_MXC || COMPILE_TEST
	depends on MEDIA_CONTROLLER && VIDEO_V4L2
	depends on VIDEO_V4L2_SUBDEV_API
	depends on HAS_DMA
	select VIDEOBUF2_DMA_CONTIG
	select V4L2_FWNODE
	help
	  Say yes here to enable support for video4linux media controller
	  driver for the i.MX5/6 SOC.

if VIDEO_IMX_CAPTURE
menu "i.MX8QXP/QM Camera ISI/MIPI Features support"

<<<<<<< HEAD
config IMX8_ISI_CORE
	bool "IMX8 Image Sensor Interface Core Driver"
	depends on VIDEO_V4L2 && VIDEO_V4L2_SUBDEV_API
	default y

config IMX8_ISI_CAPTURE
	bool "IMX8 Image Sensor Interface Capture Device Driver"
	depends on IMX8_ISI_CORE
	select VIDEOBUF2_DMA_CONTIG
	default y

config IMX8_ISI_M2M
	bool "IMX8 Image Sensor Interface Memory to Memory Device Driver"
	select V4L2_MEM2MEM_DEV
	depends on IMX8_ISI_CORE
	default y

config IMX8_MIPI_CSI2
	tristate "IMX8 MIPI CSI2 Controller"
	depends on VIDEO_V4L2 && VIDEO_V4L2_SUBDEV_API
	default y
	help
	  Enable support for video4linux camera sensor interface driver for
	  i.MX8QM/QXP platform.

config IMX8_MIPI_CSI2_SAM
	tristate "IMX8 MIPI CSI2 SAMSUNG Controller"
	depends on VIDEO_V4L2 && VIDEO_V4L2_SUBDEV_API
	default y
	help
	  Enable support for video4linux MIPI CSI2 Samsung driver for
	  i.MX8MN platform.
=======
config GMSL_MAX9286
	tristate "GMSL MAX8286"
	depends on VIDEO_V4L2 && VIDEO_V4L2_SUBDEV_API
	default y
	help
	  Enable support for video4linux camera sensor driver for GMSL MAX9286
>>>>>>> 0ac4a48b

endmenu
endif  #VIDEO_IMX_CAPTURE<|MERGE_RESOLUTION|>--- conflicted
+++ resolved
@@ -47,7 +47,6 @@
 if VIDEO_IMX_CAPTURE
 menu "i.MX8QXP/QM Camera ISI/MIPI Features support"
 
-<<<<<<< HEAD
 config IMX8_ISI_CORE
 	bool "IMX8 Image Sensor Interface Core Driver"
 	depends on VIDEO_V4L2 && VIDEO_V4L2_SUBDEV_API
@@ -80,14 +79,13 @@
 	help
 	  Enable support for video4linux MIPI CSI2 Samsung driver for
 	  i.MX8MN platform.
-=======
+
 config GMSL_MAX9286
 	tristate "GMSL MAX8286"
 	depends on VIDEO_V4L2 && VIDEO_V4L2_SUBDEV_API
 	default y
 	help
 	  Enable support for video4linux camera sensor driver for GMSL MAX9286
->>>>>>> 0ac4a48b
 
 endmenu
 endif  #VIDEO_IMX_CAPTURE