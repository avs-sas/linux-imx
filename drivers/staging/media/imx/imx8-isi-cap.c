--- conflicted
+++ resolved
@@ -171,12 +171,7 @@
 
 	if (list_empty(&isi_cap->out_active)) {
 		dev_warn(dev, "trying to access empty active list\n");
-<<<<<<< HEAD
-		spin_unlock_irqrestore(&isi_cap->slock, flags);
-		return;
-=======
 		goto unlock;
->>>>>>> f5b86075
 	}
 
 	buf = list_first_entry(&isi_cap->out_active, struct mxc_isi_buffer, list);
@@ -188,12 +183,7 @@
 	if ((is_buf_active(mxc_isi, 1) && buf->id == MXC_ISI_BUF1) ||
 	    (is_buf_active(mxc_isi, 2) && buf->id == MXC_ISI_BUF2)) {
 		dev_dbg(dev, "status=0x%x id=%d\n", mxc_isi->status, buf->id);
-<<<<<<< HEAD
-		spin_unlock_irqrestore(&isi_cap->slock, flags);
-		return;
-=======
 		goto unlock;
->>>>>>> f5b86075
 	}
 
 	if (buf->discard) {
@@ -210,12 +200,7 @@
 	if (list_empty(&isi_cap->out_pending)) {
 		if (list_empty(&isi_cap->out_discard)) {
 			dev_warn(dev, "trying to access empty discard list\n");
-<<<<<<< HEAD
-			spin_unlock_irqrestore(&isi_cap->slock, flags);
-			return;
-=======
 			goto unlock;
->>>>>>> f5b86075
 		}
 
 		buf = list_first_entry(&isi_cap->out_discard,
@@ -223,12 +208,7 @@
 		buf->v4l2_buf.sequence = isi_cap->frame_count;
 		mxc_isi_channel_set_outbuf(mxc_isi, buf);
 		list_move_tail(isi_cap->out_discard.next, &isi_cap->out_active);
-<<<<<<< HEAD
-		spin_unlock_irqrestore(&isi_cap->slock, flags);
-		return;
-=======
 		goto unlock;
->>>>>>> f5b86075
 	}
 
 	/* ISI channel output buffer */
@@ -238,11 +218,8 @@
 	vb2 = &buf->v4l2_buf.vb2_buf;
 	vb2->state = VB2_BUF_STATE_ACTIVE;
 	list_move_tail(isi_cap->out_pending.next, &isi_cap->out_active);
-<<<<<<< HEAD
-=======
 
 unlock:
->>>>>>> f5b86075
 	spin_unlock_irqrestore(&isi_cap->slock, flags);
 }
 EXPORT_SYMBOL_GPL(mxc_isi_cap_frame_write_done);
