// SPDX-License-Identifier: GPL-2.0
/*
 * Copyright (c) 2017-2019 Borislav Petkov, SUSE Labs.
 */
#include <linux/mm.h>
#include <linux/gfp.h>
#include <linux/ras.h>
#include <linux/kernel.h>
#include <linux/workqueue.h>

#include <asm/mce.h>

#include "debugfs.h"

/*
 * RAS Correctable Errors Collector
 *
 * This is a simple gadget which collects correctable errors and counts their
 * occurrence per physical page address.
 *
 * We've opted for possibly the simplest data structure to collect those - an
 * array of the size of a memory page. It stores 512 u64's with the following
 * structure:
 *
 * [63 ... PFN ... 12 | 11 ... generation ... 10 | 9 ... count ... 0]
 *
 * The generation in the two highest order bits is two bits which are set to 11b
 * on every insertion. During the course of each entry's existence, the
 * generation field gets decremented during spring cleaning to 10b, then 01b and
 * then 00b.
 *
 * This way we're employing the natural numeric ordering to make sure that newly
 * inserted/touched elements have higher 12-bit counts (which we've manufactured)
 * and thus iterating over the array initially won't kick out those elements
 * which were inserted last.
 *
 * Spring cleaning is what we do when we reach a certain number CLEAN_ELEMS of
 * elements entered into the array, during which, we're decaying all elements.
 * If, after decay, an element gets inserted again, its generation is set to 11b
 * to make sure it has higher numerical count than other, older elements and
 * thus emulate an an LRU-like behavior when deleting elements to free up space
 * in the page.
 *
 * When an element reaches it's max count of action_threshold, we try to poison
 * it by assuming that errors triggered action_threshold times in a single page
 * are excessive and that page shouldn't be used anymore. action_threshold is
 * initialized to COUNT_MASK which is the maximum.
 *
 * That error event entry causes cec_add_elem() to return !0 value and thus
 * signal to its callers to log the error.
 *
 * To the question why we've chosen a page and moving elements around with
 * memmove(), it is because it is a very simple structure to handle and max data
 * movement is 4K which on highly optimized modern CPUs is almost unnoticeable.
 * We wanted to avoid the pointer traversal of more complex structures like a
 * linked list or some sort of a balancing search tree.
 *
 * Deleting an element takes O(n) but since it is only a single page, it should
 * be fast enough and it shouldn't happen all too often depending on error
 * patterns.
 */

#undef pr_fmt
#define pr_fmt(fmt) "RAS: " fmt

/*
 * We use DECAY_BITS bits of PAGE_SHIFT bits for counting decay, i.e., how long
 * elements have stayed in the array without having been accessed again.
 */
#define DECAY_BITS		2
#define DECAY_MASK		((1ULL << DECAY_BITS) - 1)
#define MAX_ELEMS		(PAGE_SIZE / sizeof(u64))

/*
 * Threshold amount of inserted elements after which we start spring
 * cleaning.
 */
#define CLEAN_ELEMS		(MAX_ELEMS >> DECAY_BITS)

/* Bits which count the number of errors happened in this 4K page. */
#define COUNT_BITS		(PAGE_SHIFT - DECAY_BITS)
#define COUNT_MASK		((1ULL << COUNT_BITS) - 1)
#define FULL_COUNT_MASK		(PAGE_SIZE - 1)

/*
 * u64: [ 63 ... 12 | DECAY_BITS | COUNT_BITS ]
 */

#define PFN(e)			((e) >> PAGE_SHIFT)
#define DECAY(e)		(((e) >> COUNT_BITS) & DECAY_MASK)
#define COUNT(e)		((unsigned int)(e) & COUNT_MASK)
#define FULL_COUNT(e)		((e) & (PAGE_SIZE - 1))

static struct ce_array {
	u64 *array;			/* container page */
	unsigned int n;			/* number of elements in the array */

	unsigned int decay_count;	/*
					 * number of element insertions/increments
					 * since the last spring cleaning.
					 */

	u64 pfns_poisoned;		/*
					 * number of PFNs which got poisoned.
					 */

	u64 ces_entered;		/*
					 * The number of correctable errors
					 * entered into the collector.
					 */

	u64 decays_done;		/*
					 * Times we did spring cleaning.
					 */

	union {
		struct {
			__u32	disabled : 1,	/* cmdline disabled */
			__resv   : 31;
		};
		__u32 flags;
	};
} ce_arr;

static DEFINE_MUTEX(ce_mutex);
static u64 dfs_pfn;

/* Amount of errors after which we offline */
<<<<<<< HEAD
static unsigned int count_threshold = COUNT_MASK;
=======
static u64 action_threshold = COUNT_MASK;
>>>>>>> f7688b48

/* Each element "decays" each decay_interval which is 24hrs by default. */
#define CEC_DECAY_DEFAULT_INTERVAL	24 * 60 * 60	/* 24 hrs */
#define CEC_DECAY_MIN_INTERVAL		 1 * 60 * 60	/* 1h */
#define CEC_DECAY_MAX_INTERVAL	   30 *	24 * 60 * 60	/* one month */
static struct delayed_work cec_work;
static u64 decay_interval = CEC_DECAY_DEFAULT_INTERVAL;

/*
 * Decrement decay value. We're using DECAY_BITS bits to denote decay of an
 * element in the array. On insertion and any access, it gets reset to max.
 */
static void do_spring_cleaning(struct ce_array *ca)
{
	int i;

	for (i = 0; i < ca->n; i++) {
		u8 decay = DECAY(ca->array[i]);

		if (!decay)
			continue;

		decay--;

		ca->array[i] &= ~(DECAY_MASK << COUNT_BITS);
		ca->array[i] |= (decay << COUNT_BITS);
	}
	ca->decay_count = 0;
	ca->decays_done++;
}

/*
 * @interval in seconds
 */
static void cec_mod_work(unsigned long interval)
{
	unsigned long iv;

	iv = interval * HZ;
	mod_delayed_work(system_wq, &cec_work, round_jiffies(iv));
}

static void cec_work_fn(struct work_struct *work)
{
	mutex_lock(&ce_mutex);
	do_spring_cleaning(&ce_arr);
	mutex_unlock(&ce_mutex);

	cec_mod_work(decay_interval);
}

/*
 * @to: index of the smallest element which is >= then @pfn.
 *
 * Return the index of the pfn if found, otherwise negative value.
 */
static int __find_elem(struct ce_array *ca, u64 pfn, unsigned int *to)
{
	int min = 0, max = ca->n - 1;
	u64 this_pfn;

	while (min <= max) {
		int i = (min + max) >> 1;

		this_pfn = PFN(ca->array[i]);

		if (this_pfn < pfn)
			min = i + 1;
		else if (this_pfn > pfn)
			max = i - 1;
		else if (this_pfn == pfn) {
			if (to)
				*to = i;

			return i;
		}
	}

	/*
	 * When the loop terminates without finding @pfn, min has the index of
	 * the element slot where the new @pfn should be inserted. The loop
	 * terminates when min > max, which means the min index points to the
	 * bigger element while the max index to the smaller element, in-between
	 * which the new @pfn belongs to.
	 *
	 * For more details, see exercise 1, Section 6.2.1 in TAOCP, vol. 3.
	 */
	if (to)
		*to = min;

	return -ENOKEY;
}

static int find_elem(struct ce_array *ca, u64 pfn, unsigned int *to)
{
	WARN_ON(!to);

	if (!ca->n) {
		*to = 0;
		return -ENOKEY;
	}
	return __find_elem(ca, pfn, to);
}

static void del_elem(struct ce_array *ca, int idx)
{
	/* Save us a function call when deleting the last element. */
	if (ca->n - (idx + 1))
		memmove((void *)&ca->array[idx],
			(void *)&ca->array[idx + 1],
			(ca->n - (idx + 1)) * sizeof(u64));

	ca->n--;
}

static u64 del_lru_elem_unlocked(struct ce_array *ca)
{
	unsigned int min = FULL_COUNT_MASK;
	int i, min_idx = 0;

	for (i = 0; i < ca->n; i++) {
		unsigned int this = FULL_COUNT(ca->array[i]);

		if (min > this) {
			min = this;
			min_idx = i;
		}
	}

	del_elem(ca, min_idx);

	return PFN(ca->array[min_idx]);
}

/*
 * We return the 0th pfn in the error case under the assumption that it cannot
 * be poisoned and excessive CEs in there are a serious deal anyway.
 */
static u64 __maybe_unused del_lru_elem(void)
{
	struct ce_array *ca = &ce_arr;
	u64 pfn;

	if (!ca->n)
		return 0;

	mutex_lock(&ce_mutex);
	pfn = del_lru_elem_unlocked(ca);
	mutex_unlock(&ce_mutex);

	return pfn;
}

static bool sanity_check(struct ce_array *ca)
{
	bool ret = false;
	u64 prev = 0;
	int i;

	for (i = 0; i < ca->n; i++) {
		u64 this = PFN(ca->array[i]);

		if (WARN(prev > this, "prev: 0x%016llx <-> this: 0x%016llx\n", prev, this))
			ret = true;

		prev = this;
	}

	if (!ret)
		return ret;

	pr_info("Sanity check dump:\n{ n: %d\n", ca->n);
	for (i = 0; i < ca->n; i++) {
		u64 this = PFN(ca->array[i]);

		pr_info(" %03d: [%016llx|%03llx]\n", i, this, FULL_COUNT(ca->array[i]));
	}
	pr_info("}\n");

	return ret;
}

int cec_add_elem(u64 pfn)
{
	struct ce_array *ca = &ce_arr;
	unsigned int to = 0;
	int count, ret = 0;

	/*
	 * We can be called very early on the identify_cpu() path where we are
	 * not initialized yet. We ignore the error for simplicity.
	 */
	if (!ce_arr.array || ce_arr.disabled)
		return -ENODEV;

	mutex_lock(&ce_mutex);

	ca->ces_entered++;

	/* Array full, free the LRU slot. */
	if (ca->n == MAX_ELEMS)
		WARN_ON(!del_lru_elem_unlocked(ca));

	ret = find_elem(ca, pfn, &to);
	if (ret < 0) {
		/*
		 * Shift range [to-end] to make room for one more element.
		 */
		memmove((void *)&ca->array[to + 1],
			(void *)&ca->array[to],
			(ca->n - to) * sizeof(u64));

		ca->array[to] = pfn << PAGE_SHIFT;
		ca->n++;
	}

	/* Add/refresh element generation and increment count */
	ca->array[to] |= DECAY_MASK << COUNT_BITS;
	ca->array[to]++;

	/* Check action threshold and soft-offline, if reached. */
	count = COUNT(ca->array[to]);
	if (count >= action_threshold) {
		u64 pfn = ca->array[to] >> PAGE_SHIFT;

		if (!pfn_valid(pfn)) {
			pr_warn("CEC: Invalid pfn: 0x%llx\n", pfn);
		} else {
			/* We have reached max count for this page, soft-offline it. */
			pr_err("Soft-offlining pfn: 0x%llx\n", pfn);
			memory_failure_queue(pfn, MF_SOFT_OFFLINE);
			ca->pfns_poisoned++;
		}

		del_elem(ca, to);

		/*
		 * Return a >0 value to callers, to denote that we've reached
		 * the offlining threshold.
		 */
		ret = 1;

		goto unlock;
	}

	ca->decay_count++;

	if (ca->decay_count >= CLEAN_ELEMS)
		do_spring_cleaning(ca);

	WARN_ON_ONCE(sanity_check(ca));

unlock:
	mutex_unlock(&ce_mutex);

	return ret;
}

static int u64_get(void *data, u64 *val)
{
	*val = *(u64 *)data;

	return 0;
}

static int pfn_set(void *data, u64 val)
{
	*(u64 *)data = val;

	cec_add_elem(val);

	return 0;
}

DEFINE_DEBUGFS_ATTRIBUTE(pfn_ops, u64_get, pfn_set, "0x%llx\n");

static int decay_interval_set(void *data, u64 val)
{
<<<<<<< HEAD
	*(u64 *)data = val;

=======
>>>>>>> f7688b48
	if (val < CEC_DECAY_MIN_INTERVAL)
		return -EINVAL;

	if (val > CEC_DECAY_MAX_INTERVAL)
		return -EINVAL;

<<<<<<< HEAD
	decay_interval = val;

	cec_mod_work(decay_interval);
=======
	*(u64 *)data   = val;
	decay_interval = val;

	cec_mod_work(decay_interval);

>>>>>>> f7688b48
	return 0;
}
DEFINE_DEBUGFS_ATTRIBUTE(decay_interval_ops, u64_get, decay_interval_set, "%lld\n");

static int action_threshold_set(void *data, u64 val)
{
	*(u64 *)data = val;

	if (val > COUNT_MASK)
		val = COUNT_MASK;

	action_threshold = val;

	return 0;
}
DEFINE_DEBUGFS_ATTRIBUTE(action_threshold_ops, u64_get, action_threshold_set, "%lld\n");

static const char * const bins[] = { "00", "01", "10", "11" };

static int array_dump(struct seq_file *m, void *v)
{
	struct ce_array *ca = &ce_arr;
	int i;

	mutex_lock(&ce_mutex);

	seq_printf(m, "{ n: %d\n", ca->n);
	for (i = 0; i < ca->n; i++) {
		u64 this = PFN(ca->array[i]);

		seq_printf(m, " %3d: [%016llx|%s|%03llx]\n",
			   i, this, bins[DECAY(ca->array[i])], COUNT(ca->array[i]));
	}

	seq_printf(m, "}\n");

	seq_printf(m, "Stats:\nCEs: %llu\nofflined pages: %llu\n",
		   ca->ces_entered, ca->pfns_poisoned);

	seq_printf(m, "Flags: 0x%x\n", ca->flags);

	seq_printf(m, "Decay interval: %lld seconds\n", decay_interval);
	seq_printf(m, "Decays: %lld\n", ca->decays_done);

	seq_printf(m, "Action threshold: %lld\n", action_threshold);

	mutex_unlock(&ce_mutex);

	return 0;
}

static int array_open(struct inode *inode, struct file *filp)
{
	return single_open(filp, array_dump, NULL);
}

static const struct file_operations array_ops = {
	.owner	 = THIS_MODULE,
	.open	 = array_open,
	.read	 = seq_read,
	.llseek	 = seq_lseek,
	.release = single_release,
};

static int __init create_debugfs_nodes(void)
{
	struct dentry *d, *pfn, *decay, *count, *array;

	d = debugfs_create_dir("cec", ras_debugfs_dir);
	if (!d) {
		pr_warn("Error creating cec debugfs node!\n");
		return -1;
	}

	decay = debugfs_create_file("decay_interval", S_IRUSR | S_IWUSR, d,
				    &decay_interval, &decay_interval_ops);
	if (!decay) {
		pr_warn("Error creating decay_interval debugfs node!\n");
		goto err;
	}

	count = debugfs_create_file("action_threshold", S_IRUSR | S_IWUSR, d,
				    &action_threshold, &action_threshold_ops);
	if (!count) {
		pr_warn("Error creating action_threshold debugfs node!\n");
		goto err;
	}

<<<<<<< HEAD
	decay = debugfs_create_file("decay_interval", S_IRUSR | S_IWUSR, d,
				    &decay_interval, &decay_interval_ops);
	if (!decay) {
		pr_warn("Error creating decay_interval debugfs node!\n");
=======
	if (!IS_ENABLED(CONFIG_RAS_CEC_DEBUG))
		return 0;

	pfn = debugfs_create_file("pfn", S_IRUSR | S_IWUSR, d, &dfs_pfn, &pfn_ops);
	if (!pfn) {
		pr_warn("Error creating pfn debugfs node!\n");
>>>>>>> f7688b48
		goto err;
	}

	array = debugfs_create_file("array", S_IRUSR, d, NULL, &array_ops);
	if (!array) {
		pr_warn("Error creating array debugfs node!\n");
		goto err;
	}

	return 0;

err:
	debugfs_remove_recursive(d);

	return 1;
}

void __init cec_init(void)
{
	if (ce_arr.disabled)
		return;

	ce_arr.array = (void *)get_zeroed_page(GFP_KERNEL);
	if (!ce_arr.array) {
		pr_err("Error allocating CE array page!\n");
		return;
	}

	if (create_debugfs_nodes()) {
		free_page((unsigned long)ce_arr.array);
		return;
	}

	INIT_DELAYED_WORK(&cec_work, cec_work_fn);
	schedule_delayed_work(&cec_work, CEC_DECAY_DEFAULT_INTERVAL);

	pr_info("Correctable Errors collector initialized.\n");
}

int __init parse_cec_param(char *str)
{
	if (!str)
		return 0;

	if (*str == '=')
		str++;

	if (!strcmp(str, "cec_disable"))
		ce_arr.disabled = 1;
	else
		return 0;

	return 1;
}<|MERGE_RESOLUTION|>--- conflicted
+++ resolved
@@ -126,11 +126,7 @@
 static u64 dfs_pfn;
 
 /* Amount of errors after which we offline */
-<<<<<<< HEAD
-static unsigned int count_threshold = COUNT_MASK;
-=======
 static u64 action_threshold = COUNT_MASK;
->>>>>>> f7688b48
 
 /* Each element "decays" each decay_interval which is 24hrs by default. */
 #define CEC_DECAY_DEFAULT_INTERVAL	24 * 60 * 60	/* 24 hrs */
@@ -409,28 +405,17 @@
 
 static int decay_interval_set(void *data, u64 val)
 {
-<<<<<<< HEAD
-	*(u64 *)data = val;
-
-=======
->>>>>>> f7688b48
 	if (val < CEC_DECAY_MIN_INTERVAL)
 		return -EINVAL;
 
 	if (val > CEC_DECAY_MAX_INTERVAL)
 		return -EINVAL;
 
-<<<<<<< HEAD
-	decay_interval = val;
-
-	cec_mod_work(decay_interval);
-=======
 	*(u64 *)data   = val;
 	decay_interval = val;
 
 	cec_mod_work(decay_interval);
 
->>>>>>> f7688b48
 	return 0;
 }
 DEFINE_DEBUGFS_ATTRIBUTE(decay_interval_ops, u64_get, decay_interval_set, "%lld\n");
@@ -519,19 +504,12 @@
 		goto err;
 	}
 
-<<<<<<< HEAD
-	decay = debugfs_create_file("decay_interval", S_IRUSR | S_IWUSR, d,
-				    &decay_interval, &decay_interval_ops);
-	if (!decay) {
-		pr_warn("Error creating decay_interval debugfs node!\n");
-=======
 	if (!IS_ENABLED(CONFIG_RAS_CEC_DEBUG))
 		return 0;
 
 	pfn = debugfs_create_file("pfn", S_IRUSR | S_IWUSR, d, &dfs_pfn, &pfn_ops);
 	if (!pfn) {
 		pr_warn("Error creating pfn debugfs node!\n");
->>>>>>> f7688b48
 		goto err;
 	}
 
