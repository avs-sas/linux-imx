/*
 * copyright (c) 2013 Freescale Semiconductor, Inc.
 * Freescale IMX AHCI SATA platform driver
 *
 * based on the AHCI SATA platform driver by Jeff Garzik and Anton Vorontsov
 *
 * This program is free software; you can redistribute it and/or modify it
 * under the terms and conditions of the GNU General Public License,
 * version 2, as published by the Free Software Foundation.
 *
 * This program is distributed in the hope it will be useful, but WITHOUT
 * ANY WARRANTY; without even the implied warranty of MERCHANTABILITY or
 * FITNESS FOR A PARTICULAR PURPOSE. See the GNU General Public License for
 * more details.
 *
 * You should have received a copy of the GNU General Public License along with
 * this program. If not, see <http://www.gnu.org/licenses/>.
 */

#include <linux/kernel.h>
#include <linux/module.h>
#include <linux/platform_device.h>
#include <linux/regmap.h>
#include <linux/ahci_platform.h>
#include <linux/of_device.h>
#include <linux/mfd/syscon.h>
#include <linux/mfd/syscon/imx6q-iomuxc-gpr.h>
#include <linux/libata.h>
#include "ahci.h"

enum {
	/* Timer 1-ms Register */
	IMX_TIMER1MS				= 0x00e0,
	/* Port0 PHY Control Register */
	IMX_P0PHYCR				= 0x0178,
	IMX_P0PHYCR_TEST_PDDQ			= 1 << 20,
	IMX_P0PHYCR_CR_READ			= 1 << 19,
	IMX_P0PHYCR_CR_WRITE			= 1 << 18,
	IMX_P0PHYCR_CR_CAP_DATA			= 1 << 17,
	IMX_P0PHYCR_CR_CAP_ADDR			= 1 << 16,
	/* Port0 PHY Status Register */
	IMX_P0PHYSR				= 0x017c,
	IMX_P0PHYSR_CR_ACK			= 1 << 18,
	IMX_P0PHYSR_CR_DATA_OUT			= 0xffff << 0,
	/* Lane0 Output Status Register */
	IMX_LANE0_OUT_STAT			= 0x2003,
	IMX_LANE0_OUT_STAT_RX_PLL_STATE		= 1 << 1,
	/* Clock Reset Register */
	IMX_CLOCK_RESET				= 0x7f3f,
	IMX_CLOCK_RESET_RESET			= 1 << 0,
};

enum ahci_imx_type {
	AHCI_IMX53,
	AHCI_IMX6Q,
	AHCI_IMX6QP,
};

struct imx_ahci_priv {
	struct platform_device *ahci_pdev;
	enum ahci_imx_type type;
	struct clk *sata_clk;
	struct clk *sata_ref_clk;
	struct clk *ahb_clk;
	struct regmap *gpr;
	bool no_device;
	bool first_time;
	u32 phy_params;
};

extern struct scsi_host_template ahci_platform_sht;
void *sg_io_buffer_hack;

static int ahci_imx_hotplug;
module_param_named(hotplug, ahci_imx_hotplug, int, 0644);
MODULE_PARM_DESC(hotplug, "AHCI IMX hot-plug support (0=Don't support, 1=support)");

static void ahci_imx_host_stop(struct ata_host *host);

static int imx_phy_crbit_assert(void __iomem *mmio, u32 bit, bool assert)
{
	int timeout = 10;
	u32 crval;
	u32 srval;

	/* Assert or deassert the bit */
	crval = readl(mmio + IMX_P0PHYCR);
	if (assert)
		crval |= bit;
	else
		crval &= ~bit;
	writel(crval, mmio + IMX_P0PHYCR);

	/* Wait for the cr_ack signal */
	do {
		srval = readl(mmio + IMX_P0PHYSR);
		if ((assert ? srval : ~srval) & IMX_P0PHYSR_CR_ACK)
			break;
		usleep_range(100, 200);
	} while (--timeout);

	return timeout ? 0 : -ETIMEDOUT;
}

static int imx_phy_reg_addressing(u16 addr, void __iomem *mmio)
{
	u32 crval = addr;
	int ret;

	/* Supply the address on cr_data_in */
	writel(crval, mmio + IMX_P0PHYCR);

	/* Assert the cr_cap_addr signal */
	ret = imx_phy_crbit_assert(mmio, IMX_P0PHYCR_CR_CAP_ADDR, true);
	if (ret)
		return ret;

	/* Deassert cr_cap_addr */
	ret = imx_phy_crbit_assert(mmio, IMX_P0PHYCR_CR_CAP_ADDR, false);
	if (ret)
		return ret;

	return 0;
}

static int imx_phy_reg_write(u16 val, void __iomem *mmio)
{
	u32 crval = val;
	int ret;

	/* Supply the data on cr_data_in */
	writel(crval, mmio + IMX_P0PHYCR);

	/* Assert the cr_cap_data signal */
	ret = imx_phy_crbit_assert(mmio, IMX_P0PHYCR_CR_CAP_DATA, true);
	if (ret)
		return ret;

	/* Deassert cr_cap_data */
	ret = imx_phy_crbit_assert(mmio, IMX_P0PHYCR_CR_CAP_DATA, false);
	if (ret)
		return ret;

	if (val & IMX_CLOCK_RESET_RESET) {
		/*
		 * In case we're resetting the phy, it's unable to acknowledge,
		 * so we return immediately here.
		 */
		crval |= IMX_P0PHYCR_CR_WRITE;
		writel(crval, mmio + IMX_P0PHYCR);
		goto out;
	}

	/* Assert the cr_write signal */
	ret = imx_phy_crbit_assert(mmio, IMX_P0PHYCR_CR_WRITE, true);
	if (ret)
		return ret;

	/* Deassert cr_write */
	ret = imx_phy_crbit_assert(mmio, IMX_P0PHYCR_CR_WRITE, false);
	if (ret)
		return ret;

out:
	return 0;
}

static int imx_phy_reg_read(u16 *val, void __iomem *mmio)
<<<<<<< HEAD
{
	int ret;

	/* Assert the cr_read signal */
	ret = imx_phy_crbit_assert(mmio, IMX_P0PHYCR_CR_READ, true);
	if (ret)
		return ret;

	/* Capture the data from cr_data_out[] */
	*val = readl(mmio + IMX_P0PHYSR) & IMX_P0PHYSR_CR_DATA_OUT;

	/* Deassert cr_read */
	ret = imx_phy_crbit_assert(mmio, IMX_P0PHYCR_CR_READ, false);
	if (ret)
		return ret;

	return 0;
}

static int imx_sata_phy_reset(struct ahci_host_priv *hpriv)
{
	void __iomem *mmio = hpriv->mmio;
	int timeout = 10;
	u16 val;
	int ret;

=======
{
	int ret;

	/* Assert the cr_read signal */
	ret = imx_phy_crbit_assert(mmio, IMX_P0PHYCR_CR_READ, true);
	if (ret)
		return ret;

	/* Capture the data from cr_data_out[] */
	*val = readl(mmio + IMX_P0PHYSR) & IMX_P0PHYSR_CR_DATA_OUT;

	/* Deassert cr_read */
	ret = imx_phy_crbit_assert(mmio, IMX_P0PHYCR_CR_READ, false);
	if (ret)
		return ret;

	return 0;
}

static int imx_sata_phy_reset(struct ahci_host_priv *hpriv)
{
	void __iomem *mmio = hpriv->mmio;
	int timeout = 10;
	u16 val;
	int ret;

>>>>>>> 0e136a71
	/* Reset SATA PHY by setting RESET bit of PHY register CLOCK_RESET */
	ret = imx_phy_reg_addressing(IMX_CLOCK_RESET, mmio);
	if (ret)
		return ret;
	ret = imx_phy_reg_write(IMX_CLOCK_RESET_RESET, mmio);
	if (ret)
		return ret;

	/* Wait for PHY RX_PLL to be stable */
	do {
		usleep_range(100, 200);
		ret = imx_phy_reg_addressing(IMX_LANE0_OUT_STAT, mmio);
		if (ret)
			return ret;
		ret = imx_phy_reg_read(&val, mmio);
		if (ret)
			return ret;
		if (val & IMX_LANE0_OUT_STAT_RX_PLL_STATE)
			break;
	} while (--timeout);

	return timeout ? 0 : -ETIMEDOUT;
}

static int imx_sata_enable(struct ahci_host_priv *hpriv)
{
	struct imx_ahci_priv *imxpriv = hpriv->plat_data;
	struct device *dev = &imxpriv->ahci_pdev->dev;
	int ret;

	if (imxpriv->no_device)
		return 0;

	if (hpriv->target_pwr) {
		ret = regulator_enable(hpriv->target_pwr);
		if (ret)
			return ret;
	}

	ret = clk_prepare_enable(imxpriv->sata_ref_clk);
	if (ret < 0)
		goto disable_regulator;

	if (imxpriv->type == AHCI_IMX6Q || imxpriv->type == AHCI_IMX6QP) {
		/*
		 * set PHY Paremeters, two steps to configure the GPR13,
		 * one write for rest of parameters, mask of first write
		 * is 0x07ffffff, and the other one write for setting
		 * the mpll_clk_en.
		 */
		regmap_update_bits(imxpriv->gpr, IOMUXC_GPR13,
				   IMX6Q_GPR13_SATA_RX_EQ_VAL_MASK |
				   IMX6Q_GPR13_SATA_RX_LOS_LVL_MASK |
				   IMX6Q_GPR13_SATA_RX_DPLL_MODE_MASK |
				   IMX6Q_GPR13_SATA_SPD_MODE_MASK |
				   IMX6Q_GPR13_SATA_MPLL_SS_EN |
				   IMX6Q_GPR13_SATA_TX_ATTEN_MASK |
				   IMX6Q_GPR13_SATA_TX_BOOST_MASK |
				   IMX6Q_GPR13_SATA_TX_LVL_MASK |
				   IMX6Q_GPR13_SATA_MPLL_CLK_EN |
				   IMX6Q_GPR13_SATA_TX_EDGE_RATE,
				   imxpriv->phy_params);
		regmap_update_bits(imxpriv->gpr, IOMUXC_GPR13,
				   IMX6Q_GPR13_SATA_MPLL_CLK_EN,
				   IMX6Q_GPR13_SATA_MPLL_CLK_EN);

		usleep_range(100, 200);
	}


	if (imxpriv->type == AHCI_IMX6Q) {
		ret = imx_sata_phy_reset(hpriv);
	} else if (imxpriv->type == AHCI_IMX6QP) {
		/* 6qp adds the sata reset mechanism, use it for 6qp sata */
		regmap_update_bits(imxpriv->gpr, IOMUXC_GPR5,
				   BIT(10), 0);

		regmap_update_bits(imxpriv->gpr, IOMUXC_GPR5,
				   BIT(11), 0);
		udelay(50);
		regmap_update_bits(imxpriv->gpr, IOMUXC_GPR5,
				   BIT(11), BIT(11));
	}

	if (ret) {
		dev_err(dev, "failed to reset phy: %d\n", ret);
		goto disable_clk;
	}

	usleep_range(1000, 2000);

	return 0;

disable_clk:
	clk_disable_unprepare(imxpriv->sata_ref_clk);
disable_regulator:
	if (hpriv->target_pwr)
		regulator_disable(hpriv->target_pwr);

	return ret;
}

static void imx_sata_disable(struct ahci_host_priv *hpriv)
{
	struct imx_ahci_priv *imxpriv = hpriv->plat_data;

	if (imxpriv->no_device)
		return;

	if (imxpriv->type == AHCI_IMX6QP)
		regmap_update_bits(imxpriv->gpr, IOMUXC_GPR5,
				   BIT(10), BIT(10));

	if (imxpriv->type == AHCI_IMX6Q || imxpriv->type == AHCI_IMX6QP) {
		regmap_update_bits(imxpriv->gpr, IOMUXC_GPR13,
				   IMX6Q_GPR13_SATA_MPLL_CLK_EN,
				   !IMX6Q_GPR13_SATA_MPLL_CLK_EN);
	}

	clk_disable_unprepare(imxpriv->sata_ref_clk);

	if (hpriv->target_pwr)
		regulator_disable(hpriv->target_pwr);
}

static void ahci_imx_error_handler(struct ata_port *ap)
{
	u32 reg_val;
	struct ata_device *dev;
	struct ata_host *host = dev_get_drvdata(ap->dev);
	struct ahci_host_priv *hpriv = host->private_data;
	void __iomem *mmio = hpriv->mmio;
	struct imx_ahci_priv *imxpriv = hpriv->plat_data;

	ahci_error_handler(ap);

	if (!(imxpriv->first_time) || ahci_imx_hotplug)
		return;

	imxpriv->first_time = false;

	ata_for_each_dev(dev, &ap->link, ENABLED)
		return;
	/*
	 * Disable link to save power.  An imx ahci port can't be recovered
	 * without full reset once the pddq mode is enabled making it
	 * impossible to use as part of libata LPM.
	 */
	reg_val = readl(mmio + IMX_P0PHYCR);
	writel(reg_val | IMX_P0PHYCR_TEST_PDDQ, mmio + IMX_P0PHYCR);
	imx_sata_disable(hpriv);
	imxpriv->no_device = true;

	dev_info(ap->dev, "no device found, disabling link.\n");
	dev_info(ap->dev, "pass " MODULE_PARAM_PREFIX ".hotplug=1 to enable hotplug\n");
}

static int ahci_imx_softreset(struct ata_link *link, unsigned int *class,
		       unsigned long deadline)
{
	struct ata_port *ap = link->ap;
	struct ata_host *host = dev_get_drvdata(ap->dev);
	struct ahci_host_priv *hpriv = host->private_data;
	struct imx_ahci_priv *imxpriv = hpriv->plat_data;
	int ret = -EIO;

	if (imxpriv->type == AHCI_IMX53)
		ret = ahci_pmp_retry_srst_ops.softreset(link, class, deadline);
	else if (imxpriv->type == AHCI_IMX6Q || imxpriv->type == AHCI_IMX6QP)
		ret = ahci_ops.softreset(link, class, deadline);

	return ret;
}

static struct ata_port_operations ahci_imx_ops = {
	.inherits	= &ahci_ops,
	.host_stop	= ahci_imx_host_stop,
	.error_handler	= ahci_imx_error_handler,
	.softreset	= ahci_imx_softreset,
};

static const struct ata_port_info ahci_imx_port_info = {
	.flags		= AHCI_FLAG_COMMON,
	.pio_mask	= ATA_PIO4,
	.udma_mask	= ATA_UDMA6,
	.port_ops	= &ahci_imx_ops,
};

static const struct of_device_id imx_ahci_of_match[] = {
	{ .compatible = "fsl,imx53-ahci", .data = (void *)AHCI_IMX53 },
	{ .compatible = "fsl,imx6q-ahci", .data = (void *)AHCI_IMX6Q },
	{ .compatible = "fsl,imx6qp-ahci", .data = (void *)AHCI_IMX6QP },
	{},
};
MODULE_DEVICE_TABLE(of, imx_ahci_of_match);

struct reg_value {
	u32 of_value;
	u32 reg_value;
};

struct reg_property {
	const char *name;
	const struct reg_value *values;
	size_t num_values;
	u32 def_value;
	u32 set_value;
};

static const struct reg_value gpr13_tx_level[] = {
	{  937, IMX6Q_GPR13_SATA_TX_LVL_0_937_V },
	{  947, IMX6Q_GPR13_SATA_TX_LVL_0_947_V },
	{  957, IMX6Q_GPR13_SATA_TX_LVL_0_957_V },
	{  966, IMX6Q_GPR13_SATA_TX_LVL_0_966_V },
	{  976, IMX6Q_GPR13_SATA_TX_LVL_0_976_V },
	{  986, IMX6Q_GPR13_SATA_TX_LVL_0_986_V },
	{  996, IMX6Q_GPR13_SATA_TX_LVL_0_996_V },
	{ 1005, IMX6Q_GPR13_SATA_TX_LVL_1_005_V },
	{ 1015, IMX6Q_GPR13_SATA_TX_LVL_1_015_V },
	{ 1025, IMX6Q_GPR13_SATA_TX_LVL_1_025_V },
	{ 1035, IMX6Q_GPR13_SATA_TX_LVL_1_035_V },
	{ 1045, IMX6Q_GPR13_SATA_TX_LVL_1_045_V },
	{ 1054, IMX6Q_GPR13_SATA_TX_LVL_1_054_V },
	{ 1064, IMX6Q_GPR13_SATA_TX_LVL_1_064_V },
	{ 1074, IMX6Q_GPR13_SATA_TX_LVL_1_074_V },
	{ 1084, IMX6Q_GPR13_SATA_TX_LVL_1_084_V },
	{ 1094, IMX6Q_GPR13_SATA_TX_LVL_1_094_V },
	{ 1104, IMX6Q_GPR13_SATA_TX_LVL_1_104_V },
	{ 1113, IMX6Q_GPR13_SATA_TX_LVL_1_113_V },
	{ 1123, IMX6Q_GPR13_SATA_TX_LVL_1_123_V },
	{ 1133, IMX6Q_GPR13_SATA_TX_LVL_1_133_V },
	{ 1143, IMX6Q_GPR13_SATA_TX_LVL_1_143_V },
	{ 1152, IMX6Q_GPR13_SATA_TX_LVL_1_152_V },
	{ 1162, IMX6Q_GPR13_SATA_TX_LVL_1_162_V },
	{ 1172, IMX6Q_GPR13_SATA_TX_LVL_1_172_V },
	{ 1182, IMX6Q_GPR13_SATA_TX_LVL_1_182_V },
	{ 1191, IMX6Q_GPR13_SATA_TX_LVL_1_191_V },
	{ 1201, IMX6Q_GPR13_SATA_TX_LVL_1_201_V },
	{ 1211, IMX6Q_GPR13_SATA_TX_LVL_1_211_V },
	{ 1221, IMX6Q_GPR13_SATA_TX_LVL_1_221_V },
	{ 1230, IMX6Q_GPR13_SATA_TX_LVL_1_230_V },
	{ 1240, IMX6Q_GPR13_SATA_TX_LVL_1_240_V }
};

static const struct reg_value gpr13_tx_boost[] = {
	{    0, IMX6Q_GPR13_SATA_TX_BOOST_0_00_DB },
	{  370, IMX6Q_GPR13_SATA_TX_BOOST_0_37_DB },
	{  740, IMX6Q_GPR13_SATA_TX_BOOST_0_74_DB },
	{ 1110, IMX6Q_GPR13_SATA_TX_BOOST_1_11_DB },
	{ 1480, IMX6Q_GPR13_SATA_TX_BOOST_1_48_DB },
	{ 1850, IMX6Q_GPR13_SATA_TX_BOOST_1_85_DB },
	{ 2220, IMX6Q_GPR13_SATA_TX_BOOST_2_22_DB },
	{ 2590, IMX6Q_GPR13_SATA_TX_BOOST_2_59_DB },
	{ 2960, IMX6Q_GPR13_SATA_TX_BOOST_2_96_DB },
	{ 3330, IMX6Q_GPR13_SATA_TX_BOOST_3_33_DB },
	{ 3700, IMX6Q_GPR13_SATA_TX_BOOST_3_70_DB },
	{ 4070, IMX6Q_GPR13_SATA_TX_BOOST_4_07_DB },
	{ 4440, IMX6Q_GPR13_SATA_TX_BOOST_4_44_DB },
	{ 4810, IMX6Q_GPR13_SATA_TX_BOOST_4_81_DB },
	{ 5280, IMX6Q_GPR13_SATA_TX_BOOST_5_28_DB },
	{ 5750, IMX6Q_GPR13_SATA_TX_BOOST_5_75_DB }
};

static const struct reg_value gpr13_tx_atten[] = {
	{  8, IMX6Q_GPR13_SATA_TX_ATTEN_8_16 },
	{  9, IMX6Q_GPR13_SATA_TX_ATTEN_9_16 },
	{ 10, IMX6Q_GPR13_SATA_TX_ATTEN_10_16 },
	{ 12, IMX6Q_GPR13_SATA_TX_ATTEN_12_16 },
	{ 14, IMX6Q_GPR13_SATA_TX_ATTEN_14_16 },
	{ 16, IMX6Q_GPR13_SATA_TX_ATTEN_16_16 },
};

static const struct reg_value gpr13_rx_eq[] = {
	{  500, IMX6Q_GPR13_SATA_RX_EQ_VAL_0_5_DB },
	{ 1000, IMX6Q_GPR13_SATA_RX_EQ_VAL_1_0_DB },
	{ 1500, IMX6Q_GPR13_SATA_RX_EQ_VAL_1_5_DB },
	{ 2000, IMX6Q_GPR13_SATA_RX_EQ_VAL_2_0_DB },
	{ 2500, IMX6Q_GPR13_SATA_RX_EQ_VAL_2_5_DB },
	{ 3000, IMX6Q_GPR13_SATA_RX_EQ_VAL_3_0_DB },
	{ 3500, IMX6Q_GPR13_SATA_RX_EQ_VAL_3_5_DB },
	{ 4000, IMX6Q_GPR13_SATA_RX_EQ_VAL_4_0_DB },
};

static const struct reg_property gpr13_props[] = {
	{
		.name = "fsl,transmit-level-mV",
		.values = gpr13_tx_level,
		.num_values = ARRAY_SIZE(gpr13_tx_level),
		.def_value = IMX6Q_GPR13_SATA_TX_LVL_1_025_V,
	}, {
		.name = "fsl,transmit-boost-mdB",
		.values = gpr13_tx_boost,
		.num_values = ARRAY_SIZE(gpr13_tx_boost),
		.def_value = IMX6Q_GPR13_SATA_TX_BOOST_3_33_DB,
	}, {
		.name = "fsl,transmit-atten-16ths",
		.values = gpr13_tx_atten,
		.num_values = ARRAY_SIZE(gpr13_tx_atten),
		.def_value = IMX6Q_GPR13_SATA_TX_ATTEN_9_16,
	}, {
		.name = "fsl,receive-eq-mdB",
		.values = gpr13_rx_eq,
		.num_values = ARRAY_SIZE(gpr13_rx_eq),
		.def_value = IMX6Q_GPR13_SATA_RX_EQ_VAL_3_0_DB,
	}, {
		.name = "fsl,no-spread-spectrum",
		.def_value = IMX6Q_GPR13_SATA_MPLL_SS_EN,
		.set_value = 0,
	},
};

static u32 imx_ahci_parse_props(struct device *dev,
				const struct reg_property *prop, size_t num)
{
	struct device_node *np = dev->of_node;
	u32 reg_value = 0;
	int i, j;

	for (i = 0; i < num; i++, prop++) {
		u32 of_val;

		if (prop->num_values == 0) {
			if (of_property_read_bool(np, prop->name))
				reg_value |= prop->set_value;
			else
				reg_value |= prop->def_value;
			continue;
		}

		if (of_property_read_u32(np, prop->name, &of_val)) {
			dev_info(dev, "%s not specified, using %08x\n",
				prop->name, prop->def_value);
			reg_value |= prop->def_value;
			continue;
		}

		for (j = 0; j < prop->num_values; j++) {
			if (prop->values[j].of_value == of_val) {
				dev_info(dev, "%s value %u, using %08x\n",
					prop->name, of_val, prop->values[j].reg_value);
				reg_value |= prop->values[j].reg_value;
				break;
			}
		}

		if (j == prop->num_values) {
			dev_err(dev, "DT property %s is not a valid value\n",
				prop->name);
			reg_value |= prop->def_value;
		}
	}

	return reg_value;
}

static int imx_ahci_probe(struct platform_device *pdev)
{
	struct device *dev = &pdev->dev;
	const struct of_device_id *of_id;
	struct ahci_host_priv *hpriv;
	struct imx_ahci_priv *imxpriv;
	unsigned int reg_val;
	int ret;

	of_id = of_match_device(imx_ahci_of_match, dev);
	if (!of_id)
		return -EINVAL;

	imxpriv = devm_kzalloc(dev, sizeof(*imxpriv), GFP_KERNEL);
	if (!imxpriv)
		return -ENOMEM;

	imxpriv->ahci_pdev = pdev;
	imxpriv->no_device = false;
	imxpriv->first_time = true;
	imxpriv->type = (enum ahci_imx_type)of_id->data;

	imxpriv->sata_clk = devm_clk_get(dev, "sata");
	if (IS_ERR(imxpriv->sata_clk)) {
		dev_err(dev, "can't get sata clock.\n");
		return PTR_ERR(imxpriv->sata_clk);
	}

	imxpriv->sata_ref_clk = devm_clk_get(dev, "sata_ref");
	if (IS_ERR(imxpriv->sata_ref_clk)) {
		dev_err(dev, "can't get sata_ref clock.\n");
		return PTR_ERR(imxpriv->sata_ref_clk);
	}

	imxpriv->ahb_clk = devm_clk_get(dev, "ahb");
	if (IS_ERR(imxpriv->ahb_clk)) {
		dev_err(dev, "can't get ahb clock.\n");
		return PTR_ERR(imxpriv->ahb_clk);
	}

	if (imxpriv->type == AHCI_IMX6Q || imxpriv->type == AHCI_IMX6QP) {
		u32 reg_value;

		imxpriv->gpr = syscon_regmap_lookup_by_compatible(
							"fsl,imx6q-iomuxc-gpr");
		if (IS_ERR(imxpriv->gpr)) {
			dev_err(dev,
				"failed to find fsl,imx6q-iomux-gpr regmap\n");
			return PTR_ERR(imxpriv->gpr);
		}

		reg_value = imx_ahci_parse_props(dev, gpr13_props,
						 ARRAY_SIZE(gpr13_props));

		imxpriv->phy_params =
				   IMX6Q_GPR13_SATA_RX_LOS_LVL_SATA2M |
				   IMX6Q_GPR13_SATA_RX_DPLL_MODE_2P_4F |
				   IMX6Q_GPR13_SATA_SPD_MODE_3P0G |
				   reg_value;
	}

	hpriv = ahci_platform_get_resources(pdev);
	if (IS_ERR(hpriv))
		return PTR_ERR(hpriv);

	hpriv->plat_data = imxpriv;

	ret = clk_prepare_enable(imxpriv->sata_clk);
	if (ret)
		return ret;

	ret = imx_sata_enable(hpriv);
	if (ret)
		goto disable_clk;

	/*
	 * Configure the HWINIT bits of the HOST_CAP and HOST_PORTS_IMPL,
	 * and IP vendor specific register IMX_TIMER1MS.
	 * Configure CAP_SSS (support stagered spin up).
	 * Implement the port0.
	 * Get the ahb clock rate, and configure the TIMER1MS register.
	 */
	reg_val = readl(hpriv->mmio + HOST_CAP);
	if (!(reg_val & HOST_CAP_SSS)) {
		reg_val |= HOST_CAP_SSS;
		writel(reg_val, hpriv->mmio + HOST_CAP);
	}
	reg_val = readl(hpriv->mmio + HOST_PORTS_IMPL);
	if (!(reg_val & 0x1)) {
		reg_val |= 0x1;
		writel(reg_val, hpriv->mmio + HOST_PORTS_IMPL);
	}

	reg_val = clk_get_rate(imxpriv->ahb_clk) / 1000;
	writel(reg_val, hpriv->mmio + IMX_TIMER1MS);

<<<<<<< HEAD
=======
	/*
	* Due to IP bug on the Synopsis 3.00 SATA version,
	* which is present on mx6q, and not on mx53,
	* we should use sg_tablesize = 1 for reliable operation
	*/
	if (imxpriv->type == AHCI_IMX6Q) {
		dma_addr_t dma;

		ahci_platform_sht.sg_tablesize = 1;

		sg_io_buffer_hack = dma_alloc_coherent(NULL, 0x10000,
				&dma, GFP_KERNEL);
		if (!sg_io_buffer_hack) {
			ret = -ENOMEM;
			goto disable_sata;
		}
	}

>>>>>>> 0e136a71
	ret = ahci_platform_init_host(pdev, hpriv, &ahci_imx_port_info);
	if (ret)
		goto disable_sata;

	return 0;

disable_sata:
	imx_sata_disable(hpriv);
disable_clk:
	clk_disable_unprepare(imxpriv->sata_clk);
	return ret;
}

static void ahci_imx_host_stop(struct ata_host *host)
{
	struct ahci_host_priv *hpriv = host->private_data;
	struct imx_ahci_priv *imxpriv = hpriv->plat_data;

	imx_sata_disable(hpriv);
	clk_disable_unprepare(imxpriv->sata_clk);
}

#ifdef CONFIG_PM_SLEEP
static int imx_ahci_suspend(struct device *dev)
{
	struct ata_host *host = dev_get_drvdata(dev);
	struct ahci_host_priv *hpriv = host->private_data;
	int ret;

	ret = ahci_platform_suspend_host(dev);
	if (ret)
		return ret;

	imx_sata_disable(hpriv);

	return 0;
}

static int imx_ahci_resume(struct device *dev)
{
	struct ata_host *host = dev_get_drvdata(dev);
	struct ahci_host_priv *hpriv = host->private_data;
	int ret;

	ret = imx_sata_enable(hpriv);
	if (ret)
		return ret;

	return ahci_platform_resume_host(dev);
}
#endif

static SIMPLE_DEV_PM_OPS(ahci_imx_pm_ops, imx_ahci_suspend, imx_ahci_resume);

static struct platform_driver imx_ahci_driver = {
	.probe = imx_ahci_probe,
	.remove = ata_platform_remove_one,
	.driver = {
		.name = "ahci-imx",
		.owner = THIS_MODULE,
		.of_match_table = imx_ahci_of_match,
		.pm = &ahci_imx_pm_ops,
	},
};
module_platform_driver(imx_ahci_driver);

MODULE_DESCRIPTION("Freescale i.MX AHCI SATA platform driver");
MODULE_AUTHOR("Richard Zhu <Hong-Xing.Zhu@freescale.com>");
MODULE_LICENSE("GPL");
MODULE_ALIAS("ahci:imx");<|MERGE_RESOLUTION|>--- conflicted
+++ resolved
@@ -166,7 +166,6 @@
 }
 
 static int imx_phy_reg_read(u16 *val, void __iomem *mmio)
-<<<<<<< HEAD
 {
 	int ret;
 
@@ -193,34 +192,6 @@
 	u16 val;
 	int ret;
 
-=======
-{
-	int ret;
-
-	/* Assert the cr_read signal */
-	ret = imx_phy_crbit_assert(mmio, IMX_P0PHYCR_CR_READ, true);
-	if (ret)
-		return ret;
-
-	/* Capture the data from cr_data_out[] */
-	*val = readl(mmio + IMX_P0PHYSR) & IMX_P0PHYSR_CR_DATA_OUT;
-
-	/* Deassert cr_read */
-	ret = imx_phy_crbit_assert(mmio, IMX_P0PHYCR_CR_READ, false);
-	if (ret)
-		return ret;
-
-	return 0;
-}
-
-static int imx_sata_phy_reset(struct ahci_host_priv *hpriv)
-{
-	void __iomem *mmio = hpriv->mmio;
-	int timeout = 10;
-	u16 val;
-	int ret;
-
->>>>>>> 0e136a71
 	/* Reset SATA PHY by setting RESET bit of PHY register CLOCK_RESET */
 	ret = imx_phy_reg_addressing(IMX_CLOCK_RESET, mmio);
 	if (ret)
@@ -672,8 +643,6 @@
 	reg_val = clk_get_rate(imxpriv->ahb_clk) / 1000;
 	writel(reg_val, hpriv->mmio + IMX_TIMER1MS);
 
-<<<<<<< HEAD
-=======
 	/*
 	* Due to IP bug on the Synopsis 3.00 SATA version,
 	* which is present on mx6q, and not on mx53,
@@ -692,7 +661,6 @@
 		}
 	}
 
->>>>>>> 0e136a71
 	ret = ahci_platform_init_host(pdev, hpriv, &ahci_imx_port_info);
 	if (ret)
 		goto disable_sata;
