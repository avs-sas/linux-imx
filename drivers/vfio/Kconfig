--- conflicted
+++ resolved
@@ -29,19 +29,6 @@
 	select EVENTFD
 	default n
 
-<<<<<<< HEAD
-menuconfig VFIO
-	tristate "VFIO Non-Privileged userspace driver framework"
-	select IOMMU_API
-	select VFIO_IOMMU_TYPE1 if MMU && (X86 || S390 || ARM || ARM64)
-	help
-	  VFIO provides a framework for secure userspace device drivers.
-	  See Documentation/driver-api/vfio.rst for more details.
-
-	  If you don't know what to do here, say N.
-
-=======
->>>>>>> 3b17187f
 config VFIO_NOIOMMU
 	bool "VFIO No-IOMMU support"
 	help
