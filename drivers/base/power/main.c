// SPDX-License-Identifier: GPL-2.0
/*
 * drivers/base/power/main.c - Where the driver meets power management.
 *
 * Copyright (c) 2003 Patrick Mochel
 * Copyright (c) 2003 Open Source Development Lab
 *
 * The driver model core calls device_pm_add() when a device is registered.
 * This will initialize the embedded device_pm_info object in the device
 * and add it to the list of power-controlled devices. sysfs entries for
 * controlling device power management will also be added.
 *
 * A separate list is used for keeping track of power info, because the power
 * domain dependencies may differ from the ancestral dependencies that the
 * subsystem list maintains.
 */

#define pr_fmt(fmt) "PM: " fmt

#include <linux/device.h>
#include <linux/export.h>
#include <linux/mutex.h>
#include <linux/pm.h>
#include <linux/pm_runtime.h>
#include <linux/pm-trace.h>
#include <linux/pm_wakeirq.h>
#include <linux/interrupt.h>
#include <linux/sched.h>
#include <linux/sched/debug.h>
#include <linux/async.h>
#include <linux/suspend.h>
#include <trace/events/power.h>
#include <linux/cpufreq.h>
#include <linux/cpuidle.h>
#include <linux/devfreq.h>
#include <linux/timer.h>
#include <linux/wakeup_reason.h>

#include "../base.h"
#include "power.h"

typedef int (*pm_callback_t)(struct device *);

/*
 * The entries in the dpm_list list are in a depth first order, simply
 * because children are guaranteed to be discovered after parents, and
 * are inserted at the back of the list on discovery.
 *
 * Since device_pm_add() may be called with a device lock held,
 * we must never try to acquire a device lock while holding
 * dpm_list_mutex.
 */

LIST_HEAD(dpm_list);
static LIST_HEAD(dpm_prepared_list);
static LIST_HEAD(dpm_suspended_list);
static LIST_HEAD(dpm_late_early_list);
static LIST_HEAD(dpm_noirq_list);

struct suspend_stats suspend_stats;
static DEFINE_MUTEX(dpm_list_mtx);
static pm_message_t pm_transition;

static int async_error;

static const char *pm_verb(int event)
{
	switch (event) {
	case PM_EVENT_SUSPEND:
		return "suspend";
	case PM_EVENT_RESUME:
		return "resume";
	case PM_EVENT_FREEZE:
		return "freeze";
	case PM_EVENT_QUIESCE:
		return "quiesce";
	case PM_EVENT_HIBERNATE:
		return "hibernate";
	case PM_EVENT_THAW:
		return "thaw";
	case PM_EVENT_RESTORE:
		return "restore";
	case PM_EVENT_RECOVER:
		return "recover";
	default:
		return "(unknown PM event)";
	}
}

/**
 * device_pm_sleep_init - Initialize system suspend-related device fields.
 * @dev: Device object being initialized.
 */
void device_pm_sleep_init(struct device *dev)
{
	dev->power.is_prepared = false;
	dev->power.is_suspended = false;
	dev->power.is_noirq_suspended = false;
	dev->power.is_late_suspended = false;
	init_completion(&dev->power.completion);
	complete_all(&dev->power.completion);
	dev->power.wakeup = NULL;
	INIT_LIST_HEAD(&dev->power.entry);
}

/**
 * device_pm_lock - Lock the list of active devices used by the PM core.
 */
void device_pm_lock(void)
{
	mutex_lock(&dpm_list_mtx);
}

/**
 * device_pm_unlock - Unlock the list of active devices used by the PM core.
 */
void device_pm_unlock(void)
{
	mutex_unlock(&dpm_list_mtx);
}

/**
 * device_pm_add - Add a device to the PM core's list of active devices.
 * @dev: Device to add to the list.
 */
void device_pm_add(struct device *dev)
{
	/* Skip PM setup/initialization. */
	if (device_pm_not_required(dev))
		return;

	pr_debug("Adding info for %s:%s\n",
		 dev->bus ? dev->bus->name : "No Bus", dev_name(dev));
	device_pm_check_callbacks(dev);
	mutex_lock(&dpm_list_mtx);
	if (dev->parent && dev->parent->power.is_prepared)
		dev_warn(dev, "parent %s should not be sleeping\n",
			dev_name(dev->parent));
	list_add_tail(&dev->power.entry, &dpm_list);
	dev->power.in_dpm_list = true;
	mutex_unlock(&dpm_list_mtx);
}

/**
 * device_pm_remove - Remove a device from the PM core's list of active devices.
 * @dev: Device to be removed from the list.
 */
void device_pm_remove(struct device *dev)
{
	if (device_pm_not_required(dev))
		return;

	pr_debug("Removing info for %s:%s\n",
		 dev->bus ? dev->bus->name : "No Bus", dev_name(dev));
	complete_all(&dev->power.completion);
	mutex_lock(&dpm_list_mtx);
	list_del_init(&dev->power.entry);
	dev->power.in_dpm_list = false;
	mutex_unlock(&dpm_list_mtx);
	device_wakeup_disable(dev);
	pm_runtime_remove(dev);
	device_pm_check_callbacks(dev);
}

/**
 * device_pm_move_before - Move device in the PM core's list of active devices.
 * @deva: Device to move in dpm_list.
 * @devb: Device @deva should come before.
 */
void device_pm_move_before(struct device *deva, struct device *devb)
{
	pr_debug("Moving %s:%s before %s:%s\n",
		 deva->bus ? deva->bus->name : "No Bus", dev_name(deva),
		 devb->bus ? devb->bus->name : "No Bus", dev_name(devb));
	/* Delete deva from dpm_list and reinsert before devb. */
	list_move_tail(&deva->power.entry, &devb->power.entry);
}

/**
 * device_pm_move_after - Move device in the PM core's list of active devices.
 * @deva: Device to move in dpm_list.
 * @devb: Device @deva should come after.
 */
void device_pm_move_after(struct device *deva, struct device *devb)
{
	pr_debug("Moving %s:%s after %s:%s\n",
		 deva->bus ? deva->bus->name : "No Bus", dev_name(deva),
		 devb->bus ? devb->bus->name : "No Bus", dev_name(devb));
	/* Delete deva from dpm_list and reinsert after devb. */
	list_move(&deva->power.entry, &devb->power.entry);
}

/**
 * device_pm_move_last - Move device to end of the PM core's list of devices.
 * @dev: Device to move in dpm_list.
 */
void device_pm_move_last(struct device *dev)
{
	pr_debug("Moving %s:%s to end of list\n",
		 dev->bus ? dev->bus->name : "No Bus", dev_name(dev));
	list_move_tail(&dev->power.entry, &dpm_list);
}

static ktime_t initcall_debug_start(struct device *dev, void *cb)
{
	if (!pm_print_times_enabled)
		return 0;

	dev_info(dev, "calling %pS @ %i, parent: %s\n", cb,
		 task_pid_nr(current),
		 dev->parent ? dev_name(dev->parent) : "none");
	return ktime_get();
}

static void initcall_debug_report(struct device *dev, ktime_t calltime,
				  void *cb, int error)
{
	ktime_t rettime;
	s64 nsecs;

	if (!pm_print_times_enabled)
		return;

	rettime = ktime_get();
	nsecs = (s64) ktime_to_ns(ktime_sub(rettime, calltime));

	dev_info(dev, "%pS returned %d after %Ld usecs\n", cb, error,
		 (unsigned long long)nsecs >> 10);
}

/**
 * dpm_wait - Wait for a PM operation to complete.
 * @dev: Device to wait for.
 * @async: If unset, wait only if the device's power.async_suspend flag is set.
 */
static void dpm_wait(struct device *dev, bool async)
{
	if (!dev)
		return;

	if (async || (pm_async_enabled && dev->power.async_suspend))
		wait_for_completion(&dev->power.completion);
}

static int dpm_wait_fn(struct device *dev, void *async_ptr)
{
	dpm_wait(dev, *((bool *)async_ptr));
	return 0;
}

static void dpm_wait_for_children(struct device *dev, bool async)
{
       device_for_each_child(dev, &async, dpm_wait_fn);
}

static void dpm_wait_for_suppliers(struct device *dev, bool async)
{
	struct device_link *link;
	int idx;

	idx = device_links_read_lock();

	/*
	 * If the supplier goes away right after we've checked the link to it,
	 * we'll wait for its completion to change the state, but that's fine,
	 * because the only things that will block as a result are the SRCU
	 * callbacks freeing the link objects for the links in the list we're
	 * walking.
	 */
	list_for_each_entry_rcu(link, &dev->links.suppliers, c_node)
		if (READ_ONCE(link->status) != DL_STATE_DORMANT)
			dpm_wait(link->supplier, async);

	device_links_read_unlock(idx);
}

static bool dpm_wait_for_superior(struct device *dev, bool async)
{
	struct device *parent;

	/*
	 * If the device is resumed asynchronously and the parent's callback
	 * deletes both the device and the parent itself, the parent object may
	 * be freed while this function is running, so avoid that by reference
	 * counting the parent once more unless the device has been deleted
	 * already (in which case return right away).
	 */
	mutex_lock(&dpm_list_mtx);

	if (!device_pm_initialized(dev)) {
		mutex_unlock(&dpm_list_mtx);
		return false;
	}

	parent = get_device(dev->parent);

	mutex_unlock(&dpm_list_mtx);

	dpm_wait(parent, async);
	put_device(parent);

	dpm_wait_for_suppliers(dev, async);

	/*
	 * If the parent's callback has deleted the device, attempting to resume
	 * it would be invalid, so avoid doing that then.
	 */
	return device_pm_initialized(dev);
}

static void dpm_wait_for_consumers(struct device *dev, bool async)
{
	struct device_link *link;
	int idx;

	idx = device_links_read_lock();

	/*
	 * The status of a device link can only be changed from "dormant" by a
	 * probe, but that cannot happen during system suspend/resume.  In
	 * theory it can change to "dormant" at that time, but then it is
	 * reasonable to wait for the target device anyway (eg. if it goes
	 * away, it's better to wait for it to go away completely and then
	 * continue instead of trying to continue in parallel with its
	 * unregistration).
	 */
	list_for_each_entry_rcu(link, &dev->links.consumers, s_node)
		if (READ_ONCE(link->status) != DL_STATE_DORMANT)
			dpm_wait(link->consumer, async);

	device_links_read_unlock(idx);
}

static void dpm_wait_for_subordinate(struct device *dev, bool async)
{
	dpm_wait_for_children(dev, async);
	dpm_wait_for_consumers(dev, async);
}

/**
 * pm_op - Return the PM operation appropriate for given PM event.
 * @ops: PM operations to choose from.
 * @state: PM transition of the system being carried out.
 */
static pm_callback_t pm_op(const struct dev_pm_ops *ops, pm_message_t state)
{
	switch (state.event) {
#ifdef CONFIG_SUSPEND
	case PM_EVENT_SUSPEND:
		return ops->suspend;
	case PM_EVENT_RESUME:
		return ops->resume;
#endif /* CONFIG_SUSPEND */
#ifdef CONFIG_HIBERNATE_CALLBACKS
	case PM_EVENT_FREEZE:
	case PM_EVENT_QUIESCE:
		return ops->freeze;
	case PM_EVENT_HIBERNATE:
		return ops->poweroff;
	case PM_EVENT_THAW:
	case PM_EVENT_RECOVER:
		return ops->thaw;
		break;
	case PM_EVENT_RESTORE:
		return ops->restore;
#endif /* CONFIG_HIBERNATE_CALLBACKS */
	}

	return NULL;
}

/**
 * pm_late_early_op - Return the PM operation appropriate for given PM event.
 * @ops: PM operations to choose from.
 * @state: PM transition of the system being carried out.
 *
 * Runtime PM is disabled for @dev while this function is being executed.
 */
static pm_callback_t pm_late_early_op(const struct dev_pm_ops *ops,
				      pm_message_t state)
{
	switch (state.event) {
#ifdef CONFIG_SUSPEND
	case PM_EVENT_SUSPEND:
		return ops->suspend_late;
	case PM_EVENT_RESUME:
		return ops->resume_early;
#endif /* CONFIG_SUSPEND */
#ifdef CONFIG_HIBERNATE_CALLBACKS
	case PM_EVENT_FREEZE:
	case PM_EVENT_QUIESCE:
		return ops->freeze_late;
	case PM_EVENT_HIBERNATE:
		return ops->poweroff_late;
	case PM_EVENT_THAW:
	case PM_EVENT_RECOVER:
		return ops->thaw_early;
	case PM_EVENT_RESTORE:
		return ops->restore_early;
#endif /* CONFIG_HIBERNATE_CALLBACKS */
	}

	return NULL;
}

/**
 * pm_noirq_op - Return the PM operation appropriate for given PM event.
 * @ops: PM operations to choose from.
 * @state: PM transition of the system being carried out.
 *
 * The driver of @dev will not receive interrupts while this function is being
 * executed.
 */
static pm_callback_t pm_noirq_op(const struct dev_pm_ops *ops, pm_message_t state)
{
	switch (state.event) {
#ifdef CONFIG_SUSPEND
	case PM_EVENT_SUSPEND:
		return ops->suspend_noirq;
	case PM_EVENT_RESUME:
		return ops->resume_noirq;
#endif /* CONFIG_SUSPEND */
#ifdef CONFIG_HIBERNATE_CALLBACKS
	case PM_EVENT_FREEZE:
	case PM_EVENT_QUIESCE:
		return ops->freeze_noirq;
	case PM_EVENT_HIBERNATE:
		return ops->poweroff_noirq;
	case PM_EVENT_THAW:
	case PM_EVENT_RECOVER:
		return ops->thaw_noirq;
	case PM_EVENT_RESTORE:
		return ops->restore_noirq;
#endif /* CONFIG_HIBERNATE_CALLBACKS */
	}

	return NULL;
}

static void pm_dev_dbg(struct device *dev, pm_message_t state, const char *info)
{
	dev_dbg(dev, "%s%s%s\n", info, pm_verb(state.event),
		((state.event & PM_EVENT_SLEEP) && device_may_wakeup(dev)) ?
		", may wakeup" : "");
}

static void pm_dev_err(struct device *dev, pm_message_t state, const char *info,
			int error)
{
	pr_err("Device %s failed to %s%s: error %d\n",
	       dev_name(dev), pm_verb(state.event), info, error);
}

static void dpm_show_time(ktime_t starttime, pm_message_t state, int error,
			  const char *info)
{
	ktime_t calltime;
	u64 usecs64;
	int usecs;

	calltime = ktime_get();
	usecs64 = ktime_to_ns(ktime_sub(calltime, starttime));
	do_div(usecs64, NSEC_PER_USEC);
	usecs = usecs64;
	if (usecs == 0)
		usecs = 1;

	pm_pr_dbg("%s%s%s of devices %s after %ld.%03ld msecs\n",
		  info ?: "", info ? " " : "", pm_verb(state.event),
		  error ? "aborted" : "complete",
		  usecs / USEC_PER_MSEC, usecs % USEC_PER_MSEC);
}

static int dpm_run_callback(pm_callback_t cb, struct device *dev,
			    pm_message_t state, const char *info)
{
	ktime_t calltime;
	int error;

	if (!cb)
		return 0;

	calltime = initcall_debug_start(dev, cb);

	pm_dev_dbg(dev, state, info);
	trace_device_pm_callback_start(dev, info, state.event);
	error = cb(dev);
	trace_device_pm_callback_end(dev, error);
	suspend_report_result(cb, error);

	initcall_debug_report(dev, calltime, cb, error);

	return error;
}

#ifdef CONFIG_DPM_WATCHDOG
struct dpm_watchdog {
	struct device		*dev;
	struct task_struct	*tsk;
	struct timer_list	timer;
};

#define DECLARE_DPM_WATCHDOG_ON_STACK(wd) \
	struct dpm_watchdog wd

/**
 * dpm_watchdog_handler - Driver suspend / resume watchdog handler.
 * @t: The timer that PM watchdog depends on.
 *
 * Called when a driver has timed out suspending or resuming.
 * There's not much we can do here to recover so panic() to
 * capture a crash-dump in pstore.
 */
static void dpm_watchdog_handler(struct timer_list *t)
{
	struct dpm_watchdog *wd = from_timer(wd, t, timer);

	dev_emerg(wd->dev, "**** DPM device timeout ****\n");
	show_stack(wd->tsk, NULL);
	panic("%s %s: unrecoverable failure\n",
		dev_driver_string(wd->dev), dev_name(wd->dev));
}

/**
 * dpm_watchdog_set - Enable pm watchdog for given device.
 * @wd: Watchdog. Must be allocated on the stack.
 * @dev: Device to handle.
 */
static void dpm_watchdog_set(struct dpm_watchdog *wd, struct device *dev)
{
	struct timer_list *timer = &wd->timer;

	wd->dev = dev;
	wd->tsk = current;

	timer_setup_on_stack(timer, dpm_watchdog_handler, 0);
	/* use same timeout value for both suspend and resume */
	timer->expires = jiffies + HZ * CONFIG_DPM_WATCHDOG_TIMEOUT;
	add_timer(timer);
}

/**
 * dpm_watchdog_clear - Disable suspend/resume watchdog.
 * @wd: Watchdog to disable.
 */
static void dpm_watchdog_clear(struct dpm_watchdog *wd)
{
	struct timer_list *timer = &wd->timer;

	del_timer_sync(timer);
	destroy_timer_on_stack(timer);
}
#else
#define DECLARE_DPM_WATCHDOG_ON_STACK(wd)
#define dpm_watchdog_set(x, y)
#define dpm_watchdog_clear(x)
#endif

/*------------------------- Resume routines -------------------------*/

/**
 * suspend_event - Return a "suspend" message for given "resume" one.
 * @resume_msg: PM message representing a system-wide resume transition.
 */
static pm_message_t suspend_event(pm_message_t resume_msg)
{
	switch (resume_msg.event) {
	case PM_EVENT_RESUME:
		return PMSG_SUSPEND;
	case PM_EVENT_THAW:
	case PM_EVENT_RESTORE:
		return PMSG_FREEZE;
	case PM_EVENT_RECOVER:
		return PMSG_HIBERNATE;
	}
	return PMSG_ON;
}

/**
 * dev_pm_may_skip_resume - System-wide device resume optimization check.
 * @dev: Target device.
 *
 * Checks whether or not the device may be left in suspend after a system-wide
 * transition to the working state.
 */
bool dev_pm_may_skip_resume(struct device *dev)
{
	return !dev->power.must_resume && pm_transition.event != PM_EVENT_RESTORE;
}

static pm_callback_t dpm_subsys_resume_noirq_cb(struct device *dev,
						pm_message_t state,
						const char **info_p)
{
	pm_callback_t callback;
	const char *info;

	if (dev->pm_domain) {
		info = "noirq power domain ";
		callback = pm_noirq_op(&dev->pm_domain->ops, state);
	} else if (dev->type && dev->type->pm) {
		info = "noirq type ";
		callback = pm_noirq_op(dev->type->pm, state);
	} else if (dev->class && dev->class->pm) {
		info = "noirq class ";
		callback = pm_noirq_op(dev->class->pm, state);
	} else if (dev->bus && dev->bus->pm) {
		info = "noirq bus ";
		callback = pm_noirq_op(dev->bus->pm, state);
	} else {
		return NULL;
	}

	if (info_p)
		*info_p = info;

	return callback;
}

static pm_callback_t dpm_subsys_suspend_noirq_cb(struct device *dev,
						 pm_message_t state,
						 const char **info_p);

static pm_callback_t dpm_subsys_suspend_late_cb(struct device *dev,
						pm_message_t state,
						const char **info_p);

/**
 * device_resume_noirq - Execute a "noirq resume" callback for given device.
 * @dev: Device to handle.
 * @state: PM transition of the system being carried out.
 * @async: If true, the device is being resumed asynchronously.
 *
 * The driver of @dev will not receive interrupts while this function is being
 * executed.
 */
static int device_resume_noirq(struct device *dev, pm_message_t state, bool async)
{
	pm_callback_t callback;
	const char *info;
	bool skip_resume;
	int error = 0;

	TRACE_DEVICE(dev);
	TRACE_RESUME(0);

	if (dev->power.syscore || dev->power.direct_complete)
		goto Out;

	if (!dev->power.is_noirq_suspended)
		goto Out;

	if (!dpm_wait_for_superior(dev, async))
		goto Out;

	skip_resume = dev_pm_may_skip_resume(dev);

	callback = dpm_subsys_resume_noirq_cb(dev, state, &info);
	if (callback)
		goto Run;

	if (skip_resume)
		goto Skip;

	if (dev_pm_smart_suspend_and_suspended(dev)) {
		pm_message_t suspend_msg = suspend_event(state);

		/*
		 * If "freeze" callbacks have been skipped during a transition
		 * related to hibernation, the subsequent "thaw" callbacks must
		 * be skipped too or bad things may happen.  Otherwise, resume
		 * callbacks are going to be run for the device, so its runtime
		 * PM status must be changed to reflect the new state after the
		 * transition under way.
		 */
		if (!dpm_subsys_suspend_late_cb(dev, suspend_msg, NULL) &&
		    !dpm_subsys_suspend_noirq_cb(dev, suspend_msg, NULL)) {
			if (state.event == PM_EVENT_THAW) {
				skip_resume = true;
				goto Skip;
			} else {
				pm_runtime_set_active(dev);
			}
		}
	}

	if (dev->driver && dev->driver->pm) {
		info = "noirq driver ";
		callback = pm_noirq_op(dev->driver->pm, state);
	}

Run:
	error = dpm_run_callback(callback, dev, state, info);

Skip:
	dev->power.is_noirq_suspended = false;

	if (skip_resume) {
		/* Make the next phases of resume skip the device. */
		dev->power.is_late_suspended = false;
		dev->power.is_suspended = false;
		/*
		 * The device is going to be left in suspend, but it might not
		 * have been in runtime suspend before the system suspended, so
		 * its runtime PM status needs to be updated to avoid confusing
		 * the runtime PM framework when runtime PM is enabled for the
		 * device again.
		 */
		pm_runtime_set_suspended(dev);
	}

Out:
	complete_all(&dev->power.completion);
	TRACE_RESUME(error);
	return error;
}

static bool is_async(struct device *dev)
{
	return dev->power.async_suspend && pm_async_enabled
		&& !pm_trace_is_enabled();
}

static bool dpm_async_fn(struct device *dev, async_func_t func)
{
	reinit_completion(&dev->power.completion);

	if (is_async(dev)) {
		get_device(dev);
		async_schedule_dev(func, dev);
		return true;
	}

	return false;
}

static void async_resume_noirq(void *data, async_cookie_t cookie)
{
	struct device *dev = (struct device *)data;
	int error;

	error = device_resume_noirq(dev, pm_transition, true);
	if (error)
		pm_dev_err(dev, pm_transition, " async", error);

	put_device(dev);
}

static void dpm_noirq_resume_devices(pm_message_t state)
{
	struct device *dev;
	ktime_t starttime = ktime_get();

	trace_suspend_resume(TPS("dpm_resume_noirq"), state.event, true);
	mutex_lock(&dpm_list_mtx);
	pm_transition = state;

	/*
	 * Advanced the async threads upfront,
	 * in case the starting of async threads is
	 * delayed by non-async resuming devices.
	 */
	list_for_each_entry(dev, &dpm_noirq_list, power.entry)
		dpm_async_fn(dev, async_resume_noirq);

	while (!list_empty(&dpm_noirq_list)) {
		dev = to_device(dpm_noirq_list.next);
		get_device(dev);
		list_move_tail(&dev->power.entry, &dpm_late_early_list);
		mutex_unlock(&dpm_list_mtx);

		if (!is_async(dev)) {
			int error;

			error = device_resume_noirq(dev, state, false);
			if (error) {
				suspend_stats.failed_resume_noirq++;
				dpm_save_failed_step(SUSPEND_RESUME_NOIRQ);
				dpm_save_failed_dev(dev_name(dev));
				pm_dev_err(dev, state, " noirq", error);
			}
		}

		mutex_lock(&dpm_list_mtx);
		put_device(dev);
	}
	mutex_unlock(&dpm_list_mtx);
	async_synchronize_full();
	dpm_show_time(starttime, state, 0, "noirq");
	trace_suspend_resume(TPS("dpm_resume_noirq"), state.event, false);
}

/**
 * dpm_resume_noirq - Execute "noirq resume" callbacks for all devices.
 * @state: PM transition of the system being carried out.
 *
 * Invoke the "noirq" resume callbacks for all devices in dpm_noirq_list and
 * allow device drivers' interrupt handlers to be called.
 */
void dpm_resume_noirq(pm_message_t state)
{
	dpm_noirq_resume_devices(state);

	resume_device_irqs();
	device_wakeup_disarm_wake_irqs();

	cpuidle_resume();
}

static pm_callback_t dpm_subsys_resume_early_cb(struct device *dev,
						pm_message_t state,
						const char **info_p)
{
	pm_callback_t callback;
	const char *info;

	if (dev->pm_domain) {
		info = "early power domain ";
		callback = pm_late_early_op(&dev->pm_domain->ops, state);
	} else if (dev->type && dev->type->pm) {
		info = "early type ";
		callback = pm_late_early_op(dev->type->pm, state);
	} else if (dev->class && dev->class->pm) {
		info = "early class ";
		callback = pm_late_early_op(dev->class->pm, state);
	} else if (dev->bus && dev->bus->pm) {
		info = "early bus ";
		callback = pm_late_early_op(dev->bus->pm, state);
	} else {
		return NULL;
	}

	if (info_p)
		*info_p = info;

	return callback;
}

/**
 * device_resume_early - Execute an "early resume" callback for given device.
 * @dev: Device to handle.
 * @state: PM transition of the system being carried out.
 * @async: If true, the device is being resumed asynchronously.
 *
 * Runtime PM is disabled for @dev while this function is being executed.
 */
static int device_resume_early(struct device *dev, pm_message_t state, bool async)
{
	pm_callback_t callback;
	const char *info;
	int error = 0;

	TRACE_DEVICE(dev);
	TRACE_RESUME(0);

	if (dev->power.syscore || dev->power.direct_complete)
		goto Out;

	if (!dev->power.is_late_suspended)
		goto Out;

	if (!dpm_wait_for_superior(dev, async))
		goto Out;

	callback = dpm_subsys_resume_early_cb(dev, state, &info);

	if (!callback && dev->driver && dev->driver->pm) {
		info = "early driver ";
		callback = pm_late_early_op(dev->driver->pm, state);
	}

	error = dpm_run_callback(callback, dev, state, info);
	dev->power.is_late_suspended = false;

 Out:
	TRACE_RESUME(error);

	pm_runtime_enable(dev);
	complete_all(&dev->power.completion);
	return error;
}

static void async_resume_early(void *data, async_cookie_t cookie)
{
	struct device *dev = (struct device *)data;
	int error;

	error = device_resume_early(dev, pm_transition, true);
	if (error)
		pm_dev_err(dev, pm_transition, " async", error);

	put_device(dev);
}

/**
 * dpm_resume_early - Execute "early resume" callbacks for all devices.
 * @state: PM transition of the system being carried out.
 */
void dpm_resume_early(pm_message_t state)
{
	struct device *dev;
	ktime_t starttime = ktime_get();

	trace_suspend_resume(TPS("dpm_resume_early"), state.event, true);
	mutex_lock(&dpm_list_mtx);
	pm_transition = state;

	/*
	 * Advanced the async threads upfront,
	 * in case the starting of async threads is
	 * delayed by non-async resuming devices.
	 */
	list_for_each_entry(dev, &dpm_late_early_list, power.entry)
		dpm_async_fn(dev, async_resume_early);

	while (!list_empty(&dpm_late_early_list)) {
		dev = to_device(dpm_late_early_list.next);
		get_device(dev);
		list_move_tail(&dev->power.entry, &dpm_suspended_list);
		mutex_unlock(&dpm_list_mtx);

		if (!is_async(dev)) {
			int error;

			error = device_resume_early(dev, state, false);
			if (error) {
				suspend_stats.failed_resume_early++;
				dpm_save_failed_step(SUSPEND_RESUME_EARLY);
				dpm_save_failed_dev(dev_name(dev));
				pm_dev_err(dev, state, " early", error);
			}
		}
		mutex_lock(&dpm_list_mtx);
		put_device(dev);
	}
	mutex_unlock(&dpm_list_mtx);
	async_synchronize_full();
	dpm_show_time(starttime, state, 0, "early");
	trace_suspend_resume(TPS("dpm_resume_early"), state.event, false);
}

/**
 * dpm_resume_start - Execute "noirq" and "early" device callbacks.
 * @state: PM transition of the system being carried out.
 */
void dpm_resume_start(pm_message_t state)
{
	dpm_resume_noirq(state);
	dpm_resume_early(state);
}
EXPORT_SYMBOL_GPL(dpm_resume_start);

/**
 * device_resume - Execute "resume" callbacks for given device.
 * @dev: Device to handle.
 * @state: PM transition of the system being carried out.
 * @async: If true, the device is being resumed asynchronously.
 */
static int device_resume(struct device *dev, pm_message_t state, bool async)
{
	pm_callback_t callback = NULL;
	const char *info = NULL;
	int error = 0;
	DECLARE_DPM_WATCHDOG_ON_STACK(wd);

	TRACE_DEVICE(dev);
	TRACE_RESUME(0);

	if (dev->power.syscore)
		goto Complete;

	if (dev->power.direct_complete) {
		/* Match the pm_runtime_disable() in __device_suspend(). */
		pm_runtime_enable(dev);
		goto Complete;
	}

	if (!dpm_wait_for_superior(dev, async))
		goto Complete;

	dpm_watchdog_set(&wd, dev);
	device_lock(dev);

	/*
	 * This is a fib.  But we'll allow new children to be added below
	 * a resumed device, even if the device hasn't been completed yet.
	 */
	dev->power.is_prepared = false;

	if (!dev->power.is_suspended)
		goto Unlock;

	if (dev->pm_domain) {
		info = "power domain ";
		callback = pm_op(&dev->pm_domain->ops, state);
		goto Driver;
	}

	if (dev->type && dev->type->pm) {
		info = "type ";
		callback = pm_op(dev->type->pm, state);
		goto Driver;
	}

	if (dev->class && dev->class->pm) {
		info = "class ";
		callback = pm_op(dev->class->pm, state);
		goto Driver;
	}

	if (dev->bus) {
		if (dev->bus->pm) {
			info = "bus ";
			callback = pm_op(dev->bus->pm, state);
		} else if (dev->bus->resume) {
			info = "legacy bus ";
			callback = dev->bus->resume;
			goto End;
		}
	}

 Driver:
	if (!callback && dev->driver && dev->driver->pm) {
		info = "driver ";
		callback = pm_op(dev->driver->pm, state);
	}

 End:
	error = dpm_run_callback(callback, dev, state, info);
	dev->power.is_suspended = false;

 Unlock:
	device_unlock(dev);
	dpm_watchdog_clear(&wd);

 Complete:
	complete_all(&dev->power.completion);

	TRACE_RESUME(error);

	return error;
}

static void async_resume(void *data, async_cookie_t cookie)
{
	struct device *dev = (struct device *)data;
	int error;

	error = device_resume(dev, pm_transition, true);
	if (error)
		pm_dev_err(dev, pm_transition, " async", error);
	put_device(dev);
}

/**
 * dpm_resume - Execute "resume" callbacks for non-sysdev devices.
 * @state: PM transition of the system being carried out.
 *
 * Execute the appropriate "resume" callback for all devices whose status
 * indicates that they are suspended.
 */
void dpm_resume(pm_message_t state)
{
	struct device *dev;
	ktime_t starttime = ktime_get();

	trace_suspend_resume(TPS("dpm_resume"), state.event, true);
	might_sleep();

	mutex_lock(&dpm_list_mtx);
	pm_transition = state;
	async_error = 0;

	list_for_each_entry(dev, &dpm_suspended_list, power.entry)
		dpm_async_fn(dev, async_resume);

	while (!list_empty(&dpm_suspended_list)) {
		dev = to_device(dpm_suspended_list.next);
		get_device(dev);
		if (!is_async(dev)) {
			int error;

			mutex_unlock(&dpm_list_mtx);

			error = device_resume(dev, state, false);
			if (error) {
				suspend_stats.failed_resume++;
				dpm_save_failed_step(SUSPEND_RESUME);
				dpm_save_failed_dev(dev_name(dev));
				pm_dev_err(dev, state, "", error);
			}

			mutex_lock(&dpm_list_mtx);
		}
		if (!list_empty(&dev->power.entry))
			list_move_tail(&dev->power.entry, &dpm_prepared_list);
		put_device(dev);
	}
	mutex_unlock(&dpm_list_mtx);
	async_synchronize_full();
	dpm_show_time(starttime, state, 0, NULL);

	cpufreq_resume();
	devfreq_resume();
	trace_suspend_resume(TPS("dpm_resume"), state.event, false);
}

/**
 * device_complete - Complete a PM transition for given device.
 * @dev: Device to handle.
 * @state: PM transition of the system being carried out.
 */
static void device_complete(struct device *dev, pm_message_t state)
{
	void (*callback)(struct device *) = NULL;
	const char *info = NULL;

	if (dev->power.syscore)
		return;

	device_lock(dev);

	if (dev->pm_domain) {
		info = "completing power domain ";
		callback = dev->pm_domain->ops.complete;
	} else if (dev->type && dev->type->pm) {
		info = "completing type ";
		callback = dev->type->pm->complete;
	} else if (dev->class && dev->class->pm) {
		info = "completing class ";
		callback = dev->class->pm->complete;
	} else if (dev->bus && dev->bus->pm) {
		info = "completing bus ";
		callback = dev->bus->pm->complete;
	}

	if (!callback && dev->driver && dev->driver->pm) {
		info = "completing driver ";
		callback = dev->driver->pm->complete;
	}

	if (callback) {
		pm_dev_dbg(dev, state, info);
		callback(dev);
	}

	device_unlock(dev);

	pm_runtime_put(dev);
}

/**
 * dpm_complete - Complete a PM transition for all non-sysdev devices.
 * @state: PM transition of the system being carried out.
 *
 * Execute the ->complete() callbacks for all devices whose PM status is not
 * DPM_ON (this allows new devices to be registered).
 */
void dpm_complete(pm_message_t state)
{
	struct list_head list;

	trace_suspend_resume(TPS("dpm_complete"), state.event, true);
	might_sleep();

	INIT_LIST_HEAD(&list);
	mutex_lock(&dpm_list_mtx);
	while (!list_empty(&dpm_prepared_list)) {
		struct device *dev = to_device(dpm_prepared_list.prev);

		get_device(dev);
		dev->power.is_prepared = false;
		list_move(&dev->power.entry, &list);
		mutex_unlock(&dpm_list_mtx);

		trace_device_pm_callback_start(dev, "", state.event);
		device_complete(dev, state);
		trace_device_pm_callback_end(dev, 0);

		mutex_lock(&dpm_list_mtx);
		put_device(dev);
	}
	list_splice(&list, &dpm_list);
	mutex_unlock(&dpm_list_mtx);

	/* Allow device probing and trigger re-probing of deferred devices */
	device_unblock_probing();
	trace_suspend_resume(TPS("dpm_complete"), state.event, false);
}

/**
 * dpm_resume_end - Execute "resume" callbacks and complete system transition.
 * @state: PM transition of the system being carried out.
 *
 * Execute "resume" callbacks for all devices and complete the PM transition of
 * the system.
 */
void dpm_resume_end(pm_message_t state)
{
	dpm_resume(state);
	dpm_complete(state);
}
EXPORT_SYMBOL_GPL(dpm_resume_end);


/*------------------------- Suspend routines -------------------------*/

/**
 * resume_event - Return a "resume" message for given "suspend" sleep state.
 * @sleep_state: PM message representing a sleep state.
 *
 * Return a PM message representing the resume event corresponding to given
 * sleep state.
 */
static pm_message_t resume_event(pm_message_t sleep_state)
{
	switch (sleep_state.event) {
	case PM_EVENT_SUSPEND:
		return PMSG_RESUME;
	case PM_EVENT_FREEZE:
	case PM_EVENT_QUIESCE:
		return PMSG_RECOVER;
	case PM_EVENT_HIBERNATE:
		return PMSG_RESTORE;
	}
	return PMSG_ON;
}

static void dpm_superior_set_must_resume(struct device *dev)
{
	struct device_link *link;
	int idx;

	if (dev->parent)
		dev->parent->power.must_resume = true;

	idx = device_links_read_lock();

	list_for_each_entry_rcu(link, &dev->links.suppliers, c_node)
		link->supplier->power.must_resume = true;

	device_links_read_unlock(idx);
}

static pm_callback_t dpm_subsys_suspend_noirq_cb(struct device *dev,
						 pm_message_t state,
						 const char **info_p)
{
	pm_callback_t callback;
	const char *info;

	if (dev->pm_domain) {
		info = "noirq power domain ";
		callback = pm_noirq_op(&dev->pm_domain->ops, state);
	} else if (dev->type && dev->type->pm) {
		info = "noirq type ";
		callback = pm_noirq_op(dev->type->pm, state);
	} else if (dev->class && dev->class->pm) {
		info = "noirq class ";
		callback = pm_noirq_op(dev->class->pm, state);
	} else if (dev->bus && dev->bus->pm) {
		info = "noirq bus ";
		callback = pm_noirq_op(dev->bus->pm, state);
	} else {
		return NULL;
	}

	if (info_p)
		*info_p = info;

	return callback;
}

static bool device_must_resume(struct device *dev, pm_message_t state,
			       bool no_subsys_suspend_noirq)
{
	pm_message_t resume_msg = resume_event(state);

	/*
	 * If all of the device driver's "noirq", "late" and "early" callbacks
	 * are invoked directly by the core, the decision to allow the device to
	 * stay in suspend can be based on its current runtime PM status and its
	 * wakeup settings.
	 */
	if (no_subsys_suspend_noirq &&
	    !dpm_subsys_suspend_late_cb(dev, state, NULL) &&
	    !dpm_subsys_resume_early_cb(dev, resume_msg, NULL) &&
	    !dpm_subsys_resume_noirq_cb(dev, resume_msg, NULL))
		return !pm_runtime_status_suspended(dev) &&
			(resume_msg.event != PM_EVENT_RESUME ||
			 (device_can_wakeup(dev) && !device_may_wakeup(dev)));

	/*
	 * The only safe strategy here is to require that if the device may not
	 * be left in suspend, resume callbacks must be invoked for it.
	 */
	return !dev->power.may_skip_resume;
}

/**
 * __device_suspend_noirq - Execute a "noirq suspend" callback for given device.
 * @dev: Device to handle.
 * @state: PM transition of the system being carried out.
 * @async: If true, the device is being suspended asynchronously.
 *
 * The driver of @dev will not receive interrupts while this function is being
 * executed.
 */
static int __device_suspend_noirq(struct device *dev, pm_message_t state, bool async)
{
	pm_callback_t callback;
	const char *info;
	bool no_subsys_cb = false;
	int error = 0;

	TRACE_DEVICE(dev);
	TRACE_SUSPEND(0);

	dpm_wait_for_subordinate(dev, async);

	if (async_error)
		goto Complete;

	if (dev->power.syscore || dev->power.direct_complete)
		goto Complete;

	callback = dpm_subsys_suspend_noirq_cb(dev, state, &info);
	if (callback)
		goto Run;

	no_subsys_cb = !dpm_subsys_suspend_late_cb(dev, state, NULL);

	if (dev_pm_smart_suspend_and_suspended(dev) && no_subsys_cb)
		goto Skip;

	if (dev->driver && dev->driver->pm) {
		info = "noirq driver ";
		callback = pm_noirq_op(dev->driver->pm, state);
	}

Run:
	error = dpm_run_callback(callback, dev, state, info);
	if (error) {
		async_error = error;
		log_suspend_abort_reason("Callback failed on %s in %pS returned %d",
					 dev_name(dev), callback, error);
		goto Complete;
	}

Skip:
	dev->power.is_noirq_suspended = true;

	if (dev_pm_test_driver_flags(dev, DPM_FLAG_LEAVE_SUSPENDED)) {
		dev->power.must_resume = dev->power.must_resume ||
				atomic_read(&dev->power.usage_count) > 1 ||
				device_must_resume(dev, state, no_subsys_cb);
	} else {
		dev->power.must_resume = true;
	}

	if (dev->power.must_resume)
		dpm_superior_set_must_resume(dev);

Complete:
	complete_all(&dev->power.completion);
	TRACE_SUSPEND(error);
	return error;
}

static void async_suspend_noirq(void *data, async_cookie_t cookie)
{
	struct device *dev = (struct device *)data;
	int error;

	error = __device_suspend_noirq(dev, pm_transition, true);
	if (error) {
		dpm_save_failed_dev(dev_name(dev));
		pm_dev_err(dev, pm_transition, " async", error);
	}

	put_device(dev);
}

static int device_suspend_noirq(struct device *dev)
{
	if (dpm_async_fn(dev, async_suspend_noirq))
		return 0;

	return __device_suspend_noirq(dev, pm_transition, false);
}

static int dpm_noirq_suspend_devices(pm_message_t state)
{
	ktime_t starttime = ktime_get();
	int error = 0;

	trace_suspend_resume(TPS("dpm_suspend_noirq"), state.event, true);
	mutex_lock(&dpm_list_mtx);
	pm_transition = state;
	async_error = 0;

	while (!list_empty(&dpm_late_early_list)) {
		struct device *dev = to_device(dpm_late_early_list.prev);

		get_device(dev);
		mutex_unlock(&dpm_list_mtx);

		error = device_suspend_noirq(dev);

		mutex_lock(&dpm_list_mtx);
		if (error) {
			pm_dev_err(dev, state, " noirq", error);
			dpm_save_failed_dev(dev_name(dev));
			put_device(dev);
			break;
		}
		if (!list_empty(&dev->power.entry))
			list_move(&dev->power.entry, &dpm_noirq_list);
		put_device(dev);

		if (async_error)
			break;
	}
	mutex_unlock(&dpm_list_mtx);
	async_synchronize_full();
	if (!error)
		error = async_error;

	if (error) {
		suspend_stats.failed_suspend_noirq++;
		dpm_save_failed_step(SUSPEND_SUSPEND_NOIRQ);
	}
	dpm_show_time(starttime, state, error, "noirq");
	trace_suspend_resume(TPS("dpm_suspend_noirq"), state.event, false);
	return error;
}

/**
 * dpm_suspend_noirq - Execute "noirq suspend" callbacks for all devices.
 * @state: PM transition of the system being carried out.
 *
 * Prevent device drivers' interrupt handlers from being called and invoke
 * "noirq" suspend callbacks for all non-sysdev devices.
 */
int dpm_suspend_noirq(pm_message_t state)
{
	int ret;

	cpuidle_pause();

	device_wakeup_arm_wake_irqs();
	suspend_device_irqs();

	ret = dpm_noirq_suspend_devices(state);
	if (ret)
		dpm_resume_noirq(resume_event(state));

	return ret;
}

static void dpm_propagate_wakeup_to_parent(struct device *dev)
{
	struct device *parent = dev->parent;

	if (!parent)
		return;

	spin_lock_irq(&parent->power.lock);

	if (dev->power.wakeup_path && !parent->power.ignore_children)
		parent->power.wakeup_path = true;

	spin_unlock_irq(&parent->power.lock);
}

static pm_callback_t dpm_subsys_suspend_late_cb(struct device *dev,
						pm_message_t state,
						const char **info_p)
{
	pm_callback_t callback;
	const char *info;

	if (dev->pm_domain) {
		info = "late power domain ";
		callback = pm_late_early_op(&dev->pm_domain->ops, state);
	} else if (dev->type && dev->type->pm) {
		info = "late type ";
		callback = pm_late_early_op(dev->type->pm, state);
	} else if (dev->class && dev->class->pm) {
		info = "late class ";
		callback = pm_late_early_op(dev->class->pm, state);
	} else if (dev->bus && dev->bus->pm) {
		info = "late bus ";
		callback = pm_late_early_op(dev->bus->pm, state);
	} else {
		return NULL;
	}

	if (info_p)
		*info_p = info;

	return callback;
}

/**
 * __device_suspend_late - Execute a "late suspend" callback for given device.
 * @dev: Device to handle.
 * @state: PM transition of the system being carried out.
 * @async: If true, the device is being suspended asynchronously.
 *
 * Runtime PM is disabled for @dev while this function is being executed.
 */
static int __device_suspend_late(struct device *dev, pm_message_t state, bool async)
{
	pm_callback_t callback;
	const char *info;
	int error = 0;

	TRACE_DEVICE(dev);
	TRACE_SUSPEND(0);

	__pm_runtime_disable(dev, false);

	dpm_wait_for_subordinate(dev, async);

	if (async_error)
		goto Complete;

	if (pm_wakeup_pending()) {
		async_error = -EBUSY;
		goto Complete;
	}

	if (dev->power.syscore || dev->power.direct_complete)
		goto Complete;

	callback = dpm_subsys_suspend_late_cb(dev, state, &info);
	if (callback)
		goto Run;

	if (dev_pm_smart_suspend_and_suspended(dev) &&
	    !dpm_subsys_suspend_noirq_cb(dev, state, NULL))
		goto Skip;

	if (dev->driver && dev->driver->pm) {
		info = "late driver ";
		callback = pm_late_early_op(dev->driver->pm, state);
	}

Run:
	error = dpm_run_callback(callback, dev, state, info);
	if (error) {
		async_error = error;
		log_suspend_abort_reason("Callback failed on %s in %pS returned %d",
					 dev_name(dev), callback, error);
		goto Complete;
	}
	dpm_propagate_wakeup_to_parent(dev);

Skip:
	dev->power.is_late_suspended = true;

Complete:
	TRACE_SUSPEND(error);
	complete_all(&dev->power.completion);
	return error;
}

static void async_suspend_late(void *data, async_cookie_t cookie)
{
	struct device *dev = (struct device *)data;
	int error;

	error = __device_suspend_late(dev, pm_transition, true);
	if (error) {
		dpm_save_failed_dev(dev_name(dev));
		pm_dev_err(dev, pm_transition, " async", error);
	}
	put_device(dev);
}

static int device_suspend_late(struct device *dev)
{
	if (dpm_async_fn(dev, async_suspend_late))
		return 0;

	return __device_suspend_late(dev, pm_transition, false);
}

/**
 * dpm_suspend_late - Execute "late suspend" callbacks for all devices.
 * @state: PM transition of the system being carried out.
 */
int dpm_suspend_late(pm_message_t state)
{
	ktime_t starttime = ktime_get();
	int error = 0;

	trace_suspend_resume(TPS("dpm_suspend_late"), state.event, true);
	mutex_lock(&dpm_list_mtx);
	pm_transition = state;
	async_error = 0;

	while (!list_empty(&dpm_suspended_list)) {
		struct device *dev = to_device(dpm_suspended_list.prev);

		get_device(dev);
		mutex_unlock(&dpm_list_mtx);

		error = device_suspend_late(dev);

		mutex_lock(&dpm_list_mtx);
		if (!list_empty(&dev->power.entry))
			list_move(&dev->power.entry, &dpm_late_early_list);

		if (error) {
			pm_dev_err(dev, state, " late", error);
			dpm_save_failed_dev(dev_name(dev));
			put_device(dev);
			break;
		}
		put_device(dev);

		if (async_error)
			break;
	}
	mutex_unlock(&dpm_list_mtx);
	async_synchronize_full();
	if (!error)
		error = async_error;
	if (error) {
		suspend_stats.failed_suspend_late++;
		dpm_save_failed_step(SUSPEND_SUSPEND_LATE);
		dpm_resume_early(resume_event(state));
	}
	dpm_show_time(starttime, state, error, "late");
	trace_suspend_resume(TPS("dpm_suspend_late"), state.event, false);
	return error;
}

/**
 * dpm_suspend_end - Execute "late" and "noirq" device suspend callbacks.
 * @state: PM transition of the system being carried out.
 */
int dpm_suspend_end(pm_message_t state)
{
	ktime_t starttime = ktime_get();
	int error;

	error = dpm_suspend_late(state);
	if (error)
		goto out;

	error = dpm_suspend_noirq(state);
	if (error)
		dpm_resume_early(resume_event(state));

out:
	dpm_show_time(starttime, state, error, "end");
	return error;
}
EXPORT_SYMBOL_GPL(dpm_suspend_end);

/**
 * legacy_suspend - Execute a legacy (bus or class) suspend callback for device.
 * @dev: Device to suspend.
 * @state: PM transition of the system being carried out.
 * @cb: Suspend callback to execute.
 * @info: string description of caller.
 */
static int legacy_suspend(struct device *dev, pm_message_t state,
			  int (*cb)(struct device *dev, pm_message_t state),
			  const char *info)
{
	int error;
	ktime_t calltime;

	calltime = initcall_debug_start(dev, cb);

	trace_device_pm_callback_start(dev, info, state.event);
	error = cb(dev, state);
	trace_device_pm_callback_end(dev, error);
	suspend_report_result(cb, error);

	initcall_debug_report(dev, calltime, cb, error);

	return error;
}

static void dpm_clear_superiors_direct_complete(struct device *dev)
{
	struct device_link *link;
	int idx;

	if (dev->parent) {
		spin_lock_irq(&dev->parent->power.lock);
		dev->parent->power.direct_complete = false;
		spin_unlock_irq(&dev->parent->power.lock);
	}

	idx = device_links_read_lock();

	list_for_each_entry_rcu(link, &dev->links.suppliers, c_node) {
		spin_lock_irq(&link->supplier->power.lock);
		link->supplier->power.direct_complete = false;
		spin_unlock_irq(&link->supplier->power.lock);
	}

	device_links_read_unlock(idx);
}

/**
 * __device_suspend - Execute "suspend" callbacks for given device.
 * @dev: Device to handle.
 * @state: PM transition of the system being carried out.
 * @async: If true, the device is being suspended asynchronously.
 */
static int __device_suspend(struct device *dev, pm_message_t state, bool async)
{
	pm_callback_t callback = NULL;
	const char *info = NULL;
	int error = 0;
	char suspend_abort[MAX_SUSPEND_ABORT_LEN];
	DECLARE_DPM_WATCHDOG_ON_STACK(wd);

	TRACE_DEVICE(dev);
	TRACE_SUSPEND(0);

	dpm_wait_for_subordinate(dev, async);

	if (async_error) {
		dev->power.direct_complete = false;
		goto Complete;
	}

	/*
	 * If a device configured to wake up the system from sleep states
	 * has been suspended at run time and there's a resume request pending
	 * for it, this is equivalent to the device signaling wakeup, so the
	 * system suspend operation should be aborted.
	 */
	if (pm_runtime_barrier(dev) && device_may_wakeup(dev))
		pm_wakeup_event(dev, 0);

	if (pm_wakeup_pending()) {
		dev->power.direct_complete = false;
		pm_get_active_wakeup_sources(suspend_abort,
			MAX_SUSPEND_ABORT_LEN);
		log_suspend_abort_reason(suspend_abort);
		async_error = -EBUSY;
		goto Complete;
	}

	if (dev->power.syscore)
		goto Complete;

	/* Avoid direct_complete to let wakeup_path propagate. */
	if (device_may_wakeup(dev) || dev->power.wakeup_path)
		dev->power.direct_complete = false;

	if (dev->power.direct_complete) {
		if (pm_runtime_status_suspended(dev)) {
			pm_runtime_disable(dev);
			if (pm_runtime_status_suspended(dev)) {
				pm_dev_dbg(dev, state, "direct-complete ");
				goto Complete;
			}

			pm_runtime_enable(dev);
		}
		dev->power.direct_complete = false;
	}

	dev->power.may_skip_resume = false;
	dev->power.must_resume = false;

	dpm_watchdog_set(&wd, dev);
	device_lock(dev);

	if (dev->pm_domain) {
		info = "power domain ";
		callback = pm_op(&dev->pm_domain->ops, state);
		goto Run;
	}

	if (dev->type && dev->type->pm) {
		info = "type ";
		callback = pm_op(dev->type->pm, state);
		goto Run;
	}

	if (dev->class && dev->class->pm) {
		info = "class ";
		callback = pm_op(dev->class->pm, state);
		goto Run;
	}

	if (dev->bus) {
		if (dev->bus->pm) {
			info = "bus ";
			callback = pm_op(dev->bus->pm, state);
		} else if (dev->bus->suspend) {
			pm_dev_dbg(dev, state, "legacy bus ");
			error = legacy_suspend(dev, state, dev->bus->suspend,
						"legacy bus ");
			goto End;
		}
	}

 Run:
	if (!callback && dev->driver && dev->driver->pm) {
		info = "driver ";
		callback = pm_op(dev->driver->pm, state);
	}

	error = dpm_run_callback(callback, dev, state, info);

 End:
	if (!error) {
		dev->power.is_suspended = true;
		if (device_may_wakeup(dev))
			dev->power.wakeup_path = true;

		dpm_propagate_wakeup_to_parent(dev);
		dpm_clear_superiors_direct_complete(dev);
	} else {
		log_suspend_abort_reason("Callback failed on %s in %pS returned %d",
					 dev_name(dev), callback, error);
	}

	device_unlock(dev);
	dpm_watchdog_clear(&wd);

 Complete:
	if (error)
		async_error = error;

	complete_all(&dev->power.completion);
	TRACE_SUSPEND(error);
	return error;
}

static void async_suspend(void *data, async_cookie_t cookie)
{
	struct device *dev = (struct device *)data;
	int error;

	error = __device_suspend(dev, pm_transition, true);
	if (error) {
		dpm_save_failed_dev(dev_name(dev));
		pm_dev_err(dev, pm_transition, " async", error);
	}

	put_device(dev);
}

static int device_suspend(struct device *dev)
{
	if (dpm_async_fn(dev, async_suspend))
		return 0;

	return __device_suspend(dev, pm_transition, false);
}

/**
 * dpm_suspend - Execute "suspend" callbacks for all non-sysdev devices.
 * @state: PM transition of the system being carried out.
 */
int dpm_suspend(pm_message_t state)
{
	ktime_t starttime = ktime_get();
	int error = 0;

	trace_suspend_resume(TPS("dpm_suspend"), state.event, true);
	might_sleep();

	devfreq_suspend();
	cpufreq_suspend();

	mutex_lock(&dpm_list_mtx);
	pm_transition = state;
	async_error = 0;
	while (!list_empty(&dpm_prepared_list)) {
		struct device *dev = to_device(dpm_prepared_list.prev);

		get_device(dev);
		mutex_unlock(&dpm_list_mtx);

		error = device_suspend(dev);

		mutex_lock(&dpm_list_mtx);
		if (error) {
			pm_dev_err(dev, state, "", error);
			dpm_save_failed_dev(dev_name(dev));
			put_device(dev);
			break;
		}
		if (!list_empty(&dev->power.entry))
			list_move(&dev->power.entry, &dpm_suspended_list);
		put_device(dev);
		if (async_error)
			break;
	}
	mutex_unlock(&dpm_list_mtx);
	async_synchronize_full();
	if (!error)
		error = async_error;
	if (error) {
		suspend_stats.failed_suspend++;
		dpm_save_failed_step(SUSPEND_SUSPEND);
	}
	dpm_show_time(starttime, state, error, NULL);
	trace_suspend_resume(TPS("dpm_suspend"), state.event, false);
	return error;
}

/**
 * device_prepare - Prepare a device for system power transition.
 * @dev: Device to handle.
 * @state: PM transition of the system being carried out.
 *
 * Execute the ->prepare() callback(s) for given device.  No new children of the
 * device may be registered after this function has returned.
 */
static int device_prepare(struct device *dev, pm_message_t state)
{
	int (*callback)(struct device *) = NULL;
	int ret = 0;

	if (dev->power.syscore)
		return 0;

	WARN_ON(!pm_runtime_enabled(dev) &&
		dev_pm_test_driver_flags(dev, DPM_FLAG_SMART_SUSPEND |
					      DPM_FLAG_LEAVE_SUSPENDED));

	/*
	 * If a device's parent goes into runtime suspend at the wrong time,
	 * it won't be possible to resume the device.  To prevent this we
	 * block runtime suspend here, during the prepare phase, and allow
	 * it again during the complete phase.
	 */
	pm_runtime_get_noresume(dev);

	device_lock(dev);

	dev->power.wakeup_path = false;

	if (dev->power.no_pm_callbacks)
		goto unlock;

	if (dev->pm_domain)
		callback = dev->pm_domain->ops.prepare;
	else if (dev->type && dev->type->pm)
		callback = dev->type->pm->prepare;
	else if (dev->class && dev->class->pm)
		callback = dev->class->pm->prepare;
	else if (dev->bus && dev->bus->pm)
		callback = dev->bus->pm->prepare;

	if (!callback && dev->driver && dev->driver->pm)
		callback = dev->driver->pm->prepare;

	if (callback)
		ret = callback(dev);

unlock:
	device_unlock(dev);

	if (ret < 0) {
		suspend_report_result(callback, ret);
		pm_runtime_put(dev);
		return ret;
	}
	/*
	 * A positive return value from ->prepare() means "this device appears
	 * to be runtime-suspended and its state is fine, so if it really is
	 * runtime-suspended, you can leave it in that state provided that you
	 * will do the same thing with all of its descendants".  This only
	 * applies to suspend transitions, however.
	 */
	spin_lock_irq(&dev->power.lock);
	dev->power.direct_complete = state.event == PM_EVENT_SUSPEND &&
		((pm_runtime_suspended(dev) && ret > 0) ||
		 dev->power.no_pm_callbacks) &&
		!dev_pm_test_driver_flags(dev, DPM_FLAG_NEVER_SKIP);
	spin_unlock_irq(&dev->power.lock);
	return 0;
}

/**
 * dpm_prepare - Prepare all non-sysdev devices for a system PM transition.
 * @state: PM transition of the system being carried out.
 *
 * Execute the ->prepare() callback(s) for all devices.
 */
int dpm_prepare(pm_message_t state)
{
	int error = 0;

	trace_suspend_resume(TPS("dpm_prepare"), state.event, true);
	might_sleep();

	/*
	 * Give a chance for the known devices to complete their probes, before
	 * disable probing of devices. This sync point is important at least
	 * at boot time + hibernation restore.
	 */
	wait_for_device_probe();
	/*
	 * It is unsafe if probing of devices will happen during suspend or
	 * hibernation and system behavior will be unpredictable in this case.
	 * So, let's prohibit device's probing here and defer their probes
	 * instead. The normal behavior will be restored in dpm_complete().
	 */
	device_block_probing();

	mutex_lock(&dpm_list_mtx);
	while (!list_empty(&dpm_list)) {
		struct device *dev = to_device(dpm_list.next);

		get_device(dev);
		mutex_unlock(&dpm_list_mtx);

		trace_device_pm_callback_start(dev, "", state.event);
		error = device_prepare(dev, state);
		trace_device_pm_callback_end(dev, error);

		mutex_lock(&dpm_list_mtx);
		if (error) {
			if (error == -EAGAIN) {
				put_device(dev);
				error = 0;
				continue;
			}
			pr_info("Device %s not prepared for power transition: code %d\n",
				dev_name(dev), error);
<<<<<<< HEAD
=======
			log_suspend_abort_reason("Device %s not prepared for power transition: code %d",
						 dev_name(dev), error);
>>>>>>> 22e35a1d
			dpm_save_failed_dev(dev_name(dev));
			put_device(dev);
			break;
		}
		dev->power.is_prepared = true;
		if (!list_empty(&dev->power.entry))
			list_move_tail(&dev->power.entry, &dpm_prepared_list);
		put_device(dev);
	}
	mutex_unlock(&dpm_list_mtx);
	trace_suspend_resume(TPS("dpm_prepare"), state.event, false);
	return error;
}

/**
 * dpm_suspend_start - Prepare devices for PM transition and suspend them.
 * @state: PM transition of the system being carried out.
 *
 * Prepare all non-sysdev devices for system PM transition and execute "suspend"
 * callbacks for them.
 */
int dpm_suspend_start(pm_message_t state)
{
	ktime_t starttime = ktime_get();
	int error;

	error = dpm_prepare(state);
	if (error) {
		suspend_stats.failed_prepare++;
		dpm_save_failed_step(SUSPEND_PREPARE);
	} else
		error = dpm_suspend(state);
	dpm_show_time(starttime, state, error, "start");
	return error;
}
EXPORT_SYMBOL_GPL(dpm_suspend_start);

void __suspend_report_result(const char *function, void *fn, int ret)
{
	if (ret)
		pr_err("%s(): %pS returns %d\n", function, fn, ret);
}
EXPORT_SYMBOL_GPL(__suspend_report_result);

/**
 * device_pm_wait_for_dev - Wait for suspend/resume of a device to complete.
 * @subordinate: Device that needs to wait for @dev.
 * @dev: Device to wait for.
 */
int device_pm_wait_for_dev(struct device *subordinate, struct device *dev)
{
	dpm_wait(dev, subordinate->power.async_suspend);
	return async_error;
}
EXPORT_SYMBOL_GPL(device_pm_wait_for_dev);

/**
 * dpm_for_each_dev - device iterator.
 * @data: data for the callback.
 * @fn: function to be called for each device.
 *
 * Iterate over devices in dpm_list, and call @fn for each device,
 * passing it @data.
 */
void dpm_for_each_dev(void *data, void (*fn)(struct device *, void *))
{
	struct device *dev;

	if (!fn)
		return;

	device_pm_lock();
	list_for_each_entry(dev, &dpm_list, power.entry)
		fn(dev, data);
	device_pm_unlock();
}
EXPORT_SYMBOL_GPL(dpm_for_each_dev);

static bool pm_ops_is_empty(const struct dev_pm_ops *ops)
{
	if (!ops)
		return true;

	return !ops->prepare &&
	       !ops->suspend &&
	       !ops->suspend_late &&
	       !ops->suspend_noirq &&
	       !ops->resume_noirq &&
	       !ops->resume_early &&
	       !ops->resume &&
	       !ops->complete;
}

void device_pm_check_callbacks(struct device *dev)
{
	spin_lock_irq(&dev->power.lock);
	dev->power.no_pm_callbacks =
		(!dev->bus || (pm_ops_is_empty(dev->bus->pm) &&
		 !dev->bus->suspend && !dev->bus->resume)) &&
		(!dev->class || pm_ops_is_empty(dev->class->pm)) &&
		(!dev->type || pm_ops_is_empty(dev->type->pm)) &&
		(!dev->pm_domain || pm_ops_is_empty(&dev->pm_domain->ops)) &&
		(!dev->driver || (pm_ops_is_empty(dev->driver->pm) &&
		 !dev->driver->suspend && !dev->driver->resume));
	spin_unlock_irq(&dev->power.lock);
}

bool dev_pm_smart_suspend_and_suspended(struct device *dev)
{
	return dev_pm_test_driver_flags(dev, DPM_FLAG_SMART_SUSPEND) &&
		pm_runtime_status_suspended(dev);
}<|MERGE_RESOLUTION|>--- conflicted
+++ resolved
@@ -1720,7 +1720,6 @@
 	pm_callback_t callback = NULL;
 	const char *info = NULL;
 	int error = 0;
-	char suspend_abort[MAX_SUSPEND_ABORT_LEN];
 	DECLARE_DPM_WATCHDOG_ON_STACK(wd);
 
 	TRACE_DEVICE(dev);
@@ -1744,9 +1743,6 @@
 
 	if (pm_wakeup_pending()) {
 		dev->power.direct_complete = false;
-		pm_get_active_wakeup_sources(suspend_abort,
-			MAX_SUSPEND_ABORT_LEN);
-		log_suspend_abort_reason(suspend_abort);
 		async_error = -EBUSY;
 		goto Complete;
 	}
@@ -2035,11 +2031,8 @@
 			}
 			pr_info("Device %s not prepared for power transition: code %d\n",
 				dev_name(dev), error);
-<<<<<<< HEAD
-=======
 			log_suspend_abort_reason("Device %s not prepared for power transition: code %d",
 						 dev_name(dev), error);
->>>>>>> 22e35a1d
 			dpm_save_failed_dev(dev_name(dev));
 			put_device(dev);
 			break;
