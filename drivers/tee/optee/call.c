// SPDX-License-Identifier: GPL-2.0-only
/*
 * Copyright (c) 2015, Linaro Limited
 */
#include <linux/arm-smccc.h>
#include <linux/device.h>
#include <linux/err.h>
#include <linux/errno.h>
#include <linux/mm.h>
#include <linux/slab.h>
#include <linux/tee_drv.h>
#include <linux/types.h>
#include <linux/uaccess.h>
#include "optee_private.h"
#include "optee_smc.h"

struct optee_call_waiter {
	struct list_head list_node;
	struct completion c;
};

static void optee_cq_wait_init(struct optee_call_queue *cq,
			       struct optee_call_waiter *w)
{
	/*
	 * We're preparing to make a call to secure world. In case we can't
	 * allocate a thread in secure world we'll end up waiting in
	 * optee_cq_wait_for_completion().
	 *
	 * Normally if there's no contention in secure world the call will
	 * complete and we can cleanup directly with optee_cq_wait_final().
	 */
	mutex_lock(&cq->mutex);

	/*
	 * We add ourselves to the queue, but we don't wait. This
	 * guarantees that we don't lose a completion if secure world
	 * returns busy and another thread just exited and try to complete
	 * someone.
	 */
	init_completion(&w->c);
	list_add_tail(&w->list_node, &cq->waiters);

	mutex_unlock(&cq->mutex);
}

static void optee_cq_wait_for_completion(struct optee_call_queue *cq,
					 struct optee_call_waiter *w)
{
	wait_for_completion(&w->c);

	mutex_lock(&cq->mutex);

	/* Move to end of list to get out of the way for other waiters */
	list_del(&w->list_node);
	reinit_completion(&w->c);
	list_add_tail(&w->list_node, &cq->waiters);

	mutex_unlock(&cq->mutex);
}

static void optee_cq_complete_one(struct optee_call_queue *cq)
{
	struct optee_call_waiter *w;

	list_for_each_entry(w, &cq->waiters, list_node) {
		if (!completion_done(&w->c)) {
			complete(&w->c);
			break;
		}
	}
}

static void optee_cq_wait_final(struct optee_call_queue *cq,
				struct optee_call_waiter *w)
{
	/*
	 * We're done with the call to secure world. The thread in secure
	 * world that was used for this call is now available for some
	 * other task to use.
	 */
	mutex_lock(&cq->mutex);

	/* Get out of the list */
	list_del(&w->list_node);

	/* Wake up one eventual waiting task */
	optee_cq_complete_one(cq);

	/*
	 * If we're completed we've got a completion from another task that
	 * was just done with its call to secure world. Since yet another
	 * thread now is available in secure world wake up another eventual
	 * waiting task.
	 */
	if (completion_done(&w->c))
		optee_cq_complete_one(cq);

	mutex_unlock(&cq->mutex);
}

/* Requires the filpstate mutex to be held */
static struct optee_session *find_session(struct optee_context_data *ctxdata,
					  u32 session_id)
{
	struct optee_session *sess;

	list_for_each_entry(sess, &ctxdata->sess_list, list_node)
		if (sess->session_id == session_id)
			return sess;

	return NULL;
}

/**
 * optee_do_call_with_arg() - Do an SMC to OP-TEE in secure world
 * @ctx:	calling context
 * @parg:	physical address of message to pass to secure world
 *
 * Does and SMC to OP-TEE in secure world and handles eventual resulting
 * Remote Procedure Calls (RPC) from OP-TEE.
 *
 * Returns return code from secure world, 0 is OK
 */
u32 optee_do_call_with_arg(struct tee_context *ctx, phys_addr_t parg)
{
	struct optee *optee = tee_get_drvdata(ctx->teedev);
	struct optee_call_waiter w;
	struct optee_rpc_param param = { };
	struct optee_call_ctx call_ctx = { };
	u32 ret;

	param.a0 = OPTEE_SMC_CALL_WITH_ARG;
	reg_pair_from_64(&param.a1, &param.a2, parg);
	/* Initialize waiter */
	optee_cq_wait_init(&optee->call_queue, &w);
	while (true) {
		struct arm_smccc_res res;

		optee->invoke_fn(param.a0, param.a1, param.a2, param.a3,
				 param.a4, param.a5, param.a6, param.a7,
				 &res);

		if (res.a0 == OPTEE_SMC_RETURN_ETHREAD_LIMIT) {
			/*
			 * Out of threads in secure world, wait for a thread
			 * become available.
			 */
			optee_cq_wait_for_completion(&optee->call_queue, &w);
		} else if (OPTEE_SMC_RETURN_IS_RPC(res.a0)) {
			might_sleep();
			param.a0 = res.a0;
			param.a1 = res.a1;
			param.a2 = res.a2;
			param.a3 = res.a3;
			optee_handle_rpc(ctx, &param, &call_ctx);
		} else {
			ret = res.a0;
			break;
		}
	}

	optee_rpc_finalize_call(&call_ctx);
	/*
	 * We're done with our thread in secure world, if there's any
	 * thread waiters wake up one.
	 */
	optee_cq_wait_final(&optee->call_queue, &w);

	return ret;
}

static struct tee_shm *get_msg_arg(struct tee_context *ctx, size_t num_params,
				   struct optee_msg_arg **msg_arg,
				   phys_addr_t *msg_parg)
{
	int rc;
	struct tee_shm *shm;
	struct optee_msg_arg *ma;

	shm = tee_shm_alloc(ctx, OPTEE_MSG_GET_ARG_SIZE(num_params),
			    TEE_SHM_MAPPED);
	if (IS_ERR(shm))
		return shm;

	ma = tee_shm_get_va(shm, 0);
	if (IS_ERR(ma)) {
		rc = PTR_ERR(ma);
		goto out;
	}

	rc = tee_shm_get_pa(shm, 0, msg_parg);
	if (rc)
		goto out;

	memset(ma, 0, OPTEE_MSG_GET_ARG_SIZE(num_params));
	ma->num_params = num_params;
	*msg_arg = ma;
out:
	if (rc) {
		tee_shm_free(shm);
		return ERR_PTR(rc);
	}

	return shm;
}

int optee_open_session(struct tee_context *ctx,
		       struct tee_ioctl_open_session_arg *arg,
		       struct tee_param *param)
{
	struct optee_context_data *ctxdata = ctx->data;
	int rc;
	struct tee_shm *shm;
	struct optee_msg_arg *msg_arg;
	phys_addr_t msg_parg;
	struct optee_session *sess = NULL;

	/* +2 for the meta parameters added below */
	shm = get_msg_arg(ctx, arg->num_params + 2, &msg_arg, &msg_parg);
	if (IS_ERR(shm))
		return PTR_ERR(shm);

	msg_arg->cmd = OPTEE_MSG_CMD_OPEN_SESSION;
	msg_arg->cancel_id = arg->cancel_id;

	/*
	 * Initialize and add the meta parameters needed when opening a
	 * session.
	 */
	msg_arg->params[0].attr = OPTEE_MSG_ATTR_TYPE_VALUE_INPUT |
				  OPTEE_MSG_ATTR_META;
	msg_arg->params[1].attr = OPTEE_MSG_ATTR_TYPE_VALUE_INPUT |
				  OPTEE_MSG_ATTR_META;
	memcpy(&msg_arg->params[0].u.value, arg->uuid, sizeof(arg->uuid));
	msg_arg->params[1].u.value.c = arg->clnt_login;

	rc = tee_session_calc_client_uuid((uuid_t *)&msg_arg->params[1].u.value,
					  arg->clnt_login, arg->clnt_uuid);
	if (rc)
		goto out;

	rc = optee_to_msg_param(msg_arg->params + 2, arg->num_params, param);
	if (rc)
		goto out;

	sess = kzalloc(sizeof(*sess), GFP_KERNEL);
	if (!sess) {
		rc = -ENOMEM;
		goto out;
	}

	if (optee_do_call_with_arg(ctx, msg_parg)) {
		msg_arg->ret = TEEC_ERROR_COMMUNICATION;
		msg_arg->ret_origin = TEEC_ORIGIN_COMMS;
	}

	if (msg_arg->ret == TEEC_SUCCESS) {
		/* A new session has been created, add it to the list. */
		sess->session_id = msg_arg->session;
		mutex_lock(&ctxdata->mutex);
		list_add(&sess->list_node, &ctxdata->sess_list);
		mutex_unlock(&ctxdata->mutex);
	} else {
		kfree(sess);
	}

	if (optee_from_msg_param(param, arg->num_params, msg_arg->params + 2)) {
		arg->ret = TEEC_ERROR_COMMUNICATION;
		arg->ret_origin = TEEC_ORIGIN_COMMS;
		/* Close session again to avoid leakage */
		optee_close_session(ctx, msg_arg->session);
	} else {
		arg->session = msg_arg->session;
		arg->ret = msg_arg->ret;
		arg->ret_origin = msg_arg->ret_origin;
	}
out:
	tee_shm_free(shm);

	return rc;
}

int optee_close_session(struct tee_context *ctx, u32 session)
{
	struct optee_context_data *ctxdata = ctx->data;
	struct tee_shm *shm;
	struct optee_msg_arg *msg_arg;
	phys_addr_t msg_parg;
	struct optee_session *sess;

	/* Check that the session is valid and remove it from the list */
	mutex_lock(&ctxdata->mutex);
	sess = find_session(ctxdata, session);
	if (sess)
		list_del(&sess->list_node);
	mutex_unlock(&ctxdata->mutex);
	if (!sess)
		return -EINVAL;
	kfree(sess);

	shm = get_msg_arg(ctx, 0, &msg_arg, &msg_parg);
	if (IS_ERR(shm))
		return PTR_ERR(shm);

	msg_arg->cmd = OPTEE_MSG_CMD_CLOSE_SESSION;
	msg_arg->session = session;
	optee_do_call_with_arg(ctx, msg_parg);

	tee_shm_free(shm);
	return 0;
}

int optee_invoke_func(struct tee_context *ctx, struct tee_ioctl_invoke_arg *arg,
		      struct tee_param *param)
{
	struct optee_context_data *ctxdata = ctx->data;
	struct tee_shm *shm;
	struct optee_msg_arg *msg_arg;
	phys_addr_t msg_parg;
	struct optee_session *sess;
	int rc;

	/* Check that the session is valid */
	mutex_lock(&ctxdata->mutex);
	sess = find_session(ctxdata, arg->session);
	mutex_unlock(&ctxdata->mutex);
	if (!sess)
		return -EINVAL;

	shm = get_msg_arg(ctx, arg->num_params, &msg_arg, &msg_parg);
	if (IS_ERR(shm))
		return PTR_ERR(shm);
	msg_arg->cmd = OPTEE_MSG_CMD_INVOKE_COMMAND;
	msg_arg->func = arg->func;
	msg_arg->session = arg->session;
	msg_arg->cancel_id = arg->cancel_id;

	rc = optee_to_msg_param(msg_arg->params, arg->num_params, param);
	if (rc)
		goto out;

	if (optee_do_call_with_arg(ctx, msg_parg)) {
		msg_arg->ret = TEEC_ERROR_COMMUNICATION;
		msg_arg->ret_origin = TEEC_ORIGIN_COMMS;
	}

	if (optee_from_msg_param(param, arg->num_params, msg_arg->params)) {
		msg_arg->ret = TEEC_ERROR_COMMUNICATION;
		msg_arg->ret_origin = TEEC_ORIGIN_COMMS;
	}

	arg->ret = msg_arg->ret;
	arg->ret_origin = msg_arg->ret_origin;
out:
	tee_shm_free(shm);
	return rc;
}

int optee_cancel_req(struct tee_context *ctx, u32 cancel_id, u32 session)
{
	struct optee_context_data *ctxdata = ctx->data;
	struct tee_shm *shm;
	struct optee_msg_arg *msg_arg;
	phys_addr_t msg_parg;
	struct optee_session *sess;

	/* Check that the session is valid */
	mutex_lock(&ctxdata->mutex);
	sess = find_session(ctxdata, session);
	mutex_unlock(&ctxdata->mutex);
	if (!sess)
		return -EINVAL;

	shm = get_msg_arg(ctx, 0, &msg_arg, &msg_parg);
	if (IS_ERR(shm))
		return PTR_ERR(shm);

	msg_arg->cmd = OPTEE_MSG_CMD_CANCEL;
	msg_arg->session = session;
	msg_arg->cancel_id = cancel_id;
	optee_do_call_with_arg(ctx, msg_parg);

	tee_shm_free(shm);
	return 0;
}

/**
 * optee_enable_shm_cache() - Enables caching of some shared memory allocation
 *			      in OP-TEE
 * @optee:	main service struct
 */
void optee_enable_shm_cache(struct optee *optee)
{
	struct optee_call_waiter w;

	/* We need to retry until secure world isn't busy. */
	optee_cq_wait_init(&optee->call_queue, &w);
	while (true) {
		struct arm_smccc_res res;

		optee->invoke_fn(OPTEE_SMC_ENABLE_SHM_CACHE, 0, 0, 0, 0, 0, 0,
				 0, &res);
		if (res.a0 == OPTEE_SMC_RETURN_OK)
			break;
		optee_cq_wait_for_completion(&optee->call_queue, &w);
	}
	optee_cq_wait_final(&optee->call_queue, &w);
}

/**
 * optee_disable_shm_cache() - Disables caching of some shared memory allocation
 *			      in OP-TEE
 * @optee:	main service struct
 */
void optee_disable_shm_cache(struct optee *optee)
{
	struct optee_call_waiter w;

	/* We need to retry until secure world isn't busy. */
	optee_cq_wait_init(&optee->call_queue, &w);
	while (true) {
		union {
			struct arm_smccc_res smccc;
			struct optee_smc_disable_shm_cache_result result;
		} res;

		optee->invoke_fn(OPTEE_SMC_DISABLE_SHM_CACHE, 0, 0, 0, 0, 0, 0,
				 0, &res.smccc);
		if (res.result.status == OPTEE_SMC_RETURN_ENOTAVAIL)
			break; /* All shm's freed */
		if (res.result.status == OPTEE_SMC_RETURN_OK) {
			struct tee_shm *shm;

			shm = reg_pair_to_ptr(res.result.shm_upper32,
					      res.result.shm_lower32);
			tee_shm_free(shm);
		} else {
			optee_cq_wait_for_completion(&optee->call_queue, &w);
		}
	}
	optee_cq_wait_final(&optee->call_queue, &w);
}

#define PAGELIST_ENTRIES_PER_PAGE				\
	((OPTEE_MSG_NONCONTIG_PAGE_SIZE / sizeof(u64)) - 1)

/**
 * optee_fill_pages_list() - write list of user pages to given shared
 * buffer.
 *
 * @dst: page-aligned buffer where list of pages will be stored
 * @pages: array of pages that represents shared buffer
 * @num_pages: number of entries in @pages
 * @page_offset: offset of user buffer from page start
 *
 * @dst should be big enough to hold list of user page addresses and
 *	links to the next pages of buffer
 */
void optee_fill_pages_list(u64 *dst, struct page **pages, int num_pages,
			   size_t page_offset)
{
	int n = 0;
	phys_addr_t optee_page;
	/*
	 * Refer to OPTEE_MSG_ATTR_NONCONTIG description in optee_msg.h
	 * for details.
	 */
	struct {
		u64 pages_list[PAGELIST_ENTRIES_PER_PAGE];
		u64 next_page_data;
	} *pages_data;

	/*
	 * Currently OP-TEE uses 4k page size and it does not looks
	 * like this will change in the future.  On other hand, there are
	 * no know ARM architectures with page size < 4k.
	 * Thus the next built assert looks redundant. But the following
	 * code heavily relies on this assumption, so it is better be
	 * safe than sorry.
	 */
	BUILD_BUG_ON(PAGE_SIZE < OPTEE_MSG_NONCONTIG_PAGE_SIZE);

	pages_data = (void *)dst;
	/*
	 * If linux page is bigger than 4k, and user buffer offset is
	 * larger than 4k/8k/12k/etc this will skip first 4k pages,
	 * because they bear no value data for OP-TEE.
	 */
	optee_page = page_to_phys(*pages) +
		round_down(page_offset, OPTEE_MSG_NONCONTIG_PAGE_SIZE);

	while (true) {
		pages_data->pages_list[n++] = optee_page;

		if (n == PAGELIST_ENTRIES_PER_PAGE) {
			pages_data->next_page_data =
				virt_to_phys(pages_data + 1);
			pages_data++;
			n = 0;
		}

		optee_page += OPTEE_MSG_NONCONTIG_PAGE_SIZE;
		if (!(optee_page & ~PAGE_MASK)) {
			if (!--num_pages)
				break;
			pages++;
			optee_page = page_to_phys(*pages);
		}
	}
}

/*
 * The final entry in each pagelist page is a pointer to the next
 * pagelist page.
 */
static size_t get_pages_list_size(size_t num_entries)
{
	int pages = DIV_ROUND_UP(num_entries, PAGELIST_ENTRIES_PER_PAGE);

	return pages * OPTEE_MSG_NONCONTIG_PAGE_SIZE;
}

u64 *optee_allocate_pages_list(size_t num_entries)
{
	return alloc_pages_exact(get_pages_list_size(num_entries), GFP_KERNEL);
}

void optee_free_pages_list(void *list, size_t num_entries)
{
	free_pages_exact(list, get_pages_list_size(num_entries));
}

static bool is_normal_memory(pgprot_t p)
{
#if defined(CONFIG_ARM)
	return (((pgprot_val(p) & L_PTE_MT_MASK) == L_PTE_MT_WRITEALLOC) ||
		((pgprot_val(p) & L_PTE_MT_MASK) == L_PTE_MT_WRITEBACK));
#elif defined(CONFIG_ARM64)
	return (pgprot_val(p) & PTE_ATTRINDX_MASK) == PTE_ATTRINDX(MT_NORMAL);
#else
#error "Unuspported architecture"
#endif
}

static int __check_mem_type(struct vm_area_struct *vma, unsigned long end)
{
	while (vma && is_normal_memory(vma->vm_page_prot)) {
		if (vma->vm_end >= end)
			return 0;
		vma = vma->vm_next;
	}

	return -EINVAL;
}

static int check_mem_type(unsigned long start, size_t num_pages)
{
	struct mm_struct *mm = current->mm;
	int rc;

	/*
	 * Allow kernel address to register with OP-TEE as kernel
	 * pages are configured as normal memory only.
	 */
	if (virt_addr_valid(start))
		return 0;

<<<<<<< HEAD
	down_read(&mm->mmap_sem);
=======
	mmap_read_lock(mm);
>>>>>>> d1988041
	rc = __check_mem_type(find_vma(mm, start),
			      start + num_pages * PAGE_SIZE);
	mmap_read_unlock(mm);

	return rc;
}

int optee_shm_register(struct tee_context *ctx, struct tee_shm *shm,
		       struct page **pages, size_t num_pages,
		       unsigned long start)
{
	struct tee_shm *shm_arg = NULL;
	struct optee_msg_arg *msg_arg;
	u64 *pages_list;
	phys_addr_t msg_parg;
	int rc;

	if (!num_pages)
		return -EINVAL;

	rc = check_mem_type(start, num_pages);
	if (rc)
		return rc;

	pages_list = optee_allocate_pages_list(num_pages);
	if (!pages_list)
		return -ENOMEM;

	shm_arg = get_msg_arg(ctx, 1, &msg_arg, &msg_parg);
	if (IS_ERR(shm_arg)) {
		rc = PTR_ERR(shm_arg);
		goto out;
	}

	optee_fill_pages_list(pages_list, pages, num_pages,
			      tee_shm_get_page_offset(shm));

	msg_arg->cmd = OPTEE_MSG_CMD_REGISTER_SHM;
	msg_arg->params->attr = OPTEE_MSG_ATTR_TYPE_TMEM_OUTPUT |
				OPTEE_MSG_ATTR_NONCONTIG;
	msg_arg->params->u.tmem.shm_ref = (unsigned long)shm;
	msg_arg->params->u.tmem.size = tee_shm_get_size(shm);
	/*
	 * In the least bits of msg_arg->params->u.tmem.buf_ptr we
	 * store buffer offset from 4k page, as described in OP-TEE ABI.
	 */
	msg_arg->params->u.tmem.buf_ptr = virt_to_phys(pages_list) |
	  (tee_shm_get_page_offset(shm) & (OPTEE_MSG_NONCONTIG_PAGE_SIZE - 1));

	if (optee_do_call_with_arg(ctx, msg_parg) ||
	    msg_arg->ret != TEEC_SUCCESS)
		rc = -EINVAL;

	tee_shm_free(shm_arg);
out:
	optee_free_pages_list(pages_list, num_pages);
	return rc;
}

int optee_shm_unregister(struct tee_context *ctx, struct tee_shm *shm)
{
	struct tee_shm *shm_arg;
	struct optee_msg_arg *msg_arg;
	phys_addr_t msg_parg;
	int rc = 0;

	shm_arg = get_msg_arg(ctx, 1, &msg_arg, &msg_parg);
	if (IS_ERR(shm_arg))
		return PTR_ERR(shm_arg);

	msg_arg->cmd = OPTEE_MSG_CMD_UNREGISTER_SHM;

	msg_arg->params[0].attr = OPTEE_MSG_ATTR_TYPE_RMEM_INPUT;
	msg_arg->params[0].u.rmem.shm_ref = (unsigned long)shm;

	if (optee_do_call_with_arg(ctx, msg_parg) ||
	    msg_arg->ret != TEEC_SUCCESS)
		rc = -EINVAL;
	tee_shm_free(shm_arg);
	return rc;
}

int optee_shm_register_supp(struct tee_context *ctx, struct tee_shm *shm,
			    struct page **pages, size_t num_pages,
			    unsigned long start)
{
	/*
	 * We don't want to register supplicant memory in OP-TEE.
	 * Instead information about it will be passed in RPC code.
	 */
	return check_mem_type(start, num_pages);
}

int optee_shm_unregister_supp(struct tee_context *ctx, struct tee_shm *shm)
{
	return 0;
}<|MERGE_RESOLUTION|>--- conflicted
+++ resolved
@@ -566,11 +566,7 @@
 	if (virt_addr_valid(start))
 		return 0;
 
-<<<<<<< HEAD
-	down_read(&mm->mmap_sem);
-=======
 	mmap_read_lock(mm);
->>>>>>> d1988041
 	rc = __check_mem_type(find_vma(mm, start),
 			      start + num_pages * PAGE_SIZE);
 	mmap_read_unlock(mm);
