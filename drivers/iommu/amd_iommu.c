--- conflicted
+++ resolved
@@ -436,11 +436,7 @@
 	 * invalid address), we ignore the capability for the device so
 	 * it'll be forced to go into translation mode.
 	 */
-<<<<<<< HEAD
-	if ((iommu_pass_through || !amd_iommu_force_isolation) &&
-=======
 	if ((iommu_default_passthrough() || !amd_iommu_force_isolation) &&
->>>>>>> f7688b48
 	    dev_is_pci(dev) && pci_iommuv2_capable(to_pci_dev(dev))) {
 		struct amd_iommu *iommu;
 
@@ -564,11 +560,7 @@
 		dev_data = get_dev_data(&pdev->dev);
 
 	if (dev_data && __ratelimit(&dev_data->rs)) {
-<<<<<<< HEAD
-		dev_err(&pdev->dev, "Event logged [IO_PAGE_FAULT domain=0x%04x address=0x%016llx flags=0x%04x]\n",
-=======
 		pci_err(pdev, "Event logged [IO_PAGE_FAULT domain=0x%04x address=0x%llx flags=0x%04x]\n",
->>>>>>> f7688b48
 			domain_id, address, flags);
 	} else if (printk_ratelimit()) {
 		pr_err("Event logged [IO_PAGE_FAULT device=%02x:%02x.%x domain=0x%04x address=0x%llx flags=0x%04x]\n",
@@ -613,46 +605,23 @@
 
 	switch (type) {
 	case EVENT_TYPE_ILL_DEV:
-<<<<<<< HEAD
-		dev_err(dev, "Event logged [ILLEGAL_DEV_TABLE_ENTRY device=%02x:%02x.%x pasid=0x%05x address=0x%016llx flags=0x%04x]\n",
-=======
 		dev_err(dev, "Event logged [ILLEGAL_DEV_TABLE_ENTRY device=%02x:%02x.%x pasid=0x%05x address=0x%llx flags=0x%04x]\n",
->>>>>>> f7688b48
 			PCI_BUS_NUM(devid), PCI_SLOT(devid), PCI_FUNC(devid),
 			pasid, address, flags);
 		dump_dte_entry(devid);
 		break;
 	case EVENT_TYPE_DEV_TAB_ERR:
 		dev_err(dev, "Event logged [DEV_TAB_HARDWARE_ERROR device=%02x:%02x.%x "
-<<<<<<< HEAD
-			"address=0x%016llx flags=0x%04x]\n",
-=======
 			"address=0x%llx flags=0x%04x]\n",
->>>>>>> f7688b48
 			PCI_BUS_NUM(devid), PCI_SLOT(devid), PCI_FUNC(devid),
 			address, flags);
 		break;
 	case EVENT_TYPE_PAGE_TAB_ERR:
-<<<<<<< HEAD
-		dev_err(dev, "Event logged [PAGE_TAB_HARDWARE_ERROR device=%02x:%02x.%x domain=0x%04x address=0x%016llx flags=0x%04x]\n",
-=======
 		dev_err(dev, "Event logged [PAGE_TAB_HARDWARE_ERROR device=%02x:%02x.%x pasid=0x%04x address=0x%llx flags=0x%04x]\n",
->>>>>>> f7688b48
 			PCI_BUS_NUM(devid), PCI_SLOT(devid), PCI_FUNC(devid),
 			pasid, address, flags);
 		break;
 	case EVENT_TYPE_ILL_CMD:
-<<<<<<< HEAD
-		dev_err(dev, "Event logged [ILLEGAL_COMMAND_ERROR address=0x%016llx]\n", address);
-		dump_command(address);
-		break;
-	case EVENT_TYPE_CMD_HARD_ERR:
-		dev_err(dev, "Event logged [COMMAND_HARDWARE_ERROR address=0x%016llx flags=0x%04x]\n",
-			address, flags);
-		break;
-	case EVENT_TYPE_IOTLB_INV_TO:
-		dev_err(dev, "Event logged [IOTLB_INV_TIMEOUT device=%02x:%02x.%x address=0x%016llx]\n",
-=======
 		dev_err(dev, "Event logged [ILLEGAL_COMMAND_ERROR address=0x%llx]\n", address);
 		dump_command(address);
 		break;
@@ -662,16 +631,11 @@
 		break;
 	case EVENT_TYPE_IOTLB_INV_TO:
 		dev_err(dev, "Event logged [IOTLB_INV_TIMEOUT device=%02x:%02x.%x address=0x%llx]\n",
->>>>>>> f7688b48
 			PCI_BUS_NUM(devid), PCI_SLOT(devid), PCI_FUNC(devid),
 			address);
 		break;
 	case EVENT_TYPE_INV_DEV_REQ:
-<<<<<<< HEAD
-		dev_err(dev, "Event logged [INVALID_DEVICE_REQUEST device=%02x:%02x.%x pasid=0x%05x address=0x%016llx flags=0x%04x]\n",
-=======
 		dev_err(dev, "Event logged [INVALID_DEVICE_REQUEST device=%02x:%02x.%x pasid=0x%05x address=0x%llx flags=0x%04x]\n",
->>>>>>> f7688b48
 			PCI_BUS_NUM(devid), PCI_SLOT(devid), PCI_FUNC(devid),
 			pasid, address, flags);
 		break;
@@ -679,11 +643,7 @@
 		pasid = ((event[0] >> 16) & 0xFFFF)
 			| ((event[1] << 6) & 0xF0000);
 		tag = event[1] & 0x03FF;
-<<<<<<< HEAD
-		dev_err(dev, "Event logged [INVALID_PPR_REQUEST device=%02x:%02x.%x pasid=0x%05x address=0x%016llx flags=0x%04x]\n",
-=======
 		dev_err(dev, "Event logged [INVALID_PPR_REQUEST device=%02x:%02x.%x pasid=0x%05x address=0x%llx flags=0x%04x tag=0x%03x]\n",
->>>>>>> f7688b48
 			PCI_BUS_NUM(devid), PCI_SLOT(devid), PCI_FUNC(devid),
 			pasid, address, flags, tag);
 		break;
@@ -1503,30 +1463,18 @@
  * another level increases the size of the address space by 9 bits to a size up
  * to 64 bits.
  */
-<<<<<<< HEAD
-static void increase_address_space(struct protection_domain *domain,
-				   gfp_t gfp)
-{
-	unsigned long flags;
-=======
 static bool increase_address_space(struct protection_domain *domain,
 				   unsigned long address,
 				   gfp_t gfp)
 {
 	unsigned long flags;
 	bool ret = false;
->>>>>>> f7688b48
 	u64 *pte;
 
 	spin_lock_irqsave(&domain->lock, flags);
 
-<<<<<<< HEAD
-	if (WARN_ON_ONCE(domain->mode == PAGE_MODE_6_LEVEL))
-		/* address space already 64 bit large */
-=======
 	if (address <= PM_LEVEL_SIZE(domain->mode) ||
 	    WARN_ON_ONCE(domain->mode == PAGE_MODE_6_LEVEL))
->>>>>>> f7688b48
 		goto out;
 
 	pte = (void *)get_zeroed_page(gfp);
@@ -1538,19 +1486,12 @@
 	domain->pt_root  = pte;
 	domain->mode    += 1;
 
-<<<<<<< HEAD
+	ret = true;
+
 out:
 	spin_unlock_irqrestore(&domain->lock, flags);
 
-	return;
-=======
-	ret = true;
-
-out:
-	spin_unlock_irqrestore(&domain->lock, flags);
-
 	return ret;
->>>>>>> f7688b48
 }
 
 static u64 *alloc_pte(struct protection_domain *domain,
@@ -2135,39 +2076,6 @@
 
 	/* Flush the DTE entry */
 	device_flush_dte(dev_data);
-<<<<<<< HEAD
-
-	/* Flush IOTLB */
-	domain_flush_tlb_pde(domain);
-
-	/* Wait for the flushes to finish */
-	domain_flush_complete(domain);
-
-	/* decrease reference counters - needs to happen after the flushes */
-	domain->dev_iommu[iommu->index] -= 1;
-	domain->dev_cnt                 -= 1;
-}
-
-/*
- * If a device is not yet associated with a domain, this function makes the
- * device visible in the domain
- */
-static int __attach_device(struct iommu_dev_data *dev_data,
-			   struct protection_domain *domain)
-{
-	int ret;
-
-	/* lock domain */
-	spin_lock(&domain->lock);
-
-	ret = -EBUSY;
-	if (dev_data->domain != NULL)
-		goto out_unlock;
-
-	/* Attach alias group root */
-	do_attach(dev_data, domain);
-=======
->>>>>>> f7688b48
 
 	/* Flush IOTLB */
 	domain_flush_tlb_pde(domain);
