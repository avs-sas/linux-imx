--- conflicted
+++ resolved
@@ -1718,20 +1718,6 @@
 
 	if (rme9652->irq >= 0)
 		rme9652_stop(rme9652);
-<<<<<<< HEAD
-	snd_rme9652_free_buffers(rme9652);
-
-	if (rme9652->irq >= 0)
-		free_irq(rme9652->irq, (void *)rme9652);
-	iounmap(rme9652->iobase);
-	if (rme9652->port)
-		pci_release_regions(rme9652->pci);
-
-	if (pci_is_enabled(rme9652->pci))
-		pci_disable_device(rme9652->pci);
-	return 0;
-=======
->>>>>>> 3b17187f
 }
 
 static int snd_rme9652_initialize_memory(struct snd_rme9652 *rme9652)
