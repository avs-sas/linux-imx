// SPDX-License-Identifier: GPL-2.0-or-later
/*
 *   (Tentative) USB Audio Driver for ALSA
 *
 *   Copyright (c) 2002 by Takashi Iwai <tiwai@suse.de>
 *
 *   Many codes borrowed from audio.c by
 *	    Alan Cox (alan@lxorguk.ukuu.org.uk)
 *	    Thomas Sailer (sailer@ife.ee.ethz.ch)
 *
 *   Audio Class 3.0 support by Ruslan Bilovol <ruslan.bilovol@gmail.com>
 *
 *  NOTES:
 *
 *   - the linked URBs would be preferred but not used so far because of
 *     the instability of unlinking.
 *   - type II is not supported properly.  there is no device which supports
 *     this type *correctly*.  SB extigy looks as if it supports, but it's
 *     indeed an AC3 stream packed in SPDIF frames (i.e. no real AC3 stream).
 */


#include <linux/bitops.h>
#include <linux/init.h>
#include <linux/list.h>
#include <linux/slab.h>
#include <linux/string.h>
#include <linux/ctype.h>
#include <linux/usb.h>
#include <linux/moduleparam.h>
#include <linux/mutex.h>
#include <linux/usb/audio.h>
#include <linux/usb/audio-v2.h>
#include <linux/usb/audio-v3.h>
#include <linux/module.h>

#include <sound/control.h>
#include <sound/core.h>
#include <sound/info.h>
#include <sound/pcm.h>
#include <sound/pcm_params.h>
#include <sound/initval.h>

#include "usbaudio.h"
#include "card.h"
#include "midi.h"
#include "mixer.h"
#include "proc.h"
#include "quirks.h"
#include "endpoint.h"
#include "helper.h"
#include "debug.h"
#include "pcm.h"
#include "format.h"
#include "power.h"
#include "stream.h"
#include "media.h"

MODULE_AUTHOR("Takashi Iwai <tiwai@suse.de>");
MODULE_DESCRIPTION("USB Audio");
MODULE_LICENSE("GPL");
MODULE_SUPPORTED_DEVICE("{{Generic,USB Audio}}");


static int index[SNDRV_CARDS] = SNDRV_DEFAULT_IDX;	/* Index 0-MAX */
static char *id[SNDRV_CARDS] = SNDRV_DEFAULT_STR;	/* ID for this card */
static bool enable[SNDRV_CARDS] = SNDRV_DEFAULT_ENABLE_PNP;/* Enable this card */
/* Vendor/product IDs for this card */
static int vid[SNDRV_CARDS] = { [0 ... (SNDRV_CARDS-1)] = -1 };
static int pid[SNDRV_CARDS] = { [0 ... (SNDRV_CARDS-1)] = -1 };
static int device_setup[SNDRV_CARDS]; /* device parameter for this card */
static bool ignore_ctl_error;
static bool autoclock = true;
static char *quirk_alias[SNDRV_CARDS];

bool snd_usb_use_vmalloc = true;

module_param_array(index, int, NULL, 0444);
MODULE_PARM_DESC(index, "Index value for the USB audio adapter.");
module_param_array(id, charp, NULL, 0444);
MODULE_PARM_DESC(id, "ID string for the USB audio adapter.");
module_param_array(enable, bool, NULL, 0444);
MODULE_PARM_DESC(enable, "Enable USB audio adapter.");
module_param_array(vid, int, NULL, 0444);
MODULE_PARM_DESC(vid, "Vendor ID for the USB audio device.");
module_param_array(pid, int, NULL, 0444);
MODULE_PARM_DESC(pid, "Product ID for the USB audio device.");
module_param_array(device_setup, int, NULL, 0444);
MODULE_PARM_DESC(device_setup, "Specific device setup (if needed).");
module_param(ignore_ctl_error, bool, 0444);
MODULE_PARM_DESC(ignore_ctl_error,
		 "Ignore errors from USB controller for mixer interfaces.");
module_param(autoclock, bool, 0444);
MODULE_PARM_DESC(autoclock, "Enable auto-clock selection for UAC2 devices (default: yes).");
module_param_array(quirk_alias, charp, NULL, 0444);
MODULE_PARM_DESC(quirk_alias, "Quirk aliases, e.g. 0123abcd:5678beef.");
module_param_named(use_vmalloc, snd_usb_use_vmalloc, bool, 0444);
MODULE_PARM_DESC(use_vmalloc, "Use vmalloc for PCM intermediate buffers (default: yes).");

/*
 * we keep the snd_usb_audio_t instances by ourselves for merging
 * the all interfaces on the same card as one sound device.
 */

static DEFINE_MUTEX(register_mutex);
static struct snd_usb_audio *usb_chip[SNDRV_CARDS];
static struct usb_driver usb_audio_driver;

<<<<<<< HEAD
=======
static struct snd_usb_audio_vendor_ops *usb_vendor_ops;

int snd_vendor_set_ops(struct snd_usb_audio_vendor_ops *ops)
{
	if ((!ops->connect) ||
	    (!ops->disconnect) ||
	    (!ops->set_interface) ||
	    (!ops->set_rate) ||
	    (!ops->set_pcm_buf) ||
	    (!ops->set_pcm_intf) ||
	    (!ops->set_pcm_connection) ||
	    (!ops->set_pcm_binterval) ||
	    (!ops->usb_add_ctls))
		return -EINVAL;

	usb_vendor_ops = ops;
	return 0;
}
EXPORT_SYMBOL_GPL(snd_vendor_set_ops);

struct snd_usb_audio_vendor_ops *snd_vendor_get_ops(void)
{
	return usb_vendor_ops;
}

static int snd_vendor_connect(struct usb_interface *intf)
{
	struct snd_usb_audio_vendor_ops *ops = snd_vendor_get_ops();

	if (ops)
		return ops->connect(intf);
	return 0;
}

static void snd_vendor_disconnect(struct usb_interface *intf)
{
	struct snd_usb_audio_vendor_ops *ops = snd_vendor_get_ops();

	if (ops)
		ops->disconnect(intf);
}

int snd_vendor_set_interface(struct usb_device *udev,
			     struct usb_host_interface *intf,
			     int iface, int alt)
{
	struct snd_usb_audio_vendor_ops *ops = snd_vendor_get_ops();

	if (ops)
		return ops->set_interface(udev, intf, iface, alt);
	return 0;
}

int snd_vendor_set_rate(struct usb_interface *intf, int iface, int rate,
			int alt)
{
	struct snd_usb_audio_vendor_ops *ops = snd_vendor_get_ops();

	if (ops)
		return ops->set_rate(intf, iface, rate, alt);
	return 0;
}

int snd_vendor_set_pcm_buf(struct usb_device *udev, int iface)
{
	struct snd_usb_audio_vendor_ops *ops = snd_vendor_get_ops();

	if (ops)
		ops->set_pcm_buf(udev, iface);
	return 0;
}

int snd_vendor_set_pcm_intf(struct usb_interface *intf, int iface, int alt,
			    int direction)
{
	struct snd_usb_audio_vendor_ops *ops = snd_vendor_get_ops();

	if (ops)
		return ops->set_pcm_intf(intf, iface, alt, direction);
	return 0;
}

int snd_vendor_set_pcm_connection(struct usb_device *udev,
				  enum snd_vendor_pcm_open_close onoff,
				  int direction)
{
	struct snd_usb_audio_vendor_ops *ops = snd_vendor_get_ops();

	if (ops)
		return ops->set_pcm_connection(udev, onoff, direction);
	return 0;
}

int snd_vendor_set_pcm_binterval(struct audioformat *fp,
				 struct audioformat *found,
				 int *cur_attr, int *attr)
{
	struct snd_usb_audio_vendor_ops *ops = snd_vendor_get_ops();

	if (ops)
		return ops->set_pcm_binterval(fp, found, cur_attr, attr);
	return 0;
}

static int snd_vendor_usb_add_ctls(struct snd_usb_audio *chip)
{
	struct snd_usb_audio_vendor_ops *ops = snd_vendor_get_ops();

	if (ops)
		return ops->usb_add_ctls(chip);
	return 0;
}

>>>>>>> de198b0f
struct snd_usb_substream *find_snd_usb_substream(unsigned int card_num,
	unsigned int pcm_idx, unsigned int direction, struct snd_usb_audio
	**uchip, void (*disconnect_cb)(struct snd_usb_audio *chip))
{
	int idx;
	struct snd_usb_stream *as;
	struct snd_usb_substream *subs = NULL;
	struct snd_usb_audio *chip = NULL;

	mutex_lock(&register_mutex);
	/*
	 * legacy audio snd card number assignment is dynamic. Hence
	 * search using chip->card->number
	 */
	for (idx = 0; idx < SNDRV_CARDS; idx++) {
		if (!usb_chip[idx])
			continue;
		if (usb_chip[idx]->card->number == card_num) {
			chip = usb_chip[idx];
			break;
		}
	}

	if (!chip || atomic_read(&chip->shutdown)) {
		pr_debug("%s: instance of usb crad # %d does not exist\n",
			__func__, card_num);
		goto err;
	}

	if (pcm_idx >= chip->pcm_devs) {
		pr_err("%s: invalid pcm dev number %u > %d\n", __func__,
			pcm_idx, chip->pcm_devs);
		goto err;
	}

	if (direction > SNDRV_PCM_STREAM_CAPTURE) {
		pr_err("%s: invalid direction %u\n", __func__, direction);
		goto err;
	}

	list_for_each_entry(as, &chip->pcm_list, list) {
		if (as->pcm_index == pcm_idx) {
			subs = &as->substream[direction];
			if (subs->interface < 0 && !subs->data_endpoint &&
				!subs->sync_endpoint) {
				pr_debug("%s: stream disconnected, bail out\n",
					__func__);
				subs = NULL;
				goto err;
			}
			goto done;
		}
	}

done:
	chip->card_num = card_num;
	chip->disconnect_cb = disconnect_cb;
err:
	*uchip = chip;
	if (!subs)
		pr_debug("%s: substream instance not found\n", __func__);
	mutex_unlock(&register_mutex);
	return subs;
}
EXPORT_SYMBOL_GPL(find_snd_usb_substream);

/*
 * disconnect streams
 * called from usb_audio_disconnect()
 */
static void snd_usb_stream_disconnect(struct snd_usb_stream *as)
{
	int idx;
	struct snd_usb_substream *subs;

	for (idx = 0; idx < 2; idx++) {
		subs = &as->substream[idx];
		if (!subs->num_formats)
			continue;
		subs->interface = -1;
		subs->data_endpoint = NULL;
		subs->sync_endpoint = NULL;
	}
}

static int snd_usb_create_stream(struct snd_usb_audio *chip, int ctrlif, int interface)
{
	struct usb_device *dev = chip->dev;
	struct usb_host_interface *alts;
	struct usb_interface_descriptor *altsd;
	struct usb_interface *iface = usb_ifnum_to_if(dev, interface);

	if (!iface) {
		dev_err(&dev->dev, "%u:%d : does not exist\n",
			ctrlif, interface);
		return -EINVAL;
	}

	alts = &iface->altsetting[0];
	altsd = get_iface_desc(alts);

	/*
	 * Android with both accessory and audio interfaces enabled gets the
	 * interface numbers wrong.
	 */
	if ((chip->usb_id == USB_ID(0x18d1, 0x2d04) ||
	     chip->usb_id == USB_ID(0x18d1, 0x2d05)) &&
	    interface == 0 &&
	    altsd->bInterfaceClass == USB_CLASS_VENDOR_SPEC &&
	    altsd->bInterfaceSubClass == USB_SUBCLASS_VENDOR_SPEC) {
		interface = 2;
		iface = usb_ifnum_to_if(dev, interface);
		if (!iface)
			return -EINVAL;
		alts = &iface->altsetting[0];
		altsd = get_iface_desc(alts);
	}

	if (usb_interface_claimed(iface)) {
		dev_dbg(&dev->dev, "%d:%d: skipping, already claimed\n",
			ctrlif, interface);
		return -EINVAL;
	}

	if ((altsd->bInterfaceClass == USB_CLASS_AUDIO ||
	     altsd->bInterfaceClass == USB_CLASS_VENDOR_SPEC) &&
	    altsd->bInterfaceSubClass == USB_SUBCLASS_MIDISTREAMING) {
		int err = __snd_usbmidi_create(chip->card, iface,
					     &chip->midi_list, NULL,
					     chip->usb_id);
		if (err < 0) {
			dev_err(&dev->dev,
				"%u:%d: cannot create sequencer device\n",
				ctrlif, interface);
			return -EINVAL;
		}
		usb_driver_claim_interface(&usb_audio_driver, iface, (void *)-1L);

		return 0;
	}

	if ((altsd->bInterfaceClass != USB_CLASS_AUDIO &&
	     altsd->bInterfaceClass != USB_CLASS_VENDOR_SPEC) ||
	    altsd->bInterfaceSubClass != USB_SUBCLASS_AUDIOSTREAMING) {
		dev_dbg(&dev->dev,
			"%u:%d: skipping non-supported interface %d\n",
			ctrlif, interface, altsd->bInterfaceClass);
		/* skip non-supported classes */
		return -EINVAL;
	}

	if (snd_usb_get_speed(dev) == USB_SPEED_LOW) {
		dev_err(&dev->dev, "low speed audio streaming not supported\n");
		return -EINVAL;
	}

	if (! snd_usb_parse_audio_interface(chip, interface)) {
		usb_set_interface(dev, interface, 0); /* reset the current interface */
		usb_driver_claim_interface(&usb_audio_driver, iface, (void *)-1L);
	}

	return 0;
}

/*
 * parse audio control descriptor and create pcm/midi streams
 */
static int snd_usb_create_streams(struct snd_usb_audio *chip, int ctrlif)
{
	struct usb_device *dev = chip->dev;
	struct usb_host_interface *host_iface;
	struct usb_interface_descriptor *altsd;
	int i, protocol;

	/* find audiocontrol interface */
	host_iface = &usb_ifnum_to_if(dev, ctrlif)->altsetting[0];
	altsd = get_iface_desc(host_iface);
	protocol = altsd->bInterfaceProtocol;

	switch (protocol) {
	default:
		dev_warn(&dev->dev,
			 "unknown interface protocol %#02x, assuming v1\n",
			 protocol);
		/* fall through */

	case UAC_VERSION_1: {
		struct uac1_ac_header_descriptor *h1;
		int rest_bytes;

		h1 = snd_usb_find_csint_desc(host_iface->extra,
							 host_iface->extralen,
							 NULL, UAC_HEADER);
		if (!h1 || h1->bLength < sizeof(*h1)) {
			dev_err(&dev->dev, "cannot find UAC_HEADER\n");
			return -EINVAL;
		}

		rest_bytes = (void *)(host_iface->extra +
				host_iface->extralen) - (void *)h1;

		/* just to be sure -- this shouldn't hit at all */
		if (rest_bytes <= 0) {
			dev_err(&dev->dev, "invalid control header\n");
			return -EINVAL;
		}

		if (rest_bytes < sizeof(*h1)) {
			dev_err(&dev->dev, "too short v1 buffer descriptor\n");
			return -EINVAL;
		}

		if (!h1->bInCollection) {
			dev_info(&dev->dev, "skipping empty audio interface (v1)\n");
			return -EINVAL;
		}

		if (rest_bytes < h1->bLength) {
			dev_err(&dev->dev, "invalid buffer length (v1)\n");
			return -EINVAL;
		}

		if (h1->bLength < sizeof(*h1) + h1->bInCollection) {
			dev_err(&dev->dev, "invalid UAC_HEADER (v1)\n");
			return -EINVAL;
		}

		for (i = 0; i < h1->bInCollection; i++)
			snd_usb_create_stream(chip, ctrlif, h1->baInterfaceNr[i]);

		break;
	}

	case UAC_VERSION_2:
	case UAC_VERSION_3: {
		struct usb_interface_assoc_descriptor *assoc =
			usb_ifnum_to_if(dev, ctrlif)->intf_assoc;

		if (!assoc) {
			/*
			 * Firmware writers cannot count to three.  So to find
			 * the IAD on the NuForce UDH-100, also check the next
			 * interface.
			 */
			struct usb_interface *iface =
				usb_ifnum_to_if(dev, ctrlif + 1);
			if (iface &&
			    iface->intf_assoc &&
			    iface->intf_assoc->bFunctionClass == USB_CLASS_AUDIO &&
			    iface->intf_assoc->bFunctionProtocol == UAC_VERSION_2)
				assoc = iface->intf_assoc;
		}

		if (!assoc) {
			dev_err(&dev->dev, "Audio class v2/v3 interfaces need an interface association\n");
			return -EINVAL;
		}

		if (protocol == UAC_VERSION_3) {
			int badd = assoc->bFunctionSubClass;

			if (badd != UAC3_FUNCTION_SUBCLASS_FULL_ADC_3_0 &&
			    (badd < UAC3_FUNCTION_SUBCLASS_GENERIC_IO ||
			     badd > UAC3_FUNCTION_SUBCLASS_SPEAKERPHONE)) {
				dev_err(&dev->dev,
					"Unsupported UAC3 BADD profile\n");
				return -EINVAL;
			}

			chip->badd_profile = badd;
		}

		for (i = 0; i < assoc->bInterfaceCount; i++) {
			int intf = assoc->bFirstInterface + i;

			if (intf != ctrlif)
				snd_usb_create_stream(chip, ctrlif, intf);
		}

		break;
	}
	}

	return 0;
}

/*
 * free the chip instance
 *
 * here we have to do not much, since pcm and controls are already freed
 *
 */

static void snd_usb_audio_free(struct snd_card *card)
{
	struct snd_usb_audio *chip = card->private_data;
	struct snd_usb_endpoint *ep, *n;

	list_for_each_entry_safe(ep, n, &chip->ep_list, list)
		snd_usb_endpoint_free(ep);

	mutex_destroy(&chip->dev_lock);
	mutex_destroy(&chip->mutex);
	if (!atomic_read(&chip->shutdown))
		dev_set_drvdata(&chip->dev->dev, NULL);
}

static void usb_audio_make_shortname(struct usb_device *dev,
				     struct snd_usb_audio *chip,
				     const struct snd_usb_audio_quirk *quirk)
{
	struct snd_card *card = chip->card;

	if (quirk && quirk->product_name && *quirk->product_name) {
		strlcpy(card->shortname, quirk->product_name,
			sizeof(card->shortname));
		return;
	}

	/* retrieve the device string as shortname */
	if (!dev->descriptor.iProduct ||
	    usb_string(dev, dev->descriptor.iProduct,
		       card->shortname, sizeof(card->shortname)) <= 0) {
		/* no name available from anywhere, so use ID */
		sprintf(card->shortname, "USB Device %#04x:%#04x",
			USB_ID_VENDOR(chip->usb_id),
			USB_ID_PRODUCT(chip->usb_id));
	}

	strim(card->shortname);
}

static void usb_audio_make_longname(struct usb_device *dev,
				    struct snd_usb_audio *chip,
				    const struct snd_usb_audio_quirk *quirk)
{
	struct snd_card *card = chip->card;
	int len;

	/* shortcut - if any pre-defined string is given, use it */
	if (quirk && quirk->profile_name && *quirk->profile_name) {
		strlcpy(card->longname, quirk->profile_name,
			sizeof(card->longname));
		return;
	}

	if (quirk && quirk->vendor_name && *quirk->vendor_name) {
		len = strlcpy(card->longname, quirk->vendor_name, sizeof(card->longname));
	} else {
		/* retrieve the vendor and device strings as longname */
		if (dev->descriptor.iManufacturer)
			len = usb_string(dev, dev->descriptor.iManufacturer,
					 card->longname, sizeof(card->longname));
		else
			len = 0;
		/* we don't really care if there isn't any vendor string */
	}
	if (len > 0) {
		strim(card->longname);
		if (*card->longname)
			strlcat(card->longname, " ", sizeof(card->longname));
	}

	strlcat(card->longname, card->shortname, sizeof(card->longname));

	len = strlcat(card->longname, " at ", sizeof(card->longname));

	if (len < sizeof(card->longname))
		usb_make_path(dev, card->longname + len, sizeof(card->longname) - len);

	switch (snd_usb_get_speed(dev)) {
	case USB_SPEED_LOW:
		strlcat(card->longname, ", low speed", sizeof(card->longname));
		break;
	case USB_SPEED_FULL:
		strlcat(card->longname, ", full speed", sizeof(card->longname));
		break;
	case USB_SPEED_HIGH:
		strlcat(card->longname, ", high speed", sizeof(card->longname));
		break;
	case USB_SPEED_SUPER:
		strlcat(card->longname, ", super speed", sizeof(card->longname));
		break;
	case USB_SPEED_SUPER_PLUS:
		strlcat(card->longname, ", super speed plus", sizeof(card->longname));
		break;
	default:
		break;
	}
}

/*
 * create a chip instance and set its names.
 */
static int snd_usb_audio_create(struct usb_interface *intf,
				struct usb_device *dev, int idx,
				const struct snd_usb_audio_quirk *quirk,
				unsigned int usb_id,
				struct snd_usb_audio **rchip)
{
	struct snd_card *card;
	struct snd_usb_audio *chip;
	int err;
	char component[14];

	*rchip = NULL;

	switch (snd_usb_get_speed(dev)) {
	case USB_SPEED_LOW:
	case USB_SPEED_FULL:
	case USB_SPEED_HIGH:
	case USB_SPEED_WIRELESS:
	case USB_SPEED_SUPER:
	case USB_SPEED_SUPER_PLUS:
		break;
	default:
		dev_err(&dev->dev, "unknown device speed %d\n", snd_usb_get_speed(dev));
		return -ENXIO;
	}

	err = snd_card_new(&intf->dev, index[idx], id[idx], THIS_MODULE,
			   sizeof(*chip), &card);
	if (err < 0) {
		dev_err(&dev->dev, "cannot create card instance %d\n", idx);
		return err;
	}

	chip = card->private_data;
	mutex_init(&chip->mutex);
	mutex_init(&chip->dev_lock);
	init_waitqueue_head(&chip->shutdown_wait);
	chip->index = idx;
	chip->dev = dev;
	chip->card = card;
	chip->setup = device_setup[idx];
	chip->autoclock = autoclock;
	atomic_set(&chip->active, 1); /* avoid autopm during probing */
	atomic_set(&chip->usage_count, 0);
	atomic_set(&chip->shutdown, 0);

	chip->usb_id = usb_id;
	INIT_LIST_HEAD(&chip->pcm_list);
	INIT_LIST_HEAD(&chip->ep_list);
	INIT_LIST_HEAD(&chip->midi_list);
	INIT_LIST_HEAD(&chip->mixer_list);

	card->private_free = snd_usb_audio_free;

	strcpy(card->driver, "USB-Audio");
	sprintf(component, "USB%04x:%04x",
		USB_ID_VENDOR(chip->usb_id), USB_ID_PRODUCT(chip->usb_id));
	snd_component_add(card, component);

	usb_audio_make_shortname(dev, chip, quirk);
	usb_audio_make_longname(dev, chip, quirk);

	snd_usb_audio_create_proc(chip);

	*rchip = chip;
	return 0;
}

/* look for a matching quirk alias id */
static bool get_alias_id(struct usb_device *dev, unsigned int *id)
{
	int i;
	unsigned int src, dst;

	for (i = 0; i < ARRAY_SIZE(quirk_alias); i++) {
		if (!quirk_alias[i] ||
		    sscanf(quirk_alias[i], "%x:%x", &src, &dst) != 2 ||
		    src != *id)
			continue;
		dev_info(&dev->dev,
			 "device (%04x:%04x): applying quirk alias %04x:%04x\n",
			 USB_ID_VENDOR(*id), USB_ID_PRODUCT(*id),
			 USB_ID_VENDOR(dst), USB_ID_PRODUCT(dst));
		*id = dst;
		return true;
	}

	return false;
}

static const struct usb_device_id usb_audio_ids[]; /* defined below */

/* look for the corresponding quirk */
static const struct snd_usb_audio_quirk *
get_alias_quirk(struct usb_device *dev, unsigned int id)
{
	const struct usb_device_id *p;

	for (p = usb_audio_ids; p->match_flags; p++) {
		/* FIXME: this checks only vendor:product pair in the list */
		if ((p->match_flags & USB_DEVICE_ID_MATCH_DEVICE) ==
		    USB_DEVICE_ID_MATCH_DEVICE &&
		    p->idVendor == USB_ID_VENDOR(id) &&
		    p->idProduct == USB_ID_PRODUCT(id))
			return (const struct snd_usb_audio_quirk *)p->driver_info;
	}

	return NULL;
}

/*
 * probe the active usb device
 *
 * note that this can be called multiple times per a device, when it
 * includes multiple audio control interfaces.
 *
 * thus we check the usb device pointer and creates the card instance
 * only at the first time.  the successive calls of this function will
 * append the pcm interface to the corresponding card.
 */
static int usb_audio_probe(struct usb_interface *intf,
			   const struct usb_device_id *usb_id)
{
	struct usb_device *dev = interface_to_usbdev(intf);
	const struct snd_usb_audio_quirk *quirk =
		(const struct snd_usb_audio_quirk *)usb_id->driver_info;
	struct snd_usb_audio *chip;
	int i, err;
	struct usb_host_interface *alts;
	int ifnum;
	u32 id;

	alts = &intf->altsetting[0];
	ifnum = get_iface_desc(alts)->bInterfaceNumber;
	id = USB_ID(le16_to_cpu(dev->descriptor.idVendor),
		    le16_to_cpu(dev->descriptor.idProduct));
	if (get_alias_id(dev, &id))
		quirk = get_alias_quirk(dev, id);
	if (quirk && quirk->ifnum >= 0 && ifnum != quirk->ifnum)
		return -ENXIO;

	err = snd_usb_apply_boot_quirk(dev, intf, quirk, id);
	if (err < 0)
		return err;

	err = snd_vendor_connect(intf);
	if (err)
		return err;

	/*
	 * found a config.  now register to ALSA
	 */

	/* check whether it's already registered */
	chip = NULL;
	mutex_lock(&register_mutex);
	for (i = 0; i < SNDRV_CARDS; i++) {
		if (usb_chip[i] && usb_chip[i]->dev == dev) {
			if (atomic_read(&usb_chip[i]->shutdown)) {
				dev_err(&dev->dev, "USB device is in the shutdown state, cannot create a card instance\n");
				err = -EIO;
				goto __error;
			}
			chip = usb_chip[i];
			atomic_inc(&chip->active); /* avoid autopm */
			break;
		}
	}
	if (! chip) {
		err = snd_usb_apply_boot_quirk_once(dev, intf, quirk, id);
		if (err < 0)
			goto __error;

		/* it's a fresh one.
		 * now look for an empty slot and create a new card instance
		 */
		for (i = 0; i < SNDRV_CARDS; i++)
			if (!usb_chip[i] &&
			    (vid[i] == -1 || vid[i] == USB_ID_VENDOR(id)) &&
			    (pid[i] == -1 || pid[i] == USB_ID_PRODUCT(id))) {
				if (enable[i]) {
					err = snd_usb_audio_create(intf, dev, i, quirk,
								   id, &chip);
					if (err < 0)
						goto __error;
					chip->pm_intf = intf;
					break;
				} else if (vid[i] != -1 || pid[i] != -1) {
					dev_info(&dev->dev,
						 "device (%04x:%04x) is disabled\n",
						 USB_ID_VENDOR(id),
						 USB_ID_PRODUCT(id));
					err = -ENOENT;
					goto __error;
				}
			}
		if (!chip) {
			dev_err(&dev->dev, "no available usb audio device\n");
			err = -ENODEV;
			goto __error;
		}
	}
	dev_set_drvdata(&dev->dev, chip);

	snd_vendor_usb_add_ctls(chip);

	/*
	 * For devices with more than one control interface, we assume the
	 * first contains the audio controls. We might need a more specific
	 * check here in the future.
	 */
	if (!chip->ctrl_intf)
		chip->ctrl_intf = alts;

	chip->txfr_quirk = 0;
	err = 1; /* continue */
	if (quirk && quirk->ifnum != QUIRK_NO_INTERFACE) {
		/* need some special handlings */
		err = snd_usb_create_quirk(chip, intf, &usb_audio_driver, quirk);
		if (err < 0)
			goto __error;
	}

	if (err > 0) {
		/* create normal USB audio interfaces */
		err = snd_usb_create_streams(chip, ifnum);
		if (err < 0)
			goto __error;
		err = snd_usb_create_mixer(chip, ifnum, ignore_ctl_error);
		if (err < 0)
			goto __error;
	}

	/* we are allowed to call snd_card_register() many times, but first
	 * check to see if a device needs to skip it or do anything special
	 */
	if (!snd_usb_registration_quirk(chip, ifnum)) {
		err = snd_card_register(chip->card);
		if (err < 0)
			goto __error;
	}

	if (quirk && quirk->shares_media_device) {
		/* don't want to fail when snd_media_device_create() fails */
		snd_media_device_create(chip, intf);
	}

	usb_chip[chip->index] = chip;
	chip->num_interfaces++;
	usb_set_intfdata(intf, chip);
	atomic_dec(&chip->active);
	mutex_unlock(&register_mutex);
	return 0;

 __error:
	if (chip) {
		/* chip->active is inside the chip->card object,
		 * decrement before memory is possibly returned.
		 */
		atomic_dec(&chip->active);
		if (!chip->num_interfaces)
			snd_card_free(chip->card);
	}
	mutex_unlock(&register_mutex);
	return err;
}

/*
 * we need to take care of counter, since disconnection can be called also
 * many times as well as usb_audio_probe().
 */
static void usb_audio_disconnect(struct usb_interface *intf)
{
	struct snd_usb_audio *chip = usb_get_intfdata(intf);
	struct snd_card *card;
	struct list_head *p;

	if (chip == (void *)-1L)
		return;

	card = chip->card;

	if (chip->disconnect_cb)
		chip->disconnect_cb(chip);

<<<<<<< HEAD
=======
	snd_vendor_disconnect(intf);

>>>>>>> de198b0f
	mutex_lock(&register_mutex);
	if (atomic_inc_return(&chip->shutdown) == 1) {
		struct snd_usb_stream *as;
		struct snd_usb_endpoint *ep;
		struct usb_mixer_interface *mixer;

		/* wait until all pending tasks done;
		 * they are protected by snd_usb_lock_shutdown()
		 */
		wait_event(chip->shutdown_wait,
			   !atomic_read(&chip->usage_count));
		snd_card_disconnect(card);
		/* release the pcm resources */
		list_for_each_entry(as, &chip->pcm_list, list) {
			snd_usb_stream_disconnect(as);
		}
		/* release the endpoint resources */
		list_for_each_entry(ep, &chip->ep_list, list) {
			snd_usb_endpoint_release(ep);
		}
		/* release the midi resources */
		list_for_each(p, &chip->midi_list) {
			snd_usbmidi_disconnect(p);
		}
		/*
		 * Nice to check quirk && quirk->shares_media_device and
		 * then call the snd_media_device_delete(). Don't have
		 * access to the quirk here. snd_media_device_delete()
		 * accesses mixer_list
		 */
		snd_media_device_delete(chip);

		/* release mixer resources */
		list_for_each_entry(mixer, &chip->mixer_list, list) {
			snd_usb_mixer_disconnect(mixer);
		}
	}

	chip->num_interfaces--;
	if (chip->num_interfaces <= 0) {
		usb_chip[chip->index] = NULL;
		mutex_unlock(&register_mutex);
		snd_card_free_when_closed(card);
	} else {
		mutex_unlock(&register_mutex);
	}
}

/* lock the shutdown (disconnect) task and autoresume */
int snd_usb_lock_shutdown(struct snd_usb_audio *chip)
{
	int err;

	atomic_inc(&chip->usage_count);
	if (atomic_read(&chip->shutdown)) {
		err = -EIO;
		goto error;
	}
	err = snd_usb_autoresume(chip);
	if (err < 0)
		goto error;
	return 0;

 error:
	if (atomic_dec_and_test(&chip->usage_count))
		wake_up(&chip->shutdown_wait);
	return err;
}

/* autosuspend and unlock the shutdown */
void snd_usb_unlock_shutdown(struct snd_usb_audio *chip)
{
	snd_usb_autosuspend(chip);
	if (atomic_dec_and_test(&chip->usage_count))
		wake_up(&chip->shutdown_wait);
}

#ifdef CONFIG_PM

int snd_usb_autoresume(struct snd_usb_audio *chip)
{
	if (atomic_read(&chip->shutdown))
		return -EIO;
	if (atomic_inc_return(&chip->active) == 1)
		return usb_autopm_get_interface(chip->pm_intf);
	return 0;
}

void snd_usb_autosuspend(struct snd_usb_audio *chip)
{
	if (atomic_read(&chip->shutdown))
		return;
	if (atomic_dec_and_test(&chip->active))
		usb_autopm_put_interface(chip->pm_intf);
}

static int usb_audio_suspend(struct usb_interface *intf, pm_message_t message)
{
	struct snd_usb_audio *chip = usb_get_intfdata(intf);
	struct snd_usb_stream *as;
	struct usb_mixer_interface *mixer;
	struct list_head *p;

	if (chip == (void *)-1L)
		return 0;

	if (!chip->num_suspended_intf++) {
		list_for_each_entry(as, &chip->pcm_list, list) {
			snd_usb_pcm_suspend(as);
			as->substream[0].need_setup_ep =
				as->substream[1].need_setup_ep = true;
		}
		list_for_each(p, &chip->midi_list)
			snd_usbmidi_suspend(p);
		list_for_each_entry(mixer, &chip->mixer_list, list)
			snd_usb_mixer_suspend(mixer);
	}

	if (!PMSG_IS_AUTO(message) && !chip->system_suspend) {
		snd_power_change_state(chip->card, SNDRV_CTL_POWER_D3hot);
		chip->system_suspend = chip->num_suspended_intf;
	}

	return 0;
}

static int __usb_audio_resume(struct usb_interface *intf, bool reset_resume)
{
	struct snd_usb_audio *chip = usb_get_intfdata(intf);
	struct snd_usb_stream *as;
	struct usb_mixer_interface *mixer;
	struct list_head *p;
	int err = 0;

	if (chip == (void *)-1L)
		return 0;

	atomic_inc(&chip->active); /* avoid autopm */
	if (chip->num_suspended_intf > 1)
		goto out;

	list_for_each_entry(as, &chip->pcm_list, list) {
		err = snd_usb_pcm_resume(as);
		if (err < 0)
			goto err_out;
	}

	/*
	 * ALSA leaves material resumption to user space
	 * we just notify and restart the mixers
	 */
	list_for_each_entry(mixer, &chip->mixer_list, list) {
		err = snd_usb_mixer_resume(mixer, reset_resume);
		if (err < 0)
			goto err_out;
	}

	list_for_each(p, &chip->midi_list) {
		snd_usbmidi_resume(p);
	}

 out:
	if (chip->num_suspended_intf == chip->system_suspend) {
		snd_power_change_state(chip->card, SNDRV_CTL_POWER_D0);
		chip->system_suspend = 0;
	}
	chip->num_suspended_intf--;

err_out:
	atomic_dec(&chip->active); /* allow autopm after this point */
	return err;
}

static int usb_audio_resume(struct usb_interface *intf)
{
	return __usb_audio_resume(intf, false);
}

static int usb_audio_reset_resume(struct usb_interface *intf)
{
	return __usb_audio_resume(intf, true);
}
#else
#define usb_audio_suspend	NULL
#define usb_audio_resume	NULL
#define usb_audio_reset_resume	NULL
#endif		/* CONFIG_PM */

static const struct usb_device_id usb_audio_ids [] = {
#include "quirks-table.h"
    { .match_flags = (USB_DEVICE_ID_MATCH_INT_CLASS | USB_DEVICE_ID_MATCH_INT_SUBCLASS),
      .bInterfaceClass = USB_CLASS_AUDIO,
      .bInterfaceSubClass = USB_SUBCLASS_AUDIOCONTROL },
    { }						/* Terminating entry */
};
MODULE_DEVICE_TABLE(usb, usb_audio_ids);

/*
 * entry point for linux usb interface
 */

static struct usb_driver usb_audio_driver = {
	.name =		"snd-usb-audio",
	.probe =	usb_audio_probe,
	.disconnect =	usb_audio_disconnect,
	.suspend =	usb_audio_suspend,
	.resume =	usb_audio_resume,
	.reset_resume =	usb_audio_reset_resume,
	.id_table =	usb_audio_ids,
	.supports_autosuspend = 1,
};

module_usb_driver(usb_audio_driver);<|MERGE_RESOLUTION|>--- conflicted
+++ resolved
@@ -106,8 +106,6 @@
 static struct snd_usb_audio *usb_chip[SNDRV_CARDS];
 static struct usb_driver usb_audio_driver;
 
-<<<<<<< HEAD
-=======
 static struct snd_usb_audio_vendor_ops *usb_vendor_ops;
 
 int snd_vendor_set_ops(struct snd_usb_audio_vendor_ops *ops)
@@ -221,7 +219,6 @@
 	return 0;
 }
 
->>>>>>> de198b0f
 struct snd_usb_substream *find_snd_usb_substream(unsigned int card_num,
 	unsigned int pcm_idx, unsigned int direction, struct snd_usb_audio
 	**uchip, void (*disconnect_cb)(struct snd_usb_audio *chip))
@@ -901,11 +898,8 @@
 	if (chip->disconnect_cb)
 		chip->disconnect_cb(chip);
 
-<<<<<<< HEAD
-=======
 	snd_vendor_disconnect(intf);
 
->>>>>>> de198b0f
 	mutex_lock(&register_mutex);
 	if (atomic_inc_return(&chip->shutdown) == 1) {
 		struct snd_usb_stream *as;
