--- conflicted
+++ resolved
@@ -38,11 +38,8 @@
 	BYT_RT5651_DMIC_MAP,
 	BYT_RT5651_IN1_MAP,
 	BYT_RT5651_IN2_MAP,
-<<<<<<< HEAD
-=======
 	BYT_RT5651_IN1_IN2_MAP,
 	BYT_RT5651_IN3_MAP,
->>>>>>> 661e50bc
 };
 
 #define BYT_RT5651_MAP(quirk)	((quirk) & GENMASK(7, 0))
@@ -67,11 +64,8 @@
 		dev_info(dev, "quirk IN1_MAP enabled");
 	if (BYT_RT5651_MAP(byt_rt5651_quirk) == BYT_RT5651_IN2_MAP)
 		dev_info(dev, "quirk IN2_MAP enabled");
-<<<<<<< HEAD
-=======
 	if (BYT_RT5651_MAP(byt_rt5651_quirk) == BYT_RT5651_IN3_MAP)
 		dev_info(dev, "quirk IN3_MAP enabled");
->>>>>>> 661e50bc
 	if (byt_rt5651_quirk & BYT_RT5651_DMIC_EN)
 		dev_info(dev, "quirk DMIC enabled");
 	if (byt_rt5651_quirk & BYT_RT5651_MCLK_EN)
@@ -137,10 +131,7 @@
 	SND_SOC_DAPM_MIC("Headset Mic", NULL),
 	SND_SOC_DAPM_MIC("Internal Mic", NULL),
 	SND_SOC_DAPM_SPK("Speaker", NULL),
-<<<<<<< HEAD
-=======
 	SND_SOC_DAPM_LINE("Line In", NULL),
->>>>>>> 661e50bc
 	SND_SOC_DAPM_SUPPLY("Platform Clock", SND_SOC_NOPM, 0, 0,
 			    platform_clock_control, SND_SOC_DAPM_PRE_PMU |
 			    SND_SOC_DAPM_POST_PMD),
@@ -152,10 +143,7 @@
 	{"Headset Mic", NULL, "Platform Clock"},
 	{"Internal Mic", NULL, "Platform Clock"},
 	{"Speaker", NULL, "Platform Clock"},
-<<<<<<< HEAD
-=======
 	{"Line In", NULL, "Platform Clock"},
->>>>>>> 661e50bc
 
 	{"AIF1 Playback", NULL, "ssp2 Tx"},
 	{"ssp2 Tx", NULL, "codec_out0"},
@@ -172,11 +160,8 @@
 	{"IN2P", NULL, "Line In"},
 	{"IN2N", NULL, "Line In"},
 
-<<<<<<< HEAD
-=======
-};
-
->>>>>>> 661e50bc
+};
+
 static const struct snd_soc_dapm_route byt_rt5651_intmic_dmic_map[] = {
 	{"IN2P", NULL, "Headset Mic"},
 	{"DMIC L1", NULL, "Internal Mic"},
@@ -195,8 +180,6 @@
 	{"IN2P", NULL, "Internal Mic"},
 };
 
-<<<<<<< HEAD
-=======
 static const struct snd_soc_dapm_route byt_rt5651_intmic_in1_in2_map[] = {
 	{"Internal Mic", NULL, "micbias1"},
 	{"IN1P", NULL, "Internal Mic"},
@@ -210,24 +193,12 @@
 	{"IN1P", NULL, "Internal Mic"},
 };
 
->>>>>>> 661e50bc
 static const struct snd_kcontrol_new byt_rt5651_controls[] = {
 	SOC_DAPM_PIN_SWITCH("Headphone"),
 	SOC_DAPM_PIN_SWITCH("Headset Mic"),
 	SOC_DAPM_PIN_SWITCH("Internal Mic"),
 	SOC_DAPM_PIN_SWITCH("Speaker"),
 	SOC_DAPM_PIN_SWITCH("Line In"),
-};
-
-static struct snd_soc_jack_pin bytcr_jack_pins[] = {
-	{
-		.pin	= "Headphone",
-		.mask	= SND_JACK_HEADPHONE,
-	},
-	{
-		.pin	= "Headset Mic",
-		.mask	= SND_JACK_MICROPHONE,
-	},
 };
 
 static struct snd_soc_jack_pin bytcr_jack_pins[] = {
@@ -299,10 +270,6 @@
 			DMI_MATCH(DMI_SYS_VENDOR, "Circuitco"),
 			DMI_MATCH(DMI_PRODUCT_NAME, "Minnowboard Max B3 PLATFORM"),
 		},
-<<<<<<< HEAD
-		.driver_data = (void *)(BYT_RT5651_DMIC_MAP |
-					BYT_RT5651_DMIC_EN),
-=======
 		.driver_data = (void *)(BYT_RT5651_IN3_MAP),
 	},
 	{
@@ -313,7 +280,6 @@
 		},
 		.driver_data = (void *)(BYT_RT5651_MCLK_EN |
 					BYT_RT5651_IN3_MAP),
->>>>>>> 661e50bc
 	},
 	{
 		.callback = byt_rt5651_quirk_cb,
@@ -321,12 +287,8 @@
 			DMI_MATCH(DMI_SYS_VENDOR, "KIANO"),
 			DMI_MATCH(DMI_PRODUCT_NAME, "KIANO SlimNote 14.2"),
 		},
-<<<<<<< HEAD
-		.driver_data = (void *)(BYT_RT5651_IN2_MAP),
-=======
 		.driver_data = (void *)(BYT_RT5651_MCLK_EN |
 					BYT_RT5651_IN1_IN2_MAP),
->>>>>>> 661e50bc
 	},
 	{}
 };
@@ -350,8 +312,6 @@
 	case BYT_RT5651_IN2_MAP:
 		custom_map = byt_rt5651_intmic_in2_map;
 		num_routes = ARRAY_SIZE(byt_rt5651_intmic_in2_map);
-<<<<<<< HEAD
-=======
 		break;
 	case BYT_RT5651_IN1_IN2_MAP:
 		custom_map = byt_rt5651_intmic_in1_in2_map;
@@ -360,7 +320,6 @@
 	case BYT_RT5651_IN3_MAP:
 		custom_map = byt_rt5651_intmic_in3_map;
 		num_routes = ARRAY_SIZE(byt_rt5651_intmic_in3_map);
->>>>>>> 661e50bc
 		break;
 	default:
 		custom_map = byt_rt5651_intmic_dmic_map;
@@ -550,11 +509,7 @@
 	.fully_routed = true,
 };
 
-<<<<<<< HEAD
-static char byt_rt5651_codec_name[16]; /* i2c-<HID>:00 with HID being 8 chars */
-=======
 static char byt_rt5651_codec_name[SND_ACPI_I2C_ID_LEN];
->>>>>>> 661e50bc
 
 static int snd_byt_rt5651_mc_probe(struct platform_device *pdev)
 {
@@ -584,11 +539,7 @@
 	}
 
 	/* fixup codec name based on HID */
-<<<<<<< HEAD
-	i2c_name = snd_soc_acpi_find_name_from_hid(mach->id);
-=======
 	i2c_name = acpi_dev_get_first_match_name(mach->id, NULL, -1);
->>>>>>> 661e50bc
 	if (i2c_name) {
 		snprintf(byt_rt5651_codec_name, sizeof(byt_rt5651_codec_name),
 			"%s%s", "i2c-", i2c_name);
