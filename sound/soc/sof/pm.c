// SPDX-License-Identifier: (GPL-2.0-only OR BSD-3-Clause)
//
// This file is provided under a dual BSD/GPLv2 license.  When using or
// redistributing this file, you may do so under either license.
//
// Copyright(c) 2018 Intel Corporation. All rights reserved.
//
// Author: Liam Girdwood <liam.r.girdwood@linux.intel.com>
//

#include "ops.h"
#include "sof-priv.h"
#include "sof-audio.h"

/*
 * Helper function to determine the target DSP state during
 * system suspend. This function only cares about the device
 * D-states. Platform-specific substates, if any, should be
 * handled by the platform-specific parts.
 */
static u32 snd_sof_dsp_power_target(struct snd_sof_dev *sdev)
{
	u32 target_dsp_state;

	switch (sdev->system_suspend_target) {
	case SOF_SUSPEND_S3:
		/* DSP should be in D3 if the system is suspending to S3 */
		target_dsp_state = SOF_DSP_PM_D3;
		break;
	case SOF_SUSPEND_S0IX:
		/*
		 * Currently, the only criterion for retaining the DSP in D0
		 * is that there are streams that ignored the suspend trigger.
		 * Additional criteria such Soundwire clock-stop mode and
		 * device suspend latency considerations will be added later.
		 */
		if (snd_sof_stream_suspend_ignored(sdev))
			target_dsp_state = SOF_DSP_PM_D0;
		else
			target_dsp_state = SOF_DSP_PM_D3;
		break;
	default:
		/* This case would be during runtime suspend */
		target_dsp_state = SOF_DSP_PM_D3;
		break;
	}

	return target_dsp_state;
}

static int sof_send_pm_ctx_ipc(struct snd_sof_dev *sdev, int cmd)
{
	struct sof_ipc_pm_ctx pm_ctx;
	struct sof_ipc_reply reply;

	memset(&pm_ctx, 0, sizeof(pm_ctx));

	/* configure ctx save ipc message */
	pm_ctx.hdr.size = sizeof(pm_ctx);
	pm_ctx.hdr.cmd = SOF_IPC_GLB_PM_MSG | cmd;

	/* send ctx save ipc to dsp */
	return sof_ipc_tx_message(sdev->ipc, pm_ctx.hdr.cmd, &pm_ctx,
				 sizeof(pm_ctx), &reply, sizeof(reply));
}

#if IS_ENABLED(CONFIG_SND_SOC_SOF_DEBUG_ENABLE_DEBUGFS_CACHE)
static void sof_cache_debugfs(struct snd_sof_dev *sdev)
{
	struct snd_sof_dfsentry *dfse;

	list_for_each_entry(dfse, &sdev->dfsentry_list, list) {

		/* nothing to do if debugfs buffer is not IO mem */
		if (dfse->type == SOF_DFSENTRY_TYPE_BUF)
			continue;

		/* cache memory that is only accessible in D0 */
		if (dfse->access_type == SOF_DEBUGFS_ACCESS_D0_ONLY)
			memcpy_fromio(dfse->cache_buf, dfse->io_mem,
				      dfse->size);
	}
}
#endif

static int sof_resume(struct device *dev, bool runtime_resume)
{
	struct snd_sof_dev *sdev = dev_get_drvdata(dev);
	u32 old_state = sdev->dsp_power_state.state;
	int ret;

	/* do nothing if dsp resume callbacks are not set */
	if (!runtime_resume && !sof_ops(sdev)->resume)
		return 0;

	if (runtime_resume && !sof_ops(sdev)->runtime_resume)
		return 0;

	/* DSP was never successfully started, nothing to resume */
	if (sdev->first_boot)
		return 0;

	/*
	 * if the runtime_resume flag is set, call the runtime_resume routine
	 * or else call the system resume routine
	 */
	if (runtime_resume)
		ret = snd_sof_dsp_runtime_resume(sdev);
	else
		ret = snd_sof_dsp_resume(sdev);
	if (ret < 0) {
		dev_err(sdev->dev,
			"error: failed to power up DSP after resume\n");
		return ret;
	}

<<<<<<< HEAD
=======
	/*
	 * Nothing further to be done for platforms that support the low power
	 * D0 substate.
	 */
	if (!runtime_resume && sof_ops(sdev)->set_power_state &&
	    old_state == SOF_DSP_PM_D0)
		return 0;

>>>>>>> d1988041
	sdev->fw_state = SOF_FW_BOOT_PREPARE;

	/* load the firmware */
	ret = snd_sof_load_firmware(sdev);
	if (ret < 0) {
		dev_err(sdev->dev,
			"error: failed to load DSP firmware after resume %d\n",
			ret);
		return ret;
	}

	sdev->fw_state = SOF_FW_BOOT_IN_PROGRESS;

	/*
	 * Boot the firmware. The FW boot status will be modified
	 * in snd_sof_run_firmware() depending on the outcome.
	 */
	ret = snd_sof_run_firmware(sdev);
	if (ret < 0) {
		dev_err(sdev->dev,
			"error: failed to boot DSP firmware after resume %d\n",
			ret);
		return ret;
	}

	/* resume DMA trace, only need send ipc */
	ret = snd_sof_init_trace_ipc(sdev);
	if (ret < 0) {
		/* non fatal */
		dev_warn(sdev->dev,
			 "warning: failed to init trace after resume %d\n",
			 ret);
	}

	/* restore pipelines */
	ret = sof_restore_pipelines(sdev->dev);
	if (ret < 0) {
		dev_err(sdev->dev,
			"error: failed to restore pipeline after resume %d\n",
			ret);
		return ret;
	}

	/* notify DSP of system resume */
	ret = sof_send_pm_ctx_ipc(sdev, SOF_IPC_PM_CTX_RESTORE);
	if (ret < 0)
		dev_err(sdev->dev,
			"error: ctx_restore ipc error during resume %d\n",
			ret);

	return ret;
}

static int sof_suspend(struct device *dev, bool runtime_suspend)
{
	struct snd_sof_dev *sdev = dev_get_drvdata(dev);
	u32 target_state = 0;
	int ret;

	/* do nothing if dsp suspend callback is not set */
	if (!runtime_suspend && !sof_ops(sdev)->suspend)
		return 0;

	if (runtime_suspend && !sof_ops(sdev)->runtime_suspend)
		return 0;

	if (sdev->fw_state != SOF_FW_BOOT_COMPLETE)
<<<<<<< HEAD
		goto power_down;

	/* release trace */
	snd_sof_release_trace(sdev);
=======
		goto suspend;
>>>>>>> d1988041

	/* set restore_stream for all streams during system suspend */
	if (!runtime_suspend) {
		ret = sof_set_hw_params_upon_resume(sdev->dev);
		if (ret < 0) {
			dev_err(sdev->dev,
				"error: setting hw_params flag during suspend %d\n",
				ret);
			return ret;
		}
	}

	target_state = snd_sof_dsp_power_target(sdev);

	/* Skip to platform-specific suspend if DSP is entering D0 */
	if (target_state == SOF_DSP_PM_D0)
		goto suspend;

	/* release trace */
	snd_sof_release_trace(sdev);

#if IS_ENABLED(CONFIG_SND_SOC_SOF_DEBUG_ENABLE_DEBUGFS_CACHE)
	/* cache debugfs contents during runtime suspend */
	if (runtime_suspend)
		sof_cache_debugfs(sdev);
#endif
	/* notify DSP of upcoming power down */
	ret = sof_send_pm_ctx_ipc(sdev, SOF_IPC_PM_CTX_SAVE);
	if (ret == -EBUSY || ret == -EAGAIN) {
		/*
		 * runtime PM has logic to handle -EBUSY/-EAGAIN so
		 * pass these errors up
		 */
		dev_err(sdev->dev,
			"error: ctx_save ipc error during suspend %d\n",
			ret);
		return ret;
	} else if (ret < 0) {
		/* FW in unexpected state, continue to power down */
		dev_warn(sdev->dev,
			 "ctx_save ipc error %d, proceeding with suspend\n",
			 ret);
	}

<<<<<<< HEAD
power_down:
=======
suspend:
>>>>>>> d1988041

	/* return if the DSP was not probed successfully */
	if (sdev->fw_state == SOF_FW_BOOT_NOT_STARTED)
		return 0;

<<<<<<< HEAD
	/* power down all DSP cores */
=======
	/* platform-specific suspend */
>>>>>>> d1988041
	if (runtime_suspend)
		ret = snd_sof_dsp_runtime_suspend(sdev);
	else
		ret = snd_sof_dsp_suspend(sdev, target_state);
	if (ret < 0)
		dev_err(sdev->dev,
			"error: failed to power down DSP during suspend %d\n",
			ret);

<<<<<<< HEAD
	/* reset FW state */
	sdev->fw_state = SOF_FW_BOOT_NOT_STARTED;
=======
	/* Do not reset FW state if DSP is in D0 */
	if (target_state == SOF_DSP_PM_D0)
		return ret;

	/* reset FW state */
	sdev->fw_state = SOF_FW_BOOT_NOT_STARTED;
	sdev->enabled_cores_mask = 0;
>>>>>>> d1988041

	return ret;
}

int snd_sof_dsp_power_down_notify(struct snd_sof_dev *sdev)
{
	/* Notify DSP of upcoming power down */
	if (sof_ops(sdev)->remove)
		return sof_send_pm_ctx_ipc(sdev, SOF_IPC_PM_CTX_SAVE);

	return 0;
}

int snd_sof_runtime_suspend(struct device *dev)
{
	return sof_suspend(dev, true);
}
EXPORT_SYMBOL(snd_sof_runtime_suspend);

int snd_sof_runtime_idle(struct device *dev)
{
	struct snd_sof_dev *sdev = dev_get_drvdata(dev);

	return snd_sof_dsp_runtime_idle(sdev);
}
EXPORT_SYMBOL(snd_sof_runtime_idle);

int snd_sof_runtime_resume(struct device *dev)
{
	return sof_resume(dev, true);
}
EXPORT_SYMBOL(snd_sof_runtime_resume);

int snd_sof_resume(struct device *dev)
{
	return sof_resume(dev, false);
}
EXPORT_SYMBOL(snd_sof_resume);

int snd_sof_suspend(struct device *dev)
{
	return sof_suspend(dev, false);
}
EXPORT_SYMBOL(snd_sof_suspend);

int snd_sof_prepare(struct device *dev)
{
	struct snd_sof_dev *sdev = dev_get_drvdata(dev);
	const struct sof_dev_desc *desc = sdev->pdata->desc;

	/* will suspend to S3 by default */
	sdev->system_suspend_target = SOF_SUSPEND_S3;

	if (!desc->use_acpi_target_states)
		return 0;

#if defined(CONFIG_ACPI)
	if (acpi_target_system_state() == ACPI_STATE_S0)
		sdev->system_suspend_target = SOF_SUSPEND_S0IX;
#endif

	return 0;
}
EXPORT_SYMBOL(snd_sof_prepare);

void snd_sof_complete(struct device *dev)
{
	struct snd_sof_dev *sdev = dev_get_drvdata(dev);

	sdev->system_suspend_target = SOF_SUSPEND_NONE;
}
EXPORT_SYMBOL(snd_sof_complete);<|MERGE_RESOLUTION|>--- conflicted
+++ resolved
@@ -114,8 +114,6 @@
 		return ret;
 	}
 
-<<<<<<< HEAD
-=======
 	/*
 	 * Nothing further to be done for platforms that support the low power
 	 * D0 substate.
@@ -124,7 +122,6 @@
 	    old_state == SOF_DSP_PM_D0)
 		return 0;
 
->>>>>>> d1988041
 	sdev->fw_state = SOF_FW_BOOT_PREPARE;
 
 	/* load the firmware */
@@ -192,14 +189,7 @@
 		return 0;
 
 	if (sdev->fw_state != SOF_FW_BOOT_COMPLETE)
-<<<<<<< HEAD
-		goto power_down;
-
-	/* release trace */
-	snd_sof_release_trace(sdev);
-=======
 		goto suspend;
->>>>>>> d1988041
 
 	/* set restore_stream for all streams during system suspend */
 	if (!runtime_suspend) {
@@ -244,21 +234,13 @@
 			 ret);
 	}
 
-<<<<<<< HEAD
-power_down:
-=======
 suspend:
->>>>>>> d1988041
 
 	/* return if the DSP was not probed successfully */
 	if (sdev->fw_state == SOF_FW_BOOT_NOT_STARTED)
 		return 0;
 
-<<<<<<< HEAD
-	/* power down all DSP cores */
-=======
 	/* platform-specific suspend */
->>>>>>> d1988041
 	if (runtime_suspend)
 		ret = snd_sof_dsp_runtime_suspend(sdev);
 	else
@@ -268,10 +250,6 @@
 			"error: failed to power down DSP during suspend %d\n",
 			ret);
 
-<<<<<<< HEAD
-	/* reset FW state */
-	sdev->fw_state = SOF_FW_BOOT_NOT_STARTED;
-=======
 	/* Do not reset FW state if DSP is in D0 */
 	if (target_state == SOF_DSP_PM_D0)
 		return ret;
@@ -279,7 +257,6 @@
 	/* reset FW state */
 	sdev->fw_state = SOF_FW_BOOT_NOT_STARTED;
 	sdev->enabled_cores_mask = 0;
->>>>>>> d1988041
 
 	return ret;
 }
