--- conflicted
+++ resolved
@@ -1444,19 +1444,11 @@
 	select REGMAP_I2C
 
 config SND_SOC_RPMSG_WM8960
-<<<<<<< HEAD
-	tristate "rpmsg wm8960 platform driver"
-	select SND_SOC_RPMSG_WM8960_I2C
-
-config SND_SOC_RPMSG_WM8960_I2C
-	tristate "rpmsg wm8960 i2c driver"
-=======
 	tristate "RPMSG WM8960 Platform Driver"
 	select SND_SOC_RPMSG_WM8960_I2C
 
 config SND_SOC_RPMSG_WM8960_I2C
 	tristate "RPMSG WM8960 I2C Driver"
->>>>>>> e3746dc9
 
 config SND_SOC_RPMSG_CS42XX8
 	tristate
