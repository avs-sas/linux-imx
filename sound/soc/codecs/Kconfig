--- conflicted
+++ resolved
@@ -209,11 +209,8 @@
 	select SND_SOC_WM9705 if SND_SOC_AC97_BUS
 	select SND_SOC_WM9712 if SND_SOC_AC97_BUS
 	select SND_SOC_WM9713 if SND_SOC_AC97_BUS
-<<<<<<< HEAD
 	select SND_SOC_TAS5760 if I2C
-=======
 	select SND_SOC_RPMSG_WM8960
->>>>>>> 51ac2cbd
         help
           Normally ASoC codec drivers are only built if a machine driver which
           uses them is also built since they are only usable with a machine
