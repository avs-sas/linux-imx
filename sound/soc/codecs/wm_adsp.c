--- conflicted
+++ resolved
@@ -2031,16 +2031,9 @@
 		if (!pos->subname)
 			continue;
 		if (strncmp(pos->subname, name, pos->subname_len) == 0 &&
-<<<<<<< HEAD
-		    strncmp(pos->fw_name, fw_txt,
-			    SNDRV_CTL_ELEM_ID_NAME_MAXLEN) == 0 &&
-				pos->alg_region.alg == alg &&
-				pos->alg_region.type == type) {
-=======
 		    pos->fw_name == fw_txt &&
 		    pos->alg_region.alg == alg &&
 		    pos->alg_region.type == type) {
->>>>>>> 3b17187f
 			rslt = pos;
 			break;
 		}
