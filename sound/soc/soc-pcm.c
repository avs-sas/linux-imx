--- conflicted
+++ resolved
@@ -2928,8 +2928,6 @@
 			SNDRV_PCM_STREAM_PLAYBACK : SNDRV_PCM_STREAM_CAPTURE;
 		int cpu_playback = rtd->dai_link->params ?
 			SNDRV_PCM_STREAM_CAPTURE : SNDRV_PCM_STREAM_PLAYBACK;
-<<<<<<< HEAD
-=======
 
 		for_each_rtd_codec_dais(rtd, i, codec_dai) {
 			if (rtd->num_cpus == 1) {
@@ -2941,7 +2939,6 @@
 					"N cpus to M codecs link is not supported yet\n");
 				return -EINVAL;
 			}
->>>>>>> c58091a3
 
 			if (snd_soc_dai_stream_valid(codec_dai, SNDRV_PCM_STREAM_PLAYBACK) &&
 			    snd_soc_dai_stream_valid(cpu_dai,   cpu_playback))
