/* SPDX-License-Identifier: GPL-2.0 */
#ifndef __NET_ACT_API_H
#define __NET_ACT_API_H

/*
 * Public action API for classifiers/qdiscs
*/

#include <linux/refcount.h>
#include <net/sch_generic.h>
#include <net/pkt_sched.h>
#include <net/net_namespace.h>
#include <net/netns/generic.h>

struct tcf_idrinfo {
	struct mutex	lock;
	struct idr	action_idr;
	struct net	*net;
};

struct tc_action_ops;

struct tc_action {
	const struct tc_action_ops	*ops;
	__u32				type; /* for backward compat(TCA_OLD_COMPAT) */
	struct tcf_idrinfo		*idrinfo;

	u32				tcfa_index;
	refcount_t			tcfa_refcnt;
	atomic_t			tcfa_bindcnt;
	int				tcfa_action;
	struct tcf_t			tcfa_tm;
	struct gnet_stats_basic_packed	tcfa_bstats;
	struct gnet_stats_basic_packed	tcfa_bstats_hw;
	struct gnet_stats_queue		tcfa_qstats;
	struct net_rate_estimator __rcu *tcfa_rate_est;
	spinlock_t			tcfa_lock;
	struct gnet_stats_basic_cpu __percpu *cpu_bstats;
	struct gnet_stats_basic_cpu __percpu *cpu_bstats_hw;
	struct gnet_stats_queue __percpu *cpu_qstats;
	struct tc_cookie	__rcu *act_cookie;
	struct tcf_chain	__rcu *goto_chain;
	u32			tcfa_flags;
	u8			hw_stats;
	u8			used_hw_stats;
	bool			used_hw_stats_valid;
};
#define tcf_index	common.tcfa_index
#define tcf_refcnt	common.tcfa_refcnt
#define tcf_bindcnt	common.tcfa_bindcnt
#define tcf_action	common.tcfa_action
#define tcf_tm		common.tcfa_tm
#define tcf_bstats	common.tcfa_bstats
#define tcf_qstats	common.tcfa_qstats
#define tcf_rate_est	common.tcfa_rate_est
#define tcf_lock	common.tcfa_lock

#define TCA_ACT_HW_STATS_ANY (TCA_ACT_HW_STATS_IMMEDIATE | \
			      TCA_ACT_HW_STATS_DELAYED)

/* Update lastuse only if needed, to avoid dirtying a cache line.
 * We use a temp variable to avoid fetching jiffies twice.
 */
static inline void tcf_lastuse_update(struct tcf_t *tm)
{
	unsigned long now = jiffies;

	if (tm->lastuse != now)
		tm->lastuse = now;
	if (unlikely(!tm->firstuse))
		tm->firstuse = now;
}

static inline void tcf_tm_dump(struct tcf_t *dtm, const struct tcf_t *stm)
{
	dtm->install = jiffies_to_clock_t(jiffies - stm->install);
	dtm->lastuse = jiffies_to_clock_t(jiffies - stm->lastuse);
	dtm->firstuse = stm->firstuse ?
		jiffies_to_clock_t(jiffies - stm->firstuse) : 0;
	dtm->expires = jiffies_to_clock_t(stm->expires);
}

#ifdef CONFIG_NET_CLS_ACT

#define ACT_P_CREATED 1
#define ACT_P_DELETED 1

typedef void (*tc_action_priv_destructor)(void *priv);

struct tc_action_ops {
	struct list_head head;
	char    kind[IFNAMSIZ];
	enum tca_id  id; /* identifier should match kind */
	size_t	size;
	struct module		*owner;
	int     (*act)(struct sk_buff *, const struct tc_action *,
		       struct tcf_result *); /* called under RCU BH lock*/
	int     (*dump)(struct sk_buff *, struct tc_action *, int, int);
	void	(*cleanup)(struct tc_action *);
	int     (*lookup)(struct net *net, struct tc_action **a, u32 index);
	int     (*init)(struct net *net, struct nlattr *nla,
			struct nlattr *est, struct tc_action **act, int ovr,
			int bind, bool rtnl_held, struct tcf_proto *tp,
			u32 flags, struct netlink_ext_ack *extack);
	int     (*walk)(struct net *, struct sk_buff *,
			struct netlink_callback *, int,
			const struct tc_action_ops *,
			struct netlink_ext_ack *);
	void	(*stats_update)(struct tc_action *, u64, u64, u64, u64, bool);
	size_t  (*get_fill_size)(const struct tc_action *act);
	struct net_device *(*get_dev)(const struct tc_action *a,
				      tc_action_priv_destructor *destructor);
	struct psample_group *
	(*get_psample_group)(const struct tc_action *a,
			     tc_action_priv_destructor *destructor);
};

struct tc_action_net {
	struct tcf_idrinfo *idrinfo;
	const struct tc_action_ops *ops;
};

static inline
int tc_action_net_init(struct net *net, struct tc_action_net *tn,
		       const struct tc_action_ops *ops)
{
	int err = 0;

	tn->idrinfo = kmalloc(sizeof(*tn->idrinfo), GFP_KERNEL);
	if (!tn->idrinfo)
		return -ENOMEM;
	tn->ops = ops;
	tn->idrinfo->net = net;
	mutex_init(&tn->idrinfo->lock);
	idr_init(&tn->idrinfo->action_idr);
	return err;
}

void tcf_idrinfo_destroy(const struct tc_action_ops *ops,
			 struct tcf_idrinfo *idrinfo);

static inline void tc_action_net_exit(struct list_head *net_list,
				      unsigned int id)
{
	struct net *net;

	rtnl_lock();
	list_for_each_entry(net, net_list, exit_list) {
		struct tc_action_net *tn = net_generic(net, id);

		tcf_idrinfo_destroy(tn->ops, tn->idrinfo);
		kfree(tn->idrinfo);
	}
	rtnl_unlock();
}

int tcf_generic_walker(struct tc_action_net *tn, struct sk_buff *skb,
		       struct netlink_callback *cb, int type,
		       const struct tc_action_ops *ops,
		       struct netlink_ext_ack *extack);
int tcf_idr_search(struct tc_action_net *tn, struct tc_action **a, u32 index);
int tcf_idr_create(struct tc_action_net *tn, u32 index, struct nlattr *est,
		   struct tc_action **a, const struct tc_action_ops *ops,
<<<<<<< HEAD
		   int bind, bool cpustats);
=======
		   int bind, bool cpustats, u32 flags);
int tcf_idr_create_from_flags(struct tc_action_net *tn, u32 index,
			      struct nlattr *est, struct tc_action **a,
			      const struct tc_action_ops *ops, int bind,
			      u32 flags);
>>>>>>> d1988041
void tcf_idr_cleanup(struct tc_action_net *tn, u32 index);
int tcf_idr_check_alloc(struct tc_action_net *tn, u32 *index,
			struct tc_action **a, int bind);
int __tcf_idr_release(struct tc_action *a, bool bind, bool strict);

static inline int tcf_idr_release(struct tc_action *a, bool bind)
{
	return __tcf_idr_release(a, bind, false);
}

int tcf_register_action(struct tc_action_ops *a, struct pernet_operations *ops);
int tcf_unregister_action(struct tc_action_ops *a,
			  struct pernet_operations *ops);
int tcf_action_destroy(struct tc_action *actions[], int bind);
int tcf_action_exec(struct sk_buff *skb, struct tc_action **actions,
		    int nr_actions, struct tcf_result *res);
int tcf_action_init(struct net *net, struct tcf_proto *tp, struct nlattr *nla,
		    struct nlattr *est, char *name, int ovr, int bind,
		    struct tc_action *actions[], size_t *attr_size,
		    bool rtnl_held, struct netlink_ext_ack *extack);
struct tc_action *tcf_action_init_1(struct net *net, struct tcf_proto *tp,
				    struct nlattr *nla, struct nlattr *est,
				    char *name, int ovr, int bind,
				    bool rtnl_held,
				    struct netlink_ext_ack *extack);
int tcf_action_dump(struct sk_buff *skb, struct tc_action *actions[], int bind,
		    int ref, bool terse);
int tcf_action_dump_old(struct sk_buff *skb, struct tc_action *a, int, int);
int tcf_action_dump_1(struct sk_buff *skb, struct tc_action *a, int, int);

static inline void tcf_action_update_bstats(struct tc_action *a,
					    struct sk_buff *skb)
{
	if (likely(a->cpu_bstats)) {
		bstats_cpu_update(this_cpu_ptr(a->cpu_bstats), skb);
		return;
	}
	spin_lock(&a->tcfa_lock);
	bstats_update(&a->tcfa_bstats, skb);
	spin_unlock(&a->tcfa_lock);
}

static inline void tcf_action_inc_drop_qstats(struct tc_action *a)
{
	if (likely(a->cpu_qstats)) {
		qstats_drop_inc(this_cpu_ptr(a->cpu_qstats));
		return;
	}
	spin_lock(&a->tcfa_lock);
	qstats_drop_inc(&a->tcfa_qstats);
	spin_unlock(&a->tcfa_lock);
}

static inline void tcf_action_inc_overlimit_qstats(struct tc_action *a)
{
	if (likely(a->cpu_qstats)) {
		qstats_overlimit_inc(this_cpu_ptr(a->cpu_qstats));
		return;
	}
	spin_lock(&a->tcfa_lock);
	qstats_overlimit_inc(&a->tcfa_qstats);
	spin_unlock(&a->tcfa_lock);
}

void tcf_action_update_stats(struct tc_action *a, u64 bytes, u64 packets,
			     u64 drops, bool hw);
int tcf_action_copy_stats(struct sk_buff *, struct tc_action *, int);

int tcf_action_check_ctrlact(int action, struct tcf_proto *tp,
			     struct tcf_chain **handle,
			     struct netlink_ext_ack *newchain);
struct tcf_chain *tcf_action_set_ctrlact(struct tc_action *a, int action,
					 struct tcf_chain *newchain);
#endif /* CONFIG_NET_CLS_ACT */

static inline void tcf_action_stats_update(struct tc_action *a, u64 bytes,
					   u64 packets, u64 drops,
					   u64 lastuse, bool hw)
{
#ifdef CONFIG_NET_CLS_ACT
	if (!a->ops->stats_update)
		return;

	a->ops->stats_update(a, bytes, packets, drops, lastuse, hw);
#endif
}


#endif<|MERGE_RESOLUTION|>--- conflicted
+++ resolved
@@ -161,15 +161,11 @@
 int tcf_idr_search(struct tc_action_net *tn, struct tc_action **a, u32 index);
 int tcf_idr_create(struct tc_action_net *tn, u32 index, struct nlattr *est,
 		   struct tc_action **a, const struct tc_action_ops *ops,
-<<<<<<< HEAD
-		   int bind, bool cpustats);
-=======
 		   int bind, bool cpustats, u32 flags);
 int tcf_idr_create_from_flags(struct tc_action_net *tn, u32 index,
 			      struct nlattr *est, struct tc_action **a,
 			      const struct tc_action_ops *ops, int bind,
 			      u32 flags);
->>>>>>> d1988041
 void tcf_idr_cleanup(struct tc_action_net *tn, u32 index);
 int tcf_idr_check_alloc(struct tc_action_net *tn, u32 *index,
 			struct tc_action **a, int bind);
