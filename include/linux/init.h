/* SPDX-License-Identifier: GPL-2.0 */
#ifndef _LINUX_INIT_H
#define _LINUX_INIT_H

#include <linux/compiler.h>
#include <linux/types.h>

/* Built-in __init functions needn't be compiled with retpoline */
#if defined(__noretpoline) && !defined(MODULE)
#define __noinitretpoline __noretpoline
#else
#define __noinitretpoline
#endif

/* These macros are used to mark some functions or 
 * initialized data (doesn't apply to uninitialized data)
 * as `initialization' functions. The kernel can take this
 * as hint that the function is used only during the initialization
 * phase and free up used memory resources after
 *
 * Usage:
 * For functions:
 * 
 * You should add __init immediately before the function name, like:
 *
 * static void __init initme(int x, int y)
 * {
 *    extern int z; z = x * y;
 * }
 *
 * If the function has a prototype somewhere, you can also add
 * __init between closing brace of the prototype and semicolon:
 *
 * extern int initialize_foobar_device(int, int, int) __init;
 *
 * For initialized data:
 * You should insert __initdata or __initconst between the variable name
 * and equal sign followed by value, e.g.:
 *
 * static int init_variable __initdata = 0;
 * static const char linux_logo[] __initconst = { 0x32, 0x36, ... };
 *
 * Don't forget to initialize data not at file scope, i.e. within a function,
 * as gcc otherwise puts the data into the bss section and not into the init
 * section.
 */

/* These are for everybody (although not all archs will actually
   discard it in modules) */
#define __init		__section(".init.text") __cold  __latent_entropy __noinitretpoline __nocfi
#define __initdata	__section(".init.data")
#define __initconst	__section(".init.rodata")
#define __exitdata	__section(".exit.data")
#define __exit_call	__used __section(".exitcall.exit")

/*
 * modpost check for section mismatches during the kernel build.
 * A section mismatch happens when there are references from a
 * code or data section to an init section (both code or data).
 * The init sections are (for most archs) discarded by the kernel
 * when early init has completed so all such references are potential bugs.
 * For exit sections the same issue exists.
 *
 * The following markers are used for the cases where the reference to
 * the *init / *exit section (code or data) is valid and will teach
 * modpost not to issue a warning.  Intended semantics is that a code or
 * data tagged __ref* can reference code or data from init section without
 * producing a warning (of course, no warning does not mean code is
 * correct, so optimally document why the __ref is needed and why it's OK).
 *
 * The markers follow same syntax rules as __init / __initdata.
 */
#define __ref            __section(".ref.text") noinline
#define __refdata        __section(".ref.data")
#define __refconst       __section(".ref.rodata")

#ifdef MODULE
#define __exitused
#else
#define __exitused  __used
#endif

#define __exit          __section(".exit.text") __exitused __cold notrace

/* Used for MEMORY_HOTPLUG */
#define __meminit        __section(".meminit.text") __cold notrace \
						  __latent_entropy
#define __meminitdata    __section(".meminit.data")
#define __meminitconst   __section(".meminit.rodata")
#define __memexit        __section(".memexit.text") __exitused __cold notrace
#define __memexitdata    __section(".memexit.data")
#define __memexitconst   __section(".memexit.rodata")

/* For assembly routines */
#define __HEAD		.section	".head.text","ax"
#define __INIT		.section	".init.text","ax"
#define __FINIT		.previous

#define __INITDATA	.section	".init.data","aw",%progbits
#define __INITRODATA	.section	".init.rodata","a",%progbits
#define __FINITDATA	.previous

#define __MEMINIT        .section	".meminit.text", "ax"
#define __MEMINITDATA    .section	".meminit.data", "aw"
#define __MEMINITRODATA  .section	".meminit.rodata", "a"

/* silence warnings when references are OK */
#define __REF            .section       ".ref.text", "ax"
#define __REFDATA        .section       ".ref.data", "aw"
#define __REFCONST       .section       ".ref.rodata", "a"

#ifndef __ASSEMBLY__
/*
 * Used for initialization calls..
 */
typedef int (*initcall_t)(void);
typedef void (*exitcall_t)(void);

#ifdef CONFIG_HAVE_ARCH_PREL32_RELOCATIONS
typedef int initcall_entry_t;

static inline initcall_t initcall_from_entry(initcall_entry_t *entry)
{
	return offset_to_ptr(entry);
}
#else
typedef initcall_t initcall_entry_t;

static inline initcall_t initcall_from_entry(initcall_entry_t *entry)
{
	return *entry;
}
#endif

extern initcall_entry_t __con_initcall_start[], __con_initcall_end[];

/* Used for contructor calls. */
typedef void (*ctor_fn_t)(void);

struct file_system_type;

/* Defined in init/main.c */
extern int do_one_initcall(initcall_t fn);
extern char __initdata boot_command_line[];
extern char *saved_command_line;
extern unsigned int reset_devices;

/* used by init/main.c */
void setup_arch(char **);
void prepare_namespace(void);
void __init init_rootfs(void);
extern struct file_system_type rootfs_fs_type;

#if defined(CONFIG_STRICT_KERNEL_RWX) || defined(CONFIG_STRICT_MODULE_RWX)
extern bool rodata_enabled;
#endif
#ifdef CONFIG_STRICT_KERNEL_RWX
void mark_rodata_ro(void);
#endif

extern void (*late_time_init)(void);

extern bool initcall_debug;

#endif
  
#ifndef MODULE

#ifndef __ASSEMBLY__

/*
 * initcalls are now grouped by functionality into separate
 * subsections. Ordering inside the subsections is determined
 * by link order. 
 * For backwards compatibility, initcall() puts the call in 
 * the device init subsection.
 *
 * The `id' arg to __define_initcall() is needed so that multiple initcalls
 * can point at the same handler without causing duplicate-symbol build errors.
 *
 * Initcalls are run by placing pointers in initcall sections that the
 * kernel iterates at runtime. The linker can do dead code / data elimination
 * and remove that completely, so the initcall sections have to be marked
 * as KEEP() in the linker script.
 */

/* Format: <modname>__<counter>_<line>_<fn> */
#define __initcall_id(fn)					\
	__PASTE(__KBUILD_MODNAME,				\
	__PASTE(__,						\
	__PASTE(__COUNTER__,					\
	__PASTE(_,						\
	__PASTE(__LINE__,					\
	__PASTE(_, fn))))))

/* Format: __<prefix>__<iid><id> */
#define __initcall_name(prefix, __iid, id)			\
	__PASTE(__,						\
	__PASTE(prefix,						\
	__PASTE(__,						\
	__PASTE(__iid, id))))

#ifdef CONFIG_LTO_CLANG
/*
 * With LTO, the compiler doesn't necessarily obey link order for
 * initcalls. In order to preserve the correct order, we add each
 * variable into its own section and generate a linker script (in
 * scripts/link-vmlinux.sh) to specify the order of the sections.
 */
#define __initcall_section(__sec, __iid)			\
	#__sec ".init.." #__iid

/*
 * With LTO, the compiler can rename static functions to avoid
 * global naming collisions. We use a global stub function for
 * initcalls to create a stable symbol name whose address can be
 * taken in inline assembly when PREL32 relocations are used.
 */
#define __initcall_stub(fn, __iid, id)				\
	__initcall_name(initstub, __iid, id)

#define __define_initcall_stub(__stub, fn)			\
<<<<<<< HEAD
	int __init __stub(void);				\
	int __init __stub(void)					\
=======
	int __init __cficanonical __stub(void);			\
	int __init __cficanonical __stub(void)			\
>>>>>>> 88e2d5fd
	{ 							\
		return fn();					\
	}							\
	__ADDRESSABLE(__stub)
#else
#define __initcall_section(__sec, __iid)			\
	#__sec ".init"

#define __initcall_stub(fn, __iid, id)	fn

#define __define_initcall_stub(__stub, fn)			\
	__ADDRESSABLE(fn)
#endif

#ifdef CONFIG_HAVE_ARCH_PREL32_RELOCATIONS
#define ____define_initcall(fn, __stub, __name, __sec)		\
	__define_initcall_stub(__stub, fn)			\
	asm(".section	\"" __sec "\", \"a\"		\n"	\
	    __stringify(__name) ":			\n"	\
	    ".long	" __stringify(__stub) " - .	\n"	\
	    ".previous					\n");
#else
#define ____define_initcall(fn, __unused, __name, __sec)	\
	static initcall_t __name __used 			\
		__attribute__((__section__(__sec))) = fn;
#endif

#define __unique_initcall(fn, id, __sec, __iid)			\
	____define_initcall(fn,					\
		__initcall_stub(fn, __iid, id),			\
		__initcall_name(initcall, __iid, id),		\
		__initcall_section(__sec, __iid))

#define ___define_initcall(fn, id, __sec)			\
	__unique_initcall(fn, id, __sec, __initcall_id(fn))

#define __define_initcall(fn, id) ___define_initcall(fn, id, .initcall##id)

/*
 * Early initcalls run before initializing SMP.
 *
 * Only for built-in code, not modules.
 */
#define early_initcall(fn)		__define_initcall(fn, early)

/*
 * A "pure" initcall has no dependencies on anything else, and purely
 * initializes variables that couldn't be statically initialized.
 *
 * This only exists for built-in code, not for modules.
 * Keep main.c:initcall_level_names[] in sync.
 */
#define pure_initcall(fn)		__define_initcall(fn, 0)

#define core_initcall(fn)		__define_initcall(fn, 1)
#define core_initcall_sync(fn)		__define_initcall(fn, 1s)
#define postcore_initcall(fn)		__define_initcall(fn, 2)
#define postcore_initcall_sync(fn)	__define_initcall(fn, 2s)
#define arch_initcall(fn)		__define_initcall(fn, 3)
#define arch_initcall_sync(fn)		__define_initcall(fn, 3s)
#define subsys_initcall(fn)		__define_initcall(fn, 4)
#define subsys_initcall_sync(fn)	__define_initcall(fn, 4s)
#define fs_initcall(fn)			__define_initcall(fn, 5)
#define fs_initcall_sync(fn)		__define_initcall(fn, 5s)
#define rootfs_initcall(fn)		__define_initcall(fn, rootfs)
#define device_initcall(fn)		__define_initcall(fn, 6)
#define device_initcall_sync(fn)	__define_initcall(fn, 6s)
#define late_initcall(fn)		__define_initcall(fn, 7)
#define late_initcall_sync(fn)		__define_initcall(fn, 7s)

#define __initcall(fn) device_initcall(fn)

#define __exitcall(fn)						\
	static exitcall_t __exitcall_##fn __exit_call = fn

#define console_initcall(fn)	___define_initcall(fn, con, .con_initcall)

struct obs_kernel_param {
	const char *str;
	int (*setup_func)(char *);
	int early;
};

/*
 * Only for really core code.  See moduleparam.h for the normal way.
 *
 * Force the alignment so the compiler doesn't space elements of the
 * obs_kernel_param "array" too far apart in .init.setup.
 */
#define __setup_param(str, unique_id, fn, early)			\
	static const char __setup_str_##unique_id[] __initconst		\
		__aligned(1) = str; 					\
	static struct obs_kernel_param __setup_##unique_id		\
		__used __section(".init.setup")				\
		__attribute__((aligned((sizeof(long)))))		\
		= { __setup_str_##unique_id, fn, early }

#define __setup(str, fn)						\
	__setup_param(str, fn, fn, 0)

/*
 * NOTE: fn is as per module_param, not __setup!
 * Emits warning if fn returns non-zero.
 */
#define early_param(str, fn)						\
	__setup_param(str, fn, fn, 1)

#define early_param_on_off(str_on, str_off, var, config)		\
									\
	int var = IS_ENABLED(config);					\
									\
	static int __init parse_##var##_on(char *arg)			\
	{								\
		var = 1;						\
		return 0;						\
	}								\
	__setup_param(str_on, parse_##var##_on, parse_##var##_on, 1);	\
									\
	static int __init parse_##var##_off(char *arg)			\
	{								\
		var = 0;						\
		return 0;						\
	}								\
	__setup_param(str_off, parse_##var##_off, parse_##var##_off, 1)

/* Relies on boot_command_line being set */
void __init parse_early_param(void);
void __init parse_early_options(char *cmdline);
#endif /* __ASSEMBLY__ */

#else /* MODULE */

#define __setup_param(str, unique_id, fn)	/* nothing */
#define __setup(str, func) 			/* nothing */
#endif

/* Data marked not to be saved by software suspend */
#define __nosavedata __section(".data..nosave")

#ifdef MODULE
#define __exit_p(x) x
#else
#define __exit_p(x) NULL
#endif

#endif /* _LINUX_INIT_H */<|MERGE_RESOLUTION|>--- conflicted
+++ resolved
@@ -220,13 +220,8 @@
 	__initcall_name(initstub, __iid, id)
 
 #define __define_initcall_stub(__stub, fn)			\
-<<<<<<< HEAD
-	int __init __stub(void);				\
-	int __init __stub(void)					\
-=======
 	int __init __cficanonical __stub(void);			\
 	int __init __cficanonical __stub(void)			\
->>>>>>> 88e2d5fd
 	{ 							\
 		return fn();					\
 	}							\
