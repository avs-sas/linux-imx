/*
 * Copyright (C) 2006 Intel Corp.
 *     Tom Long Nguyen (tom.l.nguyen@intel.com)
 *     Zhang Yanmin (yanmin.zhang@intel.com)
 */

#ifndef _AER_H_
#define _AER_H_

#define AER_NONFATAL			0
#define AER_FATAL			1
#define AER_CORRECTABLE			2

struct aer_header_log_regs {
	unsigned int dw0;
	unsigned int dw1;
	unsigned int dw2;
	unsigned int dw3;
};

struct aer_capability_regs {
	u32 header;
	u32 uncor_status;
	u32 uncor_mask;
	u32 uncor_severity;
	u32 cor_status;
	u32 cor_mask;
	u32 cap_control;
	struct aer_header_log_regs header_log;
	u32 root_command;
	u32 root_status;
	u16 cor_err_source;
	u16 uncor_err_source;
};

#if defined(CONFIG_PCIEAER)
/* pci-e port driver needs this function to enable aer */
int pci_enable_pcie_error_reporting(struct pci_dev *dev);
int pci_disable_pcie_error_reporting(struct pci_dev *dev);
int pci_cleanup_aer_uncorrect_error_status(struct pci_dev *dev);
#else
static inline int pci_enable_pcie_error_reporting(struct pci_dev *dev)
{
	return -EINVAL;
}
static inline int pci_disable_pcie_error_reporting(struct pci_dev *dev)
{
	return -EINVAL;
}
static inline int pci_cleanup_aer_uncorrect_error_status(struct pci_dev *dev)
{
	return -EINVAL;
}
#endif

<<<<<<< HEAD
extern void cper_print_aer(struct pci_dev *dev,
			   int cper_severity, struct aer_capability_regs *aer);
extern int cper_severity_to_aer(int cper_severity);
extern void aer_recover_queue(int domain, unsigned int bus, unsigned int devfn,
			      int severity,
			      struct aer_capability_regs *aer_regs);
=======
void cper_print_aer(const char *prefix, struct pci_dev *dev, int cper_severity,
		    struct aer_capability_regs *aer);
int cper_severity_to_aer(int cper_severity);
void aer_recover_queue(int domain, unsigned int bus, unsigned int devfn,
		       int severity);
>>>>>>> a0f75f9d
#endif //_AER_H_
<|MERGE_RESOLUTION|>--- conflicted
+++ resolved
@@ -53,18 +53,10 @@
 }
 #endif
 
-<<<<<<< HEAD
-extern void cper_print_aer(struct pci_dev *dev,
-			   int cper_severity, struct aer_capability_regs *aer);
-extern int cper_severity_to_aer(int cper_severity);
-extern void aer_recover_queue(int domain, unsigned int bus, unsigned int devfn,
-			      int severity,
-			      struct aer_capability_regs *aer_regs);
-=======
-void cper_print_aer(const char *prefix, struct pci_dev *dev, int cper_severity,
+void cper_print_aer(struct pci_dev *dev, int cper_severity,
 		    struct aer_capability_regs *aer);
 int cper_severity_to_aer(int cper_severity);
 void aer_recover_queue(int domain, unsigned int bus, unsigned int devfn,
-		       int severity);
->>>>>>> a0f75f9d
+		       int severity,
+		       struct aer_capability_regs *aer_regs);
 #endif //_AER_H_
