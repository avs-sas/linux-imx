/* SPDX-License-Identifier: GPL-2.0-only */
/*
 * Copyright (C) 2016,2017 ARM Limited, All Rights Reserved.
 * Author: Marc Zyngier <marc.zyngier@arm.com>
 */

#ifndef __LINUX_IRQCHIP_ARM_GIC_V4_H
#define __LINUX_IRQCHIP_ARM_GIC_V4_H

struct its_vpe;

/*
 * Maximum number of ITTs when GITS_TYPER.VMOVP == 0, using the
 * ITSList mechanism to perform inter-ITS synchronization.
 */
#define GICv4_ITS_LIST_MAX		16

/* Embedded in kvm.arch */
struct its_vm {
	struct fwnode_handle	*fwnode;
	struct irq_domain	*domain;
	struct page		*vprop_page;
	struct its_vpe		**vpes;
	int			nr_vpes;
	irq_hw_number_t		db_lpi_base;
	unsigned long		*db_bitmap;
	int			nr_db_lpis;
	u32			vlpi_count[GICv4_ITS_LIST_MAX];
};

/* Embedded in kvm_vcpu.arch */
struct its_vpe {
	struct page 		*vpt_page;
	struct its_vm		*its_vm;
	/* per-vPE VLPI tracking */
	atomic_t		vlpi_count;
	/* Doorbell interrupt */
	int			irq;
	irq_hw_number_t		vpe_db_lpi;
	/* VPE resident */
	bool			resident;
	union {
		/* GICv4.0 implementations */
		struct {
			/* VPE proxy mapping */
			int	vpe_proxy_event;
			/* Implementation Defined Area Invalid */
			bool	idai;
		};
		/* GICv4.1 implementations */
		struct {
<<<<<<< HEAD
=======
			struct fwnode_handle	*fwnode;
			struct irq_domain	*sgi_domain;
			struct {
				u8	priority;
				bool	enabled;
				bool	group;
			}			sgi_config[16];
>>>>>>> 04d5ce62
			atomic_t vmapp_count;
		};
	};

<<<<<<< HEAD
=======
	/*
	 * Ensures mutual exclusion between affinity setting of the
	 * vPE and vLPI operations using vpe->col_idx.
	 */
	raw_spinlock_t		vpe_lock;
>>>>>>> 04d5ce62
	/*
	 * This collection ID is used to indirect the target
	 * redistributor for this VPE. The ID itself isn't involved in
	 * programming of the ITS.
	 */
	u16			col_idx;
	/* Unique (system-wide) VPE identifier */
	u16			vpe_id;
	/* Pending VLPIs on schedule out? */
	bool			pending_last;
};

/*
 * struct its_vlpi_map: structure describing the mapping of a
 * VLPI. Only to be interpreted in the context of a physical interrupt
 * it complements.  To be used as the vcpu_info passed to
 * irq_set_vcpu_affinity().
 *
 * @vm:		Pointer to the GICv4 notion of a VM
 * @vpe:	Pointer to the GICv4 notion of a virtual CPU (VPE)
 * @vintid:	Virtual LPI number
 * @properties:	Priority and enable bits (as written in the prop table)
 * @db_enabled:	Is the VPE doorbell to be generated?
 */
struct its_vlpi_map {
	struct its_vm		*vm;
	struct its_vpe		*vpe;
	u32			vintid;
	u8			properties;
	bool			db_enabled;
};

enum its_vcpu_info_cmd_type {
	MAP_VLPI,
	GET_VLPI,
	PROP_UPDATE_VLPI,
	PROP_UPDATE_AND_INV_VLPI,
	SCHEDULE_VPE,
	DESCHEDULE_VPE,
	INVALL_VPE,
	PROP_UPDATE_VSGI,
};

struct its_cmd_info {
	enum its_vcpu_info_cmd_type	cmd_type;
	union {
		struct its_vlpi_map	*map;
		u8			config;
		bool			req_db;
		struct {
			bool		g0en;
			bool		g1en;
		};
<<<<<<< HEAD
=======
		struct {
			u8		priority;
			bool		group;
		};
>>>>>>> 04d5ce62
	};
};

int its_alloc_vcpu_irqs(struct its_vm *vm);
void its_free_vcpu_irqs(struct its_vm *vm);
int its_make_vpe_resident(struct its_vpe *vpe, bool g0en, bool g1en);
int its_make_vpe_non_resident(struct its_vpe *vpe, bool db);
int its_invall_vpe(struct its_vpe *vpe);
int its_map_vlpi(int irq, struct its_vlpi_map *map);
int its_get_vlpi(int irq, struct its_vlpi_map *map);
int its_unmap_vlpi(int irq);
int its_prop_update_vlpi(int irq, u8 config, bool inv);
int its_prop_update_vsgi(int irq, u8 priority, bool group);

struct irq_domain_ops;
int its_init_v4(struct irq_domain *domain,
		const struct irq_domain_ops *vpe_ops,
		const struct irq_domain_ops *sgi_ops);

#endif<|MERGE_RESOLUTION|>--- conflicted
+++ resolved
@@ -49,8 +49,6 @@
 		};
 		/* GICv4.1 implementations */
 		struct {
-<<<<<<< HEAD
-=======
 			struct fwnode_handle	*fwnode;
 			struct irq_domain	*sgi_domain;
 			struct {
@@ -58,19 +56,15 @@
 				bool	enabled;
 				bool	group;
 			}			sgi_config[16];
->>>>>>> 04d5ce62
 			atomic_t vmapp_count;
 		};
 	};
 
-<<<<<<< HEAD
-=======
 	/*
 	 * Ensures mutual exclusion between affinity setting of the
 	 * vPE and vLPI operations using vpe->col_idx.
 	 */
 	raw_spinlock_t		vpe_lock;
->>>>>>> 04d5ce62
 	/*
 	 * This collection ID is used to indirect the target
 	 * redistributor for this VPE. The ID itself isn't involved in
@@ -124,13 +118,10 @@
 			bool		g0en;
 			bool		g1en;
 		};
-<<<<<<< HEAD
-=======
 		struct {
 			u8		priority;
 			bool		group;
 		};
->>>>>>> 04d5ce62
 	};
 };
 
