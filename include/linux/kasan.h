/* SPDX-License-Identifier: GPL-2.0 */
#ifndef _LINUX_KASAN_H
#define _LINUX_KASAN_H

#include <linux/bug.h>
#include <linux/static_key.h>
#include <linux/types.h>

struct kmem_cache;
struct page;
struct vm_struct;
struct task_struct;

#ifdef CONFIG_KASAN

#include <linux/linkage.h>
#include <asm/kasan.h>

/* kasan_data struct is used in KUnit tests for KASAN expected failures */
struct kunit_kasan_expectation {
	bool report_expected;
	bool report_found;
};

#endif

#if defined(CONFIG_KASAN_GENERIC) || defined(CONFIG_KASAN_SW_TAGS)

#include <linux/pgtable.h>

/* Software KASAN implementations use shadow memory. */

#ifdef CONFIG_KASAN_SW_TAGS
/* This matches KASAN_TAG_INVALID. */
#define KASAN_SHADOW_INIT 0xFE
#else
#define KASAN_SHADOW_INIT 0
#endif

#ifndef PTE_HWTABLE_PTRS
#define PTE_HWTABLE_PTRS 0
#endif

extern unsigned char kasan_early_shadow_page[PAGE_SIZE];
extern pte_t kasan_early_shadow_pte[PTRS_PER_PTE + PTE_HWTABLE_PTRS];
extern pmd_t kasan_early_shadow_pmd[PTRS_PER_PMD];
extern pud_t kasan_early_shadow_pud[PTRS_PER_PUD];
extern p4d_t kasan_early_shadow_p4d[MAX_PTRS_PER_P4D];

int kasan_populate_early_shadow(const void *shadow_start,
				const void *shadow_end);

static inline void *kasan_mem_to_shadow(const void *addr)
{
	return (void *)((unsigned long)addr >> KASAN_SHADOW_SCALE_SHIFT)
		+ KASAN_SHADOW_OFFSET;
}

int kasan_add_zero_shadow(void *start, unsigned long size);
void kasan_remove_zero_shadow(void *start, unsigned long size);

/* Enable reporting bugs after kasan_disable_current() */
extern void kasan_enable_current(void);

/* Disable reporting bugs for current task */
extern void kasan_disable_current(void);

#else /* CONFIG_KASAN_GENERIC || CONFIG_KASAN_SW_TAGS */

static inline int kasan_add_zero_shadow(void *start, unsigned long size)
{
	return 0;
}
static inline void kasan_remove_zero_shadow(void *start,
					unsigned long size)
{}
<<<<<<< HEAD

static inline void kasan_enable_current(void) {}
static inline void kasan_disable_current(void) {}

#endif /* CONFIG_KASAN_GENERIC || CONFIG_KASAN_SW_TAGS */

#ifdef CONFIG_KASAN_HW_TAGS

=======

static inline void kasan_enable_current(void) {}
static inline void kasan_disable_current(void) {}

#endif /* CONFIG_KASAN_GENERIC || CONFIG_KASAN_SW_TAGS */

#ifdef CONFIG_KASAN_HW_TAGS

>>>>>>> 8a30a2ca
DECLARE_STATIC_KEY_FALSE(kasan_flag_enabled);

static __always_inline bool kasan_enabled(void)
{
	return static_branch_likely(&kasan_flag_enabled);
}

<<<<<<< HEAD
static inline bool kasan_has_integrated_init(void)
=======
static inline bool kasan_hw_tags_enabled(void)
>>>>>>> 8a30a2ca
{
	return kasan_enabled();
}

void kasan_alloc_pages(struct page *page, unsigned int order, gfp_t flags);
void kasan_free_pages(struct page *page, unsigned int order);

#else /* CONFIG_KASAN_HW_TAGS */

static inline bool kasan_enabled(void)
{
	return IS_ENABLED(CONFIG_KASAN);
}

<<<<<<< HEAD
static inline bool kasan_has_integrated_init(void)
=======
static inline bool kasan_hw_tags_enabled(void)
>>>>>>> 8a30a2ca
{
	return false;
}

static __always_inline void kasan_alloc_pages(struct page *page,
					      unsigned int order, gfp_t flags)
{
	/* Only available for integrated init. */
	BUILD_BUG();
}

static __always_inline void kasan_free_pages(struct page *page,
					     unsigned int order)
{
	/* Only available for integrated init. */
	BUILD_BUG();
}

#endif /* CONFIG_KASAN_HW_TAGS */
<<<<<<< HEAD
=======

static inline bool kasan_has_integrated_init(void)
{
	return kasan_hw_tags_enabled();
}
>>>>>>> 8a30a2ca

#ifdef CONFIG_KASAN

struct kasan_cache {
	int alloc_meta_offset;
	int free_meta_offset;
	bool is_kmalloc;
};

slab_flags_t __kasan_never_merge(void);
static __always_inline slab_flags_t kasan_never_merge(void)
{
	if (kasan_enabled())
		return __kasan_never_merge();
	return 0;
}

void __kasan_unpoison_range(const void *addr, size_t size);
static __always_inline void kasan_unpoison_range(const void *addr, size_t size)
{
	if (kasan_enabled())
		__kasan_unpoison_range(addr, size);
}

void __kasan_poison_pages(struct page *page, unsigned int order, bool init);
static __always_inline void kasan_poison_pages(struct page *page,
						unsigned int order, bool init)
{
	if (kasan_enabled())
		__kasan_poison_pages(page, order, init);
}

void __kasan_unpoison_pages(struct page *page, unsigned int order, bool init);
static __always_inline void kasan_unpoison_pages(struct page *page,
						 unsigned int order, bool init)
{
	if (kasan_enabled())
		__kasan_unpoison_pages(page, order, init);
}

void __kasan_cache_create(struct kmem_cache *cache, unsigned int *size,
				slab_flags_t *flags);
static __always_inline void kasan_cache_create(struct kmem_cache *cache,
				unsigned int *size, slab_flags_t *flags)
{
	if (kasan_enabled())
		__kasan_cache_create(cache, size, flags);
}
<<<<<<< HEAD

void __kasan_cache_create_kmalloc(struct kmem_cache *cache);
static __always_inline void kasan_cache_create_kmalloc(struct kmem_cache *cache)
{
	if (kasan_enabled())
		__kasan_cache_create_kmalloc(cache);
}

size_t __kasan_metadata_size(struct kmem_cache *cache);
static __always_inline size_t kasan_metadata_size(struct kmem_cache *cache)
{
	if (kasan_enabled())
		return __kasan_metadata_size(cache);
	return 0;
}

void __kasan_poison_slab(struct page *page);
static __always_inline void kasan_poison_slab(struct page *page)
{
	if (kasan_enabled())
		__kasan_poison_slab(page);
}

=======

void __kasan_cache_create_kmalloc(struct kmem_cache *cache);
static __always_inline void kasan_cache_create_kmalloc(struct kmem_cache *cache)
{
	if (kasan_enabled())
		__kasan_cache_create_kmalloc(cache);
}

size_t __kasan_metadata_size(struct kmem_cache *cache);
static __always_inline size_t kasan_metadata_size(struct kmem_cache *cache)
{
	if (kasan_enabled())
		return __kasan_metadata_size(cache);
	return 0;
}

void __kasan_poison_slab(struct page *page);
static __always_inline void kasan_poison_slab(struct page *page)
{
	if (kasan_enabled())
		__kasan_poison_slab(page);
}

>>>>>>> 8a30a2ca
void __kasan_unpoison_object_data(struct kmem_cache *cache, void *object);
static __always_inline void kasan_unpoison_object_data(struct kmem_cache *cache,
							void *object)
{
	if (kasan_enabled())
		__kasan_unpoison_object_data(cache, object);
}

void __kasan_poison_object_data(struct kmem_cache *cache, void *object);
static __always_inline void kasan_poison_object_data(struct kmem_cache *cache,
							void *object)
{
	if (kasan_enabled())
		__kasan_poison_object_data(cache, object);
}
<<<<<<< HEAD

void * __must_check __kasan_init_slab_obj(struct kmem_cache *cache,
					  const void *object);
static __always_inline void * __must_check kasan_init_slab_obj(
				struct kmem_cache *cache, const void *object)
{
	if (kasan_enabled())
		return __kasan_init_slab_obj(cache, object);
	return (void *)object;
}

bool __kasan_slab_free(struct kmem_cache *s, void *object,
			unsigned long ip, bool init);
static __always_inline bool kasan_slab_free(struct kmem_cache *s,
						void *object, bool init)
{
	if (kasan_enabled())
		return __kasan_slab_free(s, object, _RET_IP_, init);
	return false;
}

void __kasan_kfree_large(void *ptr, unsigned long ip);
static __always_inline void kasan_kfree_large(void *ptr)
{
	if (kasan_enabled())
		__kasan_kfree_large(ptr, _RET_IP_);
}

void __kasan_slab_free_mempool(void *ptr, unsigned long ip);
static __always_inline void kasan_slab_free_mempool(void *ptr)
{
	if (kasan_enabled())
		__kasan_slab_free_mempool(ptr, _RET_IP_);
}

void * __must_check __kasan_slab_alloc(struct kmem_cache *s,
				       void *object, gfp_t flags, bool init);
static __always_inline void * __must_check kasan_slab_alloc(
		struct kmem_cache *s, void *object, gfp_t flags, bool init)
{
	if (kasan_enabled())
		return __kasan_slab_alloc(s, object, flags, init);
	return object;
}

void * __must_check __kasan_kmalloc(struct kmem_cache *s, const void *object,
				    size_t size, gfp_t flags);
static __always_inline void * __must_check kasan_kmalloc(struct kmem_cache *s,
				const void *object, size_t size, gfp_t flags)
{
	if (kasan_enabled())
		return __kasan_kmalloc(s, object, size, flags);
	return (void *)object;
}

=======

void * __must_check __kasan_init_slab_obj(struct kmem_cache *cache,
					  const void *object);
static __always_inline void * __must_check kasan_init_slab_obj(
				struct kmem_cache *cache, const void *object)
{
	if (kasan_enabled())
		return __kasan_init_slab_obj(cache, object);
	return (void *)object;
}

bool __kasan_slab_free(struct kmem_cache *s, void *object,
			unsigned long ip, bool init);
static __always_inline bool kasan_slab_free(struct kmem_cache *s,
						void *object, bool init)
{
	if (kasan_enabled())
		return __kasan_slab_free(s, object, _RET_IP_, init);
	return false;
}

void __kasan_kfree_large(void *ptr, unsigned long ip);
static __always_inline void kasan_kfree_large(void *ptr)
{
	if (kasan_enabled())
		__kasan_kfree_large(ptr, _RET_IP_);
}

void __kasan_slab_free_mempool(void *ptr, unsigned long ip);
static __always_inline void kasan_slab_free_mempool(void *ptr)
{
	if (kasan_enabled())
		__kasan_slab_free_mempool(ptr, _RET_IP_);
}

void * __must_check __kasan_slab_alloc(struct kmem_cache *s,
				       void *object, gfp_t flags, bool init);
static __always_inline void * __must_check kasan_slab_alloc(
		struct kmem_cache *s, void *object, gfp_t flags, bool init)
{
	if (kasan_enabled())
		return __kasan_slab_alloc(s, object, flags, init);
	return object;
}

void * __must_check __kasan_kmalloc(struct kmem_cache *s, const void *object,
				    size_t size, gfp_t flags);
static __always_inline void * __must_check kasan_kmalloc(struct kmem_cache *s,
				const void *object, size_t size, gfp_t flags)
{
	if (kasan_enabled())
		return __kasan_kmalloc(s, object, size, flags);
	return (void *)object;
}

>>>>>>> 8a30a2ca
void * __must_check __kasan_kmalloc_large(const void *ptr,
					  size_t size, gfp_t flags);
static __always_inline void * __must_check kasan_kmalloc_large(const void *ptr,
						      size_t size, gfp_t flags)
{
	if (kasan_enabled())
		return __kasan_kmalloc_large(ptr, size, flags);
	return (void *)ptr;
}

void * __must_check __kasan_krealloc(const void *object,
				     size_t new_size, gfp_t flags);
static __always_inline void * __must_check kasan_krealloc(const void *object,
						 size_t new_size, gfp_t flags)
{
	if (kasan_enabled())
		return __kasan_krealloc(object, new_size, flags);
	return (void *)object;
}

/*
 * Unlike kasan_check_read/write(), kasan_check_byte() is performed even for
 * the hardware tag-based mode that doesn't rely on compiler instrumentation.
 */
bool __kasan_check_byte(const void *addr, unsigned long ip);
static __always_inline bool kasan_check_byte(const void *addr)
{
	if (kasan_enabled())
		return __kasan_check_byte(addr, _RET_IP_);
	return true;
}


bool kasan_save_enable_multi_shot(void);
void kasan_restore_multi_shot(bool enabled);

#else /* CONFIG_KASAN */

static inline slab_flags_t kasan_never_merge(void)
{
	return 0;
}
static inline void kasan_unpoison_range(const void *address, size_t size) {}
static inline void kasan_poison_pages(struct page *page, unsigned int order,
				      bool init) {}
static inline void kasan_unpoison_pages(struct page *page, unsigned int order,
					bool init) {}
static inline void kasan_cache_create(struct kmem_cache *cache,
				      unsigned int *size,
				      slab_flags_t *flags) {}
static inline void kasan_cache_create_kmalloc(struct kmem_cache *cache) {}
static inline size_t kasan_metadata_size(struct kmem_cache *cache) { return 0; }
static inline void kasan_poison_slab(struct page *page) {}
static inline void kasan_unpoison_object_data(struct kmem_cache *cache,
					void *object) {}
static inline void kasan_poison_object_data(struct kmem_cache *cache,
					void *object) {}
static inline void *kasan_init_slab_obj(struct kmem_cache *cache,
				const void *object)
{
	return (void *)object;
}
static inline bool kasan_slab_free(struct kmem_cache *s, void *object, bool init)
{
	return false;
}
static inline void kasan_kfree_large(void *ptr) {}
static inline void kasan_slab_free_mempool(void *ptr) {}
static inline void *kasan_slab_alloc(struct kmem_cache *s, void *object,
				   gfp_t flags, bool init)
{
	return object;
}
static inline void *kasan_kmalloc(struct kmem_cache *s, const void *object,
				size_t size, gfp_t flags)
{
	return (void *)object;
}
static inline void *kasan_kmalloc_large(const void *ptr, size_t size, gfp_t flags)
{
	return (void *)ptr;
}
static inline void *kasan_krealloc(const void *object, size_t new_size,
				 gfp_t flags)
{
	return (void *)object;
}
static inline bool kasan_check_byte(const void *address)
{
	return true;
}

#endif /* CONFIG_KASAN */

#if defined(CONFIG_KASAN) && defined(CONFIG_KASAN_STACK)
void kasan_unpoison_task_stack(struct task_struct *task);
#else
static inline void kasan_unpoison_task_stack(struct task_struct *task) {}
#endif

#ifdef CONFIG_KASAN_GENERIC

void kasan_cache_shrink(struct kmem_cache *cache);
void kasan_cache_shutdown(struct kmem_cache *cache);
void kasan_record_aux_stack(void *ptr);

#else /* CONFIG_KASAN_GENERIC */

static inline void kasan_cache_shrink(struct kmem_cache *cache) {}
static inline void kasan_cache_shutdown(struct kmem_cache *cache) {}
static inline void kasan_record_aux_stack(void *ptr) {}

#endif /* CONFIG_KASAN_GENERIC */

#if defined(CONFIG_KASAN_SW_TAGS) || defined(CONFIG_KASAN_HW_TAGS)

static inline void *kasan_reset_tag(const void *addr)
{
	return (void *)arch_kasan_reset_tag(addr);
}

/**
 * kasan_report - print a report about a bad memory access detected by KASAN
 * @addr: address of the bad access
 * @size: size of the bad access
 * @is_write: whether the bad access is a write or a read
 * @ip: instruction pointer for the accessibility check or the bad access itself
 */
bool kasan_report(unsigned long addr, size_t size,
		bool is_write, unsigned long ip);

#else /* CONFIG_KASAN_SW_TAGS || CONFIG_KASAN_HW_TAGS */

static inline void *kasan_reset_tag(const void *addr)
{
	return (void *)addr;
}

#endif /* CONFIG_KASAN_SW_TAGS || CONFIG_KASAN_HW_TAGS*/

#ifdef CONFIG_KASAN_HW_TAGS

void kasan_report_async(void);

#endif /* CONFIG_KASAN_HW_TAGS */

#ifdef CONFIG_KASAN_SW_TAGS
void __init kasan_init_sw_tags(void);
#else
static inline void kasan_init_sw_tags(void) { }
#endif

#ifdef CONFIG_KASAN_HW_TAGS
void kasan_init_hw_tags_cpu(void);
void __init kasan_init_hw_tags(void);
#else
static inline void kasan_init_hw_tags_cpu(void) { }
static inline void kasan_init_hw_tags(void) { }
#endif

#ifdef CONFIG_KASAN_VMALLOC

int kasan_populate_vmalloc(unsigned long addr, unsigned long size);
void kasan_poison_vmalloc(const void *start, unsigned long size);
void kasan_unpoison_vmalloc(const void *start, unsigned long size);
void kasan_release_vmalloc(unsigned long start, unsigned long end,
			   unsigned long free_region_start,
			   unsigned long free_region_end);

#else /* CONFIG_KASAN_VMALLOC */

static inline int kasan_populate_vmalloc(unsigned long start,
					unsigned long size)
{
	return 0;
}

static inline void kasan_poison_vmalloc(const void *start, unsigned long size)
{ }
static inline void kasan_unpoison_vmalloc(const void *start, unsigned long size)
{ }
static inline void kasan_release_vmalloc(unsigned long start,
					 unsigned long end,
					 unsigned long free_region_start,
					 unsigned long free_region_end) {}

#endif /* CONFIG_KASAN_VMALLOC */

#if (defined(CONFIG_KASAN_GENERIC) || defined(CONFIG_KASAN_SW_TAGS)) && \
		!defined(CONFIG_KASAN_VMALLOC)

/*
 * These functions provide a special case to support backing module
 * allocations with real shadow memory. With KASAN vmalloc, the special
 * case is unnecessary, as the work is handled in the generic case.
 */
int kasan_module_alloc(void *addr, size_t size);
void kasan_free_shadow(const struct vm_struct *vm);

#else /* (CONFIG_KASAN_GENERIC || CONFIG_KASAN_SW_TAGS) && !CONFIG_KASAN_VMALLOC */

static inline int kasan_module_alloc(void *addr, size_t size) { return 0; }
static inline void kasan_free_shadow(const struct vm_struct *vm) {}

#endif /* (CONFIG_KASAN_GENERIC || CONFIG_KASAN_SW_TAGS) && !CONFIG_KASAN_VMALLOC */

#ifdef CONFIG_KASAN_INLINE
void kasan_non_canonical_hook(unsigned long addr);
#else /* CONFIG_KASAN_INLINE */
static inline void kasan_non_canonical_hook(unsigned long addr) { }
#endif /* CONFIG_KASAN_INLINE */

#endif /* LINUX_KASAN_H */<|MERGE_RESOLUTION|>--- conflicted
+++ resolved
@@ -74,7 +74,6 @@
 static inline void kasan_remove_zero_shadow(void *start,
 					unsigned long size)
 {}
-<<<<<<< HEAD
 
 static inline void kasan_enable_current(void) {}
 static inline void kasan_disable_current(void) {}
@@ -83,16 +82,6 @@
 
 #ifdef CONFIG_KASAN_HW_TAGS
 
-=======
-
-static inline void kasan_enable_current(void) {}
-static inline void kasan_disable_current(void) {}
-
-#endif /* CONFIG_KASAN_GENERIC || CONFIG_KASAN_SW_TAGS */
-
-#ifdef CONFIG_KASAN_HW_TAGS
-
->>>>>>> 8a30a2ca
 DECLARE_STATIC_KEY_FALSE(kasan_flag_enabled);
 
 static __always_inline bool kasan_enabled(void)
@@ -100,11 +89,7 @@
 	return static_branch_likely(&kasan_flag_enabled);
 }
 
-<<<<<<< HEAD
-static inline bool kasan_has_integrated_init(void)
-=======
 static inline bool kasan_hw_tags_enabled(void)
->>>>>>> 8a30a2ca
 {
 	return kasan_enabled();
 }
@@ -119,11 +104,7 @@
 	return IS_ENABLED(CONFIG_KASAN);
 }
 
-<<<<<<< HEAD
-static inline bool kasan_has_integrated_init(void)
-=======
 static inline bool kasan_hw_tags_enabled(void)
->>>>>>> 8a30a2ca
 {
 	return false;
 }
@@ -143,14 +124,11 @@
 }
 
 #endif /* CONFIG_KASAN_HW_TAGS */
-<<<<<<< HEAD
-=======
 
 static inline bool kasan_has_integrated_init(void)
 {
 	return kasan_hw_tags_enabled();
 }
->>>>>>> 8a30a2ca
 
 #ifdef CONFIG_KASAN
 
@@ -199,7 +177,6 @@
 	if (kasan_enabled())
 		__kasan_cache_create(cache, size, flags);
 }
-<<<<<<< HEAD
 
 void __kasan_cache_create_kmalloc(struct kmem_cache *cache);
 static __always_inline void kasan_cache_create_kmalloc(struct kmem_cache *cache)
@@ -223,31 +200,6 @@
 		__kasan_poison_slab(page);
 }
 
-=======
-
-void __kasan_cache_create_kmalloc(struct kmem_cache *cache);
-static __always_inline void kasan_cache_create_kmalloc(struct kmem_cache *cache)
-{
-	if (kasan_enabled())
-		__kasan_cache_create_kmalloc(cache);
-}
-
-size_t __kasan_metadata_size(struct kmem_cache *cache);
-static __always_inline size_t kasan_metadata_size(struct kmem_cache *cache)
-{
-	if (kasan_enabled())
-		return __kasan_metadata_size(cache);
-	return 0;
-}
-
-void __kasan_poison_slab(struct page *page);
-static __always_inline void kasan_poison_slab(struct page *page)
-{
-	if (kasan_enabled())
-		__kasan_poison_slab(page);
-}
-
->>>>>>> 8a30a2ca
 void __kasan_unpoison_object_data(struct kmem_cache *cache, void *object);
 static __always_inline void kasan_unpoison_object_data(struct kmem_cache *cache,
 							void *object)
@@ -263,7 +215,6 @@
 	if (kasan_enabled())
 		__kasan_poison_object_data(cache, object);
 }
-<<<<<<< HEAD
 
 void * __must_check __kasan_init_slab_obj(struct kmem_cache *cache,
 					  const void *object);
@@ -319,63 +270,6 @@
 	return (void *)object;
 }
 
-=======
-
-void * __must_check __kasan_init_slab_obj(struct kmem_cache *cache,
-					  const void *object);
-static __always_inline void * __must_check kasan_init_slab_obj(
-				struct kmem_cache *cache, const void *object)
-{
-	if (kasan_enabled())
-		return __kasan_init_slab_obj(cache, object);
-	return (void *)object;
-}
-
-bool __kasan_slab_free(struct kmem_cache *s, void *object,
-			unsigned long ip, bool init);
-static __always_inline bool kasan_slab_free(struct kmem_cache *s,
-						void *object, bool init)
-{
-	if (kasan_enabled())
-		return __kasan_slab_free(s, object, _RET_IP_, init);
-	return false;
-}
-
-void __kasan_kfree_large(void *ptr, unsigned long ip);
-static __always_inline void kasan_kfree_large(void *ptr)
-{
-	if (kasan_enabled())
-		__kasan_kfree_large(ptr, _RET_IP_);
-}
-
-void __kasan_slab_free_mempool(void *ptr, unsigned long ip);
-static __always_inline void kasan_slab_free_mempool(void *ptr)
-{
-	if (kasan_enabled())
-		__kasan_slab_free_mempool(ptr, _RET_IP_);
-}
-
-void * __must_check __kasan_slab_alloc(struct kmem_cache *s,
-				       void *object, gfp_t flags, bool init);
-static __always_inline void * __must_check kasan_slab_alloc(
-		struct kmem_cache *s, void *object, gfp_t flags, bool init)
-{
-	if (kasan_enabled())
-		return __kasan_slab_alloc(s, object, flags, init);
-	return object;
-}
-
-void * __must_check __kasan_kmalloc(struct kmem_cache *s, const void *object,
-				    size_t size, gfp_t flags);
-static __always_inline void * __must_check kasan_kmalloc(struct kmem_cache *s,
-				const void *object, size_t size, gfp_t flags)
-{
-	if (kasan_enabled())
-		return __kasan_kmalloc(s, object, size, flags);
-	return (void *)object;
-}
-
->>>>>>> 8a30a2ca
 void * __must_check __kasan_kmalloc_large(const void *ptr,
 					  size_t size, gfp_t flags);
 static __always_inline void * __must_check kasan_kmalloc_large(const void *ptr,
