/*
 *  linux/include/linux/mmc/host.h
 *
 * This program is free software; you can redistribute it and/or modify
 * it under the terms of the GNU General Public License version 2 as
 * published by the Free Software Foundation.
 *
 *  Host driver specific definitions.
 */
#ifndef LINUX_MMC_HOST_H
#define LINUX_MMC_HOST_H

#include <linux/sched.h>
#include <linux/device.h>
#include <linux/fault-inject.h>
#include <linux/blkdev.h>

#include <linux/mmc/core.h>
#include <linux/mmc/card.h>
#include <linux/mmc/pm.h>
#include <linux/dma-direction.h>

struct mmc_ios {
	unsigned int	clock;			/* clock rate */
	unsigned short	vdd;

/* vdd stores the bit number of the selected voltage range from below. */

	unsigned char	bus_mode;		/* command output mode */

#define MMC_BUSMODE_OPENDRAIN	1
#define MMC_BUSMODE_PUSHPULL	2

	unsigned char	chip_select;		/* SPI chip select */

#define MMC_CS_DONTCARE		0
#define MMC_CS_HIGH		1
#define MMC_CS_LOW		2

	unsigned char	power_mode;		/* power supply mode */

#define MMC_POWER_OFF		0
#define MMC_POWER_UP		1
#define MMC_POWER_ON		2
#define MMC_POWER_UNDEFINED	3

	unsigned char	bus_width;		/* data bus width */

#define MMC_BUS_WIDTH_1		0
#define MMC_BUS_WIDTH_4		2
#define MMC_BUS_WIDTH_8		3

	unsigned char	timing;			/* timing specification used */

#define MMC_TIMING_LEGACY	0
#define MMC_TIMING_MMC_HS	1
#define MMC_TIMING_SD_HS	2
#define MMC_TIMING_UHS_SDR12	3
#define MMC_TIMING_UHS_SDR25	4
#define MMC_TIMING_UHS_SDR50	5
#define MMC_TIMING_UHS_SDR104	6
#define MMC_TIMING_UHS_DDR50	7
#define MMC_TIMING_MMC_DDR52	8
#define MMC_TIMING_MMC_HS200	9
#define MMC_TIMING_MMC_HS400	10

	unsigned char	signal_voltage;		/* signalling voltage (1.8V or 3.3V) */

#define MMC_SIGNAL_VOLTAGE_330	0
#define MMC_SIGNAL_VOLTAGE_180	1
#define MMC_SIGNAL_VOLTAGE_120	2

	unsigned char	drv_type;		/* driver type (A, B, C, D) */

#define MMC_SET_DRIVER_TYPE_B	0
#define MMC_SET_DRIVER_TYPE_A	1
#define MMC_SET_DRIVER_TYPE_C	2
#define MMC_SET_DRIVER_TYPE_D	3

	bool enhanced_strobe;			/* hs400es selection */
};

struct mmc_host;

struct mmc_host_ops {
	/*
	 * It is optional for the host to implement pre_req and post_req in
	 * order to support double buffering of requests (prepare one
	 * request while another request is active).
	 * pre_req() must always be followed by a post_req().
	 * To undo a call made to pre_req(), call post_req() with
	 * a nonzero err condition.
	 */
	void	(*post_req)(struct mmc_host *host, struct mmc_request *req,
			    int err);
	void	(*pre_req)(struct mmc_host *host, struct mmc_request *req);
	void	(*request)(struct mmc_host *host, struct mmc_request *req);

	/*
	 * Avoid calling the next three functions too often or in a "fast
	 * path", since underlaying controller might implement them in an
	 * expensive and/or slow way. Also note that these functions might
	 * sleep, so don't call them in the atomic contexts!
	 */

	/*
	 * Notes to the set_ios callback:
	 * ios->clock might be 0. For some controllers, setting 0Hz
	 * as any other frequency works. However, some controllers
	 * explicitly need to disable the clock. Otherwise e.g. voltage
	 * switching might fail because the SDCLK is not really quiet.
	 */
	void	(*set_ios)(struct mmc_host *host, struct mmc_ios *ios);

	/*
	 * Return values for the get_ro callback should be:
	 *   0 for a read/write card
	 *   1 for a read-only card
	 *   -ENOSYS when not supported (equal to NULL callback)
	 *   or a negative errno value when something bad happened
	 */
	int	(*get_ro)(struct mmc_host *host);

	/*
	 * Return values for the get_cd callback should be:
	 *   0 for a absent card
	 *   1 for a present card
	 *   -ENOSYS when not supported (equal to NULL callback)
	 *   or a negative errno value when something bad happened
	 */
	int	(*get_cd)(struct mmc_host *host);

	void	(*enable_sdio_irq)(struct mmc_host *host, int enable);
	void	(*ack_sdio_irq)(struct mmc_host *host);

	/* optional callback for HC quirks */
	void	(*init_card)(struct mmc_host *host, struct mmc_card *card);

	int	(*start_signal_voltage_switch)(struct mmc_host *host, struct mmc_ios *ios);

	/* Check if the card is pulling dat[0:3] low */
	int	(*card_busy)(struct mmc_host *host);

	/* The tuning command opcode value is different for SD and eMMC cards */
	int	(*execute_tuning)(struct mmc_host *host, u32 opcode);

	/* Prepare HS400 target operating frequency depending host driver */
	int	(*prepare_hs400_tuning)(struct mmc_host *host, struct mmc_ios *ios);
	/* Prepare enhanced strobe depending host driver */
	void	(*hs400_enhanced_strobe)(struct mmc_host *host,
					 struct mmc_ios *ios);
	int	(*select_drive_strength)(struct mmc_card *card,
					 unsigned int max_dtr, int host_drv,
					 int card_drv, int *drv_type);
	void	(*hw_reset)(struct mmc_host *host);
	void	(*card_event)(struct mmc_host *host);

	/*
	 * Optional callback to support controllers with HW issues for multiple
	 * I/O. Returns the number of supported blocks for the request.
	 */
	int	(*multi_io_quirk)(struct mmc_card *card,
				  unsigned int direction, int blk_size);
};

struct mmc_cqe_ops {
	int	(*cqe_enable)(struct mmc_host *host, struct mmc_card *card);
	void	(*cqe_disable)(struct mmc_host *host);
	int	(*cqe_request)(struct mmc_host *host, struct mmc_request *mrq);
	void	(*cqe_post_req)(struct mmc_host *host, struct mmc_request *mrq);
	void	(*cqe_off)(struct mmc_host *host);
	int	(*cqe_wait_for_idle)(struct mmc_host *host);
	bool	(*cqe_timeout)(struct mmc_host *host, struct mmc_request *mrq,
			       bool *recovery_needed);
	void	(*cqe_recovery_start)(struct mmc_host *host);
	void	(*cqe_recovery_finish)(struct mmc_host *host);
};

struct mmc_async_req {
	/* active mmc request */
	struct mmc_request	*mrq;
	/*
	 * Check error status of completed mmc request.
	 * Returns 0 if success otherwise non zero.
	 */
	enum mmc_blk_status (*err_check)(struct mmc_card *, struct mmc_async_req *);
};

/**
 * struct mmc_slot - MMC slot functions
 *
 * @cd_irq:		MMC/SD-card slot hotplug detection IRQ or -EINVAL
 * @handler_priv:	MMC/SD-card slot context
 *
 * Some MMC/SD host controllers implement slot-functions like card and
 * write-protect detection natively. However, a large number of controllers
 * leave these functions to the CPU. This struct provides a hook to attach
 * such slot-function drivers.
 */
struct mmc_slot {
	int cd_irq;
	void *handler_priv;
};

/**
 * mmc_context_info - synchronization details for mmc context
 * @is_done_rcv		wake up reason was done request
 * @is_new_req		wake up reason was new request
 * @is_waiting_last_req	mmc context waiting for single running request
 * @wait		wait queue
 */
struct mmc_context_info {
	bool			is_done_rcv;
	bool			is_new_req;
	bool			is_waiting_last_req;
	wait_queue_head_t	wait;
};

struct regulator;
struct mmc_pwrseq;

struct mmc_supply {
	struct regulator *vmmc;		/* Card power supply */
	struct regulator *vqmmc;	/* Optional Vccq supply */
};

struct mmc_host {
	struct device		*parent;
	struct device		class_dev;
	int			index;
	const struct mmc_host_ops *ops;
	struct mmc_pwrseq	*pwrseq;
	unsigned int		f_min;
	unsigned int		f_max;
	unsigned int		f_init;
	u32			ocr_avail;
	u32			ocr_avail_sdio;	/* SDIO-specific OCR */
	u32			ocr_avail_sd;	/* SD-specific OCR */
	u32			ocr_avail_mmc;	/* MMC-specific OCR */
#ifdef CONFIG_PM_SLEEP
	struct notifier_block	pm_notify;
#endif
	u32			max_current_330;
	u32			max_current_300;
	u32			max_current_180;

#define MMC_VDD_165_195		0x00000080	/* VDD voltage 1.65 - 1.95 */
#define MMC_VDD_20_21		0x00000100	/* VDD voltage 2.0 ~ 2.1 */
#define MMC_VDD_21_22		0x00000200	/* VDD voltage 2.1 ~ 2.2 */
#define MMC_VDD_22_23		0x00000400	/* VDD voltage 2.2 ~ 2.3 */
#define MMC_VDD_23_24		0x00000800	/* VDD voltage 2.3 ~ 2.4 */
#define MMC_VDD_24_25		0x00001000	/* VDD voltage 2.4 ~ 2.5 */
#define MMC_VDD_25_26		0x00002000	/* VDD voltage 2.5 ~ 2.6 */
#define MMC_VDD_26_27		0x00004000	/* VDD voltage 2.6 ~ 2.7 */
#define MMC_VDD_27_28		0x00008000	/* VDD voltage 2.7 ~ 2.8 */
#define MMC_VDD_28_29		0x00010000	/* VDD voltage 2.8 ~ 2.9 */
#define MMC_VDD_29_30		0x00020000	/* VDD voltage 2.9 ~ 3.0 */
#define MMC_VDD_30_31		0x00040000	/* VDD voltage 3.0 ~ 3.1 */
#define MMC_VDD_31_32		0x00080000	/* VDD voltage 3.1 ~ 3.2 */
#define MMC_VDD_32_33		0x00100000	/* VDD voltage 3.2 ~ 3.3 */
#define MMC_VDD_33_34		0x00200000	/* VDD voltage 3.3 ~ 3.4 */
#define MMC_VDD_34_35		0x00400000	/* VDD voltage 3.4 ~ 3.5 */
#define MMC_VDD_35_36		0x00800000	/* VDD voltage 3.5 ~ 3.6 */

	u32			caps;		/* Host capabilities */

#define MMC_CAP_4_BIT_DATA	(1 << 0)	/* Can the host do 4 bit transfers */
#define MMC_CAP_MMC_HIGHSPEED	(1 << 1)	/* Can do MMC high-speed timing */
#define MMC_CAP_SD_HIGHSPEED	(1 << 2)	/* Can do SD high-speed timing */
#define MMC_CAP_SDIO_IRQ	(1 << 3)	/* Can signal pending SDIO IRQs */
#define MMC_CAP_SPI		(1 << 4)	/* Talks only SPI protocols */
#define MMC_CAP_NEEDS_POLL	(1 << 5)	/* Needs polling for card-detection */
#define MMC_CAP_8_BIT_DATA	(1 << 6)	/* Can the host do 8 bit transfers */
#define MMC_CAP_AGGRESSIVE_PM	(1 << 7)	/* Suspend (e)MMC/SD at idle  */
#define MMC_CAP_NONREMOVABLE	(1 << 8)	/* Nonremovable e.g. eMMC */
#define MMC_CAP_WAIT_WHILE_BUSY	(1 << 9)	/* Waits while card is busy */
#define MMC_CAP_ERASE		(1 << 10)	/* Allow erase/trim commands */
#define MMC_CAP_3_3V_DDR	(1 << 11)	/* Host supports eMMC DDR 3.3V */
#define MMC_CAP_1_8V_DDR	(1 << 12)	/* Host supports eMMC DDR 1.8V */
#define MMC_CAP_1_2V_DDR	(1 << 13)	/* Host supports eMMC DDR 1.2V */
#define MMC_CAP_POWER_OFF_CARD	(1 << 14)	/* Can power off after boot */
#define MMC_CAP_BUS_WIDTH_TEST	(1 << 15)	/* CMD14/CMD19 bus width ok */
#define MMC_CAP_UHS_SDR12	(1 << 16)	/* Host supports UHS SDR12 mode */
#define MMC_CAP_UHS_SDR25	(1 << 17)	/* Host supports UHS SDR25 mode */
#define MMC_CAP_UHS_SDR50	(1 << 18)	/* Host supports UHS SDR50 mode */
#define MMC_CAP_UHS_SDR104	(1 << 19)	/* Host supports UHS SDR104 mode */
#define MMC_CAP_UHS_DDR50	(1 << 20)	/* Host supports UHS DDR50 mode */
#define MMC_CAP_NO_BOUNCE_BUFF	(1 << 21)	/* Disable bounce buffers on host */
#define MMC_CAP_DRIVER_TYPE_A	(1 << 23)	/* Host supports Driver Type A */
#define MMC_CAP_DRIVER_TYPE_C	(1 << 24)	/* Host supports Driver Type C */
#define MMC_CAP_DRIVER_TYPE_D	(1 << 25)	/* Host supports Driver Type D */
#define MMC_CAP_CMD_DURING_TFR	(1 << 29)	/* Commands during data transfer */
#define MMC_CAP_CMD23		(1 << 30)	/* CMD23 supported. */
#define MMC_CAP_HW_RESET	(1 << 31)	/* Hardware reset */

	u32			caps2;		/* More host capabilities */

#define MMC_CAP2_BOOTPART_NOACC	(1 << 0)	/* Boot partition no access */
#define MMC_CAP2_FULL_PWR_CYCLE	(1 << 2)	/* Can do full power cycle */
#define MMC_CAP2_HS200_1_8V_SDR	(1 << 5)        /* can support */
#define MMC_CAP2_HS200_1_2V_SDR	(1 << 6)        /* can support */
#define MMC_CAP2_HS200		(MMC_CAP2_HS200_1_8V_SDR | \
				 MMC_CAP2_HS200_1_2V_SDR)
#define MMC_CAP2_HC_ERASE_SZ	(1 << 9)	/* High-capacity erase size */
#define MMC_CAP2_CD_ACTIVE_HIGH	(1 << 10)	/* Card-detect signal active high */
#define MMC_CAP2_RO_ACTIVE_HIGH	(1 << 11)	/* Write-protect signal active high */
#define MMC_CAP2_PACKED_RD	(1 << 12)	/* Allow packed read */
#define MMC_CAP2_PACKED_WR	(1 << 13)	/* Allow packed write */
#define MMC_CAP2_PACKED_CMD	(MMC_CAP2_PACKED_RD | \
				 MMC_CAP2_PACKED_WR)
#define MMC_CAP2_NO_PRESCAN_POWERUP (1 << 14)	/* Don't power up before scan */
#define MMC_CAP2_HS400_1_8V	(1 << 15)	/* Can support HS400 1.8V */
#define MMC_CAP2_HS400_1_2V	(1 << 16)	/* Can support HS400 1.2V */
#define MMC_CAP2_HS400		(MMC_CAP2_HS400_1_8V | \
				 MMC_CAP2_HS400_1_2V)
#define MMC_CAP2_HSX00_1_2V	(MMC_CAP2_HS200_1_2V_SDR | MMC_CAP2_HS400_1_2V)
#define MMC_CAP2_SDIO_IRQ_NOTHREAD (1 << 17)
#define MMC_CAP2_NO_WRITE_PROTECT (1 << 18)	/* No physical write protect pin, assume that card is always read-write */
#define MMC_CAP2_NO_SDIO	(1 << 19)	/* Do not send SDIO commands during initialization */
#define MMC_CAP2_HS400_ES	(1 << 20)	/* Host supports enhanced strobe */
#define MMC_CAP2_NO_SD		(1 << 21)	/* Do not send SD commands during initialization */
#define MMC_CAP2_NO_MMC		(1 << 22)	/* Do not send (e)MMC commands during initialization */
#define MMC_CAP2_CD_POST	(1 << 23)	/* post card rescan, let client driver to start */
#define MMC_CAP2_DDR52_3_3V	(1 << 24)	/* Only supprot eMMC DDR52 at 3.3v */
#define MMC_CAP2_CQE		(1 << 25)	/* Has eMMC command queue engine */
#define MMC_CAP2_CQE_DCMD	(1 << 26)	/* CQE can issue a direct command */
	mmc_pm_flag_t		pm_caps;	/* supported pm features */

	/* host specific block data */
	unsigned int		max_seg_size;	/* see blk_queue_max_segment_size */
	unsigned short		max_segs;	/* see blk_queue_max_segments */
	unsigned short		unused;
	unsigned int		max_req_size;	/* maximum number of bytes in one req */
	unsigned int		max_blk_size;	/* maximum size of one mmc block */
	unsigned int		max_blk_count;	/* maximum number of blocks in one req */
	unsigned int		max_busy_timeout; /* max busy timeout in ms */

	/* private data */
	spinlock_t		lock;		/* lock for claim and bus ops */

	struct mmc_ios		ios;		/* current io bus settings */

	/* group bitfields together to minimize padding */
	unsigned int		use_spi_crc:1;
	unsigned int		claimed:1;	/* host exclusively claimed */
	unsigned int		bus_dead:1;	/* bus has been released */
#ifdef CONFIG_MMC_DEBUG
	unsigned int		removed:1;	/* host is being removed */
#endif
	unsigned int		can_retune:1;	/* re-tuning can be used */
	unsigned int		doing_retune:1;	/* re-tuning in progress */
	unsigned int		retune_now:1;	/* do re-tuning at next req */
	unsigned int		retune_paused:1; /* re-tuning is temporarily disabled */

	int			rescan_disable;	/* disable card detection */
	int			rescan_entered;	/* used with nonremovable devices */

	int			need_retune;	/* re-tuning is needed */
	int			hold_retune;	/* hold off re-tuning */
	unsigned int		retune_period;	/* re-tuning period in secs */
	struct timer_list	retune_timer;	/* for periodic re-tuning */

	bool			trigger_card_event; /* card_event necessary */

	struct mmc_card		*card;		/* device attached to this host */

	wait_queue_head_t	wq;
	struct task_struct	*claimer;	/* task that has host claimed */
	int			claim_cnt;	/* "claim" nesting count */

	struct delayed_work	detect;
	int			detect_change;	/* card detect flag */
	struct mmc_slot		slot;

	const struct mmc_bus_ops *bus_ops;	/* current bus driver */
	unsigned int		bus_refs;	/* reference counter */

	unsigned int		sdio_irqs;
	struct task_struct	*sdio_irq_thread;
	struct delayed_work	sdio_irq_work;
	bool			sdio_irq_pending;
	atomic_t		sdio_irq_thread_abort;

	mmc_pm_flag_t		pm_flags;	/* requested pm features */

	struct led_trigger	*led;		/* activity led */

#ifdef CONFIG_REGULATOR
	bool			regulator_enabled; /* regulator state */
#endif
	struct mmc_supply	supply;

	struct dentry		*debugfs_root;

	struct mmc_async_req	*areq;		/* active async req */
	struct mmc_context_info	context_info;	/* async synchronization info */

	/* Ongoing data transfer that allows commands during transfer */
	struct mmc_request	*ongoing_mrq;

#ifdef CONFIG_FAIL_MMC_REQUEST
	struct fault_attr	fail_mmc_request;
#endif

	unsigned int		actual_clock;	/* Actual HC clock rate */

	unsigned int		slotno;	/* used for sdio acpi binding */

	int			dsr_req;	/* DSR value is valid */
	u32			dsr;	/* optional driver stage (DSR) value */

<<<<<<< HEAD
	/* Command Queue Engine (CQE) support */
	const struct mmc_cqe_ops *cqe_ops;
	void			*cqe_private;
	void			(*cqe_recovery_notifier)(struct mmc_host *,
							 struct mmc_request *);
	int			cqe_qdepth;
	bool			cqe_enabled;
	bool			cqe_on;
=======
#ifdef CONFIG_MMC_EMBEDDED_SDIO
	struct {
		struct sdio_cis			*cis;
		struct sdio_cccr		*cccr;
		struct sdio_embedded_func	*funcs;
		int				num_funcs;
	} embedded_sdio_data;
#endif

#ifdef CONFIG_BLOCK
	int			latency_hist_enabled;
	struct io_latency_state io_lat_s;
#endif
>>>>>>> 5c73594e

	unsigned long		private[0] ____cacheline_aligned;
};

struct device_node;

struct mmc_host *mmc_alloc_host(int extra, struct device *);
int mmc_add_host(struct mmc_host *);
void mmc_remove_host(struct mmc_host *);
void mmc_free_host(struct mmc_host *);
int mmc_of_parse(struct mmc_host *host);
int mmc_of_parse_voltage(struct device_node *np, u32 *mask);

#ifdef CONFIG_MMC_EMBEDDED_SDIO
extern void mmc_set_embedded_sdio_data(struct mmc_host *host,
				       struct sdio_cis *cis,
				       struct sdio_cccr *cccr,
				       struct sdio_embedded_func *funcs,
				       int num_funcs);
#endif

static inline void *mmc_priv(struct mmc_host *host)
{
	return (void *)host->private;
}

#define mmc_host_is_spi(host)	((host)->caps & MMC_CAP_SPI)

#define mmc_dev(x)	((x)->parent)
#define mmc_classdev(x)	(&(x)->class_dev)
#define mmc_hostname(x)	(dev_name(&(x)->class_dev))

int mmc_power_save_host(struct mmc_host *host);
int mmc_power_restore_host(struct mmc_host *host);

void mmc_detect_change(struct mmc_host *, unsigned long delay);
void mmc_request_done(struct mmc_host *, struct mmc_request *);
void mmc_command_done(struct mmc_host *host, struct mmc_request *mrq);

static inline void mmc_signal_sdio_irq(struct mmc_host *host)
{
	host->ops->enable_sdio_irq(host, 0);
	host->sdio_irq_pending = true;
	if (host->sdio_irq_thread)
		wake_up_process(host->sdio_irq_thread);
}

void sdio_run_irqs(struct mmc_host *host);
void sdio_signal_irq(struct mmc_host *host);

#ifdef CONFIG_REGULATOR
int mmc_regulator_get_ocrmask(struct regulator *supply);
int mmc_regulator_set_ocr(struct mmc_host *mmc,
			struct regulator *supply,
			unsigned short vdd_bit);
int mmc_regulator_set_vqmmc(struct mmc_host *mmc, struct mmc_ios *ios);
#else
static inline int mmc_regulator_get_ocrmask(struct regulator *supply)
{
	return 0;
}

static inline int mmc_regulator_set_ocr(struct mmc_host *mmc,
				 struct regulator *supply,
				 unsigned short vdd_bit)
{
	return 0;
}

static inline int mmc_regulator_set_vqmmc(struct mmc_host *mmc,
					  struct mmc_ios *ios)
{
	return -EINVAL;
}
#endif

u32 mmc_vddrange_to_ocrmask(int vdd_min, int vdd_max);
int mmc_regulator_get_supply(struct mmc_host *mmc);

static inline int mmc_card_is_removable(struct mmc_host *host)
{
	return !(host->caps & MMC_CAP_NONREMOVABLE);
}

static inline int mmc_card_keep_power(struct mmc_host *host)
{
	return host->pm_flags & MMC_PM_KEEP_POWER;
}

static inline int mmc_card_wake_sdio_irq(struct mmc_host *host)
{
	return host->pm_flags & MMC_PM_WAKE_SDIO_IRQ;
}

/* TODO: Move to private header */
static inline int mmc_card_hs(struct mmc_card *card)
{
	return card->host->ios.timing == MMC_TIMING_SD_HS ||
		card->host->ios.timing == MMC_TIMING_MMC_HS;
}

/* TODO: Move to private header */
static inline int mmc_card_uhs(struct mmc_card *card)
{
	return card->host->ios.timing >= MMC_TIMING_UHS_SDR12 &&
		card->host->ios.timing <= MMC_TIMING_UHS_DDR50;
}

void mmc_retune_timer_stop(struct mmc_host *host);

static inline void mmc_retune_needed(struct mmc_host *host)
{
	if (host->can_retune)
		host->need_retune = 1;
}

static inline bool mmc_can_retune(struct mmc_host *host)
{
	return host->can_retune == 1;
}

static inline enum dma_data_direction mmc_get_dma_dir(struct mmc_data *data)
{
	return data->flags & MMC_DATA_WRITE ? DMA_TO_DEVICE : DMA_FROM_DEVICE;
}

int mmc_send_tuning(struct mmc_host *host, u32 opcode, int *cmd_error);
int mmc_abort_tuning(struct mmc_host *host, u32 opcode);

#endif /* LINUX_MMC_HOST_H */<|MERGE_RESOLUTION|>--- conflicted
+++ resolved
@@ -409,7 +409,6 @@
 	int			dsr_req;	/* DSR value is valid */
 	u32			dsr;	/* optional driver stage (DSR) value */
 
-<<<<<<< HEAD
 	/* Command Queue Engine (CQE) support */
 	const struct mmc_cqe_ops *cqe_ops;
 	void			*cqe_private;
@@ -418,7 +417,6 @@
 	int			cqe_qdepth;
 	bool			cqe_enabled;
 	bool			cqe_on;
-=======
 #ifdef CONFIG_MMC_EMBEDDED_SDIO
 	struct {
 		struct sdio_cis			*cis;
@@ -432,7 +430,6 @@
 	int			latency_hist_enabled;
 	struct io_latency_state io_lat_s;
 #endif
->>>>>>> 5c73594e
 
 	unsigned long		private[0] ____cacheline_aligned;
 };
