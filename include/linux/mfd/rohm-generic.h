/* SPDX-License-Identifier: GPL-2.0-or-later */
/* Copyright (C) 2018 ROHM Semiconductors */

#ifndef __LINUX_MFD_ROHM_H__
#define __LINUX_MFD_ROHM_H__

#include <linux/regmap.h>
#include <linux/regulator/driver.h>

enum rohm_chip_type {
	ROHM_CHIP_TYPE_BD9571,
	ROHM_CHIP_TYPE_BD9573,
	ROHM_CHIP_TYPE_BD9574,
	ROHM_CHIP_TYPE_BD9576,
	ROHM_CHIP_TYPE_BD70528,
	ROHM_CHIP_TYPE_BD71815,
	ROHM_CHIP_TYPE_BD71828,
	ROHM_CHIP_TYPE_BD71837,
	ROHM_CHIP_TYPE_BD71847,
	ROHM_CHIP_TYPE_AMOUNT
};

struct rohm_regmap_dev {
	struct device *dev;
	struct regmap *regmap;
};

#define ROHM_DVS_LEVEL_RUN		BIT(0)
#define ROHM_DVS_LEVEL_IDLE		BIT(1)
#define ROHM_DVS_LEVEL_SUSPEND		BIT(2)
#define ROHM_DVS_LEVEL_LPSR		BIT(3)
<<<<<<< HEAD
#define ROHM_DVS_LEVEL_VALID_AMOUNT	4
=======
#define ROHM_DVS_LEVEL_SNVS		BIT(4)
#define ROHM_DVS_LEVEL_VALID_AMOUNT	5
>>>>>>> 3b17187f
#define ROHM_DVS_LEVEL_UNKNOWN		0

/**
 * struct rohm_dvs_config - dynamic voltage scaling register descriptions
 *
 * @level_map:		bitmap representing supported run-levels for this
 *			regulator
 * @run_reg:		register address for regulator config at 'run' state
 * @run_mask:		value mask for regulator voltages at 'run' state
 * @run_on_mask:	enable mask for regulator at 'run' state
 * @idle_reg:		register address for regulator config at 'idle' state
 * @idle_mask:		value mask for regulator voltages at 'idle' state
 * @idle_on_mask:	enable mask for regulator at 'idle' state
 * @suspend_reg:	register address for regulator config at 'suspend' state
 * @suspend_mask:	value mask for regulator voltages at 'suspend' state
 * @suspend_on_mask:	enable mask for regulator at 'suspend' state
 * @lpsr_reg:		register address for regulator config at 'lpsr' state
 * @lpsr_mask:		value mask for regulator voltages at 'lpsr' state
 * @lpsr_on_mask:	enable mask for regulator at 'lpsr' state
 *
 * Description of ROHM PMICs voltage configuration registers for different
 * system states. This is used to correctly configure the PMIC at startup
 * based on values read from DT.
 */
struct rohm_dvs_config {
	uint64_t level_map;
	unsigned int run_reg;
	unsigned int run_mask;
	unsigned int run_on_mask;
	unsigned int idle_reg;
	unsigned int idle_mask;
	unsigned int idle_on_mask;
	unsigned int suspend_reg;
	unsigned int suspend_mask;
	unsigned int suspend_on_mask;
	unsigned int lpsr_reg;
	unsigned int lpsr_mask;
	unsigned int lpsr_on_mask;
	unsigned int snvs_reg;
	unsigned int snvs_mask;
	unsigned int snvs_on_mask;
};

#if IS_ENABLED(CONFIG_REGULATOR_ROHM)
int rohm_regulator_set_dvs_levels(const struct rohm_dvs_config *dvs,
				  struct device_node *np,
				  const struct regulator_desc *desc,
				  struct regmap *regmap);

#else
static inline int rohm_regulator_set_dvs_levels(const struct rohm_dvs_config *dvs,
						struct device_node *np,
						const struct regulator_desc *desc,
						struct regmap *regmap)
{
	return 0;
}
#endif

#endif<|MERGE_RESOLUTION|>--- conflicted
+++ resolved
@@ -29,12 +29,8 @@
 #define ROHM_DVS_LEVEL_IDLE		BIT(1)
 #define ROHM_DVS_LEVEL_SUSPEND		BIT(2)
 #define ROHM_DVS_LEVEL_LPSR		BIT(3)
-<<<<<<< HEAD
-#define ROHM_DVS_LEVEL_VALID_AMOUNT	4
-=======
 #define ROHM_DVS_LEVEL_SNVS		BIT(4)
 #define ROHM_DVS_LEVEL_VALID_AMOUNT	5
->>>>>>> 3b17187f
 #define ROHM_DVS_LEVEL_UNKNOWN		0
 
 /**
