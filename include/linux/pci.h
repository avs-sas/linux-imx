/* SPDX-License-Identifier: GPL-2.0 */
/*
 *	pci.h
 *
 *	PCI defines and function prototypes
 *	Copyright 1994, Drew Eckhardt
 *	Copyright 1997--1999 Martin Mares <mj@ucw.cz>
 *
 *	PCI Express ASPM defines and function prototypes
 *	Copyright (c) 2007 Intel Corp.
 *		Zhang Yanmin (yanmin.zhang@intel.com)
 *		Shaohua Li (shaohua.li@intel.com)
 *
 *	For more information, please consult the following manuals (look at
 *	http://www.pcisig.com/ for how to get them):
 *
 *	PCI BIOS Specification
 *	PCI Local Bus Specification
 *	PCI to PCI Bridge Specification
 *	PCI Express Specification
 *	PCI System Design Guide
 */
#ifndef LINUX_PCI_H
#define LINUX_PCI_H


#include <linux/mod_devicetable.h>

#include <linux/types.h>
#include <linux/init.h>
#include <linux/ioport.h>
#include <linux/list.h>
#include <linux/compiler.h>
#include <linux/errno.h>
#include <linux/kobject.h>
#include <linux/atomic.h>
#include <linux/device.h>
#include <linux/interrupt.h>
#include <linux/io.h>
#include <linux/resource_ext.h>
#include <uapi/linux/pci.h>

#include <linux/pci_ids.h>

#define PCI_STATUS_ERROR_BITS (PCI_STATUS_DETECTED_PARITY  | \
			       PCI_STATUS_SIG_SYSTEM_ERROR | \
			       PCI_STATUS_REC_MASTER_ABORT | \
			       PCI_STATUS_REC_TARGET_ABORT | \
			       PCI_STATUS_SIG_TARGET_ABORT | \
			       PCI_STATUS_PARITY)

/*
 * The PCI interface treats multi-function devices as independent
 * devices.  The slot/function address of each device is encoded
 * in a single byte as follows:
 *
 *	7:3 = slot
 *	2:0 = function
 *
 * PCI_DEVFN(), PCI_SLOT(), and PCI_FUNC() are defined in uapi/linux/pci.h.
 * In the interest of not exposing interfaces to user-space unnecessarily,
 * the following kernel-only defines are being added here.
 */
#define PCI_DEVID(bus, devfn)	((((u16)(bus)) << 8) | (devfn))
/* return bus from PCI devid = ((u16)bus_number) << 8) | devfn */
#define PCI_BUS_NUM(x) (((x) >> 8) & 0xff)

/* pci_slot represents a physical slot */
struct pci_slot {
	struct pci_bus		*bus;		/* Bus this slot is on */
	struct list_head	list;		/* Node in list of slots */
	struct hotplug_slot	*hotplug;	/* Hotplug info (move here) */
	unsigned char		number;		/* PCI_SLOT(pci_dev->devfn) */
	struct kobject		kobj;
};

static inline const char *pci_slot_name(const struct pci_slot *slot)
{
	return kobject_name(&slot->kobj);
}

/* File state for mmap()s on /proc/bus/pci/X/Y */
enum pci_mmap_state {
	pci_mmap_io,
	pci_mmap_mem
};

/* For PCI devices, the region numbers are assigned this way: */
enum {
	/* #0-5: standard PCI resources */
	PCI_STD_RESOURCES,
	PCI_STD_RESOURCE_END = PCI_STD_RESOURCES + PCI_STD_NUM_BARS - 1,

	/* #6: expansion ROM resource */
	PCI_ROM_RESOURCE,

	/* Device-specific resources */
#ifdef CONFIG_PCI_IOV
	PCI_IOV_RESOURCES,
	PCI_IOV_RESOURCE_END = PCI_IOV_RESOURCES + PCI_SRIOV_NUM_BARS - 1,
#endif

/* PCI-to-PCI (P2P) bridge windows */
#define PCI_BRIDGE_IO_WINDOW		(PCI_BRIDGE_RESOURCES + 0)
#define PCI_BRIDGE_MEM_WINDOW		(PCI_BRIDGE_RESOURCES + 1)
#define PCI_BRIDGE_PREF_MEM_WINDOW	(PCI_BRIDGE_RESOURCES + 2)

/* CardBus bridge windows */
#define PCI_CB_BRIDGE_IO_0_WINDOW	(PCI_BRIDGE_RESOURCES + 0)
#define PCI_CB_BRIDGE_IO_1_WINDOW	(PCI_BRIDGE_RESOURCES + 1)
#define PCI_CB_BRIDGE_MEM_0_WINDOW	(PCI_BRIDGE_RESOURCES + 2)
#define PCI_CB_BRIDGE_MEM_1_WINDOW	(PCI_BRIDGE_RESOURCES + 3)

/* Total number of bridge resources for P2P and CardBus */
#define PCI_BRIDGE_RESOURCE_NUM 4

	/* Resources assigned to buses behind the bridge */
	PCI_BRIDGE_RESOURCES,
	PCI_BRIDGE_RESOURCE_END = PCI_BRIDGE_RESOURCES +
				  PCI_BRIDGE_RESOURCE_NUM - 1,

	/* Total resources associated with a PCI device */
	PCI_NUM_RESOURCES,

	/* Preserve this for compatibility */
	DEVICE_COUNT_RESOURCE = PCI_NUM_RESOURCES,
};

/**
 * enum pci_interrupt_pin - PCI INTx interrupt values
 * @PCI_INTERRUPT_UNKNOWN: Unknown or unassigned interrupt
 * @PCI_INTERRUPT_INTA: PCI INTA pin
 * @PCI_INTERRUPT_INTB: PCI INTB pin
 * @PCI_INTERRUPT_INTC: PCI INTC pin
 * @PCI_INTERRUPT_INTD: PCI INTD pin
 *
 * Corresponds to values for legacy PCI INTx interrupts, as can be found in the
 * PCI_INTERRUPT_PIN register.
 */
enum pci_interrupt_pin {
	PCI_INTERRUPT_UNKNOWN,
	PCI_INTERRUPT_INTA,
	PCI_INTERRUPT_INTB,
	PCI_INTERRUPT_INTC,
	PCI_INTERRUPT_INTD,
};

/* The number of legacy PCI INTx interrupts */
#define PCI_NUM_INTX	4

/*
 * pci_power_t values must match the bits in the Capabilities PME_Support
 * and Control/Status PowerState fields in the Power Management capability.
 */
typedef int __bitwise pci_power_t;

#define PCI_D0		((pci_power_t __force) 0)
#define PCI_D1		((pci_power_t __force) 1)
#define PCI_D2		((pci_power_t __force) 2)
#define PCI_D3hot	((pci_power_t __force) 3)
#define PCI_D3cold	((pci_power_t __force) 4)
#define PCI_UNKNOWN	((pci_power_t __force) 5)
#define PCI_POWER_ERROR	((pci_power_t __force) -1)

/* Remember to update this when the list above changes! */
extern const char *pci_power_names[];

static inline const char *pci_power_name(pci_power_t state)
{
	return pci_power_names[1 + (__force int) state];
}

/**
 * typedef pci_channel_state_t
 *
 * The pci_channel state describes connectivity between the CPU and
 * the PCI device.  If some PCI bus between here and the PCI device
 * has crashed or locked up, this info is reflected here.
 */
typedef unsigned int __bitwise pci_channel_state_t;

enum {
	/* I/O channel is in normal state */
	pci_channel_io_normal = (__force pci_channel_state_t) 1,

	/* I/O to channel is blocked */
	pci_channel_io_frozen = (__force pci_channel_state_t) 2,

	/* PCI card is dead */
	pci_channel_io_perm_failure = (__force pci_channel_state_t) 3,
};

typedef unsigned int __bitwise pcie_reset_state_t;

enum pcie_reset_state {
	/* Reset is NOT asserted (Use to deassert reset) */
	pcie_deassert_reset = (__force pcie_reset_state_t) 1,

	/* Use #PERST to reset PCIe device */
	pcie_warm_reset = (__force pcie_reset_state_t) 2,

	/* Use PCIe Hot Reset to reset device */
	pcie_hot_reset = (__force pcie_reset_state_t) 3
};

typedef unsigned short __bitwise pci_dev_flags_t;
enum pci_dev_flags {
	/* INTX_DISABLE in PCI_COMMAND register disables MSI too */
	PCI_DEV_FLAGS_MSI_INTX_DISABLE_BUG = (__force pci_dev_flags_t) (1 << 0),
	/* Device configuration is irrevocably lost if disabled into D3 */
	PCI_DEV_FLAGS_NO_D3 = (__force pci_dev_flags_t) (1 << 1),
	/* Provide indication device is assigned by a Virtual Machine Manager */
	PCI_DEV_FLAGS_ASSIGNED = (__force pci_dev_flags_t) (1 << 2),
	/* Flag for quirk use to store if quirk-specific ACS is enabled */
	PCI_DEV_FLAGS_ACS_ENABLED_QUIRK = (__force pci_dev_flags_t) (1 << 3),
	/* Use a PCIe-to-PCI bridge alias even if !pci_is_pcie */
	PCI_DEV_FLAG_PCIE_BRIDGE_ALIAS = (__force pci_dev_flags_t) (1 << 5),
	/* Do not use bus resets for device */
	PCI_DEV_FLAGS_NO_BUS_RESET = (__force pci_dev_flags_t) (1 << 6),
	/* Do not use PM reset even if device advertises NoSoftRst- */
	PCI_DEV_FLAGS_NO_PM_RESET = (__force pci_dev_flags_t) (1 << 7),
	/* Get VPD from function 0 VPD */
	PCI_DEV_FLAGS_VPD_REF_F0 = (__force pci_dev_flags_t) (1 << 8),
	/* A non-root bridge where translation occurs, stop alias search here */
	PCI_DEV_FLAGS_BRIDGE_XLATE_ROOT = (__force pci_dev_flags_t) (1 << 9),
	/* Do not use FLR even if device advertises PCI_AF_CAP */
	PCI_DEV_FLAGS_NO_FLR_RESET = (__force pci_dev_flags_t) (1 << 10),
	/* Don't use Relaxed Ordering for TLPs directed at this device */
	PCI_DEV_FLAGS_NO_RELAXED_ORDERING = (__force pci_dev_flags_t) (1 << 11),
};

enum pci_irq_reroute_variant {
	INTEL_IRQ_REROUTE_VARIANT = 1,
	MAX_IRQ_REROUTE_VARIANTS = 3
};

typedef unsigned short __bitwise pci_bus_flags_t;
enum pci_bus_flags {
	PCI_BUS_FLAGS_NO_MSI	= (__force pci_bus_flags_t) 1,
	PCI_BUS_FLAGS_NO_MMRBC	= (__force pci_bus_flags_t) 2,
	PCI_BUS_FLAGS_NO_AERSID	= (__force pci_bus_flags_t) 4,
	PCI_BUS_FLAGS_NO_EXTCFG	= (__force pci_bus_flags_t) 8,
};

/* Values from Link Status register, PCIe r3.1, sec 7.8.8 */
enum pcie_link_width {
	PCIE_LNK_WIDTH_RESRV	= 0x00,
	PCIE_LNK_X1		= 0x01,
	PCIE_LNK_X2		= 0x02,
	PCIE_LNK_X4		= 0x04,
	PCIE_LNK_X8		= 0x08,
	PCIE_LNK_X12		= 0x0c,
	PCIE_LNK_X16		= 0x10,
	PCIE_LNK_X32		= 0x20,
	PCIE_LNK_WIDTH_UNKNOWN	= 0xff,
};

/* See matching string table in pci_speed_string() */
enum pci_bus_speed {
	PCI_SPEED_33MHz			= 0x00,
	PCI_SPEED_66MHz			= 0x01,
	PCI_SPEED_66MHz_PCIX		= 0x02,
	PCI_SPEED_100MHz_PCIX		= 0x03,
	PCI_SPEED_133MHz_PCIX		= 0x04,
	PCI_SPEED_66MHz_PCIX_ECC	= 0x05,
	PCI_SPEED_100MHz_PCIX_ECC	= 0x06,
	PCI_SPEED_133MHz_PCIX_ECC	= 0x07,
	PCI_SPEED_66MHz_PCIX_266	= 0x09,
	PCI_SPEED_100MHz_PCIX_266	= 0x0a,
	PCI_SPEED_133MHz_PCIX_266	= 0x0b,
	AGP_UNKNOWN			= 0x0c,
	AGP_1X				= 0x0d,
	AGP_2X				= 0x0e,
	AGP_4X				= 0x0f,
	AGP_8X				= 0x10,
	PCI_SPEED_66MHz_PCIX_533	= 0x11,
	PCI_SPEED_100MHz_PCIX_533	= 0x12,
	PCI_SPEED_133MHz_PCIX_533	= 0x13,
	PCIE_SPEED_2_5GT		= 0x14,
	PCIE_SPEED_5_0GT		= 0x15,
	PCIE_SPEED_8_0GT		= 0x16,
	PCIE_SPEED_16_0GT		= 0x17,
	PCIE_SPEED_32_0GT		= 0x18,
	PCI_SPEED_UNKNOWN		= 0xff,
};

enum pci_bus_speed pcie_get_speed_cap(struct pci_dev *dev);
enum pcie_link_width pcie_get_width_cap(struct pci_dev *dev);

struct pci_cap_saved_data {
	u16		cap_nr;
	bool		cap_extended;
	unsigned int	size;
	u32		data[];
};

struct pci_cap_saved_state {
	struct hlist_node		next;
	struct pci_cap_saved_data	cap;
};

struct irq_affinity;
struct pcie_link_state;
struct pci_vpd;
struct pci_sriov;
struct pci_p2pdma;

/* The pci_dev structure describes PCI devices */
struct pci_dev {
	struct list_head bus_list;	/* Node in per-bus list */
	struct pci_bus	*bus;		/* Bus this device is on */
	struct pci_bus	*subordinate;	/* Bus this device bridges to */

	void		*sysdata;	/* Hook for sys-specific extension */
	struct proc_dir_entry *procent;	/* Device entry in /proc/bus/pci */
	struct pci_slot	*slot;		/* Physical slot this device is in */

	unsigned int	devfn;		/* Encoded device & function index */
	unsigned short	vendor;
	unsigned short	device;
	unsigned short	subsystem_vendor;
	unsigned short	subsystem_device;
	unsigned int	class;		/* 3 bytes: (base,sub,prog-if) */
	u8		revision;	/* PCI revision, low byte of class word */
	u8		hdr_type;	/* PCI header type (`multi' flag masked out) */
#ifdef CONFIG_PCIEAER
	u16		aer_cap;	/* AER capability offset */
	struct aer_stats *aer_stats;	/* AER stats for this device */
#endif
	u8		pcie_cap;	/* PCIe capability offset */
	u8		msi_cap;	/* MSI capability offset */
	u8		msix_cap;	/* MSI-X capability offset */
	u8		pcie_mpss:3;	/* PCIe Max Payload Size Supported */
	u8		rom_base_reg;	/* Config register controlling ROM */
	u8		pin;		/* Interrupt pin this device uses */
	u16		pcie_flags_reg;	/* Cached PCIe Capabilities Register */
	unsigned long	*dma_alias_mask;/* Mask of enabled devfn aliases */

	struct pci_driver *driver;	/* Driver bound to this device */
	u64		dma_mask;	/* Mask of the bits of bus address this
					   device implements.  Normally this is
					   0xffffffff.  You only need to change
					   this if your device has broken DMA
					   or supports 64-bit transfers.  */

	struct device_dma_parameters dma_parms;

	pci_power_t	current_state;	/* Current operating state. In ACPI,
					   this is D0-D3, D0 being fully
					   functional, and D3 being off. */
	unsigned int	imm_ready:1;	/* Supports Immediate Readiness */
	u8		pm_cap;		/* PM capability offset */
	unsigned int	pme_support:5;	/* Bitmask of states from which PME#
					   can be generated */
	unsigned int	pme_poll:1;	/* Poll device's PME status bit */
	unsigned int	d1_support:1;	/* Low power state D1 is supported */
	unsigned int	d2_support:1;	/* Low power state D2 is supported */
	unsigned int	no_d1d2:1;	/* D1 and D2 are forbidden */
	unsigned int	no_d3cold:1;	/* D3cold is forbidden */
	unsigned int	bridge_d3:1;	/* Allow D3 for bridge */
	unsigned int	d3cold_allowed:1;	/* D3cold is allowed by user */
	unsigned int	mmio_always_on:1;	/* Disallow turning off io/mem
						   decoding during BAR sizing */
	unsigned int	wakeup_prepared:1;
	unsigned int	runtime_d3cold:1;	/* Whether go through runtime
						   D3cold, not set for devices
						   powered on/off by the
						   corresponding bridge */
	unsigned int	skip_bus_pm:1;	/* Internal: Skip bus-level PM */
	unsigned int	ignore_hotplug:1;	/* Ignore hotplug events */
	unsigned int	hotplug_user_indicators:1; /* SlotCtl indicators
						      controlled exclusively by
						      user sysfs */
	unsigned int	clear_retrain_link:1;	/* Need to clear Retrain Link
						   bit manually */
	unsigned int	d3hot_delay;	/* D3hot->D0 transition time in ms */
	unsigned int	d3cold_delay;	/* D3cold->D0 transition time in ms */

#ifdef CONFIG_PCIEASPM
	struct pcie_link_state	*link_state;	/* ASPM link state */
	unsigned int	ltr_path:1;	/* Latency Tolerance Reporting
					   supported from root to here */
	int		l1ss;		/* L1SS Capability pointer */
#endif
	unsigned int	eetlp_prefix_path:1;	/* End-to-End TLP Prefix */

	pci_channel_state_t error_state;	/* Current connectivity state */
	struct device	dev;			/* Generic device interface */

	int		cfg_size;		/* Size of config space */

	/*
	 * Instead of touching interrupt line and base address registers
	 * directly, use the values stored here. They might be different!
	 */
	unsigned int	irq;
	struct resource resource[DEVICE_COUNT_RESOURCE]; /* I/O and memory regions + expansion ROMs */

	bool		match_driver;		/* Skip attaching driver */

	unsigned int	transparent:1;		/* Subtractive decode bridge */
	unsigned int	io_window:1;		/* Bridge has I/O window */
	unsigned int	pref_window:1;		/* Bridge has pref mem window */
	unsigned int	pref_64_window:1;	/* Pref mem window is 64-bit */
	unsigned int	multifunction:1;	/* Multi-function device */

	unsigned int	is_busmaster:1;		/* Is busmaster */
	unsigned int	no_msi:1;		/* May not use MSI */
	unsigned int	no_64bit_msi:1;		/* May only use 32-bit MSIs */
	unsigned int	block_cfg_access:1;	/* Config space access blocked */
	unsigned int	broken_parity_status:1;	/* Generates false positive parity */
	unsigned int	irq_reroute_variant:2;	/* Needs IRQ rerouting variant */
	unsigned int	msi_enabled:1;
	unsigned int	msix_enabled:1;
	unsigned int	ari_enabled:1;		/* ARI forwarding */
	unsigned int	ats_enabled:1;		/* Address Translation Svc */
	unsigned int	pasid_enabled:1;	/* Process Address Space ID */
	unsigned int	pri_enabled:1;		/* Page Request Interface */
	unsigned int	is_managed:1;
	unsigned int	needs_freset:1;		/* Requires fundamental reset */
	unsigned int	state_saved:1;
	unsigned int	is_physfn:1;
	unsigned int	is_virtfn:1;
	unsigned int	reset_fn:1;
	unsigned int	is_hotplug_bridge:1;
	unsigned int	shpc_managed:1;		/* SHPC owned by shpchp */
	unsigned int	is_thunderbolt:1;	/* Thunderbolt controller */
	/*
	 * Devices marked being untrusted are the ones that can potentially
	 * execute DMA attacks and similar. They are typically connected
	 * through external ports such as Thunderbolt but not limited to
	 * that. When an IOMMU is enabled they should be getting full
	 * mappings to make sure they cannot access arbitrary memory.
	 */
	unsigned int	untrusted:1;
	/*
	 * Info from the platform, e.g., ACPI or device tree, may mark a
	 * device as "external-facing".  An external-facing device is
	 * itself internal but devices downstream from it are external.
	 */
	unsigned int	external_facing:1;
	unsigned int	broken_intx_masking:1;	/* INTx masking can't be used */
	unsigned int	io_window_1k:1;		/* Intel bridge 1K I/O windows */
	unsigned int	irq_managed:1;
	unsigned int	non_compliant_bars:1;	/* Broken BARs; ignore them */
	unsigned int	is_probed:1;		/* Device probing in progress */
	unsigned int	link_active_reporting:1;/* Device capable of reporting link active */
	unsigned int	no_vf_scan:1;		/* Don't scan for VFs after IOV enablement */
	unsigned int	no_command_memory:1;	/* No PCI_COMMAND_MEMORY */
	pci_dev_flags_t dev_flags;
	atomic_t	enable_cnt;	/* pci_enable_device has been called */

	u32		saved_config_space[16]; /* Config space saved at suspend time */
	struct hlist_head saved_cap_space;
	struct bin_attribute *rom_attr;		/* Attribute descriptor for sysfs ROM entry */
	int		rom_attr_enabled;	/* Display of ROM attribute enabled? */
	struct bin_attribute *res_attr[DEVICE_COUNT_RESOURCE]; /* sysfs file for resources */
	struct bin_attribute *res_attr_wc[DEVICE_COUNT_RESOURCE]; /* sysfs file for WC mapping of resources */

#ifdef CONFIG_HOTPLUG_PCI_PCIE
	unsigned int	broken_cmd_compl:1;	/* No compl for some cmds */
#endif
#ifdef CONFIG_PCIE_PTM
	unsigned int	ptm_root:1;
	unsigned int	ptm_enabled:1;
	u8		ptm_granularity;
#endif
#ifdef CONFIG_PCI_MSI
	const struct attribute_group **msi_irq_groups;
#endif
	struct pci_vpd *vpd;
#ifdef CONFIG_PCIE_DPC
	u16		dpc_cap;
	unsigned int	dpc_rp_extensions:1;
	u8		dpc_rp_log_size;
#endif
#ifdef CONFIG_PCI_ATS
	union {
		struct pci_sriov	*sriov;		/* PF: SR-IOV info */
		struct pci_dev		*physfn;	/* VF: related PF */
	};
	u16		ats_cap;	/* ATS Capability offset */
	u8		ats_stu;	/* ATS Smallest Translation Unit */
#endif
#ifdef CONFIG_PCI_PRI
	u16		pri_cap;	/* PRI Capability offset */
	u32		pri_reqs_alloc; /* Number of PRI requests allocated */
	unsigned int	pasid_required:1; /* PRG Response PASID Required */
#endif
#ifdef CONFIG_PCI_PASID
	u16		pasid_cap;	/* PASID Capability offset */
	u16		pasid_features;
#endif
#ifdef CONFIG_PCI_P2PDMA
	struct pci_p2pdma *p2pdma;
#endif
	u16		acs_cap;	/* ACS Capability offset */
	phys_addr_t	rom;		/* Physical address if not from BAR */
	size_t		romlen;		/* Length if not from BAR */
	char		*driver_override; /* Driver name to force a match */

	unsigned long	priv_flags;	/* Private flags for the PCI driver */
};

static inline struct pci_dev *pci_physfn(struct pci_dev *dev)
{
#ifdef CONFIG_PCI_IOV
	if (dev->is_virtfn)
		dev = dev->physfn;
#endif
	return dev;
}

struct pci_dev *pci_alloc_dev(struct pci_bus *bus);

#define	to_pci_dev(n) container_of(n, struct pci_dev, dev)
#define for_each_pci_dev(d) while ((d = pci_get_device(PCI_ANY_ID, PCI_ANY_ID, d)) != NULL)

static inline int pci_channel_offline(struct pci_dev *pdev)
{
	return (pdev->error_state != pci_channel_io_normal);
}

struct pci_host_bridge {
	struct device	dev;
	struct pci_bus	*bus;		/* Root bus */
	struct pci_ops	*ops;
	struct pci_ops	*child_ops;
	void		*sysdata;
	int		busnr;
	struct list_head windows;	/* resource_entry */
	struct list_head dma_ranges;	/* dma ranges resource list */
	u8 (*swizzle_irq)(struct pci_dev *, u8 *); /* Platform IRQ swizzler */
	int (*map_irq)(const struct pci_dev *, u8, u8);
	void (*release_fn)(struct pci_host_bridge *);
	void		*release_data;
	struct msi_controller *msi;
	unsigned int	ignore_reset_delay:1;	/* For entire hierarchy */
	unsigned int	no_ext_tags:1;		/* No Extended Tags */
	unsigned int	native_aer:1;		/* OS may use PCIe AER */
	unsigned int	native_pcie_hotplug:1;	/* OS may use PCIe hotplug */
	unsigned int	native_shpc_hotplug:1;	/* OS may use SHPC hotplug */
	unsigned int	native_pme:1;		/* OS may use PCIe PME */
	unsigned int	native_ltr:1;		/* OS may use PCIe LTR */
	unsigned int	native_dpc:1;		/* OS may use PCIe DPC */
	unsigned int	preserve_config:1;	/* Preserve FW resource setup */
	unsigned int	size_windows:1;		/* Enable root bus sizing */

	/* Resource alignment requirements */
	resource_size_t (*align_resource)(struct pci_dev *dev,
			const struct resource *res,
			resource_size_t start,
			resource_size_t size,
			resource_size_t align);
	unsigned long	private[] ____cacheline_aligned;
};

#define	to_pci_host_bridge(n) container_of(n, struct pci_host_bridge, dev)

static inline void *pci_host_bridge_priv(struct pci_host_bridge *bridge)
{
	return (void *)bridge->private;
}

static inline struct pci_host_bridge *pci_host_bridge_from_priv(void *priv)
{
	return container_of(priv, struct pci_host_bridge, private);
}

struct pci_host_bridge *pci_alloc_host_bridge(size_t priv);
struct pci_host_bridge *devm_pci_alloc_host_bridge(struct device *dev,
						   size_t priv);
void pci_free_host_bridge(struct pci_host_bridge *bridge);
struct pci_host_bridge *pci_find_host_bridge(struct pci_bus *bus);

void pci_set_host_bridge_release(struct pci_host_bridge *bridge,
				 void (*release_fn)(struct pci_host_bridge *),
				 void *release_data);

int pcibios_root_bridge_prepare(struct pci_host_bridge *bridge);

/*
 * The first PCI_BRIDGE_RESOURCE_NUM PCI bus resources (those that correspond
 * to P2P or CardBus bridge windows) go in a table.  Additional ones (for
 * buses below host bridges or subtractive decode bridges) go in the list.
 * Use pci_bus_for_each_resource() to iterate through all the resources.
 */

/*
 * PCI_SUBTRACTIVE_DECODE means the bridge forwards the window implicitly
 * and there's no way to program the bridge with the details of the window.
 * This does not apply to ACPI _CRS windows, even with the _DEC subtractive-
 * decode bit set, because they are explicit and can be programmed with _SRS.
 */
#define PCI_SUBTRACTIVE_DECODE	0x1

struct pci_bus_resource {
	struct list_head	list;
	struct resource		*res;
	unsigned int		flags;
};

#define PCI_REGION_FLAG_MASK	0x0fU	/* These bits of resource flags tell us the PCI region flags */

struct pci_bus {
	struct list_head node;		/* Node in list of buses */
	struct pci_bus	*parent;	/* Parent bus this bridge is on */
	struct list_head children;	/* List of child buses */
	struct list_head devices;	/* List of devices on this bus */
	struct pci_dev	*self;		/* Bridge device as seen by parent */
	struct list_head slots;		/* List of slots on this bus;
					   protected by pci_slot_mutex */
	struct resource *resource[PCI_BRIDGE_RESOURCE_NUM];
	struct list_head resources;	/* Address space routed to this bus */
	struct resource busn_res;	/* Bus numbers routed to this bus */

	struct pci_ops	*ops;		/* Configuration access functions */
	struct msi_controller *msi;	/* MSI controller */
	void		*sysdata;	/* Hook for sys-specific extension */
	struct proc_dir_entry *procdir;	/* Directory entry in /proc/bus/pci */

	unsigned char	number;		/* Bus number */
	unsigned char	primary;	/* Number of primary bridge */
	unsigned char	max_bus_speed;	/* enum pci_bus_speed */
	unsigned char	cur_bus_speed;	/* enum pci_bus_speed */
#ifdef CONFIG_PCI_DOMAINS_GENERIC
	int		domain_nr;
#endif

	char		name[48];

	unsigned short	bridge_ctl;	/* Manage NO_ISA/FBB/et al behaviors */
	pci_bus_flags_t bus_flags;	/* Inherited by child buses */
	struct device		*bridge;
	struct device		dev;
	struct bin_attribute	*legacy_io;	/* Legacy I/O for this bus */
	struct bin_attribute	*legacy_mem;	/* Legacy mem */
	unsigned int		is_added:1;
};

#define to_pci_bus(n)	container_of(n, struct pci_bus, dev)

static inline u16 pci_dev_id(struct pci_dev *dev)
{
	return PCI_DEVID(dev->bus->number, dev->devfn);
}

/*
 * Returns true if the PCI bus is root (behind host-PCI bridge),
 * false otherwise
 *
 * Some code assumes that "bus->self == NULL" means that bus is a root bus.
 * This is incorrect because "virtual" buses added for SR-IOV (via
 * virtfn_add_bus()) have "bus->self == NULL" but are not root buses.
 */
static inline bool pci_is_root_bus(struct pci_bus *pbus)
{
	return !(pbus->parent);
}

/**
 * pci_is_bridge - check if the PCI device is a bridge
 * @dev: PCI device
 *
 * Return true if the PCI device is bridge whether it has subordinate
 * or not.
 */
static inline bool pci_is_bridge(struct pci_dev *dev)
{
	return dev->hdr_type == PCI_HEADER_TYPE_BRIDGE ||
		dev->hdr_type == PCI_HEADER_TYPE_CARDBUS;
}

#define for_each_pci_bridge(dev, bus)				\
	list_for_each_entry(dev, &bus->devices, bus_list)	\
		if (!pci_is_bridge(dev)) {} else

static inline struct pci_dev *pci_upstream_bridge(struct pci_dev *dev)
{
	dev = pci_physfn(dev);
	if (pci_is_root_bus(dev->bus))
		return NULL;

	return dev->bus->self;
}

#ifdef CONFIG_PCI_MSI
static inline bool pci_dev_msi_enabled(struct pci_dev *pci_dev)
{
	return pci_dev->msi_enabled || pci_dev->msix_enabled;
}
#else
static inline bool pci_dev_msi_enabled(struct pci_dev *pci_dev) { return false; }
#endif

/* Error values that may be returned by PCI functions */
#define PCIBIOS_SUCCESSFUL		0x00
#define PCIBIOS_FUNC_NOT_SUPPORTED	0x81
#define PCIBIOS_BAD_VENDOR_ID		0x83
#define PCIBIOS_DEVICE_NOT_FOUND	0x86
#define PCIBIOS_BAD_REGISTER_NUMBER	0x87
#define PCIBIOS_SET_FAILED		0x88
#define PCIBIOS_BUFFER_TOO_SMALL	0x89

/* Translate above to generic errno for passing back through non-PCI code */
static inline int pcibios_err_to_errno(int err)
{
	if (err <= PCIBIOS_SUCCESSFUL)
		return err; /* Assume already errno */

	switch (err) {
	case PCIBIOS_FUNC_NOT_SUPPORTED:
		return -ENOENT;
	case PCIBIOS_BAD_VENDOR_ID:
		return -ENOTTY;
	case PCIBIOS_DEVICE_NOT_FOUND:
		return -ENODEV;
	case PCIBIOS_BAD_REGISTER_NUMBER:
		return -EFAULT;
	case PCIBIOS_SET_FAILED:
		return -EIO;
	case PCIBIOS_BUFFER_TOO_SMALL:
		return -ENOSPC;
	}

	return -ERANGE;
}

/* Low-level architecture-dependent routines */

struct pci_ops {
	int (*add_bus)(struct pci_bus *bus);
	void (*remove_bus)(struct pci_bus *bus);
	void __iomem *(*map_bus)(struct pci_bus *bus, unsigned int devfn, int where);
	int (*read)(struct pci_bus *bus, unsigned int devfn, int where, int size, u32 *val);
	int (*write)(struct pci_bus *bus, unsigned int devfn, int where, int size, u32 val);
};

/*
 * ACPI needs to be able to access PCI config space before we've done a
 * PCI bus scan and created pci_bus structures.
 */
int raw_pci_read(unsigned int domain, unsigned int bus, unsigned int devfn,
		 int reg, int len, u32 *val);
int raw_pci_write(unsigned int domain, unsigned int bus, unsigned int devfn,
		  int reg, int len, u32 val);

#ifdef CONFIG_ARCH_DMA_ADDR_T_64BIT
typedef u64 pci_bus_addr_t;
#else
typedef u32 pci_bus_addr_t;
#endif

struct pci_bus_region {
	pci_bus_addr_t	start;
	pci_bus_addr_t	end;
};

struct pci_dynids {
	spinlock_t		lock;	/* Protects list, index */
	struct list_head	list;	/* For IDs added at runtime */
};


/*
 * PCI Error Recovery System (PCI-ERS).  If a PCI device driver provides
 * a set of callbacks in struct pci_error_handlers, that device driver
 * will be notified of PCI bus errors, and will be driven to recovery
 * when an error occurs.
 */

typedef unsigned int __bitwise pci_ers_result_t;

enum pci_ers_result {
	/* No result/none/not supported in device driver */
	PCI_ERS_RESULT_NONE = (__force pci_ers_result_t) 1,

	/* Device driver can recover without slot reset */
	PCI_ERS_RESULT_CAN_RECOVER = (__force pci_ers_result_t) 2,

	/* Device driver wants slot to be reset */
	PCI_ERS_RESULT_NEED_RESET = (__force pci_ers_result_t) 3,

	/* Device has completely failed, is unrecoverable */
	PCI_ERS_RESULT_DISCONNECT = (__force pci_ers_result_t) 4,

	/* Device driver is fully recovered and operational */
	PCI_ERS_RESULT_RECOVERED = (__force pci_ers_result_t) 5,

	/* No AER capabilities registered for the driver */
	PCI_ERS_RESULT_NO_AER_DRIVER = (__force pci_ers_result_t) 6,
};

/* PCI bus error event callbacks */
struct pci_error_handlers {
	/* PCI bus error detected on this device */
	pci_ers_result_t (*error_detected)(struct pci_dev *dev,
					   pci_channel_state_t error);

	/* MMIO has been re-enabled, but not DMA */
	pci_ers_result_t (*mmio_enabled)(struct pci_dev *dev);

	/* PCI slot has been reset */
	pci_ers_result_t (*slot_reset)(struct pci_dev *dev);

	/* PCI function reset prepare or completed */
	void (*reset_prepare)(struct pci_dev *dev);
	void (*reset_done)(struct pci_dev *dev);

	/* Device driver may resume normal operations */
	void (*resume)(struct pci_dev *dev);
};


struct module;

/**
 * struct pci_driver - PCI driver structure
 * @node:	List of driver structures.
 * @name:	Driver name.
 * @id_table:	Pointer to table of device IDs the driver is
 *		interested in.  Most drivers should export this
 *		table using MODULE_DEVICE_TABLE(pci,...).
 * @probe:	This probing function gets called (during execution
 *		of pci_register_driver() for already existing
 *		devices or later if a new device gets inserted) for
 *		all PCI devices which match the ID table and are not
 *		"owned" by the other drivers yet. This function gets
 *		passed a "struct pci_dev \*" for each device whose
 *		entry in the ID table matches the device. The probe
 *		function returns zero when the driver chooses to
 *		take "ownership" of the device or an error code
 *		(negative number) otherwise.
 *		The probe function always gets called from process
 *		context, so it can sleep.
 * @remove:	The remove() function gets called whenever a device
 *		being handled by this driver is removed (either during
 *		deregistration of the driver or when it's manually
 *		pulled out of a hot-pluggable slot).
 *		The remove function always gets called from process
 *		context, so it can sleep.
 * @suspend:	Put device into low power state.
 * @resume:	Wake device from low power state.
 *		(Please see Documentation/power/pci.rst for descriptions
 *		of PCI Power Management and the related functions.)
 * @shutdown:	Hook into reboot_notifier_list (kernel/sys.c).
 *		Intended to stop any idling DMA operations.
 *		Useful for enabling wake-on-lan (NIC) or changing
 *		the power state of a device before reboot.
 *		e.g. drivers/net/e100.c.
 * @sriov_configure: Optional driver callback to allow configuration of
 *		number of VFs to enable via sysfs "sriov_numvfs" file.
 * @err_handler: See Documentation/PCI/pci-error-recovery.rst
 * @groups:	Sysfs attribute groups.
 * @driver:	Driver model structure.
 * @dynids:	List of dynamically added device IDs.
 */
struct pci_driver {
	struct list_head	node;
	const char		*name;
	const struct pci_device_id *id_table;	/* Must be non-NULL for probe to be called */
	int  (*probe)(struct pci_dev *dev, const struct pci_device_id *id);	/* New device inserted */
	void (*remove)(struct pci_dev *dev);	/* Device removed (NULL if not a hot-plug capable driver) */
	int  (*suspend)(struct pci_dev *dev, pm_message_t state);	/* Device suspended */
	int  (*resume)(struct pci_dev *dev);	/* Device woken up */
	void (*shutdown)(struct pci_dev *dev);
	int  (*sriov_configure)(struct pci_dev *dev, int num_vfs); /* On PF */
	const struct pci_error_handlers *err_handler;
	const struct attribute_group **groups;
	struct device_driver	driver;
	struct pci_dynids	dynids;
};

#define	to_pci_driver(drv) container_of(drv, struct pci_driver, driver)

/**
 * PCI_DEVICE - macro used to describe a specific PCI device
 * @vend: the 16 bit PCI Vendor ID
 * @dev: the 16 bit PCI Device ID
 *
 * This macro is used to create a struct pci_device_id that matches a
 * specific device.  The subvendor and subdevice fields will be set to
 * PCI_ANY_ID.
 */
#define PCI_DEVICE(vend,dev) \
	.vendor = (vend), .device = (dev), \
	.subvendor = PCI_ANY_ID, .subdevice = PCI_ANY_ID

/**
 * PCI_DEVICE_SUB - macro used to describe a specific PCI device with subsystem
 * @vend: the 16 bit PCI Vendor ID
 * @dev: the 16 bit PCI Device ID
 * @subvend: the 16 bit PCI Subvendor ID
 * @subdev: the 16 bit PCI Subdevice ID
 *
 * This macro is used to create a struct pci_device_id that matches a
 * specific device with subsystem information.
 */
#define PCI_DEVICE_SUB(vend, dev, subvend, subdev) \
	.vendor = (vend), .device = (dev), \
	.subvendor = (subvend), .subdevice = (subdev)

/**
 * PCI_DEVICE_CLASS - macro used to describe a specific PCI device class
 * @dev_class: the class, subclass, prog-if triple for this device
 * @dev_class_mask: the class mask for this device
 *
 * This macro is used to create a struct pci_device_id that matches a
 * specific PCI class.  The vendor, device, subvendor, and subdevice
 * fields will be set to PCI_ANY_ID.
 */
#define PCI_DEVICE_CLASS(dev_class,dev_class_mask) \
	.class = (dev_class), .class_mask = (dev_class_mask), \
	.vendor = PCI_ANY_ID, .device = PCI_ANY_ID, \
	.subvendor = PCI_ANY_ID, .subdevice = PCI_ANY_ID

/**
 * PCI_VDEVICE - macro used to describe a specific PCI device in short form
 * @vend: the vendor name
 * @dev: the 16 bit PCI Device ID
 *
 * This macro is used to create a struct pci_device_id that matches a
 * specific PCI device.  The subvendor, and subdevice fields will be set
 * to PCI_ANY_ID. The macro allows the next field to follow as the device
 * private data.
 */
#define PCI_VDEVICE(vend, dev) \
	.vendor = PCI_VENDOR_ID_##vend, .device = (dev), \
	.subvendor = PCI_ANY_ID, .subdevice = PCI_ANY_ID, 0, 0

/**
 * PCI_DEVICE_DATA - macro used to describe a specific PCI device in very short form
 * @vend: the vendor name (without PCI_VENDOR_ID_ prefix)
 * @dev: the device name (without PCI_DEVICE_ID_<vend>_ prefix)
 * @data: the driver data to be filled
 *
 * This macro is used to create a struct pci_device_id that matches a
 * specific PCI device.  The subvendor, and subdevice fields will be set
 * to PCI_ANY_ID.
 */
#define PCI_DEVICE_DATA(vend, dev, data) \
	.vendor = PCI_VENDOR_ID_##vend, .device = PCI_DEVICE_ID_##vend##_##dev, \
	.subvendor = PCI_ANY_ID, .subdevice = PCI_ANY_ID, 0, 0, \
	.driver_data = (kernel_ulong_t)(data)

enum {
	PCI_REASSIGN_ALL_RSRC	= 0x00000001,	/* Ignore firmware setup */
	PCI_REASSIGN_ALL_BUS	= 0x00000002,	/* Reassign all bus numbers */
	PCI_PROBE_ONLY		= 0x00000004,	/* Use existing setup */
	PCI_CAN_SKIP_ISA_ALIGN	= 0x00000008,	/* Don't do ISA alignment */
	PCI_ENABLE_PROC_DOMAINS	= 0x00000010,	/* Enable domains in /proc */
	PCI_COMPAT_DOMAIN_0	= 0x00000020,	/* ... except domain 0 */
	PCI_SCAN_ALL_PCIE_DEVS	= 0x00000040,	/* Scan all, not just dev 0 */
};

#define PCI_IRQ_LEGACY		(1 << 0) /* Allow legacy interrupts */
#define PCI_IRQ_MSI		(1 << 1) /* Allow MSI interrupts */
#define PCI_IRQ_MSIX		(1 << 2) /* Allow MSI-X interrupts */
#define PCI_IRQ_AFFINITY	(1 << 3) /* Auto-assign affinity */

/* These external functions are only available when PCI support is enabled */
#ifdef CONFIG_PCI

extern unsigned int pci_flags;

static inline void pci_set_flags(int flags) { pci_flags = flags; }
static inline void pci_add_flags(int flags) { pci_flags |= flags; }
static inline void pci_clear_flags(int flags) { pci_flags &= ~flags; }
static inline int pci_has_flag(int flag) { return pci_flags & flag; }

void pcie_bus_configure_settings(struct pci_bus *bus);

enum pcie_bus_config_types {
	PCIE_BUS_TUNE_OFF,	/* Don't touch MPS at all */
	PCIE_BUS_DEFAULT,	/* Ensure MPS matches upstream bridge */
	PCIE_BUS_SAFE,		/* Use largest MPS boot-time devices support */
	PCIE_BUS_PERFORMANCE,	/* Use MPS and MRRS for best performance */
	PCIE_BUS_PEER2PEER,	/* Set MPS = 128 for all devices */
};

extern enum pcie_bus_config_types pcie_bus_config;

extern struct bus_type pci_bus_type;

/* Do NOT directly access these two variables, unless you are arch-specific PCI
 * code, or PCI core code. */
extern struct list_head pci_root_buses;	/* List of all known PCI buses */
/* Some device drivers need know if PCI is initiated */
int no_pci_devices(void);

void pcibios_resource_survey_bus(struct pci_bus *bus);
void pcibios_bus_add_device(struct pci_dev *pdev);
void pcibios_add_bus(struct pci_bus *bus);
void pcibios_remove_bus(struct pci_bus *bus);
void pcibios_fixup_bus(struct pci_bus *);
int __must_check pcibios_enable_device(struct pci_dev *, int mask);
/* Architecture-specific versions may override this (weak) */
char *pcibios_setup(char *str);

/* Used only when drivers/pci/setup.c is used */
resource_size_t pcibios_align_resource(void *, const struct resource *,
				resource_size_t,
				resource_size_t);

/* Weak but can be overridden by arch */
void pci_fixup_cardbus(struct pci_bus *);

/* Generic PCI functions used internally */

void pcibios_resource_to_bus(struct pci_bus *bus, struct pci_bus_region *region,
			     struct resource *res);
void pcibios_bus_to_resource(struct pci_bus *bus, struct resource *res,
			     struct pci_bus_region *region);
void pcibios_scan_specific_bus(int busn);
struct pci_bus *pci_find_bus(int domain, int busnr);
void pci_bus_add_devices(const struct pci_bus *bus);
struct pci_bus *pci_scan_bus(int bus, struct pci_ops *ops, void *sysdata);
struct pci_bus *pci_create_root_bus(struct device *parent, int bus,
				    struct pci_ops *ops, void *sysdata,
				    struct list_head *resources);
int pci_host_probe(struct pci_host_bridge *bridge);
int pci_bus_insert_busn_res(struct pci_bus *b, int bus, int busmax);
int pci_bus_update_busn_res_end(struct pci_bus *b, int busmax);
void pci_bus_release_busn_res(struct pci_bus *b);
struct pci_bus *pci_scan_root_bus(struct device *parent, int bus,
				  struct pci_ops *ops, void *sysdata,
				  struct list_head *resources);
int pci_scan_root_bus_bridge(struct pci_host_bridge *bridge);
struct pci_bus *pci_add_new_bus(struct pci_bus *parent, struct pci_dev *dev,
				int busnr);
struct pci_slot *pci_create_slot(struct pci_bus *parent, int slot_nr,
				 const char *name,
				 struct hotplug_slot *hotplug);
void pci_destroy_slot(struct pci_slot *slot);
#ifdef CONFIG_SYSFS
void pci_dev_assign_slot(struct pci_dev *dev);
#else
static inline void pci_dev_assign_slot(struct pci_dev *dev) { }
#endif
int pci_scan_slot(struct pci_bus *bus, int devfn);
struct pci_dev *pci_scan_single_device(struct pci_bus *bus, int devfn);
void pci_device_add(struct pci_dev *dev, struct pci_bus *bus);
unsigned int pci_scan_child_bus(struct pci_bus *bus);
void pci_bus_add_device(struct pci_dev *dev);
void pci_read_bridge_bases(struct pci_bus *child);
struct resource *pci_find_parent_resource(const struct pci_dev *dev,
					  struct resource *res);
u8 pci_swizzle_interrupt_pin(const struct pci_dev *dev, u8 pin);
int pci_get_interrupt_pin(struct pci_dev *dev, struct pci_dev **bridge);
u8 pci_common_swizzle(struct pci_dev *dev, u8 *pinp);
struct pci_dev *pci_dev_get(struct pci_dev *dev);
void pci_dev_put(struct pci_dev *dev);
void pci_remove_bus(struct pci_bus *b);
void pci_stop_and_remove_bus_device(struct pci_dev *dev);
void pci_stop_and_remove_bus_device_locked(struct pci_dev *dev);
void pci_stop_root_bus(struct pci_bus *bus);
void pci_remove_root_bus(struct pci_bus *bus);
void pci_setup_cardbus(struct pci_bus *bus);
void pcibios_setup_bridge(struct pci_bus *bus, unsigned long type);
void pci_sort_breadthfirst(void);
#define dev_is_pci(d) ((d)->bus == &pci_bus_type)
#define dev_is_pf(d) ((dev_is_pci(d) ? to_pci_dev(d)->is_physfn : false))

/* Generic PCI functions exported to card drivers */

int pci_find_capability(struct pci_dev *dev, int cap);
int pci_find_next_capability(struct pci_dev *dev, u8 pos, int cap);
int pci_find_ext_capability(struct pci_dev *dev, int cap);
int pci_find_next_ext_capability(struct pci_dev *dev, int pos, int cap);
int pci_find_ht_capability(struct pci_dev *dev, int ht_cap);
int pci_find_next_ht_capability(struct pci_dev *dev, int pos, int ht_cap);
struct pci_bus *pci_find_next_bus(const struct pci_bus *from);

u64 pci_get_dsn(struct pci_dev *dev);

struct pci_dev *pci_get_device(unsigned int vendor, unsigned int device,
			       struct pci_dev *from);
struct pci_dev *pci_get_subsys(unsigned int vendor, unsigned int device,
			       unsigned int ss_vendor, unsigned int ss_device,
			       struct pci_dev *from);
struct pci_dev *pci_get_slot(struct pci_bus *bus, unsigned int devfn);
struct pci_dev *pci_get_domain_bus_and_slot(int domain, unsigned int bus,
					    unsigned int devfn);
struct pci_dev *pci_get_class(unsigned int class, struct pci_dev *from);
int pci_dev_present(const struct pci_device_id *ids);

int pci_bus_read_config_byte(struct pci_bus *bus, unsigned int devfn,
			     int where, u8 *val);
int pci_bus_read_config_word(struct pci_bus *bus, unsigned int devfn,
			     int where, u16 *val);
int pci_bus_read_config_dword(struct pci_bus *bus, unsigned int devfn,
			      int where, u32 *val);
int pci_bus_write_config_byte(struct pci_bus *bus, unsigned int devfn,
			      int where, u8 val);
int pci_bus_write_config_word(struct pci_bus *bus, unsigned int devfn,
			      int where, u16 val);
int pci_bus_write_config_dword(struct pci_bus *bus, unsigned int devfn,
			       int where, u32 val);

int pci_generic_config_read(struct pci_bus *bus, unsigned int devfn,
			    int where, int size, u32 *val);
int pci_generic_config_write(struct pci_bus *bus, unsigned int devfn,
			    int where, int size, u32 val);
int pci_generic_config_read32(struct pci_bus *bus, unsigned int devfn,
			      int where, int size, u32 *val);
int pci_generic_config_write32(struct pci_bus *bus, unsigned int devfn,
			       int where, int size, u32 val);

struct pci_ops *pci_bus_set_ops(struct pci_bus *bus, struct pci_ops *ops);

int pci_read_config_byte(const struct pci_dev *dev, int where, u8 *val);
int pci_read_config_word(const struct pci_dev *dev, int where, u16 *val);
int pci_read_config_dword(const struct pci_dev *dev, int where, u32 *val);
int pci_write_config_byte(const struct pci_dev *dev, int where, u8 val);
int pci_write_config_word(const struct pci_dev *dev, int where, u16 val);
int pci_write_config_dword(const struct pci_dev *dev, int where, u32 val);

int pcie_capability_read_word(struct pci_dev *dev, int pos, u16 *val);
int pcie_capability_read_dword(struct pci_dev *dev, int pos, u32 *val);
int pcie_capability_write_word(struct pci_dev *dev, int pos, u16 val);
int pcie_capability_write_dword(struct pci_dev *dev, int pos, u32 val);
int pcie_capability_clear_and_set_word(struct pci_dev *dev, int pos,
				       u16 clear, u16 set);
int pcie_capability_clear_and_set_dword(struct pci_dev *dev, int pos,
					u32 clear, u32 set);

static inline int pcie_capability_set_word(struct pci_dev *dev, int pos,
					   u16 set)
{
	return pcie_capability_clear_and_set_word(dev, pos, 0, set);
}

static inline int pcie_capability_set_dword(struct pci_dev *dev, int pos,
					    u32 set)
{
	return pcie_capability_clear_and_set_dword(dev, pos, 0, set);
}

static inline int pcie_capability_clear_word(struct pci_dev *dev, int pos,
					     u16 clear)
{
	return pcie_capability_clear_and_set_word(dev, pos, clear, 0);
}

static inline int pcie_capability_clear_dword(struct pci_dev *dev, int pos,
					      u32 clear)
{
	return pcie_capability_clear_and_set_dword(dev, pos, clear, 0);
}

/* User-space driven config access */
int pci_user_read_config_byte(struct pci_dev *dev, int where, u8 *val);
int pci_user_read_config_word(struct pci_dev *dev, int where, u16 *val);
int pci_user_read_config_dword(struct pci_dev *dev, int where, u32 *val);
int pci_user_write_config_byte(struct pci_dev *dev, int where, u8 val);
int pci_user_write_config_word(struct pci_dev *dev, int where, u16 val);
int pci_user_write_config_dword(struct pci_dev *dev, int where, u32 val);

int __must_check pci_enable_device(struct pci_dev *dev);
int __must_check pci_enable_device_io(struct pci_dev *dev);
int __must_check pci_enable_device_mem(struct pci_dev *dev);
int __must_check pci_reenable_device(struct pci_dev *);
int __must_check pcim_enable_device(struct pci_dev *pdev);
void pcim_pin_device(struct pci_dev *pdev);

static inline bool pci_intx_mask_supported(struct pci_dev *pdev)
{
	/*
	 * INTx masking is supported if PCI_COMMAND_INTX_DISABLE is
	 * writable and no quirk has marked the feature broken.
	 */
	return !pdev->broken_intx_masking;
}

static inline int pci_is_enabled(struct pci_dev *pdev)
{
	return (atomic_read(&pdev->enable_cnt) > 0);
}

static inline int pci_is_managed(struct pci_dev *pdev)
{
	return pdev->is_managed;
}

void pci_disable_device(struct pci_dev *dev);

extern unsigned int pcibios_max_latency;
void pci_set_master(struct pci_dev *dev);
void pci_clear_master(struct pci_dev *dev);

int pci_set_pcie_reset_state(struct pci_dev *dev, enum pcie_reset_state state);
int pci_set_cacheline_size(struct pci_dev *dev);
#define HAVE_PCI_SET_MWI
int __must_check pci_set_mwi(struct pci_dev *dev);
int __must_check pcim_set_mwi(struct pci_dev *dev);
int pci_try_set_mwi(struct pci_dev *dev);
void pci_clear_mwi(struct pci_dev *dev);
void pci_intx(struct pci_dev *dev, int enable);
bool pci_check_and_mask_intx(struct pci_dev *dev);
bool pci_check_and_unmask_intx(struct pci_dev *dev);
int pci_wait_for_pending(struct pci_dev *dev, int pos, u16 mask);
int pci_wait_for_pending_transaction(struct pci_dev *dev);
int pcix_get_max_mmrbc(struct pci_dev *dev);
int pcix_get_mmrbc(struct pci_dev *dev);
int pcix_set_mmrbc(struct pci_dev *dev, int mmrbc);
int pcie_get_readrq(struct pci_dev *dev);
int pcie_set_readrq(struct pci_dev *dev, int rq);
int pcie_get_mps(struct pci_dev *dev);
int pcie_set_mps(struct pci_dev *dev, int mps);
u32 pcie_bandwidth_available(struct pci_dev *dev, struct pci_dev **limiting_dev,
			     enum pci_bus_speed *speed,
			     enum pcie_link_width *width);
void pcie_print_link_status(struct pci_dev *dev);
bool pcie_has_flr(struct pci_dev *dev);
int pcie_flr(struct pci_dev *dev);
int __pci_reset_function_locked(struct pci_dev *dev);
int pci_reset_function(struct pci_dev *dev);
int pci_reset_function_locked(struct pci_dev *dev);
int pci_try_reset_function(struct pci_dev *dev);
int pci_probe_reset_slot(struct pci_slot *slot);
int pci_probe_reset_bus(struct pci_bus *bus);
int pci_reset_bus(struct pci_dev *dev);
void pci_reset_secondary_bus(struct pci_dev *dev);
void pcibios_reset_secondary_bus(struct pci_dev *dev);
void pci_update_resource(struct pci_dev *dev, int resno);
int __must_check pci_assign_resource(struct pci_dev *dev, int i);
int __must_check pci_reassign_resource(struct pci_dev *dev, int i, resource_size_t add_size, resource_size_t align);
void pci_release_resource(struct pci_dev *dev, int resno);
int __must_check pci_resize_resource(struct pci_dev *dev, int i, int size);
int pci_select_bars(struct pci_dev *dev, unsigned long flags);
bool pci_device_is_present(struct pci_dev *pdev);
void pci_ignore_hotplug(struct pci_dev *dev);
struct pci_dev *pci_real_dma_dev(struct pci_dev *dev);
int pci_status_get_and_clear_errors(struct pci_dev *pdev);

int __printf(6, 7) pci_request_irq(struct pci_dev *dev, unsigned int nr,
		irq_handler_t handler, irq_handler_t thread_fn, void *dev_id,
		const char *fmt, ...);
void pci_free_irq(struct pci_dev *dev, unsigned int nr, void *dev_id);

/* ROM control related routines */
int pci_enable_rom(struct pci_dev *pdev);
void pci_disable_rom(struct pci_dev *pdev);
void __iomem __must_check *pci_map_rom(struct pci_dev *pdev, size_t *size);
void pci_unmap_rom(struct pci_dev *pdev, void __iomem *rom);

/* Power management related routines */
int pci_save_state(struct pci_dev *dev);
void pci_restore_state(struct pci_dev *dev);
struct pci_saved_state *pci_store_saved_state(struct pci_dev *dev);
int pci_load_saved_state(struct pci_dev *dev,
			 struct pci_saved_state *state);
int pci_load_and_free_saved_state(struct pci_dev *dev,
				  struct pci_saved_state **state);
struct pci_cap_saved_state *pci_find_saved_cap(struct pci_dev *dev, char cap);
struct pci_cap_saved_state *pci_find_saved_ext_cap(struct pci_dev *dev,
						   u16 cap);
int pci_add_cap_save_buffer(struct pci_dev *dev, char cap, unsigned int size);
int pci_add_ext_cap_save_buffer(struct pci_dev *dev,
				u16 cap, unsigned int size);
int pci_platform_power_transition(struct pci_dev *dev, pci_power_t state);
int pci_set_power_state(struct pci_dev *dev, pci_power_t state);
pci_power_t pci_choose_state(struct pci_dev *dev, pm_message_t state);
bool pci_pme_capable(struct pci_dev *dev, pci_power_t state);
void pci_pme_active(struct pci_dev *dev, bool enable);
int pci_enable_wake(struct pci_dev *dev, pci_power_t state, bool enable);
int pci_wake_from_d3(struct pci_dev *dev, bool enable);
int pci_prepare_to_sleep(struct pci_dev *dev);
int pci_back_from_sleep(struct pci_dev *dev);
bool pci_dev_run_wake(struct pci_dev *dev);
void pci_d3cold_enable(struct pci_dev *dev);
void pci_d3cold_disable(struct pci_dev *dev);
bool pcie_relaxed_ordering_enabled(struct pci_dev *dev);
void pci_wakeup_bus(struct pci_bus *bus);
void pci_bus_set_current_state(struct pci_bus *bus, pci_power_t state);

/* For use by arch with custom probe code */
void set_pcie_port_type(struct pci_dev *pdev);
void set_pcie_hotplug_bridge(struct pci_dev *pdev);

/* Functions for PCI Hotplug drivers to use */
int pci_bus_find_capability(struct pci_bus *bus, unsigned int devfn, int cap);
unsigned int pci_rescan_bus_bridge_resize(struct pci_dev *bridge);
unsigned int pci_rescan_bus(struct pci_bus *bus);
void pci_lock_rescan_remove(void);
void pci_unlock_rescan_remove(void);

/* Vital Product Data routines */
ssize_t pci_read_vpd(struct pci_dev *dev, loff_t pos, size_t count, void *buf);
ssize_t pci_write_vpd(struct pci_dev *dev, loff_t pos, size_t count, const void *buf);
int pci_set_vpd_size(struct pci_dev *dev, size_t len);

/* Helper functions for low-level code (drivers/pci/setup-[bus,res].c) */
resource_size_t pcibios_retrieve_fw_addr(struct pci_dev *dev, int idx);
void pci_bus_assign_resources(const struct pci_bus *bus);
void pci_bus_claim_resources(struct pci_bus *bus);
void pci_bus_size_bridges(struct pci_bus *bus);
int pci_claim_resource(struct pci_dev *, int);
int pci_claim_bridge_resource(struct pci_dev *bridge, int i);
void pci_assign_unassigned_resources(void);
void pci_assign_unassigned_bridge_resources(struct pci_dev *bridge);
void pci_assign_unassigned_bus_resources(struct pci_bus *bus);
void pci_assign_unassigned_root_bus_resources(struct pci_bus *bus);
int pci_reassign_bridge_resources(struct pci_dev *bridge, unsigned long type);
void pdev_enable_device(struct pci_dev *);
int pci_enable_resources(struct pci_dev *, int mask);
void pci_assign_irq(struct pci_dev *dev);
struct resource *pci_find_resource(struct pci_dev *dev, struct resource *res);
#define HAVE_PCI_REQ_REGIONS	2
int __must_check pci_request_regions(struct pci_dev *, const char *);
int __must_check pci_request_regions_exclusive(struct pci_dev *, const char *);
void pci_release_regions(struct pci_dev *);
int __must_check pci_request_region(struct pci_dev *, int, const char *);
void pci_release_region(struct pci_dev *, int);
int pci_request_selected_regions(struct pci_dev *, int, const char *);
int pci_request_selected_regions_exclusive(struct pci_dev *, int, const char *);
void pci_release_selected_regions(struct pci_dev *, int);

/* drivers/pci/bus.c */
void pci_add_resource(struct list_head *resources, struct resource *res);
void pci_add_resource_offset(struct list_head *resources, struct resource *res,
			     resource_size_t offset);
void pci_free_resource_list(struct list_head *resources);
void pci_bus_add_resource(struct pci_bus *bus, struct resource *res,
			  unsigned int flags);
struct resource *pci_bus_resource_n(const struct pci_bus *bus, int n);
void pci_bus_remove_resources(struct pci_bus *bus);
int devm_request_pci_bus_resources(struct device *dev,
				   struct list_head *resources);

/* Temporary until new and working PCI SBR API in place */
int pci_bridge_secondary_bus_reset(struct pci_dev *dev);

#define pci_bus_for_each_resource(bus, res, i)				\
	for (i = 0;							\
	    (res = pci_bus_resource_n(bus, i)) || i < PCI_BRIDGE_RESOURCE_NUM; \
	     i++)

int __must_check pci_bus_alloc_resource(struct pci_bus *bus,
			struct resource *res, resource_size_t size,
			resource_size_t align, resource_size_t min,
			unsigned long type_mask,
			resource_size_t (*alignf)(void *,
						  const struct resource *,
						  resource_size_t,
						  resource_size_t),
			void *alignf_data);


int pci_register_io_range(struct fwnode_handle *fwnode, phys_addr_t addr,
			resource_size_t size);
unsigned long pci_address_to_pio(phys_addr_t addr);
phys_addr_t pci_pio_to_address(unsigned long pio);
int pci_remap_iospace(const struct resource *res, phys_addr_t phys_addr);
int devm_pci_remap_iospace(struct device *dev, const struct resource *res,
			   phys_addr_t phys_addr);
void pci_unmap_iospace(struct resource *res);
void __iomem *devm_pci_remap_cfgspace(struct device *dev,
				      resource_size_t offset,
				      resource_size_t size);
void __iomem *devm_pci_remap_cfg_resource(struct device *dev,
					  struct resource *res);

static inline pci_bus_addr_t pci_bus_address(struct pci_dev *pdev, int bar)
{
	struct pci_bus_region region;

	pcibios_resource_to_bus(pdev->bus, &region, &pdev->resource[bar]);
	return region.start;
}

/* Proper probing supporting hot-pluggable devices */
int __must_check __pci_register_driver(struct pci_driver *, struct module *,
				       const char *mod_name);

/* pci_register_driver() must be a macro so KBUILD_MODNAME can be expanded */
#define pci_register_driver(driver)		\
	__pci_register_driver(driver, THIS_MODULE, KBUILD_MODNAME)

void pci_unregister_driver(struct pci_driver *dev);

/**
 * module_pci_driver() - Helper macro for registering a PCI driver
 * @__pci_driver: pci_driver struct
 *
 * Helper macro for PCI drivers which do not do anything special in module
 * init/exit. This eliminates a lot of boilerplate. Each module may only
 * use this macro once, and calling it replaces module_init() and module_exit()
 */
#define module_pci_driver(__pci_driver) \
	module_driver(__pci_driver, pci_register_driver, pci_unregister_driver)

/**
 * builtin_pci_driver() - Helper macro for registering a PCI driver
 * @__pci_driver: pci_driver struct
 *
 * Helper macro for PCI drivers which do not do anything special in their
 * init code. This eliminates a lot of boilerplate. Each driver may only
 * use this macro once, and calling it replaces device_initcall(...)
 */
#define builtin_pci_driver(__pci_driver) \
	builtin_driver(__pci_driver, pci_register_driver)

struct pci_driver *pci_dev_driver(const struct pci_dev *dev);
int pci_add_dynid(struct pci_driver *drv,
		  unsigned int vendor, unsigned int device,
		  unsigned int subvendor, unsigned int subdevice,
		  unsigned int class, unsigned int class_mask,
		  unsigned long driver_data);
const struct pci_device_id *pci_match_id(const struct pci_device_id *ids,
					 struct pci_dev *dev);
int pci_scan_bridge(struct pci_bus *bus, struct pci_dev *dev, int max,
		    int pass);

void pci_walk_bus(struct pci_bus *top, int (*cb)(struct pci_dev *, void *),
		  void *userdata);
int pci_cfg_space_size(struct pci_dev *dev);
unsigned char pci_bus_max_busnr(struct pci_bus *bus);
void pci_setup_bridge(struct pci_bus *bus);
resource_size_t pcibios_window_alignment(struct pci_bus *bus,
					 unsigned long type);

#define PCI_VGA_STATE_CHANGE_BRIDGE (1 << 0)
#define PCI_VGA_STATE_CHANGE_DECODES (1 << 1)

int pci_set_vga_state(struct pci_dev *pdev, bool decode,
		      unsigned int command_bits, u32 flags);

/*
 * Virtual interrupts allow for more interrupts to be allocated
 * than the device has interrupts for. These are not programmed
 * into the device's MSI-X table and must be handled by some
 * other driver means.
 */
#define PCI_IRQ_VIRTUAL		(1 << 4)

#define PCI_IRQ_ALL_TYPES \
	(PCI_IRQ_LEGACY | PCI_IRQ_MSI | PCI_IRQ_MSIX)

/* kmem_cache style wrapper around pci_alloc_consistent() */

#include <linux/dmapool.h>

#define	pci_pool dma_pool
#define pci_pool_create(name, pdev, size, align, allocation) \
		dma_pool_create(name, &pdev->dev, size, align, allocation)
#define	pci_pool_destroy(pool) dma_pool_destroy(pool)
#define	pci_pool_alloc(pool, flags, handle) dma_pool_alloc(pool, flags, handle)
#define	pci_pool_zalloc(pool, flags, handle) \
		dma_pool_zalloc(pool, flags, handle)
#define	pci_pool_free(pool, vaddr, addr) dma_pool_free(pool, vaddr, addr)

struct msix_entry {
	u32	vector;	/* Kernel uses to write allocated vector */
	u16	entry;	/* Driver uses to specify entry, OS writes */
};

#ifdef CONFIG_PCI_MSI
int pci_msi_vec_count(struct pci_dev *dev);
void pci_disable_msi(struct pci_dev *dev);
int pci_msix_vec_count(struct pci_dev *dev);
void pci_disable_msix(struct pci_dev *dev);
void pci_restore_msi_state(struct pci_dev *dev);
int pci_msi_enabled(void);
int pci_enable_msi(struct pci_dev *dev);
int pci_enable_msix_range(struct pci_dev *dev, struct msix_entry *entries,
			  int minvec, int maxvec);
static inline int pci_enable_msix_exact(struct pci_dev *dev,
					struct msix_entry *entries, int nvec)
{
	int rc = pci_enable_msix_range(dev, entries, nvec, nvec);
	if (rc < 0)
		return rc;
	return 0;
}
int pci_alloc_irq_vectors_affinity(struct pci_dev *dev, unsigned int min_vecs,
				   unsigned int max_vecs, unsigned int flags,
				   struct irq_affinity *affd);

void pci_free_irq_vectors(struct pci_dev *dev);
int pci_irq_vector(struct pci_dev *dev, unsigned int nr);
const struct cpumask *pci_irq_get_affinity(struct pci_dev *pdev, int vec);

#else
static inline int pci_msi_vec_count(struct pci_dev *dev) { return -ENOSYS; }
static inline void pci_disable_msi(struct pci_dev *dev) { }
static inline int pci_msix_vec_count(struct pci_dev *dev) { return -ENOSYS; }
static inline void pci_disable_msix(struct pci_dev *dev) { }
static inline void pci_restore_msi_state(struct pci_dev *dev) { }
static inline int pci_msi_enabled(void) { return 0; }
static inline int pci_enable_msi(struct pci_dev *dev)
{ return -ENOSYS; }
static inline int pci_enable_msix_range(struct pci_dev *dev,
			struct msix_entry *entries, int minvec, int maxvec)
{ return -ENOSYS; }
static inline int pci_enable_msix_exact(struct pci_dev *dev,
			struct msix_entry *entries, int nvec)
{ return -ENOSYS; }

static inline int
pci_alloc_irq_vectors_affinity(struct pci_dev *dev, unsigned int min_vecs,
			       unsigned int max_vecs, unsigned int flags,
			       struct irq_affinity *aff_desc)
{
	if ((flags & PCI_IRQ_LEGACY) && min_vecs == 1 && dev->irq)
		return 1;
	return -ENOSPC;
}

static inline void pci_free_irq_vectors(struct pci_dev *dev)
{
}

static inline int pci_irq_vector(struct pci_dev *dev, unsigned int nr)
{
	if (WARN_ON_ONCE(nr > 0))
		return -EINVAL;
	return dev->irq;
}
static inline const struct cpumask *pci_irq_get_affinity(struct pci_dev *pdev,
		int vec)
{
	return cpu_possible_mask;
}
#endif

/**
 * pci_irqd_intx_xlate() - Translate PCI INTx value to an IRQ domain hwirq
 * @d: the INTx IRQ domain
 * @node: the DT node for the device whose interrupt we're translating
 * @intspec: the interrupt specifier data from the DT
 * @intsize: the number of entries in @intspec
 * @out_hwirq: pointer at which to write the hwirq number
 * @out_type: pointer at which to write the interrupt type
 *
 * Translate a PCI INTx interrupt number from device tree in the range 1-4, as
 * stored in the standard PCI_INTERRUPT_PIN register, to a value in the range
 * 0-3 suitable for use in a 4 entry IRQ domain. That is, subtract one from the
 * INTx value to obtain the hwirq number.
 *
 * Returns 0 on success, or -EINVAL if the interrupt specifier is out of range.
 */
static inline int pci_irqd_intx_xlate(struct irq_domain *d,
				      struct device_node *node,
				      const u32 *intspec,
				      unsigned int intsize,
				      unsigned long *out_hwirq,
				      unsigned int *out_type)
{
	const u32 intx = intspec[0];

	if (intx < PCI_INTERRUPT_INTA || intx > PCI_INTERRUPT_INTD)
		return -EINVAL;

	*out_hwirq = intx - PCI_INTERRUPT_INTA;
	return 0;
}

#ifdef CONFIG_PCIEPORTBUS
extern bool pcie_ports_disabled;
extern bool pcie_ports_native;
#else
#define pcie_ports_disabled	true
#define pcie_ports_native	false
#endif

#define PCIE_LINK_STATE_L0S		BIT(0)
#define PCIE_LINK_STATE_L1		BIT(1)
#define PCIE_LINK_STATE_CLKPM		BIT(2)
#define PCIE_LINK_STATE_L1_1		BIT(3)
#define PCIE_LINK_STATE_L1_2		BIT(4)
#define PCIE_LINK_STATE_L1_1_PCIPM	BIT(5)
#define PCIE_LINK_STATE_L1_2_PCIPM	BIT(6)

#ifdef CONFIG_PCIEASPM
int pci_disable_link_state(struct pci_dev *pdev, int state);
int pci_disable_link_state_locked(struct pci_dev *pdev, int state);
void pcie_no_aspm(void);
bool pcie_aspm_support_enabled(void);
bool pcie_aspm_enabled(struct pci_dev *pdev);
#else
static inline int pci_disable_link_state(struct pci_dev *pdev, int state)
{ return 0; }
static inline int pci_disable_link_state_locked(struct pci_dev *pdev, int state)
{ return 0; }
static inline void pcie_no_aspm(void) { }
static inline bool pcie_aspm_support_enabled(void) { return false; }
static inline bool pcie_aspm_enabled(struct pci_dev *pdev) { return false; }
#endif

#ifdef CONFIG_PCIEAER
bool pci_aer_available(void);
#else
static inline bool pci_aer_available(void) { return false; }
#endif

bool pci_ats_disabled(void);

void pci_cfg_access_lock(struct pci_dev *dev);
bool pci_cfg_access_trylock(struct pci_dev *dev);
void pci_cfg_access_unlock(struct pci_dev *dev);

/*
 * PCI domain support.  Sometimes called PCI segment (eg by ACPI),
 * a PCI domain is defined to be a set of PCI buses which share
 * configuration space.
 */
#ifdef CONFIG_PCI_DOMAINS
extern int pci_domains_supported;
#else
enum { pci_domains_supported = 0 };
static inline int pci_domain_nr(struct pci_bus *bus) { return 0; }
static inline int pci_proc_domain(struct pci_bus *bus) { return 0; }
#endif /* CONFIG_PCI_DOMAINS */

/*
 * Generic implementation for PCI domain support. If your
 * architecture does not need custom management of PCI
 * domains then this implementation will be used
 */
#ifdef CONFIG_PCI_DOMAINS_GENERIC
static inline int pci_domain_nr(struct pci_bus *bus)
{
	return bus->domain_nr;
}
#ifdef CONFIG_ACPI
int acpi_pci_bus_find_domain_nr(struct pci_bus *bus);
#else
static inline int acpi_pci_bus_find_domain_nr(struct pci_bus *bus)
{ return 0; }
#endif
int pci_bus_find_domain_nr(struct pci_bus *bus, struct device *parent);
#endif

/* Some architectures require additional setup to direct VGA traffic */
typedef int (*arch_set_vga_state_t)(struct pci_dev *pdev, bool decode,
				    unsigned int command_bits, u32 flags);
void pci_register_set_vga_state(arch_set_vga_state_t func);

static inline int
pci_request_io_regions(struct pci_dev *pdev, const char *name)
{
	return pci_request_selected_regions(pdev,
			    pci_select_bars(pdev, IORESOURCE_IO), name);
}

static inline void
pci_release_io_regions(struct pci_dev *pdev)
{
	return pci_release_selected_regions(pdev,
			    pci_select_bars(pdev, IORESOURCE_IO));
}

static inline int
pci_request_mem_regions(struct pci_dev *pdev, const char *name)
{
	return pci_request_selected_regions(pdev,
			    pci_select_bars(pdev, IORESOURCE_MEM), name);
}

static inline void
pci_release_mem_regions(struct pci_dev *pdev)
{
	return pci_release_selected_regions(pdev,
			    pci_select_bars(pdev, IORESOURCE_MEM));
}

#else /* CONFIG_PCI is not enabled */

static inline void pci_set_flags(int flags) { }
static inline void pci_add_flags(int flags) { }
static inline void pci_clear_flags(int flags) { }
static inline int pci_has_flag(int flag) { return 0; }

/*
 * If the system does not have PCI, clearly these return errors.  Define
 * these as simple inline functions to avoid hair in drivers.
 */
#define _PCI_NOP(o, s, t) \
	static inline int pci_##o##_config_##s(struct pci_dev *dev, \
						int where, t val) \
		{ return PCIBIOS_FUNC_NOT_SUPPORTED; }

#define _PCI_NOP_ALL(o, x)	_PCI_NOP(o, byte, u8 x) \
				_PCI_NOP(o, word, u16 x) \
				_PCI_NOP(o, dword, u32 x)
_PCI_NOP_ALL(read, *)
_PCI_NOP_ALL(write,)

static inline struct pci_dev *pci_get_device(unsigned int vendor,
					     unsigned int device,
					     struct pci_dev *from)
{ return NULL; }

static inline struct pci_dev *pci_get_subsys(unsigned int vendor,
					     unsigned int device,
					     unsigned int ss_vendor,
					     unsigned int ss_device,
					     struct pci_dev *from)
{ return NULL; }

static inline struct pci_dev *pci_get_class(unsigned int class,
					    struct pci_dev *from)
{ return NULL; }

#define pci_dev_present(ids)	(0)
#define no_pci_devices()	(1)
#define pci_dev_put(dev)	do { } while (0)

static inline void pci_set_master(struct pci_dev *dev) { }
static inline int pci_enable_device(struct pci_dev *dev) { return -EIO; }
static inline void pci_disable_device(struct pci_dev *dev) { }
static inline int pcim_enable_device(struct pci_dev *pdev) { return -EIO; }
static inline int pci_assign_resource(struct pci_dev *dev, int i)
{ return -EBUSY; }
static inline int __pci_register_driver(struct pci_driver *drv,
					struct module *owner)
{ return 0; }
static inline int pci_register_driver(struct pci_driver *drv)
{ return 0; }
static inline void pci_unregister_driver(struct pci_driver *drv) { }
static inline int pci_find_capability(struct pci_dev *dev, int cap)
{ return 0; }
static inline int pci_find_next_capability(struct pci_dev *dev, u8 post,
					   int cap)
{ return 0; }
static inline int pci_find_ext_capability(struct pci_dev *dev, int cap)
{ return 0; }

static inline u64 pci_get_dsn(struct pci_dev *dev)
{ return 0; }

/* Power management related routines */
static inline int pci_save_state(struct pci_dev *dev) { return 0; }
static inline void pci_restore_state(struct pci_dev *dev) { }
static inline int pci_set_power_state(struct pci_dev *dev, pci_power_t state)
{ return 0; }
static inline int pci_wake_from_d3(struct pci_dev *dev, bool enable)
{ return 0; }
static inline pci_power_t pci_choose_state(struct pci_dev *dev,
					   pm_message_t state)
{ return PCI_D0; }
static inline int pci_enable_wake(struct pci_dev *dev, pci_power_t state,
				  int enable)
{ return 0; }

static inline struct resource *pci_find_resource(struct pci_dev *dev,
						 struct resource *res)
{ return NULL; }
static inline int pci_request_regions(struct pci_dev *dev, const char *res_name)
{ return -EIO; }
static inline void pci_release_regions(struct pci_dev *dev) { }

static inline unsigned long pci_address_to_pio(phys_addr_t addr) { return -1; }

static inline struct pci_bus *pci_find_next_bus(const struct pci_bus *from)
{ return NULL; }
static inline struct pci_dev *pci_get_slot(struct pci_bus *bus,
						unsigned int devfn)
{ return NULL; }
static inline struct pci_dev *pci_get_domain_bus_and_slot(int domain,
					unsigned int bus, unsigned int devfn)
{ return NULL; }

static inline int pci_domain_nr(struct pci_bus *bus) { return 0; }
static inline struct pci_dev *pci_dev_get(struct pci_dev *dev) { return NULL; }

#define dev_is_pci(d) (false)
#define dev_is_pf(d) (false)
static inline bool pci_acs_enabled(struct pci_dev *pdev, u16 acs_flags)
{ return false; }
static inline int pci_irqd_intx_xlate(struct irq_domain *d,
				      struct device_node *node,
				      const u32 *intspec,
				      unsigned int intsize,
				      unsigned long *out_hwirq,
				      unsigned int *out_type)
{ return -EINVAL; }

static inline const struct pci_device_id *pci_match_id(const struct pci_device_id *ids,
							 struct pci_dev *dev)
{ return NULL; }
static inline bool pci_ats_disabled(void) { return true; }

static inline int pci_irq_vector(struct pci_dev *dev, unsigned int nr)
{
	return -EINVAL;
}

static inline int
pci_alloc_irq_vectors_affinity(struct pci_dev *dev, unsigned int min_vecs,
			       unsigned int max_vecs, unsigned int flags,
			       struct irq_affinity *aff_desc)
{
	return -ENOSPC;
}
#endif /* CONFIG_PCI */

static inline int
pci_alloc_irq_vectors(struct pci_dev *dev, unsigned int min_vecs,
		      unsigned int max_vecs, unsigned int flags)
{
	return pci_alloc_irq_vectors_affinity(dev, min_vecs, max_vecs, flags,
					      NULL);
}

/* Include architecture-dependent settings and functions */

#include <asm/pci.h>

/* These two functions provide almost identical functionality. Depending
 * on the architecture, one will be implemented as a wrapper around the
 * other (in drivers/pci/mmap.c).
 *
 * pci_mmap_resource_range() maps a specific BAR, and vm->vm_pgoff
 * is expected to be an offset within that region.
 *
 * pci_mmap_page_range() is the legacy architecture-specific interface,
 * which accepts a "user visible" resource address converted by
 * pci_resource_to_user(), as used in the legacy mmap() interface in
 * /proc/bus/pci/.
 */
int pci_mmap_resource_range(struct pci_dev *dev, int bar,
			    struct vm_area_struct *vma,
			    enum pci_mmap_state mmap_state, int write_combine);
int pci_mmap_page_range(struct pci_dev *pdev, int bar,
			struct vm_area_struct *vma,
			enum pci_mmap_state mmap_state, int write_combine);

#ifndef arch_can_pci_mmap_wc
#define arch_can_pci_mmap_wc()		0
#endif

#ifndef arch_can_pci_mmap_io
#define arch_can_pci_mmap_io()		0
#define pci_iobar_pfn(pdev, bar, vma) (-EINVAL)
#else
int pci_iobar_pfn(struct pci_dev *pdev, int bar, struct vm_area_struct *vma);
#endif

#ifndef pci_root_bus_fwnode
#define pci_root_bus_fwnode(bus)	NULL
#endif

/*
 * These helpers provide future and backwards compatibility
 * for accessing popular PCI BAR info
 */
#define pci_resource_start(dev, bar)	((dev)->resource[(bar)].start)
#define pci_resource_end(dev, bar)	((dev)->resource[(bar)].end)
#define pci_resource_flags(dev, bar)	((dev)->resource[(bar)].flags)
#define pci_resource_len(dev,bar) \
	((pci_resource_start((dev), (bar)) == 0 &&	\
	  pci_resource_end((dev), (bar)) ==		\
	  pci_resource_start((dev), (bar))) ? 0 :	\
							\
	 (pci_resource_end((dev), (bar)) -		\
	  pci_resource_start((dev), (bar)) + 1))

/*
 * Similar to the helpers above, these manipulate per-pci_dev
 * driver-specific data.  They are really just a wrapper around
 * the generic device structure functions of these calls.
 */
static inline void *pci_get_drvdata(struct pci_dev *pdev)
{
	return dev_get_drvdata(&pdev->dev);
}

static inline void pci_set_drvdata(struct pci_dev *pdev, void *data)
{
	dev_set_drvdata(&pdev->dev, data);
}

static inline const char *pci_name(const struct pci_dev *pdev)
{
	return dev_name(&pdev->dev);
}

void pci_resource_to_user(const struct pci_dev *dev, int bar,
			  const struct resource *rsrc,
			  resource_size_t *start, resource_size_t *end);

/*
 * The world is not perfect and supplies us with broken PCI devices.
 * For at least a part of these bugs we need a work-around, so both
 * generic (drivers/pci/quirks.c) and per-architecture code can define
 * fixup hooks to be called for particular buggy devices.
 */

struct pci_fixup {
	u16 vendor;			/* Or PCI_ANY_ID */
	u16 device;			/* Or PCI_ANY_ID */
	u32 class;			/* Or PCI_ANY_ID */
	unsigned int class_shift;	/* should be 0, 8, 16 */
#ifdef CONFIG_HAVE_ARCH_PREL32_RELOCATIONS
	int hook_offset;
#else
	void (*hook)(struct pci_dev *dev);
#endif
};

enum pci_fixup_pass {
	pci_fixup_early,	/* Before probing BARs */
	pci_fixup_header,	/* After reading configuration header */
	pci_fixup_final,	/* Final phase of device fixups */
	pci_fixup_enable,	/* pci_enable_device() time */
	pci_fixup_resume,	/* pci_device_resume() */
	pci_fixup_suspend,	/* pci_device_suspend() */
	pci_fixup_resume_early, /* pci_device_resume_early() */
	pci_fixup_suspend_late,	/* pci_device_suspend_late() */
};

#ifdef CONFIG_HAVE_ARCH_PREL32_RELOCATIONS
#define ___DECLARE_PCI_FIXUP_SECTION(sec, name, vendor, device, class,	\
				    class_shift, hook, stub)		\
<<<<<<< HEAD
	void stub(struct pci_dev *dev);					\
	void stub(struct pci_dev *dev)					\
=======
	void __cficanonical stub(struct pci_dev *dev);			\
	void __cficanonical stub(struct pci_dev *dev)			\
>>>>>>> 88e2d5fd
	{ 								\
		hook(dev); 						\
	}								\
	asm(".section "	#sec ", \"a\"				\n"	\
	    ".balign	16					\n"	\
	    ".short "	#vendor ", " #device "			\n"	\
	    ".long "	#class ", " #class_shift "		\n"	\
	    ".long "	#stub " - .				\n"	\
	    ".previous						\n");

#define __DECLARE_PCI_FIXUP_SECTION(sec, name, vendor, device, class,	\
				  class_shift, hook, stub)		\
	___DECLARE_PCI_FIXUP_SECTION(sec, name, vendor, device, class,	\
				  class_shift, hook, stub)
#define DECLARE_PCI_FIXUP_SECTION(sec, name, vendor, device, class,	\
				  class_shift, hook)			\
	__DECLARE_PCI_FIXUP_SECTION(sec, name, vendor, device, class,	\
				  class_shift, hook, __UNIQUE_ID(hook))
#else
/* Anonymous variables would be nice... */
#define DECLARE_PCI_FIXUP_SECTION(section, name, vendor, device, class,	\
				  class_shift, hook)			\
	static const struct pci_fixup __PASTE(__pci_fixup_##name,__LINE__) __used	\
	__attribute__((__section__(#section), aligned((sizeof(void *)))))    \
		= { vendor, device, class, class_shift, hook };
#endif

#define DECLARE_PCI_FIXUP_CLASS_EARLY(vendor, device, class,		\
					 class_shift, hook)		\
	DECLARE_PCI_FIXUP_SECTION(.pci_fixup_early,			\
		hook, vendor, device, class, class_shift, hook)
#define DECLARE_PCI_FIXUP_CLASS_HEADER(vendor, device, class,		\
					 class_shift, hook)		\
	DECLARE_PCI_FIXUP_SECTION(.pci_fixup_header,			\
		hook, vendor, device, class, class_shift, hook)
#define DECLARE_PCI_FIXUP_CLASS_FINAL(vendor, device, class,		\
					 class_shift, hook)		\
	DECLARE_PCI_FIXUP_SECTION(.pci_fixup_final,			\
		hook, vendor, device, class, class_shift, hook)
#define DECLARE_PCI_FIXUP_CLASS_ENABLE(vendor, device, class,		\
					 class_shift, hook)		\
	DECLARE_PCI_FIXUP_SECTION(.pci_fixup_enable,			\
		hook, vendor, device, class, class_shift, hook)
#define DECLARE_PCI_FIXUP_CLASS_RESUME(vendor, device, class,		\
					 class_shift, hook)		\
	DECLARE_PCI_FIXUP_SECTION(.pci_fixup_resume,			\
		resume##hook, vendor, device, class, class_shift, hook)
#define DECLARE_PCI_FIXUP_CLASS_RESUME_EARLY(vendor, device, class,	\
					 class_shift, hook)		\
	DECLARE_PCI_FIXUP_SECTION(.pci_fixup_resume_early,		\
		resume_early##hook, vendor, device, class, class_shift, hook)
#define DECLARE_PCI_FIXUP_CLASS_SUSPEND(vendor, device, class,		\
					 class_shift, hook)		\
	DECLARE_PCI_FIXUP_SECTION(.pci_fixup_suspend,			\
		suspend##hook, vendor, device, class, class_shift, hook)
#define DECLARE_PCI_FIXUP_CLASS_SUSPEND_LATE(vendor, device, class,	\
					 class_shift, hook)		\
	DECLARE_PCI_FIXUP_SECTION(.pci_fixup_suspend_late,		\
		suspend_late##hook, vendor, device, class, class_shift, hook)

#define DECLARE_PCI_FIXUP_EARLY(vendor, device, hook)			\
	DECLARE_PCI_FIXUP_SECTION(.pci_fixup_early,			\
		hook, vendor, device, PCI_ANY_ID, 0, hook)
#define DECLARE_PCI_FIXUP_HEADER(vendor, device, hook)			\
	DECLARE_PCI_FIXUP_SECTION(.pci_fixup_header,			\
		hook, vendor, device, PCI_ANY_ID, 0, hook)
#define DECLARE_PCI_FIXUP_FINAL(vendor, device, hook)			\
	DECLARE_PCI_FIXUP_SECTION(.pci_fixup_final,			\
		hook, vendor, device, PCI_ANY_ID, 0, hook)
#define DECLARE_PCI_FIXUP_ENABLE(vendor, device, hook)			\
	DECLARE_PCI_FIXUP_SECTION(.pci_fixup_enable,			\
		hook, vendor, device, PCI_ANY_ID, 0, hook)
#define DECLARE_PCI_FIXUP_RESUME(vendor, device, hook)			\
	DECLARE_PCI_FIXUP_SECTION(.pci_fixup_resume,			\
		resume##hook, vendor, device, PCI_ANY_ID, 0, hook)
#define DECLARE_PCI_FIXUP_RESUME_EARLY(vendor, device, hook)		\
	DECLARE_PCI_FIXUP_SECTION(.pci_fixup_resume_early,		\
		resume_early##hook, vendor, device, PCI_ANY_ID, 0, hook)
#define DECLARE_PCI_FIXUP_SUSPEND(vendor, device, hook)			\
	DECLARE_PCI_FIXUP_SECTION(.pci_fixup_suspend,			\
		suspend##hook, vendor, device, PCI_ANY_ID, 0, hook)
#define DECLARE_PCI_FIXUP_SUSPEND_LATE(vendor, device, hook)		\
	DECLARE_PCI_FIXUP_SECTION(.pci_fixup_suspend_late,		\
		suspend_late##hook, vendor, device, PCI_ANY_ID, 0, hook)

#ifdef CONFIG_PCI_QUIRKS
void pci_fixup_device(enum pci_fixup_pass pass, struct pci_dev *dev);
#else
static inline void pci_fixup_device(enum pci_fixup_pass pass,
				    struct pci_dev *dev) { }
#endif

void __iomem *pcim_iomap(struct pci_dev *pdev, int bar, unsigned long maxlen);
void pcim_iounmap(struct pci_dev *pdev, void __iomem *addr);
void __iomem * const *pcim_iomap_table(struct pci_dev *pdev);
int pcim_iomap_regions(struct pci_dev *pdev, int mask, const char *name);
int pcim_iomap_regions_request_all(struct pci_dev *pdev, int mask,
				   const char *name);
void pcim_iounmap_regions(struct pci_dev *pdev, int mask);

extern int pci_pci_problems;
#define PCIPCI_FAIL		1	/* No PCI PCI DMA */
#define PCIPCI_TRITON		2
#define PCIPCI_NATOMA		4
#define PCIPCI_VIAETBF		8
#define PCIPCI_VSFX		16
#define PCIPCI_ALIMAGIK		32	/* Need low latency setting */
#define PCIAGP_FAIL		64	/* No PCI to AGP DMA */

extern unsigned long pci_cardbus_io_size;
extern unsigned long pci_cardbus_mem_size;
extern u8 pci_dfl_cache_line_size;
extern u8 pci_cache_line_size;

/* Architecture-specific versions may override these (weak) */
void pcibios_disable_device(struct pci_dev *dev);
void pcibios_set_master(struct pci_dev *dev);
int pcibios_set_pcie_reset_state(struct pci_dev *dev,
				 enum pcie_reset_state state);
int pcibios_add_device(struct pci_dev *dev);
void pcibios_release_device(struct pci_dev *dev);
#ifdef CONFIG_PCI
void pcibios_penalize_isa_irq(int irq, int active);
#else
static inline void pcibios_penalize_isa_irq(int irq, int active) {}
#endif
int pcibios_alloc_irq(struct pci_dev *dev);
void pcibios_free_irq(struct pci_dev *dev);
resource_size_t pcibios_default_alignment(void);
int pcibios_check_service_irqs(struct pci_dev *dev, int *irqs, int mask);

#if defined(CONFIG_PCI_MMCONFIG) || defined(CONFIG_ACPI_MCFG)
void __init pci_mmcfg_early_init(void);
void __init pci_mmcfg_late_init(void);
#else
static inline void pci_mmcfg_early_init(void) { }
static inline void pci_mmcfg_late_init(void) { }
#endif

int pci_ext_cfg_avail(void);

void __iomem *pci_ioremap_bar(struct pci_dev *pdev, int bar);
void __iomem *pci_ioremap_wc_bar(struct pci_dev *pdev, int bar);

#ifdef CONFIG_PCI_IOV
int pci_iov_virtfn_bus(struct pci_dev *dev, int id);
int pci_iov_virtfn_devfn(struct pci_dev *dev, int id);

int pci_enable_sriov(struct pci_dev *dev, int nr_virtfn);
void pci_disable_sriov(struct pci_dev *dev);

int pci_iov_sysfs_link(struct pci_dev *dev, struct pci_dev *virtfn, int id);
int pci_iov_add_virtfn(struct pci_dev *dev, int id);
void pci_iov_remove_virtfn(struct pci_dev *dev, int id);
int pci_num_vf(struct pci_dev *dev);
int pci_vfs_assigned(struct pci_dev *dev);
int pci_sriov_set_totalvfs(struct pci_dev *dev, u16 numvfs);
int pci_sriov_get_totalvfs(struct pci_dev *dev);
int pci_sriov_configure_simple(struct pci_dev *dev, int nr_virtfn);
resource_size_t pci_iov_resource_size(struct pci_dev *dev, int resno);
void pci_vf_drivers_autoprobe(struct pci_dev *dev, bool probe);

/* Arch may override these (weak) */
int pcibios_sriov_enable(struct pci_dev *pdev, u16 num_vfs);
int pcibios_sriov_disable(struct pci_dev *pdev);
resource_size_t pcibios_iov_resource_alignment(struct pci_dev *dev, int resno);
#else
static inline int pci_iov_virtfn_bus(struct pci_dev *dev, int id)
{
	return -ENOSYS;
}
static inline int pci_iov_virtfn_devfn(struct pci_dev *dev, int id)
{
	return -ENOSYS;
}
static inline int pci_enable_sriov(struct pci_dev *dev, int nr_virtfn)
{ return -ENODEV; }

static inline int pci_iov_sysfs_link(struct pci_dev *dev,
				     struct pci_dev *virtfn, int id)
{
	return -ENODEV;
}
static inline int pci_iov_add_virtfn(struct pci_dev *dev, int id)
{
	return -ENOSYS;
}
static inline void pci_iov_remove_virtfn(struct pci_dev *dev,
					 int id) { }
static inline void pci_disable_sriov(struct pci_dev *dev) { }
static inline int pci_num_vf(struct pci_dev *dev) { return 0; }
static inline int pci_vfs_assigned(struct pci_dev *dev)
{ return 0; }
static inline int pci_sriov_set_totalvfs(struct pci_dev *dev, u16 numvfs)
{ return 0; }
static inline int pci_sriov_get_totalvfs(struct pci_dev *dev)
{ return 0; }
#define pci_sriov_configure_simple	NULL
static inline resource_size_t pci_iov_resource_size(struct pci_dev *dev, int resno)
{ return 0; }
static inline void pci_vf_drivers_autoprobe(struct pci_dev *dev, bool probe) { }
#endif

#if defined(CONFIG_HOTPLUG_PCI) || defined(CONFIG_HOTPLUG_PCI_MODULE)
void pci_hp_create_module_link(struct pci_slot *pci_slot);
void pci_hp_remove_module_link(struct pci_slot *pci_slot);
#endif

/**
 * pci_pcie_cap - get the saved PCIe capability offset
 * @dev: PCI device
 *
 * PCIe capability offset is calculated at PCI device initialization
 * time and saved in the data structure. This function returns saved
 * PCIe capability offset. Using this instead of pci_find_capability()
 * reduces unnecessary search in the PCI configuration space. If you
 * need to calculate PCIe capability offset from raw device for some
 * reasons, please use pci_find_capability() instead.
 */
static inline int pci_pcie_cap(struct pci_dev *dev)
{
	return dev->pcie_cap;
}

/**
 * pci_is_pcie - check if the PCI device is PCI Express capable
 * @dev: PCI device
 *
 * Returns: true if the PCI device is PCI Express capable, false otherwise.
 */
static inline bool pci_is_pcie(struct pci_dev *dev)
{
	return pci_pcie_cap(dev);
}

/**
 * pcie_caps_reg - get the PCIe Capabilities Register
 * @dev: PCI device
 */
static inline u16 pcie_caps_reg(const struct pci_dev *dev)
{
	return dev->pcie_flags_reg;
}

/**
 * pci_pcie_type - get the PCIe device/port type
 * @dev: PCI device
 */
static inline int pci_pcie_type(const struct pci_dev *dev)
{
	return (pcie_caps_reg(dev) & PCI_EXP_FLAGS_TYPE) >> 4;
}

/**
 * pcie_find_root_port - Get the PCIe root port device
 * @dev: PCI device
 *
 * Traverse up the parent chain and return the PCIe Root Port PCI Device
 * for a given PCI/PCIe Device.
 */
static inline struct pci_dev *pcie_find_root_port(struct pci_dev *dev)
{
	while (dev) {
		if (pci_is_pcie(dev) &&
		    pci_pcie_type(dev) == PCI_EXP_TYPE_ROOT_PORT)
			return dev;
		dev = pci_upstream_bridge(dev);
	}

	return NULL;
}

void pci_request_acs(void);
bool pci_acs_enabled(struct pci_dev *pdev, u16 acs_flags);
bool pci_acs_path_enabled(struct pci_dev *start,
			  struct pci_dev *end, u16 acs_flags);
int pci_enable_atomic_ops_to_root(struct pci_dev *dev, u32 cap_mask);

#define PCI_VPD_LRDT			0x80	/* Large Resource Data Type */
#define PCI_VPD_LRDT_ID(x)		((x) | PCI_VPD_LRDT)

/* Large Resource Data Type Tag Item Names */
#define PCI_VPD_LTIN_ID_STRING		0x02	/* Identifier String */
#define PCI_VPD_LTIN_RO_DATA		0x10	/* Read-Only Data */
#define PCI_VPD_LTIN_RW_DATA		0x11	/* Read-Write Data */

#define PCI_VPD_LRDT_ID_STRING		PCI_VPD_LRDT_ID(PCI_VPD_LTIN_ID_STRING)
#define PCI_VPD_LRDT_RO_DATA		PCI_VPD_LRDT_ID(PCI_VPD_LTIN_RO_DATA)
#define PCI_VPD_LRDT_RW_DATA		PCI_VPD_LRDT_ID(PCI_VPD_LTIN_RW_DATA)

/* Small Resource Data Type Tag Item Names */
#define PCI_VPD_STIN_END		0x0f	/* End */

#define PCI_VPD_SRDT_END		(PCI_VPD_STIN_END << 3)

#define PCI_VPD_SRDT_TIN_MASK		0x78
#define PCI_VPD_SRDT_LEN_MASK		0x07
#define PCI_VPD_LRDT_TIN_MASK		0x7f

#define PCI_VPD_LRDT_TAG_SIZE		3
#define PCI_VPD_SRDT_TAG_SIZE		1

#define PCI_VPD_INFO_FLD_HDR_SIZE	3

#define PCI_VPD_RO_KEYWORD_PARTNO	"PN"
#define PCI_VPD_RO_KEYWORD_SERIALNO	"SN"
#define PCI_VPD_RO_KEYWORD_MFR_ID	"MN"
#define PCI_VPD_RO_KEYWORD_VENDOR0	"V0"
#define PCI_VPD_RO_KEYWORD_CHKSUM	"RV"

/**
 * pci_vpd_lrdt_size - Extracts the Large Resource Data Type length
 * @lrdt: Pointer to the beginning of the Large Resource Data Type tag
 *
 * Returns the extracted Large Resource Data Type length.
 */
static inline u16 pci_vpd_lrdt_size(const u8 *lrdt)
{
	return (u16)lrdt[1] + ((u16)lrdt[2] << 8);
}

/**
 * pci_vpd_lrdt_tag - Extracts the Large Resource Data Type Tag Item
 * @lrdt: Pointer to the beginning of the Large Resource Data Type tag
 *
 * Returns the extracted Large Resource Data Type Tag item.
 */
static inline u16 pci_vpd_lrdt_tag(const u8 *lrdt)
{
	return (u16)(lrdt[0] & PCI_VPD_LRDT_TIN_MASK);
}

/**
 * pci_vpd_srdt_size - Extracts the Small Resource Data Type length
 * @srdt: Pointer to the beginning of the Small Resource Data Type tag
 *
 * Returns the extracted Small Resource Data Type length.
 */
static inline u8 pci_vpd_srdt_size(const u8 *srdt)
{
	return (*srdt) & PCI_VPD_SRDT_LEN_MASK;
}

/**
 * pci_vpd_srdt_tag - Extracts the Small Resource Data Type Tag Item
 * @srdt: Pointer to the beginning of the Small Resource Data Type tag
 *
 * Returns the extracted Small Resource Data Type Tag Item.
 */
static inline u8 pci_vpd_srdt_tag(const u8 *srdt)
{
	return ((*srdt) & PCI_VPD_SRDT_TIN_MASK) >> 3;
}

/**
 * pci_vpd_info_field_size - Extracts the information field length
 * @info_field: Pointer to the beginning of an information field header
 *
 * Returns the extracted information field length.
 */
static inline u8 pci_vpd_info_field_size(const u8 *info_field)
{
	return info_field[2];
}

/**
 * pci_vpd_find_tag - Locates the Resource Data Type tag provided
 * @buf: Pointer to buffered vpd data
 * @off: The offset into the buffer at which to begin the search
 * @len: The length of the vpd buffer
 * @rdt: The Resource Data Type to search for
 *
 * Returns the index where the Resource Data Type was found or
 * -ENOENT otherwise.
 */
int pci_vpd_find_tag(const u8 *buf, unsigned int off, unsigned int len, u8 rdt);

/**
 * pci_vpd_find_info_keyword - Locates an information field keyword in the VPD
 * @buf: Pointer to buffered vpd data
 * @off: The offset into the buffer at which to begin the search
 * @len: The length of the buffer area, relative to off, in which to search
 * @kw: The keyword to search for
 *
 * Returns the index where the information field keyword was found or
 * -ENOENT otherwise.
 */
int pci_vpd_find_info_keyword(const u8 *buf, unsigned int off,
			      unsigned int len, const char *kw);

/* PCI <-> OF binding helpers */
#ifdef CONFIG_OF
struct device_node;
struct irq_domain;
struct irq_domain *pci_host_bridge_of_msi_domain(struct pci_bus *bus);

/* Arch may override this (weak) */
struct device_node *pcibios_get_phb_of_node(struct pci_bus *bus);

#else	/* CONFIG_OF */
static inline struct irq_domain *
pci_host_bridge_of_msi_domain(struct pci_bus *bus) { return NULL; }
#endif  /* CONFIG_OF */

static inline struct device_node *
pci_device_to_OF_node(const struct pci_dev *pdev)
{
	return pdev ? pdev->dev.of_node : NULL;
}

static inline struct device_node *pci_bus_to_OF_node(struct pci_bus *bus)
{
	return bus ? bus->dev.of_node : NULL;
}

#ifdef CONFIG_ACPI
struct irq_domain *pci_host_bridge_acpi_msi_domain(struct pci_bus *bus);

void
pci_msi_register_fwnode_provider(struct fwnode_handle *(*fn)(struct device *));
bool pci_pr3_present(struct pci_dev *pdev);
#else
static inline struct irq_domain *
pci_host_bridge_acpi_msi_domain(struct pci_bus *bus) { return NULL; }
static inline bool pci_pr3_present(struct pci_dev *pdev) { return false; }
#endif

#ifdef CONFIG_EEH
static inline struct eeh_dev *pci_dev_to_eeh_dev(struct pci_dev *pdev)
{
	return pdev->dev.archdata.edev;
}
#endif

void pci_add_dma_alias(struct pci_dev *dev, u8 devfn_from, unsigned nr_devfns);
bool pci_devs_are_dma_aliases(struct pci_dev *dev1, struct pci_dev *dev2);
int pci_for_each_dma_alias(struct pci_dev *pdev,
			   int (*fn)(struct pci_dev *pdev,
				     u16 alias, void *data), void *data);

/* Helper functions for operation of device flag */
static inline void pci_set_dev_assigned(struct pci_dev *pdev)
{
	pdev->dev_flags |= PCI_DEV_FLAGS_ASSIGNED;
}
static inline void pci_clear_dev_assigned(struct pci_dev *pdev)
{
	pdev->dev_flags &= ~PCI_DEV_FLAGS_ASSIGNED;
}
static inline bool pci_is_dev_assigned(struct pci_dev *pdev)
{
	return (pdev->dev_flags & PCI_DEV_FLAGS_ASSIGNED) == PCI_DEV_FLAGS_ASSIGNED;
}

/**
 * pci_ari_enabled - query ARI forwarding status
 * @bus: the PCI bus
 *
 * Returns true if ARI forwarding is enabled.
 */
static inline bool pci_ari_enabled(struct pci_bus *bus)
{
	return bus->self && bus->self->ari_enabled;
}

/**
 * pci_is_thunderbolt_attached - whether device is on a Thunderbolt daisy chain
 * @pdev: PCI device to check
 *
 * Walk upwards from @pdev and check for each encountered bridge if it's part
 * of a Thunderbolt controller.  Reaching the host bridge means @pdev is not
 * Thunderbolt-attached.  (But rather soldered to the mainboard usually.)
 */
static inline bool pci_is_thunderbolt_attached(struct pci_dev *pdev)
{
	struct pci_dev *parent = pdev;

	if (pdev->is_thunderbolt)
		return true;

	while ((parent = pci_upstream_bridge(parent)))
		if (parent->is_thunderbolt)
			return true;

	return false;
}

#if defined(CONFIG_PCIEPORTBUS) || defined(CONFIG_EEH)
void pci_uevent_ers(struct pci_dev *pdev, enum  pci_ers_result err_type);
#endif

/* Provide the legacy pci_dma_* API */
#include <linux/pci-dma-compat.h>

#define pci_printk(level, pdev, fmt, arg...) \
	dev_printk(level, &(pdev)->dev, fmt, ##arg)

#define pci_emerg(pdev, fmt, arg...)	dev_emerg(&(pdev)->dev, fmt, ##arg)
#define pci_alert(pdev, fmt, arg...)	dev_alert(&(pdev)->dev, fmt, ##arg)
#define pci_crit(pdev, fmt, arg...)	dev_crit(&(pdev)->dev, fmt, ##arg)
#define pci_err(pdev, fmt, arg...)	dev_err(&(pdev)->dev, fmt, ##arg)
#define pci_warn(pdev, fmt, arg...)	dev_warn(&(pdev)->dev, fmt, ##arg)
#define pci_notice(pdev, fmt, arg...)	dev_notice(&(pdev)->dev, fmt, ##arg)
#define pci_info(pdev, fmt, arg...)	dev_info(&(pdev)->dev, fmt, ##arg)
#define pci_dbg(pdev, fmt, arg...)	dev_dbg(&(pdev)->dev, fmt, ##arg)

#define pci_notice_ratelimited(pdev, fmt, arg...) \
	dev_notice_ratelimited(&(pdev)->dev, fmt, ##arg)

#define pci_info_ratelimited(pdev, fmt, arg...) \
	dev_info_ratelimited(&(pdev)->dev, fmt, ##arg)

#define pci_WARN(pdev, condition, fmt, arg...) \
	WARN(condition, "%s %s: " fmt, \
	     dev_driver_string(&(pdev)->dev), pci_name(pdev), ##arg)

#define pci_WARN_ONCE(pdev, condition, fmt, arg...) \
	WARN_ONCE(condition, "%s %s: " fmt, \
		  dev_driver_string(&(pdev)->dev), pci_name(pdev), ##arg)

#endif /* LINUX_PCI_H */<|MERGE_RESOLUTION|>--- conflicted
+++ resolved
@@ -1914,13 +1914,8 @@
 #ifdef CONFIG_HAVE_ARCH_PREL32_RELOCATIONS
 #define ___DECLARE_PCI_FIXUP_SECTION(sec, name, vendor, device, class,	\
 				    class_shift, hook, stub)		\
-<<<<<<< HEAD
-	void stub(struct pci_dev *dev);					\
-	void stub(struct pci_dev *dev)					\
-=======
 	void __cficanonical stub(struct pci_dev *dev);			\
 	void __cficanonical stub(struct pci_dev *dev)			\
->>>>>>> 88e2d5fd
 	{ 								\
 		hook(dev); 						\
 	}								\
