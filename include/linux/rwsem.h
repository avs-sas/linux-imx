--- conflicted
+++ resolved
@@ -53,8 +53,6 @@
 	struct lockdep_map	dep_map;
 #endif
 	ANDROID_VENDOR_DATA(1);
-<<<<<<< HEAD
-=======
 };
 
 enum rwsem_waiter_type {
@@ -68,7 +66,6 @@
 	enum rwsem_waiter_type type;
 	unsigned long timeout;
 	unsigned long last_rowner;
->>>>>>> 88e2d5fd
 };
 
 /* In all implementations count != 0 means locked */
