--- conflicted
+++ resolved
@@ -41,17 +41,7 @@
 		 * Set when errors can no longer be returned to the
 		 * original userspace.
 		 */
-<<<<<<< HEAD
-		secureexec:1,
-		/*
-		 * Set by flush_old_exec, when exec_mmap has been called.
-		 * This is past the point of no return, when the
-		 * exec_update_mutex has been taken.
-		 */
-		called_exec_mmap:1;
-=======
 		point_of_no_return:1;
->>>>>>> d1988041
 #ifdef __alpha__
 	unsigned int taso:1;
 #endif
