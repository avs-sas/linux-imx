/* SPDX-License-Identifier: GPL-2.0-only */
/*
 * Header file for dma buffer sharing framework.
 *
 * Copyright(C) 2011 Linaro Limited. All rights reserved.
 * Author: Sumit Semwal <sumit.semwal@ti.com>
 *
 * Many thanks to linaro-mm-sig list, and specially
 * Arnd Bergmann <arnd@arndb.de>, Rob Clark <rob@ti.com> and
 * Daniel Vetter <daniel@ffwll.ch> for their support in creation and
 * refining of this idea.
 */
#ifndef __DMA_BUF_H__
#define __DMA_BUF_H__

#include <linux/dma-buf-map.h>
#include <linux/file.h>
#include <linux/err.h>
#include <linux/scatterlist.h>
#include <linux/list.h>
#include <linux/dma-mapping.h>
#include <linux/fs.h>
#include <linux/dma-fence.h>
#include <linux/wait.h>

struct device;
struct dma_buf;
struct dma_buf_attachment;

/**
 * struct dma_buf_ops - operations possible on struct dma_buf
 * @vmap: [optional] creates a virtual mapping for the buffer into kernel
 *	  address space. Same restrictions as for vmap and friends apply.
 * @vunmap: [optional] unmaps a vmap from the buffer
 */
struct dma_buf_ops {
	/**
	  * @cache_sgt_mapping:
	  *
	  * If true the framework will cache the first mapping made for each
	  * attachment. This avoids creating mappings for attachments multiple
	  * times.
	  */
	bool cache_sgt_mapping;

	/**
	 * @attach:
	 *
	 * This is called from dma_buf_attach() to make sure that a given
	 * &dma_buf_attachment.dev can access the provided &dma_buf. Exporters
	 * which support buffer objects in special locations like VRAM or
	 * device-specific carveout areas should check whether the buffer could
	 * be move to system memory (or directly accessed by the provided
	 * device), and otherwise need to fail the attach operation.
	 *
	 * The exporter should also in general check whether the current
	 * allocation fulfills the DMA constraints of the new device. If this
	 * is not the case, and the allocation cannot be moved, it should also
	 * fail the attach operation.
	 *
	 * Any exporter-private housekeeping data can be stored in the
	 * &dma_buf_attachment.priv pointer.
	 *
	 * This callback is optional.
	 *
	 * Returns:
	 *
	 * 0 on success, negative error code on failure. It might return -EBUSY
	 * to signal that backing storage is already allocated and incompatible
	 * with the requirements of requesting device.
	 */
	int (*attach)(struct dma_buf *, struct dma_buf_attachment *);

	/**
	 * @detach:
	 *
	 * This is called by dma_buf_detach() to release a &dma_buf_attachment.
	 * Provided so that exporters can clean up any housekeeping for an
	 * &dma_buf_attachment.
	 *
	 * This callback is optional.
	 */
	void (*detach)(struct dma_buf *, struct dma_buf_attachment *);

	/**
	 * @pin:
	 *
	 * This is called by dma_buf_pin() and lets the exporter know that the
	 * DMA-buf can't be moved any more. The exporter should pin the buffer
	 * into system memory to make sure it is generally accessible by other
	 * devices.
	 *
	 * This is called with the &dmabuf.resv object locked and is mutual
	 * exclusive with @cache_sgt_mapping.
	 *
	 * This is called automatically for non-dynamic importers from
	 * dma_buf_attach().
	 *
	 * Note that similar to non-dynamic exporters in their @map_dma_buf
	 * callback the driver must guarantee that the memory is available for
	 * use and cleared of any old data by the time this function returns.
	 * Drivers which pipeline their buffer moves internally must wait for
	 * all moves and clears to complete.
	 *
	 * Returns:
	 *
	 * 0 on success, negative error code on failure.
	 */
	int (*pin)(struct dma_buf_attachment *attach);

	/**
	 * @unpin:
	 *
	 * This is called by dma_buf_unpin() and lets the exporter know that the
	 * DMA-buf can be moved again.
	 *
	 * This is called with the dmabuf->resv object locked and is mutual
	 * exclusive with @cache_sgt_mapping.
	 *
	 * This callback is optional.
	 */
	void (*unpin)(struct dma_buf_attachment *attach);

	/**
	 * @map_dma_buf:
	 *
	 * This is called by dma_buf_map_attachment() and is used to map a
	 * shared &dma_buf into device address space, and it is mandatory. It
	 * can only be called if @attach has been called successfully.
	 *
	 * This call may sleep, e.g. when the backing storage first needs to be
	 * allocated, or moved to a location suitable for all currently attached
	 * devices.
	 *
	 * Note that any specific buffer attributes required for this function
	 * should get added to device_dma_parameters accessible via
	 * &device.dma_params from the &dma_buf_attachment. The @attach callback
	 * should also check these constraints.
	 *
	 * If this is being called for the first time, the exporter can now
	 * choose to scan through the list of attachments for this buffer,
	 * collate the requirements of the attached devices, and choose an
	 * appropriate backing storage for the buffer.
	 *
	 * Based on enum dma_data_direction, it might be possible to have
	 * multiple users accessing at the same time (for reading, maybe), or
	 * any other kind of sharing that the exporter might wish to make
	 * available to buffer-users.
	 *
	 * This is always called with the dmabuf->resv object locked when
	 * the dynamic_mapping flag is true.
	 *
	 * Note that for non-dynamic exporters the driver must guarantee that
	 * that the memory is available for use and cleared of any old data by
	 * the time this function returns.  Drivers which pipeline their buffer
	 * moves internally must wait for all moves and clears to complete.
	 * Dynamic exporters do not need to follow this rule: For non-dynamic
	 * importers the buffer is already pinned through @pin, which has the
	 * same requirements. Dynamic importers otoh are required to obey the
	 * dma_resv fences.
	 *
	 * Returns:
	 *
	 * A &sg_table scatter list of the backing storage of the DMA buffer,
	 * already mapped into the device address space of the &device attached
	 * with the provided &dma_buf_attachment. The addresses and lengths in
	 * the scatter list are PAGE_SIZE aligned.
	 *
	 * On failure, returns a negative error value wrapped into a pointer.
	 * May also return -EINTR when a signal was received while being
	 * blocked.
	 *
	 * Note that exporters should not try to cache the scatter list, or
	 * return the same one for multiple calls. Caching is done either by the
	 * DMA-BUF code (for non-dynamic importers) or the importer. Ownership
	 * of the scatter list is transferred to the caller, and returned by
	 * @unmap_dma_buf.
	 */
	struct sg_table * (*map_dma_buf)(struct dma_buf_attachment *,
					 enum dma_data_direction);
	/**
	 * @unmap_dma_buf:
	 *
	 * This is called by dma_buf_unmap_attachment() and should unmap and
	 * release the &sg_table allocated in @map_dma_buf, and it is mandatory.
	 * For static dma_buf handling this might also unpin the backing
	 * storage if this is the last mapping of the DMA buffer.
	 */
	void (*unmap_dma_buf)(struct dma_buf_attachment *,
			      struct sg_table *,
			      enum dma_data_direction);

	/* TODO: Add try_map_dma_buf version, to return immed with -EBUSY
	 * if the call would block.
	 */

	/**
	 * @release:
	 *
	 * Called after the last dma_buf_put to release the &dma_buf, and
	 * mandatory.
	 */
	void (*release)(struct dma_buf *);

	/**
	 * @begin_cpu_access:
	 *
	 * This is called from dma_buf_begin_cpu_access() and allows the
	 * exporter to ensure that the memory is actually coherent for cpu
	 * access. The exporter also needs to ensure that cpu access is coherent
	 * for the access direction. The direction can be used by the exporter
	 * to optimize the cache flushing, i.e. access with a different
	 * direction (read instead of write) might return stale or even bogus
	 * data (e.g. when the exporter needs to copy the data to temporary
	 * storage).
	 *
	 * Note that this is both called through the DMA_BUF_IOCTL_SYNC IOCTL
	 * command for userspace mappings established through @mmap, and also
	 * for kernel mappings established with @vmap.
	 *
	 * This callback is optional.
	 *
	 * Returns:
	 *
	 * 0 on success or a negative error code on failure. This can for
	 * example fail when the backing storage can't be allocated. Can also
	 * return -ERESTARTSYS or -EINTR when the call has been interrupted and
	 * needs to be restarted.
	 */
	int (*begin_cpu_access)(struct dma_buf *, enum dma_data_direction);

	/**
	 * @begin_cpu_access_partial:
	 *
	 * This is called from dma_buf_begin_cpu_access_partial() and allows the
	 * exporter to ensure that the memory specified in the range is
	 * available for cpu access - the exporter might need to allocate or
	 * swap-in and pin the backing storage.
	 * The exporter also needs to ensure that cpu access is
	 * coherent for the access direction. The direction can be used by the
	 * exporter to optimize the cache flushing, i.e. access with a different
	 * direction (read instead of write) might return stale or even bogus
	 * data (e.g. when the exporter needs to copy the data to temporary
	 * storage).
	 *
	 * This callback is optional.
	 *
	 * FIXME: This is both called through the DMA_BUF_IOCTL_SYNC command
	 * from userspace (where storage shouldn't be pinned to avoid handing
	 * de-factor mlock rights to userspace) and for the kernel-internal
	 * users of the various kmap interfaces, where the backing storage must
	 * be pinned to guarantee that the atomic kmap calls can succeed. Since
	 * there's no in-kernel users of the kmap interfaces yet this isn't a
	 * real problem.
	 *
	 * Returns:
	 *
	 * 0 on success or a negative error code on failure. This can for
	 * example fail when the backing storage can't be allocated. Can also
	 * return -ERESTARTSYS or -EINTR when the call has been interrupted and
	 * needs to be restarted.
	 */
	int (*begin_cpu_access_partial)(struct dma_buf *dmabuf,
					enum dma_data_direction,
					unsigned int offset, unsigned int len);

	/**
	 * @end_cpu_access:
	 *
	 * This is called from dma_buf_end_cpu_access() when the importer is
	 * done accessing the CPU. The exporter can use this to flush caches and
	 * undo anything else done in @begin_cpu_access.
	 *
	 * This callback is optional.
	 *
	 * Returns:
	 *
	 * 0 on success or a negative error code on failure. Can return
	 * -ERESTARTSYS or -EINTR when the call has been interrupted and needs
	 * to be restarted.
	 */
	int (*end_cpu_access)(struct dma_buf *, enum dma_data_direction);

	/**
	 * @end_cpu_access_partial:
	 *
	 * This is called from dma_buf_end_cpu_access_partial() when the
	 * importer is done accessing the CPU. The exporter can use to limit
	 * cache flushing to only the range specefied and to unpin any
	 * resources pinned in @begin_cpu_access_umapped.
	 * The result of any dma_buf kmap calls after end_cpu_access_partial is
	 * undefined.
	 *
	 * This callback is optional.
	 *
	 * Returns:
	 *
	 * 0 on success or a negative error code on failure. Can return
	 * -ERESTARTSYS or -EINTR when the call has been interrupted and needs
	 * to be restarted.
	 */
	int (*end_cpu_access_partial)(struct dma_buf *dmabuf,
				      enum dma_data_direction,
				      unsigned int offset, unsigned int len);

	/**
	 * @mmap:
	 *
	 * This callback is used by the dma_buf_mmap() function
	 *
	 * Note that the mapping needs to be incoherent, userspace is expected
	 * to bracket CPU access using the DMA_BUF_IOCTL_SYNC interface.
	 *
	 * Because dma-buf buffers have invariant size over their lifetime, the
	 * dma-buf core checks whether a vma is too large and rejects such
	 * mappings. The exporter hence does not need to duplicate this check.
	 * Drivers do not need to check this themselves.
	 *
	 * If an exporter needs to manually flush caches and hence needs to fake
	 * coherency for mmap support, it needs to be able to zap all the ptes
	 * pointing at the backing storage. Now linux mm needs a struct
	 * address_space associated with the struct file stored in vma->vm_file
	 * to do that with the function unmap_mapping_range. But the dma_buf
	 * framework only backs every dma_buf fd with the anon_file struct file,
	 * i.e. all dma_bufs share the same file.
	 *
	 * Hence exporters need to setup their own file (and address_space)
	 * association by setting vma->vm_file and adjusting vma->vm_pgoff in
	 * the dma_buf mmap callback. In the specific case of a gem driver the
	 * exporter could use the shmem file already provided by gem (and set
	 * vm_pgoff = 0). Exporters can then zap ptes by unmapping the
	 * corresponding range of the struct address_space associated with their
	 * own file.
	 *
	 * This callback is optional.
	 *
	 * Returns:
	 *
	 * 0 on success or a negative error code on failure.
	 */
	int (*mmap)(struct dma_buf *, struct vm_area_struct *vma);

	int (*vmap)(struct dma_buf *dmabuf, struct dma_buf_map *map);
	void (*vunmap)(struct dma_buf *dmabuf, struct dma_buf_map *map);

	/**
	 * @get_flags:
	 *
	 * This is called by dma_buf_get_flags and is used to get the buffer's
	 * flags.
	 * This callback is optional.
	 *
	 * Returns:
	 *
	 * 0 on success or a negative error code on failure. On success flags
	 * will be populated with the buffer's flags.
	 */
	int (*get_flags)(struct dma_buf *dmabuf, unsigned long *flags);
};

/**
 * struct dma_buf - shared buffer object
 *
 * This represents a shared buffer, created by calling dma_buf_export(). The
 * userspace representation is a normal file descriptor, which can be created by
 * calling dma_buf_fd().
 *
 * Shared dma buffers are reference counted using dma_buf_put() and
 * get_dma_buf().
 *
 * Device DMA access is handled by the separate &struct dma_buf_attachment.
 */
struct dma_buf {
	/**
	 * @size:
	 *
	 * Size of the buffer; invariant over the lifetime of the buffer.
	 */
	size_t size;

	/**
	 * @file:
	 *
	 * File pointer used for sharing buffers across, and for refcounting.
	 * See dma_buf_get() and dma_buf_put().
	 */
	struct file *file;

	/**
	 * @attachments:
	 *
	 * List of dma_buf_attachment that denotes all devices attached,
	 * protected by &dma_resv lock @resv.
	 */
	struct list_head attachments;

	/** @ops: dma_buf_ops associated with this buffer object. */
	const struct dma_buf_ops *ops;

	/**
	 * @lock:
	 *
	 * Used internally to serialize list manipulation, attach/detach and
	 * vmap/unmap. Note that in many cases this is superseeded by
	 * dma_resv_lock() on @resv.
	 */
	struct mutex lock;

	/**
	 * @vmapping_counter:
	 *
	 * Used internally to refcnt the vmaps returned by dma_buf_vmap().
	 * Protected by @lock.
	 */
	unsigned vmapping_counter;

	/**
	 * @vmap_ptr:
	 * The current vmap ptr if @vmapping_counter > 0. Protected by @lock.
	 */
	struct dma_buf_map vmap_ptr;

	/**
	 * @exp_name:
	 *
	 * Name of the exporter; useful for debugging. See the
	 * DMA_BUF_SET_NAME IOCTL.
	 */
	const char *exp_name;

	/**
	 * @name:
	 *
	 * Userspace-provided name; useful for accounting and debugging,
	 * protected by dma_resv_lock() on @resv and @name_lock for read access.
	 */
	const char *name;

	/** @name_lock: Spinlock to protect name acces for read access. */
	spinlock_t name_lock;

	/**
	 * @owner:
	 *
	 * Pointer to exporter module; used for refcounting when exporter is a
	 * kernel module.
	 */
	struct module *owner;

	/** @list_node: node for dma_buf accounting and debugging. */
	struct list_head list_node;

	/** @priv: exporter specific private data for this buffer object. */
	void *priv;

	/**
	 * @resv:
	 *
	 * Reservation object linked to this dma-buf.
	 *
	 * IMPLICIT SYNCHRONIZATION RULES:
	 *
	 * Drivers which support implicit synchronization of buffer access as
	 * e.g. exposed in `Implicit Fence Poll Support`_ must follow the
	 * below rules.
	 *
	 * - Drivers must add a shared fence through dma_resv_add_shared_fence()
	 *   for anything the userspace API considers a read access. This highly
	 *   depends upon the API and window system.
	 *
	 * - Similarly drivers must set the exclusive fence through
	 *   dma_resv_add_excl_fence() for anything the userspace API considers
	 *   write access.
	 *
	 * - Drivers may just always set the exclusive fence, since that only
	 *   causes unecessarily synchronization, but no correctness issues.
	 *
	 * - Some drivers only expose a synchronous userspace API with no
	 *   pipelining across drivers. These do not set any fences for their
	 *   access. An example here is v4l.
	 *
	 * DYNAMIC IMPORTER RULES:
	 *
	 * Dynamic importers, see dma_buf_attachment_is_dynamic(), have
	 * additional constraints on how they set up fences:
	 *
	 * - Dynamic importers must obey the exclusive fence and wait for it to
	 *   signal before allowing access to the buffer's underlying storage
	 *   through the device.
	 *
	 * - Dynamic importers should set fences for any access that they can't
	 *   disable immediately from their &dma_buf_attach_ops.move_notify
	 *   callback.
	 */
	struct dma_resv *resv;

	/** @poll: for userspace poll support */
	wait_queue_head_t poll;

	/** @cb_excl: for userspace poll support */
	/** @cb_shared: for userspace poll support */
	struct dma_buf_poll_cb_t {
		struct dma_fence_cb cb;
		wait_queue_head_t *poll;

		__poll_t active;
	} cb_in, cb_out;
#ifdef CONFIG_DMABUF_SYSFS_STATS
	/**
	 * @sysfs_entry:
	 *
	 * For exposing information about this buffer in sysfs. See also
	 * `DMA-BUF statistics`_ for the uapi this enables.
	 */
	struct dma_buf_sysfs_entry {
		struct kobject kobj;
		struct dma_buf *dmabuf;
	} *sysfs_entry;
#endif
};

/**
 * struct dma_buf_attach_ops - importer operations for an attachment
 *
 * Attachment operations implemented by the importer.
 */
struct dma_buf_attach_ops {
	/**
	 * @allow_peer2peer:
	 *
	 * If this is set to true the importer must be able to handle peer
	 * resources without struct pages.
	 */
	bool allow_peer2peer;

	/**
	 * @move_notify: [optional] notification that the DMA-buf is moving
	 *
	 * If this callback is provided the framework can avoid pinning the
	 * backing store while mappings exists.
	 *
	 * This callback is called with the lock of the reservation object
	 * associated with the dma_buf held and the mapping function must be
	 * called with this lock held as well. This makes sure that no mapping
	 * is created concurrently with an ongoing move operation.
	 *
	 * Mappings stay valid and are not directly affected by this callback.
	 * But the DMA-buf can now be in a different physical location, so all
	 * mappings should be destroyed and re-created as soon as possible.
	 *
	 * New mappings can be created after this callback returns, and will
	 * point to the new location of the DMA-buf.
	 */
	void (*move_notify)(struct dma_buf_attachment *attach);
};

/**
 * struct dma_buf_attachment - holds device-buffer attachment data
 * @dmabuf: buffer for this attachment.
 * @dev: device attached to the buffer.
 * @node: list of dma_buf_attachment, protected by dma_resv lock of the dmabuf.
 * @sgt: cached mapping.
 * @dir: direction of cached mapping.
 * @peer2peer: true if the importer can handle peer resources without pages.
 * @priv: exporter specific attachment data.
 * @importer_ops: importer operations for this attachment, if provided
 * dma_buf_map/unmap_attachment() must be called with the dma_resv lock held.
 * @importer_priv: importer specific attachment data.
 * @dma_map_attrs: DMA attributes to be used when the exporter maps the buffer
 * through dma_buf_map_attachment.
 *
 * This structure holds the attachment information between the dma_buf buffer
 * and its user device(s). The list contains one attachment struct per device
 * attached to the buffer.
 *
 * An attachment is created by calling dma_buf_attach(), and released again by
 * calling dma_buf_detach(). The DMA mapping itself needed to initiate a
 * transfer is created by dma_buf_map_attachment() and freed again by calling
 * dma_buf_unmap_attachment().
 */
struct dma_buf_attachment {
	struct dma_buf *dmabuf;
	struct device *dev;
	struct list_head node;
	struct sg_table *sgt;
	enum dma_data_direction dir;
	bool peer2peer;
	const struct dma_buf_attach_ops *importer_ops;
	void *importer_priv;
	void *priv;
	unsigned long dma_map_attrs;
};

/**
 * struct dma_buf_export_info - holds information needed to export a dma_buf
 * @exp_name:	name of the exporter - useful for debugging.
 * @owner:	pointer to exporter module - used for refcounting kernel module
 * @ops:	Attach allocator-defined dma buf ops to the new buffer
 * @size:	Size of the buffer - invariant over the lifetime of the buffer
 * @flags:	mode flags for the file
 * @resv:	reservation-object, NULL to allocate default one
 * @priv:	Attach private data of allocator to this buffer
 *
 * This structure holds the information required to export the buffer. Used
 * with dma_buf_export() only.
 */
struct dma_buf_export_info {
	const char *exp_name;
	struct module *owner;
	const struct dma_buf_ops *ops;
	size_t size;
	int flags;
	struct dma_resv *resv;
	void *priv;
};

/**
 * DEFINE_DMA_BUF_EXPORT_INFO - helper macro for exporters
 * @name: export-info name
 *
 * DEFINE_DMA_BUF_EXPORT_INFO macro defines the &struct dma_buf_export_info,
 * zeroes it out and pre-populates exp_name in it.
 */
#define DEFINE_DMA_BUF_EXPORT_INFO(name)	\
	struct dma_buf_export_info name = { .exp_name = KBUILD_MODNAME, \
					 .owner = THIS_MODULE }

/**
 * get_dma_buf - convenience wrapper for get_file.
 * @dmabuf:	[in]	pointer to dma_buf
 *
 * Increments the reference count on the dma-buf, needed in case of drivers
 * that either need to create additional references to the dmabuf on the
 * kernel side.  For example, an exporter that needs to keep a dmabuf ptr
 * so that subsequent exports don't create a new dmabuf.
 */
static inline void get_dma_buf(struct dma_buf *dmabuf)
{
	get_file(dmabuf->file);
}

/**
 * dma_buf_is_dynamic - check if a DMA-buf uses dynamic mappings.
 * @dmabuf: the DMA-buf to check
 *
 * Returns true if a DMA-buf exporter wants to be called with the dma_resv
 * locked for the map/unmap callbacks, false if it doesn't wants to be called
 * with the lock held.
 */
static inline bool dma_buf_is_dynamic(struct dma_buf *dmabuf)
{
	return !!dmabuf->ops->pin;
}

/**
 * dma_buf_attachment_is_dynamic - check if a DMA-buf attachment uses dynamic
 * mappings
 * @attach: the DMA-buf attachment to check
 *
 * Returns true if a DMA-buf importer wants to call the map/unmap functions with
 * the dma_resv lock held.
 */
static inline bool
dma_buf_attachment_is_dynamic(struct dma_buf_attachment *attach)
{
	return !!attach->importer_ops;
}

int get_each_dmabuf(int (*callback)(const struct dma_buf *dmabuf,
		    void *private), void *private);
int is_dma_buf_file(struct file *file);
struct dma_buf_attachment *dma_buf_attach(struct dma_buf *dmabuf,
					  struct device *dev);
struct dma_buf_attachment *
dma_buf_dynamic_attach(struct dma_buf *dmabuf, struct device *dev,
		       const struct dma_buf_attach_ops *importer_ops,
		       void *importer_priv);
void dma_buf_detach(struct dma_buf *dmabuf,
		    struct dma_buf_attachment *attach);
int dma_buf_pin(struct dma_buf_attachment *attach);
void dma_buf_unpin(struct dma_buf_attachment *attach);

struct dma_buf *dma_buf_export(const struct dma_buf_export_info *exp_info);

int dma_buf_fd(struct dma_buf *dmabuf, int flags);
struct dma_buf *dma_buf_get(int fd);
void dma_buf_put(struct dma_buf *dmabuf);

struct sg_table *dma_buf_map_attachment(struct dma_buf_attachment *,
					enum dma_data_direction);
void dma_buf_unmap_attachment(struct dma_buf_attachment *, struct sg_table *,
				enum dma_data_direction);
void dma_buf_move_notify(struct dma_buf *dma_buf);
int dma_buf_begin_cpu_access(struct dma_buf *dma_buf,
			     enum dma_data_direction dir);
int dma_buf_begin_cpu_access_partial(struct dma_buf *dma_buf,
				     enum dma_data_direction dir,
				     unsigned int offset, unsigned int len);
int dma_buf_end_cpu_access(struct dma_buf *dma_buf,
			   enum dma_data_direction dir);
int dma_buf_end_cpu_access_partial(struct dma_buf *dma_buf,
				     enum dma_data_direction dir,
				     unsigned int offset, unsigned int len);

int dma_buf_mmap(struct dma_buf *, struct vm_area_struct *,
		 unsigned long);
int dma_buf_vmap(struct dma_buf *dmabuf, struct dma_buf_map *map);
void dma_buf_vunmap(struct dma_buf *dmabuf, struct dma_buf_map *map);
<<<<<<< HEAD
=======
long dma_buf_set_name(struct dma_buf *dmabuf, const char *name);
>>>>>>> 7bf263ef
int dma_buf_get_flags(struct dma_buf *dmabuf, unsigned long *flags);
#endif /* __DMA_BUF_H__ */<|MERGE_RESOLUTION|>--- conflicted
+++ resolved
@@ -706,9 +706,6 @@
 		 unsigned long);
 int dma_buf_vmap(struct dma_buf *dmabuf, struct dma_buf_map *map);
 void dma_buf_vunmap(struct dma_buf *dmabuf, struct dma_buf_map *map);
-<<<<<<< HEAD
-=======
 long dma_buf_set_name(struct dma_buf *dmabuf, const char *name);
->>>>>>> 7bf263ef
 int dma_buf_get_flags(struct dma_buf *dmabuf, unsigned long *flags);
 #endif /* __DMA_BUF_H__ */