/* SPDX-License-Identifier: GPL-2.0 */
#ifndef __LINUX_GPIO_CONSUMER_H
#define __LINUX_GPIO_CONSUMER_H

#include <linux/bug.h>
#include <linux/err.h>
#include <linux/kernel.h>

struct device;

/**
 * Opaque descriptor for a GPIO. These are obtained using gpiod_get() and are
 * preferable to the old integer-based handles.
 *
 * Contrary to integers, a pointer to a gpio_desc is guaranteed to be valid
 * until the GPIO is released.
 */
struct gpio_desc;

/**
 * Opaque descriptor for a structure of GPIO array attributes.  This structure
 * is attached to struct gpiod_descs obtained from gpiod_get_array() and can be
 * passed back to get/set array functions in order to activate fast processing
 * path if applicable.
 */
struct gpio_array;

/**
 * Struct containing an array of descriptors that can be obtained using
 * gpiod_get_array().
 */
struct gpio_descs {
	struct gpio_array *info;
	unsigned int ndescs;
	struct gpio_desc *desc[];
};

#define GPIOD_FLAGS_BIT_DIR_SET		BIT(0)
#define GPIOD_FLAGS_BIT_DIR_OUT		BIT(1)
#define GPIOD_FLAGS_BIT_DIR_VAL		BIT(2)
#define GPIOD_FLAGS_BIT_OPEN_DRAIN	BIT(3)
#define GPIOD_FLAGS_BIT_NONEXCLUSIVE	BIT(4)

/**
 * Optional flags that can be passed to one of gpiod_* to configure direction
 * and output value. These values cannot be OR'd.
 */
enum gpiod_flags {
	GPIOD_ASIS	= 0,
	GPIOD_IN	= GPIOD_FLAGS_BIT_DIR_SET,
	GPIOD_OUT_LOW	= GPIOD_FLAGS_BIT_DIR_SET | GPIOD_FLAGS_BIT_DIR_OUT,
	GPIOD_OUT_HIGH	= GPIOD_FLAGS_BIT_DIR_SET | GPIOD_FLAGS_BIT_DIR_OUT |
			  GPIOD_FLAGS_BIT_DIR_VAL,
	GPIOD_OUT_LOW_OPEN_DRAIN = GPIOD_OUT_LOW | GPIOD_FLAGS_BIT_OPEN_DRAIN,
	GPIOD_OUT_HIGH_OPEN_DRAIN = GPIOD_OUT_HIGH | GPIOD_FLAGS_BIT_OPEN_DRAIN,
};

#ifdef CONFIG_GPIOLIB

/* Return the number of GPIOs associated with a device / function */
int gpiod_count(struct device *dev, const char *con_id);

/* Acquire and dispose GPIOs */
struct gpio_desc *__must_check gpiod_get(struct device *dev,
					 const char *con_id,
					 enum gpiod_flags flags);
struct gpio_desc *__must_check gpiod_get_index(struct device *dev,
					       const char *con_id,
					       unsigned int idx,
					       enum gpiod_flags flags);
struct gpio_desc *__must_check gpiod_get_optional(struct device *dev,
						  const char *con_id,
						  enum gpiod_flags flags);
struct gpio_desc *__must_check gpiod_get_index_optional(struct device *dev,
							const char *con_id,
							unsigned int index,
							enum gpiod_flags flags);
struct gpio_descs *__must_check gpiod_get_array(struct device *dev,
						const char *con_id,
						enum gpiod_flags flags);
struct gpio_descs *__must_check gpiod_get_array_optional(struct device *dev,
							const char *con_id,
							enum gpiod_flags flags);
void gpiod_put(struct gpio_desc *desc);
void gpiod_put_array(struct gpio_descs *descs);

struct gpio_desc *__must_check devm_gpiod_get(struct device *dev,
					      const char *con_id,
					      enum gpiod_flags flags);
struct gpio_desc *__must_check devm_gpiod_get_index(struct device *dev,
						    const char *con_id,
						    unsigned int idx,
						    enum gpiod_flags flags);
struct gpio_desc *__must_check devm_gpiod_get_optional(struct device *dev,
						       const char *con_id,
						       enum gpiod_flags flags);
struct gpio_desc *__must_check
devm_gpiod_get_index_optional(struct device *dev, const char *con_id,
			      unsigned int index, enum gpiod_flags flags);
struct gpio_descs *__must_check devm_gpiod_get_array(struct device *dev,
						     const char *con_id,
						     enum gpiod_flags flags);
struct gpio_descs *__must_check
devm_gpiod_get_array_optional(struct device *dev, const char *con_id,
			      enum gpiod_flags flags);
void devm_gpiod_put(struct device *dev, struct gpio_desc *desc);
void devm_gpiod_unhinge(struct device *dev, struct gpio_desc *desc);
void devm_gpiod_put_array(struct device *dev, struct gpio_descs *descs);

int gpiod_get_direction(struct gpio_desc *desc);
int gpiod_direction_input(struct gpio_desc *desc);
int gpiod_direction_output(struct gpio_desc *desc, int value);
int gpiod_direction_output_raw(struct gpio_desc *desc, int value);

/* Value get/set from non-sleeping context */
int gpiod_get_value(const struct gpio_desc *desc);
int gpiod_get_array_value(unsigned int array_size,
			  struct gpio_desc **desc_array,
			  struct gpio_array *array_info,
			  unsigned long *value_bitmap);
void gpiod_set_value(struct gpio_desc *desc, int value);
int gpiod_set_array_value(unsigned int array_size,
			  struct gpio_desc **desc_array,
			  struct gpio_array *array_info,
			  unsigned long *value_bitmap);
int gpiod_get_raw_value(const struct gpio_desc *desc);
int gpiod_get_raw_array_value(unsigned int array_size,
			      struct gpio_desc **desc_array,
			      struct gpio_array *array_info,
			      unsigned long *value_bitmap);
void gpiod_set_raw_value(struct gpio_desc *desc, int value);
int gpiod_set_raw_array_value(unsigned int array_size,
			      struct gpio_desc **desc_array,
			      struct gpio_array *array_info,
			      unsigned long *value_bitmap);

/* Value get/set from sleeping context */
int gpiod_get_value_cansleep(const struct gpio_desc *desc);
int gpiod_get_array_value_cansleep(unsigned int array_size,
				   struct gpio_desc **desc_array,
				   struct gpio_array *array_info,
				   unsigned long *value_bitmap);
void gpiod_set_value_cansleep(struct gpio_desc *desc, int value);
int gpiod_set_array_value_cansleep(unsigned int array_size,
				   struct gpio_desc **desc_array,
				   struct gpio_array *array_info,
				   unsigned long *value_bitmap);
int gpiod_get_raw_value_cansleep(const struct gpio_desc *desc);
int gpiod_get_raw_array_value_cansleep(unsigned int array_size,
				       struct gpio_desc **desc_array,
				       struct gpio_array *array_info,
				       unsigned long *value_bitmap);
void gpiod_set_raw_value_cansleep(struct gpio_desc *desc, int value);
int gpiod_set_raw_array_value_cansleep(unsigned int array_size,
				       struct gpio_desc **desc_array,
				       struct gpio_array *array_info,
				       unsigned long *value_bitmap);

int gpiod_set_debounce(struct gpio_desc *desc, unsigned debounce);
int gpiod_set_transitory(struct gpio_desc *desc, bool transitory);

int gpiod_is_active_low(const struct gpio_desc *desc);
int gpiod_cansleep(const struct gpio_desc *desc);

int gpiod_to_irq(const struct gpio_desc *desc);
int gpiod_set_consumer_name(struct gpio_desc *desc, const char *name);

/* Convert between the old gpio_ and new gpiod_ interfaces */
struct gpio_desc *gpio_to_desc(unsigned gpio);
int desc_to_gpio(const struct gpio_desc *desc);

/* Child properties interface */
struct fwnode_handle;

struct gpio_desc *fwnode_get_named_gpiod(struct fwnode_handle *fwnode,
					 const char *propname, int index,
					 enum gpiod_flags dflags,
					 const char *label);
struct gpio_desc *devm_fwnode_get_index_gpiod_from_child(struct device *dev,
						const char *con_id, int index,
						struct fwnode_handle *child,
						enum gpiod_flags flags,
						const char *label);

#else /* CONFIG_GPIOLIB */

static inline int gpiod_count(struct device *dev, const char *con_id)
{
	return 0;
}

static inline struct gpio_desc *__must_check gpiod_get(struct device *dev,
						       const char *con_id,
						       enum gpiod_flags flags)
{
	return ERR_PTR(-ENOSYS);
}
static inline struct gpio_desc *__must_check
gpiod_get_index(struct device *dev,
		const char *con_id,
		unsigned int idx,
		enum gpiod_flags flags)
{
	return ERR_PTR(-ENOSYS);
}

static inline struct gpio_desc *__must_check
gpiod_get_optional(struct device *dev, const char *con_id,
		   enum gpiod_flags flags)
{
	return NULL;
}

static inline struct gpio_desc *__must_check
gpiod_get_index_optional(struct device *dev, const char *con_id,
			 unsigned int index, enum gpiod_flags flags)
{
	return NULL;
}

static inline struct gpio_descs *__must_check
gpiod_get_array(struct device *dev, const char *con_id,
		enum gpiod_flags flags)
{
	return ERR_PTR(-ENOSYS);
}

static inline struct gpio_descs *__must_check
gpiod_get_array_optional(struct device *dev, const char *con_id,
			 enum gpiod_flags flags)
{
	return NULL;
}

static inline void gpiod_put(struct gpio_desc *desc)
{
	might_sleep();

	/* GPIO can never have been requested */
	WARN_ON(desc);
<<<<<<< HEAD
=======
}

static inline void devm_gpiod_unhinge(struct device *dev,
				      struct gpio_desc *desc)
{
	might_sleep();

	/* GPIO can never have been requested */
	WARN_ON(desc);
>>>>>>> f7688b48
}

static inline void gpiod_put_array(struct gpio_descs *descs)
{
	might_sleep();

	/* GPIO can never have been requested */
	WARN_ON(descs);
}

static inline struct gpio_desc *__must_check
devm_gpiod_get(struct device *dev,
		 const char *con_id,
		 enum gpiod_flags flags)
{
	return ERR_PTR(-ENOSYS);
}
static inline
struct gpio_desc *__must_check
devm_gpiod_get_index(struct device *dev,
		       const char *con_id,
		       unsigned int idx,
		       enum gpiod_flags flags)
{
	return ERR_PTR(-ENOSYS);
}

static inline struct gpio_desc *__must_check
devm_gpiod_get_optional(struct device *dev, const char *con_id,
			  enum gpiod_flags flags)
{
	return NULL;
}

static inline struct gpio_desc *__must_check
devm_gpiod_get_index_optional(struct device *dev, const char *con_id,
				unsigned int index, enum gpiod_flags flags)
{
	return NULL;
}

static inline struct gpio_descs *__must_check
devm_gpiod_get_array(struct device *dev, const char *con_id,
		     enum gpiod_flags flags)
{
	return ERR_PTR(-ENOSYS);
}

static inline struct gpio_descs *__must_check
devm_gpiod_get_array_optional(struct device *dev, const char *con_id,
			      enum gpiod_flags flags)
{
	return NULL;
}

static inline void devm_gpiod_put(struct device *dev, struct gpio_desc *desc)
{
	might_sleep();

	/* GPIO can never have been requested */
	WARN_ON(desc);
}

static inline void devm_gpiod_put_array(struct device *dev,
					struct gpio_descs *descs)
{
	might_sleep();

	/* GPIO can never have been requested */
	WARN_ON(descs);
}


static inline int gpiod_get_direction(const struct gpio_desc *desc)
{
	/* GPIO can never have been requested */
	WARN_ON(desc);
	return -ENOSYS;
}
static inline int gpiod_direction_input(struct gpio_desc *desc)
{
	/* GPIO can never have been requested */
	WARN_ON(desc);
	return -ENOSYS;
}
static inline int gpiod_direction_output(struct gpio_desc *desc, int value)
{
	/* GPIO can never have been requested */
	WARN_ON(desc);
	return -ENOSYS;
}
static inline int gpiod_direction_output_raw(struct gpio_desc *desc, int value)
{
	/* GPIO can never have been requested */
	WARN_ON(desc);
	return -ENOSYS;
}


static inline int gpiod_get_value(const struct gpio_desc *desc)
{
	/* GPIO can never have been requested */
	WARN_ON(desc);
	return 0;
}
static inline int gpiod_get_array_value(unsigned int array_size,
					struct gpio_desc **desc_array,
					struct gpio_array *array_info,
					unsigned long *value_bitmap)
{
	/* GPIO can never have been requested */
	WARN_ON(desc_array);
	return 0;
}
static inline void gpiod_set_value(struct gpio_desc *desc, int value)
{
	/* GPIO can never have been requested */
	WARN_ON(desc);
}
static inline int gpiod_set_array_value(unsigned int array_size,
					struct gpio_desc **desc_array,
					struct gpio_array *array_info,
					unsigned long *value_bitmap)
{
	/* GPIO can never have been requested */
	WARN_ON(desc_array);
<<<<<<< HEAD
=======
	return 0;
>>>>>>> f7688b48
}
static inline int gpiod_get_raw_value(const struct gpio_desc *desc)
{
	/* GPIO can never have been requested */
	WARN_ON(desc);
	return 0;
}
static inline int gpiod_get_raw_array_value(unsigned int array_size,
					    struct gpio_desc **desc_array,
					    struct gpio_array *array_info,
					    unsigned long *value_bitmap)
{
	/* GPIO can never have been requested */
	WARN_ON(desc_array);
	return 0;
}
static inline void gpiod_set_raw_value(struct gpio_desc *desc, int value)
{
	/* GPIO can never have been requested */
	WARN_ON(desc);
}
static inline int gpiod_set_raw_array_value(unsigned int array_size,
					    struct gpio_desc **desc_array,
					    struct gpio_array *array_info,
					    unsigned long *value_bitmap)
{
	/* GPIO can never have been requested */
	WARN_ON(desc_array);
	return 0;
}

static inline int gpiod_get_value_cansleep(const struct gpio_desc *desc)
{
	/* GPIO can never have been requested */
	WARN_ON(desc);
	return 0;
}
static inline int gpiod_get_array_value_cansleep(unsigned int array_size,
				     struct gpio_desc **desc_array,
				     struct gpio_array *array_info,
				     unsigned long *value_bitmap)
{
	/* GPIO can never have been requested */
	WARN_ON(desc_array);
	return 0;
}
static inline void gpiod_set_value_cansleep(struct gpio_desc *desc, int value)
{
	/* GPIO can never have been requested */
	WARN_ON(desc);
}
static inline int gpiod_set_array_value_cansleep(unsigned int array_size,
					    struct gpio_desc **desc_array,
					    struct gpio_array *array_info,
					    unsigned long *value_bitmap)
{
	/* GPIO can never have been requested */
	WARN_ON(desc_array);
<<<<<<< HEAD
=======
	return 0;
>>>>>>> f7688b48
}
static inline int gpiod_get_raw_value_cansleep(const struct gpio_desc *desc)
{
	/* GPIO can never have been requested */
	WARN_ON(desc);
	return 0;
}
static inline int gpiod_get_raw_array_value_cansleep(unsigned int array_size,
					       struct gpio_desc **desc_array,
					       struct gpio_array *array_info,
					       unsigned long *value_bitmap)
{
	/* GPIO can never have been requested */
	WARN_ON(desc_array);
	return 0;
}
static inline void gpiod_set_raw_value_cansleep(struct gpio_desc *desc,
						int value)
{
	/* GPIO can never have been requested */
	WARN_ON(desc);
}
static inline int gpiod_set_raw_array_value_cansleep(unsigned int array_size,
						struct gpio_desc **desc_array,
						struct gpio_array *array_info,
						unsigned long *value_bitmap)
{
	/* GPIO can never have been requested */
	WARN_ON(desc_array);
	return 0;
}

static inline int gpiod_set_debounce(struct gpio_desc *desc, unsigned debounce)
{
	/* GPIO can never have been requested */
	WARN_ON(desc);
	return -ENOSYS;
}

static inline int gpiod_set_transitory(struct gpio_desc *desc, bool transitory)
{
	/* GPIO can never have been requested */
	WARN_ON(desc);
	return -ENOSYS;
}

static inline int gpiod_is_active_low(const struct gpio_desc *desc)
{
	/* GPIO can never have been requested */
	WARN_ON(desc);
	return 0;
}
static inline int gpiod_cansleep(const struct gpio_desc *desc)
{
	/* GPIO can never have been requested */
	WARN_ON(desc);
	return 0;
}

static inline int gpiod_to_irq(const struct gpio_desc *desc)
{
	/* GPIO can never have been requested */
	WARN_ON(desc);
	return -EINVAL;
}

static inline int gpiod_set_consumer_name(struct gpio_desc *desc,
					  const char *name)
{
	/* GPIO can never have been requested */
	WARN_ON(desc);
	return -EINVAL;
}

static inline struct gpio_desc *gpio_to_desc(unsigned gpio)
{
	return NULL;
}

static inline int desc_to_gpio(const struct gpio_desc *desc)
{
	/* GPIO can never have been requested */
	WARN_ON(desc);
	return -EINVAL;
}

/* Child properties interface */
struct fwnode_handle;

static inline
struct gpio_desc *fwnode_get_named_gpiod(struct fwnode_handle *fwnode,
					 const char *propname, int index,
					 enum gpiod_flags dflags,
					 const char *label)
{
	return ERR_PTR(-ENOSYS);
}

static inline
struct gpio_desc *devm_fwnode_get_index_gpiod_from_child(struct device *dev,
						const char *con_id, int index,
						struct fwnode_handle *child,
						enum gpiod_flags flags,
						const char *label)
{
	return ERR_PTR(-ENOSYS);
}

#endif /* CONFIG_GPIOLIB */

static inline
struct gpio_desc *devm_fwnode_get_gpiod_from_child(struct device *dev,
						   const char *con_id,
						   struct fwnode_handle *child,
						   enum gpiod_flags flags,
						   const char *label)
{
	return devm_fwnode_get_index_gpiod_from_child(dev, con_id, 0, child,
						      flags, label);
}

#if IS_ENABLED(CONFIG_GPIOLIB) && IS_ENABLED(CONFIG_OF_GPIO)
struct device_node;

struct gpio_desc *gpiod_get_from_of_node(struct device_node *node,
					 const char *propname, int index,
					 enum gpiod_flags dflags,
					 const char *label);

#else  /* CONFIG_GPIOLIB && CONFIG_OF_GPIO */

struct device_node;

static inline
struct gpio_desc *gpiod_get_from_of_node(struct device_node *node,
					 const char *propname, int index,
					 enum gpiod_flags dflags,
					 const char *label)
{
	return ERR_PTR(-ENOSYS);
}

#endif /* CONFIG_GPIOLIB && CONFIG_OF_GPIO */

#ifdef CONFIG_GPIOLIB
struct device_node;

struct gpio_desc *devm_gpiod_get_from_of_node(struct device *dev,
					      struct device_node *node,
					      const char *propname, int index,
					      enum gpiod_flags dflags,
					      const char *label);

#else  /* CONFIG_GPIOLIB */

struct device_node;

static inline
struct gpio_desc *devm_gpiod_get_from_of_node(struct device *dev,
					      struct device_node *node,
					      const char *propname, int index,
					      enum gpiod_flags dflags,
					      const char *label)
{
	return ERR_PTR(-ENOSYS);
}

#endif /* CONFIG_GPIOLIB */

struct acpi_gpio_params {
	unsigned int crs_entry_index;
	unsigned int line_index;
	bool active_low;
};

struct acpi_gpio_mapping {
	const char *name;
	const struct acpi_gpio_params *data;
	unsigned int size;

/* Ignore IoRestriction field */
#define ACPI_GPIO_QUIRK_NO_IO_RESTRICTION	BIT(0)
/*
 * When ACPI GPIO mapping table is in use the index parameter inside it
 * refers to the GPIO resource in _CRS method. That index has no
 * distinction of actual type of the resource. When consumer wants to
 * get GpioIo type explicitly, this quirk may be used.
 */
#define ACPI_GPIO_QUIRK_ONLY_GPIOIO		BIT(1)

	unsigned int quirks;
};

#if IS_ENABLED(CONFIG_GPIOLIB) && IS_ENABLED(CONFIG_ACPI)

struct acpi_device;

int acpi_dev_add_driver_gpios(struct acpi_device *adev,
			      const struct acpi_gpio_mapping *gpios);
void acpi_dev_remove_driver_gpios(struct acpi_device *adev);

int devm_acpi_dev_add_driver_gpios(struct device *dev,
				   const struct acpi_gpio_mapping *gpios);
void devm_acpi_dev_remove_driver_gpios(struct device *dev);

#else  /* CONFIG_GPIOLIB && CONFIG_ACPI */

struct acpi_device;

static inline int acpi_dev_add_driver_gpios(struct acpi_device *adev,
			      const struct acpi_gpio_mapping *gpios)
{
	return -ENXIO;
}
static inline void acpi_dev_remove_driver_gpios(struct acpi_device *adev) {}

static inline int devm_acpi_dev_add_driver_gpios(struct device *dev,
			      const struct acpi_gpio_mapping *gpios)
{
	return -ENXIO;
}
static inline void devm_acpi_dev_remove_driver_gpios(struct device *dev) {}

#endif /* CONFIG_GPIOLIB && CONFIG_ACPI */


#if IS_ENABLED(CONFIG_GPIOLIB) && IS_ENABLED(CONFIG_GPIO_SYSFS)

int gpiod_export(struct gpio_desc *desc, bool direction_may_change);
int gpiod_export_link(struct device *dev, const char *name,
		      struct gpio_desc *desc);
void gpiod_unexport(struct gpio_desc *desc);

#else  /* CONFIG_GPIOLIB && CONFIG_GPIO_SYSFS */

static inline int gpiod_export(struct gpio_desc *desc,
			       bool direction_may_change)
{
	return -ENOSYS;
}

static inline int gpiod_export_link(struct device *dev, const char *name,
				    struct gpio_desc *desc)
{
	return -ENOSYS;
}

static inline void gpiod_unexport(struct gpio_desc *desc)
{
}

#endif /* CONFIG_GPIOLIB && CONFIG_GPIO_SYSFS */

#endif<|MERGE_RESOLUTION|>--- conflicted
+++ resolved
@@ -238,8 +238,6 @@
 
 	/* GPIO can never have been requested */
 	WARN_ON(desc);
-<<<<<<< HEAD
-=======
 }
 
 static inline void devm_gpiod_unhinge(struct device *dev,
@@ -249,7 +247,6 @@
 
 	/* GPIO can never have been requested */
 	WARN_ON(desc);
->>>>>>> f7688b48
 }
 
 static inline void gpiod_put_array(struct gpio_descs *descs)
@@ -376,10 +373,7 @@
 {
 	/* GPIO can never have been requested */
 	WARN_ON(desc_array);
-<<<<<<< HEAD
-=======
-	return 0;
->>>>>>> f7688b48
+	return 0;
 }
 static inline int gpiod_get_raw_value(const struct gpio_desc *desc)
 {
@@ -438,10 +432,7 @@
 {
 	/* GPIO can never have been requested */
 	WARN_ON(desc_array);
-<<<<<<< HEAD
-=======
-	return 0;
->>>>>>> f7688b48
+	return 0;
 }
 static inline int gpiod_get_raw_value_cansleep(const struct gpio_desc *desc)
 {
