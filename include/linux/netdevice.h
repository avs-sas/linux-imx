--- conflicted
+++ resolved
@@ -1687,12 +1687,6 @@
 	ML_PRIV_CAN,
 };
 
-/* Specifies the type of the struct net_device::ml_priv pointer */
-enum netdev_ml_priv_type {
-	ML_PRIV_NONE,
-	ML_PRIV_CAN,
-};
-
 /**
  *	struct net_device - The DEVICE structure.
  *
@@ -4037,11 +4031,8 @@
 {
 	return _IOC_TYPE(cmd) == SOCK_IOC_TYPE;
 }
-<<<<<<< HEAD
-=======
 int get_user_ifreq(struct ifreq *ifr, void __user **ifrdata, void __user *arg);
 int put_user_ifreq(struct ifreq *ifr, void __user *arg);
->>>>>>> 3b17187f
 int dev_ioctl(struct net *net, unsigned int cmd, struct ifreq *ifr,
 		void __user *data, bool *need_copyout);
 int dev_ifconf(struct net *net, struct ifconf __user *ifc);
