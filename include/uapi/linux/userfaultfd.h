--- conflicted
+++ resolved
@@ -81,13 +81,8 @@
 				      struct uffdio_zeropage)
 #define UFFDIO_WRITEPROTECT	_IOWR(UFFDIO, _UFFDIO_WRITEPROTECT, \
 				      struct uffdio_writeprotect)
-<<<<<<< HEAD
-#define UFFDIO_CONTINUE		_IOR(UFFDIO, _UFFDIO_CONTINUE,	\
-				     struct uffdio_continue)
-=======
 #define UFFDIO_CONTINUE		_IOWR(UFFDIO, _UFFDIO_CONTINUE,	\
 				      struct uffdio_continue)
->>>>>>> f4d6e832
 
 /* read() structure */
 struct uffd_msg {
@@ -191,12 +186,9 @@
 	 * UFFD_FEATURE_MINOR_HUGETLBFS indicates that minor faults
 	 * can be intercepted (via REGISTER_MODE_MINOR) for
 	 * hugetlbfs-backed pages.
-<<<<<<< HEAD
-=======
 	 *
 	 * UFFD_FEATURE_MINOR_SHMEM indicates the same support as
 	 * UFFD_FEATURE_MINOR_HUGETLBFS, but for shmem-backed pages instead.
->>>>>>> f4d6e832
 	 */
 #define UFFD_FEATURE_PAGEFAULT_FLAG_WP		(1<<0)
 #define UFFD_FEATURE_EVENT_FORK			(1<<1)
