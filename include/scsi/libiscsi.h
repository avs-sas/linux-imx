/* SPDX-License-Identifier: GPL-2.0-or-later */
/*
 * iSCSI lib definitions
 *
 * Copyright (C) 2006 Red Hat, Inc.  All rights reserved.
 * Copyright (C) 2004 - 2006 Mike Christie
 * Copyright (C) 2004 - 2005 Dmitry Yusupov
 * Copyright (C) 2004 - 2005 Alex Aizman
 */
#ifndef LIBISCSI_H
#define LIBISCSI_H

#include <linux/types.h>
#include <linux/wait.h>
#include <linux/mutex.h>
#include <linux/timer.h>
#include <linux/workqueue.h>
#include <linux/kfifo.h>
#include <linux/refcount.h>
#include <scsi/iscsi_proto.h>
#include <scsi/iscsi_if.h>
#include <scsi/scsi_transport_iscsi.h>

struct scsi_transport_template;
struct scsi_host_template;
struct scsi_device;
struct Scsi_Host;
struct scsi_target;
struct scsi_cmnd;
struct socket;
struct iscsi_transport;
struct iscsi_cls_session;
struct iscsi_cls_conn;
struct iscsi_session;
struct iscsi_nopin;
struct device;

#define ISCSI_DEF_XMIT_CMDS_MAX	128	/* must be power of 2 */
#define ISCSI_MGMT_CMDS_MAX	15

#define ISCSI_DEF_CMD_PER_LUN	32

/* Task Mgmt states */
enum {
	TMF_INITIAL,
	TMF_QUEUED,
	TMF_SUCCESS,
	TMF_FAILED,
	TMF_TIMEDOUT,
	TMF_NOT_FOUND,
};

#define ISID_SIZE			6

/* Connection flags */
<<<<<<< HEAD
#define ISCSI_CONN_FLAG_SUSPEND_TX	BIT(0)
#define ISCSI_CONN_FLAG_SUSPEND_RX	BIT(1)
#define ISCSI_CONN_FLAG_BOUND		BIT(2)
=======
#define ISCSI_CONN_FLAG_SUSPEND_TX	0
#define ISCSI_CONN_FLAG_SUSPEND_RX	1
#define ISCSI_CONN_FLAG_BOUND		2
>>>>>>> 2a6c029a

#define ISCSI_ITT_MASK			0x1fff
#define ISCSI_TOTAL_CMDS_MAX		4096
/* this must be a power of two greater than ISCSI_MGMT_CMDS_MAX */
#define ISCSI_TOTAL_CMDS_MIN		16
#define ISCSI_AGE_SHIFT			28
#define ISCSI_AGE_MASK			0xf

#define ISCSI_ADDRESS_BUF_LEN		64

enum {
	/* this is the maximum possible storage for AHSs */
	ISCSI_MAX_AHS_SIZE = sizeof(struct iscsi_ecdb_ahdr) +
				sizeof(struct iscsi_rlength_ahdr),
	ISCSI_DIGEST_SIZE = sizeof(__u32),
};


enum {
	ISCSI_TASK_FREE,
	ISCSI_TASK_COMPLETED,
	ISCSI_TASK_PENDING,
	ISCSI_TASK_RUNNING,
	ISCSI_TASK_ABRT_TMF,		/* aborted due to TMF */
	ISCSI_TASK_ABRT_SESS_RECOV,	/* aborted due to session recovery */
	ISCSI_TASK_REQUEUE_SCSIQ,	/* qcmd requeueing to scsi-ml */
};

struct iscsi_r2t_info {
	__be32			ttt;		/* copied from R2T */
	__be32			exp_statsn;	/* copied from R2T */
	uint32_t		data_length;	/* copied from R2T */
	uint32_t		data_offset;	/* copied from R2T */
	int			data_count;	/* DATA-Out payload progress */
	int			datasn;
	/* LLDs should set/update these values */
	int			sent;		/* R2T sequence progress */
};

struct iscsi_task {
	/*
	 * Because LLDs allocate their hdr differently, this is a pointer
	 * and length to that storage. It must be setup at session
	 * creation time.
	 */
	struct iscsi_hdr	*hdr;
	unsigned short		hdr_max;
	unsigned short		hdr_len;	/* accumulated size of hdr used */
	/* copied values in case we need to send tmfs */
	itt_t			hdr_itt;
	__be32			cmdsn;
	struct scsi_lun		lun;

	int			itt;		/* this ITT */

	unsigned		imm_count;	/* imm-data (bytes)   */
	/* offset in unsolicited stream (bytes); */
	struct iscsi_r2t_info	unsol_r2t;
	char			*data;		/* mgmt payload */
	unsigned		data_count;
	struct scsi_cmnd	*sc;		/* associated SCSI cmd*/
	struct iscsi_conn	*conn;		/* used connection    */

	/* data processing tracking */
	unsigned long		last_xfer;
	unsigned long		last_timeout;
	bool			have_checked_conn;

	/* T10 protection information */
	bool			protected;

	/* state set/tested under session->lock */
	int			state;
	refcount_t		refcount;
	struct list_head	running;	/* running cmd list */
	void			*dd_data;	/* driver/transport data */
};

/* invalid scsi_task pointer */
#define	INVALID_SCSI_TASK	(struct iscsi_task *)-1l

static inline int iscsi_task_has_unsol_data(struct iscsi_task *task)
{
	return task->unsol_r2t.data_length > task->unsol_r2t.sent;
}

static inline void* iscsi_next_hdr(struct iscsi_task *task)
{
	return (void*)task->hdr + task->hdr_len;
}

static inline bool iscsi_task_is_completed(struct iscsi_task *task)
{
	return task->state == ISCSI_TASK_COMPLETED ||
	       task->state == ISCSI_TASK_ABRT_TMF ||
	       task->state == ISCSI_TASK_ABRT_SESS_RECOV;
}

/* Connection's states */
enum {
	ISCSI_CONN_INITIAL_STAGE,
	ISCSI_CONN_STARTED,
	ISCSI_CONN_STOPPED,
	ISCSI_CONN_CLEANUP_WAIT,
};

struct iscsi_conn {
	struct iscsi_cls_conn	*cls_conn;	/* ptr to class connection */
	void			*dd_data;	/* iscsi_transport data */
	struct iscsi_session	*session;	/* parent session */
	/*
	 * conn_stop() flag: stop to recover, stop to terminate
	 */
        int			stop_stage;
	struct timer_list	transport_timer;
	unsigned long		last_recv;
	unsigned long		last_ping;
	int			ping_timeout;
	int			recv_timeout;
	struct iscsi_task 	*ping_task;

	/* iSCSI connection-wide sequencing */
	uint32_t		exp_statsn;
	uint32_t		statsn;

	/* control data */
	int			id;		/* CID */
	int			c_stage;	/* connection state */
	/*
	 * Preallocated buffer for pdus that have data but do not
	 * originate from scsi-ml. We never have two pdus using the
	 * buffer at the same time. It is only allocated to
	 * the default max recv size because the pdus we support
	 * should always fit in this buffer
	 */
	char			*data;
	struct iscsi_task 	*login_task;	/* mtask used for login/text */
	struct iscsi_task	*task;		/* xmit task in progress */

	/* xmit */
	/* items must be added/deleted under frwd lock */
	struct list_head	mgmtqueue;	/* mgmt (control) xmit queue */
	struct list_head	cmdqueue;	/* data-path cmd queue */
	struct list_head	requeue;	/* tasks needing another run */
	struct work_struct	xmitwork;	/* per-conn. xmit workqueue */
	unsigned long		flags;		/* ISCSI_CONN_FLAGs */

	/* negotiated params */
	unsigned		max_recv_dlength; /* initiator_max_recv_dsl*/
	unsigned		max_xmit_dlength; /* target_max_recv_dsl */
	int			hdrdgst_en;
	int			datadgst_en;
	int			ifmarker_en;
	int			ofmarker_en;
	/* values userspace uses to id a conn */
	int			persistent_port;
	char			*persistent_address;

	unsigned		max_segment_size;
	unsigned		tcp_xmit_wsf;
	unsigned		tcp_recv_wsf;
	uint16_t		keepalive_tmo;
	uint16_t		local_port;
	uint8_t			tcp_timestamp_stat;
	uint8_t			tcp_nagle_disable;
	uint8_t			tcp_wsf_disable;
	uint8_t			tcp_timer_scale;
	uint8_t			tcp_timestamp_en;
	uint8_t			fragment_disable;
	uint8_t			ipv4_tos;
	uint8_t			ipv6_traffic_class;
	uint8_t			ipv6_flow_label;
	uint8_t			is_fw_assigned_ipv6;
	char			*local_ipaddr;

	/* MIB-statistics */
	uint64_t		txdata_octets;
	uint64_t		rxdata_octets;
	uint32_t		scsicmd_pdus_cnt;
	uint32_t		dataout_pdus_cnt;
	uint32_t		scsirsp_pdus_cnt;
	uint32_t		datain_pdus_cnt;
	uint32_t		r2t_pdus_cnt;
	uint32_t		tmfcmd_pdus_cnt;
	int32_t			tmfrsp_pdus_cnt;

	/* custom statistics */
	uint32_t		eh_abort_cnt;
	uint32_t		fmr_unalign_cnt;
};

struct iscsi_pool {
	struct kfifo		queue;		/* FIFO Queue */
	void			**pool;		/* Pool of elements */
	int			max;		/* Max number of elements */
};

/* Session's states */
enum {
	ISCSI_STATE_FREE = 1,
	ISCSI_STATE_LOGGED_IN,
	ISCSI_STATE_FAILED,
	ISCSI_STATE_TERMINATE,
	ISCSI_STATE_IN_RECOVERY,
	ISCSI_STATE_RECOVERY_FAILED,
	ISCSI_STATE_LOGGING_OUT,
};

struct iscsi_session {
	struct iscsi_cls_session *cls_session;
	/*
	 * Syncs up the scsi eh thread with the iscsi eh thread when sending
	 * task management functions. This must be taken before the session
	 * and recv lock.
	 */
	struct mutex		eh_mutex;
	/* abort */
	wait_queue_head_t	ehwait;		/* used in eh_abort() */
	struct iscsi_tm		tmhdr;
	struct timer_list	tmf_timer;
	int			tmf_state;	/* see TMF_INITIAL, etc.*/
	struct iscsi_task	*running_aborted_task;

	/* iSCSI session-wide sequencing */
	uint32_t		cmdsn;
	uint32_t		exp_cmdsn;
	uint32_t		max_cmdsn;

	/* This tracks the reqs queued into the initiator */
	uint32_t		queued_cmdsn;

	/* configuration */
	int			abort_timeout;
	int			lu_reset_timeout;
	int			tgt_reset_timeout;
	int			initial_r2t_en;
	unsigned short		max_r2t;
	int			imm_data_en;
	unsigned		first_burst;
	unsigned		max_burst;
	int			time2wait;
	int			time2retain;
	int			pdu_inorder_en;
	int			dataseq_inorder_en;
	int			erl;
	int			fast_abort;
	int			tpgt;
	char			*username;
	char			*username_in;
	char			*password;
	char			*password_in;
	char			*targetname;
	char			*targetalias;
	char			*ifacename;
	char			*initiatorname;
	char			*boot_root;
	char			*boot_nic;
	char			*boot_target;
	char			*portal_type;
	char			*discovery_parent_type;
	uint16_t		discovery_parent_idx;
	uint16_t		def_taskmgmt_tmo;
	uint16_t		tsid;
	uint8_t			auto_snd_tgt_disable;
	uint8_t			discovery_sess;
	uint8_t			chap_auth_en;
	uint8_t			discovery_logout_en;
	uint8_t			bidi_chap_en;
	uint8_t			discovery_auth_optional;
	uint8_t			isid[ISID_SIZE];

	/* control data */
	struct iscsi_transport	*tt;
	struct Scsi_Host	*host;
	struct iscsi_conn	*leadconn;	/* leading connection */
	/* Between the forward and the backward locks exists a strict locking
	 * hierarchy. The mutual exclusion zone protected by the forward lock
	 * can enclose the mutual exclusion zone protected by the backward lock
	 * but not vice versa.
	 */
	spinlock_t		frwd_lock;	/* protects session state, *
						 * cmdsn, queued_cmdsn     *
						 * session resources:      *
						 * - cmdpool kfifo_out ,   *
						 * - mgmtpool, queues	   */
	spinlock_t		back_lock;	/* protects cmdsn_exp      *
						 * cmdsn_max,              *
						 * cmdpool kfifo_in        */
	int			state;		/* session state           */
	int			age;		/* counts session re-opens */

	int			scsi_cmds_max; 	/* max scsi commands */
	int			cmds_max;	/* size of cmds array */
	struct iscsi_task	**cmds;		/* Original Cmds arr */
	struct iscsi_pool	cmdpool;	/* PDU's pool */
	void			*dd_data;	/* LLD private data */
};

enum {
	ISCSI_HOST_SETUP,
	ISCSI_HOST_REMOVED,
};

struct iscsi_host {
	char			*initiatorname;
	/* hw address or netdev iscsi connection is bound to */
	char			*hwaddress;
	char			*netdev;

	wait_queue_head_t	session_removal_wq;
	/* protects sessions and state */
	spinlock_t		lock;
	int			num_sessions;
	int			state;

	struct workqueue_struct	*workq;
	char			workq_name[20];
};

/*
 * scsi host template
 */
extern int iscsi_eh_abort(struct scsi_cmnd *sc);
extern int iscsi_eh_recover_target(struct scsi_cmnd *sc);
extern int iscsi_eh_session_reset(struct scsi_cmnd *sc);
extern int iscsi_eh_device_reset(struct scsi_cmnd *sc);
extern int iscsi_queuecommand(struct Scsi_Host *host, struct scsi_cmnd *sc);
extern enum blk_eh_timer_return iscsi_eh_cmd_timed_out(struct scsi_cmnd *sc);

/*
 * iSCSI host helpers.
 */
#define iscsi_host_priv(_shost) \
	(shost_priv(_shost) + sizeof(struct iscsi_host))

extern int iscsi_host_set_param(struct Scsi_Host *shost,
				enum iscsi_host_param param, char *buf,
				int buflen);
extern int iscsi_host_get_param(struct Scsi_Host *shost,
				enum iscsi_host_param param, char *buf);
extern int iscsi_host_add(struct Scsi_Host *shost, struct device *pdev);
extern struct Scsi_Host *iscsi_host_alloc(struct scsi_host_template *sht,
					  int dd_data_size,
					  bool xmit_can_sleep);
extern void iscsi_host_remove(struct Scsi_Host *shost);
extern void iscsi_host_free(struct Scsi_Host *shost);
extern int iscsi_target_alloc(struct scsi_target *starget);
extern int iscsi_host_get_max_scsi_cmds(struct Scsi_Host *shost,
					uint16_t requested_cmds_max);

/*
 * session management
 */
extern struct iscsi_cls_session *
iscsi_session_setup(struct iscsi_transport *, struct Scsi_Host *shost,
		    uint16_t, int, int, uint32_t, unsigned int);
extern void iscsi_session_teardown(struct iscsi_cls_session *);
extern void iscsi_session_recovery_timedout(struct iscsi_cls_session *);
extern int iscsi_set_param(struct iscsi_cls_conn *cls_conn,
			   enum iscsi_param param, char *buf, int buflen);
extern int iscsi_session_get_param(struct iscsi_cls_session *cls_session,
				   enum iscsi_param param, char *buf);

#define iscsi_session_printk(prefix, _sess, fmt, a...)	\
	iscsi_cls_session_printk(prefix, _sess->cls_session, fmt, ##a)

/*
 * connection management
 */
extern struct iscsi_cls_conn *iscsi_conn_setup(struct iscsi_cls_session *,
					       int, uint32_t);
extern void iscsi_conn_teardown(struct iscsi_cls_conn *);
extern int iscsi_conn_start(struct iscsi_cls_conn *);
extern void iscsi_conn_stop(struct iscsi_cls_conn *, int);
extern int iscsi_conn_bind(struct iscsi_cls_session *, struct iscsi_cls_conn *,
			   int);
extern void iscsi_conn_unbind(struct iscsi_cls_conn *cls_conn, bool is_active);
extern void iscsi_conn_failure(struct iscsi_conn *conn, enum iscsi_err err);
extern void iscsi_session_failure(struct iscsi_session *session,
				  enum iscsi_err err);
extern int iscsi_conn_get_param(struct iscsi_cls_conn *cls_conn,
				enum iscsi_param param, char *buf);
extern int iscsi_conn_get_addr_param(struct sockaddr_storage *addr,
				     enum iscsi_param param, char *buf);
extern void iscsi_suspend_tx(struct iscsi_conn *conn);
extern void iscsi_suspend_queue(struct iscsi_conn *conn);
extern void iscsi_conn_queue_work(struct iscsi_conn *conn);

#define iscsi_conn_printk(prefix, _c, fmt, a...) \
	iscsi_cls_conn_printk(prefix, ((struct iscsi_conn *)_c)->cls_conn, \
			      fmt, ##a)

/*
 * pdu and task processing
 */
extern void iscsi_update_cmdsn(struct iscsi_session *, struct iscsi_nopin *);
extern void iscsi_prep_data_out_pdu(struct iscsi_task *task,
				    struct iscsi_r2t_info *r2t,
				    struct iscsi_data *hdr);
extern int iscsi_conn_send_pdu(struct iscsi_cls_conn *, struct iscsi_hdr *,
				char *, uint32_t);
extern int iscsi_complete_pdu(struct iscsi_conn *, struct iscsi_hdr *,
			      char *, int);
extern int __iscsi_complete_pdu(struct iscsi_conn *, struct iscsi_hdr *,
				char *, int);
extern int iscsi_verify_itt(struct iscsi_conn *, itt_t);
extern struct iscsi_task *iscsi_itt_to_ctask(struct iscsi_conn *, itt_t);
extern struct iscsi_task *iscsi_itt_to_task(struct iscsi_conn *, itt_t);
extern void iscsi_requeue_task(struct iscsi_task *task);
extern void iscsi_put_task(struct iscsi_task *task);
extern void __iscsi_put_task(struct iscsi_task *task);
extern void __iscsi_get_task(struct iscsi_task *task);
extern void iscsi_complete_scsi_task(struct iscsi_task *task,
				     uint32_t exp_cmdsn, uint32_t max_cmdsn);

/*
 * generic helpers
 */
extern void iscsi_pool_free(struct iscsi_pool *);
extern int iscsi_pool_init(struct iscsi_pool *, int, void ***, int);
extern int iscsi_switch_str_param(char **, char *);

/*
 * inline functions to deal with padding.
 */
static inline unsigned int
iscsi_padded(unsigned int len)
{
	return (len + ISCSI_PAD_LEN - 1) & ~(ISCSI_PAD_LEN - 1);
}

static inline unsigned int
iscsi_padding(unsigned int len)
{
	len &= (ISCSI_PAD_LEN - 1);
	if (len)
		len = ISCSI_PAD_LEN - len;
	return len;
}

#endif<|MERGE_RESOLUTION|>--- conflicted
+++ resolved
@@ -53,15 +53,9 @@
 #define ISID_SIZE			6
 
 /* Connection flags */
-<<<<<<< HEAD
-#define ISCSI_CONN_FLAG_SUSPEND_TX	BIT(0)
-#define ISCSI_CONN_FLAG_SUSPEND_RX	BIT(1)
-#define ISCSI_CONN_FLAG_BOUND		BIT(2)
-=======
 #define ISCSI_CONN_FLAG_SUSPEND_TX	0
 #define ISCSI_CONN_FLAG_SUSPEND_RX	1
 #define ISCSI_CONN_FLAG_BOUND		2
->>>>>>> 2a6c029a
 
 #define ISCSI_ITT_MASK			0x1fff
 #define ISCSI_TOTAL_CMDS_MAX		4096
